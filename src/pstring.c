--- conflicted
+++ resolved
@@ -12,11 +12,8 @@
 #include <stdio.h>
 
 void *
-<<<<<<< HEAD
-p_memdup(struct pool *pool, const void *src, size_t length)
-=======
-p_memdup_impl(pool_t pool, const void *src, size_t length TRACE_ARGS_DECL)
->>>>>>> a78b8749
+p_memdup_impl(struct pool *pool, const void *src, size_t length
+              TRACE_ARGS_DECL)
 {
     void *dest = p_malloc_fwd(pool, length);
     memcpy(dest, src, length);
@@ -24,11 +21,8 @@
 }
 
 char *
-<<<<<<< HEAD
-p_strdup(struct pool *pool, const char *src)
-=======
-p_strdup_impl(pool_t pool, const char *src TRACE_ARGS_DECL)
->>>>>>> a78b8749
+p_strdup_impl(struct pool *pool, const char *src
+              TRACE_ARGS_DECL)
 {
     return p_memdup_fwd(pool, src, strlen(src) + 1);
 }
