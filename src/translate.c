--- conflicted
+++ resolved
@@ -885,17 +885,11 @@
             return false;
         }
 
-<<<<<<< HEAD
-        if (client->response.untrusted_prefix != NULL) {
-            translate_client_error(client,
-                                   "misplaced TRANSLATE_UNTRUSTED packet");
-            return false;
-=======
         if (client->response.untrusted_prefix != NULL ||
             client->response.untrusted_site_suffix != NULL) {
-            daemon_log(2, "misplaced TRANSLATE_UNTRUSTED packet\n");
-            break;
->>>>>>> 0b162362
+            translate_client_error(client,
+                                   "misplaced TRANSLATE_UNTRUSTED packet");
+            return false;
         }
 
         client->response.untrusted = payload;
@@ -908,17 +902,11 @@
             return false;
         }
 
-<<<<<<< HEAD
-        if (client->response.untrusted != NULL) {
-            translate_client_error(client,
-                                   "misplaced TRANSLATE_UNTRUSTED_PREFIX packet");
-            return false;
-=======
         if (client->response.untrusted != NULL ||
             client->response.untrusted_site_suffix != NULL) {
-            daemon_log(2, "misplaced TRANSLATE_UNTRUSTED_PREFIX packet\n");
-            break;
->>>>>>> 0b162362
+            translate_client_error(client,
+                                   "misplaced TRANSLATE_UNTRUSTED_PREFIX packet");
+            return false;
         }
 
         client->response.untrusted_prefix = payload;
