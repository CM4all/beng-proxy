--- conflicted
+++ resolved
@@ -249,21 +249,15 @@
 int
 child_stock_item_connect(StockItem *_item, GError **error_r)
 {
-<<<<<<< HEAD
-    const auto *item = (const ChildStockItem *)_item;
-
-    return item->socket.Connect(error_r);
-=======
-    auto *item = &ToChildStockItem(*_item);
-
-    int fd = child_socket_connect(&item->socket, error_r);
+    auto *item = (ChildStockItem *)_item;
+
+    int fd = item->socket.Connect(error_r);
     if (fd < 0)
         /* if the connection fails, abandon the child process, don't
            try again - it will never work! */
-        item->base.fade = true;
+        item->fade = true;
 
     return fd;
->>>>>>> cb222a5a
 }
 
 void
