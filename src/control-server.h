/*
 * Server side part of the "control" protocol.
 *
 * author: Max Kellermann <mk@cm4all.com>
 */

#ifndef BENG_PROXY_CONTROL_SERVER_H
#define BENG_PROXY_CONTROL_SERVER_H

#include "beng-proxy/control.h"

#include <glib.h>

#include <stddef.h>
#include <stdbool.h>

struct pool;
struct address_envelope;
struct sockaddr;
struct in_addr;

struct control_handler {
    void (*raw)(const void *data, size_t length,
                const struct sockaddr *address, size_t address_length,
                void *ctx);

    void (*packet)(enum beng_control_command command,
                   const void *payload, size_t payload_length,
                   const struct sockaddr *address, size_t address_length,
                   void *ctx);

    void (*error)(GError *error, void *ctx);
};

G_GNUC_CONST
static inline GQuark
control_server_quark(void)
{
    return g_quark_from_static_string("control_server");
}

struct control_server *
control_server_new(struct pool *pool,
                   const char *host_and_port, int default_port,
                   const struct in_addr *group,
                   const struct control_handler *handler, void *ctx,
                   GError **error_r);

struct control_server *
control_server_new_envelope(struct pool *pool,
                            const struct address_envelope *envelope,
                            const struct control_handler *handler, void *ctx,
                            GError **error_r);

void
control_server_free(struct control_server *cs);

<<<<<<< HEAD
/**
 * Replaces the socket.  The old one is closed, and the new one is now
 * owned by this object.
 */
void
control_server_set_fd(struct control_server *cs, int fd);
=======
void
control_server_enable(struct control_server *cs);

void
control_server_disable(struct control_server *cs);
>>>>>>> d19f85d6

bool
control_server_reply(struct control_server *cs, struct pool *pool,
                     const struct sockaddr *address, size_t address_length,
                     enum beng_control_command command,
                     const void *payload, size_t payload_length,
                     GError **error_r);

void
control_server_decode(const void *data, size_t length,
                      const struct sockaddr *address, size_t address_length,
                      const struct control_handler *handler, void *handler_ctx);

#endif<|MERGE_RESOLUTION|>--- conflicted
+++ resolved
@@ -55,20 +55,18 @@
 void
 control_server_free(struct control_server *cs);
 
-<<<<<<< HEAD
+void
+control_server_enable(struct control_server *cs);
+
+void
+control_server_disable(struct control_server *cs);
+
 /**
  * Replaces the socket.  The old one is closed, and the new one is now
  * owned by this object.
  */
 void
 control_server_set_fd(struct control_server *cs, int fd);
-=======
-void
-control_server_enable(struct control_server *cs);
-
-void
-control_server_disable(struct control_server *cs);
->>>>>>> d19f85d6
 
 bool
 control_server_reply(struct control_server *cs, struct pool *pool,
