--- conflicted
+++ resolved
@@ -193,16 +193,11 @@
     struct widget *widget = iw->widget;
 
     if (!widget_check_host(widget, iw->env->untrusted_host)) {
-<<<<<<< HEAD
         GError *error =
             g_error_new(widget_quark(), 0,
                         "untrusted host name mismatch");
+        widget_cancel(widget);
         istream_delayed_set_abort(iw->delayed, error);
-=======
-        daemon_log(4, "untrusted host name mismatch\n");
-        widget_cancel(widget);
-        istream_delayed_set_eof(iw->delayed);
->>>>>>> 7ae1a84b
         return;
     }
 
