/*
 * Embed a widget.
 *
 * author: Max Kellermann <mk@cm4all.com>
 */

#include "inline-widget.h"
#include "widget-http.h"
#include "processor.h"
#include "widget.h"
#include "widget-class.h"
#include "widget-resolver.h"
#include "async.h"
#include "global.h"
#include "http-util.h"
#include "strref-pool.h"
#include "strref2.h"

#include <daemon/log.h>

#include <assert.h>

struct inline_widget {
    pool_t pool;
    struct processor_env *env;
    struct widget *widget;

    istream_t delayed;
};

static GQuark
widget_quark(void)
{
    return g_quark_from_static_string("widget");
}

static void
inline_widget_close(struct inline_widget *iw, GError *error)
{
    istream_delayed_set_abort(iw->delayed, error);
}

/**
 * Ensure that a widget has the correct type for embedding it into a
 * HTML/XML document.  Returns NULL (and closes body) if that is
 * impossible.
 */
static istream_t
widget_response_format(pool_t pool, const struct widget *widget,
                       struct strmap **headers_r, istream_t body,
                       GError **error_r)
{
    struct strmap *headers = *headers_r;
    const char *p, *content_type;
    struct strref *charset, charset_buffer;

    assert(body != NULL);

    p = strmap_get_checked(headers, "content-encoding");
    if (p != NULL && strcmp(p, "identity") != 0) {
        g_set_error(error_r, widget_quark(), 0,
                    "widget '%s' sent non-identity response, cannot embed",
                    widget_path(widget));
        istream_close_unused(body);
        return NULL;
    }

    content_type = strmap_get_checked(headers, "content-type");

    if (content_type == NULL ||
        (strncmp(content_type, "text/", 5) != 0 &&
         strncmp(content_type, "application/xhtml+xml", 21) != 0)) {
        g_set_error(error_r, widget_quark(), 0,
                    "widget '%s' sent non-text response",
                    widget_path(widget));
        istream_close_unused(body);
        return NULL;
    }

    charset = http_header_param(&charset_buffer, content_type, "charset");
    if (charset != NULL && strref_lower_cmp_literal(charset, "utf-8") != 0 &&
        strref_lower_cmp_literal(charset, "utf8") != 0) {
        /* beng-proxy expects all widgets to send their HTML code in
           utf-8; this widget however used a different charset.
           Automatically convert it with istream_iconv */
        const char *charset2 = strref_dup(pool, charset);
        istream_t ic = istream_iconv_new(pool, body, "utf-8", charset2);
        if (ic == NULL) {
            g_set_error(error_r, widget_quark(), 0,
                        "widget '%s' sent unknown charset '%s'",
                        widget_path(widget), charset2);
            istream_close_unused(body);
            return NULL;
        }

        daemon_log(6, "widget '%s': charset conversion '%s' -> utf-8\n",
                   widget_path(widget), charset2);
        body = ic;

        headers = strmap_dup(pool, headers);
        strmap_set(headers, "content-type", "text/html; charset=utf-8");
    }

    if (strncmp(content_type, "text/", 5) == 0 &&
        strncmp(content_type + 5, "html", 4) != 0 &&
        strncmp(content_type + 5, "xml", 3) != 0) {
        /* convert text to HTML */

        daemon_log(6, "widget '%s': converting text to HTML\n",
                   widget_path(widget));

        body = istream_html_escape_new(pool, body);
        body = istream_cat_new(pool,
                               istream_string_new(pool,
                                                  "<pre class=\"beng_text_widget\">"),
                               body,
                               istream_string_new(pool, "</pre>"),
                               NULL);
    }

    *headers_r = headers;
    return body;
}

/*
 * HTTP response handler
 *
 */

static void
inline_widget_response(http_status_t status,
                       struct strmap *headers,
                       istream_t body, void *ctx)
{
    struct inline_widget *iw = ctx;

    if (!http_status_is_success(status)) {
        /* the HTTP status code returned by the widget server is
           non-successful - don't embed this widget into the
           template */
        if (body != NULL)
            istream_close_unused(body);

        GError *error =
            g_error_new(widget_quark(), 0,
                        "response status %d from widget '%s'",
                        status, widget_path(iw->widget));
        inline_widget_close(iw, error);
        return;
    }

    if (body != NULL) {
        /* check if the content-type is correct for embedding into
           a template, and convert if possible */
        GError *error = NULL;
        body = widget_response_format(iw->pool, iw->widget,
                                      &headers, body, &error);
        if (body == NULL) {
            inline_widget_close(iw, error);
            return;
        }
    } else
        body = istream_null_new(iw->pool);

    istream_delayed_set(iw->delayed, body);

    if (istream_has_handler(iw->delayed))
        istream_read(iw->delayed);
}

static void
inline_widget_abort(GError *error, void *ctx)
{
    struct inline_widget *iw = ctx;

    inline_widget_close(iw, error);
}

const struct http_response_handler inline_widget_response_handler = {
    .response = inline_widget_response,
    .abort = inline_widget_abort,
};


/*
 * internal
 *
 */

static void
inline_widget_set(struct inline_widget *iw)
{
    struct widget *widget = iw->widget;

<<<<<<< HEAD
    if (!widget_check_host(widget, iw->env->untrusted_host)) {
        GError *error =
            g_error_new(widget_quark(), 0,
                        "untrusted host name mismatch");
=======
    if (!widget_check_host(widget, iw->env->untrusted_host,
                           iw->env->site_name)) {
        daemon_log(4, "untrusted host name mismatch\n");
>>>>>>> 0b162362
        widget_cancel(widget);
        istream_delayed_set_abort(iw->delayed, error);
        return;
    }

    if (widget->class->stateful) {
        struct session *session = session_get(iw->env->session_id);
        if (session != NULL) {
            widget_sync_session(widget, session);
            session_put(session);
        }
    }

    widget_http_request(iw->pool, iw->widget, iw->env,
                        &inline_widget_response_handler, iw,
                        istream_delayed_async_ref(iw->delayed));
}


/*
 * Widget resolver callback
 *
 */

static void
class_lookup_callback(void *_ctx)
{
    struct inline_widget *iw = _ctx;

    if (iw->widget->class != NULL) {
        inline_widget_set(iw);
    } else {
        GError *error =
            g_error_new(widget_quark(), 0,
                        "failed to look up widget class '%s'",
                        iw->widget->class_name);
        inline_widget_close(iw, error);
    }
}


/*
 * Constructor
 *
 */

istream_t
embed_inline_widget(pool_t pool, struct processor_env *env,
                    struct widget *widget)
{
    struct inline_widget *iw = p_malloc(pool, sizeof(*iw));
    istream_t hold;

    assert(pool != NULL);
    assert(env != NULL);
    assert(widget != NULL);

    if (widget->display == WIDGET_DISPLAY_NONE) {
        widget_cancel(widget);
        return NULL;
    }

    iw->pool = pool;
    iw->env = env;
    iw->widget = widget;
    iw->delayed = istream_delayed_new(pool);
    hold = istream_hold_new(pool, iw->delayed);

    if (widget->class == NULL)
        widget_resolver_new(pool, env->pool,
                            widget,
                            global_translate_cache,
                            class_lookup_callback, iw,
                            istream_delayed_async_ref(iw->delayed));
    else
        inline_widget_set(iw);

    return hold;
}<|MERGE_RESOLUTION|>--- conflicted
+++ resolved
@@ -192,16 +192,11 @@
 {
     struct widget *widget = iw->widget;
 
-<<<<<<< HEAD
-    if (!widget_check_host(widget, iw->env->untrusted_host)) {
+    if (!widget_check_host(widget, iw->env->untrusted_host,
+                           iw->env->site_name)) {
         GError *error =
             g_error_new(widget_quark(), 0,
                         "untrusted host name mismatch");
-=======
-    if (!widget_check_host(widget, iw->env->untrusted_host,
-                           iw->env->site_name)) {
-        daemon_log(4, "untrusted host name mismatch\n");
->>>>>>> 0b162362
         widget_cancel(widget);
         istream_delayed_set_abort(iw->delayed, error);
         return;
