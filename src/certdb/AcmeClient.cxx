--- conflicted
+++ resolved
@@ -86,10 +86,6 @@
     throw std::runtime_error(std::move(what));
 }
 
-<<<<<<< HEAD
-AcmeClient::AcmeClient(bool staging, bool _fake)
-    :glue_http_client(event_loop),
-=======
 /**
  * Throw an exception due to unexpected status.
  */
@@ -118,9 +114,8 @@
         ThrowStatusError(std::move(response), msg);
 }
 
-AcmeClient::AcmeClient(bool staging)
-    :glue_http_client(root_pool, event_loop),
->>>>>>> 8caaf5ba
+AcmeClient::AcmeClient(bool staging, bool _fake)
+    :glue_http_client(event_loop),
      server(true,
             staging
             ? "acme-staging.api.letsencrypt.org"
@@ -454,17 +449,10 @@
     if (uri == nullptr)
         throw std::runtime_error("Malformed URI in AuthzTlsSni01");
 
-<<<<<<< HEAD
     auto response = Request(HTTP_METHOD_GET, uri,
                             nullptr);
-    if (response.status != HTTP_STATUS_ACCEPTED)
-        ThrowError(std::move(response), "Failed to check authz");
-=======
-    auto response = Request(p, HTTP_METHOD_GET, uri,
-                            HttpHeaders(p));
     CheckThrowStatusError(std::move(response), HTTP_STATUS_ACCEPTED,
                           "Failed to check authz");
->>>>>>> 8caaf5ba
 
     auto root = ParseJson(std::move(response));
     CheckThrowError(root, "Failed to check authz");
