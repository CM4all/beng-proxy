/*
 * Wrapper for a socket descriptor with (optional) filter for input
 * and output.
 *
 * author: Max Kellermann <mk@cm4all.com>
 */

#ifndef BENG_PROXY_FILTERED_SOCKET_HXX
#define BENG_PROXY_FILTERED_SOCKET_HXX

#include "buffered_socket.hxx"

#include <pthread.h>

struct fifo_buffer;
struct FilteredSocket;

struct SocketFilter {
    void (*init)(FilteredSocket &s, void *ctx);

    /**
     * Data has been read from the socket into the input buffer.  Call
     * filtered_socket_internal_consumed() each time you consume data
     * from the given buffer.
     */
    BufferedResult (*data)(const void *buffer, size_t size, void *ctx);

    bool (*is_empty)(void *ctx);

    bool (*is_full)(void *ctx);

    size_t (*available)(void *ctx);

    void (*consumed)(size_t nbytes, void *ctx);

    /**
     * The client asks to read more data.  The filter shall call
     * filtered_socket_internal_data() again.
     */
    bool (*read)(bool expect_more, void *ctx);

    /**
     * The client asks to write data to the socket.  The filter
     * processes it, and may then call
     * filtered_socket_internal_write().
     */
    ssize_t (*write)(const void *data, size_t length, void *ctx);

    /**
     * The client is willing to read, but does not expect it yet.  The
     * filter processes the call, and may then call
     * filtered_socket_internal_schedule_read().
     */
    void (*schedule_read)(bool expect_more, const struct timeval *timeout,
                          void *ctx);

    /**
     * The client wants to be called back as soon as writing becomes
     * possible.  The filter processes the call, and may then call
     * filtered_socket_internal_schedule_write().
     */
    void (*schedule_write)(void *ctx);

    /**
     * The client is not anymore interested in writing.  The filter
     * processes the call, and may then call
     * filtered_socket_internal_unschedule_write().
     */
    void (*unschedule_write)(void *ctx);

    /**
     * The underlying socket is ready for writing.  The filter may try
     * calling filtered_socket_internal_write() again.
     *
     * This method must not destroy the socket.  If an error occurs,
     * it shall return false.
     */
    bool (*internal_write)(void *ctx);

    bool (*closed)(void *ctx);

    bool (*remaining)(size_t remaining, void *ctx);

    /**
     * The buffered_socket has run empty after the socket has been
     * closed.  The filter may call filtered_socket_invoke_end() as
     * soon as all its buffers have been consumed.
     */
    void (*end)(void *ctx);

    void (*close)(void *ctx);
};

/**
 * A wrapper for #buffered_socket that can filter input and output.
 */
struct FilteredSocket {
    BufferedSocket base;

#ifndef NDEBUG
    bool ended;
#endif

    /**
     * The actual filter.  If this is nullptr, then this object behaves
     * just like #buffered_socket.
     */
    const SocketFilter *filter;
    void *filter_ctx;

    const BufferedSocketHandler *handler;
    void *handler_ctx;

    /**
     * Is there still data in the filter's output?  Once this turns
     * from "false" to "true", the #buffered_socket_handler method
     * drained() will be invoked.
     */
    bool drained;
<<<<<<< HEAD
=======

    void Shutdown() {
        base.Shutdown();
    }
};

gcc_const
static inline GQuark
filtered_socket_quark(void)
{
    return g_quark_from_static_string("filtered_socket");
}
>>>>>>> 3a9a0326

    void Init(struct pool &pool,
              int fd, enum istream_direct fd_type,
              const struct timeval *read_timeout,
              const struct timeval *write_timeout,
              const SocketFilter *filter, void *filter_ctx,
              const BufferedSocketHandler &handler, void *handler_ctx);

    /**
     * Move the socket from another #BufferedSocket instance.  This
     * disables scheduled events, moves the input buffer and the
     * filter to this instance and installs a new handler.
     */
    void Init(struct pool &pool,
              FilteredSocket &&src,
              const struct timeval *read_timeout,
              const struct timeval *write_timeout,
              const BufferedSocketHandler &handler, void *handler_ctx);

    bool HasFilter() const {
        return filter != nullptr;
    }

    enum istream_direct GetType() const {
        return filter == nullptr
            ? base.GetType()
            /* can't do splice() with a filter */
            : ISTREAM_NONE;
    }

    /**
     * Close the physical socket, but do not destroy the input buffer.  To
     * do the latter, call filtered_socket_destroy().
     */
    void Close() {
#ifndef NDEBUG
        /* work around bogus assertion failure */
        if (filter != nullptr && base.HasEnded())
            return;
#endif

        base.Close();
    }

    /**
     * Just like Close(), but do not actually close the
     * socket.  The caller is responsible for closing the socket (or
     * scheduling it for reuse).
     */
    void Abandon() {
#ifndef NDEBUG
        /* work around bogus assertion failure */
        if (filter != nullptr && base.HasEnded())
            return;
#endif

        base.Abandon();
    }

    /**
     * Destroy the object.  Prior to that, the socket must be removed
     * by calling either filtered_socket_close() or
     * filtered_socket_abandon().
     */
    void Destroy();

    /**
     * Returns the socket descriptor and calls Abandon().  Returns -1
     * if the input buffer is not empty.
     */
    int AsFD() {
        return filter != nullptr
            ? -1
            : base.AsFD();
    }

    /**
     * Is the socket still connected?  This does not actually check
     * whether the socket is connected, just whether it is known to be
     * closed.
     */
    bool IsConnected() const {
#ifndef NDEBUG
        /* work around bogus assertion failure */
        if (filter != nullptr && base.HasEnded())
            return false;
#endif

        return base.IsConnected();
    }

    /**
     * Is the object still usable?  The socket may be closed already, but
     * the input buffer may still have data.
     */
    bool IsValid() const {
        return base.IsValid();
    }

    /**
     * Accessor for #drained.
     */
    bool IsDrained() const {
        assert(IsValid());

        return drained;
    }

    /**
     * Is the input buffer empty?
     */
    gcc_pure
    bool IsEmpty() const;

    /**
     * Is the input buffer full?
     */
    gcc_pure
    bool IsFull() const;

    /**
     * Returns the number of bytes in the input buffer.
     */
    gcc_pure
    size_t GetAvailable() const;

    /**
     * Mark the specified number of bytes of the input buffer as
     * "consumed".  Call this in the data() method.  Note that this
     * method does not invalidate the buffer passed to data().  It may
     * be called repeatedly.
     */
    void Consumed(size_t nbytes);

    /**
     * Returns the istream_direct mask for splicing data into this socket.
     */
    enum istream_direct GetDirectMask() const {
        return filter != nullptr
            ? ISTREAM_NONE
            : base.GetDirectMask();
    }

    /**
     * The caller wants to read more data from the socket.  There are
     * four possible outcomes: a call to filtered_socket_handler.read,
     * a call to filtered_socket_handler.direct, a call to
     * filtered_socket_handler.error or (if there is no data available
     * yet) an event gets scheduled and the function returns
     * immediately.
     */
    bool Read(bool expect_more);

    void SetCork(bool cork) {
        base.SetCork(cork);
    }

    ssize_t Write(const void *data, size_t length);

    ssize_t WriteFrom(int fd, enum istream_direct fd_type, size_t length) {
        assert(filter == nullptr);

        return base.WriteFrom(fd, fd_type, length);
    }

    gcc_pure
    bool IsReadyForWriting() const {
        assert(filter == nullptr);

        return base.IsReadyForWriting();
    }

    void ScheduleReadTimeout(bool expect_more, const struct timeval *timeout) {
        if (filter != nullptr && filter->schedule_read != nullptr)
            filter->schedule_read(expect_more, timeout, filter_ctx);
        else
            base.ScheduleReadTimeout(expect_more, timeout);
    }

    /**
     * Schedules reading on the socket with timeout disabled, to indicate
     * that you are willing to read, but do not expect it yet.  No direct
     * action is taken.  Use this to enable reading when you are still
     * sending the request.  When you are finished sending the request,
     * you should call filtered_socket_read() to enable the read timeout.
     */
    void ScheduleReadNoTimeout(bool expect_more) {
        ScheduleReadTimeout(expect_more, nullptr);
    }

    void ScheduleWrite() {
        if (filter != nullptr && filter->schedule_write != nullptr)
            filter->schedule_write(filter_ctx);
        else
            base.ScheduleWrite();
    }

    void UnscheduleWrite() {
        if (filter != nullptr && filter->unschedule_write != nullptr)
            filter->unschedule_write(filter_ctx);
        else
            base.UnscheduleWrite();
    }

    gcc_pure
    bool InternalIsEmpty() const {
        assert(filter != nullptr);

        return base.IsEmpty();
    }

    gcc_pure
    bool InternalIsFull() const {
        assert(filter != nullptr);

        return base.IsFull();
    }

    gcc_pure
    size_t InternalGetAvailable() const {
        assert(filter != nullptr);

        return base.GetAvailable();
    }

    void InternalConsumed(size_t nbytes)
    {
        assert(filter != nullptr);

        base.Consumed(nbytes);
    }

    bool InternalRead(bool expect_more) {
        assert(filter != nullptr);

        return base.Read(expect_more);
    }

    ssize_t InternalWrite(const void *data, size_t length) {
        assert(filter != nullptr);

        return base.Write(data, length);
    }

    /**
     * A #SocketFilter must call this function whenever it adds data to
     * its output buffer (only if it implements such a buffer).
     */
    void InternalUndrained() {
        assert(filter != nullptr);
        assert(IsConnected());

        drained = false;
    }

    /**
     * A #SocketFilter must call this function whenever its output buffer
     * drains (only if it implements such a buffer).
     */
    bool InternalDrained();


    void InternalScheduleRead(bool expect_more,
                              const struct timeval *timeout) {
        assert(filter != nullptr);

        base.ScheduleReadTimeout(expect_more, timeout);
    }

    void InternalScheduleWrite() {
        assert(filter != nullptr);

        base.ScheduleWrite();
    }

    void InternalUnscheduleWrite() {
        assert(filter != nullptr);

        base.UnscheduleWrite();
    }

    BufferedResult InvokeData(const void *data, size_t size) {
        assert(filter != nullptr);

        return handler->data(data, size, handler_ctx);
    }

    bool InvokeClosed() {
        assert(filter != nullptr);

        return handler->closed(handler_ctx);
    }

    bool InvokeRemaining(size_t remaining) {
        assert(filter != nullptr);

        return handler->remaining == nullptr ||
            handler->remaining(remaining, handler_ctx);
    }

    void InvokeEnd() {
        assert(filter != nullptr);
        assert(!ended);
        assert(base.HasEnded());

#ifndef NDEBUG
        ended = true;
#endif

        if (handler->end != nullptr)
            handler->end(handler_ctx);
    }

    bool InvokeWrite() {
        assert(filter != nullptr);

        return handler->write(handler_ctx);
    }

    bool InvokeTimeout() {
        assert(filter != nullptr);

        return handler->timeout(handler_ctx);
    }

    void InvokeError(GError *error) {
        assert(filter != nullptr);

        handler->error(error, handler_ctx);
    }
};

#endif<|MERGE_RESOLUTION|>--- conflicted
+++ resolved
@@ -117,21 +117,6 @@
      * drained() will be invoked.
      */
     bool drained;
-<<<<<<< HEAD
-=======
-
-    void Shutdown() {
-        base.Shutdown();
-    }
-};
-
-gcc_const
-static inline GQuark
-filtered_socket_quark(void)
-{
-    return g_quark_from_static_string("filtered_socket");
-}
->>>>>>> 3a9a0326
 
     void Init(struct pool &pool,
               int fd, enum istream_direct fd_type,
@@ -162,6 +147,10 @@
             : ISTREAM_NONE;
     }
 
+    void Shutdown() {
+        base.Shutdown();
+    }
+
     /**
      * Close the physical socket, but do not destroy the input buffer.  To
      * do the latter, call filtered_socket_destroy().
