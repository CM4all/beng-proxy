--- conflicted
+++ resolved
@@ -57,17 +57,10 @@
     Stock *pipe_stock;
 
     unsigned FlushSSLSessionCache(long tm);
-<<<<<<< HEAD
-=======
-
-    lb_instance() {
-        list_init(&controls);
-    }
 
     ~lb_instance() {
         assert(n_tcp_connections == 0);
     }
->>>>>>> ab4b1250
 };
 
 struct client_connection;
