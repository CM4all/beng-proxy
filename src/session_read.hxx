/*
 * Read sessions from a file.
 *
 * author: Max Kellermann <mk@cm4all.com>
 */

#ifndef BENG_PROXY_SESSION_READ_HXX
#define BENG_PROXY_SESSION_READ_HXX

#include <new>

#include <stdint.h>
#include <stdio.h>

struct dpool;
struct Session;

uint32_t
session_read_magic(FILE *file);

bool
session_read_file_header(FILE *file);

/**
 * @param old read #MAGIC_SESSION_OLD format (i.e. pre v10.21)
 */
Session *
<<<<<<< HEAD
session_read(FILE *file, struct dpool *pool)
    throw(std::bad_alloc);
=======
session_read(FILE *file, struct dpool *pool, bool old);
>>>>>>> 323ac7ed

#endif<|MERGE_RESOLUTION|>--- conflicted
+++ resolved
@@ -25,11 +25,7 @@
  * @param old read #MAGIC_SESSION_OLD format (i.e. pre v10.21)
  */
 Session *
-<<<<<<< HEAD
 session_read(FILE *file, struct dpool *pool)
     throw(std::bad_alloc);
-=======
-session_read(FILE *file, struct dpool *pool, bool old);
->>>>>>> 323ac7ed
 
 #endif