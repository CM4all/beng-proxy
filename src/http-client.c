--- conflicted
+++ resolved
@@ -480,16 +480,10 @@
             }
             content_length = (off_t)-1;
         } else {
-<<<<<<< HEAD
-            content_length = strtoul(content_length_string, &endptr, 10);
-            if (unlikely(*endptr != 0 || content_length < 0)) {
-=======
             content_length = (off_t)strtoull(content_length_string,
                                              &endptr, 10);
             if (unlikely(endptr == content_length_string || *endptr != 0 ||
                          content_length < 0)) {
-                daemon_log(2, "http_client: invalid Content-Length header in response\n");
->>>>>>> 7b06623a
                 stopwatch_event(client->stopwatch, "malformed");
 
                 GError *error =
