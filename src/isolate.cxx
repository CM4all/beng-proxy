--- conflicted
+++ resolved
@@ -120,8 +120,6 @@
     symlink("/run", "var/run");
     chmod("var", 0111);
 
-<<<<<<< HEAD
-=======
     struct stat st;
     if (stat("/var/lib/cm4all/save-core/incoming", &st) == 0 && S_ISDIR(st.st_mode)) {
         /* bind-mount the cm4all-save-core "incoming" directory so
@@ -143,7 +141,6 @@
         chmod("var/lib/cm4all/save-core", 0111);
     }
 
->>>>>>> 86b7735b
     /* enter the new root */
     mkdir(put_old, 0);
     if (my_pivot_root(new_root, put_old) < 0) {
