--- conflicted
+++ resolved
@@ -833,11 +833,8 @@
 #endif
 
 static void *
-<<<<<<< HEAD
-p_malloc_linear(struct pool *pool, size_t size TRACE_ARGS_DECL)
-=======
-p_malloc_linear(pool_t pool, const size_t original_size TRACE_ARGS_DECL)
->>>>>>> a78b8749
+p_malloc_linear(struct pool *pool, const size_t original_size
+                TRACE_ARGS_DECL)
 {
     struct linear_pool_area *area = pool->current_area.linear;
     void *p;
