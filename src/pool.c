/*
 * Memory pool.
 *
 * author: Max Kellermann <mk@cm4all.com>
 */

#include "pool.h"
#include "slice.h"

#include <inline/poison.h>
#include <inline/list.h>
#include <daemon/log.h>

#include <assert.h>
#include <stdlib.h>
#include <string.h>

#if defined(DEBUG_POOL_GROW) || defined(DUMP_POOL_ALLOC_ALL)
#define DUMP_POOL_ALLOC
#endif

#if defined(__x86_64__) || defined(__PPC64__)
#define ALIGN 8
#define ALIGN_BITS 0x7
#else
#define ALIGN 4
#define ALIGN_BITS 0x3
#endif

#define RECYCLER_MAX_POOLS 256
#define RECYCLER_MAX_LINEAR_AREAS 256

#ifndef NDEBUG
struct allocation_info {
    struct list_head siblings;
    size_t size;
    const char *file;
    unsigned line;
};

struct attachment {
    struct list_head siblings;

    const void *value;

    const char *name;
};

#define LINEAR_PREFIX sizeof(struct allocation_info)
#else
#define LINEAR_PREFIX 0
#endif

enum pool_type {
    POOL_LIBC,
    POOL_LINEAR,
};

struct libc_pool_chunk {
    struct list_head siblings;
#ifdef POISON
    size_t size;
#endif
#ifndef NDEBUG
    struct allocation_info info;
#endif
    unsigned char data[sizeof(size_t)];
};

static const size_t LIBC_POOL_CHUNK_HEADER =
    offsetof(struct libc_pool_chunk, data);

struct linear_pool_area {
    struct linear_pool_area *prev;

    /**
     * The slice_area that was used to allocated this pool area.  It
     * is NULL if this area was allocated from the libc heap.
     */
    struct slice_area *slice_area;

    size_t size, used;
    unsigned char data[sizeof(size_t)];
};

static const size_t LINEAR_POOL_AREA_HEADER =
    offsetof(struct linear_pool_area, data);

#ifdef DEBUG_POOL_REF
struct pool_ref {
    struct list_head list_head;

#ifdef TRACE
    const char *file;
    unsigned line;
#endif

    unsigned count;
};
#endif

struct pool {
    struct list_head siblings, children;
#ifdef DEBUG_POOL_REF
    struct list_head refs, unrefs;
#endif
    struct pool *parent;
    unsigned ref;

#ifndef NDEBUG
    struct list_head notify;
    bool trashed;

    /** this is a major pool, i.e. pool commits are performed after
        the major pool is freed */
    bool major;
#endif

    enum pool_type type;
    const char *name;

    union {
        struct list_head libc;
        struct linear_pool_area *linear;
        struct pool *recycler;
    } current_area;

#ifndef NDEBUG
    struct list_head allocations;
    struct list_head attachments;
#endif

    struct slice_pool *slice_pool;

    /**
     * The area size passed to pool_new_linear().
     */
    size_t area_size;

    /**
     * The number of bytes allocated from this pool, not counting
     * overhead and not counting p_free().
     */
    size_t netto_size;
};

#ifndef NDEBUG
static LIST_HEAD(trash);
#endif

static struct {
    unsigned num_pools;
    struct pool *pools;
    unsigned num_linear_areas;
    struct linear_pool_area *linear_areas;
} recycler;

static void * gcc_malloc
xmalloc(size_t size)
{
    void *p = malloc(size);
    if (unlikely(p == NULL)) {
        fputs("Out of memory\n", stderr);
        abort();
    }
    return p;
}

static inline size_t gcc_const
align_size(size_t size)
{
    return ((size - 1) | ALIGN_BITS) + 1;
}

#ifndef NDEBUG
static struct allocation_info *
get_linear_allocation_info(void *p)
{
    return (struct allocation_info *)((char*)p - sizeof(struct allocation_info));
}
#endif

void
pool_recycler_clear(void)
{
    while (recycler.pools != NULL) {
        struct pool *pool = recycler.pools;
        recycler.pools = pool->current_area.recycler;
        free(pool);
    }

    recycler.num_pools = 0;

    while (recycler.linear_areas != NULL) {
        struct linear_pool_area *linear = recycler.linear_areas;
        recycler.linear_areas = linear->prev;
        free(linear);
    }

    recycler.num_linear_areas = 0;
}

static void
pool_recycler_put(struct pool *pool)
{
    poison_undefined(pool, sizeof(*pool));
    pool->current_area.recycler = recycler.pools;
    recycler.pools = pool;
    ++recycler.num_pools;
}

/**
 * @return true if the area was moved to the recycler, false if the
 * caller is responsible for freeing it
 */
static bool
pool_recycler_put_linear(struct linear_pool_area *area)
{
    assert(area != NULL);
    assert(area->size > 0);
    assert(area->slice_area == NULL);

    if (recycler.num_linear_areas >= RECYCLER_MAX_LINEAR_AREAS)
        return false;

    poison_noaccess(area->data, area->used);

    area->prev = recycler.linear_areas;
    recycler.linear_areas = area;
    ++recycler.num_linear_areas;
    return true;
}

static struct linear_pool_area *
pool_recycler_get_linear(size_t size)
{
    assert(size > 0);

    struct linear_pool_area **linear_p, *linear;
    for (linear_p = &recycler.linear_areas, linear = *linear_p;
         linear != NULL;
         linear_p = &linear->prev, linear = *linear_p) {
        if (linear->size == size) {
            assert(recycler.num_linear_areas > 0);
            --recycler.num_linear_areas;
            *linear_p = linear->prev;
            return linear;
        }
    }

    return NULL;
}

static void
pool_free_linear_area(struct linear_pool_area *area)
{
    assert(area->slice_area == NULL);

    poison_undefined(area->data, area->used);
    free(area);
}

static bool
pool_dispose_slice_area(struct slice_pool *slice_pool,
                        struct linear_pool_area *area)
{
    if (area->slice_area == NULL)
        return false;

    assert(slice_pool != NULL);

    slice_free(slice_pool, area->slice_area, area);
    return true;
}

static void
pool_dispose_linear_area(struct pool *pool, struct linear_pool_area *area)
{
    if (/* recycle only if the area's size is exactly as big as
           planned, and was not superseded by a larger allocation;
           this avoids poisoning the recycler with areas that will
           probably never be used again */
        area->size != pool->area_size ||
        (!pool_dispose_slice_area(pool->slice_pool, area) &&
         !pool_recycler_put_linear(area)))
        pool_free_linear_area(area);
}

static inline void
pool_add_child(struct pool *pool, struct pool *child)
{
    assert(child->parent == NULL);

    child->parent = pool;
    list_add(&child->siblings, &pool->children);
}

static inline void
pool_remove_child(gcc_unused struct pool *pool, struct pool *child)
{
    assert(child->parent == pool);

    list_remove(&child->siblings);
    child->parent = NULL;
}

static struct pool *gcc_malloc
pool_new(struct pool *parent, const char *name)
{
    struct pool *pool;

    if (recycler.pools == NULL)
        pool = xmalloc(sizeof(*pool));
    else {
        pool = recycler.pools;
        recycler.pools = pool->current_area.recycler;
        --recycler.num_pools;
    }

    list_init(&pool->children);
#ifdef DEBUG_POOL_REF
    list_init(&pool->refs);
    list_init(&pool->unrefs);
#endif
    pool->ref = 1;
#ifndef NDEBUG
    list_init(&pool->notify);
    pool->trashed = false;
#endif
    pool->name = name;
#ifndef NDEBUG
    pool->major = parent == NULL;
#endif

    pool->parent = NULL;
    if (parent != NULL)
        pool_add_child(parent, pool);

#ifndef NDEBUG
    list_init(&pool->allocations);
    list_init(&pool->attachments);
#endif

    pool->netto_size = 0;

    return pool;
}

struct pool *
pool_new_libc(struct pool *parent, const char *name)
{
    struct pool *pool = pool_new(parent, name);
    pool->type = POOL_LIBC;
    list_init(&pool->current_area.libc);
    return pool;
}

gcc_malloc
static struct linear_pool_area *
pool_new_slice_area(struct slice_pool *slice_pool,
                    struct linear_pool_area *prev)
{
    struct slice_area *slice_area = slice_pool_get_area(slice_pool);
    assert(slice_area != NULL);

    struct linear_pool_area *area = slice_alloc(slice_pool, slice_area);
    assert(area != NULL);

    area->prev = prev;
    area->slice_area = slice_area;
    area->size = slice_pool_get_slice_size(slice_pool)
        - LINEAR_POOL_AREA_HEADER;
    area->used = 0;

    poison_noaccess(area->data, area->size);

    return area;
}

static struct linear_pool_area * gcc_malloc
pool_new_linear_area(struct linear_pool_area *prev, size_t size)
{
    struct linear_pool_area *area = xmalloc(LINEAR_POOL_AREA_HEADER + size);
    if (area == NULL)
        abort();

    area->slice_area = NULL;
    area->prev = prev;
    area->size = size;
    area->used = 0;

    poison_noaccess(area->data, area->size);

    return area;
}

static inline struct linear_pool_area *
pool_get_linear_area(struct linear_pool_area *prev, size_t size)
{
    struct linear_pool_area *area = pool_recycler_get_linear(size);
    if (area == NULL) {
        area = pool_new_linear_area(prev, size);
    } else {
        area->prev = prev;
        area->used = 0;
    }
    return area;
}

struct pool *
pool_new_linear(struct pool *parent, const char *name, size_t initial_size)
{
#ifdef POOL_LIBC_ONLY
    (void)initial_size;

    return pool_new_libc(parent, name);
#else
    struct pool *pool = pool_new(parent, name);
    pool->type = POOL_LINEAR;
    pool->area_size = initial_size;
    pool->slice_pool = NULL;
    pool->current_area.linear = NULL;

    assert(parent != NULL);

    return pool;
#endif
}

struct pool *
pool_new_slice(struct pool *parent, const char *name,
               struct slice_pool *slice_pool)
{
    assert(parent != NULL);
    assert(slice_pool_get_slice_size(slice_pool) > LINEAR_POOL_AREA_HEADER);

#ifdef POOL_LIBC_ONLY
    (void)initial_size;

    return pool_new_libc(parent, name);
#else
    struct pool *pool = pool_new(parent, name);
    pool->type = POOL_LINEAR;
    pool->area_size = slice_pool_get_slice_size(slice_pool) - LINEAR_POOL_AREA_HEADER;
    pool->slice_pool = slice_pool;
    pool->current_area.linear = NULL;

    return pool;
#endif
}

#ifndef NDEBUG

static bool
pool_linear_is_empty(const struct pool *pool)
{
    assert(pool->type == POOL_LINEAR);

    const struct linear_pool_area *area = pool->current_area.linear;
    return area == NULL || (area->prev == NULL && area->used == 0);
}

void
pool_set_major(struct pool *pool)
{
    assert(!pool->trashed);
    assert(list_empty(&pool->children));

    pool->major = true;
}
#endif

#ifdef DUMP_POOL_ALLOC_ALL
static void
pool_dump_allocations(struct pool *pool);
#endif

static void
pool_check_attachments(struct pool *pool)
{
#ifdef NDEBUG
    (void)pool;
#else
    if (list_empty(&pool->attachments))
        return;

    daemon_log(1, "pool '%s' has attachments left:\n", pool->name);

    do {
        struct attachment *attachment =
            (struct attachment *)pool->attachments.next;
        list_remove(&attachment->siblings);
        daemon_log(1, "\tname='%s' value=%p\n",
                   attachment->name, attachment->value);
    } while (!list_empty(&pool->attachments));

    abort();
#endif
}

static void
pool_destroy(struct pool *pool, struct pool *reparent_to)
{
    assert(pool->ref == 0);
    assert(pool->parent == NULL);

#ifdef DUMP_POOL_SIZE
    daemon_log(4, "pool '%s' size=%zu\n", pool->name, pool->netto_size);
#endif

#ifdef DUMP_POOL_ALLOC_ALL
    pool_dump_allocations(pool);
#endif

    pool_check_attachments(pool);

#ifndef NDEBUG
    while (!list_empty(&pool->notify)) {
        struct pool_notify *notify = (struct pool_notify *)pool->notify.next;
        list_remove(&notify->siblings);
        notify->destroyed = 1;
    }

    if (pool->trashed)
        list_remove(&pool->siblings);
#endif

    while (!list_empty(&pool->children)) {
        struct pool *child = (struct pool *)pool->children.next;
        pool_remove_child(pool, child);
        assert(child->ref > 0);

        if (reparent_to == NULL) {
            /* children of major pools are put on trash, so they are
               collected by pool_commit() */
            assert(pool->major || pool->trashed);

#ifndef NDEBUG
            list_add(&child->siblings, &trash);
            child->trashed = true;
#else
            child->parent = NULL;
#endif
        } else {
            /* reparent all children of the destroyed pool to its
               parent, so they can live on - this reparenting never
               traverses major pools */

            assert(!pool->major && !pool->trashed);

            pool_add_child(reparent_to, child);
        }
    }

#ifdef DEBUG_POOL_REF
    while (!list_empty(&pool->refs)) {
        struct list_head *next = pool->refs.next;
        list_remove(next);
        free(next);
    }

    while (!list_empty(&pool->unrefs)) {
        struct list_head *next = pool->unrefs.next;
        list_remove(next);
        free(next);
    }
#endif

#ifndef NDEBUG
    while (!list_empty(&pool->attachments)) {
        struct list_head *next = pool->unrefs.next;
        list_remove(next);
        free(next);
    }
#endif

    switch (pool->type) {
    case POOL_LIBC:
        while (!list_empty(&pool->current_area.libc)) {
            struct libc_pool_chunk *chunk = (struct libc_pool_chunk *)pool->current_area.libc.next;
            list_remove(&chunk->siblings);
#ifdef POISON
            poison_undefined(chunk, LIBC_POOL_CHUNK_HEADER + chunk->size);
#endif
            free(chunk);
        }
        break;

    case POOL_LINEAR:
        while (pool->current_area.linear != NULL) {
            struct linear_pool_area *area = pool->current_area.linear;
            pool->current_area.linear = area->prev;
            pool_dispose_linear_area(pool, area);
        }
        break;
    }

    if (recycler.num_pools < RECYCLER_MAX_POOLS)
        pool_recycler_put(pool);
    else
        free(pool);
}

#ifdef DEBUG_POOL_REF
static void
pool_increment_ref(gcc_unused struct pool *pool,
                   struct list_head *list TRACE_ARGS_DECL)
{
    struct pool_ref *ref;

    for (ref = (struct pool_ref *)list->next;
         &ref->list_head != list;
         ref = (struct pool_ref *)ref->list_head.next) {
        assert(ref->list_head.next->prev == &ref->list_head);
        assert(ref->list_head.prev->next == &ref->list_head);

#ifdef TRACE
        if (ref->line == line && strcmp(ref->file, file) == 0) {
            ++ref->count;
            return;
        }
#endif
    }

    ref = xmalloc(sizeof(*ref));

#ifdef TRACE
    ref->file = file;
    ref->line = line;
#endif

    ref->count = 1;
    list_add(&ref->list_head, list);
}
#endif

#ifdef DEBUG_POOL_REF
static void
pool_dump_refs(struct pool *pool)
{
    daemon_log(0, "pool '%s'[%p](%u) REF:\n", pool->name,
               (const void*)pool, pool->ref);

#ifdef TRACE
    const struct pool_ref *ref;
    for (ref = (const struct pool_ref *)pool->refs.next;
         &ref->list_head != &pool->refs;
         ref = (const struct pool_ref *)ref->list_head.next) {
        daemon_log(0, "\t%s:%u %u\n", ref->file, ref->line, ref->count);
    }
    daemon_log(0, "    UNREF:\n");
    for (ref = (const struct pool_ref *)pool->unrefs.next;
         &ref->list_head != &pool->unrefs;
         ref = (const struct pool_ref *)ref->list_head.next) {
        daemon_log(0, "\t%s:%u %u\n", ref->file, ref->line, ref->count);
    }
#endif
}
#endif

void
pool_ref_impl(struct pool *pool TRACE_ARGS_DECL)
{
    assert(pool->ref > 0);
    ++pool->ref;

#ifdef POOL_TRACE_REF
    daemon_log(0, "pool_ref('%s')=%u\n", pool->name, pool->ref);
#endif

#ifdef DEBUG_POOL_REF
    pool_increment_ref(pool, &pool->refs TRACE_ARGS_FWD);
#endif
}

unsigned
pool_unref_impl(struct pool *pool TRACE_ARGS_DECL)
{
    assert(pool->ref > 0);
    --pool->ref;

#ifdef POOL_TRACE_REF
    daemon_log(0, "pool_unref('%s')=%u\n", pool->name, pool->ref);
#endif

#ifdef DEBUG_POOL_REF
    pool_increment_ref(pool, &pool->unrefs TRACE_ARGS_FWD);
#endif

    if (unlikely(pool->ref == 0)) {
#ifdef NDEBUG
        struct pool *reparent_to = NULL;
#else
        struct pool *reparent_to = pool->major ? NULL : pool->parent;
#endif
        if (pool->parent != NULL)
            pool_remove_child(pool->parent, pool);
#ifdef DUMP_POOL_UNREF
        pool_dump_refs(pool);
#endif
        pool_destroy(pool, reparent_to);
        return 0;
    }

    return pool->ref;
}

size_t
pool_netto_size(const struct pool *pool)
{
    return pool->netto_size;
}

static size_t
pool_linear_brutto_size(const struct pool *pool)
{
    size_t size = 0;

    for (const struct linear_pool_area *area = pool->current_area.linear;
         area != NULL; area = area->prev)
        size += area->size;

    return size;
}

size_t
pool_brutto_size(const struct pool *pool)
{
    switch (pool->type) {
    case POOL_LIBC:
        return pool_netto_size(pool);

    case POOL_LINEAR:
        return pool_linear_brutto_size(pool);
    }

    assert(false);
    return 0;
}

size_t
pool_recursive_netto_size(const struct pool *pool)
{
    return pool_netto_size(pool) + pool_children_netto_size(pool);
}

size_t
pool_recursive_brutto_size(const struct pool *pool)
{
    return pool_brutto_size(pool) + pool_children_brutto_size(pool);
}

size_t
pool_children_netto_size(const struct pool *pool)
{
    size_t size = 0;

    for (const struct pool *child = (const struct pool *)pool->children.next;
         &child->siblings != &pool->children;
         child = (const struct pool *)child->siblings.next)
        size += pool_recursive_netto_size(child);

    return size;
}

size_t
pool_children_brutto_size(const struct pool *pool)
{
    size_t size = 0;

    for (const struct pool *child = (const struct pool *)pool->children.next;
         &child->siblings != &pool->children;
         child = (const struct pool *)child->siblings.next)
        size += pool_recursive_brutto_size(child);

    return size;
}

static const char *
pool_type_string(enum pool_type type)
{
    switch (type) {
    case POOL_LIBC:
        return "libc";

    case POOL_LINEAR:
        return "linear";
    }

    assert(false);
    return NULL;
}

static void
pool_dump_node(int indent, const struct pool *pool)
{
    daemon_log(2, "%*spool '%s' type=%s ref=%u size=%zu p=%p\n",
               indent, "",
               pool->name, pool_type_string(pool->type),
               pool->ref, pool->netto_size,
               (const void *)pool);

    indent += 2;
    for (struct pool *child = (struct pool *)pool->children.next;
         &child->siblings != &pool->children;
         child = (struct pool *)child->siblings.next)
        pool_dump_node(indent, child);
}

void
pool_dump_tree(const struct pool *pool)
{
    pool_dump_node(0, pool);
}

#ifndef NDEBUG

void
pool_notify(struct pool *pool, struct pool_notify *notify)
{
    list_add(&notify->siblings, &pool->notify);
    notify->pool = pool;
    notify->registered = true;
    notify->destroyed = 0;
}

bool
pool_denotify(struct pool_notify *notify)
{
    assert(notify->registered);
    notify->registered = false;

    if (notify->destroyed)
        return true;
    list_remove(&notify->siblings);
    return false;
}

void
pool_notify_move(struct pool *pool, struct pool_notify *src,
                 struct pool_notify *dest)
{
    assert(src->pool == pool);

#ifdef TRACE
    dest->file = src->file;
    dest->line = src->line;
#endif

    assert(!pool_denotify(src));
    pool_notify(pool, dest);
}

void
pool_ref_notify_impl(struct pool *pool, struct pool_notify *notify TRACE_ARGS_DECL)
{
    pool_notify(pool, notify);
    pool_ref_impl(pool TRACE_ARGS_FWD);

#ifdef TRACE
    notify->file = NULL;
    notify->line = -1;
#endif
}

void
pool_unref_denotify_impl(struct pool *pool, struct pool_notify *notify
                         TRACE_ARGS_DECL)
{
    assert(notify->pool == pool);
    assert(!notify->destroyed);
#ifdef TRACE
    assert(notify->file == NULL);
    assert(notify->line == -1);
#endif

    pool_denotify(notify);
    pool_unref_impl(pool TRACE_ARGS_FWD);

#ifdef TRACE
    notify->file = file;
    notify->line = line;
#endif
}

void
pool_trash(struct pool *pool)
{
    if (pool->trashed)
        return;

    assert(pool->parent != NULL);

    pool_remove_child(pool->parent, pool);
    list_add(&pool->siblings, &trash);
    pool->trashed = true;
}

void
pool_commit(void)
{
    if (list_empty(&trash))
        return;

    daemon_log(0, "pool_commit(): there are unreleased pools in the trash:\n");

    for (struct pool *pool = (struct pool *)trash.next;
         &pool->siblings != &trash;
         pool = (struct pool *)pool->siblings.next) {
#ifdef DEBUG_POOL_REF
        pool_dump_refs(pool);
#else
        daemon_log(0, "- '%s'(%u)\n", pool->name, pool->ref);
#endif
    }
    daemon_log(0, "\n");

    abort();
}

static bool
linear_pool_area_contains(const struct linear_pool_area *area,
                          const void *ptr, size_t size)
{
    return size <= area->used &&
        ptr >= (const void*)area->data &&
        ptr <= (const void*)(area->data + area->used - size);
}

bool
pool_contains(struct pool *pool, const void *ptr, size_t size)
{
    assert(pool != NULL);
    assert(ptr != NULL);
    assert(size > 0);

    if (pool->type != POOL_LINEAR)
        return true;

    for (const struct linear_pool_area *area = pool->current_area.linear;
         area != NULL; area = area->prev)
        if (linear_pool_area_contains(area, ptr, size))
            return true;

    return false;
}

#endif

void
pool_mark(struct pool *pool, struct pool_mark *mark)
{
#ifndef POOL_LIBC_ONLY
    assert(pool->type == POOL_LINEAR);

    mark->area = pool->current_area.linear;
<<<<<<< HEAD
    mark->position = mark->area != NULL ? mark->area->used : 0;
=======
    mark->prev = mark->area->prev;
    mark->position = mark->area->used;

#ifndef NDEBUG
    mark->was_empty = pool_linear_is_empty(pool);
#endif
>>>>>>> c05adee1
#else
    (void)pool;
    (void)mark;
#endif
}

#ifndef POOL_LIBC_ONLY
static void
pool_remove_allocations(struct pool *pool, const unsigned char *p, size_t length)
{
#ifndef NDEBUG
    struct allocation_info *info =
        (struct allocation_info *)pool->allocations.next;

    while (info != (struct allocation_info *)&pool->allocations) {
        struct allocation_info *next
            = (struct allocation_info *)info->siblings.next;
        if ((const unsigned char*)info >= p &&
            (const unsigned char*)(info + 1) + info->size <= p + length)
            list_remove(&info->siblings);
        info = next;
    }
#else
    (void)pool;
    (void)p;
    (void)length;
#endif
}
#endif

void
pool_rewind(struct pool *pool, const struct pool_mark *mark)
{
#ifndef POOL_LIBC_ONLY
    assert(pool->type == POOL_LINEAR);
    assert(mark->area == NULL || mark->position <= mark->area->used);
    assert(mark->area != NULL || mark->position == 0);

    struct linear_pool_area *const marked_area = mark->area;

    /* dispose all areas newer than the marked one */
    while (pool->current_area.linear != marked_area) {
        struct linear_pool_area *area = pool->current_area.linear;
        assert(area != NULL);

        pool_remove_allocations(pool, area->data, area->used);

        pool->current_area.linear = area->prev;
        pool_dispose_linear_area(pool, area);
    }

<<<<<<< HEAD
    if (mark->area != NULL) {
        pool_remove_allocations(pool, mark->area->data + mark->position,
                                mark->area->used - mark->position);

        poison_noaccess(mark->area->data + mark->position,
                        mark->area->used - mark->position);

        mark->area->used = mark->position;
    }
=======
    /* dispose all (large) areas that were inserted before the marked
       one */
    while (marked_area->prev != mark->prev) {
        struct linear_pool_area *area = marked_area->prev;
        assert(area != NULL);
        /* only large areas get inserted before the current one */
        assert(area->size > pool->area_size);
        assert(area->used > pool->area_size);

        pool_remove_allocations(pool, area->data, area->used);

        marked_area->prev = area->prev;
        pool_dispose_linear_area(pool, area);
    }

    /* rewind the marked area */
    pool_remove_allocations(pool, marked_area->data + mark->position,
                            marked_area->used - mark->position);

    poison_noaccess(marked_area->data + mark->position,
                    marked_area->used - mark->position);

    marked_area->used = mark->position;

    /* if the pool was empty before pool_mark(), it must be empty
       again after pool_rewind() */
#ifndef NDEBUG
    assert(mark->was_empty == pool_linear_is_empty(pool));
#endif

    /* if the pool is empty again, the allocation list must be empty,
       too */
    assert(!pool_linear_is_empty(pool) || list_empty(&pool->allocations));
>>>>>>> c05adee1
#else
    (void)pool;
    (void)mark;
#endif
}

static void *
p_malloc_libc(struct pool *pool, size_t size TRACE_ARGS_DECL)
{
    const size_t aligned_size = align_size(size);
    struct libc_pool_chunk *chunk =
        xmalloc(sizeof(*chunk) - sizeof(chunk->data) + aligned_size);

#ifndef NDEBUG
    list_add(&chunk->info.siblings, &pool->allocations);
    chunk->info.file = file;
    chunk->info.line = line;
    chunk->info.size = size;
#endif

    list_add(&chunk->siblings, &pool->current_area.libc);
#ifdef POISON
    chunk->size = size;
#endif
    return chunk->data;
}

#ifdef DUMP_POOL_ALLOC
static void
pool_dump_allocations(struct pool *pool)
{
    size_t sum = 0;
    for (struct allocation_info *info = (struct allocation_info *)pool->allocations.prev;
         info != (struct allocation_info *)&pool->allocations;
         info = (struct allocation_info *)info->siblings.prev) {
        sum += info->size;
        daemon_log(6, "- %s:%u %zu => %zu\n", info->file, info->line, info->size, sum);
    }
}
#endif

static void *
p_malloc_linear(struct pool *pool, const size_t original_size
                TRACE_ARGS_DECL)
{
    struct linear_pool_area *area = pool->current_area.linear;

    size_t size = align_size(original_size);
    size += LINEAR_PREFIX;

    if (unlikely(size > pool->area_size)) {
        /* this allocation is larger than the standard area size;
           obtain a new area just for this allocation, and keep on
           using the last area */
        daemon_log(5, "big allocation on linear pool '%s' (%zu bytes)\n",
                   pool->name, original_size);
#ifdef DEBUG_POOL_GROW
        pool_dump_allocations(pool);
        daemon_log(6, "+ %s:%u %zu\n", file, line, original_size);
#else
        TRACE_ARGS_IGNORE;
#endif

        if (area == NULL) {
            /* this is the first allocation, create the initial
               area */
            area = pool->current_area.linear =
                pool_new_linear_area(NULL, size);
        } else {
            /* put the special large area after the current one */
            area = pool_new_linear_area(area->prev, size);
            pool->current_area.linear->prev = area;
        }
    } else if (unlikely(area == NULL || area->used + size > area->size)) {
        if (area != NULL) {
            daemon_log(5, "growing linear pool '%s'\n", pool->name);
#ifdef DEBUG_POOL_GROW
            pool_dump_allocations(pool);
            daemon_log(6, "+ %s:%u %zu\n", file, line, original_size);
#else
            TRACE_ARGS_IGNORE;
#endif
        }

        area = pool->slice_pool != NULL
            ? pool_new_slice_area(pool->slice_pool, area)
            : pool_get_linear_area(area, pool->area_size);
        pool->current_area.linear = area;
    }

    void *p = area->data + area->used;
    area->used += size;

    assert(area->used <= area->size);

    poison_undefined(p, size);

#ifndef NDEBUG
    struct allocation_info *info = p;
    info->file = file;
    info->line = line;
    info->size = original_size;
    list_add(&info->siblings, &pool->allocations);
#endif

    return (char*)p + LINEAR_PREFIX;
}

static void *
internal_malloc(struct pool *pool, size_t size TRACE_ARGS_DECL)
{
    assert(pool != NULL);

    pool->netto_size += size;

    if (likely(pool->type == POOL_LINEAR))
        return p_malloc_linear(pool, size TRACE_ARGS_FWD);

    assert(pool->type == POOL_LIBC);
    return p_malloc_libc(pool, size TRACE_ARGS_FWD);
}

void *
p_malloc_impl(struct pool *pool, size_t size TRACE_ARGS_DECL)
{
    return internal_malloc(pool, size TRACE_ARGS_FWD);
}

static void
p_free_libc(gcc_unused struct pool *pool, void *ptr)
{
    struct libc_pool_chunk *chunk = (struct libc_pool_chunk *)(((char*)ptr) -
                                                               offsetof(struct libc_pool_chunk, data));

#ifndef NDEBUG
    list_remove(&chunk->info.siblings);
#endif

    list_remove(&chunk->siblings);
    free(chunk);
}

void
p_free(struct pool *pool, const void *cptr)
{
    /* deconst hack - we know what we're doing![tm] */
    union {
        const void *in;
        void *out;
    } u = { .in = cptr };
    void *ptr = u.out;

    assert(pool != NULL);
    assert(ptr != NULL);
    assert((((unsigned long)ptr) & ALIGN_BITS) == 0);
    assert(pool_contains(pool, ptr, 1));

    if (pool->type == POOL_LIBC)
        p_free_libc(pool, ptr);
#ifndef NDEBUG
    else if (pool->type == POOL_LINEAR) {
        struct allocation_info *info = get_linear_allocation_info(ptr);
        list_remove(&info->siblings);
        poison_noaccess(ptr, info->size);
    }
#endif
    else
        /* we don't know the exact size of this buffer, so we only
           mark the first ALIGN bytes */
        poison_noaccess(ptr, ALIGN);
}

static inline void
clear_memory(void *p, size_t size)
{
#ifdef __clang__
#pragma GCC diagnostic ignored "-Wlanguage-extension-token"
#endif
#if defined(__GNUC__) && defined(__x86_64__)
    size_t n = (size + 7) / 8;
    size_t gcc_unused dummy0, dummy1;
    asm volatile("cld\n\t"
                 "rep stosq\n\t"
                 : "=&c"(dummy0), "=&D"(dummy1)
                 : "a"(0), "0"(n), "1"(p)
                   /* : "memory"   memory barrier not required here */
                 );
#else
    memset(p, 0, size);
#endif
}

void *
p_calloc_impl(struct pool *pool, size_t size TRACE_ARGS_DECL)
{
    void *p = internal_malloc(pool, size TRACE_ARGS_FWD);
    clear_memory(p, size);
    return p;
}

#ifndef NDEBUG

void
pool_attach(struct pool *pool, const void *p, const char *name)
{
    assert(pool != NULL);
    assert(p != NULL);
    assert(name != NULL);

    struct attachment *attachment = xmalloc(sizeof(*attachment));
    attachment->value = p;
    attachment->name = name;

    list_add(&attachment->siblings, &pool->attachments);
}

static struct attachment *
find_attachment(struct pool *pool, const void *p)
{
    for (struct attachment *attachment = (struct attachment *)pool->attachments.next;
         &attachment->siblings != &pool->attachments;
         attachment = (struct attachment *)attachment->siblings.next)
        if (attachment->value == p)
            return attachment;

    return NULL;
}

void
pool_attach_checked(struct pool *pool, const void *p, const char *name)
{
    assert(pool != NULL);
    assert(p != NULL);
    assert(name != NULL);

    if (find_attachment(pool, p) != NULL)
        return;

    pool_attach(pool, p, name);
}

void
pool_detach(struct pool *pool, const void *p)
{
    struct attachment *attachment = find_attachment(pool, p);
    assert(attachment != NULL);

    list_remove(&attachment->siblings);
    free(attachment);
}

void
pool_detach_checked(struct pool *pool, const void *p)
{
    struct attachment *attachment = find_attachment(pool, p);
    if (attachment == NULL)
        return;

    list_remove(&attachment->siblings);
    free(attachment);
}

const char *
pool_attachment_name(struct pool *pool, const void *p)
{
    struct attachment *attachment = find_attachment(pool, p);
    return attachment != NULL
        ? attachment->name
        : NULL;
}

#endif<|MERGE_RESOLUTION|>--- conflicted
+++ resolved
@@ -954,16 +954,12 @@
     assert(pool->type == POOL_LINEAR);
 
     mark->area = pool->current_area.linear;
-<<<<<<< HEAD
+    mark->prev = mark->area != NULL ? mark->area->prev : NULL;
     mark->position = mark->area != NULL ? mark->area->used : 0;
-=======
-    mark->prev = mark->area->prev;
-    mark->position = mark->area->used;
 
 #ifndef NDEBUG
     mark->was_empty = pool_linear_is_empty(pool);
 #endif
->>>>>>> c05adee1
 #else
     (void)pool;
     (void)mark;
@@ -1015,40 +1011,32 @@
         pool_dispose_linear_area(pool, area);
     }
 
-<<<<<<< HEAD
-    if (mark->area != NULL) {
-        pool_remove_allocations(pool, mark->area->data + mark->position,
-                                mark->area->used - mark->position);
-
-        poison_noaccess(mark->area->data + mark->position,
-                        mark->area->used - mark->position);
-
-        mark->area->used = mark->position;
-    }
-=======
-    /* dispose all (large) areas that were inserted before the marked
-       one */
-    while (marked_area->prev != mark->prev) {
-        struct linear_pool_area *area = marked_area->prev;
-        assert(area != NULL);
-        /* only large areas get inserted before the current one */
-        assert(area->size > pool->area_size);
-        assert(area->used > pool->area_size);
-
-        pool_remove_allocations(pool, area->data, area->used);
-
-        marked_area->prev = area->prev;
-        pool_dispose_linear_area(pool, area);
-    }
-
-    /* rewind the marked area */
-    pool_remove_allocations(pool, marked_area->data + mark->position,
-                            marked_area->used - mark->position);
-
-    poison_noaccess(marked_area->data + mark->position,
-                    marked_area->used - mark->position);
-
-    marked_area->used = mark->position;
+    if (marked_area != NULL) {
+        /* dispose all (large) areas that were inserted before the marked
+           one */
+        while (marked_area->prev != mark->prev) {
+            struct linear_pool_area *area = marked_area->prev;
+            assert(area != NULL);
+            /* only large areas get inserted before the current one */
+            assert(area->size > pool->area_size);
+            assert(area->used > pool->area_size);
+
+            pool_remove_allocations(pool, area->data, area->used);
+
+            marked_area->prev = area->prev;
+            pool_dispose_linear_area(pool, area);
+        }
+
+        /* rewind the marked area */
+
+        pool_remove_allocations(pool, marked_area->data + mark->position,
+                                marked_area->used - mark->position);
+
+        poison_noaccess(marked_area->data + mark->position,
+                        marked_area->used - mark->position);
+
+        marked_area->used = mark->position;
+    }
 
     /* if the pool was empty before pool_mark(), it must be empty
        again after pool_rewind() */
@@ -1059,7 +1047,6 @@
     /* if the pool is empty again, the allocation list must be empty,
        too */
     assert(!pool_linear_is_empty(pool) || list_empty(&pool->allocations));
->>>>>>> c05adee1
 #else
     (void)pool;
     (void)mark;
