--- conflicted
+++ resolved
@@ -386,12 +386,9 @@
         p = strmap_get_checked(src, "range");
         if (p != nullptr)
             dest->Add("range", p);
-<<<<<<< HEAD
-=======
 
         // TODO: separate parameter for cache headers
         header_copy_list(src, dest, cache_request_headers);
->>>>>>> 14cb0ac5
     }
 
     if (settings.modes[HEADER_GROUP_COOKIE] == HEADER_FORWARD_YES) {
