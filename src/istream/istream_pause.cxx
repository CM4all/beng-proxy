/*
 * Copyright 2007-2018 Content Management AG
 * All rights reserved.
 *
 * author: Max Kellermann <mk@cm4all.com>
 *
 * Redistribution and use in source and binary forms, with or without
 * modification, are permitted provided that the following conditions
 * are met:
 *
 * - Redistributions of source code must retain the above copyright
 * notice, this list of conditions and the following disclaimer.
 *
 * - Redistributions in binary form must reproduce the above copyright
 * notice, this list of conditions and the following disclaimer in the
 * documentation and/or other materials provided with the
 * distribution.
 *
 * THIS SOFTWARE IS PROVIDED BY THE COPYRIGHT HOLDERS AND CONTRIBUTORS
 * ``AS IS'' AND ANY EXPRESS OR IMPLIED WARRANTIES, INCLUDING, BUT NOT
 * LIMITED TO, THE IMPLIED WARRANTIES OF MERCHANTABILITY AND FITNESS
 * FOR A PARTICULAR PURPOSE ARE DISCLAIMED.  IN NO EVENT SHALL THE
 * FOUNDATION OR CONTRIBUTORS BE LIABLE FOR ANY DIRECT, INDIRECT,
 * INCIDENTAL, SPECIAL, EXEMPLARY, OR CONSEQUENTIAL DAMAGES
 * (INCLUDING, BUT NOT LIMITED TO, PROCUREMENT OF SUBSTITUTE GOODS OR
 * SERVICES; LOSS OF USE, DATA, OR PROFITS; OR BUSINESS INTERRUPTION)
 * HOWEVER CAUSED AND ON ANY THEORY OF LIABILITY, WHETHER IN CONTRACT,
 * STRICT LIABILITY, OR TORT (INCLUDING NEGLIGENCE OR OTHERWISE)
 * ARISING IN ANY WAY OUT OF THE USE OF THIS SOFTWARE, EVEN IF ADVISED
 * OF THE POSSIBILITY OF SUCH DAMAGE.
 */

#include "istream_pause.hxx"
#include "ForwardIstream.hxx"
#include "UnusedPtr.hxx"
<<<<<<< HEAD
#include "New.hxx"
=======
#include "event/DeferEvent.hxx"
>>>>>>> 29289767

class PauseIstream final : public ForwardIstream {
    const SharedPoolPtr<PauseIstreamControl> control;

    DeferEvent defer_read;

    bool want_read = false;

    bool resumed = false;

public:
    PauseIstream(struct pool &p, EventLoop &event_loop,
                 UnusedIstreamPtr _input) noexcept
        :ForwardIstream(p, std::move(_input)),
         control(SharedPoolPtr<PauseIstreamControl>::Make(p, *this)),
         defer_read(event_loop, BIND_THIS_METHOD(DeferredRead)) {}

    ~PauseIstream() noexcept {
        defer_read.Cancel();

        control->pause = nullptr;
    }

    auto GetControl() {
        return control;
    }

    void Resume() {
        resumed = true;

        if (want_read)
            /* there is a pending read request; schedule it to be
               executed (but outside of this stack frame) */
            defer_read.Schedule();
    }

private:
    void DeferredRead() noexcept {
        ForwardIstream::_Read();
    }

protected:
    /* virtual methods from class Istream */

    void _Read() noexcept override {
        if (resumed) {
            defer_read.Cancel();
            ForwardIstream::_Read();
        } else {
            /* we'll try again after Resume() gets called */
            want_read = true;
            CopyDirect();
        }
    }

    int _AsFd() noexcept override {
        return resumed
            ? ForwardIstream::_AsFd()
            : -1;
    }
};

void
PauseIstreamControl::Resume() noexcept
{
    if (pause != nullptr)
        pause->Resume();
}

std::pair<UnusedIstreamPtr, SharedPoolPtr<PauseIstreamControl>>
istream_pause_new(struct pool &pool, EventLoop &event_loop,
                  UnusedIstreamPtr input)
{
    auto *i = NewIstream<PauseIstream>(pool, event_loop, std::move(input));
    return std::make_pair(UnusedIstreamPtr(i), i->GetControl());
}<|MERGE_RESOLUTION|>--- conflicted
+++ resolved
@@ -33,11 +33,8 @@
 #include "istream_pause.hxx"
 #include "ForwardIstream.hxx"
 #include "UnusedPtr.hxx"
-<<<<<<< HEAD
 #include "New.hxx"
-=======
 #include "event/DeferEvent.hxx"
->>>>>>> 29289767
 
 class PauseIstream final : public ForwardIstream {
     const SharedPoolPtr<PauseIstreamControl> control;
@@ -56,8 +53,6 @@
          defer_read(event_loop, BIND_THIS_METHOD(DeferredRead)) {}
 
     ~PauseIstream() noexcept {
-        defer_read.Cancel();
-
         control->pause = nullptr;
     }
 
