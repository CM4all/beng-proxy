--- conflicted
+++ resolved
@@ -115,9 +115,12 @@
 
         if (cgi->remaining != -1) {
             if ((off_t)fifo_buffer_available(cgi->buffer) > cgi->remaining) {
-                daemon_log(1, "too much data from CGI script\n");
                 istream_free_handler(&cgi->input);
-                http_response_handler_invoke_abort(&cgi->handler);
+
+                GError *error =
+                    g_error_new_literal(cgi_quark(), 0,
+                                        "too much data from CGI script");
+                http_response_handler_invoke_abort(&cgi->handler, error);
                 cgi->in_response_callback = false;
                 pool_unref(cgi->output.pool);
                 return;
@@ -234,11 +237,15 @@
         return length;
     } else {
         if (cgi->remaining != -1 && (off_t)length > cgi->remaining) {
-            daemon_log(1, "too much data from CGI script\n");
             stopwatch_event(cgi->stopwatch, "malformed");
             stopwatch_dump(cgi->stopwatch);
 
-            istream_close(cgi->input);
+            istream_close_handler(cgi->input);
+
+            GError *error =
+                g_error_new_literal(cgi_quark(), 0,
+                                    "too much data from CGI script");
+            istream_deinit_abort(&cgi->output, error);
             return 0;
         }
 
@@ -307,11 +314,13 @@
         http_response_handler_invoke_abort(&cgi->handler, error);
         pool_unref(cgi->output.pool);
     } else if (cgi->remaining > 0) {
-        daemon_log(1, "premature end of response body from CGI script\n");
         stopwatch_event(cgi->stopwatch, "malformed");
         stopwatch_dump(cgi->stopwatch);
 
-        istream_deinit_abort(&cgi->output);
+        GError *error =
+            g_error_new_literal(cgi_quark(), 0,
+                                "premature end of response body from CGI script");
+        istream_deinit_abort(&cgi->output, error);
     } else if (cgi->buffer == NULL || fifo_buffer_empty(cgi->buffer)) {
         stopwatch_event(cgi->stopwatch, "end");
         stopwatch_dump(cgi->stopwatch);
@@ -645,17 +654,12 @@
         ? istream_available(body, false)
         : -1;
 
-<<<<<<< HEAD
     stopwatch = stopwatch_new(pool, path);
 
+    istream_t input;
     GError *error = NULL;
-    pid = beng_fork(pool, body, &input,
-                    cgi_child_callback, NULL, &error);
-=======
-    istream_t input;
     pid_t pid = beng_fork(pool, body, &input,
-                          cgi_child_callback, NULL);
->>>>>>> 7b06623a
+                          cgi_child_callback, NULL, &error);
     if (pid < 0) {
         if (body != NULL) {
             /* beng_fork() left the request body open - free this
