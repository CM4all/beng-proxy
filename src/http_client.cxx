/*
 * HTTP client implementation.
 *
 * author: Max Kellermann <mk@cm4all.com>
 */

#include "http_client.hxx"
#include "http_headers.hxx"
#include "http_response.hxx"
#include "http_upgrade.hxx"
#include "http_util.hxx"
#include "header_parser.hxx"
#include "header_writer.hxx"
#include "http_body.hxx"
#include "istream_gb.hxx"
#include "istream/Bucket.hxx"
#include "istream/Pointer.hxx"
#include "istream/istream_cat.hxx"
#include "istream/istream_optional.hxx"
#include "istream/istream_chunked.hxx"
#include "istream/istream_dechunk.hxx"
#include "istream/istream_string.hxx"
#include "async.hxx"
#include "growing_buffer.hxx"
#include "please.hxx"
#include "uri/uri_verify.hxx"
#include "direct.hxx"
#include "stopwatch.hxx"
#include "strmap.hxx"
#include "completion.h"
#include "filtered_socket.hxx"
#include "pool.hxx"
#include "util/Cast.hxx"
#include "util/CharUtil.hxx"
#include "util/StringUtil.hxx"
#include "util/StringView.hxx"
#include "util/StaticArray.hxx"

#include <inline/compiler.h>
#include <inline/poison.h>
#include <daemon/log.h>

#include <assert.h>
#include <limits.h>
#include <stdlib.h>
#include <sys/socket.h>
#include <errno.h>
#include <string.h>
#include <unistd.h>

/**
 * With a request body of this size or larger, we send "Expect:
 * 100-continue".
 */
static constexpr off_t EXPECT_100_THRESHOLD = 1024;

static constexpr struct timeval http_client_timeout = {
    .tv_sec = 30,
    .tv_usec = 0,
};

struct HttpClient final : IstreamHandler {
    enum class BucketResult {
        MORE,
        BLOCKING,
        DEPLETED,
        ERROR,
        DESTROYED,
    };

    struct ResponseBodyReader final : HttpBodyReader {
        explicit ResponseBodyReader(struct pool &_pool)
            :HttpBodyReader(_pool) {}

        HttpClient &GetClient() {
            return ContainerCast2(*this, &HttpClient::response_body_reader);
        }

        /* virtual methods from class Istream */

        off_t _GetAvailable(bool partial) override {
            return GetClient().GetAvailable(partial);
        }

        void _Read() override {
            GetClient().Read();
        }

        bool _FillBucketList(IstreamBucketList &list, GError **) override {
            GetClient().FillBucketList(list);
            return true;
        }

        size_t _ConsumeBucketList(size_t nbytes) override {
            return GetClient().ConsumeBucketList(nbytes);
        }

        int _AsFd() override {
            return GetClient().AsFD();
        }

        void _Close() override {
            GetClient().Close();
        }
    };

    struct pool &caller_pool;

    const char *const peer_name;

    Stopwatch *const stopwatch;

    /* I/O */
    FilteredSocket socket;
    struct lease_ref lease_ref;

    /* request */
    struct Request {
        /**
         * An "istream_optional" which blocks sending the request body
         * until the server has confirmed "100 Continue".
         */
        Istream *body;

        IstreamPointer istream;
        char content_length_buffer[32];

        /**
         * This flag is set when the request istream has submitted
         * data.  It is used to check whether the request istream is
         * unavailable, to unschedule the socket write event.
         */
        bool got_data;

        struct http_response_handler_ref handler;

        Request():istream(nullptr) {}
    } request;

    struct async_operation request_async;

    /* response */
    struct response {
        enum {
            READ_STATUS,
            READ_HEADERS,
            READ_BODY,
        } read_state;

        /**
         * This flag is true in HEAD requests.  HEAD responses may
         * contain a Content-Length header, but no response body will
         * follow (RFC 2616 4.3).
         */
        bool no_body;

        /**
         * This flag is true if we are currently calling the HTTP
         * response handler.  During this period,
         * http_client_response_stream_read() does nothing, to prevent
         * recursion.
         */
        bool in_handler;

        /**
         * Has the server sent a HTTP/1.0 response?
         */
        bool http_1_0;

        http_status_t status;
        struct strmap *headers;
        Istream *body;
    } response;

    ResponseBodyReader response_body_reader;

    /* connection settings */
    bool keep_alive;

    HttpClient(struct pool &_caller_pool, struct pool &_pool,
               EventLoop &event_loop,
               int fd, FdType fd_type,
               Lease &lease,
               const char *_peer_name,
               const SocketFilter *filter, void *filter_ctx,
               http_method_t method, const char *uri,
               HttpHeaders &&headers,
               Istream *body, bool expect_100,
               const struct http_response_handler &handler,
               void *ctx,
               struct async_operation_ref &async_ref);

    ~HttpClient() {
        socket.Destroy();

        pool_unref(&caller_pool);
    }

    static HttpClient &FromAsync(struct async_operation &ao) {
        return ContainerCast2(ao, &HttpClient::request_async);
    }

    struct pool &GetPool() {
        return response_body_reader.GetPool();
    }

    gcc_pure
    bool IsValid() const {
        return socket.IsValid();
    }

    gcc_pure
    bool CheckDirect() const {
        assert(socket.GetType() == FdType::FD_NONE || socket.IsConnected());
        assert(response.read_state == response::READ_BODY);

        return response_body_reader.CheckDirect(socket.GetType());
    }

    void ScheduleWrite() {
        assert(socket.IsConnected());

        socket.ScheduleWrite();
    }

    /**
     * Release the socket held by this object.
     */
    void ReleaseSocket(bool reuse) {
        if (socket.HasFilter())
            /* never reuse the socket if it was filtered */
            /* TODO: move the filtering layer to the tcp_stock to
               allow reusing connections */
            reuse = false;

        socket.Abandon();
        p_lease_release(lease_ref, reuse, GetPool());
    }

    /**
     * Release resources held by this object: the event object, the
     * socket lease, and the pool reference.
     */
    void Release(bool reuse) {
        stopwatch_dump(stopwatch);

        if (socket.IsConnected())
            ReleaseSocket(reuse);

        /* this reference is necessary for our destructor, which
           destructs HttpBodyReader first */
        const ScopePoolRef ref(GetPool() TRACE_ARGS);

        this->~HttpClient();
    }

    void PrefixError(GError **error_r) const {
        g_prefix_error(error_r, "error on HTTP connection to '%s': ",
                       peer_name);
    }

    void AbortResponseHeaders(GError *error);
    void AbortResponseBody(GError *error);
    void AbortResponse(GError *error);

    gcc_pure
    off_t GetAvailable(bool partial) const;

    void Read();

    void FillBucketList(IstreamBucketList &list);
    size_t ConsumeBucketList(size_t nbytes);

    int AsFD();
    void Close();

    /**
     * @return false if the connection has been closed
     */
    BucketResult TryWriteBuckets2(GError **error_r);
    BucketResult TryWriteBuckets();

    /**
     * @return false if the connection is closed
     */
    bool ParseStatusLine(const char *line, size_t length);

    /**
     * @return false if the connection is closed
     */
    bool HeadersFinished();

    /**
     * @return false if the connection is closed
     */
    bool HandleLine(const char *line, size_t length);

    BufferedResult ParseHeaders(const void *data, size_t length);

    BufferedResult FeedHeaders(const void *data, size_t length);

    void ResponseBodyEOF();

    BufferedResult FeedBody(const void *data, size_t length);

    BufferedResult Feed(const void *data, size_t length);

    DirectResult TryResponseDirect(int fd, FdType fd_type);

    void Abort();

    /* virtual methods from class IstreamHandler */
    size_t OnData(const void *data, size_t length) override;
    ssize_t OnDirect(FdType type, int fd, size_t max_length) override;
    void OnEof() override;
    void OnError(GError *error) override;
};

/**
 * Abort receiving the response status/headers from the HTTP server.
 */
void
HttpClient::AbortResponseHeaders(GError *error)
{
    assert(response.read_state == response::READ_STATUS ||
           response.read_state == response::READ_HEADERS);

    if (socket.IsConnected())
        ReleaseSocket(false);

    if (request.istream.IsDefined())
        request.istream.Close();

    PrefixError(&error);
    request.handler.InvokeAbort(error);
    Release(false);
}

/**
 * Abort receiving the response status/headers from the HTTP server.
 */
void
HttpClient::AbortResponseBody(GError *error)
{
    assert(response.read_state == response::READ_BODY);
    assert(response.body != nullptr);

    if (request.istream.IsDefined())
        request.istream.Close();

    if (response_body_reader.GotEndChunk()) {
        /* avoid recursing from DechunkIstream: when DechunkIstream
           reports EOF, and that handler closes the HttpClient, which
           then destroys HttpBodyReader, which finally destroys
           DechunkIstream ... */
        g_error_free(error);
    } else {
        PrefixError(&error);
        response_body_reader.InvokeError(error);
    }

    Release(false);
}

/**
 * Abort receiving the response status/headers/body from the HTTP
 * server.
 */
void
HttpClient::AbortResponse(GError *error)
{
    assert(response.read_state == response::READ_STATUS ||
           response.read_state == response::READ_HEADERS ||
           response.read_state == response::READ_BODY);

    if (response.read_state != response::READ_BODY)
        AbortResponseHeaders(error);
    else
        AbortResponseBody(error);
}


/*
 * istream implementation for the response body
 *
 */

inline off_t
HttpClient::GetAvailable(bool partial) const
{
    assert(!socket.ended || response_body_reader.IsSocketDone(socket));
    assert(response.read_state == response::READ_BODY);
    assert(request.handler.IsUsed());

    return response_body_reader.GetAvailable(socket, partial);
}

inline void
HttpClient::Read()
{
    assert(!socket.ended || response_body_reader.IsSocketDone(socket));
    assert(response.read_state == response::READ_BODY);
    assert(response_body_reader.HasHandler());
    assert(request.handler.IsUsed());

    if (response_body_reader.IsEOF()) {
        /* just in case EOF has been reached by ConsumeBucketList() */
        ResponseBodyEOF();
        return;
    }

    if (socket.IsConnected())
        socket.base.SetDirect(CheckDirect());

    if (response.in_handler)
        /* avoid recursion; the http_response_handler caller will
           continue parsing the response if possible */
        return;

    socket.Read(response_body_reader.RequireMore());
}

inline void
HttpClient::FillBucketList(IstreamBucketList &list)
{
    assert(!socket.ended || response_body_reader.IsSocketDone(socket));
    assert(response.read_state == response::READ_BODY);
    assert(request.handler.IsUsed());

    response_body_reader.FillBucketList(socket, list);
}

inline size_t
HttpClient::ConsumeBucketList(size_t nbytes)
{
    assert(!socket.ended || response_body_reader.IsSocketDone(socket));
    assert(response.read_state == response::READ_BODY);
    assert(request.handler.IsUsed());

    return response_body_reader.ConsumeBucketList(socket, nbytes);
}

inline int
HttpClient::AsFD()
{
    assert(!socket.ended || response_body_reader.IsSocketDone(socket));
    assert(response.read_state == response::READ_BODY);
    assert(request.handler.IsUsed());

<<<<<<< HEAD
    if (!socket.IsConnected() || socket.HasFilter() ||
=======
    if (!socket.IsConnected() || !socket.IsEmpty() || socket.HasFilter() ||
>>>>>>> 092cc9a0
        keep_alive ||
        /* must not be chunked */
        &response_body_reader != response.body)
        return -1;

    int fd = socket.AsFD();
    if (fd < 0)
        return -1;

    Release(false);
    return fd;
}

inline void
HttpClient::Close()
{
    assert(response.read_state == response::READ_BODY);
    assert(request.handler.IsUsed());

    stopwatch_event(stopwatch, "close");

    if (request.istream.IsDefined())
        request.istream.Close();

    Release(false);
}

inline HttpClient::BucketResult
HttpClient::TryWriteBuckets2(GError **error_r)
{
    if (socket.HasFilter())
        return BucketResult::MORE;

    IstreamBucketList list;
    if (!request.istream.FillBucketList(list, error_r)) {
        request.istream.Clear();
        return BucketResult::ERROR;
    }

    StaticArray<struct iovec, 64> v;
    for (const auto &bucket : list) {
        if (bucket.GetType() != IstreamBucket::Type::BUFFER)
            break;

        const auto buffer = bucket.GetBuffer();
        auto &tail = v.append();
        tail.iov_base = const_cast<void *>(buffer.data);
        tail.iov_len = buffer.size;

        if (v.full())
            break;
    }

    if (v.empty()) {
        bool has_more = list.HasMore();
        return has_more
            ? BucketResult::MORE
            : BucketResult::DEPLETED;
    }

    ssize_t nbytes = socket.WriteV(v.begin(), v.size());
    if (nbytes < 0) {
        if (gcc_likely(nbytes == WRITE_BLOCKING))
            return BucketResult::BLOCKING;

        if (nbytes == WRITE_DESTROYED)
            return BucketResult::DESTROYED;

        int _errno = errno;

        stopwatch_event(stopwatch, "error");

        g_set_error(error_r, http_client_quark(), HTTP_CLIENT_IO,
                    "write error (%s)", strerror(_errno));
        return BucketResult::ERROR;
    }

    size_t consumed = request.istream.ConsumeBucketList(nbytes);
    assert(consumed == (size_t)nbytes);

    return list.IsDepleted(consumed)
        ? BucketResult::DEPLETED
        : BucketResult::MORE;
}

HttpClient::BucketResult
HttpClient::TryWriteBuckets()
{
    GError *error = nullptr;
    auto result = TryWriteBuckets2(&error);
    switch (result) {
    case BucketResult::MORE:
        assert(request.istream.IsDefined());
        break;

    case BucketResult::BLOCKING:
        assert(request.istream.IsDefined());
        ScheduleWrite();
        break;

    case BucketResult::DEPLETED:
        assert(request.istream.IsDefined());
        request.istream.ClearAndClose();
        socket.ScheduleReadTimeout(true, &http_client_timeout);
        break;

    case BucketResult::ERROR:
        assert(!request.istream.IsDefined());
        stopwatch_event(stopwatch, "error");
        AbortResponse(error);
        result = BucketResult::DESTROYED;
        break;

    case BucketResult::DESTROYED:
        break;
    }

    return result;
}

inline bool
HttpClient::ParseStatusLine(const char *line, size_t length)
{
    assert(response.read_state == response::READ_STATUS);

    const char *space;
    if (length < 10 || memcmp(line, "HTTP/", 5) != 0 ||
        (space = (const char *)memchr(line + 6, ' ', length - 6)) == nullptr) {
        stopwatch_event(stopwatch, "malformed");

        GError *error =
            g_error_new_literal(http_client_quark(), HTTP_CLIENT_GARBAGE,
                                "malformed HTTP status line");
        AbortResponseHeaders(error);
        return false;
    }

    response.http_1_0 = line[7] == '0' && line[6] == '.' && line[5] == '1';

    length = line + length - space - 1;
    line = space + 1;

    if (unlikely(length < 3 || !IsDigitASCII(line[0]) ||
                 !IsDigitASCII(line[1]) || !IsDigitASCII(line[2]))) {
        stopwatch_event(stopwatch, "malformed");

        GError *error =
            g_error_new_literal(http_client_quark(), HTTP_CLIENT_GARBAGE,
                                "no HTTP status found");
        AbortResponseHeaders(error);
        return false;
    }

    response.status = (http_status_t)(((line[0] - '0') * 10 + line[1] - '0') * 10 + line[2] - '0');
    if (gcc_unlikely(!http_status_is_valid(response.status))) {
        stopwatch_event(stopwatch, "malformed");

        GError *error =
            g_error_new(http_client_quark(), HTTP_CLIENT_GARBAGE,
                        "invalid HTTP status %d",
                        response.status);
        AbortResponseHeaders(error);
        return false;
    }

    response.read_state = response::READ_HEADERS;
    response.headers = strmap_new(&caller_pool);
    return true;
}

inline bool
HttpClient::HeadersFinished()
{
    stopwatch_event(stopwatch, "headers");

    auto &response_headers = *response.headers;

    const char *header_connection = response_headers.Remove("connection");
    keep_alive =
        (header_connection == nullptr && !response.http_1_0) ||
        (header_connection != nullptr &&
         http_list_contains_i(header_connection, "keep-alive"));

    if (http_status_is_empty(response.status) ||
        response.no_body) {
        response.body = nullptr;
        response.read_state = response::READ_BODY;
        return true;
    }

    const char *transfer_encoding =
        response_headers.Remove("transfer-encoding");
    const char *content_length_string =
        response_headers.Remove("content-length");

    /* remove the other hop-by-hop response headers */
    response_headers.Remove("proxy-authenticate");

    const bool upgrade = !response.http_1_0 && header_connection != nullptr &&
        transfer_encoding == nullptr && content_length_string == nullptr &&
        http_is_upgrade(response.status, header_connection);
    if (upgrade) {
        response_headers.Add("connection", "upgrade");
        keep_alive = false;
    }

    off_t content_length;
    bool chunked;
    if (transfer_encoding == nullptr ||
        strcasecmp(transfer_encoding, "chunked") != 0) {
        /* not chunked */

        if (unlikely(content_length_string == nullptr)) {
            if (keep_alive) {
                stopwatch_event(stopwatch, "malformed");

                GError *error =
                    g_error_new_literal(http_client_quark(),
                                        HTTP_CLIENT_UNSPECIFIED,
                                        "no Content-Length header response");
                AbortResponseHeaders(error);
                return false;
            }
            content_length = (off_t)-1;
        } else {
            char *endptr;
            content_length = (off_t)strtoull(content_length_string,
                                             &endptr, 10);
            if (unlikely(endptr == content_length_string || *endptr != 0 ||
                         content_length < 0)) {
                stopwatch_event(stopwatch, "malformed");

                GError *error =
                    g_error_new_literal(http_client_quark(),
                                        HTTP_CLIENT_UNSPECIFIED,
                                        "invalid Content-Length header in response");
                AbortResponseHeaders(error);
                return false;
            }

            if (content_length == 0) {
                response.body = nullptr;
                response.read_state = response::READ_BODY;
                return true;
            }
        }

        chunked = false;
    } else {
        /* chunked */

        content_length = (off_t)-1;
        chunked = true;
    }

    response.body = &response_body_reader.Init(content_length,
                                               chunked);

    response.read_state = response::READ_BODY;
    socket.base.SetDirect(CheckDirect());
    return true;
}

inline bool
HttpClient::HandleLine(const char *line, size_t length)
{
    assert(response.read_state == response::READ_STATUS ||
           response.read_state == response::READ_HEADERS);

    if (response.read_state == response::READ_STATUS)
        return ParseStatusLine(line, length);
    else if (length > 0) {
        header_parse_line(caller_pool, response.headers, {line, length});
        return true;
    } else
        return HeadersFinished();
}

static void
http_client_response_finished(HttpClient *client)
{
    assert(client->response.read_state == HttpClient::response::READ_BODY);
    assert(client->request.handler.IsUsed());

    stopwatch_event(client->stopwatch, "end");

    if (!client->socket.IsEmpty()) {
        daemon_log(2, "excess data after HTTP response\n");
        client->keep_alive = false;
    }

    if (client->request.istream.IsDefined())
        client->request.istream.Close();

    client->Release(client->keep_alive &&
                    !client->request.istream.IsDefined());
}

inline BufferedResult
HttpClient::ParseHeaders(const void *_data, size_t length)
{
    assert(response.read_state == response::READ_STATUS ||
           response.read_state == response::READ_HEADERS);
    assert(_data != nullptr);
    assert(length > 0);

    const char *const buffer = (const char *)_data;
    const char *buffer_end = buffer + length;

    /* parse line by line */
    const char *start = buffer, *end;
    while ((end = (const char *)memchr(start, '\n',
                                       buffer_end - start)) != nullptr) {
        const char *const next = end + 1;

        /* strip the line */
        end = StripRight(start, end);

        /* handle this line */
        if (!HandleLine(start, end - start))
            return BufferedResult::CLOSED;

        if (response.read_state != response::READ_HEADERS) {
            /* header parsing is finished */
            socket.Consumed(next - buffer);
            return BufferedResult::AGAIN_EXPECT;
        }

        start = next;
    }

    /* remove the parsed part of the buffer */
    socket.Consumed(start - buffer);
    return BufferedResult::MORE;
}

void
HttpClient::ResponseBodyEOF()
{
    assert(response.read_state == response::READ_BODY);
    assert(request.handler.IsUsed());
    assert(response_body_reader.IsEOF());

    /* this pointer must be cleared before forwarding the EOF event to
       our response body handler.  If we forget that, the handler
       might close the request body, leading to an assertion failure
       because http_client_request_stream_abort() calls
       http_client_abort_response_body(), not knowing that the
       response body is already finished  */
    response.body = nullptr;

    response_body_reader.InvokeEof();

    http_client_response_finished(this);
}

inline BufferedResult
HttpClient::FeedBody(const void *data, size_t length)
{
    assert(response.read_state == response::READ_BODY);

    size_t nbytes;

    {
        const ScopePoolRef ref(GetPool() TRACE_ARGS);
        nbytes = response_body_reader.FeedBody(data, length);
        if (nbytes == 0)
            return socket.IsValid()
                ? BufferedResult::BLOCKING
                : BufferedResult::CLOSED;
    }

    socket.Consumed(nbytes);

    if (socket.IsConnected() && response_body_reader.IsSocketDone(socket))
        /* we don't need the socket anymore, we've got everything we
           need in the input buffer */
        ReleaseSocket(keep_alive);

    if (response_body_reader.IsEOF()) {
        ResponseBodyEOF();
        return BufferedResult::CLOSED;
    }

    if (nbytes < length)
        return BufferedResult::PARTIAL;

    if (response_body_reader.RequireMore())
        return BufferedResult::MORE;

    return BufferedResult::OK;
}

BufferedResult
HttpClient::FeedHeaders(const void *data, size_t length)
{
    assert(response.read_state == response::READ_STATUS ||
           response.read_state == response::READ_HEADERS);

    const BufferedResult result = ParseHeaders(data, length);
    if (result != BufferedResult::AGAIN_EXPECT)
        return result;

    /* the headers are finished, we can now report the response to
       the handler */
    assert(response.read_state == response::READ_BODY);

    if (response.status == HTTP_STATUS_CONTINUE) {
        assert(response.body == nullptr);

        if (request.body == nullptr) {
            GError *error = g_error_new_literal(http_client_quark(),
                                                HTTP_CLIENT_UNSPECIFIED,
                                                "unexpected status 100");
#ifndef NDEBUG
            /* assertion workaround */
            response.read_state = response::READ_STATUS;
#endif
            AbortResponseHeaders(error);
            return BufferedResult::CLOSED;
        }

        /* reset read_state, we're now expecting the real response */
        response.read_state = response::READ_STATUS;

        istream_optional_resume(*request.body);
        request.body = nullptr;

        if (!socket.IsConnected()) {
            GError *error = g_error_new_literal(http_client_quark(),
                                                HTTP_CLIENT_UNSPECIFIED,
                                                "Peer closed the socket prematurely after status 100");
#ifndef NDEBUG
            /* assertion workaround */
            response.read_state = HttpClient::response::READ_STATUS;
#endif
            AbortResponseHeaders(error);
            return BufferedResult::CLOSED;
        }

        ScheduleWrite();

        /* try again */
        return BufferedResult::AGAIN_EXPECT;
    } else if (request.body != nullptr) {
        /* the server begins sending a response - he's not interested
           in the request body, discard it now */
        istream_optional_discard(*request.body);
        request.body = nullptr;
    }

    if ((response.body == nullptr ||
         response_body_reader.IsSocketDone(socket)) &&
        socket.IsConnected())
        /* we don't need the socket anymore, we've got everything we
           need in the input buffer */
        ReleaseSocket(keep_alive);

    const ScopePoolRef ref(GetPool() TRACE_ARGS);
    const ScopePoolRef caller_ref(caller_pool TRACE_ARGS);

    response.in_handler = true;
    request.handler.InvokeResponse(response.status, response.headers,
                                   response.body);
    response.in_handler = false;

    if (!IsValid())
        return BufferedResult::CLOSED;

    if (response.body == nullptr) {
        http_client_response_finished(this);
        return BufferedResult::CLOSED;
    }

    if (response_body_reader.IsEOF()) {
        ResponseBodyEOF();
        return BufferedResult::CLOSED;
    }

    /* now do the response body */
    return response_body_reader.RequireMore()
        ? BufferedResult::AGAIN_EXPECT
        : BufferedResult::AGAIN_OPTIONAL;
}

inline DirectResult
HttpClient::TryResponseDirect(int fd, FdType fd_type)
{
    assert(socket.IsConnected());
    assert(response.read_state == response::READ_BODY);
    assert(CheckDirect());

    ssize_t nbytes = response_body_reader.TryDirect(fd, fd_type);
    if (nbytes == ISTREAM_RESULT_BLOCKING)
        /* the destination fd blocks */
        return DirectResult::BLOCKING;

    if (nbytes == ISTREAM_RESULT_CLOSED)
        /* the stream (and the whole connection) has been closed
           during the direct() callback */
        return DirectResult::CLOSED;

    if (nbytes < 0) {
        if (errno == EAGAIN)
            /* the source fd (= ours) blocks */
            return DirectResult::EMPTY;

        return DirectResult::ERRNO;
    }

    if (nbytes == ISTREAM_RESULT_EOF) {
        if (request.istream.IsDefined())
            request.istream.Close();

        response_body_reader.SocketEOF(0);
        Release(false);
        return DirectResult::CLOSED;
   }

    if (response_body_reader.IsEOF()) {
        ResponseBodyEOF();
        return DirectResult::CLOSED;
    }

    return DirectResult::OK;
}

inline BufferedResult
HttpClient::Feed(const void *data, size_t length)
{
    switch (response.read_state) {
    case response::READ_STATUS:
    case response::READ_HEADERS:
        return FeedHeaders(data, length);

    case response::READ_BODY:
        assert(response.body != nullptr);

        if (socket.IsConnected() && response_body_reader.IsSocketDone(socket))
            /* we don't need the socket anymore, we've got everything
               we need in the input buffer */
            ReleaseSocket(keep_alive);

        return FeedBody(data, length);
    }

    assert(false);
    gcc_unreachable();
}

/*
 * socket_wrapper handler
 *
 */

static BufferedResult
http_client_socket_data(const void *buffer, size_t size, void *ctx)
{
    HttpClient *client = (HttpClient *)ctx;

    return client->Feed(buffer, size);
}

static DirectResult
http_client_socket_direct(int fd, FdType fd_type, void *ctx)
{
    HttpClient *client = (HttpClient *)ctx;

    return client->TryResponseDirect(fd, fd_type);

}

static bool
http_client_socket_closed(void *ctx)
{
    HttpClient *client = (HttpClient *)ctx;

    stopwatch_event(client->stopwatch, "end");

    if (client->request.istream.IsDefined())
        client->request.istream.ClearAndClose();

    /* can't reuse the socket, it was closed by the peer */
    client->ReleaseSocket(false);

    return true;
}

static bool
http_client_socket_remaining(size_t remaining, void *ctx)
{
    HttpClient *client = (HttpClient *)ctx;

    if (client->response.read_state < HttpClient::response::READ_BODY)
        /* this information comes too early, we can't use it */
        return true;

    if (client->response_body_reader.SocketEOF(remaining)) {
        /* there's data left in the buffer: continue serving the
           buffer */
        return true;
    } else {
        /* finished: close the HTTP client */
        client->Release(false);
        return false;
    }
}

static bool
http_client_socket_write(void *ctx)
{
    HttpClient *client = (HttpClient *)ctx;

    client->request.got_data = false;

    switch (client->TryWriteBuckets()) {
    case HttpClient::BucketResult::MORE:
        break;

    case HttpClient::BucketResult::BLOCKING:
    case HttpClient::BucketResult::DEPLETED:
        return true;

    case HttpClient::BucketResult::ERROR:
    case HttpClient::BucketResult::DESTROYED:
        return false;
    }

    const ScopePoolRef ref(client->GetPool() TRACE_ARGS);

    client->request.istream.Read();

    const bool result = client->socket.IsValid() &&
        client->socket.IsConnected();
    if (result && client->request.istream.IsDefined()) {
        if (client->request.got_data)
            client->ScheduleWrite();
        else
            client->socket.UnscheduleWrite();
    }

    return result;
}

static enum write_result
http_client_socket_broken(void *ctx)
{
    HttpClient *client = (HttpClient *)ctx;

    /* the server has closed the connection, probably because he's not
       interested in our request body - that's ok; now we wait for his
       response */

    client->keep_alive = false;

    if (client->request.istream.IsDefined())
        client->request.istream.ClearAndClose();

    client->socket.ScheduleReadTimeout(true, &http_client_timeout);

    return WRITE_BROKEN;
}

static void
http_client_socket_error(GError *error, void *ctx)
{
    HttpClient *client = (HttpClient *)ctx;

    stopwatch_event(client->stopwatch, "error");
    client->AbortResponse(error);
}

static constexpr BufferedSocketHandler http_client_socket_handler = {
    .data = http_client_socket_data,
    .direct = http_client_socket_direct,
    .closed = http_client_socket_closed,
    .remaining = http_client_socket_remaining,
    .end = nullptr,
    .write = http_client_socket_write,
    .drained = nullptr,
    .timeout = nullptr,
    .broken = http_client_socket_broken,
    .error = http_client_socket_error,
};


/*
 * istream handler for the request
 *
 */

inline size_t
HttpClient::OnData(const void *data, size_t length)
{
    assert(socket.IsConnected());

    request.got_data = true;

    ssize_t nbytes = socket.Write(data, length);
    if (likely(nbytes >= 0)) {
        ScheduleWrite();
        return (size_t)nbytes;
    }

    if (gcc_likely(nbytes == WRITE_BLOCKING || nbytes == WRITE_DESTROYED ||
                   nbytes == WRITE_BROKEN))
        return 0;

    int _errno = errno;

    stopwatch_event(stopwatch, "error");

    GError *error = g_error_new(http_client_quark(), HTTP_CLIENT_IO,
                                "write error (%s)", strerror(_errno));
    AbortResponse(error);
    return 0;
}

inline ssize_t
HttpClient::OnDirect(FdType type, int fd, size_t max_length)
{
    assert(socket.IsConnected());

    request.got_data = true;

    ssize_t nbytes = socket.WriteFrom(fd, type, max_length);
    if (likely(nbytes > 0))
        ScheduleWrite();
    else if (nbytes == WRITE_BLOCKING)
        return ISTREAM_RESULT_BLOCKING;
    else if (nbytes == WRITE_DESTROYED || nbytes == WRITE_BROKEN)
        return ISTREAM_RESULT_CLOSED;
    else if (likely(nbytes < 0)) {
        if (gcc_likely(errno == EAGAIN)) {
            request.got_data = false;
            socket.UnscheduleWrite();
        }
    }

    return nbytes;
}

inline void
HttpClient::OnEof()
{
    stopwatch_event(stopwatch, "request");

    assert(request.istream.IsDefined());
    request.istream.Clear();

    socket.UnscheduleWrite();
    socket.Read(false);
}

inline void
HttpClient::OnError(GError *error)
{
    assert(response.read_state == response::READ_STATUS ||
           response.read_state == response::READ_HEADERS ||
           response.read_state == response::READ_BODY);

    stopwatch_event(stopwatch, "abort");

    assert(request.istream.IsDefined());
    request.istream.Clear();

    if (response.read_state != HttpClient::response::READ_BODY)
        AbortResponseHeaders(error);
    else if (response.body != nullptr)
        AbortResponseBody(error);
    else
        g_error_free(error);
}

/*
 * async operation
 *
 */

inline void
HttpClient::Abort()
{
    stopwatch_event(stopwatch, "abort");

    /* async_operation_ref::Abort() can only be used before the
       response was delivered to our callback */
    assert(response.read_state == response::READ_STATUS ||
           response.read_state == response::READ_HEADERS);

    if (request.istream.IsDefined())
        request.istream.Close();

    Release(false);
}

static void
http_client_request_abort(struct async_operation *ao)
{
    HttpClient &client = HttpClient::FromAsync(*ao);

    client.Abort();
}

static const struct async_operation_class http_client_async_operation = {
    .abort = http_client_request_abort,
};


/*
 * constructor
 *
 */

inline
HttpClient::HttpClient(struct pool &_caller_pool, struct pool &_pool,
                       EventLoop &event_loop,
                       int fd, FdType fd_type,
                       Lease &lease,
                       const char *_peer_name,
                       const SocketFilter *filter, void *filter_ctx,
                       http_method_t method, const char *uri,
                       HttpHeaders &&headers,
                       Istream *body, bool expect_100,
                       const struct http_response_handler &handler,
                       void *ctx,
                       struct async_operation_ref &async_ref)
    :caller_pool(_caller_pool),
     peer_name(_peer_name),
     stopwatch(stopwatch_new(&_pool, peer_name, uri)),
     socket(event_loop),
     response_body_reader(_pool)
{
    socket.Init(fd, fd_type,
                &http_client_timeout, &http_client_timeout,
                filter, filter_ctx,
                http_client_socket_handler, this);
    p_lease_ref_set(lease_ref, lease,
                    GetPool(), "http_client_lease");

    response.read_state = HttpClient::response::READ_STATUS;
    response.no_body = http_method_is_empty(method);

    pool_ref(&caller_pool);
    request.handler.Set(handler, ctx);

    request_async.Init(http_client_async_operation);
    async_ref.Set(request_async);

    /* request line */

    const char *p = p_strcat(&GetPool(),
                             http_method_to_string(method), " ", uri,
                             " HTTP/1.1\r\n", nullptr);
    Istream *request_line_stream = istream_string_new(&GetPool(), p);

    /* headers */

    GrowingBuffer &headers2 = headers.MakeBuffer(GetPool());

    const bool upgrade = body != nullptr && http_is_upgrade(headers);
    if (upgrade) {
        /* forward hop-by-hop headers requesting the protocol
           upgrade */
        headers.Write(GetPool(), "connection", "upgrade");
        headers.MoveToBuffer(GetPool(), "upgrade");
        request.body = nullptr;
    } else if (body != nullptr) {
        off_t content_length = body->GetAvailable(false);
        if (content_length == (off_t)-1) {
            header_write(&headers2, "transfer-encoding", "chunked");

            /* optimized code path: if an istream_dechunked shall get
               chunked via istream_chunk, let's just skip both to
               reduce the amount of work and I/O we have to do */
            if (!istream_dechunk_check_verbatim(*body))
                body = istream_chunked_new(GetPool(), *body);
        } else {
            snprintf(request.content_length_buffer,
                     sizeof(request.content_length_buffer),
                     "%lu", (unsigned long)content_length);
            header_write(&headers2, "content-length",
                         request.content_length_buffer);
        }

        off_t available = expect_100 ? body->GetAvailable(true) : 0;
        if (available < 0 || available >= EXPECT_100_THRESHOLD) {
            /* large request body: ask the server for confirmation
               that he's really interested */
            header_write(&headers2, "expect", "100-continue");
            body = request.body = istream_optional_new(GetPool(), *body);
        } else
            /* short request body: send it immediately */
            request.body = nullptr;
    } else
        request.body = nullptr;

    GrowingBuffer &headers3 = headers.ToBuffer(GetPool());
    growing_buffer_write_buffer(&headers3, "\r\n", 2);

    Istream *header_stream = istream_gb_new(GetPool(), headers3);

    /* request istream */

    request.istream.Set(*istream_cat_new(GetPool(),
                                         request_line_stream,
                                         header_stream,
                                         body),
                        *this, socket.GetDirectMask());

    socket.ScheduleReadNoTimeout(true);

    switch (TryWriteBuckets()) {
    case HttpClient::BucketResult::MORE:
        request.istream.Read();
        break;

    case HttpClient::BucketResult::BLOCKING:
    case HttpClient::BucketResult::DEPLETED:
    case HttpClient::BucketResult::ERROR:
    case HttpClient::BucketResult::DESTROYED:
        break;
    }
}

void
http_client_request(struct pool &caller_pool, EventLoop &event_loop,
                    int fd, FdType fd_type,
                    Lease &lease,
                    const char *peer_name,
                    const SocketFilter *filter, void *filter_ctx,
                    http_method_t method, const char *uri,
                    HttpHeaders &&headers,
                    Istream *body, bool expect_100,
                    const struct http_response_handler &handler,
                    void *ctx,
                    struct async_operation_ref &async_ref)
{
    assert(fd >= 0);
    assert(http_method_is_valid(method));
    assert(handler.response != nullptr);

    if (!uri_path_verify_quick(uri)) {
        lease.ReleaseLease(true);
        if (body != nullptr)
            body->CloseUnused();

        if (filter != nullptr)
            filter->close(filter_ctx);

        GError *error = g_error_new(http_client_quark(),
                                    HTTP_CLIENT_UNSPECIFIED,
                                    "malformed request URI '%s'", uri);
        handler.InvokeAbort(ctx, error);
        return;
    }

    struct pool *pool =
        pool_new_linear(&caller_pool, "http_client_request", 8192);

    NewFromPool<HttpClient>(*pool, caller_pool, *pool, event_loop,
                            fd, fd_type,
                            lease,
                            peer_name,
                            filter, filter_ctx,
                            method, uri,
                            std::move(headers), body, expect_100,
                            handler, ctx, async_ref);
    pool_unref(pool); // response_body_reader holds the reference
}<|MERGE_RESOLUTION|>--- conflicted
+++ resolved
@@ -447,11 +447,7 @@
     assert(response.read_state == response::READ_BODY);
     assert(request.handler.IsUsed());
 
-<<<<<<< HEAD
-    if (!socket.IsConnected() || socket.HasFilter() ||
-=======
     if (!socket.IsConnected() || !socket.IsEmpty() || socket.HasFilter() ||
->>>>>>> 092cc9a0
         keep_alive ||
         /* must not be chunked */
         &response_body_reader != response.body)
