/*
 * HTTP client implementation.
 *
 * author: Max Kellermann <mk@cm4all.com>
 */

#include "http_client.hxx"
#include "http_headers.hxx"
#include "http_response.hxx"
#include "http_upgrade.hxx"
#include "http_util.hxx"
#include "fifo-buffer.h"
#include "strutil.h"
#include "header_parser.hxx"
#include "header_writer.hxx"
#include "pevent.h"
#include "http_body.hxx"
#include "istream-internal.h"
#include "istream_gb.hxx"
#include "async.hxx"
#include "growing_buffer.hxx"
#include "please.hxx"
#include "uri-verify.h"
#include "direct.h"
#include "stopwatch.h"
#include "strmap.hxx"
#include "completion.h"
#include "filtered_socket.hxx"
#include "pool.hxx"
#include "util/Cast.hxx"

#include <inline/compiler.h>
#include <inline/poison.h>
#include <daemon/log.h>
#include <socket/address.h>

#include <assert.h>
#include <limits.h>
#include <stdlib.h>
#include <sys/socket.h>
#include <errno.h>
#include <string.h>
#include <unistd.h>

/**
 * With a request body of this size or larger, we send "Expect:
 * 100-continue".
 */
static constexpr off_t EXPECT_100_THRESHOLD = 1024;

static constexpr struct timeval http_client_timeout = {
    .tv_sec = 30,
    .tv_usec = 0,
};

struct http_client {
    struct pool *const pool, *const caller_pool;

    const char *const peer_name;

    struct stopwatch *const stopwatch;

    /* I/O */
    FilteredSocket socket;
    struct lease_ref lease_ref;

    /* request */
    struct {
        /**
         * An "istream_optional" which blocks sending the request body
         * until the server has confirmed "100 Continue".
         */
        struct istream *body;

        struct istream *istream;
        char content_length_buffer[32];

        /**
         * This flag is set when the request istream has submitted
         * data.  It is used to check whether the request istream is
         * unavailable, to unschedule the socket write event.
         */
        bool got_data;

        struct http_response_handler_ref handler;
        struct async_operation async;
    } request;

    /* response */
    struct response {
        enum {
            READ_STATUS,
            READ_HEADERS,
            READ_BODY,
        } read_state;

        /**
         * This flag is true in HEAD requests.  HEAD responses may
         * contain a Content-Length header, but no response body will
         * follow (RFC 2616 4.3).
         */
        bool no_body;

        /**
         * This flag is true if we are currently calling the HTTP
         * response handler.  During this period,
         * http_client_response_stream_read() does nothing, to prevent
         * recursion.
         */
        bool in_handler;

        /**
         * Has the server sent a HTTP/1.0 response?
         */
        bool http_1_0;

        http_status_t status;
        struct strmap *headers;
        struct istream *body;
        HttpBodyReader body_reader;
    } response;

    /* connection settings */
    bool keep_alive;

    http_client(struct pool &_caller_pool, struct pool &_pool,
                int fd, enum istream_direct fd_type,
                const struct lease &lease, void *lease_ctx,
                const SocketFilter *filter, void *filter_ctx,
                http_method_t method, const char *uri,
                HttpHeaders &&headers,
                struct istream *body, bool expect_100,
                const struct http_response_handler &handler,
                void *ctx,
                struct async_operation_ref &async_ref);

    static struct http_client &FromResponseBody(struct istream &istream) {
        auto &body = HttpBodyReader::FromStream(istream);
        return *ContainerCast(&body, struct http_client,
                              response.body_reader);
    }

    static struct http_client &FromAsync(struct async_operation &ao) {
        return *ContainerCast(&ao, struct http_client, request.async);
    }

    gcc_pure
    bool IsValid() const {
        return socket.IsValid();
    }

    gcc_pure
    bool CheckDirect() const {
        assert(socket.GetType() == ISTREAM_NONE || socket.IsConnected());
        assert(response.read_state == response::READ_BODY);

        return response.body_reader.CheckDirect(socket.GetType());
    }

    void ScheduleWrite() {
        assert(socket.IsConnected());

        socket.ScheduleWrite();
    }

    /**
     * Release the socket held by this object.
     */
    void ReleaseSocket(bool reuse) {
        if (socket.HasFilter())
            /* never reuse the socket if it was filtered */
            /* TODO: move the filtering layer to the tcp_stock to
               allow reusing connections */
            reuse = false;

        socket.Abandon();
        p_lease_release(lease_ref, reuse, *pool);
    }

    /**
     * Release resources held by this object: the event object, the
     * socket lease, and the pool reference.
     */
    void Release(bool reuse) {
        stopwatch_dump(stopwatch);

        if (socket.IsConnected())
            ReleaseSocket(reuse);

        socket.Destroy();

        pool_unref(caller_pool);
        pool_unref(pool);
    }

    void PrefixError(GError **error_r) const {
        g_prefix_error(error_r, "error on HTTP connection to '%s': ",
                       peer_name);
    }

    void AbortResponseHeaders(GError *error);
    void AbortResponseBody(GError *error);
    void AbortResponse(GError *error);

    gcc_pure
    off_t GetAvailable(bool partial) const;

    void Read();
    int AsFD();
    void Close();

    /**
     * @return false if the connection is closed
     */
    bool ParseStatusLine(const char *line, size_t length);

    /**
     * @return false if the connection is closed
     */
    bool HeadersFinished();

    /**
     * @return false if the connection is closed
     */
    bool HandleLine(const char *line, size_t length);

    BufferedResult ParseHeaders(const void *data, size_t length);

    BufferedResult FeedHeaders(const void *data, size_t length);

    void ResponseBodyEOF();

    BufferedResult FeedBody(const void *data, size_t length);

    BufferedResult Feed(const void *data, size_t length);

    DirectResult TryResponseDirect(int fd, enum istream_direct fd_type);

    void Abort();
};

static const char *
get_peer_name(int fd)
{
     struct sockaddr_storage address;
     socklen_t address_length = sizeof(address);

     static char buffer[64];
     if (getpeername(fd, (struct sockaddr *)&address, &address_length) < 0 ||
         !socket_address_to_string(buffer, sizeof(buffer),
                                   (const struct sockaddr *)&address,
                                   address_length))
         return "unknown";

     return buffer;
}

/**
 * Abort receiving the response status/headers from the HTTP server.
 */
void
http_client::AbortResponseHeaders(GError *error)
{
    assert(response.read_state == response::READ_STATUS ||
           response.read_state == response::READ_HEADERS);

    if (socket.IsConnected())
        ReleaseSocket(false);

    if (request.istream != nullptr)
        istream_close_handler(request.istream);

    PrefixError(&error);
    request.handler.InvokeAbort(error);
    Release(false);
}

/**
 * Abort receiving the response status/headers from the HTTP server.
 */
void
http_client::AbortResponseBody(GError *error)
{
    assert(response.read_state == response::READ_BODY);
    assert(response.body != nullptr);

    if (request.istream != nullptr)
        istream_close_handler(request.istream);

    PrefixError(&error);
    response.body_reader.DeinitAbort(error);
    Release(false);
}

/**
 * Abort receiving the response status/headers/body from the HTTP
 * server.
 */
void
http_client::AbortResponse(GError *error)
{
    assert(response.read_state == response::READ_STATUS ||
           response.read_state == response::READ_HEADERS ||
           response.read_state == response::READ_BODY);

    if (response.read_state != response::READ_BODY)
        AbortResponseHeaders(error);
    else
        AbortResponseBody(error);
}


/*
 * istream implementation for the response body
 *
 */

inline off_t
http_client::GetAvailable(bool partial) const
{
    assert(!socket.ended || response.body_reader.IsSocketDone(socket));
    assert(response.read_state == response::READ_BODY);
    assert(request.handler.IsUsed());

    return response.body_reader.GetAvailable(socket, partial);
}

static off_t
http_client_response_stream_available(struct istream *istream, bool partial)
{
    struct http_client &client = http_client::FromResponseBody(*istream);

    return client.GetAvailable(partial);
}

inline void
http_client::Read()
{
    assert(!socket.ended || response.body_reader.IsSocketDone(socket));
    assert(response.read_state == response::READ_BODY);
    assert(istream_has_handler(&response.body_reader.GetStream()));
    assert(request.handler.IsUsed());

    if (response.in_handler)
        /* avoid recursion; the http_response_handler caller will
           continue parsing the response if possible */
        return;

    if (socket.IsConnected())
        socket.base.direct = CheckDirect();

    socket.Read(response.body_reader.RequireMore());
}

static void
http_client_response_stream_read(struct istream *istream)
{
    struct http_client &client = http_client::FromResponseBody(*istream);

    client.Read();
}

inline int
http_client::AsFD()
{
    assert(!socket.ended || response.body_reader.IsSocketDone(socket));
    assert(response.read_state == response::READ_BODY);
    assert(request.handler.IsUsed());

    if (!socket.IsConnected() ||
        keep_alive ||
        /* must not be chunked */
        &response.body_reader.GetStream() != response.body)
        return -1;

    int fd = socket.AsFD();
    if (fd < 0)
        return -1;

    response.body_reader.Deinit();
    Release(false);
    return fd;
}

static int
http_client_response_stream_as_fd(struct istream *istream)
{
    struct http_client &client = http_client::FromResponseBody(*istream);

    return client.AsFD();
}

inline void
http_client::Close()
{
    assert(response.read_state == response::READ_BODY);
    assert(request.handler.IsUsed());
    assert(!response.body_reader.IsEOF());

    stopwatch_event(stopwatch, "close");

    if (request.istream != nullptr)
        istream_close_handler(request.istream);

    response.body_reader.Deinit();
    Release(false);
}

static void
http_client_response_stream_close(struct istream *istream)
{
    struct http_client &client = http_client::FromResponseBody(*istream);

    client.Close();
}

static const struct istream_class http_client_response_stream = {
    .available = http_client_response_stream_available,
    .read = http_client_response_stream_read,
    .as_fd = http_client_response_stream_as_fd,
    .close = http_client_response_stream_close,
};

inline bool
http_client::ParseStatusLine(const char *line, size_t length)
{
    assert(response.read_state == response::READ_STATUS);

    const char *space;
    if (length < 10 || memcmp(line, "HTTP/", 5) != 0 ||
        (space = (const char *)memchr(line + 6, ' ', length - 6)) == nullptr) {
        stopwatch_event(stopwatch, "malformed");

        GError *error =
            g_error_new_literal(http_client_quark(), HTTP_CLIENT_GARBAGE,
                                "malformed HTTP status line");
        AbortResponseHeaders(error);
        return false;
    }

    response.http_1_0 = line[7] == '0' && line[6] == '.' && line[5] == '1';

    length = line + length - space - 1;
    line = space + 1;

    if (unlikely(length < 3 || !char_is_digit(line[0]) ||
                 !char_is_digit(line[1]) || !char_is_digit(line[2]))) {
        stopwatch_event(stopwatch, "malformed");

        GError *error =
            g_error_new_literal(http_client_quark(), HTTP_CLIENT_GARBAGE,
                                "no HTTP status found");
        AbortResponseHeaders(error);
        return false;
    }

    response.status = (http_status_t)(((line[0] - '0') * 10 + line[1] - '0') * 10 + line[2] - '0');
    if (gcc_unlikely(!http_status_is_valid(response.status))) {
        stopwatch_event(stopwatch, "malformed");

        GError *error =
            g_error_new(http_client_quark(), HTTP_CLIENT_GARBAGE,
                        "invalid HTTP status %d",
                        response.status);
        AbortResponseHeaders(error);
        return false;
    }

    response.read_state = response::READ_HEADERS;
    response.headers = strmap_new(caller_pool);
    return true;
}

inline bool
http_client::HeadersFinished()
{
    stopwatch_event(stopwatch, "headers");

    auto &response_headers = *response.headers;

    const char *header_connection = response_headers.Remove("connection");
    keep_alive =
        (header_connection == nullptr && !response.http_1_0) ||
        (header_connection != nullptr &&
         http_list_contains_i(header_connection, "keep-alive"));

    if (http_status_is_empty(response.status) ||
        response.no_body) {
        response.body = nullptr;
        response.read_state = response::READ_BODY;
        return true;
    }

    const char *transfer_encoding =
        response_headers.Remove("transfer-encoding");
    const char *content_length_string =
        response_headers.Remove("content-length");

    /* remove the other hop-by-hop response headers */
    response_headers.Remove("proxy-authenticate");

    const bool upgrade = !response.http_1_0 && header_connection != nullptr &&
        transfer_encoding == nullptr && content_length_string == nullptr &&
        http_is_upgrade(response.status, header_connection);
    if (upgrade) {
        response_headers.Add("connection", "upgrade");
        keep_alive = false;
    }

    off_t content_length;
    bool chunked;
    if (transfer_encoding == nullptr ||
        strcasecmp(transfer_encoding, "chunked") != 0) {
        /* not chunked */

        if (unlikely(content_length_string == nullptr)) {
            if (keep_alive) {
                stopwatch_event(stopwatch, "malformed");

                GError *error =
                    g_error_new_literal(http_client_quark(),
                                        HTTP_CLIENT_UNSPECIFIED,
                                        "no Content-Length header response");
                AbortResponseHeaders(error);
                return false;
            }
            content_length = (off_t)-1;
        } else {
            char *endptr;
            content_length = (off_t)strtoull(content_length_string,
                                             &endptr, 10);
            if (unlikely(endptr == content_length_string || *endptr != 0 ||
                         content_length < 0)) {
                stopwatch_event(stopwatch, "malformed");

                GError *error =
                    g_error_new_literal(http_client_quark(),
                                        HTTP_CLIENT_UNSPECIFIED,
                                        "invalid Content-Length header in response");
                AbortResponseHeaders(error);
                return false;
            }

            if (content_length == 0) {
                response.body = nullptr;
                response.read_state = response::READ_BODY;
                return true;
            }
        }

        chunked = false;
    } else {
        /* chunked */

        content_length = (off_t)-1;
        chunked = true;
    }

    response.body = &response.body_reader.Init(http_client_response_stream,
                                               *pool,
                                               *pool,
                                               content_length,
                                               chunked);

    response.read_state = response::READ_BODY;
    socket.base.direct = CheckDirect();
    return true;
}

inline bool
http_client::HandleLine(const char *line, size_t length)
{
    assert(response.read_state == response::READ_STATUS ||
           response.read_state == response::READ_HEADERS);

    if (response.read_state == response::READ_STATUS)
        return ParseStatusLine(line, length);
    else if (length > 0) {
        header_parse_line(pool, response.headers,
                          line, length);
        return true;
    } else
        return HeadersFinished();
}

static void
http_client_response_finished(struct http_client *client)
{
    assert(client->response.read_state == http_client::response::READ_BODY);
    assert(client->request.handler.IsUsed());

    stopwatch_event(client->stopwatch, "end");

    if (!client->socket.IsEmpty()) {
        daemon_log(2, "excess data after HTTP response\n");
        client->keep_alive = false;
    }

    if (client->request.istream != nullptr)
        istream_close_handler(client->request.istream);

    client->Release(client->keep_alive &&
                        client->request.istream == nullptr);
}

inline BufferedResult
http_client::ParseHeaders(const void *_data, size_t length)
{
    assert(response.read_state == response::READ_STATUS ||
           response.read_state == response::READ_HEADERS);
    assert(_data != nullptr);
    assert(length > 0);

    const char *const buffer = (const char *)_data;
    const char *buffer_end = buffer + length;

    /* parse line by line */
    const char *start = buffer, *end;
    while ((end = (const char *)memchr(start, '\n',
                                       buffer_end - start)) != nullptr) {
        const char *const next = end + 1;

        /* strip the line */
        --end;
        while (end >= start && char_is_whitespace(*end))
            --end;

        /* handle this line */
        if (!HandleLine(start, end - start + 1))
            return BufferedResult::CLOSED;

        if (response.read_state != response::READ_HEADERS) {
            /* header parsing is finished */
            socket.Consumed(next - buffer);
            return BufferedResult::AGAIN_EXPECT;
        }

        start = next;
    }

    /* remove the parsed part of the buffer */
    socket.Consumed(start - buffer);
    return BufferedResult::MORE;
}

void
http_client::ResponseBodyEOF()
{
    assert(response.read_state == response::READ_BODY);
    assert(request.handler.IsUsed());
    assert(response.body_reader.IsEOF());

    /* this pointer must be cleared before forwarding the EOF event to
       our response body handler.  If we forget that, the handler
       might close the request body, leading to an assertion failure
       because http_client_request_stream_abort() calls
       http_client_abort_response_body(), not knowing that the
       response body is already finished  */
    response.body = nullptr;

    response.body_reader.DeinitEOF();

    http_client_response_finished(this);
}

inline BufferedResult
http_client::FeedBody(const void *data, size_t length)
{
    assert(response.read_state == response::READ_BODY);

    size_t nbytes = response.body_reader.FeedBody(data, length);
    if (nbytes == 0)
        return socket.IsValid()
            ? BufferedResult::BLOCKING
            : BufferedResult::CLOSED;

    socket.Consumed(nbytes);

    if (response.body_reader.IsEOF()) {
        ResponseBodyEOF();
        return BufferedResult::CLOSED;
    }

    if (nbytes < length)
        return BufferedResult::PARTIAL;

    if (response.body_reader.RequireMore())
        return BufferedResult::MORE;

    return BufferedResult::OK;
}

BufferedResult
http_client::FeedHeaders(const void *data, size_t length)
{
    assert(response.read_state == response::READ_STATUS ||
           response.read_state == response::READ_HEADERS);

    const BufferedResult result = ParseHeaders(data, length);
    if (result != BufferedResult::AGAIN_EXPECT)
        return result;

    /* the headers are finished, we can now report the response to
       the handler */
    assert(response.read_state == response::READ_BODY);

    if (response.status == HTTP_STATUS_CONTINUE) {
        assert(response.body == nullptr);

        if (request.body == nullptr) {
            GError *error = g_error_new_literal(http_client_quark(),
                                                HTTP_CLIENT_UNSPECIFIED,
                                                "unexpected status 100");
#ifndef NDEBUG
            /* assertion workaround */
            response.read_state = response::READ_STATUS;
#endif
            AbortResponseHeaders(error);
            return BufferedResult::CLOSED;
        }

        /* reset read_state, we're now expecting the real response */
        response.read_state = response::READ_STATUS;

        istream_optional_resume(request.body);
        request.body = nullptr;

        if (!socket.IsConnected()) {
            GError *error = g_error_new_literal(http_client_quark(),
                                                HTTP_CLIENT_UNSPECIFIED,
                                                "Peer closed the socket prematurely after status 100");
#ifndef NDEBUG
            /* assertion workaround */
            response.read_state = http_client::response::READ_STATUS;
#endif
            AbortResponseHeaders(error);
            return BufferedResult::CLOSED;
        }

        ScheduleWrite();

        /* try again */
        return BufferedResult::AGAIN_EXPECT;
    } else if (request.body != nullptr) {
        /* the server begins sending a response - he's not interested
           in the request body, discard it now */
        istream_optional_discard(request.body);
        request.body = nullptr;
    }

    if ((response.body == nullptr ||
         response.body_reader.IsSocketDone(socket)) &&
        socket.IsConnected())
        /* we don't need the socket anymore, we've got everything we
           need in the input buffer */
        ReleaseSocket(keep_alive);

    pool_ref(pool);
    pool_ref(caller_pool);

    response.in_handler = true;
    request.handler.InvokeResponse(response.status, response.headers,
                                   response.body);
    response.in_handler = false;

    const bool valid = IsValid();
    pool_unref(caller_pool);
    pool_unref(pool);

    if (!valid)
        return BufferedResult::CLOSED;

    if (response.body == nullptr) {
        http_client_response_finished(this);
        return BufferedResult::CLOSED;
    }

    /* now do the response body */
    return response.body_reader.RequireMore()
        ? BufferedResult::AGAIN_EXPECT
        : BufferedResult::AGAIN_OPTIONAL;
}

inline DirectResult
http_client::TryResponseDirect(int fd, enum istream_direct fd_type)
{
    assert(socket.IsConnected());
    assert(response.read_state == response::READ_BODY);
    assert(CheckDirect());

    ssize_t nbytes = response.body_reader.TryDirect(fd, fd_type);
    if (nbytes == ISTREAM_RESULT_BLOCKING)
        /* the destination fd blocks */
        return DirectResult::BLOCKING;

    if (nbytes == ISTREAM_RESULT_CLOSED)
        /* the stream (and the whole connection) has been closed
           during the direct() callback */
        return DirectResult::CLOSED;

    if (nbytes < 0) {
        if (errno == EAGAIN)
            /* the source fd (= ours) blocks */
            return DirectResult::EMPTY;

        return DirectResult::ERRNO;
    }

    if (nbytes == ISTREAM_RESULT_EOF) {
        if (request.istream != nullptr)
            istream_close_handler(request.istream);

        response.body_reader.SocketEOF(0);
        Release(false);
        return DirectResult::CLOSED;
   }

    if (response.body_reader.IsEOF()) {
        ResponseBodyEOF();
        return DirectResult::CLOSED;
    }

    return DirectResult::OK;
}

inline BufferedResult
http_client::Feed(const void *data, size_t length)
{
    switch (response.read_state) {
    case response::READ_STATUS:
    case response::READ_HEADERS:
        return FeedHeaders(data, length);

    case response::READ_BODY:
        assert(response.body != nullptr);

        if (socket.IsConnected() && response.body_reader.IsSocketDone(socket))
            /* we don't need the socket anymore, we've got everything
               we need in the input buffer */
            ReleaseSocket(keep_alive);

        return FeedBody(data, length);
    }

    assert(false);
    gcc_unreachable();
}

/*
 * socket_wrapper handler
 *
 */

static BufferedResult
http_client_socket_data(const void *buffer, size_t size, void *ctx)
{
    struct http_client *client = (struct http_client *)ctx;

    const ScopePoolRef ref(*client->pool TRACE_ARGS);
    return client->Feed(buffer, size);
}

static DirectResult
http_client_socket_direct(int fd, enum istream_direct fd_type, void *ctx)
{
    struct http_client *client = (struct http_client *)ctx;

    return client->TryResponseDirect(fd, fd_type);

}

static bool
http_client_socket_closed(void *ctx)
{
    struct http_client *client = (struct http_client *)ctx;

    stopwatch_event(client->stopwatch, "end");

    if (client->request.istream != nullptr)
        istream_free(&client->request.istream);

    /* can't reuse the socket, it was closed by the peer */
    client->ReleaseSocket(false);

    return true;
}

static bool
http_client_socket_remaining(size_t remaining, void *ctx)
{
    struct http_client *client = (struct http_client *)ctx;

    if (client->response.read_state < http_client::response::READ_BODY)
        /* this information comes too early, we can't use it */
        return true;

    if (client->response.body_reader.SocketEOF(remaining)) {
        /* there's data left in the buffer: continue serving the
           buffer */
        return true;
    } else {
        /* finished: close the HTTP client */
        client->Release(false);
        return false;
    }
}

static bool
http_client_socket_write(void *ctx)
{
    struct http_client *client = (struct http_client *)ctx;

    const ScopePoolRef ref(*client->pool TRACE_ARGS);

    client->request.got_data = false;
    istream_read(client->request.istream);

    const bool result = client->socket.IsValid() &&
        client->socket.IsConnected();
    if (result && client->request.istream != nullptr) {
        if (client->request.got_data)
            client->ScheduleWrite();
        else
            client->socket.UnscheduleWrite();
    }

    return result;
}

static enum write_result
http_client_socket_broken(void *ctx)
{
    struct http_client *client = (struct http_client *)ctx;

    /* the server has closed the connection, probably because he's not
       interested in our request body - that's ok; now we wait for his
       response */

    client->keep_alive = false;

    if (client->request.istream != nullptr)
        istream_free(&client->request.istream);

<<<<<<< HEAD
    client->socket.ScheduleReadTimeout(true, &http_client_timeout);
    return true;
=======
    filtered_socket_schedule_read_timeout(&client->socket, true,
                                          &http_client_timeout);

    return WRITE_BROKEN;
>>>>>>> bd8065ac
}

static void
http_client_socket_error(GError *error, void *ctx)
{
    struct http_client *client = (struct http_client *)ctx;

    stopwatch_event(client->stopwatch, "error");
    client->AbortResponse(error);
}

static constexpr BufferedSocketHandler http_client_socket_handler = {
    .data = http_client_socket_data,
    .direct = http_client_socket_direct,
    .closed = http_client_socket_closed,
    .remaining = http_client_socket_remaining,
    .write = http_client_socket_write,
    .broken = http_client_socket_broken,
    .error = http_client_socket_error,
};


/*
 * istream handler for the request
 *
 */

static size_t
http_client_request_stream_data(const void *data, size_t length, void *ctx)
{
    struct http_client *client = (struct http_client *)ctx;

    assert(client->socket.IsConnected());

    client->request.got_data = true;

    ssize_t nbytes = client->socket.Write(data, length);
    if (likely(nbytes >= 0)) {
        client->ScheduleWrite();
        return (size_t)nbytes;
    }

    if (gcc_likely(nbytes == WRITE_BLOCKING || nbytes == WRITE_DESTROYED ||
                   nbytes == WRITE_BROKEN))
        return 0;

    int _errno = errno;

    stopwatch_event(client->stopwatch, "error");

    GError *error = g_error_new(http_client_quark(), HTTP_CLIENT_IO,
                                "write error (%s)", strerror(_errno));
    client->AbortResponse(error);
    return 0;
}

static ssize_t
http_client_request_stream_direct(istream_direct type, int fd,
                                  size_t max_length, void *ctx)
{
    struct http_client *client = (struct http_client *)ctx;

    assert(client->socket.IsConnected());

    client->request.got_data = true;

    ssize_t nbytes = client->socket.WriteFrom(fd, type, max_length);
    if (likely(nbytes > 0))
        client->ScheduleWrite();
    else if (nbytes == WRITE_BLOCKING)
        return ISTREAM_RESULT_BLOCKING;
    else if (nbytes == WRITE_DESTROYED || nbytes == WRITE_BROKEN)
        return ISTREAM_RESULT_CLOSED;
    else if (likely(nbytes < 0)) {
        if (gcc_likely(errno == EAGAIN)) {
            client->request.got_data = false;
            client->socket.UnscheduleWrite();
        }
    }

    return nbytes;
}

static void
http_client_request_stream_eof(void *ctx)
{
    struct http_client *client = (struct http_client *)ctx;

    stopwatch_event(client->stopwatch, "request");

    assert(client->request.istream != nullptr);
    client->request.istream = nullptr;

    client->socket.UnscheduleWrite();
    client->socket.Read(false);
}

static void
http_client_request_stream_abort(GError *error, void *ctx)
{
    struct http_client *client = (struct http_client *)ctx;

    assert(client->response.read_state == http_client::response::READ_STATUS ||
           client->response.read_state == http_client::response::READ_HEADERS ||
           client->response.read_state == http_client::response::READ_BODY);

    stopwatch_event(client->stopwatch, "abort");

    client->request.istream = nullptr;

    if (client->response.read_state != http_client::response::READ_BODY)
        client->AbortResponseHeaders(error);
    else if (client->response.body != nullptr)
        client->AbortResponseBody(error);
    else
        g_error_free(error);
}

static const struct istream_handler http_client_request_stream_handler = {
    .data = http_client_request_stream_data,
    .direct = http_client_request_stream_direct,
    .eof = http_client_request_stream_eof,
    .abort = http_client_request_stream_abort,
};


/*
 * async operation
 *
 */

inline void
http_client::Abort()
{
    stopwatch_event(stopwatch, "abort");

    /* async_operation_ref::Abort() can only be used before the
       response was delivered to our callback */
    assert(response.read_state == response::READ_STATUS ||
           response.read_state == response::READ_HEADERS);

    if (request.istream != nullptr)
        istream_close_handler(request.istream);

    Release(false);
}

static void
http_client_request_abort(struct async_operation *ao)
{
    struct http_client &client = http_client::FromAsync(*ao);

    client.Abort();
}

static const struct async_operation_class http_client_async_operation = {
    .abort = http_client_request_abort,
};


/*
 * constructor
 *
 */

inline
http_client::http_client(struct pool &_caller_pool, struct pool &_pool,
                         int fd, enum istream_direct fd_type,
                         const struct lease &lease, void *lease_ctx,
                         const SocketFilter *filter, void *filter_ctx,
                         http_method_t method, const char *uri,
                         HttpHeaders &&headers,
                         struct istream *body, bool expect_100,
                         const struct http_response_handler &handler,
                         void *ctx,
                         struct async_operation_ref &async_ref)
    :pool(&_pool), caller_pool(&_caller_pool),
     peer_name(p_strdup(pool, get_peer_name(fd))),
     stopwatch(stopwatch_fd_new(pool, fd, uri))
{
    socket.Init(*pool, fd, fd_type,
                &http_client_timeout, &http_client_timeout,
                filter, filter_ctx,
                http_client_socket_handler, this);
    p_lease_ref_set(lease_ref, lease, lease_ctx,
                    *pool, "http_client_lease");

    response.read_state = http_client::response::READ_STATUS;
    response.no_body = http_method_is_empty(method);

    pool_ref(caller_pool);
    request.handler.Set(handler, ctx);

    request.async.Init(http_client_async_operation);
    async_ref.Set(request.async);

    /* request line */

    const char *p = p_strcat(pool,
                             http_method_to_string(method), " ", uri,
                             " HTTP/1.1\r\n", nullptr);
    struct istream *request_line_stream = istream_string_new(pool, p);

    /* headers */

    struct growing_buffer &headers2 = headers.MakeBuffer(_pool);

    const bool upgrade = body != nullptr && http_is_upgrade(headers);
    if (upgrade) {
        /* forward hop-by-hop headers requesting the protocol
           upgrade */
        headers.Write(*pool, "connection", "upgrade");
        headers.MoveToBuffer(*pool, "upgrade");
        request.body = nullptr;
    } else if (body != nullptr) {
        off_t content_length = istream_available(body, false);
        if (content_length == (off_t)-1) {
            header_write(&headers2, "transfer-encoding", "chunked");
            body = istream_chunked_new(pool, body);
        } else {
            snprintf(request.content_length_buffer,
                     sizeof(request.content_length_buffer),
                     "%lu", (unsigned long)content_length);
            header_write(&headers2, "content-length",
                         request.content_length_buffer);
        }

        off_t available = expect_100 ? istream_available(body, true) : 0;
        if (available < 0 || available >= EXPECT_100_THRESHOLD) {
            /* large request body: ask the server for confirmation
               that he's really interested */
            header_write(&headers2, "expect", "100-continue");
            body = request.body = istream_optional_new(pool, body);
        } else
            /* short request body: send it immediately */
            request.body = nullptr;
    } else
        request.body = nullptr;

    struct growing_buffer &headers3 = headers.ToBuffer(_pool);
    growing_buffer_write_buffer(&headers3, "\r\n", 2);

    struct istream *header_stream = istream_gb_new(pool, &headers3);

    /* request istream */

    request.istream = istream_cat_new(pool,
                                      request_line_stream,
                                      header_stream,
                                      body,
                                      nullptr);

    istream_handler_set(request.istream,
                        &http_client_request_stream_handler, this,
                        socket.GetDirectMask());

    socket.ScheduleReadNoTimeout(true);
    istream_read(request.istream);
}

void
http_client_request(struct pool &caller_pool,
                    int fd, enum istream_direct fd_type,
                    const struct lease &lease, void *lease_ctx,
                    const SocketFilter *filter, void *filter_ctx,
                    http_method_t method, const char *uri,
                    HttpHeaders &&headers,
                    struct istream *body, bool expect_100,
                    const struct http_response_handler &handler,
                    void *ctx,
                    struct async_operation_ref &async_ref)
{
    assert(fd >= 0);
    assert(http_method_is_valid(method));
    assert(handler.response != nullptr);

    if (!uri_path_verify_quick(uri)) {
        lease.Release(lease_ctx, true);
        if (body != nullptr)
            istream_close_unused(body);

        GError *error = g_error_new(http_client_quark(),
                                    HTTP_CLIENT_UNSPECIFIED,
                                    "malformed request URI '%s'", uri);
        handler.InvokeAbort(ctx, error);
        return;
    }

    struct pool *pool =
        pool_new_linear(&caller_pool, "http_client_request", 8192);

    NewFromPool<struct http_client>(*pool, caller_pool, *pool,
                                    fd, fd_type,
                                    lease, lease_ctx,
                                    filter, filter_ctx,
                                    method, uri,
                                    std::move(headers), body, expect_100,
                                    handler, ctx, async_ref);
}<|MERGE_RESOLUTION|>--- conflicted
+++ resolved
@@ -941,15 +941,9 @@
     if (client->request.istream != nullptr)
         istream_free(&client->request.istream);
 
-<<<<<<< HEAD
     client->socket.ScheduleReadTimeout(true, &http_client_timeout);
-    return true;
-=======
-    filtered_socket_schedule_read_timeout(&client->socket, true,
-                                          &http_client_timeout);
 
     return WRITE_BROKEN;
->>>>>>> bd8065ac
 }
 
 static void
