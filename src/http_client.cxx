--- conflicted
+++ resolved
@@ -681,11 +681,7 @@
     /* remove the other hop-by-hop response headers */
     response_headers.Remove("proxy-authenticate");
 
-<<<<<<< HEAD
-    const bool upgrade = header_connection != nullptr &&
-=======
-    const bool upgrade = !response.http_1_0 &&
->>>>>>> 3e917080
+    const bool upgrade =
         transfer_encoding == nullptr && content_length_string == nullptr &&
         http_is_upgrade(response.status, response_headers);
     if (upgrade) {
