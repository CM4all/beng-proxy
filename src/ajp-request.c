--- conflicted
+++ resolved
@@ -34,7 +34,6 @@
     bool is_ssl;
 
     http_method_t method;
-    const char *host_and_port;
     const char *uri;
     struct strmap *headers;
     istream_t body;
@@ -59,11 +58,7 @@
 {
     struct ajp_request *hr = ctx;
 
-<<<<<<< HEAD
     tcp_stock_put(hr->tcp_stock, hr->stock_item, !reuse);
-=======
-    hstock_put(hr->tcp_stock, hr->host_and_port, hr->stock_item, !reuse);
->>>>>>> 7b06623a
 }
 
 static const struct lease ajp_socket_lease = {
@@ -164,6 +159,7 @@
     } else
         hr->body = NULL;
 
+    const char *host_and_port;
     if (memcmp(uwa->uri, "ajp://", 6) == 0) {
         /* AJP over TCP */
 
@@ -180,10 +176,10 @@
         }
 
         if (slash == NULL) {
-            hr->host_and_port = p;
+            host_and_port = p;
             slash = "/";
         } else
-            hr->host_and_port = p_strndup(hr->pool, p, slash - p);
+            host_and_port = p_strndup(hr->pool, p, slash - p);
 
         hr->uri = slash;
     } else {
@@ -196,15 +192,8 @@
         return;
     }
 
-<<<<<<< HEAD
     tcp_stock_get(tcp_stock, pool,
-                  hr->uri, &uwa->addresses,
+                  host_and_port, &uwa->addresses,
                   &ajp_request_stock_handler, hr,
                   async_ref);
-=======
-    hstock_get(tcp_stock, pool,
-               hr->host_and_port, uwa,
-               ajp_request_stock_callback, hr,
-               async_ref);
->>>>>>> 7b06623a
 }