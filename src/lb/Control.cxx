/*
 * Copyright 2007-2019 Content Management AG
 * All rights reserved.
 *
 * author: Max Kellermann <mk@cm4all.com>
 *
 * Redistribution and use in source and binary forms, with or without
 * modification, are permitted provided that the following conditions
 * are met:
 *
 * - Redistributions of source code must retain the above copyright
 * notice, this list of conditions and the following disclaimer.
 *
 * - Redistributions in binary form must reproduce the above copyright
 * notice, this list of conditions and the following disclaimer in the
 * documentation and/or other materials provided with the
 * distribution.
 *
 * THIS SOFTWARE IS PROVIDED BY THE COPYRIGHT HOLDERS AND CONTRIBUTORS
 * ``AS IS'' AND ANY EXPRESS OR IMPLIED WARRANTIES, INCLUDING, BUT NOT
 * LIMITED TO, THE IMPLIED WARRANTIES OF MERCHANTABILITY AND FITNESS
 * FOR A PARTICULAR PURPOSE ARE DISCLAIMED.  IN NO EVENT SHALL THE
 * FOUNDATION OR CONTRIBUTORS BE LIABLE FOR ANY DIRECT, INDIRECT,
 * INCIDENTAL, SPECIAL, EXEMPLARY, OR CONSEQUENTIAL DAMAGES
 * (INCLUDING, BUT NOT LIMITED TO, PROCUREMENT OF SUBSTITUTE GOODS OR
 * SERVICES; LOSS OF USE, DATA, OR PROFITS; OR BUSINESS INTERRUPTION)
 * HOWEVER CAUSED AND ON ANY THEORY OF LIABILITY, WHETHER IN CONTRACT,
 * STRICT LIABILITY, OR TORT (INCLUDING NEGLIGENCE OR OTHERWISE)
 * ARISING IN ANY WAY OUT OF THE USE OF THIS SOFTWARE, EVEN IF ADVISED
 * OF THE POSSIBILITY OF SUCH DAMAGE.
 */

#include "Control.hxx"
#include "Instance.hxx"
#include "Config.hxx"
#include "pool/tpool.hxx"
#include "pool/pool.hxx"
#include "translation/InvalidateParser.hxx"
#include "net/ToString.hxx"
#include "net/FailureManager.hxx"
#include "util/Exception.hxx"
#include "util/WritableBuffer.hxx"

#include <systemd/sd-journal.h>

#include <string.h>
#include <stdlib.h>

using namespace BengProxy;

LbControl::LbControl(LbInstance &_instance, const LbControlConfig &config)
    :logger("control"), instance(_instance),
     server(instance.event_loop, *this, config)
{
}

inline void
LbControl::InvalidateTranslationCache(ConstBuffer<void> payload,
                                      SocketAddress address)
{
    if (payload.empty()) {
        /* flush the translation cache if the payload is empty */

        char address_buffer[256];
        sd_journal_send("MESSAGE=control TCACHE_INVALIDATE *",
                        "REMOTE_ADDR=%s",
                        ToString(address_buffer, sizeof(address_buffer),
                                 address, "?"),
                        "PRIORITY=%i", LOG_DEBUG,
                        nullptr);

        instance.FlushTranslationCaches();
        return;
    }

    const TempPoolLease tpool;

    TranslationInvalidateRequest request;

    try {
        request = ParseTranslationInvalidateRequest(tpool, payload.data,
                                                    payload.size);
    } catch (...) {
        logger(2, "malformed TCACHE_INVALIDATE control packet: ",
               GetFullMessage(std::current_exception()));
        return;
    }

    char address_buffer[256];
    sd_journal_send("MESSAGE=control TCACHE_INVALIDATE %s", request.ToString().c_str(),
                    "REMOTE_ADDR=%s",
                    ToString(address_buffer, sizeof(address_buffer),
                             address, "?"),
                    "PRIORITY=%i", LOG_DEBUG,
                    nullptr);

    instance.InvalidateTranslationCaches(request);
}

inline void
LbControl::EnableNode(const char *payload, size_t length)
{
    const char *colon = (const char *)memchr(payload, ':', length);
    if (colon == nullptr || colon == payload || colon == payload + length - 1) {
        logger(3, "malformed FADE_NODE control packet: no port");
        return;
    }

    const TempPoolLease tpool;

    char *node_name = p_strndup(tpool, payload, length);
    char *port_string = node_name + (colon - payload);
    *port_string++ = 0;

    const auto *node = instance.config.FindNode(node_name);
    if (node == nullptr) {
        logger(3, "unknown node in FADE_NODE control packet");
        return;
    }

    char *endptr;
    unsigned port = strtoul(port_string, &endptr, 10);
    if (port == 0 || *endptr != 0) {
        logger(3, "malformed FADE_NODE control packet: port is not a number");
        return;
    }

    const auto with_port = node->address.WithPort(port);

    char buffer[64];
    logger(4, "enabling node ", node_name, " (",
           ToString(buffer, sizeof(buffer), with_port, "?"),
           ")");

    instance.failure_manager.Make(with_port).UnsetAll();
}

inline void
LbControl::FadeNode(const char *payload, size_t length)
{
    const char *colon = (const char *)memchr(payload, ':', length);
    if (colon == nullptr || colon == payload || colon == payload + length - 1) {
        logger(3, "malformed FADE_NODE control packet: no port");
        return;
    }

    const TempPoolLease tpool;

    char *node_name = p_strndup(tpool, payload, length);
    char *port_string = node_name + (colon - payload);
    *port_string++ = 0;

    const auto *node = instance.config.FindNode(node_name);
    if (node == nullptr) {
        logger(3, "unknown node in FADE_NODE control packet");
        return;
    }

    char *endptr;
    unsigned port = strtoul(port_string, &endptr, 10);
    if (port == 0 || *endptr != 0) {
        logger(3, "malformed FADE_NODE control packet: port is not a number");
        return;
    }

    const auto with_port = node->address.WithPort(port);

    char buffer[64];
    logger(4, "fading node ", node_name, " (",
           ToString(buffer, sizeof(buffer), with_port, "?"),
           ")");

    /* set status "FADE" for 3 hours */
    instance.failure_manager.Make(with_port)
        .SetFade(GetEventLoop().SteadyNow(), std::chrono::hours(3));
}

gcc_const
static const char *
failure_status_to_string(FailureStatus status)
{
    switch (status) {
    case FailureStatus::OK:
        return "ok";

    case FailureStatus::FADE:
        return "fade";

    case FailureStatus::PROTOCOL:
    case FailureStatus::CONNECT:
    case FailureStatus::MONITOR:
        break;
    }

    return "error";
}

static void
node_status_response(ControlServer *server,
                     struct pool &pool,
                     SocketAddress address,
                     StringView payload, const char *status)
{
    size_t status_length = strlen(status);

    size_t response_length = payload.size + 1 + status_length;
    char *response = PoolAlloc<char>(pool, response_length);
    memcpy(response, payload.data, payload.size);
    response[payload.size] = 0;
    memcpy(response + payload.size + 1, status, status_length);

    server->Reply(address,
                  ControlCommand::NODE_STATUS, response, response_length);
}

inline void
LbControl::QueryNodeStatus(ControlServer &control_server,
                           StringView payload,
                           SocketAddress address)
try {
    if (address.GetSize() == 0) {
        logger(3, "got NODE_STATUS from unbound client socket");
        return;
    }

    const TempPoolLease tpool;

    const char *colon = payload.Find(':');
    if (colon == nullptr || colon == payload.data || colon == payload.data + payload.size - 1) {
        logger(3, "malformed NODE_STATUS control packet: no port");
        node_status_response(&control_server, tpool, address,
                             payload, "malformed");
        return;
    }

    char *node_name = p_strdup(tpool, payload);
    char *port_string = node_name + (colon - payload.data);
    *port_string++ = 0;

    const auto *node = instance.config.FindNode(node_name);
    if (node == nullptr) {
        logger(3, "unknown node in NODE_STATUS control packet");
        node_status_response(&control_server, tpool, address,
                             payload, "unknown");
        return;
    }

    char *endptr;
    unsigned port = strtoul(port_string, &endptr, 10);
    if (port == 0 || *endptr != 0) {
        logger(3, "malformed NODE_STATUS control packet: port is not a number");
        node_status_response(&control_server, tpool, address,
                             payload, "malformed");
        return;
    }

    const auto with_port = node->address.WithPort(port);

    auto status = instance.failure_manager.Get(GetEventLoop().SteadyNow(),
                                               with_port);
    const char *s = failure_status_to_string(status);

    node_status_response(&control_server, tpool, address,
                         payload, s);
} catch (...) {
    logger(3, std::current_exception());
}

inline void
LbControl::QueryStats(ControlServer &control_server,
                      SocketAddress address)
try {
    const auto stats = instance.GetStats();
    control_server.Reply(address,
                         ControlCommand::STATS, &stats, sizeof(stats));
} catch (...) {
    logger(3, std::current_exception());
}

void
LbControl::OnControlPacket(ControlServer &control_server,
                           BengProxy::ControlCommand command,
                           ConstBuffer<void> payload,
<<<<<<< HEAD
                           WritableBuffer<UniqueFileDescriptor>,
                           SocketAddress address)
=======
                           SocketAddress address, int uid)
>>>>>>> d89bd5e5
{
    logger(5, "command=", int(command), " uid=", uid,
           " payload_length=", unsigned(payload.size));

    /* only local clients are allowed to use most commands */
    const bool is_privileged = uid >= 0;

    switch (command) {
    case ControlCommand::NOP:
        break;

    case ControlCommand::TCACHE_INVALIDATE:
        InvalidateTranslationCache(payload, address);
        break;

    case ControlCommand::FADE_CHILDREN:
        break;

    case ControlCommand::ENABLE_NODE:
        if (is_privileged)
            EnableNode((const char *)payload.data, payload.size);
        break;

    case ControlCommand::FADE_NODE:
        if (is_privileged)
            FadeNode((const char *)payload.data, payload.size);
        break;

    case ControlCommand::NODE_STATUS:
        QueryNodeStatus(control_server,
                        StringView(payload),
                        address);
        break;

    case ControlCommand::DUMP_POOLS:
        if (is_privileged)
            pool_dump_tree(instance.root_pool);
        break;

    case ControlCommand::STATS:
        QueryStats(control_server, address);
        break;

    case ControlCommand::VERBOSE:
        if (is_privileged && payload.size == 1) {
            SetLogLevel(*(const uint8_t *)payload.data);
        }

        break;

    case ControlCommand::DISABLE_ZEROCONF:
    case ControlCommand::ENABLE_ZEROCONF:
    case ControlCommand::FLUSH_NFS_CACHE:
    case ControlCommand::FLUSH_FILTER_CACHE:
    case ControlCommand::STOPWATCH:
        /* not applicable */
        break;
    }
}

void
LbControl::OnControlError(std::exception_ptr ep) noexcept
{
    logger(2, ep);
}<|MERGE_RESOLUTION|>--- conflicted
+++ resolved
@@ -281,12 +281,8 @@
 LbControl::OnControlPacket(ControlServer &control_server,
                            BengProxy::ControlCommand command,
                            ConstBuffer<void> payload,
-<<<<<<< HEAD
                            WritableBuffer<UniqueFileDescriptor>,
-                           SocketAddress address)
-=======
                            SocketAddress address, int uid)
->>>>>>> d89bd5e5
 {
     logger(5, "command=", int(command), " uid=", uid,
            " payload_length=", unsigned(payload.size));
