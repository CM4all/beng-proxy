// SPDX-License-Identifier: BSD-2-Clause
// Copyright CM4all GmbH
// author: Max Kellermann <mk@cm4all.com>

#include "Cluster.hxx"
#include "ClusterConfig.hxx"
#include "MemberHash.hxx"
#include "Context.hxx"
#include "MonitorStock.hxx"
#include "MonitorRef.hxx"
#include "fs/Stock.hxx"
#include "fs/Balancer.hxx"
#include "fs/Handler.hxx"
#include "ssl/SslSocketFilterFactory.hxx"
#include "cluster/StickyCache.hxx"
#include "cluster/ConnectBalancer.hxx"
#include "cluster/RoundRobinBalancer.cxx"
#include "stock/GetHandler.hxx"
#include "http/Status.hxx"
#include "system/Error.hxx"
#include "event/Loop.hxx"
#include "net/PConnectSocket.hxx"
#include "net/FailureManager.hxx"
#include "net/ToString.hxx"
#include "util/ConstBuffer.hxx"
#include "util/DeleteDisposer.hxx"
#include "util/DereferenceIterator.hxx"
#include "AllocatorPtr.hxx"
#include "HttpMessageResponse.hxx"
#include "lease.hxx"
#include "stopwatch.hxx"

#ifdef HAVE_AVAHI
#include "lib/avahi/Explorer.hxx"
#endif

#ifdef HAVE_AVAHI

class LbCluster::StickyRing final
	: public MemberHashRing<ZeroconfMemberMap::pointer> {};

LbCluster::ZeroconfMember::ZeroconfMember(const std::string &_key,
					  SocketAddress _address,
					  ReferencedFailureInfo &_failure,
					  LbMonitorStock *monitors) noexcept
	:key(_key), address(_address), failure(_failure),
	 monitor(monitors != nullptr
		 ? std::make_unique<LbMonitorRef>(monitors->Add(key.c_str(),
								_address))
		 : std::unique_ptr<LbMonitorRef>())
{
}

LbCluster::ZeroconfMember::~ZeroconfMember() noexcept = default;

const char *
LbCluster::ZeroconfMember::GetLogName() const noexcept
{
	if (log_name.empty()) {
		if (address.IsNull())
			return key.c_str();

		log_name = key.c_str();

		char buffer[512];
		if (ToString(buffer, sizeof(buffer), address)) {
			log_name += " (";
			log_name += buffer;
			log_name += ")";
		}
	}

	return log_name.c_str();
}

#endif

LbCluster::LbCluster(const LbClusterConfig &_config,
		     const LbContext &context,
		     LbMonitorStock *_monitors)
	:config(_config), failure_manager(context.failure_manager),
	 tcp_balancer(context.tcp_balancer),
	 fs_stock(context.fs_stock),
	 fs_balancer(context.fs_balancer),
	 monitors(_monitors),
	 logger("cluster " + config.name)
{
	if (config.ssl)
		socket_filter_factory = std::make_unique<SslSocketFilterFactory>
			(context.fs_stock.GetEventLoop(),
			 context.ssl_client_factory,
			 config.http_host.empty() ? nullptr : config.http_host.c_str(),
			 nullptr);

#ifdef HAVE_AVAHI
	if (config.HasZeroConf())
		explorer = config.zeroconf.Create(context.GetAvahiClient(),
						  *this, context.avahi_error_handler);
#endif

	static_members.reserve(config.members.size());

	const unsigned default_port = config.GetDefaultPort();
	for (const auto &member : config.members) {
		AllocatedSocketAddress address(member.node->address);
		if (member.port > 0)
			address.SetPort(member.port);
		else if (default_port > 0 && address.GetPort() == 0)
			address.SetPort(default_port);

		auto &failure = failure_manager.Make(address);

		static_members.emplace_back(std::move(address), failure);
	}

	if (monitors != nullptr)
		/* create monitors for "static" members */
		for (const auto &member : config.members)
			static_member_monitors.emplace_front(monitors->Add(*member.node,
									   member.port));
}

LbCluster::~LbCluster() noexcept
{
#ifdef HAVE_AVAHI
	zeroconf_members.clear_and_dispose(DeleteDisposer());
#endif
}

void
LbCluster::ConnectHttp(AllocatorPtr alloc,
		       const StopwatchPtr &parent_stopwatch,
		       uint_fast64_t fairness_hash,
		       SocketAddress bind_address,
		       sticky_hash_t sticky_hash,
		       Event::Duration timeout,
<<<<<<< HEAD
=======
		       const SocketFilterParams *filter_params,
>>>>>>> 8c6da6f5
		       FilteredSocketBalancerHandler &handler,
		       CancellablePointer &cancel_ptr) noexcept
{
#ifdef HAVE_AVAHI
	if (config.HasZeroConf()) {
		ConnectZeroconfHttp(alloc, parent_stopwatch,
				    fairness_hash,
				    bind_address, sticky_hash,
<<<<<<< HEAD
				    timeout,
=======
				    timeout, filter_params,
>>>>>>> 8c6da6f5
				    handler, cancel_ptr);
		return;
	}
#endif

	ConnectStaticHttp(alloc, parent_stopwatch,
			  fairness_hash,
			  bind_address, sticky_hash,
<<<<<<< HEAD
			  timeout,
=======
			  timeout, filter_params,
>>>>>>> 8c6da6f5
			  handler, cancel_ptr);
}

void
LbCluster::ConnectTcp(AllocatorPtr alloc,
		      SocketAddress bind_address,
		      sticky_hash_t sticky_hash,
		      Event::Duration timeout,
		      ConnectSocketHandler &handler,
		      CancellablePointer &cancel_ptr) noexcept
{
#ifdef HAVE_AVAHI
	if (config.HasZeroConf()) {
		ConnectZeroconfTcp(alloc, bind_address, sticky_hash,
				   timeout, handler, cancel_ptr);
		return;
	}
#endif

	ConnectStaticTcp(alloc, bind_address, sticky_hash,
			 timeout, handler, cancel_ptr);
}

inline void
LbCluster::ConnectStaticHttp(AllocatorPtr alloc,
			     const StopwatchPtr &parent_stopwatch,
			     uint_fast64_t fairness_hash,
			     SocketAddress bind_address,
			     sticky_hash_t sticky_hash,
			     Event::Duration timeout,
<<<<<<< HEAD
=======
			     const SocketFilterParams *filter_params,
>>>>>>> 8c6da6f5
			     FilteredSocketBalancerHandler &handler,
			     CancellablePointer &cancel_ptr) noexcept
{
	assert(config.protocol == LbProtocol::HTTP);

	fs_balancer.Get(alloc, parent_stopwatch,
			fairness_hash,
			config.transparent_source,
			bind_address,
			sticky_hash,
			config.address_list,
			timeout,
<<<<<<< HEAD
			socket_filter_factory.get(),
=======
			filter_params,
>>>>>>> 8c6da6f5
			handler, cancel_ptr);
}

inline void
LbCluster::ConnectStaticTcp(AllocatorPtr alloc,
			    SocketAddress bind_address,
			    sticky_hash_t sticky_hash,
			    Event::Duration timeout,
			    ConnectSocketHandler &handler,
			    CancellablePointer &cancel_ptr) noexcept
{
	assert(config.protocol == LbProtocol::TCP);

	client_balancer_connect(fs_balancer.GetEventLoop(), alloc,
				tcp_balancer,
				failure_manager,
				config.transparent_source,
				bind_address,
				sticky_hash,
				config.address_list,
				timeout,
				handler,
				cancel_ptr);
}

#ifdef HAVE_AVAHI

struct LbCluster::ZeroconfListWrapper {
	const ZeroconfMemberList &active_members;

	using const_reference = const ZeroconfMember &;
	using const_iterator = DereferenceIterator<ZeroconfMemberList::const_iterator>;

	auto size() const noexcept {
		return active_members.size();
	}

	const_iterator begin() const noexcept {
		return active_members.begin();
	}

	const_iterator end() const noexcept {
		return active_members.end();
	}

	[[gnu::pure]]
	bool Check(const Expiry now, const_reference member,
		   bool allow_fade) const noexcept {
		return member.GetFailureInfo().Check(now, allow_fade);
	}
};

LbCluster::ZeroconfMemberMap::const_reference
LbCluster::PickNextGoodZeroconf(const Expiry now) noexcept
{
	assert(!active_zeroconf_members.empty());

	if (active_zeroconf_members.size() < 2)
		/* since RoundRobinBalancer expects at least 2
		   members, this special case returns the one and only
		   member without consulting RoundRobinBalancer */
		return *active_zeroconf_members.front();

	return round_robin_balancer.Get(now,
					ZeroconfListWrapper{active_zeroconf_members},
					false);
}

inline const LbCluster::ZeroconfMember &
LbCluster::PickZeroconfHashRing(Expiry now,
				sticky_hash_t sticky_hash) noexcept
{
	assert(!active_zeroconf_members.empty());
	assert(sticky_ring != nullptr);

	auto *i = sticky_ring->Pick(sticky_hash);
	assert(i != nullptr);

	unsigned retries = active_zeroconf_members.size();
	while (true) {
		if (--retries == 0 ||
		    i->GetFailureInfo().Check(now))
			return *i;

		/* the node is known-bad; pick the next one in the ring */
		const auto next = sticky_ring->FindNext(sticky_hash);
		sticky_hash = next.first;
		i = next.second;
	}
}

const LbCluster::ZeroconfMember *
LbCluster::PickZeroconf(const Expiry now, sticky_hash_t sticky_hash) noexcept
{
	if (dirty) {
		dirty = false;
		FillActive();
	}

	if (active_zeroconf_members.empty())
		return nullptr;

	if (sticky_hash != 0) {
		assert(config.sticky_mode != StickyMode::NONE);

		if (!config.sticky_cache)
			/* use consistent hashing */
			return &PickZeroconfHashRing(now, sticky_hash);

		/* look up the sticky_hash in the StickyCache */
		if (sticky_cache == nullptr)
			/* lazy cache allocation */
			sticky_cache = std::make_unique<StickyCache>();

		const auto *cached = sticky_cache->Get(sticky_hash);
		if (cached != nullptr) {
			/* cache hit */
			auto i = zeroconf_members.find(*cached,
						       zeroconf_members.key_comp());
			if (i != zeroconf_members.end() &&
			    // TODO: allow FAILURE_FADE here?
			    i->GetFailureInfo().Check(now))
				/* the node is active, we can use it */
				return &*i;

			sticky_cache->Remove(sticky_hash);
		}

		/* cache miss or cached node not active: fall back to
		   round-robin and remember the new pick in the cache */
	}

	auto &i = PickNextGoodZeroconf(now);

	if (sticky_hash != 0)
		sticky_cache->Put(sticky_hash, i.GetKey());

	return &i;
}

void
LbCluster::FillActive() noexcept
{
	round_robin_balancer.Reset();

	active_zeroconf_members.clear();
	active_zeroconf_members.reserve(zeroconf_members.size());

	for (auto &i : zeroconf_members)
		active_zeroconf_members.push_back(&i);

	if (!config.sticky_cache) {
		if (sticky_ring == nullptr)
			/* lazy allocation */
			sticky_ring = std::make_unique<StickyRing>();

		BuildMemberHashRing(*sticky_ring, active_zeroconf_members,
				    [](ZeroconfMemberMap::const_pointer member) noexcept {
					    return member->GetAddress();
				    });
	}
}

class LbCluster::ZeroconfHttpConnect final : StockGetHandler, Lease, Cancellable {
	LbCluster &cluster;

	AllocatorPtr alloc;

	const uint_least64_t fairness_hash;

	const SocketAddress bind_address;
	const sticky_hash_t sticky_hash;
	const Event::Duration timeout;
	const SocketFilterParams *const filter_params;

	FilteredSocketBalancerHandler &handler;

	FailurePtr failure;

	CancellablePointer cancel_ptr;

	StockItem *stock_item;

	/**
	 * The number of remaining connection attempts.  We give up when
	 * we get an error and this attribute is already zero.
	 */
	unsigned retries;

public:
	ZeroconfHttpConnect(LbCluster &_cluster, AllocatorPtr _alloc,
			    const uint_fast64_t _fairness_hash,
			    SocketAddress _bind_address,
			    sticky_hash_t _sticky_hash,
			    Event::Duration _timeout,
			    const SocketFilterParams *_filter_params,
			    FilteredSocketBalancerHandler &_handler,
			    CancellablePointer &caller_cancel_ptr) noexcept
		:cluster(_cluster), alloc(_alloc),
		 fairness_hash(_fairness_hash),
		 bind_address(_bind_address),
		 sticky_hash(_sticky_hash),
		 timeout(_timeout),
		 filter_params(_filter_params),
		 handler(_handler),
		 retries(CalculateRetries(cluster.GetZeroconfCount()))
	{
		caller_cancel_ptr = *this;
	}

	void Destroy() noexcept {
		this->~ZeroconfHttpConnect();
	}

	auto &GetEventLoop() const noexcept {
		return cluster.fs_balancer.GetEventLoop();
	}

	void Start() noexcept;

private:
	/* code copied from generic_balancer.hxx */
	static constexpr unsigned CalculateRetries(size_t size) noexcept {
		if (size <= 1)
			return 0;
		else if (size == 2)
			return 1;
		else if (size == 3)
			return 2;
		else
			return 3;
	}

	/* virtual methods from class StockGetHandler */
	void OnStockItemReady(StockItem &item) noexcept override;
	void OnStockItemError(std::exception_ptr ep) noexcept override;

	/* virtual methods from class Lease */
	void ReleaseLease(bool reuse) noexcept final;

	/* virtual methods from class Cancellable */
	void Cancel() noexcept override {
		cancel_ptr.Cancel();
		Destroy();
	}
};

void
LbCluster::ZeroconfHttpConnect::Start() noexcept
{
	auto *member = cluster.PickZeroconf(GetEventLoop().SteadyNow(),
					    sticky_hash);
	if (member == nullptr) {
		auto &_handler = handler;
		Destroy();
		_handler.OnFilteredSocketError(std::make_exception_ptr(HttpMessageResponse(HttpStatus::SERVICE_UNAVAILABLE,
											   "Zeroconf cluster is empty")));
		return;
	}

	failure = member->GetFailureRef();

	cluster.fs_stock.Get(alloc,
			     nullptr,
			     member->GetLogName(),
			     fairness_hash,
			     cluster.config.transparent_source,
			     bind_address,
			     member->GetAddress(),
			     timeout, filter_params,
			     *this, cancel_ptr);
}

void
LbCluster::ZeroconfHttpConnect::OnStockItemReady(StockItem &item) noexcept
{
	failure->UnsetConnect();

	stock_item = &item;

	handler.OnFilteredSocketReady(*this, fs_stock_item_get(item),
				      fs_stock_item_get_address(item),
				      item.GetStockName(),
				      *failure);
}

void
LbCluster::ZeroconfHttpConnect::OnStockItemError(std::exception_ptr ep) noexcept
{
	failure->SetConnect(GetEventLoop().SteadyNow(),
			    std::chrono::seconds(20));

	if (retries-- > 0) {
		/* try the next Zeroconf member */
		Start();
		return;
	}

	auto &_handler = handler;
	Destroy();
	_handler.OnFilteredSocketError(std::move(ep));
}

void
LbCluster::ZeroconfHttpConnect::ReleaseLease(bool reuse) noexcept
{
	stock_item->Put(!reuse);
	Destroy();
}

inline void
LbCluster::ConnectZeroconfHttp(AllocatorPtr alloc,
			       const StopwatchPtr &,
			       uint_fast64_t fairness_hash,
			       SocketAddress bind_address,
			       sticky_hash_t sticky_hash,
			       Event::Duration timeout,
<<<<<<< HEAD
=======
			       const SocketFilterParams *filter_params,
>>>>>>> 8c6da6f5
			       FilteredSocketBalancerHandler &handler,
			       CancellablePointer &cancel_ptr) noexcept
{
	assert(config.HasZeroConf());

	auto *c = alloc.New<ZeroconfHttpConnect>(*this, alloc,
						 fairness_hash,
						 bind_address,
						 sticky_hash, timeout,
<<<<<<< HEAD
						 socket_filter_factory.get(),
=======
						 filter_params,
>>>>>>> 8c6da6f5
						 handler, cancel_ptr);
	c->Start();
}

inline void
LbCluster::ConnectZeroconfTcp(AllocatorPtr alloc,
			      SocketAddress bind_address,
			      sticky_hash_t sticky_hash,
			      Event::Duration timeout,
			      ConnectSocketHandler &handler,
			      CancellablePointer &cancel_ptr) noexcept
{
	assert(config.HasZeroConf());
	assert(config.protocol == LbProtocol::TCP);

	auto &event_loop = fs_balancer.GetEventLoop();

	const auto *member = PickZeroconf(event_loop.SteadyNow(), sticky_hash);
	if (member == nullptr) {
		handler.OnSocketConnectError(std::make_exception_ptr(std::runtime_error("Zeroconf cluster is empty")));
		return;
	}

	const auto address = member->GetAddress();
	assert(address.IsDefined());

	client_socket_new(event_loop, alloc, nullptr,
			  address.GetFamily(), SOCK_STREAM, 0,
			  config.transparent_source, bind_address,
			  address,
			  timeout,
			  handler, cancel_ptr);
}

void
LbCluster::OnAvahiNewObject(const std::string &key,
			    SocketAddress address) noexcept
{
	ZeroconfMemberMap::insert_commit_data hint;
	auto result = zeroconf_members.insert_check(key,
						    zeroconf_members.key_comp(),
						    hint);
	if (result.second) {
		auto *member = new ZeroconfMember(key, address, failure_manager.Make(address),
						  monitors);
		zeroconf_members.insert_commit(*member, hint);
	} else {
		/* update existing member */
		result.first->SetAddress(address);
	}

	dirty = true;
}

void
LbCluster::OnAvahiRemoveObject(const std::string &key) noexcept
{
	auto i = zeroconf_members.find(key, zeroconf_members.key_comp());
	if (i == zeroconf_members.end())
		return;

	/* TODO: purge entry from the "failure" map, because it
	   will never be used again anyway */

	zeroconf_members.erase_and_dispose(i, DeleteDisposer());
	dirty = true;
}

#endif<|MERGE_RESOLUTION|>--- conflicted
+++ resolved
@@ -86,7 +86,7 @@
 	 logger("cluster " + config.name)
 {
 	if (config.ssl)
-		socket_filter_factory = std::make_unique<SslSocketFilterFactory>
+		socket_filter_params = std::make_unique<SslSocketFilterParams>
 			(context.fs_stock.GetEventLoop(),
 			 context.ssl_client_factory,
 			 config.http_host.empty() ? nullptr : config.http_host.c_str(),
@@ -134,10 +134,6 @@
 		       SocketAddress bind_address,
 		       sticky_hash_t sticky_hash,
 		       Event::Duration timeout,
-<<<<<<< HEAD
-=======
-		       const SocketFilterParams *filter_params,
->>>>>>> 8c6da6f5
 		       FilteredSocketBalancerHandler &handler,
 		       CancellablePointer &cancel_ptr) noexcept
 {
@@ -146,11 +142,7 @@
 		ConnectZeroconfHttp(alloc, parent_stopwatch,
 				    fairness_hash,
 				    bind_address, sticky_hash,
-<<<<<<< HEAD
 				    timeout,
-=======
-				    timeout, filter_params,
->>>>>>> 8c6da6f5
 				    handler, cancel_ptr);
 		return;
 	}
@@ -159,11 +151,7 @@
 	ConnectStaticHttp(alloc, parent_stopwatch,
 			  fairness_hash,
 			  bind_address, sticky_hash,
-<<<<<<< HEAD
 			  timeout,
-=======
-			  timeout, filter_params,
->>>>>>> 8c6da6f5
 			  handler, cancel_ptr);
 }
 
@@ -194,10 +182,6 @@
 			     SocketAddress bind_address,
 			     sticky_hash_t sticky_hash,
 			     Event::Duration timeout,
-<<<<<<< HEAD
-=======
-			     const SocketFilterParams *filter_params,
->>>>>>> 8c6da6f5
 			     FilteredSocketBalancerHandler &handler,
 			     CancellablePointer &cancel_ptr) noexcept
 {
@@ -210,11 +194,7 @@
 			sticky_hash,
 			config.address_list,
 			timeout,
-<<<<<<< HEAD
-			socket_filter_factory.get(),
-=======
-			filter_params,
->>>>>>> 8c6da6f5
+			socket_filter_params.get(),
 			handler, cancel_ptr);
 }
 
@@ -532,10 +512,6 @@
 			       SocketAddress bind_address,
 			       sticky_hash_t sticky_hash,
 			       Event::Duration timeout,
-<<<<<<< HEAD
-=======
-			       const SocketFilterParams *filter_params,
->>>>>>> 8c6da6f5
 			       FilteredSocketBalancerHandler &handler,
 			       CancellablePointer &cancel_ptr) noexcept
 {
@@ -545,11 +521,7 @@
 						 fairness_hash,
 						 bind_address,
 						 sticky_hash, timeout,
-<<<<<<< HEAD
-						 socket_filter_factory.get(),
-=======
-						 filter_params,
->>>>>>> 8c6da6f5
+						 socket_filter_params.get(),
 						 handler, cancel_ptr);
 	c->Start();
 }
