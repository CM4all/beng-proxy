--- conflicted
+++ resolved
@@ -150,15 +150,12 @@
         p = uwa->uri + 7;
         slash = strchr(p, '/');
         if (slash == p) {
-<<<<<<< HEAD
             GError *error =
                 g_error_new_literal(http_request_quark(), 0,
                                     "malformed HTTP URI");
+
+            istream_close(hr->body);
             http_response_handler_invoke_abort(&hr->handler, error);
-=======
-            istream_close(hr->body);
-            http_response_handler_invoke_abort(&hr->handler);
->>>>>>> 60108bf9
             return;
         }
 
@@ -184,16 +181,12 @@
         else
             host_and_port = p_strndup(hr->pool, p, qmark - p);
     } else {
-<<<<<<< HEAD
         GError *error =
             g_error_new_literal(http_request_quark(), 0,
                                 "malformed URI");
 
+        istream_close(hr->body);
         http_response_handler_invoke_abort(&hr->handler, error);
-=======
-        istream_close(hr->body);
-        http_response_handler_invoke_abort(&hr->handler);
->>>>>>> 60108bf9
         return;
     }
 
