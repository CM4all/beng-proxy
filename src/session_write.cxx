--- conflicted
+++ resolved
@@ -160,7 +160,6 @@
 }
 
 bool
-<<<<<<< HEAD
 session_write(FILE *_file, const Session *session)
 try {
     FileWriter file(_file);
@@ -173,6 +172,7 @@
     file.WriteBool(session->cookie_sent);
     file.WriteBool(session->cookie_received);
     file.Write(session->translate);
+    file.Write(session->site);
     file.Write(session->user);
     file.Write(session->user_expires);
     file.Write(session->language);
@@ -183,23 +183,4 @@
     return true;
 } catch (SessionSerializerError) {
     return false;
-=======
-session_write(FILE *file, const Session *session)
-{
-    return write_session_id(file, &session->id) &&
-        write_64(file, session->expires) &&
-        write_32(file, session->counter) &&
-        write_bool(file, session->is_new) &&
-        write_bool(file, session->cookie_sent) &&
-        write_bool(file, session->cookie_received) &&
-        write_string(file, session->realm) &&
-        write_buffer(file, session->translate) &&
-        write_string(file, session->site) &&
-        write_string(file, session->user) &&
-        write_64(file, session->user_expires) &&
-        write_string(file, session->language) &&
-        write_widget_sessions(file, session->widgets) &&
-        write_cookie_jar(file, session->cookies) &&
-        session_write_magic(file, MAGIC_END_OF_RECORD);
->>>>>>> 323ac7ed
 }