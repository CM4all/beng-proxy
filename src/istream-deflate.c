--- conflicted
+++ resolved
@@ -21,6 +21,11 @@
     bool had_input, had_output;
 };
 
+static GQuark
+zlib_quark(void)
+{
+    return g_quark_from_static_string("zlib");
+}
 
 static void
 deflate_close(struct istream_deflate *defl)
@@ -31,6 +36,17 @@
     }
 }
 
+static void
+deflate_abort(struct istream_deflate *defl, GError *error)
+{
+    deflate_close(defl);
+
+    if (defl->input != NULL)
+        istream_free_handler(&defl->input);
+
+    istream_deinit_abort(&defl->output, error);
+}
+
 static voidpf z_alloc
 (voidpf opaque, uInt items, uInt size)
 {
@@ -60,8 +76,10 @@
 
     err = deflateInit(&defl->z, Z_DEFAULT_COMPRESSION);
     if (err != Z_OK) {
-        daemon_log(2, "deflateInit(Z_FINISH) failed: %d\n", err);
-        deflate_abort(defl);
+        GError *error =
+            g_error_new(zlib_quark(), err,
+                        "deflateInit(Z_FINISH) failed: %d", err);
+        deflate_abort(defl, error);
         return err;
     }
 
@@ -143,8 +161,10 @@
 
     err = deflate(&defl->z, Z_SYNC_FLUSH);
     if (err != Z_OK) {
-        daemon_log(2, "deflate(Z_SYNC_FLUSH) failed: %d\n", err);
-        deflate_abort(defl);
+        GError *error =
+            g_error_new(zlib_quark(), err,
+                        "deflate(Z_SYNC_FLUSH) failed: %d", err);
+        deflate_abort(defl, error);
         return;
     }
 
@@ -210,8 +230,10 @@
     if (err == Z_STREAM_END)
         defl->z_stream_end = true;
     else if (err != Z_OK) {
-        daemon_log(2, "deflate(Z_FINISH) failed: %d\n", err);
-        deflate_abort(defl);
+        GError *error =
+            g_error_new(zlib_quark(), err,
+                        "deflate(Z_FINISH) failed: %d", err);
+        deflate_abort(defl, error);
         return;
     }
 
@@ -264,8 +286,10 @@
     do {
         err = deflate(&defl->z, Z_NO_FLUSH);
         if (err != Z_OK) {
-            daemon_log(2, "deflate() failed: %d\n", err);
-            deflate_abort(defl);
+            GError *error =
+                g_error_new(zlib_quark(), err,
+                            "deflate() failed: %d", err);
+            deflate_abort(defl, error);
             return 0;
         }
 
@@ -318,12 +342,9 @@
 {
     struct istream_deflate *defl = ctx;
 
-<<<<<<< HEAD
-=======
     assert(defl->input != NULL);
     defl->input = NULL;
 
->>>>>>> bdfee814
     deflate_close(defl);
 
     istream_deinit_abort(&defl->output, error);
