--- conflicted
+++ resolved
@@ -180,11 +180,6 @@
     session_id = session->id;
     send_session_cookie = true;
 
-<<<<<<< HEAD
-    args.Set(pool, "session", session_id_string = session_id.Format());
-
-=======
->>>>>>> 3f363798
     return SessionLease(session);
 }
 
