/*
 * Copyright 2007-2020 CM4all GmbH
 * All rights reserved.
 *
 * author: Max Kellermann <mk@cm4all.com>
 *
 * Redistribution and use in source and binary forms, with or without
 * modification, are permitted provided that the following conditions
 * are met:
 *
 * - Redistributions of source code must retain the above copyright
 * notice, this list of conditions and the following disclaimer.
 *
 * - Redistributions in binary form must reproduce the above copyright
 * notice, this list of conditions and the following disclaimer in the
 * documentation and/or other materials provided with the
 * distribution.
 *
 * THIS SOFTWARE IS PROVIDED BY THE COPYRIGHT HOLDERS AND CONTRIBUTORS
 * ``AS IS'' AND ANY EXPRESS OR IMPLIED WARRANTIES, INCLUDING, BUT NOT
 * LIMITED TO, THE IMPLIED WARRANTIES OF MERCHANTABILITY AND FITNESS
 * FOR A PARTICULAR PURPOSE ARE DISCLAIMED.  IN NO EVENT SHALL THE
 * FOUNDATION OR CONTRIBUTORS BE LIABLE FOR ANY DIRECT, INDIRECT,
 * INCIDENTAL, SPECIAL, EXEMPLARY, OR CONSEQUENTIAL DAMAGES
 * (INCLUDING, BUT NOT LIMITED TO, PROCUREMENT OF SUBSTITUTE GOODS OR
 * SERVICES; LOSS OF USE, DATA, OR PROFITS; OR BUSINESS INTERRUPTION)
 * HOWEVER CAUSED AND ON ANY THEORY OF LIABILITY, WHETHER IN CONTRACT,
 * STRICT LIABILITY, OR TORT (INCLUDING NEGLIGENCE OR OTHERWISE)
 * ARISING IN ANY WAY OUT OF THE USE OF THIS SOFTWARE, EVEN IF ADVISED
 * OF THE POSSIBILITY OF SUCH DAMAGE.
 */

#include "TextProcessor.hxx"
#include "strmap.hxx"
#include "istream/UnusedPtr.hxx"
#include "istream/SubstIstream.hxx"
#include "widget/Widget.hxx"
#include "widget/Class.hxx"
#include "widget/Context.hxx"
#include "pool/pool.hxx"
#include "escape_html.hxx"
#include "escape_pool.hxx"

#include <assert.h>

gcc_pure
static bool
text_processor_allowed_content_type(const char *content_type)
{
	assert(content_type != NULL);

	return strncmp(content_type, "text/", 5) == 0 ||
		strncmp(content_type, "application/json", 16) == 0 ||
		strncmp(content_type, "application/javascript", 22) == 0;
}

bool
text_processor_allowed(const StringMap &headers)
{
	const char *content_type = headers.Get("content-type");
	return content_type != NULL &&
		text_processor_allowed_content_type(content_type);
}

gcc_pure
static const char *
base_uri(struct pool *pool, const char *absolute_uri)
{
	const char *p;

	if (absolute_uri == NULL)
		return NULL;

	p = strchr(absolute_uri, ';');
	if (p == NULL) {
		p = strchr(absolute_uri, '?');
		if (p == NULL)
			return absolute_uri;
	}

	return p_strndup(pool, absolute_uri, p - absolute_uri);
<<<<<<< HEAD
=======
}

static void
SubstAddEscaped(struct pool &pool, SubstTree &subst, const char *a,
		StringView b) noexcept
{
	if (!b.empty())
		b = escape_dup(&pool, &html_escape_class, b);

	subst.Add(pool, a, b);
>>>>>>> 6b3bd5b1
}

static SubstTree
processor_subst_beng_widget(struct pool &pool,
			    const Widget &widget,
<<<<<<< HEAD
			    const WidgetContext &ctx)
{
	SubstTree subst;
	subst.Add(pool, "&c:type;", widget.class_name);
	subst.Add(pool, "&c:class;", widget.GetQuotedClassName());
	subst.Add(pool, "&c:local;", widget.cls->local_uri);
	subst.Add(pool, "&c:id;", widget.id);
	subst.Add(pool, "&c:path;", widget.GetIdPath());
	subst.Add(pool, "&c:prefix;", widget.GetPrefix());
	subst.Add(pool, "&c:uri;", ctx.absolute_uri);
	subst.Add(pool, "&c:base;", base_uri(&pool, ctx.uri));
	subst.Add(pool, "&c:frame;", strmap_get_checked(ctx.args, "frame"));
	subst.Add(pool, "&c:view;", widget.GetEffectiveView()->name);
	subst.Add(pool, "&c:session;", nullptr); /* obsolete as of version 15.29 */
=======
			    const struct processor_env &env)
{
	SubstTree subst;
	SubstAddEscaped(pool, subst, "&c:type;", widget.class_name);
	SubstAddEscaped(pool, subst, "&c:class;", widget.GetQuotedClassName());
	SubstAddEscaped(pool, subst, "&c:local;", widget.cls->local_uri);
	SubstAddEscaped(pool, subst, "&c:id;", widget.id);
	SubstAddEscaped(pool, subst, "&c:path;", widget.GetIdPath());
	SubstAddEscaped(pool, subst, "&c:prefix;", widget.GetPrefix());
	SubstAddEscaped(pool, subst, "&c:uri;", env.absolute_uri);
	SubstAddEscaped(pool, subst, "&c:base;", base_uri(&pool, env.uri));
	SubstAddEscaped(pool, subst, "&c:frame;", strmap_get_checked(env.args, "frame"));
	SubstAddEscaped(pool, subst, "&c:view;", widget.GetEffectiveView()->name);
	SubstAddEscaped(pool, subst, "&c:session;", nullptr); /* obsolete as of version 15.29 */
>>>>>>> 6b3bd5b1
	return subst;
}

UnusedIstreamPtr
text_processor(struct pool &pool, UnusedIstreamPtr input,
<<<<<<< HEAD
	       const Widget &widget, const WidgetContext &ctx)
{
	return istream_subst_new(&pool, std::move(input),
				 processor_subst_beng_widget(pool, widget, ctx));
=======
	       const Widget &widget, const struct processor_env &env)
{
	return istream_subst_new(&pool, std::move(input),
				 processor_subst_beng_widget(pool, widget, env));
>>>>>>> 6b3bd5b1
}<|MERGE_RESOLUTION|>--- conflicted
+++ resolved
@@ -79,8 +79,6 @@
 	}
 
 	return p_strndup(pool, absolute_uri, p - absolute_uri);
-<<<<<<< HEAD
-=======
 }
 
 static void
@@ -91,29 +89,12 @@
 		b = escape_dup(&pool, &html_escape_class, b);
 
 	subst.Add(pool, a, b);
->>>>>>> 6b3bd5b1
 }
 
 static SubstTree
 processor_subst_beng_widget(struct pool &pool,
 			    const Widget &widget,
-<<<<<<< HEAD
 			    const WidgetContext &ctx)
-{
-	SubstTree subst;
-	subst.Add(pool, "&c:type;", widget.class_name);
-	subst.Add(pool, "&c:class;", widget.GetQuotedClassName());
-	subst.Add(pool, "&c:local;", widget.cls->local_uri);
-	subst.Add(pool, "&c:id;", widget.id);
-	subst.Add(pool, "&c:path;", widget.GetIdPath());
-	subst.Add(pool, "&c:prefix;", widget.GetPrefix());
-	subst.Add(pool, "&c:uri;", ctx.absolute_uri);
-	subst.Add(pool, "&c:base;", base_uri(&pool, ctx.uri));
-	subst.Add(pool, "&c:frame;", strmap_get_checked(ctx.args, "frame"));
-	subst.Add(pool, "&c:view;", widget.GetEffectiveView()->name);
-	subst.Add(pool, "&c:session;", nullptr); /* obsolete as of version 15.29 */
-=======
-			    const struct processor_env &env)
 {
 	SubstTree subst;
 	SubstAddEscaped(pool, subst, "&c:type;", widget.class_name);
@@ -122,26 +103,18 @@
 	SubstAddEscaped(pool, subst, "&c:id;", widget.id);
 	SubstAddEscaped(pool, subst, "&c:path;", widget.GetIdPath());
 	SubstAddEscaped(pool, subst, "&c:prefix;", widget.GetPrefix());
-	SubstAddEscaped(pool, subst, "&c:uri;", env.absolute_uri);
-	SubstAddEscaped(pool, subst, "&c:base;", base_uri(&pool, env.uri));
-	SubstAddEscaped(pool, subst, "&c:frame;", strmap_get_checked(env.args, "frame"));
+	SubstAddEscaped(pool, subst, "&c:uri;", ctx.absolute_uri);
+	SubstAddEscaped(pool, subst, "&c:base;", base_uri(&pool, ctx.uri));
+	SubstAddEscaped(pool, subst, "&c:frame;", strmap_get_checked(ctx.args, "frame"));
 	SubstAddEscaped(pool, subst, "&c:view;", widget.GetEffectiveView()->name);
 	SubstAddEscaped(pool, subst, "&c:session;", nullptr); /* obsolete as of version 15.29 */
->>>>>>> 6b3bd5b1
 	return subst;
 }
 
 UnusedIstreamPtr
 text_processor(struct pool &pool, UnusedIstreamPtr input,
-<<<<<<< HEAD
 	       const Widget &widget, const WidgetContext &ctx)
 {
 	return istream_subst_new(&pool, std::move(input),
 				 processor_subst_beng_widget(pool, widget, ctx));
-=======
-	       const Widget &widget, const struct processor_env &env)
-{
-	return istream_subst_new(&pool, std::move(input),
-				 processor_subst_beng_widget(pool, widget, env));
->>>>>>> 6b3bd5b1
 }