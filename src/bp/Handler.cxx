/*
 * Copyright 2007-2017 Content Management AG
 * All rights reserved.
 *
 * author: Max Kellermann <mk@cm4all.com>
 *
 * Redistribution and use in source and binary forms, with or without
 * modification, are permitted provided that the following conditions
 * are met:
 *
 * - Redistributions of source code must retain the above copyright
 * notice, this list of conditions and the following disclaimer.
 *
 * - Redistributions in binary form must reproduce the above copyright
 * notice, this list of conditions and the following disclaimer in the
 * documentation and/or other materials provided with the
 * distribution.
 *
 * THIS SOFTWARE IS PROVIDED BY THE COPYRIGHT HOLDERS AND CONTRIBUTORS
 * ``AS IS'' AND ANY EXPRESS OR IMPLIED WARRANTIES, INCLUDING, BUT NOT
 * LIMITED TO, THE IMPLIED WARRANTIES OF MERCHANTABILITY AND FITNESS
 * FOR A PARTICULAR PURPOSE ARE DISCLAIMED.  IN NO EVENT SHALL THE
 * FOUNDATION OR CONTRIBUTORS BE LIABLE FOR ANY DIRECT, INDIRECT,
 * INCIDENTAL, SPECIAL, EXEMPLARY, OR CONSEQUENTIAL DAMAGES
 * (INCLUDING, BUT NOT LIMITED TO, PROCUREMENT OF SUBSTITUTE GOODS OR
 * SERVICES; LOSS OF USE, DATA, OR PROFITS; OR BUSINESS INTERRUPTION)
 * HOWEVER CAUSED AND ON ANY THEORY OF LIABILITY, WHETHER IN CONTRACT,
 * STRICT LIABILITY, OR TORT (INCLUDING NEGLIGENCE OR OTHERWISE)
 * ARISING IN ANY WAY OUT OF THE USE OF THIS SOFTWARE, EVEN IF ADVISED
 * OF THE POSSIBILITY OF SUCH DAMAGE.
 */

#include "Handler.hxx"
#include "Connection.hxx"
#include "Config.hxx"
#include "Instance.hxx"
#include "load_file.hxx"
#include "file_enotdir.hxx"
#include "file_directory_index.hxx"
#include "file_address.hxx"
#include "nfs/Address.hxx"
#include "Request.hxx"
#include "args.hxx"
#include "session/Session.hxx"
#include "ExternalSession.hxx"
#include "suffix_registry.hxx"
#include "address_suffix_registry.hxx"
#include "http/HeaderWriter.hxx"
#include "pool/pbuffer.hxx"
#include "http/Headers.hxx"
#include "http/IncomingRequest.hxx"
#include "AllocatorPtr.hxx"
#include "puri_edit.hxx"
#include "puri_escape.hxx"
#include "uri/Verify.hxx"
#include "RedirectHttps.hxx"
#include "strmap.hxx"
#include "istream/istream.hxx"
#include "translation/Service.hxx"
#include "translation/Transformation.hxx"
#include "translation/Protocol.hxx"
#include "ua_classification.hxx"
#include "util/Cast.hxx"
#include "util/CharUtil.hxx"

#include <assert.h>
#include <sys/stat.h>

static unsigned translation_protocol_version;
static bool translation_protocol_version_received = false;

static const char *
GetBounceUri(AllocatorPtr alloc, const IncomingHttpRequest &request,
	     const DissectedUri &dissected_uri,
	     const TranslateResponse &response) noexcept
{
	const char *scheme = response.scheme != nullptr
		? response.scheme : "http";
	const char *host = response.host != nullptr
		? response.host
		: request.headers.Get("host");
	if (host == nullptr)
		host = "localhost";

	const char *uri_path = response.uri != nullptr
		? alloc.Concat(response.uri,
			       StringView{";", dissected_uri.args == nullptr ? (size_t)0 : 1},
			       dissected_uri.args,
			       StringView{"?", dissected_uri.query == nullptr ? (size_t)0 : 1},
			       dissected_uri.query)
		: request.uri;

	const char *current_uri = alloc.Concat(scheme, "://", host, uri_path);
	const char *escaped_uri = uri_escape_dup(alloc, current_uri,
						 strlen(current_uri));

	return alloc.Concat(response.bounce, escaped_uri);
}

/**
 * Apply session-specific data from the #TranslateResponse.  Returns
 * the session object or nullptr.
 */
RealmSessionLease
Request::ApplyTranslateResponseSession(const TranslateResponse &response) noexcept
{
	ApplyTranslateRealm(response, nullptr);

	if (response.transparent) {
		MakeStateless();
		args.Clear();
	} else if (response.discard_session)
		DiscardSession();

	return ApplyTranslateSession(response);
}

void
Request::HandleAddress(const ResourceAddress &address)
{
	assert(address.IsDefined());

	switch (address.type) {
	case ResourceAddress::Type::LOCAL:
		if (address.GetFile().delegate != nullptr)
			HandleDelegateAddress(*address.GetFile().delegate,
					      address.GetFile().path);
		else
			HandleFileAddress(address.GetFile());
		break;

	case ResourceAddress::Type::NFS:
		HandleNfsAddress();
		break;

	default:
		HandleProxyAddress();
	}
}

<<<<<<< HEAD
void
Request::HandleTranslatedRequest2(const TranslateResponse &response) noexcept
{
	const ResourceAddress address(ShallowCopy(), translate.address);

	translate.transformation = response.views != nullptr
		? response.views->transformation
		: nullptr;

	using namespace BengProxy;
	if ((response.request_header_forward[HeaderGroup::COOKIE] != HeaderForwardMode::MANGLE &&
	     response.request_header_forward[HeaderGroup::COOKIE] != HeaderForwardMode::BOTH) ||
	    (response.response_header_forward[HeaderGroup::COOKIE] != HeaderForwardMode::MANGLE &&
	     response.response_header_forward[HeaderGroup::COOKIE] != HeaderForwardMode::BOTH)) {
		/* disable session management if cookies are not mangled by
		   beng-proxy */
		MakeStateless();
	}

	if (response.site != nullptr)
		connection.per_request.site_name = response.site;

	{
		auto session = ApplyTranslateResponseSession(response);

		/* always enforce sessions when the processor is enabled */
		if (IsProcessorEnabled() && !session)
			session = MakeRealmSession();

		if (session)
			RefreshExternalSession(connection.instance,
					       session->parent);
	}

	resource_tag = address.GetId(pool);

	processor_focus =
		/* the IsProcessorEnabled() check was disabled because the
		   response may include a X-CM4all-View header that enables
		   the processor; with this check, the request body would be
		   consumed already */
		//IsProcessorEnabled() &&
		args.Get("focus") != nullptr;

	if (address.IsDefined()) {
		HandleAddress(address);
	} else if (CheckHandleRedirectBounceStatus(response)) {
		/* done */
	} else if (response.www_authenticate != nullptr) {
		DispatchResponse(HTTP_STATUS_UNAUTHORIZED, "Unauthorized");
	} else {
		LogDispatchError(HTTP_STATUS_BAD_GATEWAY,
				 "Empty response from translation server", 1);
	}
=======
/**
 * Called by handle_translated_request() with the #TranslateResponse
 * copy.
 */
static void
handle_translated_request2(Request &request,
                           const TranslateResponse &response)
{
    const ResourceAddress address(ShallowCopy(), request.translate.address);

    request.translate.transformation = response.views != nullptr
        ? response.views->transformation
        : nullptr;

    using namespace BengProxy;
    if ((response.request_header_forward[HeaderGroup::COOKIE] != HeaderForwardMode::MANGLE &&
         response.request_header_forward[HeaderGroup::COOKIE] != HeaderForwardMode::BOTH) ||
        (response.response_header_forward[HeaderGroup::COOKIE] != HeaderForwardMode::MANGLE &&
         response.response_header_forward[HeaderGroup::COOKIE] != HeaderForwardMode::BOTH)) {
        /* disable session management if cookies are not mangled by
           beng-proxy */
        request.MakeStateless();
    }

    if (response.site != nullptr)
        request.connection.per_request.site_name = response.site;

    {
        auto session = apply_translate_response_session(request, response);

        /* always enforce sessions when the processor is enabled */
        if (request.IsProcessorEnabled() && !session)
            session = request.MakeRealmSession();

        if (session)
            RefreshExternalSession(request.connection.instance,
                                   session->parent);
    }

    request.resource_tag = address.GetId(request.pool);

    request.processor_focus =
        /* the IsProcessorEnabled() check was disabled because the
           response may include a X-CM4all-View header that enables
           the processor; with this check, the request body would be
           consumed already */
        //request.IsProcessorEnabled() &&
        request.args.Get("focus") != nullptr;

    if (address.IsDefined()) {
        request.HandleAddress(address);
    } else if (request.CheckHandleRedirectBounceStatus(response)) {
        /* done */
    } else if (response.www_authenticate != nullptr) {
        request.DispatchResponse(HTTP_STATUS_UNAUTHORIZED, "Unauthorized");
    } else {
        request.LogDispatchError(HTTP_STATUS_BAD_GATEWAY,
                                 "Empty response from configuration server", 1);
    }
>>>>>>> b0ef39da
}

inline bool
Request::CheckHandleRedirect(const TranslateResponse &response)
{
	if (response.redirect == nullptr)
		return false;

	http_status_t status = response.status != (http_status_t)0
		? response.status
		: HTTP_STATUS_SEE_OTHER;

	const AllocatorPtr alloc(pool);

	const char *redirect_uri = response.redirect;

	if (response.redirect_full_uri && !dissected_uri.args.IsNull())
		redirect_uri = alloc.Concat(redirect_uri, ';',
					    dissected_uri.args,
					    dissected_uri.path_info);

	if (response.redirect_query_string && !dissected_uri.query.IsNull())
		redirect_uri = uri_append_query_string_n(alloc, redirect_uri,
							 dissected_uri.query);

	DispatchRedirect(status, redirect_uri, response.message);
	return true;
}

inline bool
Request::CheckHandleBounce(const TranslateResponse &response)
{
	if (response.bounce == nullptr)
		return false;

	DispatchRedirect(HTTP_STATUS_SEE_OTHER,
			 GetBounceUri(pool, request, dissected_uri, response),
			 nullptr);
	return true;
}

inline bool
Request::CheckHandleStatus(const TranslateResponse &response)
{
	if (response.status == (http_status_t)0)
		return false;

	DispatchResponse(response.status, {}, nullptr);
	return true;
}

inline bool
Request::CheckHandleMessage(const TranslateResponse &response)
{
	if (response.message == nullptr)
		return false;

	http_status_t status = response.status != (http_status_t)0
		? response.status
		: HTTP_STATUS_OK;

	DispatchResponse(status, response.message);
	return true;
}

bool
Request::CheckHandleRedirectBounceStatus(const TranslateResponse &response)
{
	return CheckHandleRedirect(response) ||
		CheckHandleBounce(response) ||
		CheckHandleMessage(response) ||
		CheckHandleStatus(response);
}

gcc_pure
static bool
ProbeOnePathSuffix(const char *prefix, const char *suffix)
{
	const size_t prefix_length = strlen(prefix);
	const size_t suffix_length = strlen(suffix);

	char path[PATH_MAX];
	if (prefix_length + suffix_length >= sizeof(path))
		/* path too long */
		return false;

	memcpy(path, prefix, prefix_length);
	memcpy(path + prefix_length, suffix, suffix_length);
	path[prefix_length + suffix_length] = 0;

	struct stat st;
	return stat(path, &st) == 0 && S_ISREG(st.st_mode);
}

gcc_pure
static const char *
ProbePathSuffixes(const char *prefix, const ConstBuffer<const char *> suffixes)
{
	assert(!suffixes.IsNull());
	assert(!suffixes.empty());

	for (const char *current_suffix : suffixes) {
		if (ProbeOnePathSuffix(prefix, current_suffix))
			return current_suffix;
	}

	return nullptr;
}

inline bool
Request::CheckHandleProbePathSuffixes(const TranslateResponse &response)
{
	if (response.probe_path_suffixes == nullptr)
		return false;

	if (++translate.n_probe_path_suffixes > 2) {
		LogDispatchError(HTTP_STATUS_BAD_GATEWAY,
				 "Too many consecutive PROBE_PATH_SUFFIXES packets",
				 1);
		return true;
	}

	assert(response.test_path != nullptr);
	const char *prefix = response.test_path;

	const char *found = ProbePathSuffixes(prefix, response.probe_suffixes);

	translate.request.probe_path_suffixes = response.probe_path_suffixes;
	translate.request.probe_suffix = found;
	SubmitTranslateRequest();
	return true;
}

void
Request::OnSuffixRegistrySuccess(const char *content_type,
				 const Transformation *transformations) noexcept
{
	translate.content_type = content_type;
	translate.suffix_transformation = transformations;

	HandleTranslatedRequest2(*translate.response);
}

void
Request::OnSuffixRegistryError(std::exception_ptr ep) noexcept
{
	LogDispatchError(HTTP_STATUS_BAD_GATEWAY,
			 "Configuration server failed",
			 ep, 1);
}

bool
Request::DoContentTypeLookup(const ResourceAddress &address) noexcept
{
	return suffix_registry_lookup(pool,
				      *instance.translation_service,
				      address,
				      stopwatch,
				      *this, cancel_ptr);
}

void
Request::HandleTranslatedRequest(const TranslateResponse &response) noexcept
{
	translate.response = &response;
	translate.address = {ShallowCopy(), response.address};
	translate.transformation = nullptr;

	apply_file_enotdir(*this);

	if (!DoContentTypeLookup(response.address)) {
		translate.suffix_transformation = nullptr;
		HandleTranslatedRequest2(response);
	}
}

void
Request::InstallErrorTranslateResponse() noexcept
{
	static TranslateResponse error_response;
	error_response.status = (http_status_t)-1;

	translate.response = &error_response;
	translate.address = {ShallowCopy(), error_response.address};
	translate.transformation = nullptr;
	translate.suffix_transformation = nullptr;
}

static const char *
uri_without_query_string(struct pool &pool, const char *uri)
{
	assert(uri != nullptr);

	const char *qmark = strchr(uri, '?');
	if (qmark != nullptr)
		return p_strndup(&pool, uri, qmark - uri);

	return uri;
}

static void
fill_translate_request_listener_tag(TranslateRequest &t,
				    const Request &r)
{
	t.listener_tag = r.connection.listener_tag;
}

static void
fill_translate_request_local_address(TranslateRequest &t,
				     const IncomingHttpRequest &r)
{
	t.local_address = r.local_address;
}

static void
fill_translate_request_remote_host(TranslateRequest &t,
				   const char *remote_host_and_port)
{
	t.remote_host = remote_host_and_port;
}

static void
fill_translate_request_user_agent(TranslateRequest &t,
				  const StringMap &headers)
{
	t.user_agent = headers.Get("user-agent");
}

static void
fill_translate_request_ua_class(TranslateRequest &t,
				const BpInstance &instance,
				const StringMap &headers)
{
	if (!instance.ua_classification)
		return;

	const char *user_agent = headers.Get("user-agent");

	t.ua_class = user_agent != nullptr
		? instance.ua_classification->Lookup(user_agent)
		: nullptr;
}

static void
fill_translate_request_language(TranslateRequest &t,
				const StringMap &headers)
{
	t.accept_language = headers.Get("accept-language");
}

static void
fill_translate_request_args(TranslateRequest &t,
			    struct pool &pool, const StringMap &args)
{
	t.args = args_format(pool, &args,
			     nullptr, nullptr, nullptr, nullptr,
			     "translate");
	if (t.args != nullptr && *t.args == 0)
		t.args = nullptr;
}

static void
fill_translate_request_query_string(TranslateRequest &t,
				    struct pool &pool,
				    const DissectedUri &uri)
{
	t.query_string = uri.query.empty()
		? nullptr
		: p_strdup(pool, uri.query);
}

static void
fill_translate_request_user(Request &request,
			    TranslateRequest &t,
			    struct pool &pool)
{
	auto session = request.GetRealmSession();
	if (session) {
		if (session->user != nullptr)
			t.user = p_strdup(&pool, session->user);
	}
}

inline void
Request::RepeatTranslation(const TranslateResponse &response) noexcept
{
	if (!response.check.IsNull()) {
		/* repeat request with CHECK set */

		if (++translate.n_checks > 4) {
			LogDispatchError(HTTP_STATUS_BAD_GATEWAY,
					 "Too many consecutive CHECK packets",
					 1);
			return;
		}

		translate.previous = &response;
		translate.request.check = response.check;
	}

	if (!response.internal_redirect.IsNull()) {
		/* repeat request with INTERNAL_REDIRECT set */

		assert(response.want_full_uri == nullptr);

		if (++translate.n_internal_redirects > 4) {
			LogDispatchError(HTTP_STATUS_BAD_GATEWAY,
					 "Too many consecutive INTERNAL_REDIRECT packets",
					 1);
			return;
		}

		translate.previous = &response;
		translate.request.internal_redirect = response.internal_redirect;

		assert(response.uri != nullptr);
		translate.request.uri = response.uri;
	}

	if (response.protocol_version >= 1) {
		/* handle WANT */

		if (!response.want.IsNull())
			translate.request.want = response.want;

		if (response.Wants(TranslationCommand::LISTENER_TAG)) {
			if (response.protocol_version >= 2) {
				LogDispatchError(HTTP_STATUS_BAD_GATEWAY,
						 "Translation protocol 2 doesn't allow WANT/LISTENER_TAG",
						 1);
				return;
			}

			fill_translate_request_listener_tag(translate.request, *this);
		}

		if (response.Wants(TranslationCommand::LOCAL_ADDRESS))
			fill_translate_request_local_address(translate.request, request);

		if (response.Wants(TranslationCommand::REMOTE_HOST))
			fill_translate_request_remote_host(translate.request,
							   connection.remote_host_and_port);

		if (response.Wants(TranslationCommand::USER_AGENT))
			fill_translate_request_user_agent(translate.request,
							  request.headers);

		if (response.Wants(TranslationCommand::UA_CLASS))
			fill_translate_request_ua_class(translate.request,
							instance,
							request.headers);

		if (response.Wants(TranslationCommand::LANGUAGE))
			fill_translate_request_language(translate.request,
							request.headers);

		if (response.Wants(TranslationCommand::ARGS) &&
		    translate.request.args == nullptr)
			fill_translate_request_args(translate.request, pool, args);

		if (response.Wants(TranslationCommand::QUERY_STRING))
			fill_translate_request_query_string(translate.request, pool,
							    dissected_uri);

		if (response.Wants(TranslationCommand::QUERY_STRING))
			fill_translate_request_query_string(translate.request, pool,
							    dissected_uri);

		if (response.Wants(TranslationCommand::USER) || translate.want_user) {
			translate.want_user = true;
			fill_translate_request_user(*this, translate.request, pool);
		}
	}

	if (!response.want_full_uri.IsNull()) {
		/* repeat request with full URI */

		/* echo the server's WANT_FULL_URI packet */
		translate.request.want_full_uri = response.want_full_uri;

		/* send the full URI this time */
		translate.request.uri = uri_without_query_string(pool, request.uri);

		/* undo the uri_parse() call (but leave the query_string) */

		dissected_uri.base = translate.request.uri;
		dissected_uri.args = nullptr;
		dissected_uri.path_info = nullptr;
	}

	/* resend the modified request */

	SubmitTranslateRequest();
}

void
Request::OnTranslateResponse(TranslateResponse &response) noexcept
{
	if (response.https_only != 0) {
		const char *https = request.headers.Get("x-cm4all-https");
		if (https == nullptr || strcmp(https, "on") != 0) {
			/* not encrypted: redirect to https:// */

			const char *host = request.headers.Get("host");
			if (host == nullptr) {
				DispatchResponse(HTTP_STATUS_BAD_REQUEST, "No Host header");
				return;
			}

			DispatchRedirect(HTTP_STATUS_MOVED_PERMANENTLY,
					 MakeHttpsRedirect(pool, host,
							   response.https_only,
							   request.uri),
					 "This page requires \"https\"");
			return;
		}
	}

	if (!response.session.IsNull())
		/* must apply SESSION early so it gets used by
		   repeat_translation() */
		translate.request.session = response.session;

	translation_protocol_version_received = true;
	if (response.protocol_version > translation_protocol_version)
		translation_protocol_version = response.protocol_version;

	/* just in case we error out before HandleTranslatedRequest()
	   assigns the real response */
	InstallErrorTranslateResponse();

	if (response.HasAuth())
		HandleAuth(response);
	else
		OnTranslateResponseAfterAuth(response);
}

void
Request::OnTranslateResponseAfterAuth(const TranslateResponse &response)
{
	if (!response.check.IsNull() ||
	    !response.internal_redirect.IsNull() ||
	    !response.want.empty() ||
	    /* after successful new authentication, repeat the translation
	       if the translation server wishes to know the user */
	    (translate.want_user && translate.user_modified) ||
	    !response.want_full_uri.IsNull()) {

		/* repeat translation due to want_user||user_modified only
		   once */
		translate.user_modified = false;

		RepeatTranslation(response);
		return;
	}

	/* the CHECK is done by now; don't carry the CHECK value on to
	   further translation requests */
	translate.request.check = nullptr;
	/* also reset the counter so we don't trigger the endless
	   recursion detection by the ENOTDIR chain */
	translate.n_checks = 0;
	translate.n_internal_redirects = 0;

	if (response.previous) {
		if (translate.previous == nullptr) {
			LogDispatchError(HTTP_STATUS_BAD_GATEWAY,
					 "No previous translation response", 1);
			return;
		}

		/* apply changes from this response, then resume the
		   "previous" response */
		ApplyTranslateResponseSession(response);

		OnTranslateResponse2(*translate.previous);
	} else
		OnTranslateResponse2(response);
}

void
Request::OnTranslateResponse2(const TranslateResponse &response)
{
	if (CheckHandleReadFile(response))
		return;

	if (CheckHandleProbePathSuffixes(response))
		return;

	/* check ENOTDIR */
	if (!response.enotdir.IsNull() && !check_file_enotdir(*this, response))
		return;

	/* check if the file exists */
	if (!response.file_not_found.IsNull() &&
	    !CheckFileNotFound(response))
		return;

	/* check if it's a directory */
	if (!response.directory_index.IsNull() &&
	    !check_directory_index(*this, response))
		return;

	HandleTranslatedRequest(response);
}

inline bool
Request::CheckHandleReadFile(const TranslateResponse &response)
{
	if (response.read_file == nullptr)
		return false;

	if (++translate.n_read_file > 2) {
		LogDispatchError(HTTP_STATUS_BAD_GATEWAY,
				 "Too many consecutive READ_FILE packets", 1);
		return true;
	}

	ConstBuffer<void> contents;

	try {
		contents = LoadFile(pool, response.read_file, 256);
	} catch (...) {
		/* special case: if the file does not exist, return an empty
		   READ_FILE packet to the translation server */
		contents.data = "";
		contents.size = 0;
	}

	translate.request.read_file = contents;
	SubmitTranslateRequest();
	return true;
}

void
Request::OnTranslateError(std::exception_ptr ep) noexcept
{
	InstallErrorTranslateResponse();
	LogDispatchError(HTTP_STATUS_BAD_GATEWAY,
			 "Configuration server failed", ep, 1);
}

void
Request::SubmitTranslateRequest()
{
	instance.translation_service->SendRequest(pool,
						  translate.request,
						  stopwatch,
						  *this,
						  cancel_ptr);
}

bool
Request::ParseRequestUri() noexcept
{
	if (!uri_path_verify_quick(request.uri) ||
	    !dissected_uri.Parse(request.uri)) {
		/* DispatchRedirect() assumes that we have a translation
		   response, and will dereference it - at this point, the
		   translation server hasn't been queried yet, so we just
		   insert an empty response here */
		InstallErrorTranslateResponse();

		/* enable the "stateless" flag because we're at a very early
		   stage, before request_determine_session(), and the
		   session-related attributes have not been initialized yet */
		stateless = true;

		DispatchResponse(HTTP_STATUS_BAD_REQUEST, "Malformed URI");
		return false;
	}

	return true;
}

static void
fill_translate_request(TranslateRequest &t,
		       const BpInstance &instance,
		       const IncomingHttpRequest &request,
		       const DissectedUri &uri,
		       const StringMap &args,
		       const char *listener_tag,
		       const char *remote_host_and_port)
{
	/* these two were set by ParseArgs() */
	const auto session = t.session;
	const auto param = t.param;

	/* restore */
	t.session = session;
	t.param = param;

	t.host = request.headers.Get("host");
	t.authorization = request.headers.Get("authorization");
	t.uri = p_strdup(request.pool, uri.base);

	if (translation_protocol_version < 1) {
		/* old translation server: send all packets that have become
		   optional */
		fill_translate_request_local_address(t, request);
		fill_translate_request_remote_host(t, remote_host_and_port);
		fill_translate_request_user_agent(t, request.headers);
		fill_translate_request_ua_class(t, instance, request.headers);
		fill_translate_request_language(t, request.headers);
		fill_translate_request_args(t, request.pool, args);
		fill_translate_request_query_string(t, request.pool, uri);
	}

	if (translation_protocol_version >= 2 ||
	    !translation_protocol_version_received)
		t.listener_tag = listener_tag;
}

inline void
Request::AskTranslationServer() noexcept
{
	translate.previous = nullptr;
	translate.n_checks = 0;
	translate.n_internal_redirects = 0;
	translate.n_file_not_found = 0;
	translate.n_directory_index = 0;
	translate.n_probe_path_suffixes = 0;
	translate.n_read_file = 0;
	translate.enotdir_uri = nullptr;
	translate.enotdir_path_info = nullptr;

	fill_translate_request(translate.request,
			       instance,
			       request,
			       dissected_uri, args,
			       connection.listener_tag,
			       connection.remote_host_and_port);
	SubmitTranslateRequest();
}

inline void
Request::ServeDocumentRootFile(const BpConfig &config) noexcept
{
	const AllocatorPtr alloc(pool);

	auto tr = alloc.New<TranslateResponse>();
	tr->Clear();
	translate.response = tr;

	StringView index_file = nullptr;
	if (dissected_uri.base.back() == '/')
		index_file = "index.html";

	auto view = alloc.New<WidgetView>(nullptr);

	tr->views = view;
	tr->transparent = true;

	translate.transformation = tr->views->transformation;
	translate.suffix_transformation = nullptr;

	const char *path = alloc.Concat(config.document_root,
					dissected_uri.base,
					index_file);
	auto *fa = alloc.New<FileAddress>(path);
	tr->address = *fa;

	translate.address = {ShallowCopy(), tr->address};

	using namespace BengProxy;
	tr->request_header_forward = HeaderForwardSettings::MakeDefaultRequest();
	tr->response_header_forward = HeaderForwardSettings::MakeDefaultResponse();

	resource_tag = translate.address.GetFile().path;

	HandleFileAddress(*fa);
}

void
Request::HandleHttpRequest(CancellablePointer &caller_cancel_ptr) noexcept
{
	caller_cancel_ptr = *this;

	if (!ParseRequestUri())
		return;

	assert(!dissected_uri.base.empty());
	assert(dissected_uri.base.front() == '/');

	ParseArgs();
	DetermineSession();

	if (instance.translation_service == nullptr)
		ServeDocumentRootFile(connection.config);
	else
		AskTranslationServer();
}

void
handle_http_request(BpConnection &connection,
		    IncomingHttpRequest &request,
		    const StopwatchPtr &parent_stopwatch,
		    CancellablePointer &cancel_ptr)
{
	auto *request2 = NewFromPool<Request>(request.pool,
					      connection, request,
					      parent_stopwatch);
	request2->HandleHttpRequest(cancel_ptr);
}<|MERGE_RESOLUTION|>--- conflicted
+++ resolved
@@ -138,7 +138,6 @@
 	}
 }
 
-<<<<<<< HEAD
 void
 Request::HandleTranslatedRequest2(const TranslateResponse &response) noexcept
 {
@@ -191,69 +190,8 @@
 		DispatchResponse(HTTP_STATUS_UNAUTHORIZED, "Unauthorized");
 	} else {
 		LogDispatchError(HTTP_STATUS_BAD_GATEWAY,
-				 "Empty response from translation server", 1);
-	}
-=======
-/**
- * Called by handle_translated_request() with the #TranslateResponse
- * copy.
- */
-static void
-handle_translated_request2(Request &request,
-                           const TranslateResponse &response)
-{
-    const ResourceAddress address(ShallowCopy(), request.translate.address);
-
-    request.translate.transformation = response.views != nullptr
-        ? response.views->transformation
-        : nullptr;
-
-    using namespace BengProxy;
-    if ((response.request_header_forward[HeaderGroup::COOKIE] != HeaderForwardMode::MANGLE &&
-         response.request_header_forward[HeaderGroup::COOKIE] != HeaderForwardMode::BOTH) ||
-        (response.response_header_forward[HeaderGroup::COOKIE] != HeaderForwardMode::MANGLE &&
-         response.response_header_forward[HeaderGroup::COOKIE] != HeaderForwardMode::BOTH)) {
-        /* disable session management if cookies are not mangled by
-           beng-proxy */
-        request.MakeStateless();
-    }
-
-    if (response.site != nullptr)
-        request.connection.per_request.site_name = response.site;
-
-    {
-        auto session = apply_translate_response_session(request, response);
-
-        /* always enforce sessions when the processor is enabled */
-        if (request.IsProcessorEnabled() && !session)
-            session = request.MakeRealmSession();
-
-        if (session)
-            RefreshExternalSession(request.connection.instance,
-                                   session->parent);
-    }
-
-    request.resource_tag = address.GetId(request.pool);
-
-    request.processor_focus =
-        /* the IsProcessorEnabled() check was disabled because the
-           response may include a X-CM4all-View header that enables
-           the processor; with this check, the request body would be
-           consumed already */
-        //request.IsProcessorEnabled() &&
-        request.args.Get("focus") != nullptr;
-
-    if (address.IsDefined()) {
-        request.HandleAddress(address);
-    } else if (request.CheckHandleRedirectBounceStatus(response)) {
-        /* done */
-    } else if (response.www_authenticate != nullptr) {
-        request.DispatchResponse(HTTP_STATUS_UNAUTHORIZED, "Unauthorized");
-    } else {
-        request.LogDispatchError(HTTP_STATUS_BAD_GATEWAY,
-                                 "Empty response from configuration server", 1);
-    }
->>>>>>> b0ef39da
+				 "Empty response from configuration server", 1);
+	}
 }
 
 inline bool
