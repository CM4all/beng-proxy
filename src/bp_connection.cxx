--- conflicted
+++ resolved
@@ -77,18 +77,10 @@
     handle_http_request(*this, request, async_ref);
 }
 
-<<<<<<< HEAD
 void
 BpConnection::LogHttpRequest(HttpServerRequest &request,
-                             http_status_t status, off_t length,
+                             http_status_t status, int64_t length,
                              uint64_t bytes_received, uint64_t bytes_sent)
-=======
-static void
-my_http_server_connection_log(struct http_server_request *request,
-                              http_status_t status, int64_t length,
-                              uint64_t bytes_received, uint64_t bytes_sent,
-                              void *ctx)
->>>>>>> e5eb970d
 {
     access_log(&request, site_name,
                request.headers.Get("referer"),
