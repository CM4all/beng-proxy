--- conflicted
+++ resolved
@@ -279,14 +279,8 @@
     if (connected) {
         // TODO: timeouts?
 
-<<<<<<< HEAD
         if (!fifo_buffer_full(encrypted_input))
             socket->InternalScheduleRead(expect_more, nullptr);
-=======
-        if (!fifo_buffer_full(f->encrypted_input))
-            filtered_socket_internal_schedule_read(f->socket, f->expect_more,
-                                                   nullptr);
->>>>>>> 04c5f794
 
         if (!fifo_buffer_empty(encrypted_output))
             socket->InternalScheduleWrite();
