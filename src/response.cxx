/*
 * Utilities for transforming the HTTP response being sent.
 *
 * author: Max Kellermann <mk@cm4all.com>
 */

#include "request.hxx"
#include "transformation.hxx"
#include "http_server/http_server.hxx"
#include "http_server/Request.hxx"
#include "http_headers.hxx"
#include "http_response.hxx"
#include "http_util.hxx"
#include "header_writer.hxx"
#include "header_parser.hxx"
#include "header_forward.hxx"
#include "widget.hxx"
#include "widget_class.hxx"
#include "widget_dump.hxx"
#include "proxy_widget.hxx"
#include "session.hxx"
#include "fcache.hxx"
#include "strref_pool.hxx"
#include "growing_buffer.hxx"
#include "bp_global.hxx"
#include "resource_tag.hxx"
#include "hostname.hxx"
#include "errdoc.hxx"
#include "bp_connection.hxx"
#include "bp_instance.hxx"
#include "strmap.hxx"
#include "pheaders.hxx"
#include "processor.h"
#include "css_processor.h"
#include "text_processor.hxx"
#include "istream/istream.hxx"
#include "istream/istream_deflate.hxx"
#include "istream/istream_pipe.hxx"
#include "istream/istream_string.hxx"
#include "tvary.hxx"
#include "date.h"
#include "product.h"

#include <daemon/log.h>

static const char *
request_absolute_uri(const struct http_server_request &request,
                     const char *scheme, const char *host, const char *uri)
{
    assert(uri != nullptr);

    if (scheme == nullptr)
        scheme = "http";

    if (host == nullptr)
        host = request.headers->Get("host");

    if (host == nullptr || !hostname_is_well_formed(host))
        return nullptr;

    return p_strcat(request.pool,
                    scheme, "://",
                    host,
                    uri,
                    nullptr);
}

/**
 * Drop a widget and all its descendants from the session.
 *
 * @param session a locked session object
 * @param ref the top window to drop; nullptr drops all widgets
 */
static void
session_drop_widgets(Session &session, const char *uri,
                     const struct widget_ref *ref)
{
    WidgetSession::Set *map = &session.widgets;
    const char *id = uri;

    while (true) {
        auto i = map->find(id, WidgetSession::Compare());
        if (i == map->end())
            /* no such widget session */
            return;

        auto &ws = *i;

        if (ref == nullptr) {
            /* found the widget session */
            map->erase(i);
            widget_session_delete(session.pool, &ws);
            return;
        }

        map = &ws.children;
        id = ref->id;
        ref = ref->next;
    }
}

static struct istream *
AutoDeflate(Request &request2, HttpHeaders &response_headers,
            struct istream *response_body)
{
    if (request2.compressed) {
        /* already compressed */
    } else if (response_body != nullptr &&
               request2.translate.response->auto_deflate &&
        http_client_accepts_encoding(request2.request.headers, "deflate") &&
        response_headers.Get("content-encoding") == nullptr) {
        auto available = istream_available(response_body, false);
        if (available < 0 || available >= 512) {
            request2.compressed = true;
            response_headers.Write(request2.pool,
                                   "content-encoding", "deflate");
            response_body = istream_deflate_new(&request2.pool,
                                                response_body);
        }
    } else if (response_body != nullptr &&
               request2.translate.response->auto_gzip &&
        http_client_accepts_encoding(request2.request.headers, "gzip") &&
        response_headers.Get("content-encoding") == nullptr) {
        auto available = istream_available(response_body, false);
        if (available < 0 || available >= 512) {
            request2.compressed = true;
            response_headers.Write(request2.pool,
                                   "content-encoding", "gzip");
            response_body = istream_deflate_new(&request2.pool,
                                                response_body, true);
        }
    }

    return response_body;
}

/*
 * processor invocation
 *
 */

static void
response_invoke_processor(Request &request2,
                          http_status_t status,
                          struct strmap *response_headers,
                          struct istream *body,
                          const Transformation &transformation)
{
    const auto &request = request2.request;
    const char *uri;

    assert(!request2.response_sent);
    assert(body == nullptr || !istream_has_handler(body));

    if (body == nullptr) {
        response_dispatch_message(request2, HTTP_STATUS_BAD_GATEWAY,
                                  "Empty template cannot be processed");
        return;
    }

    if (!processable(response_headers)) {
        istream_close_unused(body);
        response_dispatch_message(request2, HTTP_STATUS_BAD_GATEWAY,
                                  "Invalid template content type");
        return;
    }

    struct widget *widget = NewFromPool<struct widget>(request2.pool);
    widget->InitRoot(request2.pool,
                     request2.translate.response->uri != nullptr
                     ? request2.translate.response->uri
                     : strref_dup(&request2.pool, &request2.uri.base));

    const struct widget_ref *focus_ref =
        widget_ref_parse(&request2.pool,
                         strmap_remove_checked(request2.args, "focus"));

    const struct widget_ref *proxy_ref =
        widget_ref_parse(&request2.pool,
                         strmap_get_checked(request2.args, "frame"));

    if (focus_ref != nullptr && proxy_ref != nullptr &&
        !widget_ref_includes(proxy_ref, focus_ref)) {
        /* the focused widget is not reachable because it is not
           within the "frame" */

        focus_ref = nullptr;

        if (request.body != nullptr) {
            daemon_log(4, "discarding non-framed request body\n");
            istream_free_unused(&request2.body);
        }
    }

    widget->from_request.focus_ref = focus_ref;

    if (proxy_ref != nullptr)
        /* disable all following transformations, because we're doing
           a direct proxy request to a widget */
        request2.CancelTransformations();

    if (request2.translate.response->untrusted != nullptr &&
        proxy_ref == nullptr) {
        daemon_log(2, "refusing to render template on untrusted domain '%s'\n",
                   request2.translate.response->untrusted);
        istream_close_unused(body);
        response_dispatch_message(request2, HTTP_STATUS_FORBIDDEN,
                                  "Forbidden");
        return;
    }

    if (request2.body != nullptr && widget->from_request.focus_ref != nullptr) {
        widget->for_focused.body = request2.body;
        request2.body = nullptr;
    }

    uri = request2.translate.response->uri != nullptr
        ? request2.translate.response->uri
        : request.uri;

    if (request2.translate.response->uri != nullptr)
        strref_set_c(&request2.uri.base, request2.translate.response->uri);

    /* make sure we have a session */
    auto *session = request2.MakeSession();
    if (session != nullptr) {
        if (widget->from_request.focus_ref == nullptr)
            /* drop the widget session and all descendants if there is
               no focus */
            session_drop_widgets(*session, widget->id,
                                 proxy_ref);

        session_put(session);
    }

    http_method_t method = request.method;
    if (http_method_is_empty(method) && request2.HasTransformations())
        /* the following transformation may need the processed
           document to generate its headers, so we should not pass
           HEAD to the processor */
        method = HTTP_METHOD_GET;

<<<<<<< HEAD
    request2.env = processor_env(&request2.pool,
                                 request2.translate.response->site,
=======
    request2.env = processor_env(request->pool,
                                 request2.connection->site_name,
>>>>>>> 314113d9
                                 request2.translate.response->untrusted,
                                 request.local_host_and_port, request.remote_host,
                                 uri,
                                 request_absolute_uri(request,
                                                      request2.translate.response->scheme,
                                                      request2.translate.response->host,
                                                      uri),
                                 &request2.uri,
                                 request2.args,
                                 request2.session_cookie,
                                 request2.session_id,
                                 method, request.headers);

    if (proxy_ref != nullptr) {
        /* the client requests a widget in proxy mode */

        proxy_widget(request2, body,
                     widget, proxy_ref, transformation.u.processor.options);
    } else {
        /* the client requests the whole template */
        body = processor_process(&request2.pool, body,
                                 widget, &request2.env,
                                 transformation.u.processor.options);
        assert(body != nullptr);

        if (request2.connection.instance->config.dump_widget_tree)
            body = widget_dump_tree_after_istream(&request2.pool, body, widget);

        response_headers = processor_header_forward(&request2.pool,
                                                    response_headers);

        response_handler.InvokeResponse(&request2, status,
                                        response_headers, body);
    }
}

static bool
css_processable(const struct strmap *headers)
{
    const char *content_type;

    content_type = strmap_get_checked(headers, "content-type");
    return content_type != nullptr &&
        strncmp(content_type, "text/css", 8) == 0;
}

static void
response_invoke_css_processor(Request &request2,
                              http_status_t status,
                              struct strmap *response_headers,
                              struct istream *body,
                              const Transformation &transformation)
{
    const auto &request = request2.request;

    assert(!request2.response_sent);
    assert(body == nullptr || !istream_has_handler(body));

    if (body == nullptr) {
        response_dispatch_message(request2, HTTP_STATUS_BAD_GATEWAY,
                                  "Empty template cannot be processed");
        return;
    }

    if (!css_processable(response_headers)) {
        istream_close_unused(body);
        response_dispatch_message(request2, HTTP_STATUS_BAD_GATEWAY,
                                  "Invalid template content type");
        return;
    }

    struct widget *widget = NewFromPool<struct widget>(request2.pool);
    widget->InitRoot(request2.pool,
                     strref_dup(&request2.pool, &request2.uri.base));

    if (request2.translate.response->untrusted != nullptr) {
        daemon_log(2, "refusing to render template on untrusted domain '%s'\n",
                   request2.translate.response->untrusted);
        istream_close_unused(body);
        response_dispatch_message(request2, HTTP_STATUS_FORBIDDEN,
                                  "Forbidden");
        return;
    }

    const char *uri = request2.translate.response->uri != nullptr
        ? request2.translate.response->uri
        : request.uri;

    if (request2.translate.response->uri != nullptr)
        strref_set_c(&request2.uri.base, request2.translate.response->uri);

    request2.env = processor_env(&request2.pool,
                                 request2.translate.response->site,
                                 request2.translate.response->untrusted,
                                 request.local_host_and_port, request.remote_host,
                                 uri,
                                 request_absolute_uri(request,
                                                      request2.translate.response->scheme,
                                                      request2.translate.response->host,
                                                      uri),
                                 &request2.uri,
                                 request2.args,
                                 request2.session_cookie,
                                 request2.session_id,
                                 HTTP_METHOD_GET, request.headers);

    body = css_processor(&request2.pool, body,
                         widget, &request2.env,
                         transformation.u.css_processor.options);
    assert(body != nullptr);

    response_headers = processor_header_forward(&request2.pool,
                                                response_headers);

    response_handler.InvokeResponse(&request2, status, response_headers, body);
}

static void
response_invoke_text_processor(Request &request2,
                               http_status_t status,
                               struct strmap *response_headers,
                               struct istream *body)
{
    const auto &request = request2.request;

    assert(!request2.response_sent);
    assert(body == nullptr || !istream_has_handler(body));

    if (body == nullptr) {
        response_dispatch_message(request2, HTTP_STATUS_BAD_GATEWAY,
                                  "Empty template cannot be processed");
        return;
    }

    if (!text_processor_allowed(response_headers)) {
        istream_close_unused(body);
        response_dispatch_message(request2, HTTP_STATUS_BAD_GATEWAY,
                                  "Invalid template content type");
        return;
    }

    struct widget *widget = NewFromPool<struct widget>(request2.pool);
    widget->InitRoot(request2.pool,
                     strref_dup(&request2.pool, &request2.uri.base));

    if (request2.translate.response->untrusted != nullptr) {
        daemon_log(2, "refusing to render template on untrusted domain '%s'\n",
                   request2.translate.response->untrusted);
        istream_close_unused(body);
        response_dispatch_message(request2, HTTP_STATUS_FORBIDDEN,
                                  "Forbidden");
        return;
    }

    const char *uri = request2.translate.response->uri != nullptr
        ? request2.translate.response->uri
        : request.uri;

    if (request2.translate.response->uri != nullptr)
        strref_set_c(&request2.uri.base, request2.translate.response->uri);

    request2.env = processor_env(&request2.pool,
                                 request2.translate.response->site,
                                 request2.translate.response->untrusted,
                                 request.local_host_and_port, request.remote_host,
                                 uri,
                                 request_absolute_uri(request,
                                                      request2.translate.response->scheme,
                                                      request2.translate.response->host,
                                                      uri),
                                 &request2.uri,
                                 request2.args,
                                 request2.session_cookie,
                                 request2.session_id,
                                 HTTP_METHOD_GET, request.headers);

    body = text_processor(&request2.pool, body,
                          widget, &request2.env);
    assert(body != nullptr);

    response_headers = processor_header_forward(&request2.pool,
                                                response_headers);

    response_handler.InvokeResponse(&request2, status, response_headers, body);
}

/**
 * Append response headers set by the translation server.
 */
static void
translation_response_headers(GrowingBuffer &headers,
                             const TranslateResponse &tr)
{
    if (tr.www_authenticate != nullptr)
        header_write(&headers, "www-authenticate", tr.www_authenticate);

    if (tr.authentication_info != nullptr)
        header_write(&headers, "authentication-info", tr.authentication_info);

    for (const auto &i : tr.response_headers)
        header_write(&headers, i.key, i.value);
}

/**
 * Generate additional response headers as needed.
 */
static void
more_response_headers(const Request &request2, HttpHeaders &headers)
{
    GrowingBuffer &headers2 =
        headers.MakeBuffer(request2.pool, 256);

    /* RFC 2616 3.8: Product Tokens */
    header_write(&headers2, "server", request2.product_token != nullptr
                 ? request2.product_token
                 : BRIEF_PRODUCT_TOKEN);

#ifndef NO_DATE_HEADER
    /* RFC 2616 14.18: Date */
    header_write(&headers2, "date", request2.date != nullptr
                 ? request2.date
                 : http_date_format(time(nullptr)));
#endif

    translation_response_headers(headers2, *request2.translate.response);
}

/**
 * Generate the Set-Cookie response header for the given request.
 */
static void
response_generate_set_cookie(Request &request2, GrowingBuffer &headers)
{
    assert(!request2.stateless);
    assert(request2.session_cookie != nullptr);

    if (request2.send_session_cookie) {
        header_write_begin(&headers, "set-cookie");
        growing_buffer_write_string(&headers, request2.session_cookie);
        growing_buffer_write_buffer(&headers, "=", 1);
        growing_buffer_write_string(&headers,
                                    request2.session_id.Format(request2.session_id_string));
        growing_buffer_write_string(&headers, "; HttpOnly; Path=");

        const char *cookie_path = request2.translate.response->cookie_path;
        if (cookie_path == nullptr)
            cookie_path = "/";

        growing_buffer_write_string(&headers, cookie_path);
        growing_buffer_write_string(&headers, "; Version=1");

        if (request2.translate.response->secure_cookie)
            growing_buffer_write_string(&headers, "; Secure");

        if (request2.translate.response->cookie_domain != nullptr) {
            growing_buffer_write_string(&headers, "; Domain=\"");
            growing_buffer_write_string(&headers,
                                        request2.translate.response->cookie_domain);
            growing_buffer_write_string(&headers, "\"");
        }

        /* "Discard" must be last, to work around an Android bug*/
        growing_buffer_write_string(&headers, "; Discard");

        header_write_finish(&headers);

        /* workaround for IE10 bug; see
           http://projects.intern.cm-ag/view.php?id=3789 for
           details */
        header_write(&headers, "p3p", "CP=\"CAO PSA OUR\"");

        auto *session = request2.MakeSession();
        if (session != nullptr) {
            session->cookie_sent = true;
            session_put(session);
        }
    } else if (request2.translate.response->discard_session &&
               !request2.session_id.IsDefined()) {
        /* delete the cookie for the discarded session */
        header_write_begin(&headers, "set-cookie");
        growing_buffer_write_string(&headers, request2.session_cookie);
        growing_buffer_write_string(&headers, "=; HttpOnly; Path=");

        const char *cookie_path = request2.translate.response->cookie_path;
        if (cookie_path == nullptr)
            cookie_path = "/";

        growing_buffer_write_string(&headers, cookie_path);
        growing_buffer_write_string(&headers, "; Version=1; Max-Age=0");

        if (request2.translate.response->cookie_domain != nullptr) {
            growing_buffer_write_string(&headers, "; Domain=\"");
            growing_buffer_write_string(&headers,
                                        request2.translate.response->cookie_domain);
            growing_buffer_write_string(&headers, "\"");
        }

        /* "Discard" must be last, to work around an Android bug*/
        growing_buffer_write_string(&headers, "; Discard");

        header_write_finish(&headers);
    }
}

/*
 * dispatch
 *
 */

static void
response_dispatch_direct(Request &request2,
                         http_status_t status, HttpHeaders &&headers,
                         struct istream *body)
{
    assert(!request2.response_sent);
    assert(body == nullptr || !istream_has_handler(body));

    struct pool &pool = request2.pool;

    if (http_status_is_success(status) &&
        request2.translate.response->www_authenticate != nullptr)
        /* default to "401 Unauthorized" */
        status = HTTP_STATUS_UNAUTHORIZED;

    more_response_headers(request2, headers);

    request2.DiscardRequestBody();

    if (!request2.stateless)
        response_generate_set_cookie(request2, headers.MakeBuffer(pool, 512));

#ifdef SPLICE
    if (body != nullptr)
        body = istream_pipe_new(&request2.pool, body,
                                global_pipe_stock);
#endif

#ifndef NDEBUG
    request2.response_sent = true;
#endif

    http_server_response(&request2.request, status,
                         std::move(headers),
                         body);
}

static void
response_apply_filter(Request &request2,
                      http_status_t status, struct strmap *headers2,
                      struct istream *body,
                      const ResourceAddress &filter)
{
    const char *source_tag;
    source_tag = resource_tag_append_etag(&request2.pool,
                                          request2.resource_tag, headers2);
    request2.resource_tag = source_tag != nullptr
        ? p_strcat(&request2.pool, source_tag, "|",
                   filter.GetId(request2.pool),
                   nullptr)
        : nullptr;

#ifdef SPLICE
    if (body != nullptr)
        body = istream_pipe_new(&request2.pool, body, global_pipe_stock);
#endif

    filter_cache_request(global_filter_cache, &request2.pool, &filter,
                         source_tag, status, headers2, body,
                         &response_handler, &request2,
                         &request2.async_ref);
}

static void
response_apply_transformation(Request &request2,
                              http_status_t status, struct strmap *headers,
                              struct istream *body,
                              const Transformation &transformation)
{
    request2.transformed = true;

    switch (transformation.type) {
    case Transformation::Type::FILTER:
        response_apply_filter(request2, status, headers, body,
                              transformation.u.filter);
        break;

    case Transformation::Type::PROCESS:
        /* processor responses cannot be cached */
        request2.resource_tag = nullptr;

        response_invoke_processor(request2, status, headers, body,
                                  transformation);
        break;

    case Transformation::Type::PROCESS_CSS:
        /* processor responses cannot be cached */
        request2.resource_tag = nullptr;

        response_invoke_css_processor(request2, status, headers, body,
                                      transformation);

    case Transformation::Type::PROCESS_TEXT:
        /* processor responses cannot be cached */
        request2.resource_tag = nullptr;

        response_invoke_text_processor(request2, status, headers, body);
    }
}

static bool
filter_enabled(const TranslateResponse &tr,
               http_status_t status)
{
    return http_status_is_success(status) ||
        (http_status_is_client_error(status) && tr.filter_4xx);
}

void
response_dispatch(Request &request2,
                  http_status_t status, HttpHeaders &&headers,
                  struct istream *body)
{
    assert(!request2.response_sent);
    assert(body == nullptr || !istream_has_handler(body));

    if (http_status_is_error(status) && !request2.transformed &&
        !request2.translate.response->error_document.IsNull()) {
        request2.transformed = true;

        /* for sure, the errdoc library doesn't use the request body;
           discard it as early as possible */
        request2.DiscardRequestBody();

        errdoc_dispatch_response(request2, status,
                                 request2.translate.response->error_document,
                                 std::move(headers), body);
        return;
    }

    /* if HTTP status code is not successful: don't apply
       transformation on the error document */
    const Transformation *transformation = request2.PopTransformation();
    if (transformation != nullptr &&
        filter_enabled(*request2.translate.response, status)) {
        response_apply_transformation(request2, status,
                                      &headers.ToMap(request2.pool),
                                      body,
                                      *transformation);
    } else {
        body = AutoDeflate(request2, headers, body);
        response_dispatch_direct(request2, status, std::move(headers), body);
    }
}

void
response_dispatch_message2(Request &request2, http_status_t status,
                           HttpHeaders &&headers, const char *msg)
{
    assert(http_status_is_valid(status));
    assert(msg != nullptr);

    headers.Write(request2.pool, "content-type", "text/plain");

    response_dispatch(request2, status, std::move(headers),
                      istream_string_new(&request2.pool, msg));
}

void
response_dispatch_message(Request &request2, http_status_t status,
                          const char *msg)
{
    response_dispatch_message2(request2, status, HttpHeaders(), msg);
}

void
response_dispatch_redirect(Request &request2, http_status_t status,
                           const char *location, const char *msg)
{
    assert(status >= 300 && status < 400);
    assert(location != nullptr);

    if (msg == nullptr)
        msg = "redirection";

    HttpHeaders headers;
    headers.Write(request2.pool, "location", location);

    response_dispatch_message2(request2, status, std::move(headers), msg);
}

/*
 * HTTP response handler
 *
 */

static void
response_response(http_status_t status, struct strmap *headers,
                  struct istream *body,
                  void *ctx)
{
    auto &request2 = *(Request *)ctx;
    auto &request = request2.request;

    assert(!request2.response_sent);
    assert(body == nullptr || !istream_has_handler(body));

    if (http_status_is_success(status)) {
        if (!request2.transformed &&
            (request2.translate.response->response_header_forward.modes[HEADER_GROUP_TRANSFORMATION] == HEADER_FORWARD_MANGLE)) {
            /* handle the response header "x-cm4all-view" */
            const char *view_name = headers->Get("x-cm4all-view");
            if (view_name != nullptr) {
                const WidgetView *view =
                    widget_view_lookup(request2.translate.response->views,
                                       view_name);
                if (view == nullptr) {
                    /* the view specified in the response header does not
                       exist, bail out */

                    if (body != nullptr)
                        istream_close_unused(body);

                    daemon_log(4, "No such view: %s\n", view_name);
                    response_dispatch_message(request2, HTTP_STATUS_NOT_FOUND,
                                              "No such view");
                    return;
                }

                request2.translate.transformation = view->transformation;
            }
        }

        const Transformation *transformation = request2.PopTransformation();
        if (transformation != nullptr) {
            response_apply_transformation(request2, status, headers, body,
                                          *transformation);
            return;
        }
    }

    const struct strmap *original_headers = headers;

    headers = forward_response_headers(request2.pool, status, headers,
                                       request.local_host_and_port,
                                       request2.session_cookie,
                                       request2.translate.response->response_header_forward);

    headers = add_translation_vary_header(&request2.pool, headers,
                                          request2.translate.response);

    request2.product_token = headers->Remove("server");

#ifdef NO_DATE_HEADER
    request2.date = headers->Remove("date");
#endif

    HttpHeaders headers2(headers);

    if (original_headers != nullptr && request.method == HTTP_METHOD_HEAD)
        /* pass Content-Length, even though there is no response body
           (RFC 2616 14.13) */
        headers2.MoveToBuffer(request2.pool, "content-length");

    response_dispatch(request2,
                      status, std::move(headers2),
                      body);
}

static void
response_abort(GError *error, void *ctx)
{
    auto &request2 = *(Request *)ctx;

    assert(!request2.response_sent);

    daemon_log(2, "error on %s: %s\n", request2.request.uri, error->message);

    response_dispatch_error(request2, error);

    g_error_free(error);
}

const struct http_response_handler response_handler = {
    .response = response_response,
    .abort = response_abort,
};<|MERGE_RESOLUTION|>--- conflicted
+++ resolved
@@ -240,13 +240,8 @@
            HEAD to the processor */
         method = HTTP_METHOD_GET;
 
-<<<<<<< HEAD
     request2.env = processor_env(&request2.pool,
-                                 request2.translate.response->site,
-=======
-    request2.env = processor_env(request->pool,
-                                 request2.connection->site_name,
->>>>>>> 314113d9
+                                 request2.connection.site_name,
                                  request2.translate.response->untrusted,
                                  request.local_host_and_port, request.remote_host,
                                  uri,
