--- conflicted
+++ resolved
@@ -414,12 +414,8 @@
 
     free_all_listeners(&instance);
 
-<<<<<<< HEAD
     fb_pool_deinit();
 
-#ifndef PROFILE
-=======
->>>>>>> 42e31681
     event_base_free(instance.event_base);
 
     tpool_deinit();
