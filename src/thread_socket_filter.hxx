--- conflicted
+++ resolved
@@ -134,14 +134,14 @@
     bool input_eof = false;
 
     /**
-<<<<<<< HEAD
      * Schedule the job again?  This can be used to fix up things that
      * can only be done in the main thread.
      *
      * Protected by #mutex.
      */
     bool again = false;
-=======
+
+    /**
      * True during the initial handshake.  Will be set to false by the
      * #ThreadSocketFilterHandler.  It is used to control the
      * #handshake_timeout_event.
@@ -152,7 +152,6 @@
      * properly.
      */
     bool handshaking = true;
->>>>>>> 8f863507
 
     struct timeval read_timeout_buffer;
     const struct timeval *read_timeout = nullptr;
@@ -225,7 +224,7 @@
     bool CheckWrite(std::unique_lock<std::mutex> &lock);
 
     void DeferCallback();
-<<<<<<< HEAD
+    void HandshakeTimeoutCallback();
 
     /**
      * Called in the main thread before scheduling a Run() call in a
@@ -238,9 +237,6 @@
      * finished successfully.
      */
     void PostRun();
-=======
-    void HandshakeTimeoutCallback();
->>>>>>> 8f863507
 };
 
 ThreadSocketFilter *
