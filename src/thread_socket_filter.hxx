--- conflicted
+++ resolved
@@ -199,13 +199,8 @@
 
     ~ThreadSocketFilter();
 
-<<<<<<< HEAD
-    void Destroy();
-
     void SetHandshakeCallback(BoundMethod<void()> callback);
 
-=======
->>>>>>> 585a3019
     /**
      * Schedule a Run() call in a worker thread.
      */
