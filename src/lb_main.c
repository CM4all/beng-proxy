--- conflicted
+++ resolved
@@ -331,11 +331,8 @@
     deinit_all_listeners(&instance);
     deinit_all_controls(&instance);
 
-<<<<<<< HEAD
     fb_pool_deinit();
-#ifndef PROFILE
-=======
->>>>>>> 42e31681
+
     event_base_free(instance.event_base);
 
     tpool_deinit();
