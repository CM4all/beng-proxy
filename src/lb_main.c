/*
 * The main source of the Beng proxy server.
 *
 * author: Max Kellermann <mk@cm4all.com>
 */

#include "tpool.h"
#include "direct.h"
#include "lb_instance.h"
#include "lb_setup.h"
#include "lb_connection.h"
#include "tcp-stock.h"
#include "tcp-balancer.h"
#include "stock.h"
#include "global.h"
#include "failure.h"
#include "bulldog.h"
#include "balancer.h"
#include "listener.h"
#include "pipe-stock.h"
#include "log-glue.h"
#include "lb_config.h"
#include "lb_hmonitor.h"
#include "ssl_init.h"
#include "child.h"

#include <daemon/daemonize.h>

#include <assert.h>
#include <unistd.h>
#include <sys/signal.h>
#include <sys/wait.h>
#include <stdlib.h>
#include <stdio.h>
#include <errno.h>
#include <netdb.h>

#include <event.h>

static const struct timeval launch_worker_now = {
    .tv_sec = 0,
    .tv_usec = 10000,
};

static const struct timeval launch_worker_delayed = {
    .tv_sec = 10,
    .tv_usec = 0,
};

static bool is_watchdog;
static pid_t worker_pid;
static struct event launch_worker_event;

static void
worker_callback(int status, void *ctx)
{
    struct lb_instance *instance = ctx;

    int exit_status = WEXITSTATUS(status);
    if (WIFSIGNALED(status))
        fprintf(stderr, "worker %d died from signal %d%s\n",
                worker_pid, WTERMSIG(status),
                WCOREDUMP(status) ? " (core dumped)" : "");
    else if (exit_status == 0)
        fprintf(stderr, "worker %d exited with success\n",
                worker_pid);
    else
        fprintf(stderr, "worker %d exited with status %d\n",
                worker_pid, exit_status);

    worker_pid = 0;

    if (!instance->should_exit)
        evtimer_add(&launch_worker_event, &launch_worker_delayed);
}

static void
launch_worker_callback(int fd __attr_unused, short event __attr_unused,
                       void *ctx)
{
    assert(is_watchdog);
    assert(worker_pid <= 0);

    struct lb_instance *instance = ctx;

    worker_pid = fork();
    if (worker_pid < 0) {
        fprintf(stderr, "Failed to fork: %s\n", strerror(errno));
        evtimer_add(&launch_worker_event, &launch_worker_delayed);
        return;
    }

    if (worker_pid == 0) {
        event_reinit(instance->event_base);
        all_listeners_event_add(instance);
        return;
    }

    child_register(worker_pid, worker_callback, instance);
}

static void
exit_event_callback(int fd __attr_unused, short event __attr_unused, void *ctx)
{
    struct lb_instance *instance = ctx;

    if (instance->should_exit)
        return;

    instance->should_exit = true;
    deinit_signals(instance);

    if (is_watchdog && worker_pid > 0)
        kill(worker_pid, SIGTERM);

    children_shutdown();

    if (is_watchdog)
        evtimer_del(&launch_worker_event);

<<<<<<< HEAD
    deinit_all_listeners(instance);
    deinit_all_controls(instance);

    while (!list_empty(&instance->connections))
        lb_connection_close((struct lb_connection*)instance->connections.next);

    lb_hmonitor_deinit();
=======
    while (!list_empty(&instance->connections))
        lb_connection_close((struct lb_connection*)instance->connections.next);

    deinit_all_listeners(instance);
>>>>>>> a696d673

    pool_commit();

    if (instance->tcp_stock != NULL)
        hstock_free(instance->tcp_stock);

    if (instance->balancer != NULL)
        balancer_free(instance->balancer);

    if (instance->pipe_stock != NULL)
        stock_free(instance->pipe_stock);

    pool_commit();
}

static void
reload_event_callback(int fd __attr_unused, short event __attr_unused,
                      void *ctx)
{
    struct instance *instance = (struct instance*)ctx;

    (void)instance;

    daemonize_reopen_logfile();
}

void
init_signals(struct lb_instance *instance)
{
    signal(SIGPIPE, SIG_IGN);

    event_set(&instance->sigterm_event, SIGTERM, EV_SIGNAL|EV_PERSIST,
              exit_event_callback, instance);
    event_add(&instance->sigterm_event, NULL);

    event_set(&instance->sigint_event, SIGINT, EV_SIGNAL|EV_PERSIST,
              exit_event_callback, instance);
    event_add(&instance->sigint_event, NULL);

    event_set(&instance->sigquit_event, SIGQUIT, EV_SIGNAL|EV_PERSIST,
              exit_event_callback, instance);
    event_add(&instance->sigquit_event, NULL);

    event_set(&instance->sighup_event, SIGHUP, EV_SIGNAL|EV_PERSIST,
              reload_event_callback, instance);
    event_add(&instance->sighup_event, NULL);
}

void
deinit_signals(struct lb_instance *instance)
{
    event_del(&instance->sigterm_event);
    event_del(&instance->sigint_event);
    event_del(&instance->sigquit_event);
    event_del(&instance->sighup_event);
}

int main(int argc, char **argv)
{
    int ret;
    int __attr_unused ref;
    static struct lb_instance instance = {
        .cmdline = {
            .max_connections = 8192,
            .tcp_stock_limit = 256,
            .enable_splice = true,
        },
    };

    instance.pool = pool_new_libc(NULL, "global");
    tpool_init(instance.pool);

    /* configuration */

    parse_cmdline(&instance.cmdline, instance.pool, argc, argv);

    GError *error = NULL;
    instance.config = lb_config_load(instance.pool,
                                     "/etc/cm4all/beng/lb.conf",
                                     &error);
    if (instance.config == NULL) {
        fprintf(stderr, "%s\n", error->message);
        g_error_free(error);
        return EXIT_FAILURE;
    }

    /* initialize */

    lb_hmonitor_init(instance.pool);

    ssl_global_init();

    if (instance.cmdline.enable_splice)
        direct_global_init();

    instance.event_base = event_init();

    list_init(&instance.controls);
    list_init(&instance.listeners);
    list_init(&instance.connections);

    init_signals(&instance);

    children_init(instance.pool);

    instance.balancer = balancer_new(instance.pool);
    instance.tcp_stock = tcp_stock_new(instance.pool,
                                       instance.cmdline.tcp_stock_limit);
    instance.tcp_balancer = tcp_balancer_new(instance.pool, instance.tcp_stock,
                                             instance.balancer);

    instance.pipe_stock = pipe_stock_new(instance.pool);

    failure_init(instance.pool);
    bulldog_init(instance.cmdline.bulldog_path);

    global_tcp_stock = instance.tcp_stock;
    global_pipe_stock = instance.pipe_stock;

    if (!init_all_controls(&instance, &error)) {
        fprintf(stderr, "%s\n", error->message);
        g_error_free(error);
        return EXIT_FAILURE;
    }

    if (!init_all_listeners(&instance, &error)) {
        deinit_all_controls(&instance);
        fprintf(stderr, "%s\n", error->message);
        g_error_free(error);
        return EXIT_FAILURE;
    }

    if (!log_global_init(instance.cmdline.access_logger))
        return EXIT_FAILURE;

    /* daemonize */

#ifndef PROFILE
    ret = daemonize();
    if (ret < 0)
        exit(2);
#endif

    /* main loop */

    if (instance.cmdline.num_workers > 0) {
        /* watchdog */

        all_listeners_event_del(&instance);

        is_watchdog = true;
        evtimer_set(&launch_worker_event, launch_worker_callback, &instance);
        evtimer_add(&launch_worker_event, &launch_worker_now);
    }

    event_dispatch();

    /* cleanup */

    children_shutdown();

    log_global_deinit();

    bulldog_deinit();
    failure_deinit();

    deinit_all_listeners(&instance);
    deinit_all_controls(&instance);

#ifndef PROFILE
    event_base_free(instance.event_base);
#endif

    tpool_deinit();
    ref = pool_unref(instance.config->pool);
    assert(ref == 0);

    ref = pool_unref(instance.pool);
    assert(ref == 0);
    pool_commit();

    pool_recycler_clear();

    ssl_global_deinit();

    daemonize_cleanup();

    if (instance.cmdline.enable_splice)
        direct_global_deinit();
}<|MERGE_RESOLUTION|>--- conflicted
+++ resolved
@@ -118,20 +118,14 @@
     if (is_watchdog)
         evtimer_del(&launch_worker_event);
 
-<<<<<<< HEAD
-    deinit_all_listeners(instance);
     deinit_all_controls(instance);
 
     while (!list_empty(&instance->connections))
         lb_connection_close((struct lb_connection*)instance->connections.next);
 
+    deinit_all_listeners(instance);
+
     lb_hmonitor_deinit();
-=======
-    while (!list_empty(&instance->connections))
-        lb_connection_close((struct lb_connection*)instance->connections.next);
-
-    deinit_all_listeners(instance);
->>>>>>> a696d673
 
     pool_commit();
 
