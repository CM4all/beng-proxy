/*
 * Wrapper for a socket descriptor with (optional) filter for input
 * and output.
 *
 * author: Max Kellermann <mk@cm4all.com>
 */

#ifndef BENG_PROXY_FILTERED_SOCKET_H
#define BENG_PROXY_FILTERED_SOCKET_H

#include "buffered_socket.h"

#include <pthread.h>

struct fifo_buffer;
struct filtered_socket;

struct socket_filter {
    void (*init)(struct filtered_socket *s, void *ctx);

    /**
     * Data has been read from the socket into the input buffer.  Call
     * filtered_socket_internal_consumed() each time you consume data
     * from the given buffer.
     */
    enum buffered_result (*data)(const void *buffer, size_t size, void *ctx);

    bool (*is_empty)(void *ctx);

    bool (*is_full)(void *ctx);

    size_t (*available)(void *ctx);

    void (*consumed)(size_t nbytes, void *ctx);

    /**
     * The client asks to read more data.  The filter shall call
     * filtered_socket_internal_data() again.
     */
    bool (*read)(bool expect_more, void *ctx);

    /**
     * The client asks to write data to the socket.  The filter
     * processes it, and may then call
     * filtered_socket_internal_write().
     */
    ssize_t (*write)(const void *data, size_t length, void *ctx);

    /**
     * The client is willing to read, but does not expect it yet.  The
     * filter processes the call, and may then call
     * filtered_socket_internal_schedule_read().
     */
    void (*schedule_read)(bool expect_more, const struct timeval *timeout,
                          void *ctx);

    /**
     * The client wants to be called back as soon as writing becomes
     * possible.  The filter processes the call, and may then call
     * filtered_socket_internal_schedule_write().
     */
    void (*schedule_write)(void *ctx);

    /**
     * The client is not anymore interested in writing.  The filter
     * processes the call, and may then call
     * filtered_socket_internal_unschedule_write().
     */
    void (*unschedule_write)(void *ctx);

    /**
     * The underlying socket is ready for writing.  The filter may try
     * calling filtered_socket_internal_write() again.
     *
     * This method must not destroy the socket.  If an error occurs,
     * it shall return false.
     */
    bool (*internal_write)(void *ctx);

    bool (*closed)(void *ctx);

    bool (*remaining)(size_t remaining, void *ctx);

    /**
     * The buffered_socket has run empty after the socket has been
     * closed.  The filter may call filtered_socket_invoke_end() as
     * soon as all its buffers have been consumed.
     */
    void (*end)(void *ctx);

    void (*close)(void *ctx);
};

/**
 * A wrapper for #buffered_socket that can filter input and output.
 */
struct filtered_socket {
    struct buffered_socket base;

#ifndef NDEBUG
    bool ended;
#endif

    /**
     * The actual filter.  If this is NULL, then this object behaves
     * just like #buffered_socket.
     */
    const struct socket_filter *filter;
    void *filter_ctx;

    const struct buffered_socket_handler *handler;
    void *handler_ctx;
};

gcc_const
static inline GQuark
filtered_socket_quark(void)
{
    return g_quark_from_static_string("filtered_socket");
}

#ifdef __cplusplus
extern "C" {
#endif

void
filtered_socket_init(struct filtered_socket *s, struct pool *pool,
                     int fd, enum istream_direct fd_type,
                     const struct timeval *read_timeout,
                     const struct timeval *write_timeout,
                     const struct socket_filter *filter,
                     void *filter_ctx,
                     const struct buffered_socket_handler *handler,
                     void *handler_ctx);

static inline bool
filtered_socket_has_filter(const struct filtered_socket *s)
{
<<<<<<< HEAD
    return s->filter != NULL;
=======
    buffered_socket_init(&s->base, pool, fd, fd_type,
                         read_timeout, write_timeout,
                         handler, handler_ctx);

#ifndef NDEBUG
    s->ended = false;
#endif

    s->filter = NULL;
>>>>>>> 6d2d649c
}

static inline enum istream_direct
filtered_socket_fd_type(const struct filtered_socket *s)
{
    return s->filter == NULL
        ? s->base.base.fd_type
        /* can't do splice() with a filter */
        : ISTREAM_NONE;
}

/**
 * Close the physical socket, but do not destroy the input buffer.  To
 * do the latter, call filtered_socket_destroy().
 */
static inline void
filtered_socket_close(struct filtered_socket *s)
{
#ifndef NDEBUG
    /* work around bogus assertion failure */
    if (s->filter != NULL && s->base.ended)
        return;
#endif

    buffered_socket_close(&s->base);
}

/**
 * Just like filtered_socket_close(), but do not actually close the
 * socket.  The caller is responsible for closing the socket (or
 * scheduling it for reuse).
 */
static inline void
filtered_socket_abandon(struct filtered_socket *s)
{
#ifndef NDEBUG
    /* work around bogus assertion failure */
    if (s->filter != NULL && s->base.ended)
        return;
#endif

    buffered_socket_abandon(&s->base);
}

/**
 * Destroy the object.  Prior to that, the socket must be removed by
 * calling either filtered_socket_close() or
 * filtered_socket_abandon().
 */
void
filtered_socket_destroy(struct filtered_socket *s);

/**
 * Returns the socket descriptor and calls filtered_socket_abandon().
 * Returns -1 if the input buffer is not empty.
 */
static inline int
filtered_socket_as_fd(struct filtered_socket *s)
{
    return s->filter != NULL
        ? -1
        : buffered_socket_as_fd(&s->base);
}

/**
 * Is the socket still connected?  This does not actually check
 * whether the socket is connected, just whether it is known to be
 * closed.
 */
static inline bool
filtered_socket_connected(const struct filtered_socket *s)
{
#ifndef NDEBUG
    /* work around bogus assertion failure */
    if (s->filter != NULL && s->base.ended)
        return false;
#endif

    return buffered_socket_connected(&s->base);
}

/**
 * Is the object still usable?  The socket may be closed already, but
 * the input buffer may still have data.
 */
static inline bool
filtered_socket_valid(const struct filtered_socket *s)
{
    assert(s != NULL);

    return buffered_socket_valid(&s->base);
}

/**
 * Is the input buffer empty?
 */
gcc_pure
bool
filtered_socket_empty(const struct filtered_socket *s);

/**
 * Is the input buffer full?
 */
gcc_pure
bool
filtered_socket_full(const struct filtered_socket *s);

/**
 * Returns the number of bytes in the input buffer.
 */
gcc_pure
size_t
filtered_socket_available(const struct filtered_socket *s);

/**
 * Mark the specified number of bytes of the input buffer as
 * "consumed".  Call this in the data() method.  Note that this method
 * does not invalidate the buffer passed to data().  It may be called
 * repeatedly.
 */
void
filtered_socket_consumed(struct filtered_socket *s, size_t nbytes);

/**
 * Returns the istream_direct mask for splicing data into this socket.
 */
static inline enum istream_direct
filtered_socket_direct_mask(const struct filtered_socket *s)
{
    assert(s != NULL);

    return s->filter != NULL
        ? ISTREAM_NONE
        : buffered_socket_direct_mask(&s->base);
}

/**
 * The caller wants to read more data from the socket.  There are four
 * possible outcomes: a call to filtered_socket_handler.read, a call
 * to filtered_socket_handler.direct, a call to
 * filtered_socket_handler.error or (if there is no data available
 * yet) an event gets scheduled and the function returns immediately.
 */
bool
filtered_socket_read(struct filtered_socket *s, bool expect_more);

static inline void
filtered_socket_set_cork(struct filtered_socket *s, bool cork)
{
    buffered_socket_set_cork(&s->base, cork);
}

ssize_t
filtered_socket_write(struct filtered_socket *s,
                      const void *data, size_t length);

static inline ssize_t
filtered_socket_write_from(struct filtered_socket *s,
                           int fd, enum istream_direct fd_type,
                           size_t length)
{
    assert(s->filter == NULL);

    return buffered_socket_write_from(&s->base, fd, fd_type, length);
}

gcc_pure
static inline bool
filtered_socket_ready_for_writing(const struct filtered_socket *s)
{
    assert(s->filter == NULL);

    return buffered_socket_ready_for_writing(&s->base);
}

static inline void
filtered_socket_schedule_read_timeout(struct filtered_socket *s,
                                      bool expect_more,
                                      const struct timeval *timeout)
{
    if (s->filter != NULL && s->filter->schedule_read != NULL)
        s->filter->schedule_read(expect_more, timeout, s->filter_ctx);
    else
        buffered_socket_schedule_read_timeout(&s->base, expect_more, timeout);
}

/**
 * Schedules reading on the socket with timeout disabled, to indicate
 * that you are willing to read, but do not expect it yet.  No direct
 * action is taken.  Use this to enable reading when you are still
 * sending the request.  When you are finished sending the request,
 * you should call filtered_socket_read() to enable the read timeout.
 */
static inline void
filtered_socket_schedule_read_no_timeout(struct filtered_socket *s,
                                         bool expect_more)
{
    filtered_socket_schedule_read_timeout(s, expect_more, NULL);
}

static inline void
filtered_socket_schedule_write(struct filtered_socket *s)
{
    if (s->filter != NULL && s->filter->schedule_write != NULL)
        s->filter->schedule_write(s->filter_ctx);
    else
        buffered_socket_schedule_write(&s->base);
}

static inline void
filtered_socket_unschedule_write(struct filtered_socket *s)
{
    if (s->filter != NULL && s->filter->unschedule_write != NULL)
        s->filter->unschedule_write(s->filter_ctx);
    else
        buffered_socket_unschedule_write(&s->base);
}

gcc_pure
static inline bool
filtered_socket_internal_is_empty(const struct filtered_socket *s)
{
    assert(s->filter != NULL);

    return buffered_socket_empty(&s->base);
}

gcc_pure
static inline bool
filtered_socket_internal_is_full(const struct filtered_socket *s)
{
    assert(s->filter != NULL);

    return buffered_socket_full(&s->base);
}

gcc_pure
static inline size_t
filtered_socket_internal_available(const struct filtered_socket *s)
{
    assert(s->filter != NULL);

    return buffered_socket_available(&s->base);
}

static inline void
filtered_socket_internal_consumed(struct filtered_socket *s, size_t nbytes)
{
    assert(s->filter != NULL);

    buffered_socket_consumed(&s->base, nbytes);
}

static inline bool
filtered_socket_internal_read(struct filtered_socket *s, bool expect_more)
{
    assert(s->filter != NULL);

    return buffered_socket_read(&s->base, expect_more);
}

static inline ssize_t
filtered_socket_internal_write(struct filtered_socket *s,
                               const void *data, size_t length)
{
    assert(s->filter != NULL);

    return buffered_socket_write(&s->base, data, length);
}

static inline void
filtered_socket_internal_schedule_read(struct filtered_socket *s,
                                       bool expect_more,
                                       const struct timeval *timeout)
{
    assert(s->filter != NULL);

    buffered_socket_schedule_read_timeout(&s->base, expect_more, timeout);
}

static inline void
filtered_socket_internal_schedule_write(struct filtered_socket *s)
{
    assert(s->filter != NULL);

    buffered_socket_schedule_write(&s->base);
}

static inline void
filtered_socket_internal_unschedule_write(struct filtered_socket *s)
{
    assert(s->filter != NULL);

    buffered_socket_unschedule_write(&s->base);
}

static inline enum buffered_result
filtered_socket_invoke_data(struct filtered_socket *s,
                            const void *data, size_t size)
{
    assert(s->filter != NULL);

    return s->handler->data(data, size, s->handler_ctx);
}

static inline bool
filtered_socket_invoke_closed(struct filtered_socket *s)
{
    assert(s->filter != NULL);

    return s->handler->closed(s->handler_ctx);
}

static inline bool
filtered_socket_invoke_remaining(struct filtered_socket *s, size_t remaining)
{
    assert(s->filter != NULL);

    return s->handler->remaining == NULL ||
        s->handler->remaining(remaining, s->handler_ctx);
}

static inline void
filtered_socket_invoke_end(struct filtered_socket *s)
{
    assert(s->filter != NULL);
    assert(!s->ended);
    assert(s->base.ended);

#ifndef NDEBUG
    s->ended = true;
#endif

    if (s->handler->end != NULL)
        s->handler->end(s->handler_ctx);
}

static inline bool
filtered_socket_invoke_write(struct filtered_socket *s)
{
    assert(s->filter != NULL);

    return s->handler->write(s->handler_ctx);
}

static inline bool
filtered_socket_invoke_timeout(struct filtered_socket *s)
{
    assert(s->filter != NULL);

    return s->handler->timeout(s->handler_ctx);
}

static inline void
filtered_socket_invoke_error(struct filtered_socket *s, GError *error)
{
    assert(s->filter != NULL);

    s->handler->error(error, s->handler_ctx);
}

#ifdef __cplusplus
}
#endif

#endif<|MERGE_RESOLUTION|>--- conflicted
+++ resolved
@@ -136,19 +136,7 @@
 static inline bool
 filtered_socket_has_filter(const struct filtered_socket *s)
 {
-<<<<<<< HEAD
     return s->filter != NULL;
-=======
-    buffered_socket_init(&s->base, pool, fd, fd_type,
-                         read_timeout, write_timeout,
-                         handler, handler_ctx);
-
-#ifndef NDEBUG
-    s->ended = false;
-#endif
-
-    s->filter = NULL;
->>>>>>> 6d2d649c
 }
 
 static inline enum istream_direct
