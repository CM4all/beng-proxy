/*
 * High level WAS client.
 *
 * author: Max Kellermann <mk@cm4all.com>
 */

#include "was-glue.h"
#include "was-quark.h"
#include "was-stock.h"
#include "was-client.h"
#include "http-response.h"
#include "lease.h"
#include "tcp-stock.h"
#include "stock.h"
#include "abort-close.h"
#include "jail.h"
#include "istream.h"

#include <daemon/log.h>

#include <sys/socket.h>
#include <errno.h>
#include <string.h>
#include <unistd.h>

struct was_request {
    struct pool *pool;

    struct hstock *was_stock;
    const char *action;
    struct stock_item *stock_item;

    http_method_t method;
    const char *uri;
    const char *script_name;
    const char *path_info;
    const char *query_string;
    struct strmap *headers;
    struct istream *body;

    const char *const* parameters;
    unsigned num_parameters;

    struct http_response_handler_ref handler;
    struct async_operation_ref *async_ref;
};


/*
 * socket lease
 *
 */

static void
was_socket_release(bool reuse, void *ctx)
{
    struct was_request *request = ctx;

    was_stock_put(request->was_stock, request->stock_item, !reuse);
}

static const struct lease was_socket_lease = {
    .release = was_socket_release,
};


/*
 * stock callback
 *
 */

static void
was_stock_ready(struct stock_item *item, void *ctx)
{
    struct was_request *request = ctx;

    request->stock_item = item;

    const struct was_process *process = was_stock_item_get(item);

    was_client_request(request->pool, process->control_fd,
                       process->input_fd, process->output_fd,
                       &was_socket_lease, request,
                       request->method, request->uri,
                       request->script_name, request->path_info,
                       request->query_string,
                       request->headers, request->body,
                       request->parameters, request->num_parameters,
                       request->handler.handler, request->handler.ctx,
                       request->async_ref);
}

static void
was_stock_error(GError *error, void *ctx)
{
    struct was_request *request = ctx;

    http_response_handler_invoke_abort(&request->handler, error);

    if (request->body != NULL)
        istream_close_unused(request->body);
}

static const struct stock_get_handler was_stock_handler = {
    .ready = was_stock_ready,
    .error = was_stock_error,
};


/*
 * constructor
 *
 */

void
was_request(struct pool *pool, struct hstock *was_stock,
            const struct jail_params *jail,
            const char *action,
            const char *path,
            http_method_t method, const char *uri,
            const char *script_name, const char *path_info,
            const char *query_string,
            struct strmap *headers, struct istream *body,
            const char *const parameters[], unsigned num_parameters,
            const struct http_response_handler *handler,
            void *handler_ctx,
            struct async_operation_ref *async_ref)
{
    struct was_request *request;

<<<<<<< HEAD
    GError *error = NULL;
    if (jail != NULL && !jail_params_check(jail, &error)) {
=======
    if (jail != NULL && jail->enabled && jail->home_directory == NULL) {
        if (body != NULL)
            istream_close_unused(body);

        GError *error = g_error_new_literal(was_quark(), 0,
                                            "no document root");
>>>>>>> 796198be
        http_response_handler_direct_abort(handler, handler_ctx, error);
        return;
    }

    if (action == NULL)
        action = path;

    request = p_malloc(pool, sizeof(*request));
    request->pool = pool;
    request->was_stock = was_stock;
    request->action = action;
    request->method = method;
    request->uri = uri;
    request->script_name = script_name;
    request->path_info = path_info;
    request->query_string = query_string;
    request->headers = headers;
    request->parameters = parameters;
    request->num_parameters = num_parameters;

    http_response_handler_set(&request->handler, handler, handler_ctx);
    request->async_ref = async_ref;

    if (body != NULL) {
        request->body = istream_hold_new(pool, body);
        async_ref = async_close_on_abort(pool, request->body, async_ref);
    } else
        request->body = NULL;

    was_stock_get(was_stock, pool,
                  jail,
                  action,
                  &was_stock_handler, request,
                  async_ref);
}<|MERGE_RESOLUTION|>--- conflicted
+++ resolved
@@ -128,17 +128,11 @@
 {
     struct was_request *request;
 
-<<<<<<< HEAD
     GError *error = NULL;
     if (jail != NULL && !jail_params_check(jail, &error)) {
-=======
-    if (jail != NULL && jail->enabled && jail->home_directory == NULL) {
         if (body != NULL)
             istream_close_unused(body);
 
-        GError *error = g_error_new_literal(was_quark(), 0,
-                                            "no document root");
->>>>>>> 796198be
         http_response_handler_direct_abort(handler, handler_ctx, error);
         return;
     }
