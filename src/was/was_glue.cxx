--- conflicted
+++ resolved
@@ -120,15 +120,10 @@
 void
 WasRequest::OnStockItemError(GError *error)
 {
-<<<<<<< HEAD
-    handler.InvokeError(error);
-
-=======
->>>>>>> 5056112b
     if (body != nullptr)
         body->CloseUnused();
 
-    handler.InvokeAbort(error);
+    handler.InvokeError(error);
 }
 
 /*
