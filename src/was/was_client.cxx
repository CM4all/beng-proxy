/*
 * Web Application Socket client.
 *
 * author: Max Kellermann <mk@cm4all.com>
 */

#include "was_client.hxx"
#include "was_quark.h"
#include "was_control.hxx"
#include "was_output.hxx"
#include "was_input.hxx"
#include "Lease.hxx"
#include "http_response.hxx"
#include "direct.hxx"
#include "istream/istream_null.hxx"
#include "strmap.hxx"
#include "pool.hxx"
#include "stopwatch.hxx"
#include "util/Cast.hxx"
#include "util/ConstBuffer.hxx"
#include "util/Cancellable.hxx"

#include <daemon/log.h>
#include <was/protocol.h>

#include <errno.h>
#include <string.h>
#include <sys/socket.h>

struct WasClient final : WasControlHandler, WasOutputHandler, WasInputHandler, Cancellable {
    struct pool &pool, &caller_pool;

    struct stopwatch *const stopwatch;

    WasLease &lease;

    WasControl control;

    HttpResponseHandler &handler;

    struct Request {
        WasOutput *body;

        explicit Request(WasOutput *_body):body(_body) {}

        void ClearBody() {
            if (body != nullptr)
                was_output_free_p(&body);
        }
    } request;

    struct Response {
        http_status_t status = HTTP_STATUS_OK;

        /**
         * Response headers being assembled.
         */
        StringMap headers;

        WasInput *body;

        bool receiving_metadata = true;

        /**
         * If set, then the invocation of the response handler is
         * postponed, until the remaining control packets have been
         * evaluated.
         */
        bool pending = false;

        /**
         * Did the #WasInput release its pipe yet?  If this happens
         * before the response is pending, then the response body must
         * be empty.
         */
        bool released = false;

        Response(struct pool &_caller_pool, WasInput *_body)
            :headers(_caller_pool), body(_body) {}

        /**
         * Are we currently receiving response metadata (such as
         * headers)?
         */
        bool IsReceivingMetadata() const {
            return receiving_metadata && !pending;
        }

        /**
         * Has the response been submitted to the response handler?
         */
        bool WasSubmitted() const {
            return !receiving_metadata;
        }
    } response;

    WasClient(struct pool &_pool, struct pool &_caller_pool,
<<<<<<< HEAD
              EventLoop &event_loop,
=======
              struct stopwatch *_stopwatch,
>>>>>>> a733f30a
              int control_fd, int input_fd, int output_fd,
              WasLease &_lease,
              http_method_t method, Istream *body,
              HttpResponseHandler &_handler,
              CancellablePointer &cancel_ptr);

    void Destroy() {
        stopwatch_dump(stopwatch);
        pool_unref(caller_pool);
        pool_unref(pool);
    }

    /**
     * Cancel the request body by sending #WAS_COMMAND_PREMATURE to
     * the WAS child process.
     *
     * @return false on error (OnWasControlError() has been called).
     */
    bool CancelRequestBody() {
        if (request.body == nullptr)
            return true;

        uint64_t sent = was_output_free_p(&request.body);
        return control.SendUint64(WAS_COMMAND_PREMATURE, sent);
    }

    /**
     * Release the control channel and invoke WasLease::ReleaseWas().
     * If the control channel is clean (i.e. buffers are empty), it
     * will attempt to reuse the WAS child process.
     *
     * Prior to calling this method, the #WasInput and the #WasOutput
     * must be released already.
     */
    void ReleaseControl() {
        assert(request.body == nullptr);
        assert(response.body == nullptr || response.released);

        if (!control.IsDefined())
            /* already released */
            return;

        bool reuse = control.IsEmpty();
        control.ReleaseSocket();

        lease.ReleaseWas(reuse);
    }

    /**
     * Destroys the objects was_control, was_input, was_output and
     * releases the socket lease.
     */
    void Clear(GError *error) {
        request.ClearBody();

        if (response.body != nullptr)
            was_input_free_p(&response.body, error);
        else
            g_error_free(error);

        if (control.IsDefined())
            control.ReleaseSocket();

        lease.ReleaseWas(false);
    }

    /**
     * Like Clear(), but assumes the response body has not been
     * enabled.
     */
    void ClearUnused() {
        request.ClearBody();

        if (response.body != nullptr)
            was_input_free_unused_p(&response.body);

        if (control.IsDefined())
            control.ReleaseSocket();

        lease.ReleaseWas(false);
    }

    /**
     * Abort receiving the response status/headers from the WAS server.
     */
    void AbortResponseHeaders(GError *error) {
        assert(response.IsReceivingMetadata());

        ClearUnused();

<<<<<<< HEAD
        handler.InvokeError(error);
        pool_unref(&caller_pool);
        pool_unref(&pool);
=======
        handler.InvokeAbort(error);
        Destroy();
>>>>>>> a733f30a
    }

    /**
     * Abort receiving the response body from the WAS server.
     */
    void AbortResponseBody(GError *error) {
        assert(response.WasSubmitted());

        Clear(error);
<<<<<<< HEAD

        pool_unref(&caller_pool);
        pool_unref(&pool);
=======
        Destroy();
>>>>>>> a733f30a
    }

    /**
     * Abort after
     */
    void AbortResponseEmpty() {
        assert(response.WasSubmitted());

        ClearUnused();
<<<<<<< HEAD

        pool_unref(&caller_pool);
        pool_unref(&pool);
=======
        Destroy();
>>>>>>> a733f30a
    }

    /**
     * Call this when end of the response body has been seen.  It will
     * take care of releasing the #WasClient.
     */
    void ResponseEof() {
        assert(response.WasSubmitted());
        assert(response.body == nullptr);

        if (!CancelRequestBody())
            return;

        ReleaseControl();
<<<<<<< HEAD

        pool_unref(&caller_pool);
        pool_unref(&pool);
=======
        Destroy();
>>>>>>> a733f30a
    }

    /**
     * Abort a pending response (BODY has been received, but the response
     * handler has not yet been invoked).
     */
    void AbortPending(GError *error) {
        assert(!response.IsReceivingMetadata() &&
               !response.WasSubmitted());

        Clear(error);
<<<<<<< HEAD

        pool_unref(&caller_pool);
        pool_unref(&pool);
=======
        Destroy();
>>>>>>> a733f30a
    }

    /**
     * Abort receiving the response status/headers from the WAS server.
     */
    void AbortResponse(GError *error) {
        if (response.IsReceivingMetadata())
            AbortResponseHeaders(error);
        else if (response.WasSubmitted())
            AbortResponseBody(error);
        else
            AbortPending(error);
    }

<<<<<<< HEAD
=======
    void Abort() {
        /* async_operation_ref::Abort() can only be used before the
           response was delivered to our callback */
        assert(!response.WasSubmitted());

        stopwatch_event(stopwatch, "cancel");

        ClearUnused();
        Destroy();
    }

>>>>>>> a733f30a
    /**
     * Submit the pending response to our handler.
     *
     * @return false if our #WasControl instance has been disposed
     */
    bool SubmitPendingResponse();

    /* virtual methods from class Cancellable */
    void Cancel() override {
        /* Cancellable::Cancel() can only be used before the
           response was delivered to our callback */
        assert(!response.WasSubmitted());

        ClearUnused();

        pool_unref(&caller_pool);
        pool_unref(&pool);
    }

    /* virtual methods from class WasControlHandler */
    bool OnWasControlPacket(enum was_command cmd,
                            ConstBuffer<void> payload) override;
    bool OnWasControlDrained() override;

    void OnWasControlDone() override {
        assert(request.body == nullptr);
        assert(response.body == nullptr);
        assert(!control.IsDefined());
    }

    void OnWasControlError(GError *error) override {
<<<<<<< HEAD
        assert(!control.IsDefined());

=======
        stopwatch_event(stopwatch, "control_error");

        control = nullptr;
>>>>>>> a733f30a
        AbortResponse(error);
    }

    /* virtual methods from class WasOutputHandler */
    bool WasOutputLength(uint64_t length) override;
    bool WasOutputPremature(uint64_t length, GError *error) override;
    void WasOutputEof() override;
    void WasOutputError(GError *error) override;

    /* virtual methods from class WasInputHandler */
    void WasInputClose(uint64_t received) override;
    bool WasInputRelease() override;
    void WasInputEof() override;
    void WasInputError() override;
};

bool
WasClient::SubmitPendingResponse()
{
    assert(response.pending);
    assert(!response.WasSubmitted());

    stopwatch_event(stopwatch, "headers");

    response.pending = false;

    response.receiving_metadata = false;

    const ScopePoolRef ref(pool TRACE_ARGS);
    const ScopePoolRef caller_ref(caller_pool TRACE_ARGS);

    Istream *body;
    if (response.released) {
        was_input_free_unused_p(&response.body);
        body = istream_null_new(&caller_pool);

        ReleaseControl();

<<<<<<< HEAD
        pool_unref(&pool);
        pool_unref(&caller_pool);
=======
        Destroy();
>>>>>>> a733f30a
    } else
        body = &was_input_enable(*response.body);

    handler.InvokeResponse(response.status, std::move(response.headers), body);
    return control.IsDefined();
}

/*
 * WasControlHandler
 */

bool
WasClient::OnWasControlPacket(enum was_command cmd, ConstBuffer<void> payload)
{
    GError *error;

    switch (cmd) {
        const uint32_t *status32_r;
        const uint16_t *status16_r;
        http_status_t status;
        const uint64_t *length_p;
        const char *p;

    case WAS_COMMAND_NOP:
        break;

    case WAS_COMMAND_REQUEST:
    case WAS_COMMAND_URI:
    case WAS_COMMAND_METHOD:
    case WAS_COMMAND_SCRIPT_NAME:
    case WAS_COMMAND_PATH_INFO:
    case WAS_COMMAND_QUERY_STRING:
    case WAS_COMMAND_PARAMETER:
        stopwatch_event(stopwatch, "control_error");
        error = g_error_new(was_quark(), 0,
                            "Unexpected WAS packet %d", cmd);
        AbortResponse(error);
        return false;

    case WAS_COMMAND_HEADER:
        if (!response.IsReceivingMetadata()) {
            stopwatch_event(stopwatch, "control_error");
            error = g_error_new_literal(was_quark(), 0,
                                        "response header was too late");
            AbortResponseBody(error);
            return false;
        }

        p = (const char *)memchr(payload.data, '=', payload.size);
        if (p == nullptr || p == payload.data) {
            stopwatch_event(stopwatch, "control_error");
            error = g_error_new_literal(was_quark(), 0,
                                        "Malformed WAS HEADER packet");
            AbortResponseHeaders(error);
            return false;
        }

        response.headers.Add(p_strndup_lower(&pool, (const char *)payload.data,
                                             p - (const char *)payload.data),
                             p_strndup(&pool, p + 1,
                                       (const char *)payload.data + payload.size - p - 1));
        break;

    case WAS_COMMAND_STATUS:
        if (!response.IsReceivingMetadata()) {
            stopwatch_event(stopwatch, "control_error");
            error = g_error_new_literal(was_quark(), 0,
                                "STATUS after body start");
            AbortResponseBody(error);
            return false;
        }

        status32_r = (const uint32_t *)payload.data;
        status16_r = (const uint16_t *)payload.data;

        if (payload.size == sizeof(*status32_r))
            status = (http_status_t)*status32_r;
        else if (payload.size == sizeof(*status16_r))
            status = (http_status_t)*status16_r;
        else {
            stopwatch_event(stopwatch, "control_error");
            error = g_error_new_literal(was_quark(), 0,
                                        "malformed STATUS");
            AbortResponseHeaders(error);
            return false;
        }

        if (!http_status_is_valid(status)) {
            stopwatch_event(stopwatch, "control_error");
            error = g_error_new_literal(was_quark(), 0,
                                        "malformed STATUS");
            AbortResponseHeaders(error);
            return false;
        }

        response.status = status;

        if (http_status_is_empty(response.status) &&
            response.body != nullptr)
            /* no response body possible with this status; release the
               object */
            was_input_free_unused_p(&response.body);

        break;

    case WAS_COMMAND_NO_DATA:
        if (!response.IsReceivingMetadata()) {
            stopwatch_event(stopwatch, "control_error");
            error = g_error_new_literal(was_quark(), 0,
                                        "NO_DATA after body start");
            AbortResponseBody(error);
            return false;
        }

        response.receiving_metadata = false;

        if (response.body != nullptr)
            was_input_free_unused_p(&response.body);

        if (!CancelRequestBody())
            return false;

        ReleaseControl();

        handler.InvokeResponse(response.status, std::move(response.headers),
                               nullptr);

<<<<<<< HEAD
        pool_unref(&caller_pool);
        pool_unref(&pool);
=======
        Destroy();
>>>>>>> a733f30a
        return false;

    case WAS_COMMAND_DATA:
        if (!response.IsReceivingMetadata()) {
            stopwatch_event(stopwatch, "control_error");
            error = g_error_new_literal(was_quark(), 0,
                                        "DATA after body start");
            AbortResponseBody(error);
            return false;
        }

        if (response.body == nullptr) {
            stopwatch_event(stopwatch, "control_error");
            error = g_error_new_literal(was_quark(), 0,
                                        "no response body allowed");
            AbortResponseHeaders(error);
            return false;
        }

        response.pending = true;
        break;

    case WAS_COMMAND_LENGTH:
        if (response.IsReceivingMetadata()) {
            stopwatch_event(stopwatch, "control_error");
            error = g_error_new_literal(was_quark(), 0,
                                        "LENGTH before DATA");
            AbortResponseHeaders(error);
            return false;
        }

        if (response.body == nullptr) {
            stopwatch_event(stopwatch, "control_error");
            error = g_error_new_literal(was_quark(), 0,
                                        "LENGTH after NO_DATA");
            AbortResponseBody(error);
            return false;
        }

        length_p = (const uint64_t *)payload.data;
        if (payload.size != sizeof(*length_p)) {
            stopwatch_event(stopwatch, "control_error");
            error = g_error_new_literal(was_quark(), 0,
                                        "malformed LENGTH packet");
            AbortResponseBody(error);
            return false;
        }

        if (!was_input_set_length(response.body, *length_p))
            return false;

        if (!control.IsDefined()) {
            /* through WasInputRelease(), the above
               was_input_set_length() call may have disposed the
               WasControl instance; this condition needs to be
               reported to our caller */

            if (response.pending)
                /* since OnWasControlDrained() isn't going to be
                   called (because we cancelled that), we need to do
                   this check manually */
                SubmitPendingResponse();

            return false;
        }

        break;

    case WAS_COMMAND_STOP:
        return CancelRequestBody();

    case WAS_COMMAND_PREMATURE:
        if (response.IsReceivingMetadata()) {
            stopwatch_event(stopwatch, "control_error");
            error = g_error_new_literal(was_quark(), 0,
                                        "PREMATURE before DATA");
            AbortResponseHeaders(error);
            return false;
        }

        length_p = (const uint64_t *)payload.data;
        if (payload.size != sizeof(*length_p)) {
            stopwatch_event(stopwatch, "control_error");
            error = g_error_new_literal(was_quark(), 0,
                                        "malformed PREMATURE packet");
            AbortResponseBody(error);
            return false;
        }

        if (response.body == nullptr)
            break;

        if (!was_input_premature(response.body, *length_p))
            return false;

        response.body = nullptr;
        ResponseEof();
        return false;
    }

    return true;
}

bool
WasClient::OnWasControlDrained()
{
    if (response.pending)
        return SubmitPendingResponse();
    else
        return true;
}

/*
 * Output handler
 */

bool
WasClient::WasOutputLength(uint64_t length)
{
    assert(control.IsDefined());
    assert(request.body != nullptr);

    return control.SendUint64(WAS_COMMAND_LENGTH, length);
}

bool
WasClient::WasOutputPremature(uint64_t length, GError *error)
{
    assert(control.IsDefined());
    assert(request.body != nullptr);

    stopwatch_event(stopwatch, "request_error");

    request.body = nullptr;

    /* XXX send PREMATURE, recover */
    (void)length;

    AbortResponse(error);
    return false;
}

void
WasClient::WasOutputEof()
{
    assert(request.body != nullptr);

    stopwatch_event(stopwatch, "request_eof");

    request.body = nullptr;
}

void
WasClient::WasOutputError(GError *error)
{
    assert(request.body != nullptr);

    stopwatch_event(stopwatch, "send_error");

    request.body = nullptr;

    AbortResponse(error);
}

/*
 * Input handler
 */

void
WasClient::WasInputClose(uint64_t received)
{
    assert(response.WasSubmitted());
    assert(response.body != nullptr);

    stopwatch_event(stopwatch, "close");

    response.body = nullptr;

    if (control.IsDefined()) {
        request.ClearBody();

        if (!control.SendEmpty(WAS_COMMAND_STOP))
            return;

        control.ReleaseSocket();

        lease.ReleaseWasStop(received);
    }

<<<<<<< HEAD
    pool_unref(&caller_pool);
    pool_unref(&pool);
=======
    Destroy();
>>>>>>> a733f30a
}

bool
WasClient::WasInputRelease()
{
    assert(response.body != nullptr);
    assert(!response.released);

    stopwatch_event(stopwatch, "eof");

    response.released = true;

    if (!CancelRequestBody())
        return false;

    ReleaseControl();
    return true;
}

void
WasClient::WasInputEof()
{
    assert(response.WasSubmitted());
    assert(response.body != nullptr);
    assert(response.released);

    response.body = nullptr;

    ResponseEof();
}

void
WasClient::WasInputError()
{
    assert(response.WasSubmitted());
    assert(response.body != nullptr);

    stopwatch_event(stopwatch, "error");

    response.body = nullptr;

    AbortResponseEmpty();
}

/*
 * constructor
 *
 */

inline
WasClient::WasClient(struct pool &_pool, struct pool &_caller_pool,
<<<<<<< HEAD
                     EventLoop &event_loop,
                     int control_fd, int input_fd, int output_fd,
                     WasLease &_lease,
                     http_method_t method, Istream *body,
                     HttpResponseHandler &_handler,
                     CancellablePointer &cancel_ptr)
    :pool(_pool), caller_pool(_caller_pool),
=======
                     struct stopwatch *_stopwatch,
                     int control_fd, int input_fd, int output_fd,
                     WasLease &_lease,
                     http_method_t method, Istream *body,
                     const struct http_response_handler &_handler,
                     void *handler_ctx,
                     struct async_operation_ref &async_ref)
    :pool(&_pool), caller_pool(&_caller_pool),
     stopwatch(_stopwatch),
>>>>>>> a733f30a
     lease(_lease),
     control(event_loop, control_fd, *this),
     handler(_handler),
     request(body != nullptr
             ? was_output_new(pool, event_loop, output_fd, *body, *this)
             : nullptr),
     response(_caller_pool,
              http_method_is_empty(method)
              ? nullptr
              : was_input_new(pool, event_loop, input_fd, *this))
{
    pool_ref(&caller_pool);

    cancel_ptr = *this;
}

static bool
SendRequest(WasControl &control,
            http_method_t method, const char *uri,
            const char *script_name, const char *path_info,
            const char *query_string,
            StringMap &headers, WasOutput *request_body,
            ConstBuffer<const char *> params)
{
    const uint32_t method32 = (uint32_t)method;

    return control.SendEmpty(WAS_COMMAND_REQUEST) &&
        (method == HTTP_METHOD_GET ||
         control.Send(WAS_COMMAND_METHOD, &method32, sizeof(method32))) &&
        control.SendString(WAS_COMMAND_URI, uri) &&
        (script_name == nullptr ||
         control.SendString(WAS_COMMAND_SCRIPT_NAME, script_name)) &&
        (path_info == nullptr ||
         control.SendString(WAS_COMMAND_PATH_INFO, path_info)) &&
        (query_string == nullptr ||
         control.SendString(WAS_COMMAND_QUERY_STRING, query_string)) &&
        control.SendStrmap(WAS_COMMAND_HEADER, headers) &&
        control.SendArray(WAS_COMMAND_PARAMETER, params) &&
        control.SendEmpty(request_body != nullptr
                          ? WAS_COMMAND_DATA
                          : WAS_COMMAND_NO_DATA) &&
        (request_body == nullptr || was_output_check_length(*request_body));
}

void
<<<<<<< HEAD
was_client_request(struct pool &caller_pool, EventLoop &event_loop,
=======
was_client_request(struct pool *caller_pool,
                   struct stopwatch *stopwatch,
>>>>>>> a733f30a
                   int control_fd, int input_fd, int output_fd,
                   WasLease &lease,
                   http_method_t method, const char *uri,
                   const char *script_name, const char *path_info,
                   const char *query_string,
                   StringMap &headers, Istream *body,
                   ConstBuffer<const char *> params,
                   HttpResponseHandler &handler,
                   CancellablePointer &cancel_ptr)
{
    assert(http_method_is_valid(method));
    assert(uri != nullptr);

<<<<<<< HEAD
    struct pool *pool = pool_new_linear(&caller_pool, "was_client_request", 32768);
    auto client = NewFromPool<WasClient>(*pool, *pool, caller_pool,
                                         event_loop,
=======
    struct pool *pool = pool_new_linear(caller_pool, "was_client_request", 32768);
    auto client = NewFromPool<WasClient>(*pool, *pool, *caller_pool,
                                         stopwatch,
>>>>>>> a733f30a
                                         control_fd, input_fd, output_fd,
                                         lease, method, body,
                                         handler, cancel_ptr);

    client->control.BulkOn();

    if (!SendRequest(client->control,
                     method, uri, script_name, path_info,
                     query_string, headers, client->request.body,
                     params))
        return;

    client->control.BulkOff();
}<|MERGE_RESOLUTION|>--- conflicted
+++ resolved
@@ -30,7 +30,7 @@
 struct WasClient final : WasControlHandler, WasOutputHandler, WasInputHandler, Cancellable {
     struct pool &pool, &caller_pool;
 
-    struct stopwatch *const stopwatch;
+    Stopwatch *const stopwatch;
 
     WasLease &lease;
 
@@ -95,11 +95,8 @@
     } response;
 
     WasClient(struct pool &_pool, struct pool &_caller_pool,
-<<<<<<< HEAD
               EventLoop &event_loop,
-=======
-              struct stopwatch *_stopwatch,
->>>>>>> a733f30a
+              Stopwatch *_stopwatch,
               int control_fd, int input_fd, int output_fd,
               WasLease &_lease,
               http_method_t method, Istream *body,
@@ -108,8 +105,8 @@
 
     void Destroy() {
         stopwatch_dump(stopwatch);
-        pool_unref(caller_pool);
-        pool_unref(pool);
+        pool_unref(&caller_pool);
+        pool_unref(&pool);
     }
 
     /**
@@ -190,14 +187,8 @@
 
         ClearUnused();
 
-<<<<<<< HEAD
         handler.InvokeError(error);
-        pool_unref(&caller_pool);
-        pool_unref(&pool);
-=======
-        handler.InvokeAbort(error);
         Destroy();
->>>>>>> a733f30a
     }
 
     /**
@@ -207,13 +198,7 @@
         assert(response.WasSubmitted());
 
         Clear(error);
-<<<<<<< HEAD
-
-        pool_unref(&caller_pool);
-        pool_unref(&pool);
-=======
         Destroy();
->>>>>>> a733f30a
     }
 
     /**
@@ -223,13 +208,7 @@
         assert(response.WasSubmitted());
 
         ClearUnused();
-<<<<<<< HEAD
-
-        pool_unref(&caller_pool);
-        pool_unref(&pool);
-=======
         Destroy();
->>>>>>> a733f30a
     }
 
     /**
@@ -244,13 +223,7 @@
             return;
 
         ReleaseControl();
-<<<<<<< HEAD
-
-        pool_unref(&caller_pool);
-        pool_unref(&pool);
-=======
         Destroy();
->>>>>>> a733f30a
     }
 
     /**
@@ -262,13 +235,7 @@
                !response.WasSubmitted());
 
         Clear(error);
-<<<<<<< HEAD
-
-        pool_unref(&caller_pool);
-        pool_unref(&pool);
-=======
         Destroy();
->>>>>>> a733f30a
     }
 
     /**
@@ -283,20 +250,6 @@
             AbortPending(error);
     }
 
-<<<<<<< HEAD
-=======
-    void Abort() {
-        /* async_operation_ref::Abort() can only be used before the
-           response was delivered to our callback */
-        assert(!response.WasSubmitted());
-
-        stopwatch_event(stopwatch, "cancel");
-
-        ClearUnused();
-        Destroy();
-    }
-
->>>>>>> a733f30a
     /**
      * Submit the pending response to our handler.
      *
@@ -310,6 +263,8 @@
            response was delivered to our callback */
         assert(!response.WasSubmitted());
 
+        stopwatch_event(stopwatch, "cancel");
+
         ClearUnused();
 
         pool_unref(&caller_pool);
@@ -328,14 +283,10 @@
     }
 
     void OnWasControlError(GError *error) override {
-<<<<<<< HEAD
         assert(!control.IsDefined());
 
-=======
         stopwatch_event(stopwatch, "control_error");
 
-        control = nullptr;
->>>>>>> a733f30a
         AbortResponse(error);
     }
 
@@ -373,13 +324,7 @@
         body = istream_null_new(&caller_pool);
 
         ReleaseControl();
-
-<<<<<<< HEAD
-        pool_unref(&pool);
-        pool_unref(&caller_pool);
-=======
         Destroy();
->>>>>>> a733f30a
     } else
         body = &was_input_enable(*response.body);
 
@@ -507,12 +452,7 @@
         handler.InvokeResponse(response.status, std::move(response.headers),
                                nullptr);
 
-<<<<<<< HEAD
-        pool_unref(&caller_pool);
-        pool_unref(&pool);
-=======
         Destroy();
->>>>>>> a733f30a
         return false;
 
     case WAS_COMMAND_DATA:
@@ -702,12 +642,7 @@
         lease.ReleaseWasStop(received);
     }
 
-<<<<<<< HEAD
-    pool_unref(&caller_pool);
-    pool_unref(&pool);
-=======
     Destroy();
->>>>>>> a733f30a
 }
 
 bool
@@ -759,25 +694,15 @@
 
 inline
 WasClient::WasClient(struct pool &_pool, struct pool &_caller_pool,
-<<<<<<< HEAD
                      EventLoop &event_loop,
+                     Stopwatch *_stopwatch,
                      int control_fd, int input_fd, int output_fd,
                      WasLease &_lease,
                      http_method_t method, Istream *body,
                      HttpResponseHandler &_handler,
                      CancellablePointer &cancel_ptr)
     :pool(_pool), caller_pool(_caller_pool),
-=======
-                     struct stopwatch *_stopwatch,
-                     int control_fd, int input_fd, int output_fd,
-                     WasLease &_lease,
-                     http_method_t method, Istream *body,
-                     const struct http_response_handler &_handler,
-                     void *handler_ctx,
-                     struct async_operation_ref &async_ref)
-    :pool(&_pool), caller_pool(&_caller_pool),
      stopwatch(_stopwatch),
->>>>>>> a733f30a
      lease(_lease),
      control(event_loop, control_fd, *this),
      handler(_handler),
@@ -823,12 +748,8 @@
 }
 
 void
-<<<<<<< HEAD
 was_client_request(struct pool &caller_pool, EventLoop &event_loop,
-=======
-was_client_request(struct pool *caller_pool,
-                   struct stopwatch *stopwatch,
->>>>>>> a733f30a
+                   Stopwatch *stopwatch,
                    int control_fd, int input_fd, int output_fd,
                    WasLease &lease,
                    http_method_t method, const char *uri,
@@ -842,15 +763,9 @@
     assert(http_method_is_valid(method));
     assert(uri != nullptr);
 
-<<<<<<< HEAD
     struct pool *pool = pool_new_linear(&caller_pool, "was_client_request", 32768);
     auto client = NewFromPool<WasClient>(*pool, *pool, caller_pool,
-                                         event_loop,
-=======
-    struct pool *pool = pool_new_linear(caller_pool, "was_client_request", 32768);
-    auto client = NewFromPool<WasClient>(*pool, *pool, *caller_pool,
-                                         stopwatch,
->>>>>>> a733f30a
+                                         event_loop, stopwatch,
                                          control_fd, input_fd, output_fd,
                                          lease, method, body,
                                          handler, cancel_ptr);
