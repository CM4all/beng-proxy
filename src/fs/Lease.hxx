/*
 * Copyright 2007-2018 Content Management AG
 * All rights reserved.
 *
 * author: Max Kellermann <mk@cm4all.com>
 *
 * Redistribution and use in source and binary forms, with or without
 * modification, are permitted provided that the following conditions
 * are met:
 *
 * - Redistributions of source code must retain the above copyright
 * notice, this list of conditions and the following disclaimer.
 *
 * - Redistributions in binary form must reproduce the above copyright
 * notice, this list of conditions and the following disclaimer in the
 * documentation and/or other materials provided with the
 * distribution.
 *
 * THIS SOFTWARE IS PROVIDED BY THE COPYRIGHT HOLDERS AND CONTRIBUTORS
 * ``AS IS'' AND ANY EXPRESS OR IMPLIED WARRANTIES, INCLUDING, BUT NOT
 * LIMITED TO, THE IMPLIED WARRANTIES OF MERCHANTABILITY AND FITNESS
 * FOR A PARTICULAR PURPOSE ARE DISCLAIMED.  IN NO EVENT SHALL THE
 * FOUNDATION OR CONTRIBUTORS BE LIABLE FOR ANY DIRECT, INDIRECT,
 * INCIDENTAL, SPECIAL, EXEMPLARY, OR CONSEQUENTIAL DAMAGES
 * (INCLUDING, BUT NOT LIMITED TO, PROCUREMENT OF SUBSTITUTE GOODS OR
 * SERVICES; LOSS OF USE, DATA, OR PROFITS; OR BUSINESS INTERRUPTION)
 * HOWEVER CAUSED AND ON ANY THEORY OF LIABILITY, WHETHER IN CONTRACT,
 * STRICT LIABILITY, OR TORT (INCLUDING NEGLIGENCE OR OTHERWISE)
 * ARISING IN ANY WAY OUT OF THE USE OF THIS SOFTWARE, EVEN IF ADVISED
 * OF THE POSSIBILITY OF SUCH DAMAGE.
 */

#pragma once

#include "FilteredSocket.hxx"
#include "lease.hxx"

/**
 * Wrapper for a #FilteredSocket which may be released at some point.
 * After that, remaining data in the input buffer can still be read.
 *
 * This class acts a #BufferedSocketHandler proxy to filter result
 * codes, when the socket has been released in the middle of a handler
 * method.
 */
class FilteredSocketLease final : BufferedSocketHandler {
    FilteredSocket *socket;
    struct lease_ref lease_ref;

    BufferedSocketHandler &handler;

    std::array<SliceFifoBuffer, 2> input;

public:
    FilteredSocketLease(FilteredSocket &_socket, Lease &lease,
                        Event::Duration read_timeout,
                        Event::Duration write_timeout,
                        BufferedSocketHandler &_handler) noexcept;

    ~FilteredSocketLease() noexcept;

    gcc_pure
    bool IsConnected() const noexcept {
        return socket != nullptr && socket->IsConnected();
    }

    void Close() const noexcept {
        socket->Close();
    }

    gcc_pure
    bool HasFilter() const noexcept {
        assert(!IsReleased());

        return socket->HasFilter();
    }

#ifndef NDEBUG
    gcc_pure
    bool HasEnded() const noexcept {
        assert(!IsReleased());

        return socket->ended;
    }
#endif

    void Release(bool reuse) noexcept;

    bool IsReleased() const noexcept {
        return socket == nullptr;
    }

    gcc_pure
    FdType GetType() const noexcept {
        assert(!IsReleased());

        return socket->GetType();
    }

    void SetDirect(bool _direct) noexcept {
        assert(!IsReleased());

        socket->SetDirect(_direct);
    }

    int AsFD() noexcept {
        assert(!IsReleased());

        return socket->AsFD();
    }

    gcc_pure
    bool IsEmpty() const noexcept;

    gcc_pure
    size_t GetAvailable() const noexcept;

    WritableBuffer<void> ReadBuffer() const noexcept;

    void DisposeConsumed(size_t nbytes) noexcept;

    bool Read(bool expect_more) noexcept;

    void ScheduleReadTimeout(bool expect_more,
                             Event::Duration timeout) noexcept {
        socket->ScheduleReadTimeout(expect_more, timeout);
    }

    void ScheduleReadNoTimeout(bool expect_more) noexcept {
        socket->ScheduleReadNoTimeout(expect_more);
    }

    ssize_t Write(const void *data, size_t size) noexcept {
        assert(!IsReleased());

        return socket->Write(data, size);
    }

    void ScheduleWrite() noexcept {
        assert(!IsReleased());

        socket->ScheduleWrite();
    }

    void UnscheduleWrite() noexcept {
        assert(!IsReleased());

        socket->UnscheduleWrite();
    }

    ssize_t WriteV(const struct iovec *v, size_t n) noexcept {
        assert(!IsReleased());

        return socket->WriteV(v, n);
    }

    ssize_t WriteFrom(int fd, FdType fd_type, size_t length) noexcept {
        assert(!IsReleased());

        return socket->WriteFrom(fd, fd_type, length);
    }

private:
    void MoveInput() noexcept;

    bool IsReleasedEmpty() const noexcept {
<<<<<<< HEAD
        return input.front().empty();
=======
        return input.front().IsEmpty();
>>>>>>> 856f450d
    }

    bool ReadReleased() noexcept;

    /* virtual methods from class BufferedSocketHandler */
    BufferedResult OnBufferedData() override;
    DirectResult OnBufferedDirect(SocketDescriptor fd,
                                  FdType fd_type) override;
    bool OnBufferedClosed() noexcept override;
    bool OnBufferedRemaining(size_t remaining) noexcept override;
    bool OnBufferedEnd() noexcept override;
    bool OnBufferedWrite() override;
    bool OnBufferedDrained() noexcept override;
    bool OnBufferedTimeout() noexcept override;
    enum write_result OnBufferedBroken() noexcept override;
    void OnBufferedError(std::exception_ptr e) noexcept override;
};<|MERGE_RESOLUTION|>--- conflicted
+++ resolved
@@ -164,11 +164,7 @@
     void MoveInput() noexcept;
 
     bool IsReleasedEmpty() const noexcept {
-<<<<<<< HEAD
         return input.front().empty();
-=======
-        return input.front().IsEmpty();
->>>>>>> 856f450d
     }
 
     bool ReadReleased() noexcept;
