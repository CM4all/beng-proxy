--- conflicted
+++ resolved
@@ -50,18 +50,8 @@
     LbTcpConnection *tcp;
 
     LbConnection(struct pool &_pool, struct lb_instance &_instance,
-<<<<<<< HEAD
-                 const LbListenerConfig &_listener)
-        :pool(_pool), instance(_instance), listener(_listener) {}
-=======
                  const LbListenerConfig &_listener,
                  SocketAddress _client_address);
-
-    /**
-     * Cycle all buffers allocated with slice_alloc(fb_pool_get()).
-     */
-    void CycleBuffers();
->>>>>>> 0383e912
 };
 
 LbConnection *
