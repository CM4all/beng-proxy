/*
 * HTTP server implementation.
 *
 * author: Max Kellermann <mk@cm4all.com>
 */

#ifndef BENG_HTTP_SERVER_HANDLER_HXX
#define BENG_HTTP_SERVER_HANDLER_HXX

#include "glibfwd.hxx"

#include <http/status.h>

#include <stdint.h>

struct HttpServerRequest;
struct async_operation_ref;

<<<<<<< HEAD
class HttpServerConnectionHandler {
public:
    virtual void HandleHttpRequest(HttpServerRequest &request,
                                   struct async_operation_ref &async_ref) = 0;

    virtual void LogHttpRequest(HttpServerRequest &request,
                                http_status_t status, off_t length,
                                uint64_t bytes_received, uint64_t bytes_sent) = 0;
=======
struct HttpServerConnectionHandler {
    void (*request)(struct http_server_request *request,
                    void *ctx,
                    struct async_operation_ref *async_ref);

    /**
     * @param length the number of response body (payload) bytes sent
     * to our HTTP client, or negative if there was no response body
     * (which is different from "empty response body")
     * @param bytes_received the number of raw bytes received from our
     * HTTP client
     * @param bytes_sent the number of raw bytes sent to our HTTP
     * client (which includes status line, headers and transport
     * encoding overhead such as chunk headers)
     */
    void (*log)(struct http_server_request *request,
                http_status_t status, int64_t length,
                uint64_t bytes_received, uint64_t bytes_sent,
                void *ctx);
>>>>>>> e5eb970d

    /**
     * A fatal protocol level error has occurred, and the connection
     * was closed.
     *
     * This will be called instead of HttpConnectionClosed().
     */
    virtual void HttpConnectionError(GError *error) = 0;

    virtual void HttpConnectionClosed() = 0;
};

#endif<|MERGE_RESOLUTION|>--- conflicted
+++ resolved
@@ -16,20 +16,10 @@
 struct HttpServerRequest;
 struct async_operation_ref;
 
-<<<<<<< HEAD
 class HttpServerConnectionHandler {
 public:
     virtual void HandleHttpRequest(HttpServerRequest &request,
                                    struct async_operation_ref &async_ref) = 0;
-
-    virtual void LogHttpRequest(HttpServerRequest &request,
-                                http_status_t status, off_t length,
-                                uint64_t bytes_received, uint64_t bytes_sent) = 0;
-=======
-struct HttpServerConnectionHandler {
-    void (*request)(struct http_server_request *request,
-                    void *ctx,
-                    struct async_operation_ref *async_ref);
 
     /**
      * @param length the number of response body (payload) bytes sent
@@ -41,11 +31,9 @@
      * client (which includes status line, headers and transport
      * encoding overhead such as chunk headers)
      */
-    void (*log)(struct http_server_request *request,
-                http_status_t status, int64_t length,
-                uint64_t bytes_received, uint64_t bytes_sent,
-                void *ctx);
->>>>>>> e5eb970d
+    virtual void LogHttpRequest(HttpServerRequest &request,
+                                http_status_t status, int64_t length,
+                                uint64_t bytes_received, uint64_t bytes_sent) = 0;
 
     /**
      * A fatal protocol level error has occurred, and the connection
