/*
 * HTTP server implementation.
 *
 * istream implementation for the request body.
 *
 * author: Max Kellermann <mk@cm4all.com>
 */

#include "Internal.hxx"
#include "Request.hxx"
#include "pool.hxx"

BufferedResult
HttpServerConnection::FeedRequestBody(const void *data, size_t length)
{
    assert(request.read_state == Request::BODY);
    assert(request.request->body != nullptr);
    assert(!response.pending_drained);

    /* checking request.request->body and not request_body_reader,
       because the dechunker might be attached to the
       http_body_reader */
    if (!request.request->body->HasHandler())
        /* the handler is not yet connected */
        return BufferedResult::BLOCKING;

    const ScopePoolRef ref(*pool TRACE_ARGS);

    size_t nbytes = request_body_reader->FeedBody(data, length);
    if (nbytes == 0) {
        return socket.IsValid()
            ? BufferedResult::BLOCKING
            : BufferedResult::CLOSED;
    }

    request.bytes_received += nbytes;
    socket.Consumed(nbytes);

    if (request.read_state == Request::BODY && request_body_reader->IsEOF()) {
        request.read_state = Request::END;

        /* re-enable the event, to detect client disconnect while
           we're processing the request */
        socket.ScheduleReadNoTimeout(false);

        request_body_reader->DestroyEof();
        if (!IsValid())
            return BufferedResult::CLOSED;
    }

    return nbytes == length
        ? BufferedResult::OK
        : BufferedResult::PARTIAL;
}

off_t
HttpServerConnection::RequestBodyReader::_GetAvailable(bool partial)
{
    assert(connection.IsValid());
    assert(connection.request.read_state == Request::BODY);
    assert(!connection.response.pending_drained);

    return HttpBodyReader::GetAvailable(connection.socket, partial);
}

void
HttpServerConnection::RequestBodyReader::_Read()
{
<<<<<<< HEAD
    assert(connection.IsValid());
    assert(connection.request.read_state == Request::BODY);
    assert(connection.request_body_reader->HasHandler());
    assert(connection.request.request->body != nullptr);
    assert(connection.request.request->body->HasHandler());
    assert(!connection.response.pending_drained);

    if (connection.request.in_handler)
        /* avoid recursion */
        return;

    if (!connection.MaybeSend100Continue())
=======
    struct http_server_connection *connection = response_stream_to_connection(istream);

    assert(connection->IsValid());
    assert(connection->request.read_state == http_server_connection::Request::BODY);
    assert(istream_has_handler(&connection->request_body_reader.GetStream()));
    assert(connection->request.request->body != nullptr);
    assert(istream_has_handler(connection->request.request->body));
    assert(!connection->response.pending_drained);

    if (!connection->MaybeSend100Continue())
        return;

    if (connection->request.in_handler)
        /* avoid recursion */
>>>>>>> c130b503
        return;

    connection.socket.Read(connection.request_body_reader->RequireMore());
}

void
HttpServerConnection::RequestBodyReader::_Close()
{
    if (connection.request.read_state == Request::END)
        return;

    assert(connection.request.read_state == Request::BODY);
    assert(!connection.request_body_reader->IsEOF());
    assert(!connection.response.pending_drained);

    if (!connection.socket.IsValid() ||
        !connection.socket.IsConnected()) {
        /* this happens when there's an error on the socket while
           reading the request body before the response gets
           submitted, and this HTTP server library invokes the
           handler's abort method; the handler will free the request
           body, but the socket is already closed */
        assert(connection.request.request == nullptr);
    }

    connection.request.read_state = Request::END;

    if (connection.request.request != nullptr)
        connection.request.request->body = nullptr;

    if (connection.request.expect_100_continue)
        /* the request body was optional, and we did not send the "100
           Continue" response (yet): pretend there never was a request
           body */
        connection.request.expect_100_continue = false;
    else
        /* disable keep-alive so we don't need to wait for the client
           to finish sending the request body */
        connection.keep_alive = false;

    connection.request_body_reader->Destroy();
}<|MERGE_RESOLUTION|>--- conflicted
+++ resolved
@@ -66,7 +66,6 @@
 void
 HttpServerConnection::RequestBodyReader::_Read()
 {
-<<<<<<< HEAD
     assert(connection.IsValid());
     assert(connection.request.read_state == Request::BODY);
     assert(connection.request_body_reader->HasHandler());
@@ -74,27 +73,11 @@
     assert(connection.request.request->body->HasHandler());
     assert(!connection.response.pending_drained);
 
+    if (!connection.MaybeSend100Continue())
+        return;
+
     if (connection.request.in_handler)
         /* avoid recursion */
-        return;
-
-    if (!connection.MaybeSend100Continue())
-=======
-    struct http_server_connection *connection = response_stream_to_connection(istream);
-
-    assert(connection->IsValid());
-    assert(connection->request.read_state == http_server_connection::Request::BODY);
-    assert(istream_has_handler(&connection->request_body_reader.GetStream()));
-    assert(connection->request.request->body != nullptr);
-    assert(istream_has_handler(connection->request.request->body));
-    assert(!connection->response.pending_drained);
-
-    if (!connection->MaybeSend100Continue())
-        return;
-
-    if (connection->request.in_handler)
-        /* avoid recursion */
->>>>>>> c130b503
         return;
 
     connection.socket.Read(connection.request_body_reader->RequireMore());
