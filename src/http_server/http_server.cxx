/*
 * Copyright 2007-2017 Content Management AG
 * All rights reserved.
 *
 * author: Max Kellermann <mk@cm4all.com>
 *
 * Redistribution and use in source and binary forms, with or without
 * modification, are permitted provided that the following conditions
 * are met:
 *
 * - Redistributions of source code must retain the above copyright
 * notice, this list of conditions and the following disclaimer.
 *
 * - Redistributions in binary form must reproduce the above copyright
 * notice, this list of conditions and the following disclaimer in the
 * documentation and/or other materials provided with the
 * distribution.
 *
 * THIS SOFTWARE IS PROVIDED BY THE COPYRIGHT HOLDERS AND CONTRIBUTORS
 * ``AS IS'' AND ANY EXPRESS OR IMPLIED WARRANTIES, INCLUDING, BUT NOT
 * LIMITED TO, THE IMPLIED WARRANTIES OF MERCHANTABILITY AND FITNESS
 * FOR A PARTICULAR PURPOSE ARE DISCLAIMED.  IN NO EVENT SHALL THE
 * FOUNDATION OR CONTRIBUTORS BE LIABLE FOR ANY DIRECT, INDIRECT,
 * INCIDENTAL, SPECIAL, EXEMPLARY, OR CONSEQUENTIAL DAMAGES
 * (INCLUDING, BUT NOT LIMITED TO, PROCUREMENT OF SUBSTITUTE GOODS OR
 * SERVICES; LOSS OF USE, DATA, OR PROFITS; OR BUSINESS INTERRUPTION)
 * HOWEVER CAUSED AND ON ANY THEORY OF LIABILITY, WHETHER IN CONTRACT,
 * STRICT LIABILITY, OR TORT (INCLUDING NEGLIGENCE OR OTHERWISE)
 * ARISING IN ANY WAY OUT OF THE USE OF THIS SOFTWARE, EVEN IF ADVISED
 * OF THE POSSIBILITY OF SUCH DAMAGE.
 */

#include "Internal.hxx"
#include "Handler.hxx"
#include "Request.hxx"
#include "strmap.hxx"
#include "address_string.hxx"
#include "pool.hxx"
#include "paddress.hxx"
#include "istream/Bucket.hxx"
#include "system/Error.hxx"
#include "util/StringView.hxx"
#include "util/StaticArray.hxx"
#include "util/RuntimeError.hxx"
#include "util/Exception.hxx"

#include <assert.h>
#include <unistd.h>

const struct timeval http_server_idle_timeout = {
    .tv_sec = 30,
    .tv_usec = 0,
};

const struct timeval http_server_read_timeout = {
    .tv_sec = 30,
    .tv_usec = 0,
};

const struct timeval http_server_write_timeout = {
    .tv_sec = 30,
    .tv_usec = 0,
};

void
HttpServerConnection::Log()
{
    if (handler == nullptr)
        /* this can happen when called via
           http_server_connection_close() (during daemon shutdown) */
        return;

    handler->LogHttpRequest(*request.request,
                            response.status,
                            response.length,
                            request.bytes_received,
                            response.bytes_sent);
}

HttpServerRequest *
http_server_request_new(HttpServerConnection *connection,
                        http_method_t method,
                        StringView uri)
{
    assert(connection != nullptr);

    connection->response.status = http_status_t(0);

    struct pool *pool = pool_new_linear(connection->pool,
                                        "http_server_request", 8192);
    pool_set_major(pool);

    return NewFromPool<HttpServerRequest>(*pool, *pool,
                                          *connection,
                                          connection->local_address,
                                          connection->remote_address,
                                          connection->local_host_and_port,
                                          connection->remote_host_and_port,
                                          connection->remote_host,
                                          method, uri);
}

HttpServerConnection::BucketResult
HttpServerConnection::TryWriteBuckets2()
{
    assert(IsValid());
    assert(request.read_state != Request::START &&
           request.read_state != Request::HEADERS);
    assert(request.request != nullptr);
    assert(response.istream.IsDefined());

    if (socket.HasFilter())
        return BucketResult::MORE;

    IstreamBucketList list;

    try {
        response.istream.FillBucketList(list);
    } catch (...) {
        response.istream.Clear();
        std::throw_with_nested(std::runtime_error("error on HTTP response stream"));
    }

    StaticArray<struct iovec, 64> v;
    for (const auto &bucket : list) {
        if (bucket.GetType() != IstreamBucket::Type::BUFFER)
            break;

        const auto buffer = bucket.GetBuffer();
        auto &tail = v.append();
        tail.iov_base = const_cast<void *>(buffer.data);
        tail.iov_len = buffer.size;

        if (v.full())
            break;
    }

    if (v.empty()) {
        return list.HasMore()
            ? BucketResult::MORE
            : BucketResult::DEPLETED;
    }

    ssize_t nbytes = socket.WriteV(v.begin(), v.size());
    if (nbytes < 0) {
        if (gcc_likely(nbytes == WRITE_BLOCKING))
            return BucketResult::BLOCKING;

        if (nbytes == WRITE_DESTROYED)
            return BucketResult::DESTROYED;

        SocketErrorErrno("write error on HTTP connection");
        return BucketResult::DESTROYED;
    }

    response.bytes_sent += nbytes;
    response.length += nbytes;

    size_t consumed = response.istream.ConsumeBucketList(nbytes);
    assert(consumed == (size_t)nbytes);

    return list.IsDepleted(consumed)
        ? BucketResult::DEPLETED
        : BucketResult::MORE;
}

HttpServerConnection::BucketResult
HttpServerConnection::TryWriteBuckets()
{
    BucketResult result;

    try {
        result = TryWriteBuckets2();
    } catch (...) {
        assert(!response.istream.IsDefined());

        /* we clear this CancellablePointer here so CloseRequest()
           won't think we havn't sent a response yet */
        request.cancel_ptr = nullptr;

        Error(std::current_exception());
        return BucketResult::DESTROYED;
    }

    switch (result) {
    case BucketResult::MORE:
        assert(response.istream.IsDefined());
        break;

    case BucketResult::BLOCKING:
        assert(response.istream.IsDefined());
        response.want_write = true;
        ScheduleWrite();
        break;

    case BucketResult::DEPLETED:
        assert(response.istream.IsDefined());
        response.istream.ClearAndClose();
        if (!ResponseIstreamFinished())
            result = BucketResult::DESTROYED;
        break;

    case BucketResult::DESTROYED:
        break;
    }

    return result;
}

bool
HttpServerConnection::TryWrite()
{
    assert(IsValid());
    assert(request.read_state != Request::START &&
           request.read_state != Request::HEADERS);
    assert(request.request != nullptr);
    assert(response.istream.IsDefined());

    switch (TryWriteBuckets()) {
    case BucketResult::MORE:
        break;

    case BucketResult::BLOCKING:
    case BucketResult::DEPLETED:
        return true;

    case BucketResult::DESTROYED:
        return false;
    }

    const ScopePoolRef ref(*pool TRACE_ARGS);
    response.istream.Read();

    return IsValid();
}

/*
 * buffered_socket handler
 *
 */

static BufferedResult
http_server_socket_data(const void *data, size_t length, void *ctx)
{
    auto *connection = (HttpServerConnection *)ctx;

    if (connection->response.pending_drained) {
        /* discard all incoming data while we're waiting for the
           (filtered) response to be drained */
        connection->socket.Consumed(length);
        return BufferedResult::OK;
    }

    return connection->Feed(data, length);
}

static DirectResult
http_server_socket_direct(int fd, FdType fd_type, void *ctx)
{
    auto *connection = (HttpServerConnection *)ctx;

    assert(connection->request.read_state != HttpServerConnection::Request::END);
    assert(!connection->response.pending_drained);

    return connection->TryRequestBodyDirect(fd, fd_type);
}

static bool
http_server_socket_write(void *ctx)
{
    auto *connection = (HttpServerConnection *)ctx;

    assert(!connection->response.pending_drained);

    connection->response.want_write = false;

    if (!connection->TryWrite())
        return false;

    if (!connection->response.want_write)
        connection->socket.UnscheduleWrite();

    return true;
}

static bool
http_server_socket_drained(void *ctx)
{
    auto *connection = (HttpServerConnection *)ctx;

    if (connection->response.pending_drained) {
        connection->Done();
        return false;
    }

    return true;
}

static bool
<<<<<<< HEAD
http_server_socket_timeout(void *ctx)
{
    auto *connection = (HttpServerConnection *)ctx;

    connection->logger(4, "timeout on HTTP connection");
    connection->Cancel();
    return false;
}

static bool
=======
>>>>>>> ea078533
http_server_socket_closed(void *ctx)
{
    auto *connection = (HttpServerConnection *)ctx;

    connection->Cancel();
    return false;
}

static void
http_server_socket_error(std::exception_ptr ep, void *ctx)
{
    auto *connection = (HttpServerConnection *)ctx;

    connection->SocketError(ep);
}

static constexpr BufferedSocketHandler http_server_socket_handler = {
    .data = http_server_socket_data,
    .direct = http_server_socket_direct,
    .closed = http_server_socket_closed,
    .remaining = nullptr,
    .end = nullptr,
    .write = http_server_socket_write,
    .drained = http_server_socket_drained,
    .timeout = nullptr,
    .broken = nullptr,
    .error = http_server_socket_error,
};

inline void
HttpServerConnection::IdleTimeoutCallback()
{
<<<<<<< HEAD
    logger(4, request.read_state == Request::START
           ? "idle"
           : (request.read_state == Request::HEADERS ? "header" : "read"),
           " timeout on HTTP connection");
=======
    assert(request.read_state == Request::START ||
           request.read_state == Request::HEADERS);

>>>>>>> ea078533
    Cancel();
}

inline
HttpServerConnection::HttpServerConnection(struct pool &_pool,
                                           EventLoop &_loop,
                                           SocketDescriptor fd, FdType fd_type,
                                           const SocketFilter *filter,
                                           void *filter_ctx,
                                           SocketAddress _local_address,
                                           SocketAddress _remote_address,
                                           bool _date_header,
                                           HttpServerConnectionHandler &_handler)
    :pool(&_pool), socket(_loop),
     idle_timeout(_loop, BIND_THIS_METHOD(IdleTimeoutCallback)),
     defer_read(_loop, BIND_THIS_METHOD(OnDeferredRead)),
     handler(&_handler),
     local_address(DupAddress(*pool, _local_address)),
     remote_address(DupAddress(*pool, _remote_address)),
     local_host_and_port(address_to_string(*pool, _local_address)),
     remote_host_and_port(address_to_string(*pool, _remote_address)),
     remote_host(address_to_host_string(*pool, _remote_address)),
     logger(remote_host_and_port),
     date_header(_date_header)
{
    pool_ref(pool);

    socket.Init(fd, fd_type,
                nullptr, &http_server_write_timeout,
                filter, filter_ctx,
                http_server_socket_handler, this);

    idle_timeout.Add(http_server_idle_timeout);

    /* read the first request, but not in this stack frame, because a
       failure may destroy the HttpServerConnection before it gets
       passed to the caller */
    defer_read.Schedule();
}

HttpServerConnection *
http_server_connection_new(struct pool *pool,
                           EventLoop &loop,
                           SocketDescriptor fd, FdType fd_type,
                           const SocketFilter *filter,
                           void *filter_ctx,
                           SocketAddress local_address,
                           SocketAddress remote_address,
                           bool date_header,
                           HttpServerConnectionHandler &handler)
{
    assert(fd.IsDefined());

    return NewFromPool<HttpServerConnection>(*pool, *pool, loop, fd, fd_type,
                                             filter, filter_ctx,
                                             local_address, remote_address,
                                             date_header,
                                             handler);
}

inline void
HttpServerConnection::CloseSocket()
{
    assert(socket.IsConnected());

    socket.Close();

    idle_timeout.Cancel();
}

void
HttpServerConnection::DestroySocket()
{
    assert(socket.IsValid());

    if (socket.IsConnected())
        CloseSocket();

    socket.Destroy();
}

void
HttpServerConnection::CloseRequest()
{
    assert(request.read_state != Request::START);
    assert(request.request != nullptr);

    if (response.status != http_status_t(0))
        Log();

    auto &request_pool = request.request->pool;
    pool_trash(&request_pool);
    pool_unref(&request_pool);
    request.request = nullptr;

    if ((request.read_state == Request::BODY ||
         request.read_state == Request::END)) {
        if (response.istream.IsDefined())
            response.istream.ClearAndClose();
        else if (request.cancel_ptr)
            /* don't call this if coming from
               _response_stream_abort() */
            request.cancel_ptr.Cancel();
    }

    /* the handler must have closed the request body */
    assert(request.read_state != Request::BODY);
}

void
HttpServerConnection::Done()
{
    assert(handler != nullptr);
    assert(request.read_state == Request::START);

    /* shut down the socket gracefully to allow the TCP stack to
       transfer remaining response data */
    socket.Shutdown();

    DestroySocket();

    auto *_handler = handler;
    handler = nullptr;

    _handler->HttpConnectionClosed();

    Delete();
}

void
HttpServerConnection::Cancel()
{
    assert(handler != nullptr);

    DestroySocket();

    const ScopePoolRef ref(*pool TRACE_ARGS);

    if (request.read_state != Request::START)
        CloseRequest();

    if (handler != nullptr) {
        handler->HttpConnectionClosed();
        handler = nullptr;
    }

    Delete();
}

void
HttpServerConnection::Error(std::exception_ptr e)
{
    assert(handler != nullptr);

    DestroySocket();

    const ScopePoolRef ref(*pool TRACE_ARGS);

    if (request.read_state != Request::START)
        CloseRequest();

    if (handler != nullptr) {
        e = NestException(e,
                          FormatRuntimeError("error on HTTP connection from '%s'",
                                             remote_host_and_port));

        auto *_handler = handler;
        handler = nullptr;
        _handler->HttpConnectionError(e);
    }

    Delete();
}

void
HttpServerConnection::Error(const char *msg)
{
    Error(std::make_exception_ptr(std::runtime_error(msg)));
}

void
http_server_connection_close(HttpServerConnection *connection)
{
    assert(connection != nullptr);

    connection->DestroySocket();

    connection->handler = nullptr;

    if (connection->request.read_state != HttpServerConnection::Request::START)
        connection->CloseRequest();

    connection->Delete();
}

void
HttpServerConnection::SocketErrorErrno(const char *msg)
{
    if (errno == EPIPE || errno == ECONNRESET) {
        /* don't report this common problem */
        Cancel();
        return;
    }

    try {
        throw MakeErrno(msg);
    } catch (...) {
        Error(std::make_exception_ptr(HttpServerSocketError()));
    }
}

void
http_server_connection_graceful(HttpServerConnection *connection)
{
    assert(connection != nullptr);

    if (connection->request.read_state == HttpServerConnection::Request::START)
        /* there is no request currently; close the connection
           immediately */
        connection->Done();
    else
        /* a request is currently being handled; disable keep_alive so
           the connection will be closed after this last request */
        connection->keep_alive = false;
}

enum http_server_score
http_server_connection_score(const HttpServerConnection *connection)
{
    return connection->score;
}<|MERGE_RESOLUTION|>--- conflicted
+++ resolved
@@ -297,19 +297,6 @@
 }
 
 static bool
-<<<<<<< HEAD
-http_server_socket_timeout(void *ctx)
-{
-    auto *connection = (HttpServerConnection *)ctx;
-
-    connection->logger(4, "timeout on HTTP connection");
-    connection->Cancel();
-    return false;
-}
-
-static bool
-=======
->>>>>>> ea078533
 http_server_socket_closed(void *ctx)
 {
     auto *connection = (HttpServerConnection *)ctx;
@@ -342,16 +329,9 @@
 inline void
 HttpServerConnection::IdleTimeoutCallback()
 {
-<<<<<<< HEAD
-    logger(4, request.read_state == Request::START
-           ? "idle"
-           : (request.read_state == Request::HEADERS ? "header" : "read"),
-           " timeout on HTTP connection");
-=======
     assert(request.read_state == Request::START ||
            request.read_state == Request::HEADERS);
 
->>>>>>> ea078533
     Cancel();
 }
 
@@ -374,7 +354,6 @@
      local_host_and_port(address_to_string(*pool, _local_address)),
      remote_host_and_port(address_to_string(*pool, _remote_address)),
      remote_host(address_to_host_string(*pool, _remote_address)),
-     logger(remote_host_and_port),
      date_header(_date_header)
 {
     pool_ref(pool);
