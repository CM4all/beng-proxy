/*
 * HTTP server implementation.
 *
 * istream implementation for the request body.
 *
 * author: Max Kellermann <mk@cm4all.com>
 */

#include "http_server_internal.hxx"
#include "pool.hxx"
#include "istream-internal.h"
#include "util/Cast.hxx"

BufferedResult
http_server_feed_body(struct http_server_connection *connection,
                      const void *data, size_t length)
{
    assert(connection != nullptr);
    assert(connection->request.read_state == http_server_connection::Request::BODY);
    assert(connection->request.request->body != nullptr);
    assert(!connection->response.pending_drained);

    /* checking request.request->body and not request.body_reader,
       because the dechunker might be attached to the
       http_body_reader */
    if (!istream_has_handler(connection->request.request->body))
        /* the handler is not yet connected */
        return BufferedResult::BLOCKING;

    const ScopePoolRef ref(*connection->pool TRACE_ARGS);

    size_t nbytes = connection->request.body_reader.FeedBody(data, length);
    if (nbytes == 0) {
        return connection->socket.IsValid()
            ? BufferedResult::BLOCKING
            : BufferedResult::CLOSED;
    }

    connection->request.bytes_received += nbytes;
    connection->socket.Consumed(nbytes);

    if (connection->request.read_state == http_server_connection::Request::BODY &&
        connection->request.body_reader.IsEOF()) {
        connection->request.read_state = http_server_connection::Request::END;

        /* re-enable the event, to detect client disconnect while
           we're processing the request */
        connection->socket.ScheduleReadNoTimeout(false);

        connection->request.body_reader.DeinitEOF();
        if (!http_server_connection_valid(connection))
            return BufferedResult::CLOSED;
    }

    return nbytes == length
        ? BufferedResult::OK
        : BufferedResult::PARTIAL;
}

static inline struct http_server_connection *
response_stream_to_connection(struct istream *istream)
{
    auto &body = HttpBodyReader::FromStream(*istream);
    return ContainerCast(&body, struct http_server_connection,
                         request.body_reader);
}

static off_t
http_server_request_stream_available(struct istream *istream, bool partial)
{
    struct http_server_connection *connection = response_stream_to_connection(istream);

    assert(http_server_connection_valid(connection));
    assert(connection->request.read_state == http_server_connection::Request::BODY);
    assert(!connection->response.pending_drained);

    return connection->request.body_reader.GetAvailable(connection->socket,
                                                        partial);
}

static void
http_server_request_stream_read(struct istream *istream)
{
    struct http_server_connection *connection = response_stream_to_connection(istream);

    assert(http_server_connection_valid(connection));
    assert(connection->request.read_state == http_server_connection::Request::BODY);
    assert(istream_has_handler(&connection->request.body_reader.GetStream()));
    assert(connection->request.request->body != nullptr);
    assert(istream_has_handler(connection->request.request->body));
    assert(!connection->response.pending_drained);

    if (connection->request.in_handler)
        /* avoid recursion */
        return;

    if (!http_server_maybe_send_100_continue(connection))
        return;

    connection->socket.Read(connection->request.body_reader.RequireMore());
}

static void
http_server_request_stream_close(struct istream *istream)
{
    struct http_server_connection *connection = response_stream_to_connection(istream);

    if (connection->request.read_state == http_server_connection::Request::END)
        return;

    assert(connection->request.read_state == http_server_connection::Request::BODY);
<<<<<<< HEAD
    assert(!connection->request.body_reader.IsEOF());
=======
    assert(!http_body_eof(&connection->request.body_reader));
    assert(!connection->response.pending_drained);
>>>>>>> 04c5f794

    if (!connection->socket.IsValid() ||
        !connection->socket.IsConnected()) {
        /* this happens when there's an error on the socket while
           reading the request body before the response gets
           submitted, and this HTTP server library invokes the
           handler's abort method; the handler will free the request
           body, but the socket is already closed */
        assert(connection->request.request == nullptr);
    }

    connection->request.read_state = http_server_connection::Request::END;

    if (connection->request.request != nullptr)
        connection->request.request->body = nullptr;

    connection->keep_alive = false;

    connection->request.body_reader.Deinit();
}

const struct istream_class http_server_request_stream = {
    .available = http_server_request_stream_available,
    .read = http_server_request_stream_read,
    .close = http_server_request_stream_close,
};<|MERGE_RESOLUTION|>--- conflicted
+++ resolved
@@ -109,12 +109,8 @@
         return;
 
     assert(connection->request.read_state == http_server_connection::Request::BODY);
-<<<<<<< HEAD
     assert(!connection->request.body_reader.IsEOF());
-=======
-    assert(!http_body_eof(&connection->request.body_reader));
     assert(!connection->response.pending_drained);
->>>>>>> 04c5f794
 
     if (!connection->socket.IsValid() ||
         !connection->socket.IsConnected()) {
