--- conflicted
+++ resolved
@@ -45,17 +45,7 @@
 static int
 fb_new(BIO *b)
 {
-<<<<<<< HEAD
-#if OPENSSL_VERSION_NUMBER >= 0x10100000L
 	BIO_set_init(b, 1);
-#else
-	b->init = 1;
-	b->num = 0;
-	b->ptr = nullptr;
-#endif
-=======
-	BIO_set_init(b, 1);
->>>>>>> 0e41f158
 	return 1;
 }
 
@@ -65,26 +55,10 @@
 	if (b == nullptr)
 		return 0;
 
-<<<<<<< HEAD
-#if OPENSSL_VERSION_NUMBER >= 0x10100000L
-	auto *fb = (FifoBufferBio *)BIO_get_data(b);
-	BIO_set_data(b, nullptr);
-#else
-	auto *fb = (FifoBufferBio *)b->ptr;
-	b->ptr = nullptr;
-#endif
-	delete fb;
-
-#if OPENSSL_VERSION_NUMBER < 0x10100000L
-	b->num = -1;
-#endif
-
-=======
 	auto *fb = (FifoBufferBio *)BIO_get_data(b);
 	BIO_set_data(b, nullptr);
 	delete fb;
 
->>>>>>> 0e41f158
 	return 1;
 }
 
@@ -93,15 +67,7 @@
 {
 	BIO_clear_retry_flags(b);
 
-<<<<<<< HEAD
-#if OPENSSL_VERSION_NUMBER >= 0x10100000L
 	auto &fb = *(FifoBufferBio *)BIO_get_data(b);
-#else
-	auto &fb = *(FifoBufferBio *)b->ptr;
-#endif
-=======
-	auto &fb = *(FifoBufferBio *)BIO_get_data(b);
->>>>>>> 0e41f158
 
 	auto r = fb.buffer.Read();
 	if (r.empty()) {
@@ -141,15 +107,7 @@
 		return -1;
 	}
 
-<<<<<<< HEAD
-#if OPENSSL_VERSION_NUMBER >= 0x10100000L
 	auto &fb = *(FifoBufferBio *)BIO_get_data(b);
-#else
-	auto &fb = *(FifoBufferBio *)b->ptr;
-#endif
-=======
-	auto &fb = *(FifoBufferBio *)BIO_get_data(b);
->>>>>>> 0e41f158
 
 	auto w = fb.buffer.Write();
 	if (w.empty()) {
@@ -166,15 +124,7 @@
 static long
 fb_ctrl(BIO *b, int cmd, gcc_unused long num, gcc_unused void *ptr)
 {
-<<<<<<< HEAD
-#if OPENSSL_VERSION_NUMBER >= 0x10100000L
 	auto &fb = *(FifoBufferBio *)BIO_get_data(b);
-#else
-	auto &fb = *(FifoBufferBio *)b->ptr;
-#endif
-=======
-	auto &fb = *(FifoBufferBio *)BIO_get_data(b);
->>>>>>> 0e41f158
 
 	switch(cmd) {
 	case BIO_CTRL_EOF:
@@ -229,58 +179,20 @@
 	BIO_meth_set_destroy(fb_method, fb_free);
 }
 
-<<<<<<< HEAD
-#else
-
-static BIO_METHOD fb_method = {
-	.type = BIO_TYPE_FIFO_BUFFER,
-	.name = "FIFO buffer",
-	.bwrite = fb_write,
-	.bread = fb_read,
-	.bputs = fb_puts,
-	.bgets = fb_gets,
-	.ctrl = fb_ctrl,
-	.create = fb_new,
-	.destroy = fb_free,
-	.callback_ctrl = nullptr,
-};
-
-#endif
-
 BIO *
 NewFifoBufferBio(ForeignFifoBuffer<uint8_t> &buffer)
 {
-#if OPENSSL_VERSION_NUMBER >= 0x10100000L
-=======
-BIO *
-NewFifoBufferBio(ForeignFifoBuffer<uint8_t> &buffer)
-{
->>>>>>> 0e41f158
 	if (fb_method == nullptr)
 		InitFifoBufferBio();
 
 	BIO *b = BIO_new(fb_method);
 	BIO_set_data(b, new FifoBufferBio{buffer});
-<<<<<<< HEAD
-#else
-	BIO *b = BIO_new(&fb_method);
-	b->ptr = new FifoBufferBio{buffer};
-#endif
-=======
->>>>>>> 0e41f158
 	return b;
 }
 
 void
 DeinitFifoBufferBio()
 {
-<<<<<<< HEAD
-#if OPENSSL_VERSION_NUMBER >= 0x10100000L
 	if (fb_method != nullptr)
 		BIO_meth_free(std::exchange(fb_method, nullptr));
-#endif
-=======
-	if (fb_method != nullptr)
-		BIO_meth_free(std::exchange(fb_method, nullptr));
->>>>>>> 0e41f158
 }