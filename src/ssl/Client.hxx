--- conflicted
+++ resolved
@@ -58,9 +58,5 @@
 SocketFilterPtr
 ssl_client_create(EventLoop &event_loop,
 		  const char *hostname,
-<<<<<<< HEAD
 		  const char *certificate,
-		  SslClientAlpn alpn=SslClientAlpn::NONE);
-=======
-		  const char *certificate);
->>>>>>> 0e41f158
+		  SslClientAlpn alpn=SslClientAlpn::NONE);