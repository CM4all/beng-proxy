/*
 * Copyright 2007-2020 CM4all GmbH
 * All rights reserved.
 *
 * author: Max Kellermann <mk@cm4all.com>
 *
 * Redistribution and use in source and binary forms, with or without
 * modification, are permitted provided that the following conditions
 * are met:
 *
 * - Redistributions of source code must retain the above copyright
 * notice, this list of conditions and the following disclaimer.
 *
 * - Redistributions in binary form must reproduce the above copyright
 * notice, this list of conditions and the following disclaimer in the
 * documentation and/or other materials provided with the
 * distribution.
 *
 * THIS SOFTWARE IS PROVIDED BY THE COPYRIGHT HOLDERS AND CONTRIBUTORS
 * ``AS IS'' AND ANY EXPRESS OR IMPLIED WARRANTIES, INCLUDING, BUT NOT
 * LIMITED TO, THE IMPLIED WARRANTIES OF MERCHANTABILITY AND FITNESS
 * FOR A PARTICULAR PURPOSE ARE DISCLAIMED.  IN NO EVENT SHALL THE
 * FOUNDATION OR CONTRIBUTORS BE LIABLE FOR ANY DIRECT, INDIRECT,
 * INCIDENTAL, SPECIAL, EXEMPLARY, OR CONSEQUENTIAL DAMAGES
 * (INCLUDING, BUT NOT LIMITED TO, PROCUREMENT OF SUBSTITUTE GOODS OR
 * SERVICES; LOSS OF USE, DATA, OR PROFITS; OR BUSINESS INTERRUPTION)
 * HOWEVER CAUSED AND ON ANY THEORY OF LIABILITY, WHETHER IN CONTRACT,
 * STRICT LIABILITY, OR TORT (INCLUDING NEGLIGENCE OR OTHERWISE)
 * ARISING IN ANY WAY OUT OF THE USE OF THIS SOFTWARE, EVEN IF ADVISED
 * OF THE POSSIBILITY OF SUCH DAMAGE.
 */

#include "Basic.hxx"
#include "Config.hxx"
#include "ssl/Error.hxx"
#include "ssl/Ctx.hxx"
#include "ssl/Unique.hxx"

#include "util/Compiler.h"

#include <openssl/err.h>

#include <stdio.h>

#if OPENSSL_VERSION_NUMBER >= 0x10101000L

static void
keylog(const SSL *, const char *line)
{
	const char *path = getenv("SSLKEYLOGFILE");
	if (path == nullptr)
		return;

	FILE *file = fopen(path, "a");
	if (file != nullptr) {
		  fprintf(file, "%s\n", line);
		  fclose(file);
	}
}

#endif

static void
SetupBasicSslCtx(SSL_CTX &ssl_ctx, bool server)
{
	long mode = SSL_MODE_ENABLE_PARTIAL_WRITE
		| SSL_MODE_ACCEPT_MOVING_WRITE_BUFFER
		| SSL_MODE_RELEASE_BUFFERS;

	/* without this flag, OpenSSL attempts to verify the whole local
	   certificate chain for each connection, which is a waste of CPU
	   time */
	mode |= SSL_MODE_NO_AUTO_CHAIN;

	SSL_CTX_set_mode(&ssl_ctx, mode);

	if (server) {
		/* enable Elliptic curve Diffie-Hellman (ECDH) for perfect
		   forward secrecy; by default, it OpenSSL disables it */
		SSL_CTX_set_ecdh_auto(ssl_ctx, 1);

		/* no auto-clear, because LbInstance::compress_event will do
		   this every 10 minutes, which is more reliable */
		SSL_CTX_set_session_cache_mode(&ssl_ctx,
					       SSL_SESS_CACHE_SERVER|
					       SSL_SESS_CACHE_NO_AUTO_CLEAR);
	}

	/* disable protocols that are known to be insecure */
<<<<<<< HEAD
	SSL_CTX_set_options(&ssl_ctx, SSL_OP_NO_SSLv2|SSL_OP_NO_SSLv3);

	/* disable weak ciphers */
	SSL_CTX_set_cipher_list(&ssl_ctx, "DEFAULT:!EXPORT:!LOW:!RC4");
=======
	SSL_CTX_set_min_proto_version(&ssl_ctx, TLS1_2_VERSION);

	/* disable weak ciphers */
	/* "!SHA1:!SHA256:!SHA384" disables insecure CBC ciphers */
	SSL_CTX_set_cipher_list(&ssl_ctx, "DEFAULT:!EXPORT:!LOW:!RC4:!SHA1:!SHA256:!SHA384");
>>>>>>> 0e41f158

	/* let us choose the cipher based on our own priority; so if a
	   client prefers to use a weak cipher (which would be rather
	   stupid, but oh well..), choose the strongest one supported by
	   the client; this call is only here to maximize our SSL/TLS
	   "score" in benchmarks which think following the client's
	   preferences is bad */
	SSL_CTX_set_options(&ssl_ctx, SSL_OP_CIPHER_SERVER_PREFERENCE);
<<<<<<< HEAD

#if OPENSSL_VERSION_NUMBER >= 0x10101000L
	/* support logging session secrets for Wireshark */
	if (getenv("SSLKEYLOGFILE") != nullptr)
		SSL_CTX_set_keylog_callback(&ssl_ctx, keylog);
#endif
=======
>>>>>>> 0e41f158
}

SslCtx
CreateBasicSslCtx(bool server)
{
	ERR_clear_error();

<<<<<<< HEAD
	/* don't be fooled - we want TLS, not SSL - but TLSv1_method()
	   will only allow TLSv1.0 and will refuse TLSv1.1 and TLSv1.2;
	   only SSLv23_method() supports all (future) TLS protocol
	   versions, even if we don't want any SSL at all */
	auto method = server
		? SSLv23_server_method()
		: SSLv23_client_method();
=======
	auto method = server
		? TLS_server_method()
		: TLS_client_method();
>>>>>>> 0e41f158

	SslCtx ssl_ctx(method);
	SetupBasicSslCtx(*ssl_ctx, server);
	return ssl_ctx;
}

static int
verify_callback(int ok, gcc_unused X509_STORE_CTX *ctx)
{
	return ok;
}

void
ApplyServerConfig(SSL_CTX &ssl_ctx, const SslConfig &config)
{
	ERR_clear_error();

	if (!config.ca_cert_file.empty()) {
		if (SSL_CTX_load_verify_locations(&ssl_ctx,
						  config.ca_cert_file.c_str(),
						  nullptr) != 1)
			throw SslError("Failed to load CA certificate file " +
				       config.ca_cert_file);

		/* send all certificates from this file to the client (list of
		   acceptable CA certificates) */

		STACK_OF(X509_NAME) *list =
			SSL_load_client_CA_file(config.ca_cert_file.c_str());
		if (list == nullptr)
			throw SslError("Failed to load CA certificate list from file " +
				       config.ca_cert_file);

		SSL_CTX_set_client_CA_list(&ssl_ctx, list);
	}

	if (config.verify != SslVerify::NO) {
		/* enable client certificates */
		int mode = SSL_VERIFY_PEER;

		if (config.verify == SslVerify::YES)
			mode |= SSL_VERIFY_FAIL_IF_NO_PEER_CERT;

		SSL_CTX_set_verify(&ssl_ctx, mode, verify_callback);
	}
}<|MERGE_RESOLUTION|>--- conflicted
+++ resolved
@@ -87,18 +87,11 @@
 	}
 
 	/* disable protocols that are known to be insecure */
-<<<<<<< HEAD
-	SSL_CTX_set_options(&ssl_ctx, SSL_OP_NO_SSLv2|SSL_OP_NO_SSLv3);
-
-	/* disable weak ciphers */
-	SSL_CTX_set_cipher_list(&ssl_ctx, "DEFAULT:!EXPORT:!LOW:!RC4");
-=======
 	SSL_CTX_set_min_proto_version(&ssl_ctx, TLS1_2_VERSION);
 
 	/* disable weak ciphers */
 	/* "!SHA1:!SHA256:!SHA384" disables insecure CBC ciphers */
 	SSL_CTX_set_cipher_list(&ssl_ctx, "DEFAULT:!EXPORT:!LOW:!RC4:!SHA1:!SHA256:!SHA384");
->>>>>>> 0e41f158
 
 	/* let us choose the cipher based on our own priority; so if a
 	   client prefers to use a weak cipher (which would be rather
@@ -107,15 +100,12 @@
 	   "score" in benchmarks which think following the client's
 	   preferences is bad */
 	SSL_CTX_set_options(&ssl_ctx, SSL_OP_CIPHER_SERVER_PREFERENCE);
-<<<<<<< HEAD
 
 #if OPENSSL_VERSION_NUMBER >= 0x10101000L
 	/* support logging session secrets for Wireshark */
 	if (getenv("SSLKEYLOGFILE") != nullptr)
 		SSL_CTX_set_keylog_callback(&ssl_ctx, keylog);
 #endif
-=======
->>>>>>> 0e41f158
 }
 
 SslCtx
@@ -123,19 +113,9 @@
 {
 	ERR_clear_error();
 
-<<<<<<< HEAD
-	/* don't be fooled - we want TLS, not SSL - but TLSv1_method()
-	   will only allow TLSv1.0 and will refuse TLSv1.1 and TLSv1.2;
-	   only SSLv23_method() supports all (future) TLS protocol
-	   versions, even if we don't want any SSL at all */
-	auto method = server
-		? SSLv23_server_method()
-		: SSLv23_client_method();
-=======
 	auto method = server
 		? TLS_server_method()
 		: TLS_client_method();
->>>>>>> 0e41f158
 
 	SslCtx ssl_ctx(method);
 	SetupBasicSslCtx(*ssl_ctx, server);
