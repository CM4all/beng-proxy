/*
 * SSL/TLS filter.
 *
 * author: Max Kellermann <mk@cm4all.com>
 */

#ifndef BENG_PROXY_SSL_FILTER_H
#define BENG_PROXY_SSL_FILTER_H

#include "Unique.hxx"

#include <inline/compiler.h>

<<<<<<< HEAD
struct pool;
=======
struct notify;
struct ssl_config;
>>>>>>> 585a3019
struct SslFactory;
struct SslFilter;
class ThreadSocketFilterHandler;

/**
 * Create a new SSL filter.
 */
SslFilter *
ssl_filter_new(UniqueSSL &&ssl);

/**
 * Create a new SSL filter.
 *
 * Throws std::runtime_error on error.
 *
 * @param encrypted_fd the encrypted side of the filter
 * @param plain_fd the plain-text side of the filter (socketpair
 * to local service)
 */
SslFilter *
<<<<<<< HEAD
ssl_filter_new(struct pool *pool, SslFactory &factory);
=======
ssl_filter_new(SslFactory &factory, GError **error_r);
>>>>>>> 585a3019

ThreadSocketFilterHandler &
ssl_filter_get_handler(SslFilter &ssl);

gcc_pure
const char *
ssl_filter_get_peer_subject(SslFilter *ssl);

gcc_pure
const char *
ssl_filter_get_peer_issuer_subject(SslFilter *ssl);

#endif<|MERGE_RESOLUTION|>--- conflicted
+++ resolved
@@ -11,12 +11,6 @@
 
 #include <inline/compiler.h>
 
-<<<<<<< HEAD
-struct pool;
-=======
-struct notify;
-struct ssl_config;
->>>>>>> 585a3019
 struct SslFactory;
 struct SslFilter;
 class ThreadSocketFilterHandler;
@@ -37,11 +31,7 @@
  * to local service)
  */
 SslFilter *
-<<<<<<< HEAD
-ssl_filter_new(struct pool *pool, SslFactory &factory);
-=======
-ssl_filter_new(SslFactory &factory, GError **error_r);
->>>>>>> 585a3019
+ssl_filter_new(SslFactory &factory);
 
 ThreadSocketFilterHandler &
 ssl_filter_get_handler(SslFilter &ssl);
