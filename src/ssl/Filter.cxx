--- conflicted
+++ resolved
@@ -1,9 +1,5 @@
 /*
-<<<<<<< HEAD
- * Copyright 2007-2019 CM4all GmbH
-=======
  * Copyright 2007-2020 CM4all GmbH
->>>>>>> eac5bffd
  * All rights reserved.
  *
  * author: Max Kellermann <mk@cm4all.com>
@@ -66,11 +62,8 @@
 
 	bool handshaking = true;
 
-<<<<<<< HEAD
 	AllocatedArray<unsigned char> alpn_selected;
 
-=======
->>>>>>> eac5bffd
 	AllocatedString<> peer_subject = nullptr, peer_issuer_subject = nullptr;
 
 	SslFilter(UniqueSSL &&_ssl)
@@ -80,7 +73,6 @@
 			    NewFifoBufferBio(encrypted_output));
 	}
 
-<<<<<<< HEAD
 	ConstBuffer<unsigned char> GetAlpnSelected() const noexcept {
 		return alpn_selected;
 	}
@@ -93,8 +85,6 @@
 	 */
 	void PostHandshake() noexcept;
 
-=======
->>>>>>> eac5bffd
 	void Encrypt();
 
 	/* virtual methods from class ThreadSocketFilterHandler */
@@ -150,7 +140,6 @@
 {
 	if (is_ssl_error(ssl, result))
 		throw MakeSslError();
-<<<<<<< HEAD
 }
 
 inline void
@@ -168,8 +157,6 @@
 		peer_subject = format_subject_name(cert.get());
 		peer_issuer_subject = format_issuer_subject_name(cert.get());
 	}
-=======
->>>>>>> eac5bffd
 }
 
 enum class SslDecryptResult {
@@ -291,16 +278,7 @@
 		int result = SSL_do_handshake(ssl.get());
 		if (result == 1) {
 			handshaking = false;
-<<<<<<< HEAD
 			PostHandshake();
-=======
-
-			UniqueX509 cert(SSL_get_peer_certificate(ssl.get()));
-			if (cert != nullptr) {
-				peer_subject = format_subject_name(cert.get());
-				peer_issuer_subject = format_issuer_subject_name(cert.get());
-			}
->>>>>>> eac5bffd
 		} else {
 			try {
 				CheckThrowSslError(ssl.get(), result);
@@ -398,7 +376,6 @@
 const SslFilter *
 ssl_filter_cast_from(const SocketFilter *socket_filter) noexcept
 {
-<<<<<<< HEAD
 	const auto *tsf = dynamic_cast<const ThreadSocketFilter *>(socket_filter);
 	if (tsf == nullptr)
 		return nullptr;
@@ -410,17 +387,11 @@
 ssl_filter_get_alpn_selected(const SslFilter &ssl) noexcept
 {
 	return ssl.GetAlpnSelected();
-=======
-	assert(ssl != nullptr);
-
-	return ssl->peer_subject.c_str();
->>>>>>> eac5bffd
 }
 
 const char *
 ssl_filter_get_peer_subject(const SslFilter &ssl) noexcept
 {
-<<<<<<< HEAD
 	return ssl.peer_subject.c_str();
 }
 
@@ -428,9 +399,4 @@
 ssl_filter_get_peer_issuer_subject(const SslFilter &ssl) noexcept
 {
 	return ssl.peer_issuer_subject.c_str();
-=======
-	assert(ssl != nullptr);
-
-	return ssl->peer_issuer_subject.c_str();
->>>>>>> eac5bffd
 }