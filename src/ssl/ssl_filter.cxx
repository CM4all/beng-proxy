--- conflicted
+++ resolved
@@ -119,16 +119,12 @@
 
 enum class SslDecryptResult {
     SUCCESS,
-<<<<<<< HEAD
-=======
 
     /**
      * More encrypted_input data is required.
      */
     MORE,
 
-    ERROR,
->>>>>>> e9050851
     CLOSE_NOTIFY_ALERT,
 };
 
@@ -256,21 +252,12 @@
         case SslDecryptResult::SUCCESS:
             break;
 
-<<<<<<< HEAD
-=======
         case SslDecryptResult::MORE:
-            if (encrypted_input.IsDefinedAndFull()) {
-                g_set_error_literal(error_r, ssl_quark(), 0,
-                                    "SSL encrypted_input buffer is full");
-                return false;
-            }
+            if (encrypted_input.IsDefinedAndFull())
+                throw std::runtime_error("SSL encrypted_input buffer is full");
 
             break;
 
-        case SslDecryptResult::ERROR:
-            return false;
-
->>>>>>> e9050851
         case SslDecryptResult::CLOSE_NOTIFY_ALERT:
             {
                 std::unique_lock<std::mutex> lock(f.mutex);
