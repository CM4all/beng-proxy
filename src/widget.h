--- conflicted
+++ resolved
@@ -122,42 +122,10 @@
 
 void
 widget_init(struct widget *widget, struct pool *pool,
-<<<<<<< HEAD
             const struct widget_class *class);
 
 void
 widget_init_root(struct widget *widget, struct pool *pool, const char *id);
-=======
-            const struct widget_class *class)
-{
-    list_init(&widget->children);
-    widget->parent = NULL;
-    widget->pool = pool;
-
-    widget->class_name = NULL;
-    widget->class = class;
-    widget->resolver = NULL;
-    widget->id = NULL;
-    widget->display = WIDGET_DISPLAY_INLINE;
-    widget->path_info = "";
-    widget->query_string = NULL;
-    widget->headers = NULL;
-    widget->view = NULL;
-    widget->session = WIDGET_SESSION_RESOURCE;
-    widget->from_request.focus_ref = NULL;
-    widget->from_request.path_info = NULL;
-    strref_clear(&widget->from_request.query_string);
-    widget->from_request.method = HTTP_METHOD_GET;
-    widget->from_request.body = NULL;
-    widget->from_request.raw = false;
-    widget->from_request.view = NULL;
-    widget->lazy.path = NULL;
-    widget->lazy.prefix = NULL;
-    widget->lazy.quoted_class_name = NULL;
-    widget->lazy.address = NULL;
-    widget->lazy.stateless_address = NULL;
-}
->>>>>>> 494a9f0e
 
 void
 widget_set_id(struct widget *widget, struct pool *pool, const struct strref *id);
