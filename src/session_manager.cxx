--- conflicted
+++ resolved
@@ -24,7 +24,6 @@
 #include <string.h>
 #include <stdlib.h>
 
-<<<<<<< HEAD
 struct SessionHash {
     gcc_pure
     size_t operator()(const SessionId &id) const {
@@ -64,11 +63,6 @@
 
         if (pred(*i))
             container.erase_and_dispose(i, disposer);
-=======
-#define SHM_PAGE_SIZE 4096
-#define SHM_NUM_PAGES 65536
-#define SM_PAGES ((sizeof(struct session_manager) + SHM_PAGE_SIZE - 1) / SHM_PAGE_SIZE)
->>>>>>> 8e8da677
 
         i = next;
     }
@@ -151,7 +145,7 @@
 };
 
 static constexpr size_t SHM_PAGE_SIZE = 4096;
-static constexpr unsigned SHM_NUM_PAGES = 32768;
+static constexpr unsigned SHM_NUM_PAGES = 65536;
 static constexpr unsigned SM_PAGES = (sizeof(SessionManager) + SHM_PAGE_SIZE - 1) / SHM_PAGE_SIZE;
 
 /** clean up expired sessions every 60 seconds */
@@ -328,11 +322,7 @@
 void
 session_manager_event_add()
 {
-<<<<<<< HEAD
     if (!session_manager->sessions.empty())
-=======
-    if (session_manager->num_sessions > 0)
->>>>>>> 8e8da677
         evtimer_add(&session_cleanup_event, &cleanup_interval);
 }
 
@@ -390,21 +380,16 @@
         EraseAndDispose(session);
     }
 
-<<<<<<< HEAD
-    lock.WriteUnlock();
-=======
     /* purge again if the highest score group has only very few items,
        which would lead to calling this (very expensive) function too
        often */
-    bool again = num_sessions < 16 &&
-        session_manager->num_sessions > SHM_NUM_PAGES - 256;
-
-    rwlock_wunlock(&session_manager->lock);
-    crash_unsafe_leave();
->>>>>>> 8e8da677
+    bool again = purge_sessions.size() < 16 &&
+        session_manager->sessions.size() > SHM_NUM_PAGES - 256;
+
+    lock.WriteUnlock();
 
     if (again)
-        session_manager_purge();
+        Purge();
 
     return true;
 }
@@ -416,13 +401,9 @@
 
     lock.WriteLock();
 
-<<<<<<< HEAD
     sessions.insert(*session);
 
     lock.WriteUnlock();
-=======
-    rwlock_wunlock(&session_manager->lock);
->>>>>>> 8e8da677
 
     if (!evtimer_pending(&session_cleanup_event, nullptr))
         evtimer_add(&session_cleanup_event, &cleanup_interval);
