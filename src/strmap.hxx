--- conflicted
+++ resolved
@@ -84,15 +84,12 @@
      */
     void RemoveAll(const char *key);
 
-<<<<<<< HEAD
-=======
     /**
      * Remove all existing values with the specified key and
      * (optionally, if not nullptr) add a new value.
      */
     void SecureSet(const char *key, const char *value);
 
->>>>>>> 6be8cc3a
     gcc_pure
     const char *Get(const char *key) const;
 
