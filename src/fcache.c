--- conflicted
+++ resolved
@@ -70,13 +70,9 @@
     http_status_t status;
     struct strmap *headers;
 
-<<<<<<< HEAD
+    size_t size;
     struct rubber *rubber;
     unsigned rubber_id;
-=======
-    size_t size;
-    unsigned char *data;
->>>>>>> 6368ad84
 };
 
 struct filter_cache_request {
@@ -215,7 +211,6 @@
     item->status = request->response.status;
     item->headers = strmap_dup(pool, request->response.headers, 7);
 
-<<<<<<< HEAD
     unsigned rubber_id = 0;
     if (request->response.length > 0) {
         struct rubber *rubber = request->cache->rubber;
@@ -238,15 +233,11 @@
 
         item->rubber = rubber;
     }
-=======
-    item->data = request->response.length > 0
-        ? growing_buffer_dup(request->response.output, pool, &item->size)
-        : NULL;
-
-    cache_item_init(&item->item, expires, pool_netto_size(pool));
->>>>>>> 6368ad84
-
+
+    item->size = request->response.length;
     item->rubber_id = rubber_id;
+
+    cache_item_init(&item->item, expires, pool_netto_size(pool) + item->size);
 
     cache_put(request->cache->cache,
               item->info.key, &item->item);
@@ -664,18 +655,11 @@
 
     /* XXX hold reference on item */
 
-<<<<<<< HEAD
-    assert(item->item.size >= fcache_item_base_size);
+    assert(item->rubber_id == 0 || item->item.size >= item->size);
 
     response_body = item->rubber_id != 0
         ? istream_rubber_new(pool, cache->rubber, item->rubber_id,
-                             0, item->item.size - fcache_item_base_size)
-=======
-    assert(item->data == NULL || item->item.size >= item->size);
-
-    response_body = item->data != NULL
-        ? istream_memory_new(pool, item->data, item->size)
->>>>>>> 6368ad84
+                             0, item->size)
         : istream_null_new(pool);
 
     response_body = istream_unlock_new(pool, response_body,
