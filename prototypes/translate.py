--- conflicted
+++ resolved
@@ -21,13 +21,9 @@
 coma_was = '/usr/lib/cm4all/was/bin/coma-was'
 ticket_fastcgi_dir = '/usr/lib/cm4all/ticket/cgi-bin'
 ticket_database_uri = 'codb:sqlite:/tmp/ticket.sqlite'
-<<<<<<< HEAD
-xslt_fastcgi = '/usr/lib/cm4all/filters/cgi-bin/xslt'
-xmlstrip = '/usr/lib/cm4all/filters/cgi-bin/xmlstrip'
-=======
 xslt_fastcgi = '/usr/lib/cm4all/fcgi-bin/xslt'
+xmlstrip = '/usr/lib/cm4all/was/bin/xmlstrip'
 sed_fastcgi = '/usr/lib/cm4all/fcgi-bin/fsed'
->>>>>>> be79731a
 
 cgi_re = re.compile(r'\.(?:sh|rb|py|pl|cgi)$')
 php_re = re.compile(r'^(.*\.php\d*)((?:/.*)?)$')
@@ -277,7 +273,11 @@
             response.packet(TRANSLATE_FASTCGI, xslt_fastcgi)
             response.pair('STYLESHEET_PATH', os.path.join(demo_path, '../filter.xsl'))
             response.pair('DOCUMENT_PATH', os.path.join(demo_path, '../filter.xml'))
-<<<<<<< HEAD
+        elif uri == '/xslt-filter':
+            response.path(os.path.join(demo_path, '../filter.xml'))
+            response.packet(TRANSLATE_FILTER)
+            response.packet(TRANSLATE_FASTCGI, xslt_fastcgi)
+            response.pair('STYLESHEET_PATH', os.path.join(demo_path, '../filter.xsl'))
         elif uri == '/xmlstrip':
             response.path(os.path.join(demo_path, 'xmlstrip2.html'))
             response.packet(TRANSLATE_FILTER)
@@ -286,12 +286,6 @@
             response.path(os.path.join(demo_path, 'xmlstrip2.html'))
             response.packet(TRANSLATE_FILTER)
             response.packet(TRANSLATE_PIPE, os.path.join(cgi_path, 'xmlstrip.sed'))
-=======
-        elif uri == '/xslt-filter':
-            response.path(os.path.join(demo_path, '../filter.xml'))
-            response.packet(TRANSLATE_FILTER)
-            response.packet(TRANSLATE_FASTCGI, xslt_fastcgi)
-            response.pair('STYLESHEET_PATH', os.path.join(demo_path, '../filter.xsl'))
         elif uri == '/sed':
             response.packet(TRANSLATE_FASTCGI, os.path.join(cgi_path, 'pipe.sed'))
             response.packet(TRANSLATE_ACTION, sed_fastcgi)
@@ -307,7 +301,6 @@
             response.packet(TRANSLATE_FILTER)
             response.packet(TRANSLATE_FASTCGI, os.path.join(cgi_path, 'pipe2.sed'))
             response.packet(TRANSLATE_ACTION, sed_fastcgi)
->>>>>>> be79731a
         elif uri == '/check':
             if check is None:
                 response.packet(TRANSLATE_CHECK, 'ok')
@@ -414,7 +407,6 @@
         helpers_path = os.path.join(os.getcwd(), 'src')
         cgi_path = os.path.join(os.getcwd(), 'demo/cgi-bin')
         demo_path = os.path.join(os.getcwd(), 'demo', 'htdocs')
-<<<<<<< HEAD
 
         src_dir = os.path.join(os.getenv('HOME'), 'git')
         if not os.path.isdir(os.path.join(src_dir, 'cgi-coma')):
@@ -428,13 +420,7 @@
         ticket_fastcgi_dir = os.path.join(src_dir, 'mod_ticket/src')
         xslt_fastcgi = os.path.join(src_dir, 'filters/src/xslt')
         xmlstrip = os.path.join(src_dir, 'filters/src/xmlstrip')
-=======
-        coma_fastcgi = os.path.join(os.getcwd(), '../../cgi-coma/src/cm4all-coma-fastcgi')
-        coma_was = os.path.join(os.getcwd(), '../cgi-coma/src/coma-was')
-        ticket_fastcgi_dir = os.path.join(os.getcwd(), '../mod_ticket/src')
-        xslt_fastcgi = os.path.join(os.getcwd(), '../filters/src/xslt')
-        sed_fastcgi = os.path.join(os.getcwd(), '../sed/sed/fsed')
->>>>>>> be79731a
+        sed_fastcgi = os.path.join(src_dir, 'sed/sed/fsed')
 
     if len(argv) >= 2:
         path = argv[1]
