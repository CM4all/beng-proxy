AUTOMAKE_OPTIONS = foreign 1.11 dist-bzip2 subdir-objects

EXTRA_DIST = \
	doc/lb.tex \
	doc/beng.tex

#
# Compiler/linker flags
#

LIBEVENT_CFLAGS =
LIBEVENT_LIBS = -levent_core

LIBATTR_CFLAGS =
if HAVE_ATTR_XATTR_H
LIBATTR_LIBS = -lattr
else
LIBATTR_LIBS =
endif

LIBZ_CFLAGS =
LIBZ_LIBS = -lz

AM_CPPFLAGS += \
	$(LIBCM4ALL_DAEMON_CFLAGS) \
	$(LIBCM4ALL_INLINE_CFLAGS) \
	$(LIBCM4ALL_HTTP_CFLAGS) \
	$(LIBCM4ALL_SOCKET_CFLAGS) \
	$(LIBWAS_CFLAGS) \
	$(GLIB_CFLAGS) \
	$(LIBEVENT_CFLAGS) \
	$(LIBATTR_CFLAGS) \
	$(LIBZ_CFLAGS) \
	-DSPLICE \
	-D_GNU_SOURCE
INCLUDES = -I$(srcdir)/src -I$(srcdir)/include
AM_LDADD = \
	-lrt \
	$(GLIB_LIBS) \
	$(LIBEVENT_LIBS)
AM_LDFLAGS += -pthread

if DEFLATE
else
AM_CPPFLAGS += -DNO_DEFLATE
endif

#ifeq ($(ICC),1)
#CC = icc
#AM_CFLAGS = -std=gnu99 -x c -Wall -Werror -wd981
#endif


#
# Source files
#

if ENABLE_STOPWATCH
STOPWATCH_SRC = \
	src/istream-stopwatch.c \
	src/stopwatch.c src/stopwatch.h
else
STOPWATCH_SRC =
endif

#
# Programs
#

bin_PROGRAMS = src/cm4all-beng-proxy \
	src/cm4all-beng-lb \
	src/cm4all-beng-proxy-log-cat \
	src/cm4all-beng-proxy-log-traffic \
	src/cm4all-beng-proxy-log-split \
	src/cm4all-beng-proxy-log-forward \
	src/cm4all-beng-proxy-log-exec \
	src/cm4all-beng-proxy-delegate-helper

src_cm4all_beng_proxy_SOURCES = \
	include/beng-proxy/headers.h \
	include/beng-proxy/translation.h \
	src/gerrno.h \
	src/abort-close.c src/abort-close.h \
	src/abort-flag.c src/abort-flag.h \
	src/abort-unref.c src/abort-unref.h \
	src/access-log.c src/access-log.h \
	src/address.c src/address.h \
	src/ajp-client.c src/ajp-client.h \
	src/ajp-headers.c src/ajp-headers.h \
	src/ajp-protocol.c src/ajp-protocol.h \
	src/ajp-read.h \
	src/ajp-request.c src/ajp-request.h \
	src/ajp-serialize.c src/ajp-serialize.h \
	src/ajp-util.h \
	src/args.c src/args.h \
	src/async.h \
	src/background.h \
	src/balancer.c src/balancer.h \
	src/bot.c src/bot.h \
	src/buffered_io.c src/buffered_io.h \
	src/bulldog.c src/bulldog.h \
	src/cache.c src/cache.h \
	src/cgi.c src/cgi.h \
	src/cgi-address.c src/cgi-address.h \
	src/cgi-quark.h \
	src/cgi-parser.c src/cgi-parser.h \
	src/cgi-client.c src/cgi-client.h \
	src/cgi-launch.c src/cgi-launch.h \
	src/child.c src/child.h \
	src/client-socket.c src/client-socket.h \
	src/config.h \
	src/connection.c src/connection.h \
	src/date.c src/date.h \
	src/dchunk.h \
	src/defer.c src/defer.h \
	src/delegate-client.c \
	src/delegate-client.h \
	src/delegate-glue.c src/delegate-glue.h \
	src/delegate-protocol.h \
	src/delegate-request.c src/delegate-request.h \
	src/delegate-stock.c src/delegate-stock.h \
	src/delegate-handler.c \
	src/dhashmap.h \
	src/direct.c src/direct.h \
	src/dpool.c src/dpool.h \
	src/drop.c src/drop.h \
	src/expansible-buffer.c src/expansible-buffer.h \
	src/expiry.h \
	src/failure.c src/failure.h \
	src/fcache.c src/fcache.h \
	src/fcgi-client.c src/fcgi-client.h \
	src/fcgi-launch.c src/fcgi-launch.h \
	src/fcgi-remote.c src/fcgi-remote.h \
	src/fcgi-protocol.h \
	src/fcgi-request.c src/fcgi-request.h \
	src/fcgi-serialize.c src/fcgi-serialize.h \
	src/fcgi-stock.c src/fcgi-stock.h \
	src/was-control.c src/was-control.h \
	src/was-output.c src/was-output.h \
	src/was-input.c src/was-input.h \
	src/was-client.c src/was-client.h \
	src/was-stock.c src/was-stock.h \
	src/was-launch.c \
	src/was-glue.c \
	src/fd-util.c src/fd-util.h \
	src/fd_util.c src/fd_util.h \
	src/file-handler.c src/file-handler.h \
	src/fork.c src/fork.h \
	src/gb-io.c src/gb-io.h \
	src/get.c src/get.h \
	src/global.c src/global.h \
	src/gmtime.c src/gmtime.h \
	src/growing-buffer.c src/growing-buffer.h \
	src/handler.c src/handler.h \
	src/hashmap.c src/hashmap.h \
	src/header-forward.c src/header-forward.h \
	src/header-parser.c src/header-parser.h \
	src/header-writer.c src/header-writer.h \
	src/header-copy.c src/header-copy.h \
	src/hostname.c src/hostname.h \
	src/html-chars.h \
	src/http-body.c src/http-body.h \
	src/http-cache.c src/http-cache.h \
	src/http-cache-choice.c src/http-cache-choice.h \
	src/http-cache-internal.h \
	src/http-cache-document.c \
	src/http-cache-age.c src/http-cache-age.h \
	src/http-cache-heap.c src/http-cache-heap.h \
	src/http-cache-info.c \
	src/http-cache-memcached.c src/http-cache-memcached.h \
	src/http-cache-rfc.c \
	src/http-client.c src/http-client.h \
	src/http-error.c src/http-error.h \
	src/http-request.c src/http-request.h \
	src/http-server-internal.h \
	src/http-server.c src/http-server.h \
	src/http-server-send.c \
	src/http-server-request.c \
	src/http-server-read.c \
	src/http-server-response.c \
	src/http-string.c src/http-string.h \
	src/http-util.c src/http-util.h \
	src/http-quark.h \
	src/http-response.c src/http-response.h \
	src/control_server.c src/control_server.h \
	src/control_local.c src/control_local.h \
	src/bp_stats.c src/bp_stats.h \
	src/bp_control.c src/bp_control.h \
	src/jail.c src/jail.h \
	src/lease.h \
	src/listener.c src/listener.h \
	src/lock.h \
	src/memcached-client.c src/memcached-client.h \
	src/memcached-packet.h \
	src/memcached-protocol.h \
	src/memcached-stock.c src/memcached-stock.h \
	src/memcached-packet.c \
	src/parser.c src/parser.h \
	src/pevent.h \
	src/pipe-stock.c src/pipe-stock.h \
	src/pipe.c src/pipe.h \
	src/tpool.c \
	src/processor.c src/processor.h \
	src/penv.c src/penv.h \
	src/proxy-widget.c src/proxy-widget.h \
	src/random.c src/random.h \
	src/refcount.h \
	src/request-forward.c src/request-forward.h \
	src/request.c src/request.h \
	src/rerror.c \
	src/response.c \
	src/resource-address.c src/resource-address.h \
	src/resource-tag.c src/resource-tag.h \
	src/rewrite-uri.c src/rewrite-uri.h \
	src/rwlock.h \
	src/serialize.c src/serialize.h \
	src/shm.c src/shm.h \
	src/sink-gstring.h \
	src/sink-impl.h \
	src/socket_wrapper.c src/socket_wrapper.h \
	src/buffered_socket.c src/buffered_socket.h \
	src/static-file.c src/static-file.h \
	src/static-headers.c src/static-headers.h \
	src/stock.c src/stock.h \
	src/hstock.c src/hstock.h \
	src/strmap.c src/strmap.h \
	src/strref-dpool.h \
	src/strref-pool.h \
	src/strref.h \
	src/strref2.h \
	src/strutil.c src/strutil.h \
	src/tcache.c src/tcache.h \
	src/tcp-stock.c src/tcp-stock.h \
	src/tcp-balancer.c src/tcp-balancer.h \
	src/tpool.h \
	src/trace.h \
	src/transformation.c src/transformation.h \
	src/tstock.c src/tstock.h \
	src/udp-listener.h \
	src/udp-distribute.h \
	src/uri-address.h \
	src/uri-edit.h \
	src/uri-escape.h \
	src/uri-extract.h \
	src/uri-parser.h \
	src/uri-relative.h \
	src/uri-string.h \
	src/uri-verify.h \
	src/uset.h \
	src/widget-http.h \
	src/widget-registry.h \
	src/widget-resolver.h \
	src/widget.h \
	src/worker.h \
	$(STOPWATCH_SRC) \
	src/clock.c src/clock.h \
	src/cleanup_timer.c src/cleanup_timer.h \
	src/cmdline.c \
	src/completion.h \
	src/crc.h \
	src/crash.h \
	src/crash.c \
	src/worker.c \
	src/dstring.c \
	src/istream_rubber.c src/istream_rubber.h \
	src/sink_rubber.c src/sink_rubber.h \
	src/session.c src/session.h \
	src/session_id.c src/session_id.h \
	src/session_manager.c src/session_manager.h \
	src/session_write.c src/session_write.h \
	src/session_read.c src/session_read.h \
	src/session_save.c src/session_save.h \
	src/cookie_jar.c src/cookie_jar.h \
	src/cookie_client.c src/cookie_client.h \
	src/cookie_server.c src/cookie_server.h \
	src/translate-client.c src/translate-client.h \
	src/translate-request.h \
	src/translate-response.c rc/translate-response.h \
	src/tvary.c src/tvary.h \
	src/file-address.c src/file-address.h \
	src/proxy-handler.c \
	src/errdoc.c \
	src/widget.c \
	src/widget-init.c \
	src/widget-root.c \
	src/widget-class.c \
	src/widget-view.c \
	src/widget-ref.c \
	src/widget-session.c \
	src/widget-uri.c \
	src/widget-quark.h \
	src/widget-request.c src/widget-request.h \
	src/widget-registry.c \
	src/widget-resolver.c \
	src/widget-approval.c src/widget-approval.h \
	src/widget-dump.h \
	src/widget-dump.c \
	src/escape_class.h \
	src/escape_pool.c src/escape_pool.h \
	src/escape_html.c src/escape_html.h \
	src/escape_css.c src/escape_css.h \
	src/istream-escape.c src/istream-escape.h \
	src/istream-html-escape.c \
	src/pheaders.c src/pheaders.h \
	src/css_syntax.h \
	src/css_util.h \
	src/css_parser.c src/css_parser.h \
	src/css_processor.c src/css_processor.h \
	src/css_rewrite.c src/css_rewrite.h \
	src/text_processor.c src/text_processor.h \
	src/resource-loader.c \
	src/widget-http.c \
	src/inline-widget.c \
	src/frame.c \
	src/udp-listener.c \
	src/udp-distribute.c \
	src/istream-ajp-body.c \
	src/istream-gb.h \
	src/istream-gb.c \
	src/regex.c src/regex.h \
	src/sigutil.h \
	src/address_list.h \
	src/address_list.c \
	src/address_quark.h \
	src/address_resolver.c src/address_resolver.h \
	src/address_string.h \
	src/address_string.c \
	src/uri-edit.c \
	src/uri-extract.c \
	src/uri-relative.c \
	src/uri-base.c src/uri-base.h \
	src/uri-verify.c \
	src/uri-parser.c \
	src/uri-address.c \
	src/uri-escape.c \
	src/strset.c src/strset.h \
	src/dhashmap.c \
	src/istream-unlock.c \
	src/ua_classification.c src/ua_classification.h \
	src/log-client.c src/log-client.h \
	src/log-launch.c src/log-launch.h \
	src/log-glue.c src/log-glue.h \
	src/instance.c src/instance.h \
	src/shutdown_listener.c src/shutdown_listener.h \
	src/main.c
src_cm4all_beng_proxy_LDADD = $(AM_LDADD) \
	libistream.a libpool.a libmemory.a \
	$(LIBCM4ALL_DAEMON_LIBS) \
	$(LIBCM4ALL_INLINE_LIBS) \
	$(LIBCM4ALL_SOCKET_LIBS) \
	$(LIBCM4ALL_HTTP_LIBS) \
	$(LIBEVENT_LIBS) \
	$(LIBATTR_LIBS) \
	$(LIBZ_LIBS)
src_cm4all_beng_proxy_LDFLAGS = $(AM_LDFLAGS)

src_cm4all_beng_lb_SOURCES = \
	src/clock.c src/clock.h \
	src/cleanup_timer.c src/cleanup_timer.h \
	src/format.c \
	src/date.c \
	src/gmtime.c \
	src/strutil.c \
	src/tpool.c \
	src/stock.c \
	src/hstock.c \
	src/tcp-stock.c \
	src/tcp-balancer.c \
	src/pipe-stock.c \
	src/failure.c \
	src/balancer.c \
	src/address.c \
	src/address_list.c \
	src/address_resolver.c src/address_resolver.h \
	src/address_string.h \
	src/address_string.c \
	src/address_edit.h \
	src/address_edit.c \
	src/address_sticky.c src/address_sticky.h \
	src/listener.c \
	src/client-socket.c \
	src/client-balancer.c src/client-balancer.h \
	src/bulldog.c \
	src/child.c \
	src/hashmap.c \
	src/strmap.c \
	src/cache.c \
	src/http-body.c \
	src/http-server.c \
	src/http-server-send.c \
	src/http-server-request.c \
	src/http-server-read.c \
	src/http-server-response.c \
	src/http-client.c \
	src/http-string.c \
	src/http-util.c src/http-util.h \
	src/header-writer.c \
	src/header-parser.c \
	src/uri-verify.c \
	src/uri-base.c \
	src/regex.c src/regex.h \
	src/uri-address.c \
	src/uri-relative.c \
	src/uri-extract.c \
	src/uri-edit.c \
	src/uri-escape.c \
	src/fifo-buffer.c \
	src/growing-buffer.c \
	src/istream-gb.c \
	src/buffered_io.c \
	src/fd_util.c \
	src/fd-util.c \
	$(STOPWATCH_SRC) \
	src/udp-listener.c src/udp-listener.h \
	src/control_server.c src/control_server.h \
	src/direct.c \
	src/access-log.c \
	src/cookie_server.c \
	src/log-glue.c \
	src/log-client.c \
	src/log-launch.c \
	src/sticky.h \
	src/notify.h \
	src/notify.c \
	src/thread_job.h \
	src/thread_queue.c src/thread_queue.h \
	src/thread_worker.c src/thread_worker.h \
	src/thread_pool.c src/thread_pool.h \
	src/ssl_quark.h \
	src/ssl_init.h \
	src/ssl_init.c \
	src/ssl_config.h \
	src/ssl_create.h \
	src/ssl_create.c \
	src/ssl_filter.h \
	src/ssl_filter.c \
	src/socket_wrapper.c src/buffered_socket.c \
	src/ping.c src/ping.h \
	src/shutdown_listener.c src/shutdown_listener.h \
	src/lb_global.c \
	src/lb_cmdline.h \
	src/lb_cmdline.c \
	src/lb_stats.c src/lb_stats.h \
	src/lb_control.h \
	src/lb_control.c \
	src/lb_listener.h \
	src/lb_listener.c \
	src/lb_connection.h \
	src/lb_connection.c \
	src/lb_log.h src/lb_log.c \
	src/lb_http.h \
	src/lb_http.c \
	src/lb_jvm_route.c src/lb_jvm_route.h \
	src/lb_headers.c src/lb_headers.h \
	src/lb_tcp.h \
	src/lb_tcp.c \
	src/lb_session.h \
	src/lb_session.c \
	src/lb_cookie.h \
	src/lb_cookie.c \
	src/lb_config.h \
	src/lb_config.c \
	src/lb_setup.h \
	src/lb_setup.c \
	src/lb_monitor.h \
	src/lb_monitor.c \
	src/lb_ping_monitor.h \
	src/lb_ping_monitor.c \
	src/lb_syn_monitor.h \
	src/lb_syn_monitor.c \
	src/lb_expect_monitor.h \
	src/lb_expect_monitor.c \
	src/lb_hmonitor.h \
	src/lb_hmonitor.c \
	src/lb_main.c
src_cm4all_beng_lb_LDADD = $(AM_LDADD) \
	libistream.a libpool.a libmemory.a \
	$(LIBCM4ALL_DAEMON_LIBS) \
	$(LIBCM4ALL_INLINE_LIBS) \
	$(LIBCM4ALL_SOCKET_LIBS) \
	$(LIBCM4ALL_HTTP_LIBS) \
	$(LIBSSL_LIBS) \
	$(LIBEVENT_LIBS)
src_cm4all_beng_lb_LDFLAGS = $(AM_LDFLAGS)

<<<<<<< HEAD
=======
src_cm4all_beng_proxy_SOURCES = $(SRC)
src_cm4all_beng_proxy_LDADD = $(AM_LDADD) \
	$(LIBCM4ALL_DAEMON_LIBS) \
	$(LIBCM4ALL_INLINE_LIBS) \
	$(LIBCM4ALL_SOCKET_LIBS) \
	$(LIBCM4ALL_HTTP_LIBS) \
	$(LIBEVENT_LIBS) \
	$(LIBATTR_LIBS) \
	$(LIBZ_LIBS)
src_cm4all_beng_proxy_LDFLAGS = $(AM_LDFLAGS)

>>>>>>> 42e31681
src_cm4all_beng_proxy_log_cat_SOURCES = \
	src/log-server.c \
	src/log-cat.c
src_cm4all_beng_proxy_log_cat_LDADD = \
	$(LIBCM4ALL_HTTP_LIBS) \
	$(GLIB_LIBS)

src_cm4all_beng_proxy_log_traffic_SOURCES = \
	src/log-server.c \
	src/log-traffic.c
src_cm4all_beng_proxy_log_traffic_LDADD = \
	$(LIBCM4ALL_HTTP_LIBS) \
	$(GLIB_LIBS)

src_cm4all_beng_proxy_log_split_SOURCES = \
	src/log-server.c \
	src/log-split.c
src_cm4all_beng_proxy_log_split_LDADD = \
	$(LIBCM4ALL_HTTP_LIBS) \
	$(GLIB_LIBS)

src_cm4all_beng_proxy_log_forward_SOURCES = \
	src/fd_util.c \
	src/log-forward.c
src_cm4all_beng_proxy_log_forward_LDADD = \
	$(LIBCM4ALL_SOCKET_LIBS)

src_cm4all_beng_proxy_log_exec_SOURCES = \
	src/log-exec.c
src_cm4all_beng_proxy_log_exec_LDADD = \
	$(LIBCM4ALL_SOCKET_LIBS)

src_cm4all_beng_proxy_delegate_helper_SOURCES = src/delegate-helper.c

# LLVM

if LLVM

llvmdir = $(libdir)/llvm
llvm_DATA = cm4all-beng-proxy.bc

src_cm4all_beng_proxy_CSOURCES = $(filter-out %.h,$(src_cm4all_beng_proxy_SOURCES))
src_cm4all_beng_proxy_BC = $(src_cm4all_beng_proxy_CSOURCES:.c=.bc)

$(src_cm4all_beng_proxy_BC): %.bc: %.c
	$(CLANG) -c -o $@ $< -emit-llvm $(DEFS) $(DEFAULT_INCLUDES) $(INCLUDES) $(AM_CPPFLAGS) $(CPPFLAGS) $(AM_CFLAGS) $(CFLAGS)

cm4all-beng-proxy-unoptimized.bc: $(src_cm4all_beng_proxy_BC)
	$(LLVM_LINK) -o $@ $^

cm4all-beng-proxy.bc: cm4all-beng-proxy-unoptimized.bc
	$(LLVM_OPT) -o $@ $< -std-compile-opts -std-link-opts -O3

cm4all-beng-proxy.s: cm4all-beng-proxy.bc
	$(LLVM_LLC) -o $@ $< -O3

cm4all-beng-proxy: cm4all-beng-proxy.s
	$(CLANG) -o $@ $^ $(src_cm4all_beng_proxy_LDFLAGS) $(src_cm4all_beng_proxy_LDADD)

src_cm4all_beng_lb_CSOURCES = $(filter-out %.h,$(src_cm4all_beng_lb_SOURCES))
src_cm4all_beng_lb_BC = $(src_cm4all_beng_lb_CSOURCES:.c=.bc)

$(src_cm4all_beng_lb_BC): %.bc: %.c
	$(CLANG) -c -o $@ $< -emit-llvm $(DEFS) $(DEFAULT_INCLUDES) $(INCLUDES) $(AM_CPPFLAGS) $(CPPFLAGS) $(AM_CFLAGS) $(CFLAGS)

cm4all-beng-lb-unoptimized.bc: $(src_cm4all_beng_lb_BC)
	$(LLVM_LINK) -o $@ $^

cm4all-beng-lb.bc: cm4all-beng-lb-unoptimized.bc
	$(LLVM_OPT) -o $@ $< -std-compile-opts -std-link-opts -O3

cm4all-beng-lb.s: cm4all-beng-lb.bc
	$(LLVM_LLC) -o $@ $< -O3

cm4all-beng-lb: cm4all-beng-lb.s
	$(CLANG) -o $@ $^ $(src_cm4all_beng_lb_LDFLAGS) $(src_cm4all_beng_lb_LDADD)

CLEANFILES = \
	cm4all-beng-lb-unoptimized.bc cm4all-beng-lb.bc cm4all-beng-lb.s cm4all-beng-lb $(src_cm4all_beng_lb_BC) \
	cm4all-beng-proxy-unoptimized.bc cm4all-beng-proxy.bc cm4all-beng-proxy.s cm4all-beng-proxy $(src_cm4all_beng_proxy_BC)

endif


#
# Libraries
#

noinst_LIBRARIES = libmemory.a libpool.a libistream.a

libmemory_a_SOURCES = \
	src/fb_pool.c src/fb_pool.h \
	src/slice.c src/slice.h \
	src/rubber.c src/rubber.h

libpool_a_SOURCES = \
	src/pstring.c \
	src/pool.c src/pool.h

libistream_a_SOURCES = \
	src/istream-buffer.h \
	src/istream-impl.h \
	src/istream-internal.h \
	src/istream-invoke.h \
	src/istream-new.h \
	src/istream-direct.h \
	src/istream.h \
	src/istream-forward.c src/istream-forward.h \
	src/istream-memory.c \
	src/istream-null.c \
	src/istream-zero.c \
	src/istream-block.c \
	src/istream-string.c \
	src/istream-file.c src/istream-file.h \
	src/istream-chunked.c \
	src/istream-dechunk.c \
	src/istream-fcgi.c \
	src/istream-cat.c \
	src/istream-pipe.c \
	src/istream-delayed.c \
	src/istream-hold.c \
	src/istream-optional.c \
	src/istream-deflate.c \
	src/istream-subst.c \
	src/istream-byte.c \
	src/istream-four.c \
	src/istream-iconv.c \
	src/istream-trace.c \
	src/istream-fail.c \
	src/istream-inject.c \
	src/istream-catch.c istream-catch.h \
	src/istream-later.c \
	src/istream-head.c \
	src/istream-tee.c \
	src/istream-replace.c \
	src/istream-socket.c src/istream-socket.h \
	src/istream-socketpair.c \
	src/istream-notify.h \
	src/istream-notify.c \
	src/format.c src/format.h \
	src/fifo-buffer.c src/fifo-buffer.h \
	src/sink-null.c \
	src/sink-buffer.c \
	src/sink-header.c \
	src/sink_fd.c src/sink_fd.h

pkginclude_HEADERS = \
	include/beng-proxy/headers.h \
	include/beng-proxy/translation.h

pkgconfigdir = $(libdir)/pkgconfig
pkgconfig_DATA = libcm4all-beng-proxy.pc


#
# Test suite
#

if TEST

noinst_PROGRAMS = \
	test/run_css_parser \
	test/run-ping \
	test/run-was \
	test/was-mirror \
	test/benchmark-gmtime test/format-http-date \
	test/request-translation \
	test/run-subst \
	test/run-cookie-client \
	test/run-cookie-server \
	test/run-header-parser \
	test/run-html-unescape test/run-html-escape \
	test/run-processor \
	test/run-client-balancer \
	test/run_client \
	test/run-memcached-client \
	test/run_http_cache \
	test/dump-memcached-choice \
	test/cleanup-memcached-choice \
	test/fake-memcached-server \
	test/run-delegate \
	test/dump-udp test/dump-control test/send-control \
	test/run_ua_parser \
	test/run-parser-cdata

FILTER_TESTS = test/t-istream-cat test/t-istream-chunked test/t-istream-dechunk \
	test/t-istream-pipe test/t-istream-hold test/t-istream-delayed \
	test/t-istream-subst test/t-istream-deflate test/t-istream-byte \
	test/t-istream-iconv test/t-istream-replace test/t-istream-replace2 \
	test/t-istream-html-escape test/t-istream-fcgi \
	test/t-sink-header \
	test/t-sink-header-empty \
	test/t-istream-processor

check_PROGRAMS = \
	test/t-hashmap test/t-cache test/t-tcache \
	test/t-header-forward \
	test/t-stock \
	test/t-resource-address \
	test/t-uri-address \
	test/t-uri-verify \
	test/t-uri-relative \
	test/t-html-escape \
	test/t-escape-css \
	test/t-expansible-buffer \
	$(FILTER_TESTS) \
	test/t-istream-tee \
	test/t-growing-buffer \
	test/t_balancer \
	test/t-cgi \
	test/run_http_server \
	test/t-http-server \
	test/t-http-client test/t-http-util \
	test/t-http-cache \
	test/t_ajp_client \
	test/t_fcgi_client \
	test/t-cookie-client \
	test/t-cookie-server \
	test/t_pool \
	test/t-shm test/t-dpool test/t-session \
	test/t_rubber test/t_sink_rubber \
	test/t-rewrite-uri \
	test/t-widget-registry \
	test/t-widget-resolver \
	test/t-wembed test/t-widget-http \
	test/t-processor \
	test/t-memcached-client

TESTS = test/t-hashmap test/t-cache test/t-tcache \
	test/t-header-forward \
	test/t-stock \
	test/t-resource-address \
	test/t-uri-address \
	test/t-uri-verify \
	test/t-uri-relative \
	test/t-html-escape \
	test/t-escape-css \
	test/t-expansible-buffer \
	$(FILTER_TESTS) \
	test/t-istream-tee \
	test/t-growing-buffer \
	test/t_balancer \
	test/t-cgi \
	$(srcdir)/test/t-http-server.py test/t-http-server \
	test/t-http-client test/t-http-util \
	test/t-http-cache \
	test/t_ajp_client \
	test/t_fcgi_client \
	test/t-processor \
	test/t-memcached-client \
	$(srcdir)/test/t-cookie-client.py test/t-cookie-client \
	test/t-cookie-server \
	test/t-shm test/t-dpool test/t-session \
	test/t_pool \
	test/t_rubber test/t_sink_rubber \
	test/t-rewrite-uri \
	test/t-widget-registry \
	test/t-widget-resolver \
	test/t-wembed test/t-widget-http

test_run_ping_SOURCES = test/run-ping.c \
	src/ping.c \
	src/address_string.c
test_run_ping_LDADD = $(AM_LDADD) \
	libpool.a libmemory.a \
	$(LIBEVENT_LIBS) $(LIBCM4ALL_DAEMON_LIBS) \
	$(LIBCM4ALL_SOCKET_LIBS) \
	$(GLIB_LIBS)

test_run_was_SOURCES = test/run-was.c \
	src/was-launch.c src/was-client.c src/was-control.c src/was-input.c src/was-output.c \
	src/jail.c \
	src/strmap.c src/hashmap.c \
	src/fifo-buffer.c src/buffered_io.c \
	src/cleanup_timer.c \
	src/direct.c \
	src/fd_util.c src/fd-util.c
test_run_was_LDADD = $(AM_LDADD) \
	libistream.a libpool.a libmemory.a \
	$(LIBEVENT_LIBS) $(LIBCM4ALL_DAEMON_LIBS) \
	$(LIBCM4ALL_SOCKET_LIBS) \
	$(LIBCM4ALL_HTTP_LIBS) \
	$(GLIB_LIBS)

test_was_mirror_SOURCES = test/was-mirror.c \
	src/was-server.c src/was-control.c src/was-input.c src/was-output.c \
	src/fifo-buffer.c \
	src/buffered_io.c \
	src/strmap.c src/hashmap.c \
	src/direct.c \
	src/fd_util.c src/fd-util.c
test_was_mirror_LDADD = $(AM_LDADD) \
	libistream.a libpool.a libmemory.a \
	$(LIBEVENT_LIBS) $(LIBCM4ALL_DAEMON_LIBS) \
	$(LIBCM4ALL_HTTP_LIBS) \
	$(LIBCM4ALL_SOCKET_LIBS) \
	$(GLIB_LIBS)

test_t_hashmap_SOURCES = test/t-hashmap.c src/hashmap.c
test_t_hashmap_LDADD = $(AM_LDADD) libpool.a libmemory.a $(LIBCM4ALL_DAEMON_LIBS)

test_t_cache_SOURCES = test/t-cache.c \
	src/cleanup_timer.c src/cleanup_timer.h \
	src/cache.c src/hashmap.c
test_t_cache_LDADD = $(AM_LDADD) libpool.a libmemory.a $(LIBCM4ALL_DAEMON_LIBS) $(LIBEVENT_LIBS)

test_t_tcache_SOURCES = test/t-tcache.c src/tcache.c src/cache.c \
	src/translate-response.c \
	src/hashmap.c src/strmap.c \
	src/resource-address.c src/uri-address.c \
	src/file-address.c \
	src/cgi-address.c \
	src/widget-view.c \
	src/jail.c \
	src/regex.c \
	src/strset.c \
	src/uri-relative.c src/uri-edit.c src/uri-verify.c src/uri-escape.c \
	src/uri-extract.c src/uri-base.c \
	src/address_list.c \
	src/format.c \
	src/cleanup_timer.c src/cleanup_timer.h \
	src/transformation.c
test_t_tcache_LDADD = $(AM_LDADD) \
	libpool.a libmemory.a \
	$(LIBCM4ALL_DAEMON_LIBS) \
	$(LIBCM4ALL_SOCKET_LIBS) \
	$(LIBEVENT_LIBS) $(GLIB_LIBS) -lrt

test_t_header_forward_SOURCES = test/t-header-forward.c \
	src/header-forward.c src/header-writer.c \
	src/header-copy.c \
	src/http-string.c \
	src/hashmap.c src/strmap.c \
	src/growing-buffer.c \
	src/cookie_client.c src/cookie_jar.c \
	src/shm.c src/dpool.c src/dstring.c src/dhashmap.c \
	src/random.c src/fd-util.c \
	src/fd_util.c \
	src/crash.c \
	src/session_id.c src/format.c \
	src/clock.c \
	src/tpool.c
test_t_header_forward_LDADD = $(AM_LDADD) \
	libpool.a libmemory.a \
	$(LIBCM4ALL_DAEMON_LIBS) \
	$(LIBCM4ALL_HTTP_LIBS)

test_t_stock_SOURCES = test/t-stock.c src/stock.c
test_t_stock_LDADD = $(AM_LDADD) \
	libpool.a libmemory.a \
	$(LIBCM4ALL_DAEMON_LIBS) $(LIBEVENT_LIBS) $(GLIB_LIBS)

test_t_resource_address_SOURCES = test/t-resource-address.c \
	src/resource-address.c src/file-address.c src/cgi-address.c \
	src/jail.c \
	src/regex.c \
	src/uri-address.c src/uri-relative.c \
	src/uri-escape.c src/uri-edit.c \
	src/uri-extract.c src/uri-base.c \
	src/uri-verify.c \
	src/address_list.c \
	src/format.c
test_t_resource_address_LDADD = $(AM_LDADD) \
	libpool.a libmemory.a \
	$(GLIB_LIBS) $(LIBCM4ALL_DAEMON_LIBS) $(LIBCM4ALL_SOCKET_LIBS)

test_t_uri_address_SOURCES = test/t-uri-address.c \
	src/uri-address.c src/uri-relative.c \
	src/uri-escape.c src/uri-edit.c \
	src/uri-extract.c src/uri-base.c \
	src/uri-verify.c \
	src/regex.c \
	src/address_list.c \
	src/format.c
test_t_uri_address_LDADD = $(AM_LDADD) \
	libpool.a libmemory.a \
	$(GLIB_LIBS) $(LIBCM4ALL_DAEMON_LIBS) $(LIBCM4ALL_SOCKET_LIBS)

test_t_uri_verify_SOURCES = test/t-uri-verify.c \
	src/uri-verify.c

test_t_uri_relative_SOURCES = test/t-uri-relative.c \
	src/uri-relative.c \
	src/uri-extract.c
test_t_uri_relative_LDADD = $(AM_LDADD) libpool.a libmemory.a $(LIBCM4ALL_DAEMON_LIBS)

test_t_expansible_buffer_SOURCES = test/t-expansible-buffer.c \
	src/expansible-buffer.c
test_t_expansible_buffer_LDADD = $(AM_LDADD) \
	libpool.a libmemory.a \
	$(LIBCM4ALL_DAEMON_LIBS)

T_ISTREAM_FILTER_SRC = \
	src/direct.c \
	src/buffered_io.c \
	src/pipe-stock.c src/stock.c \
	src/fd_util.c \
	src/growing-buffer.c src/fd-util.c
T_ISTREAM_FILTER_LIB = $(AM_LDADD) \
	libistream.a libpool.a libmemory.a \
	$(LIBCM4ALL_DAEMON_LIBS) $(LIBEVENT_LIBS) $(LIBZ_LIBS)

test_t_istream_cat_SOURCES = test/t-istream-cat.c $(T_ISTREAM_FILTER_SRC)
test_t_istream_cat_LDADD = $(T_ISTREAM_FILTER_LIB)

test_t_istream_chunked_SOURCES = test/t-istream-chunked.c $(T_ISTREAM_FILTER_SRC)
test_t_istream_chunked_LDADD = $(T_ISTREAM_FILTER_LIB)

test_t_istream_dechunk_SOURCES = test/t-istream-dechunk.c $(T_ISTREAM_FILTER_SRC)
test_t_istream_dechunk_LDADD = $(T_ISTREAM_FILTER_LIB)

test_t_istream_pipe_SOURCES = test/t-istream-pipe.c $(T_ISTREAM_FILTER_SRC)
test_t_istream_pipe_LDADD = $(T_ISTREAM_FILTER_LIB)

test_t_istream_hold_SOURCES = test/t-istream-hold.c $(T_ISTREAM_FILTER_SRC)
test_t_istream_hold_LDADD = $(T_ISTREAM_FILTER_LIB)

test_t_istream_delayed_SOURCES = test/t-istream-delayed.c $(T_ISTREAM_FILTER_SRC)
test_t_istream_delayed_LDADD = $(T_ISTREAM_FILTER_LIB)

test_t_istream_subst_SOURCES = test/t-istream-subst.c $(T_ISTREAM_FILTER_SRC)
test_t_istream_subst_LDADD = $(T_ISTREAM_FILTER_LIB)

test_t_istream_deflate_SOURCES = test/t-istream-deflate.c $(T_ISTREAM_FILTER_SRC)
test_t_istream_deflate_LDADD = $(T_ISTREAM_FILTER_LIB)

test_t_istream_byte_SOURCES = test/t-istream-byte.c $(T_ISTREAM_FILTER_SRC)
test_t_istream_byte_LDADD = $(T_ISTREAM_FILTER_LIB)

test_t_istream_iconv_SOURCES = test/t-istream-iconv.c $(T_ISTREAM_FILTER_SRC)
test_t_istream_iconv_LDADD = $(T_ISTREAM_FILTER_LIB)

test_t_istream_replace_SOURCES = test/t-istream-replace.c $(T_ISTREAM_FILTER_SRC)
test_t_istream_replace_LDADD = $(T_ISTREAM_FILTER_LIB)

test_t_istream_replace2_SOURCES = test/t-istream-replace2.c $(T_ISTREAM_FILTER_SRC)
test_t_istream_replace2_LDADD = $(T_ISTREAM_FILTER_LIB)

test_t_istream_html_escape_SOURCES = \
	src/escape_html.c \
	src/istream-escape.c \
	src/istream-html-escape.c \
	test/t-istream-html-escape.c $(T_ISTREAM_FILTER_SRC)
test_t_istream_html_escape_LDADD = $(T_ISTREAM_FILTER_LIB)

test_t_istream_fcgi_SOURCES = test/t-istream-cat.c $(T_ISTREAM_FILTER_SRC)
test_t_istream_fcgi_LDADD = $(T_ISTREAM_FILTER_LIB)

test_t_istream_processor_SOURCES = test/t-istream-processor.c \
	src/escape_html.c \
	src/istream-escape.c \
	src/istream-html-escape.c \
	src/uri-relative.c src/uri-parser.c src/uri-escape.c src/uri-edit.c \
	src/uri-verify.c src/uri-base.c \
	src/random.c \
	src/crash.c \
	src/session.c src/session_manager.c \
	src/cookie_client.c src/cookie_jar.c \
	src/http-string.c \
	src/strmap.c src/hashmap.c \
	src/strset.c \
	src/penv.c src/processor.c \
	src/text_processor.c \
	src/css_processor.c src/css_parser.c src/css_rewrite.c src/escape_css.c \
	src/widget-request.c src/widget-approval.c \
	src/widget.c src/widget-init.c src/widget-ref.c src/widget-uri.c src/args.c \
	src/widget-session.c src/parser.c src/widget-class.c \
	src/widget-view.c \
	src/tpool.c src/rewrite-uri.c src/widget-resolver.c \
	src/uri-address.c src/uri-extract.c \
	src/address_list.c \
	src/dhashmap.c src/dpool.c src/shm.c src/dstring.c \
	src/resource-address.c src/global.c src/transformation.c \
	src/file-address.c \
	src/cgi-address.c \
	src/jail.c \
	src/regex.c \
	src/expansible-buffer.c \
	src/clock.c \
	$(T_ISTREAM_FILTER_SRC)
test_t_istream_processor_LDADD = $(AM_LDADD) \
	$(T_ISTREAM_FILTER_LIB) \
	$(LIBCM4ALL_HTTP_LIBS) \
	$(LIBCM4ALL_SOCKET_LIBS)

test_t_sink_header_SOURCES = test/t-sink-header.c \
	$(T_ISTREAM_FILTER_SRC)
test_t_sink_header_LDADD = $(T_ISTREAM_FILTER_LIB)

test_t_sink_header_empty_SOURCES = test/t-sink-header-empty.c \
	$(T_ISTREAM_FILTER_SRC)
test_t_sink_header_empty_LDADD = $(T_ISTREAM_FILTER_LIB)

test_t_istream_tee_SOURCES = test/t-istream-tee.c \
	src/sink-gstring.c \
	src/sink-close.c \
	$(T_ISTREAM_FILTER_SRC)
test_t_istream_tee_LDADD = $(T_ISTREAM_FILTER_LIB)

test_t_growing_buffer_SOURCES = test/t-growing-buffer.c \
	src/istream-gb.c \
	$(T_ISTREAM_FILTER_SRC)
test_t_growing_buffer_LDADD = $(T_ISTREAM_FILTER_LIB)

test_t_balancer_SOURCES = test/t_balancer.cxx \
	test/PoolTest.hxx \
	src/bulldog.c \
	src/balancer.c src/cache.c src/failure.c \
	src/hashmap.c \
	src/address_list.c \
	src/cleanup_timer.c src/cleanup_timer.h \
	src/clock.c
test_t_balancer_CPPFLAGS = $(AM_CPPFLAGS)$ $(CPPUNIT_CFLAGS)
test_t_balancer_LDADD = $(AM_LDADD) \
	libpool.a libmemory.a \
	$(LIBCM4ALL_DAEMON_LIBS) \
	$(LIBCM4ALL_SOCKET_LIBS) \
	$(CPPUNIT_LIBS)

test_t_cgi_SOURCES = test/t-cgi.c \
	$(STOPWATCH_SRC) \
	src/cgi.c src/fork.c \
	src/cgi-client.c src/cgi-address.c src/cgi-launch.c \
	src/cgi-parser.c \
	src/jail.c src/uri-base.c src/uri-escape.c src/uri-relative.c \
	src/uri-extract.c \
	src/cleanup_timer.c \
	src/regex.c \
	src/format.c src/address_list.c \
	src/tpool.c \
	src/fifo-buffer.c src/buffered_io.c src/growing-buffer.c \
	src/header-parser.c \
	src/strmap.c src/hashmap.c \
	src/fd_util.c src/fd-util.c \
	src/child.c \
	src/strutil.c \
	src/crash.c \
	src/abort-flag.c src/direct.c
test_t_cgi_LDADD = $(AM_LDADD) \
	libistream.a libpool.a libmemory.a \
	$(LIBCM4ALL_HTTP_LIBS) \
	$(LIBCM4ALL_DAEMON_LIBS) $(LIBCM4ALL_SOCKET_LIBS)

test_t_http_server_SOURCES = test/t-http-server.c \
	src/http-util.c \
	src/http-server.c src/http-server-send.c src/http-server-request.c \
	src/http-server-read.c src/http-server-response.c \
	src/socket_wrapper.c src/buffered_socket.c \
	src/cleanup_timer.c \
	src/address.c \
	src/fifo-buffer.c \
	src/buffered_io.c \
	src/strmap.c src/hashmap.c \
	src/header-writer.c \
	src/istream-gb.c \
	src/pipe-stock.c src/stock.c \
	src/direct.c \
	src/http-body.c src/date.c \
	src/fd_util.c src/fd-util.c \
	src/growing-buffer.c \
	src/header-parser.c src/format.c \
	src/strutil.c \
	src/gmtime.c \
	src/tpool.c
test_t_http_server_LDADD = $(AM_LDADD) \
	libistream.a libpool.a libmemory.a \
	$(LIBEVENT_LIBS) $(GLIB_LIBS) \
	$(LIBCM4ALL_DAEMON_LIBS) \
	$(LIBCM4ALL_HTTP_LIBS) \
	$(LIBCM4ALL_SOCKET_LIBS)

test_run_http_server_SOURCES = test/run_http_server.c \
	src/http-util.c \
	src/http-server.c src/http-server-send.c src/http-server-request.c \
	src/http-server-read.c src/http-server-response.c \
	src/socket_wrapper.c src/buffered_socket.c \
	src/address.c \
	src/fifo-buffer.c \
	src/duplex.c \
	src/buffered_io.c \
	src/strmap.c src/hashmap.c \
	src/header-writer.c \
	src/istream-gb.c \
	src/pipe-stock.c src/stock.c \
	src/direct.c \
	src/http-body.c src/date.c \
	src/fd_util.c src/fd-util.c \
	src/cleanup_timer.c \
	src/shutdown_listener.c \
	src/growing-buffer.c \
	src/header-parser.c src/format.c \
	src/strutil.c src/gmtime.c src/tpool.c src/event2.c
test_run_http_server_LDADD = $(AM_LDADD) \
	libistream.a libpool.a libmemory.a \
	$(LIBEVENT_LIBS) $(GLIB_LIBS) \
	$(LIBCM4ALL_DAEMON_LIBS) \
	$(LIBCM4ALL_HTTP_LIBS) \
	$(LIBCM4ALL_SOCKET_LIBS)

test_t_http_client_SOURCES = test/t-http-client.c \
	src/t_client.h \
	src/http-client.c \
	src/socket_wrapper.c src/buffered_socket.c \
	src/cleanup_timer.c \
	$(STOPWATCH_SRC) \
	src/strmap.c src/hashmap.c \
	src/growing-buffer.c src/fifo-buffer.c \
	src/header-writer.c \
	src/istream-gb.c \
	src/direct.c \
	src/http-body.c src/header-parser.c \
	src/format.c src/strutil.c \
	src/buffered_io.c src/fd_util.c src/fd-util.c \
	src/uri-verify.c \
	src/tpool.c
test_t_http_client_LDADD = $(AM_LDADD) \
	libistream.a libpool.a libmemory.a \
	$(GLIB_LIBS) \
	$(LIBCM4ALL_DAEMON_LIBS) \
	$(LIBCM4ALL_HTTP_LIBS) \
	$(LIBCM4ALL_SOCKET_LIBS)

test_t_http_util_SOURCES = test/t-http-util.c \
	src/http-util.c src/strutil.c
test_t_http_util_LDADD = $(AM_LDADD) \
	libpool.a libmemory.a \
	$(LIBCM4ALL_DAEMON_LIBS)

test_t_http_cache_SOURCES = test/t-http-cache.c \
	src/tpool.c \
	src/sink_rubber.c \
	src/cleanup_timer.c src/cleanup_timer.h \
	src/strmap.c src/hashmap.c \
	src/fifo-buffer.c src/header-parser.c \
	src/growing-buffer.c \
	src/strutil.c \
	src/istream_rubber.c \
	src/istream-gb.c \
	src/http-cache.c src/http-cache-rfc.c \
	src/http-cache-info.c src/http-cache-document.c \
	src/http-cache-heap.c src/http-cache-age.c \
	src/resource-address.c src/uri-address.c \
	src/file-address.c \
	src/cgi-address.c \
	src/jail.c \
	src/regex.c \
	src/uri-edit.c src/uri-relative.c src/uri-escape.c src/uri-verify.c \
	src/uri-extract.c src/uri-base.c \
	src/address_list.c \
	src/format.c \
	src/abort-unref.c src/cache.c \
	src/header-writer.c src/http-util.c \
	src/date.c src/gmtime.c \
	src/istream-unlock.c
test_t_http_cache_LDADD = $(AM_LDADD) \
	libistream.a libpool.a libmemory.a \
	$(LIBCM4ALL_DAEMON_LIBS) $(LIBEVENT_LIBS) \
	$(LIBCM4ALL_SOCKET_LIBS) \
	$(LIBCM4ALL_HTTP_LIBS) \
	$(GLIB_LIBS)

test_t_cookie_client_SOURCES = test/t-cookie-client.c \
	src/tpool.c \
	src/clock.c \
	src/cookie_client.c src/cookie_jar.c \
	src/http-string.c \
	src/header-writer.c src/growing-buffer.c \
	src/strmap.c src/hashmap.c \
	src/shm.c src/dpool.c src/dstring.c
test_t_cookie_client_LDADD = $(AM_LDADD) \
	libpool.a libmemory.a \
	$(LIBCM4ALL_HTTP_LIBS) \
	$(LIBCM4ALL_DAEMON_LIBS)

test_t_cookie_server_SOURCES = test/t-cookie-server.c \
	src/cookie_server.c \
	src/http-string.c \
	src/strmap.c src/hashmap.c
test_t_cookie_server_LDADD = $(AM_LDADD) \
	libpool.a libmemory.a \
	$(LIBCM4ALL_DAEMON_LIBS)

test_t_shm_SOURCES = test/t-shm.c src/shm.c
test_t_shm_LDADD = $(AM_LDADD) $(LIBCM4ALL_DAEMON_LIBS)

test_t_dpool_SOURCES = test/t-dpool.c src/shm.c src/dpool.c
test_t_dpool_LDADD = $(AM_LDADD) $(LIBCM4ALL_DAEMON_LIBS)

test_t_session_SOURCES = test/t-session.c src/shm.c \
	src/dpool.c src/dstring.c src/dhashmap.c \
	src/clock.c \
	src/format.c \
	src/random.c src/fd-util.c src/fd_util.c \
	src/crash.c \
	src/session.c src/session_manager.c
test_t_session_LDADD = $(AM_LDADD) $(LIBCM4ALL_DAEMON_LIBS)

test_t_pool_SOURCES = test/t_pool.cxx
test_t_pool_CPPFLAGS = $(AM_CPPFLAGS) $(CPPUNIT_CFLAGS)
test_t_pool_LDADD = $(AM_LDADD) \
	libpool.a libmemory.a \
	$(LIBCM4ALL_DAEMON_LIBS) \
	$(CPPUNIT_LIBS)

test_t_rubber_SOURCES = test/t_rubber.cxx
test_t_rubber_CPPFLAGS = $(AM_CPPFLAGS) $(CPPUNIT_CFLAGS)
test_t_rubber_LDADD = $(AM_LDADD) \
	libmemory.a \
	$(CPPUNIT_LIBS)

test_t_sink_rubber_SOURCES = \
	src/sink_rubber.c \
	test/t_sink_rubber.cxx
test_t_sink_rubber_CPPFLAGS = $(AM_CPPFLAGS) $(CPPUNIT_CFLAGS)
test_t_sink_rubber_LDADD = $(AM_LDADD) \
	libistream.a libpool.a libmemory.a \
	$(LIBCM4ALL_DAEMON_LIBS) \
	$(CPPUNIT_LIBS)

test_t_rewrite_uri_SOURCES = test/t-rewrite-uri.c \
	src/tpool.c \
	src/strset.c \
	src/escape_html.c \
	src/escape_pool.c \
	src/istream-escape.c \
	src/istream-html-escape.c \
	src/rewrite-uri.c src/widget-uri.c src/widget.c \
	src/widget-init.c src/widget-view.c src/transformation.c \
	src/sink-gstring.c \
	src/args.c \
	src/strmap.c src/hashmap.c \
	src/resource-address.c src/uri-address.c \
	src/file-address.c \
	src/cgi-address.c \
	src/address_list.c \
	src/jail.c \
	src/regex.c \
	src/uri-relative.c src/uri-edit.c src/uri-escape.c src/uri-parser.c \
	src/uri-verify.c src/uri-extract.c src/uri-base.c \
	src/format.c
test_t_rewrite_uri_LDADD = $(AM_LDADD) \
	libistream.a libpool.a libmemory.a \
	$(LIBCM4ALL_DAEMON_LIBS) \
	$(LIBCM4ALL_SOCKET_LIBS)

test_t_widget_registry_SOURCES = test/t-widget-registry.c \
	src/widget-registry.c src/stock.c \
	src/cleanup_timer.c src/cleanup_timer.h \
	src/uri-address.c src/transformation.c \
	src/address_list.c \
	src/tcache.c src/cache.c \
	src/translate-response.c \
	src/widget-view.c \
	src/hashmap.c src/strmap.c src/abort-unref.c \
	src/strset.c \
	src/resource-address.c src/file-address.c src/cgi-address.c \
	src/jail.c \
	src/regex.c \
	src/uri-relative.c src/uri-verify.c src/uri-escape.c src/uri-edit.c \
	src/uri-extract.c src/uri-base.c \
	src/format.c
test_t_widget_registry_LDADD = \
	libpool.a libmemory.a \
	$(LIBCM4ALL_DAEMON_LIBS) \
	$(LIBCM4ALL_SOCKET_LIBS) \
	$(LIBEVENT_LIBS) $(GLIB_LIBS)

test_t_widget_resolver_SOURCES = test/t-widget-resolver.c \
	src/widget-resolver.c \
	src/widget-init.c
test_t_widget_resolver_LDADD = $(AM_LDADD) \
	libpool.a libmemory.a \
	$(LIBCM4ALL_DAEMON_LIBS) \
	$(LIBCM4ALL_SOCKET_LIBS) \
	$(LIBEVENT_LIBS) $(GLIB_LIBS)

test_t_wembed_SOURCES = test/t-wembed.c \
	src/widget-init.c \
	src/widget-approval.c \
	src/inline-widget.c \
	src/istream-escape.c src/istream-html-escape.c \
	src/escape_html.c \
	src/fifo-buffer.c \
	src/hashmap.c src/strmap.c src/strset.c \
	src/http-util.c src/strutil.c \
	src/uri-parser.c src/uri-escape.c src/uri-verify.c \
	src/format.c src/global.c
test_t_wembed_LDADD = $(AM_LDADD) \
	libistream.a libpool.a libmemory.a \
	$(LIBCM4ALL_DAEMON_LIBS) \
	$(GLIB_LIBS)

test_t_widget_http_SOURCES = test/t-widget-http.c \
	src/widget-http.c src/widget-uri.c src/widget-request.c \
	src/pheaders.c \
	src/crash.c \
	src/widget-session.c src/session.c src/session_manager.c src/session_id.c \
	src/widget-view.c src/widget.c src/widget-init.c \
	src/random.c src/fd-util.c \
	src/fd_util.c \
	src/args.c src/uri-escape.c src/uri-verify.c \
	src/format.c \
	src/resource-address.c src/uri-address.c \
	src/file-address.c \
	src/cgi-address.c \
	src/address_list.c \
	src/jail.c \
	src/regex.c \
	src/uri-relative.c src/uri-edit.c src/uri-extract.c src/uri-base.c \
	src/resource-tag.c \
	src/cookie_client.c src/cookie_jar.c \
	src/header-parser.c src/header-forward.c src/header-writer.c \
	src/header-copy.c \
	src/strmap.c src/hashmap.c \
	src/strset.c \
	src/growing-buffer.c src/fifo-buffer.c \
	src/strutil.c src/http-string.c src/http-util.c \
	src/istream-escape.c \
	src/escape_html.c \
	src/transformation.c \
	src/dpool.c src/dstring.c src/dhashmap.c src/shm.c \
	src/clock.c \
	src/tpool.c
test_t_widget_http_LDADD = $(AM_LDADD) \
	libistream.a libpool.a libmemory.a \
	$(LIBCM4ALL_DAEMON_LIBS) \
	$(LIBCM4ALL_HTTP_LIBS) \
	$(LIBCM4ALL_SOCKET_LIBS)

test_benchmark_gmtime_SOURCES = test/benchmark-gmtime.c \
	src/gmtime.c test/libcore-gmtime.c

test_format_http_date_SOURCES = test/format-http-date.c \
	src/gmtime.c src/date.c

test_request_translation_SOURCES = test/request-translation.c \
	src/socket_wrapper.c src/buffered_socket.c \
	src/fifo-buffer.c src/buffered_io.c src/direct.c \
	src/cleanup_timer.c src/cleanup_timer.h \
	src/translate-client.c src/tstock.c src/growing-buffer.c src/gb-io.c \
	src/failure.c src/bulldog.c src/balancer.c src/cache.c \
	src/tcp-stock.c src/client-socket.c \
	src/fd_util.c src/fd-util.c \
	src/stock.c src/hstock.c src/hashmap.c src/strmap.c \
	src/strutil.c \
	src/strset.c \
	src/abort-unref.c \
	src/uri-address.c src/uri-edit.c src/uri-base.c \
	src/uri-escape.c src/uri-relative.c src/uri-verify.c \
	src/uri-extract.c \
	src/address_list.c \
	src/format.c \
	src/widget-view.c \
	src/resource-address.c src/transformation.c src/jail.c \
	src/file-address.c \
	src/cgi-address.c \
	src/regex.c \
	src/clock.c \
	$(STOPWATCH_SRC)
test_request_translation_LDADD = $(AM_LDADD) \
	libistream.a libpool.a libmemory.a \
	$(LIBCM4ALL_DAEMON_LIBS) \
	$(LIBCM4ALL_HTTP_LIBS) \
	$(LIBCM4ALL_SOCKET_LIBS)

test_run_subst_SOURCES = test/run-subst.c \
	src/fifo-buffer.c src/buffered_io.c \
	src/cleanup_timer.c \
	src/fd_util.c
test_run_subst_LDADD = $(AM_LDADD) \
	libistream.a libpool.a libmemory.a \
	$(LIBCM4ALL_DAEMON_LIBS)

test_run_cookie_client_SOURCES = test/run-cookie-client.c \
	src/cookie_client.c src/cookie_jar.c src/http-string.c \
	src/header-writer.c src/growing-buffer.c \
	src/tpool.c src/strmap.c src/hashmap.c \
	src/shm.c src/dpool.c src/dstring.c \
	src/clock.c
test_run_cookie_client_LDADD = $(AM_LDADD) \
	libpool.a libmemory.a \
	$(LIBCM4ALL_HTTP_LIBS) \
	$(LIBCM4ALL_DAEMON_LIBS)

test_run_cookie_server_SOURCES = test/run-cookie-server.c \
	src/cookie_server.c src/http-string.c \
	src/strmap.c src/hashmap.c
test_run_cookie_server_LDADD = $(AM_LDADD) \
	libpool.a libmemory.a \
	$(LIBCM4ALL_DAEMON_LIBS)

test_run_header_parser_SOURCES = test/run-header-parser.c \
	src/header-parser.c src/growing-buffer.c src/fifo-buffer.c \
	src/tpool.c src/strmap.c src/strutil.c \
	src/hashmap.c
test_run_header_parser_LDADD = $(AM_LDADD) \
	libpool.a libmemory.a \
	$(LIBCM4ALL_DAEMON_LIBS)

test_run_html_unescape_SOURCES = \
	src/escape_static.c \
	src/escape_html.c \
	test/run-html-unescape.c
test_run_html_escape_SOURCES = \
	src/escape_static.c \
	src/escape_html.c \
	test/run-html-escape.c

test_t_html_escape_SOURCES = \
	src/escape_html.c \
	src/escape_static.c \
	test/t-html-escape.c

test_t_escape_css_SOURCES = \
	src/escape_css.c \
	src/escape_static.c \
	test/t-escape-css.c

test_run_processor_SOURCES = test/run-processor.c \
	src/processor.c src/penv.c src/parser.c \
	src/text_processor.c \
	src/css_processor.c src/css_parser.c src/css_rewrite.c src/escape_css.c \
	src/escape_html.c \
	src/widget.c src/widget-init.c src/widget-approval.c src/widget-ref.c \
	src/uri-base.c src/uri-relative.c src/uri-edit.c src/uri-extract.c \
	src/uri-parser.c src/uri-escape.c src/uri-verify.c \
	src/strmap.c src/hashmap.c \
	src/strset.c \
	src/growing-buffer.c src/fifo-buffer.c \
	src/tpool.c \
	src/istream-html-escape.c src/istream-escape.c \
	src/header-writer.c src/args.c src/buffered_io.c \
	src/tcp-stock.c src/stock.c src/hstock.c \
	src/client-socket.c src/fd_util.c \
	src/format.c src/header-parser.c src/strutil.c \
	src/widget-request.c \
	src/widget-view.c \
	src/resource-address.c src/jail.c src/transformation.c \
	src/file-address.c \
	src/cgi-address.c \
	src/regex.c \
	src/failure.c src/bulldog.c \
	src/balancer.c src/uri-address.c src/cache.c \
	src/cleanup_timer.c src/cleanup_timer.h \
	src/address_list.c \
	src/shm.c src/dpool.c src/dstring.c src/dhashmap.c \
	src/expansible-buffer.c \
	src/clock.c \
	$(STOPWATCH_SRC)
test_run_processor_LDADD = $(AM_LDADD) \
	libistream.a libpool.a libmemory.a \
	$(LIBCM4ALL_DAEMON_LIBS) \
	$(LIBCM4ALL_HTTP_LIBS) \
	$(LIBCM4ALL_SOCKET_LIBS)

test_t_processor_SOURCES = test/t-processor.c \
	src/processor.c src/penv.c src/parser.c \
	src/text_processor.c \
	src/css_processor.c src/css_parser.c src/css_rewrite.c src/escape_css.c \
	src/escape_html.c \
	src/widget.c src/widget-init.c src/widget-approval.c src/widget-ref.c \
	src/uri-relative.c src/uri-edit.c src/uri-base.c \
	src/uri-parser.c src/uri-escape.c src/uri-verify.c \
	src/strmap.c src/hashmap.c \
	src/strset.c \
	src/growing-buffer.c src/fifo-buffer.c \
	src/tpool.c \
	src/istream-html-escape.c src/istream-escape.c \
	src/header-writer.c src/args.c src/buffered_io.c \
	src/tcp-stock.c src/stock.c src/hstock.c \
	src/client-socket.c src/fd_util.c \
	src/format.c src/header-parser.c src/strutil.c \
	src/widget-request.c \
	src/widget-view.c \
	src/resource-address.c src/jail.c src/transformation.c \
	src/file-address.c \
	src/cgi-address.c \
	src/regex.c \
	src/failure.c src/bulldog.c \
	src/balancer.c src/uri-address.c src/cache.c \
	src/cleanup_timer.c src/cleanup_timer.h \
	src/uri-extract.c \
	src/address_list.c \
	src/shm.c src/dpool.c src/dstring.c src/dhashmap.c \
	src/expansible-buffer.c \
	src/clock.c \
	$(STOPWATCH_SRC)
test_t_processor_LDADD = $(AM_LDADD) \
	libistream.a libpool.a libmemory.a \
	$(LIBCM4ALL_DAEMON_LIBS) \
	$(LIBCM4ALL_HTTP_LIBS) \
	$(LIBCM4ALL_SOCKET_LIBS)

test_run_client_balancer_SOURCES = test/run-client-balancer.c \
	src/address_list.c \
	src/client-balancer.c \
	src/client-socket.c \
	src/balancer.c \
	src/failure.c \
	src/bulldog.c \
	src/cache.c \
	src/cleanup_timer.c src/cleanup_timer.h \
	src/hashmap.c \
	src/fd_util.c \
	src/clock.c \
	$(STOPWATCH_SRC)
test_run_client_balancer_LDADD = $(AM_LDADD) \
	libistream.a libpool.a libmemory.a \
	$(LIBEVENT_LIBS) \
	-lrt \
	$(LIBCM4ALL_DAEMON_LIBS) \
	$(LIBCM4ALL_SOCKET_LIBS) \
	$(GLIB_LIBS)

test_t_fcgi_client_SOURCES = test/t_fcgi_client.c \
	src/fcgi-client.c src/fcgi-serialize.c \
	src/socket_wrapper.c src/buffered_socket.c \
	src/buffered_io.c src/fifo-buffer.c \
	src/cleanup_timer.c \
	src/strmap.c src/hashmap.c \
	src/strutil.c \
	src/header-parser.c \
	src/growing-buffer.c src/istream-gb.c \
	src/fd-util.c src/fd_util.c \
	src/tpool.c \
	src/direct.c
test_t_fcgi_client_LDADD = $(AM_LDADD) \
	libistream.a libpool.a libmemory.a \
	$(LIBCM4ALL_DAEMON_LIBS) $(LIBEVENT_LIBS) \
	$(GLIB_LIBS) \
	$(LIBCM4ALL_HTTP_LIBS) \
	$(LIBCM4ALL_SOCKET_LIBS)

test_t_ajp_client_SOURCES = test/t_ajp_client.c \
	src/t_client.h src/tio.h \
	src/ajp-client.c src/ajp-serialize.c \
	src/ajp-headers.c src/ajp-protocol.c \
	src/socket_wrapper.c src/buffered_socket.c \
	src/cleanup_timer.c \
	src/serialize.c \
	src/uri-verify.c \
	src/buffered_io.c src/fifo-buffer.c \
	src/growing-buffer.c src/fd-util.c src/fd_util.c \
	src/strmap.c src/hashmap.c \
	src/strutil.c \
	src/istream-gb.c \
	src/istream-ajp-body.c \
	src/direct.c 
test_t_ajp_client_LDADD = $(AM_LDADD) \
	libistream.a libpool.a libmemory.a \
	$(LIBCM4ALL_DAEMON_LIBS) $(LIBEVENT_LIBS) \
	$(GLIB_LIBS) \
	$(LIBCM4ALL_HTTP_LIBS) \
	$(LIBCM4ALL_SOCKET_LIBS)

test_run_client_SOURCES = test/run_client.c \
	src/client-socket.c \
	src/http-client.c src/http-body.c \
	src/header-writer.c src/header-parser.c \
	src/ajp-client.c src/ajp-serialize.c \
	src/ajp-headers.c src/ajp-protocol.c \
	src/socket_wrapper.c src/buffered_socket.c \
	src/serialize.c \
	src/uri-verify.c \
	src/cleanup_timer.c \
	src/buffered_io.c src/fifo-buffer.c \
	src/growing-buffer.c src/fd-util.c src/fd_util.c \
	src/strmap.c src/hashmap.c \
	src/strutil.c \
	src/istream-gb.c \
	src/istream-ajp-body.c \
	src/stock.c src/pipe-stock.c \
	src/shutdown_listener.c \
	src/stopwatch.c \
	src/tpool.c \
	src/direct.c 
test_run_client_LDADD = $(AM_LDADD) \
	libistream.a libpool.a libmemory.a \
	$(LIBCM4ALL_DAEMON_LIBS) $(LIBEVENT_LIBS) \
	$(GLIB_LIBS) \
	$(LIBCM4ALL_HTTP_LIBS) \
	$(LIBCM4ALL_SOCKET_LIBS)

test_run_http_cache_SOURCES = test/run_http_cache.c \
	src/http-cache-heap.c \
	src/http-cache-info.c \
	src/http-cache-rfc.c \
	src/http-cache-document.c \
	src/http-cache-age.c \
	src/http-util.c \
	src/uri-address.c src/uri-verify.c src/uri-edit.c \
	src/uri-base.c src/uri-relative.c src/uri-extract.c \
	src/uri-escape.c \
	src/regex.c \
	src/address_list.c \
	src/istream-unlock.c \
	src/growing-buffer.c \
	src/strmap.c src/hashmap.c \
	src/cache.c \
	src/cleanup_timer.c src/cleanup_timer.h \
	src/date.c src/format.c src/gmtime.c src/strutil.c \
	src/tpool.c \
	src/istream_rubber.c
test_run_http_cache_LDADD = $(LIBEVENT_LIBS) \
	libistream.a libpool.a libmemory.a \
	$(LIBCM4ALL_SOCKET_LIBS) \
	$(LIBCM4ALL_HTTP_LIBS) \
	$(LIBCM4ALL_DAEMON_LIBS) \
	$(GLIB_LIBS)

test_run_memcached_client_SOURCES = test/run-memcached-client.c \
	src/memcached-client.c src/memcached-packet.c \
	src/buffered_io.c src/fifo-buffer.c \
	src/socket_wrapper.c src/buffered_socket.c \
	src/stock.c src/pipe-stock.c \
	src/fd-util.c src/fd_util.c \
	src/cleanup_timer.c \
	src/shutdown_listener.c \
	src/direct.c
test_run_memcached_client_LDADD = $(LIBEVENT_LIBS) $(GLIB_LIBS) \
	libistream.a libpool.a libmemory.a \
	$(LIBCM4ALL_DAEMON_LIBS) \
	$(LIBCM4ALL_SOCKET_LIBS)

test_dump_memcached_choice_SOURCES = test/dump-memcached-choice.c \
	src/memcached-client.c src/memcached-packet.c \
	src/buffered_io.c src/fifo-buffer.c \
	src/socket_wrapper.c src/buffered_socket.c \
	src/fd-util.c src/fd_util.c \
	src/cleanup_timer.c \
	src/direct.c \
	src/serialize.c \
	src/growing-buffer.c src/sink-buffer.c \
	src/strmap.c src/hashmap.c \
	src/tpool.c
test_dump_memcached_choice_LDADD = $(LIBEVENT_LIBS) $(GLIB_LIBS) \
	libistream.a libpool.a libmemory.a \
	$(LIBCM4ALL_DAEMON_LIBS) \
	$(LIBCM4ALL_SOCKET_LIBS)

test_cleanup_memcached_choice_SOURCES = test/cleanup-memcached-choice.c \
	src/address_list.c src/address_resolver.c \
	src/failure.c src/bulldog.c src/balancer.c \
	src/tcp-stock.c src/tcp-balancer.c \
	src/socket_wrapper.c src/buffered_socket.c \
	src/direct.c \
	src/cache.c \
	src/cleanup_timer.c src/cleanup_timer.h \
	src/client-socket.c src/fd_util.c src/fd-util.c \
	src/stock.c src/hstock.c \
	src/memcached-client.c src/memcached-packet.c \
	src/memcached-stock.c \
	src/http-cache-choice.c src/http-cache-rfc.c \
	src/date.c src/http-util.c src/format.c src/gmtime.c src/strutil.c \
	src/serialize.c \
	src/sink-buffer.c \
	src/growing-buffer.c \
	src/buffered_io.c src/fifo-buffer.c \
	src/hashmap.c src/strmap.c \
	src/tpool.c \
	src/clock.c \
	$(STOPWATCH_SRC)
test_cleanup_memcached_choice_LDADD = $(AM_LDADD) \
	libistream.a libpool.a libmemory.a \
	$(LIBCM4ALL_DAEMON_LIBS) \
	$(LIBCM4ALL_SOCKET_LIBS)

test_fake_memcached_server_SOURCES = test/fake-memcached-server.c

test_t_memcached_client_SOURCES = test/t-memcached-client.c \
	src/memcached-client.c src/memcached-packet.c \
	src/socket_wrapper.c src/buffered_socket.c \
	src/cleanup_timer.c \
	src/direct.c \
	src/fifo-buffer.c src/buffered_io.c \
	src/fd-util.c src/fd_util.c
test_t_memcached_client_LDADD = $(AM_LDADD) \
	libistream.a libpool.a libmemory.a \
	$(LIBCM4ALL_SOCKET_LIBS) \
	$(LIBCM4ALL_DAEMON_LIBS)

test_run_delegate_SOURCES = test/run-delegate.c \
	src/delegate-stock.c src/delegate-client.c src/delegate-glue.c \
	src/hashmap.c src/hstock.c src/stock.c \
	src/defer.c \
	src/jail.c \
	src/fd_util.c
test_run_delegate_LDADD = $(AM_LDADD) \
	libpool.a libmemory.a \
	$(LIBCM4ALL_DAEMON_LIBS)

test_dump_udp_SOURCES = test/dump-udp.c \
	src/udp-listener.c \
	src/address_string.c \
	src/fd_util.c
test_dump_udp_LDADD = $(AM_LDADD) \
	libpool.a libmemory.a \
	$(LIBCM4ALL_DAEMON_LIBS) $(LIBCM4ALL_SOCKET_LIBS) \
	$(LIBEVENT_LIBS)

test_dump_control_SOURCES = test/dump-control.c \
	src/udp-listener.c \
	src/address_string.c \
	src/fd_util.c \
	src/control_server.c
test_dump_control_LDADD = $(AM_LDADD) \
	libpool.a libmemory.a \
	$(LIBCM4ALL_DAEMON_LIBS) $(LIBCM4ALL_SOCKET_LIBS) \
	$(LIBEVENT_LIBS)

test_send_control_SOURCES = test/send-control.c
test_send_control_LDADD = $(LIBCM4ALL_SOCKET_LIBS)

test_run_ua_parser_SOURCES = test/run_ua_parser.c \
	src/ua_classification.c
test_run_ua_parser_LDADD = $(AM_LDADD) $(GLIB_LIBS)

test_run_parser_cdata_SOURCES = test/t-parser-cdata.c \
	src/parser.c \
	src/fifo-buffer.c src/buffered_io.c src/expansible-buffer.c \
	src/cleanup_timer.c \
	src/fd_util.c
test_run_parser_cdata_LDADD = $(AM_LDADD) \
	libistream.a libpool.a libmemory.a \
	$(LIBCM4ALL_DAEMON_LIBS)

test_run_css_parser_SOURCES = test/run_css_parser.c \
	src/css_parser.c \
	src/fifo-buffer.c src/buffered_io.c \
	src/cleanup_timer.c \
	src/fd_util.c
test_run_css_parser_LDADD = $(AM_LDADD) \
	libistream.a libpool.a libmemory.a \
	$(LIBCM4ALL_DAEMON_LIBS) $(GLIB_LIBS)

endif

#
# Sparse
#

SPARSE_FLAGS = -DSPARSE \
	-Wdecl -Wdefault-bitfield-sign -Wdo-while -Wenum-mismatch \
	-Wnon-pointer-null -Wptr-subtraction-blows -Wreturn-void \
	-Wshadow -Wtypesign

SPARSE_FLAGS += $(INCLUDES) $(AM_CPPFLAGS) -DVERSION=0
SPARSE_FLAGS += -D__SCHAR_MAX__=127 -D__SHRT_MAX__=32767 \
	-D__INT_MAX__=2147483647 -D__LONG_MAX__=2147483647

sparse-check:
	sparse $(SPARSE_FLAGS) $(src_cm4all_beng_proxy_SOURCES)

.PHONY: sparse-check


#
# JavaScript
#

jsdir = $(pkgdatadir)/js
js_DATA = js/beng-proxy.js


#
# Python
#

pythondir = $(pkgdatadir)/python/beng_proxy
python_DATA = python/beng_proxy/__init__.py

pythontdir = $(pkgdatadir)/python/beng_proxy/translation
pythont_DATA = \
	python/beng_proxy/translation/protocol.py \
	python/beng_proxy/translation/request.py \
	python/beng_proxy/translation/response.py \
	python/beng_proxy/translation/serialize.py \
	python/beng_proxy/translation/uri.py \
	python/beng_proxy/translation/__init__.py


#
# Running beng-proxy
#

DEBUG_ARGS = -vvvvvD

debug: src/cm4all-beng-proxy
	LD_LIBRARY_PATH=/usr/lib/debug:$(LD_LIBRARY_PATH) gdb -x gdbrun --args $< $(DEBUG_ARGS)

VALGRIND_FLAGS = --leak-check=yes --show-reachable=yes
VALGRIND_FLAGS += --track-fds=yes --track-origins=yes
VALGRIND_FLAGS += --suppressions=valgrind.suppressions

valgrind: AM_CPPFLAGS += -DPOOL_LIBC_ONLY
valgrind: export G_SLICE=always-malloc
valgrind: src/cm4all-beng-proxy
	valgrind $(VALGRIND_FLAGS) ./src/cm4all-beng-proxy $(DEBUG_ARGS)

perf: src/cm4all-beng-proxy
	perf record -f $< -D -u max -p 8080

# -DNO_DATE_HEADER -DNO_XATTR -DNO_LAST_MODIFIED_HEADER
benchmark: AM_CPPFLAGS += -DNDEBUG -DALWAYS_INLINE -DNO_ACCESS_LOG -DNO_XATTR
benchmark: src/cm4all-beng-proxy
	./src/cm4all-beng-proxy -D -u max -p 8080 -w 4

.PHONY: debug valgrind perf benchmark

#
# Documentation
#

if DOCUMENTATION
doc/beng.pdf: $(srcdir)/doc/beng.tex
	@mkdir -p $(@D)
	pdflatex -output-directory $(@D) $<
	pdflatex -output-directory $(@D) $<

doc/beng.dvi: doc/beng.tex
	@mkdir -p $(@D)
	latex -output-directory $(@D) $<
	latex -output-directory $(@D) $<

doc/lb.pdf: $(srcdir)/doc/lb.tex
	@mkdir -p $(@D)
	pdflatex -output-directory $(@D) $<
	pdflatex -output-directory $(@D) $<
endif

#
# Demo
#

COMAC = /usr/bin/cm4all-comac --quiet-output

.PHONY: upload
upload:
	scp demo/cgi-bin/*.py demo/cgi-bin/*.sh demo/base.html demo/nested_base.html demo/container.html cfatest01:/var/www/vol1/HTO01F/LY/YL/XT/pr_0001/widgets/

COMA_SRC = $(wildcard $(srcdir)/demo/coma/*.cma)
COMA_CLASSES = $(patsubst $(srcdir)/demo/coma/%.cma,demo/coma/%.cls,$(COMA_SRC))

demo-all: $(COMA_CLASSES)

demo-clean:
	rm -f $(COMA_CLASSES)

$(COMA_CLASSES): demo/coma/%.cls: $(srcdir)/demo/coma/%.cma
	@mkdir -p $(@D)
	$(COMAC) -d $(@D) $<<|MERGE_RESOLUTION|>--- conflicted
+++ resolved
@@ -483,20 +483,6 @@
 	$(LIBEVENT_LIBS)
 src_cm4all_beng_lb_LDFLAGS = $(AM_LDFLAGS)
 
-<<<<<<< HEAD
-=======
-src_cm4all_beng_proxy_SOURCES = $(SRC)
-src_cm4all_beng_proxy_LDADD = $(AM_LDADD) \
-	$(LIBCM4ALL_DAEMON_LIBS) \
-	$(LIBCM4ALL_INLINE_LIBS) \
-	$(LIBCM4ALL_SOCKET_LIBS) \
-	$(LIBCM4ALL_HTTP_LIBS) \
-	$(LIBEVENT_LIBS) \
-	$(LIBATTR_LIBS) \
-	$(LIBZ_LIBS)
-src_cm4all_beng_proxy_LDFLAGS = $(AM_LDFLAGS)
-
->>>>>>> 42e31681
 src_cm4all_beng_proxy_log_cat_SOURCES = \
 	src/log-server.c \
 	src/log-cat.c
