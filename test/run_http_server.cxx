/*
 * Copyright 2007-2017 Content Management AG
 * All rights reserved.
 *
 * author: Max Kellermann <mk@cm4all.com>
 *
 * Redistribution and use in source and binary forms, with or without
 * modification, are permitted provided that the following conditions
 * are met:
 *
 * - Redistributions of source code must retain the above copyright
 * notice, this list of conditions and the following disclaimer.
 *
 * - Redistributions in binary form must reproduce the above copyright
 * notice, this list of conditions and the following disclaimer in the
 * documentation and/or other materials provided with the
 * distribution.
 *
 * THIS SOFTWARE IS PROVIDED BY THE COPYRIGHT HOLDERS AND CONTRIBUTORS
 * ``AS IS'' AND ANY EXPRESS OR IMPLIED WARRANTIES, INCLUDING, BUT NOT
 * LIMITED TO, THE IMPLIED WARRANTIES OF MERCHANTABILITY AND FITNESS
 * FOR A PARTICULAR PURPOSE ARE DISCLAIMED.  IN NO EVENT SHALL THE
 * FOUNDATION OR CONTRIBUTORS BE LIABLE FOR ANY DIRECT, INDIRECT,
 * INCIDENTAL, SPECIAL, EXEMPLARY, OR CONSEQUENTIAL DAMAGES
 * (INCLUDING, BUT NOT LIMITED TO, PROCUREMENT OF SUBSTITUTE GOODS OR
 * SERVICES; LOSS OF USE, DATA, OR PROFITS; OR BUSINESS INTERRUPTION)
 * HOWEVER CAUSED AND ON ANY THEORY OF LIABILITY, WHETHER IN CONTRACT,
 * STRICT LIABILITY, OR TORT (INCLUDING NEGLIGENCE OR OTHERWISE)
 * ARISING IN ANY WAY OUT OF THE USE OF THIS SOFTWARE, EVEN IF ADVISED
 * OF THE POSSIBILITY OF SUCH DAMAGE.
 */

#include "http_server/http_server.hxx"
#include "http_server/Request.hxx"
#include "http_server/Handler.hxx"
#include "http_headers.hxx"
#include "duplex.hxx"
#include "direct.hxx"
#include "istream/sink_null.hxx"
#include "istream/istream_byte.hxx"
#include "istream/istream_delayed.hxx"
#include "istream/istream_head.hxx"
#include "istream/istream_hold.hxx"
#include "istream/istream_memory.hxx"
#include "istream/istream_zero.hxx"
#include "istream/istream.hxx"
#include "istream/UnusedHoldPtr.hxx"
#include "PInstance.hxx"
#include "pool.hxx"
#include "event/TimerEvent.hxx"
#include "event/ShutdownListener.hxx"
#include "fb_pool.hxx"
#include "net/SocketDescriptor.hxx"
#include "util/Cancellable.hxx"
#include "util/PrintException.hxx"

#include <stdio.h>
#include <stdlib.h>
#include <string.h>

struct Instance final : PInstance, HttpServerConnectionHandler, Cancellable {
    ShutdownListener shutdown_listener;

    enum class Mode {
        MODE_NULL,
        MIRROR,

        /**
         * Response body of unknown length with keep-alive disabled.
         * Response body ends when socket is closed.
         */
        CLOSE,

        DUMMY,
        FIXED,
        HUGE_,
        HOLD,
    } mode;

    HttpServerConnection *connection;

    UnusedHoldIstreamPtr request_body;

    TimerEvent timer;

    Instance()
        :shutdown_listener(event_loop, BIND_THIS_METHOD(ShutdownCallback)),
         timer(event_loop, BIND_THIS_METHOD(OnTimer)) {}

    void ShutdownCallback();

    void OnTimer();

    /* virtual methods from class Cancellable */
<<<<<<< HEAD
    void Cancel() override {
        request_body.Clear();
=======
    void Cancel() noexcept override {
        if (request_body != nullptr)
            request_body->CloseUnused();

>>>>>>> b61f9ab0
        timer.Cancel();
    }

    /* virtual methods from class HttpServerConnectionHandler */
    void HandleHttpRequest(HttpServerRequest &request,
                           CancellablePointer &cancel_ptr) override;

    void LogHttpRequest(HttpServerRequest &,
                        http_status_t, int64_t,
                        uint64_t, uint64_t) override {}

    void HttpConnectionError(std::exception_ptr e) override;
    void HttpConnectionClosed() override;
};

void
Instance::ShutdownCallback()
{
    http_server_connection_close(connection);
}

void
Instance::OnTimer()
{
    http_server_connection_close(connection);
    shutdown_listener.Disable();
}

/*
 * http_server handler
 *
 */

void
Instance::HandleHttpRequest(HttpServerRequest &request,
                            gcc_unused CancellablePointer &cancel_ptr)
{
    switch (mode) {
        Istream *body;
        static char data[0x100];

    case Instance::Mode::MODE_NULL:
        if (request.body)
            sink_null_new(request.pool, *request.body.Steal());

        http_server_response(&request, HTTP_STATUS_NO_CONTENT,
                             HttpHeaders(request.pool), nullptr);
        break;

    case Instance::Mode::MIRROR:
        body = request.body.Steal();
        http_server_response(&request,
                             body == nullptr
                             ? HTTP_STATUS_NO_CONTENT : HTTP_STATUS_OK,
                             HttpHeaders(request.pool),
                             body);
        break;

    case Instance::Mode::CLOSE:
        /* disable keep-alive */
        http_server_connection_graceful(&request.connection);

        /* fall through */

    case Instance::Mode::DUMMY:
        if (request.body)
            sink_null_new(request.pool, *request.body.Steal());

        body = istream_head_new(&request.pool,
                                *istream_zero_new(&request.pool),
                                256, false);
        body = istream_byte_new(request.pool, *body);

        http_server_response(&request, HTTP_STATUS_OK,
                             HttpHeaders(request.pool), body);
        break;

    case Instance::Mode::FIXED:
        if (request.body)
            sink_null_new(request.pool, *request.body.Steal());

        http_server_response(&request, HTTP_STATUS_OK, HttpHeaders(request.pool),
                             istream_memory_new(&request.pool, data, sizeof(data)));
        break;

    case Instance::Mode::HUGE_:
        if (request.body)
            sink_null_new(request.pool, *request.body.Steal());

        http_server_response(&request, HTTP_STATUS_OK,
                             HttpHeaders(request.pool),
                             istream_head_new(&request.pool,
                                              *istream_zero_new(&request.pool),
                                              512 * 1024, true));
        break;

    case Instance::Mode::HOLD:
        request_body = UnusedHoldIstreamPtr(request.pool,
                                            std::move(request.body));

        body = istream_delayed_new(&request.pool);
        istream_delayed_cancellable_ptr(*body) = *this;

        http_server_response(&request, HTTP_STATUS_OK,
                             HttpHeaders(request.pool), body);

        static constexpr struct timeval t{0,0};
        timer.Add(t);
        break;
    }
}

void
Instance::HttpConnectionError(std::exception_ptr e)
{
    timer.Cancel();
    shutdown_listener.Disable();

    PrintException(e);
}

void
Instance::HttpConnectionClosed()
{
    timer.Cancel();
    shutdown_listener.Disable();
}

/*
 * main
 *
 */

int main(int argc, char **argv) {
    if (argc != 4) {
        fprintf(stderr, "Usage: %s INFD OUTFD {null|mirror|close|dummy|fixed|huge|hold}\n", argv[0]);
        return EXIT_FAILURE;
    }

    int in_fd, out_fd;

    if (strcmp(argv[1], "accept") == 0) {
        const int listen_fd = atoi(argv[2]);
        in_fd = out_fd = accept(listen_fd, nullptr, 0);
        if (in_fd < 0) {
            perror("accept() failed");
            return EXIT_FAILURE;
        }
    } else {
        in_fd = atoi(argv[1]);
        out_fd = atoi(argv[2]);
    }

    direct_global_init();
    const ScopeFbPoolInit fb_pool_init;

    Instance instance;
    instance.shutdown_listener.Enable();

    int sockfd;
    if (in_fd != out_fd) {
        sockfd = duplex_new(instance.event_loop, instance.root_pool,
                            in_fd, out_fd);
        if (sockfd < 0) {
            perror("duplex_new() failed");
            exit(2);
        }
    } else
        sockfd = in_fd;

    const char *mode = argv[3];
    if (strcmp(mode, "null") == 0)
        instance.mode = Instance::Mode::MODE_NULL;
    else if (strcmp(mode, "mirror") == 0)
        instance.mode = Instance::Mode::MIRROR;
    else if (strcmp(mode, "close") == 0)
        instance.mode = Instance::Mode::CLOSE;
    else if (strcmp(mode, "dummy") == 0)
        instance.mode = Instance::Mode::DUMMY;
    else if (strcmp(mode, "fixed") == 0)
        instance.mode = Instance::Mode::FIXED;
    else if (strcmp(mode, "huge") == 0)
        instance.mode = Instance::Mode::HUGE_;
    else if (strcmp(mode, "hold") == 0)
        instance.mode = Instance::Mode::HOLD;
    else {
        fprintf(stderr, "Unknown mode: %s\n", mode);
        return EXIT_FAILURE;
    }

    instance.connection = http_server_connection_new(instance.root_pool,
                                                     instance.event_loop,
                                                     SocketDescriptor(sockfd),
                                                     FdType::FD_SOCKET,
                                                     nullptr, nullptr,
                                                     nullptr, nullptr,
                                                     true, instance);

    instance.event_loop.Dispatch();

    return EXIT_SUCCESS;
}<|MERGE_RESOLUTION|>--- conflicted
+++ resolved
@@ -92,15 +92,8 @@
     void OnTimer();
 
     /* virtual methods from class Cancellable */
-<<<<<<< HEAD
-    void Cancel() override {
+    void Cancel() noexcept override {
         request_body.Clear();
-=======
-    void Cancel() noexcept override {
-        if (request_body != nullptr)
-            request_body->CloseUnused();
-
->>>>>>> b61f9ab0
         timer.Cancel();
     }
 
