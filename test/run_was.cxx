#include "was/was_client.hxx"
#include "was/was_launch.hxx"
#include "was/Lease.hxx"
#include "lease.hxx"
#include "http_response.hxx"
#include "direct.hxx"
#include "strmap.hxx"
#include "istream/istream.hxx"
#include "istream/Pointer.hxx"
#include "istream/istream_file.hxx"
#include "fb_pool.hxx"
#include "RootPool.hxx"
#include "spawn/Config.hxx"
#include "spawn/ChildOptions.hxx"
#include "spawn/Registry.hxx"
#include "spawn/Local.hxx"
#include "event/Event.hxx"
#include "util/ConstBuffer.hxx"
#include "util/Cancellable.hxx"

#include <daemon/log.h>

#include <glib.h>

#include <sys/types.h>
#include <sys/stat.h>
#include <stdio.h>
#include <stdlib.h>
#include <unistd.h>
#include <signal.h>

struct Context final : WasLease, IstreamHandler, HttpResponseHandler {
    WasProcess process;

    IstreamPointer body;
    bool error;

    CancellablePointer cancel_ptr;

    Context():body(nullptr) {}

    /* virtual methods from class IstreamHandler */

    size_t OnData(const void *data, size_t length) override;

    void OnEof() override {
        body.Clear();
    }

    void OnError(GError *gerror) override {
        g_printerr("%s\n", gerror->message);
        g_error_free(gerror);

        body.Clear();
        error = true;
    }

    /* virtual methods from class Lease */
    void ReleaseWas(gcc_unused bool reuse) override {
        kill(process.pid, SIGTERM);

        process.Close();
    }

    void ReleaseWasStop(gcc_unused uint64_t input_received) override {
        ReleaseWas(false);
    }

    /* virtual methods from class HttpResponseHandler */
    void OnHttpResponse(http_status_t status, StringMap &&headers,
                        Istream *body) override;
    void OnHttpError(GError *error) override;
};

/*
 * istream handler
 *
 */

size_t
Context::OnData(const void *data, size_t length)
{
    ssize_t nbytes = write(1, data, length);
    if (nbytes <= 0) {
        error = true;
        body.ClearAndClose();
        return 0;
    }

    return (size_t)nbytes;
}

/*
 * http_response_handler
 *
 */

void
Context::OnHttpResponse(gcc_unused http_status_t status,
                        gcc_unused StringMap &&headers,
                        Istream *_body)
{
    if (_body != nullptr)
        body.Set(*_body, *this);
}

void
Context::OnHttpError(GError *_error)
{
    g_printerr("%s\n", _error->message);
    g_error_free(_error);

    error = true;
}

static Istream *
request_body(EventLoop &event_loop, struct pool &pool)
{
    struct stat st;
    return fstat(0, &st) == 0 && S_ISREG(st.st_mode)
        ? istream_file_fd_new(event_loop, pool,
                              "/dev/stdin", 0, FdType::FD_FILE, -1)
        : nullptr;
}

int main(int argc, char **argv) {
    daemon_log_config.verbose = 5;

    gchar **parameters = nullptr;
    const GOptionEntry option_entries[] = {
        { .long_name = "parameter", .short_name = 'p',
          .flags = 0,
          .arg = G_OPTION_ARG_STRING_ARRAY,
          .arg_data = &parameters,
          .description = "Pass a parameter to the application",
        },
        GOptionEntry()
    };

    GOptionContext *option_context = g_option_context_new("PATH");
    g_option_context_add_main_entries(option_context, option_entries, nullptr);
    g_option_context_set_summary(option_context,
                                 "Command-line interface for WAS applications.");

    GError *error = nullptr;
    if (!g_option_context_parse(option_context, &argc, &argv, &error)) {
        g_printerr("option parsing failed: %s\n", error->message);
        return EXIT_FAILURE;
    }

    g_option_context_free(option_context);

    direct_global_init();

    SpawnConfig spawn_config;

    EventLoop event_loop;
    fb_pool_init(event_loop, false);

    ChildOptions child_options;

    Context context;
    ChildProcessRegistry child_process_registry(event_loop);
    child_process_registry.SetVolatile();
    LocalSpawnService spawn_service(spawn_config, child_process_registry);

    context.process = was_launch(spawn_service, "was",
                                 argv[1], nullptr,
                                 child_options, nullptr, &error);
    if (!context.process.IsDefined()) {
        g_printerr("%s\n", error->message);
        g_error_free(error);
        return 2;
    }

    RootPool pool;

    unsigned num_parameters = 0;
    if (parameters != nullptr)
        while (parameters[num_parameters] != nullptr)
            ++num_parameters;

<<<<<<< HEAD
    was_client_request(*pool, event_loop, context.process.control.Get(),
                       context.process.input.Get(),
                       context.process.output.Get(),
=======
    was_client_request(pool, nullptr, context.process.control_fd,
                       context.process.input_fd, context.process.output_fd,
>>>>>>> a733f30a
                       context,
                       HTTP_METHOD_GET, "/",
                       nullptr,
                       nullptr, nullptr,
                       *strmap_new(pool), request_body(event_loop, pool),
                       { (const char *const*)parameters, num_parameters },
                       context, context.cancel_ptr);

    event_loop.Dispatch();

    fb_pool_deinit();

    return context.error;
}<|MERGE_RESOLUTION|>--- conflicted
+++ resolved
@@ -180,14 +180,10 @@
         while (parameters[num_parameters] != nullptr)
             ++num_parameters;
 
-<<<<<<< HEAD
-    was_client_request(*pool, event_loop, context.process.control.Get(),
+    was_client_request(*pool, event_loop, nullptr,
+                       context.process.control.Get(),
                        context.process.input.Get(),
                        context.process.output.Get(),
-=======
-    was_client_request(pool, nullptr, context.process.control_fd,
-                       context.process.input_fd, context.process.output_fd,
->>>>>>> a733f30a
                        context,
                        HTTP_METHOD_GET, "/",
                        nullptr,
