#include "ajp/ajp_client.hxx"
#include "strmap.hxx"
#include "http_client.hxx"
#include "http_headers.hxx"
#include "http_response.hxx"
#include "lease.hxx"
#include "direct.hxx"
#include "istream/istream_file.hxx"
#include "istream/istream_pipe.hxx"
#include "istream/istream.hxx"
#include "istream/sink_fd.hxx"
#include "direct.hxx"
#include "tpool.hxx"
#include "RootPool.hxx"
#include "fb_pool.hxx"
#include "ssl/ssl_init.hxx"
#include "ssl/ssl_client.hxx"
#include "system/SetupProcess.hxx"
#include "io/FileDescriptor.hxx"
#include "net/ConnectSocket.hxx"
#include "net/UniqueSocketDescriptor.hxx"
#include "net/SocketAddress.hxx"
#include "event/Loop.hxx"
#include "event/ShutdownListener.hxx"
#include "util/Cancellable.hxx"
#include "util/PrintException.hxx"

#include <inline/compiler.h>
#include <socket/resolver.h>
#include <socket/util.h>

#include <sys/types.h>
#include <sys/socket.h>
#include <sys/stat.h>
#include <stdio.h>
#include <stdlib.h>
#include <unistd.h>
#include <string.h>
#include <netdb.h>
#include <errno.h>

struct parsed_url {
    enum {
        HTTP, HTTPS, AJP,
    } protocol;

    char *host;

    int default_port;

    const char *uri;
};

static bool
parse_url(struct parsed_url *dest, const char *url)
{
    assert(dest != nullptr);
    assert(url != nullptr);

    if (memcmp(url, "ajp://", 6) == 0) {
        url += 6;
        dest->protocol = parsed_url::AJP;
        dest->default_port = 8009;
    } else if (memcmp(url, "http://", 7) == 0) {
        url += 7;
        dest->protocol = parsed_url::HTTP;
        dest->default_port = 80;
    } else if (memcmp(url, "https://", 8) == 0) {
        url += 8;
        dest->protocol = parsed_url::HTTPS;
        dest->default_port = 443;
    } else
        return false;

    dest->uri = strchr(url, '/');
    if (dest->uri == nullptr || dest->uri == url)
        return false;

    dest->host = g_strndup(url, dest->uri - url);
    return true;
}

struct Context final : ConnectSocketHandler, Lease, HttpResponseHandler {
    EventLoop event_loop;

    struct pool *pool;

    struct parsed_url url;

    ShutdownListener shutdown_listener;

    CancellablePointer cancel_ptr;

    http_method_t method;
    Istream *request_body;

    UniqueSocketDescriptor fd;
    bool idle, reuse, aborted, got_response = false;
    http_status_t status;

    SinkFd *body;
    bool body_eof, body_abort, body_closed;

    Context()
        :shutdown_listener(event_loop, BIND_THIS_METHOD(ShutdownCallback)) {}

    void ShutdownCallback();

    /* virtual methods from class ConnectSocketHandler */
    void OnSocketConnectSuccess(UniqueSocketDescriptor &&fd) override;
    void OnSocketConnectError(std::exception_ptr ep) override;

    /* virtual methods from class Lease */
    void ReleaseLease(bool _reuse) override {
        assert(!idle);
        assert(fd.IsDefined());

        idle = true;
        reuse = _reuse;

        fd.Close();
    }

    /* virtual methods from class HttpResponseHandler */
    void OnHttpResponse(http_status_t status, StringMap &&headers,
                        Istream *body) override;
    void OnHttpError(GError *error) override;
};

void
Context::ShutdownCallback()
{
    if (body != nullptr) {
        sink_fd_close(body);
        body = nullptr;
        body_abort = true;
    } else {
        aborted = true;
        cancel_ptr.Cancel();
    }
}

/*
 * istream handler
 *
 */

static void
my_sink_fd_input_eof(void *ctx)
{
    auto *c = (Context *)ctx;

    c->body = nullptr;
    c->body_eof = true;

    c->shutdown_listener.Disable();
}

static void
my_sink_fd_input_error(GError *error, void *ctx)
{
    auto *c = (Context *)ctx;

    fprintf(stderr, "%s\n", error->message);
    g_error_free(error);

    c->body = nullptr;
    c->body_abort = true;

    c->shutdown_listener.Disable();
}

static bool
my_sink_fd_send_error(int error, void *ctx)
{
    auto *c = (Context *)ctx;

    fprintf(stderr, "%s\n", strerror(error));

    c->body = nullptr;
    c->body_abort = true;

    c->shutdown_listener.Disable();
    return true;
}

static constexpr SinkFdHandler my_sink_fd_handler = {
    .input_eof = my_sink_fd_input_eof,
    .input_error = my_sink_fd_input_error,
    .send_error = my_sink_fd_send_error,
};


/*
 * http_response_handler
 *
 */

void
Context::OnHttpResponse(http_status_t _status, gcc_unused StringMap &&headers,
                        Istream *_body)
{
    got_response = true;
    status = _status;

    if (_body != nullptr) {
        _body = istream_pipe_new(pool, *_body, nullptr);
        body = sink_fd_new(event_loop, *pool, *_body,
                           FileDescriptor(STDOUT_FILENO),
                           guess_fd_type(STDOUT_FILENO),
                           my_sink_fd_handler, this);
        _body->Read();
    } else {
        body_eof = true;
        shutdown_listener.Disable();
    }
}

void
Context::OnHttpError(GError *error)
{
    g_printerr("%s\n", error->message);
    g_error_free(error);

    aborted = true;
}


/*
 * client_socket_handler
 *
 */

void
Context::OnSocketConnectSuccess(UniqueSocketDescriptor &&new_fd)
try {
    fd = std::move(new_fd);
    idle = false;

    StringMap headers(*pool);
    headers.Add("host", url.host);

    switch (url.protocol) {
    case parsed_url::AJP:
        ajp_client_request(*pool, event_loop,
                           fd.Get(), FdType::FD_TCP,
                           *this,
                           "http", "127.0.0.1", "localhost",
                           "localhost", 80, false,
                           method, url.uri, headers, request_body,
                           *this,
                           cancel_ptr);
        break;

    case parsed_url::HTTP:
        http_client_request(*pool, event_loop,
                            fd.Get(), FdType::FD_TCP,
                            *this,
                            "localhost",
                            nullptr, nullptr,
                            method, url.uri,
                            HttpHeaders(std::move(headers)),
                            request_body, false,
                            *this,
                            cancel_ptr);
        break;

    case parsed_url::HTTPS: {
<<<<<<< HEAD
        void *filter_ctx = ssl_client_create(pool, event_loop,
                                             url.host);
=======
        GError *error = nullptr;
        void *filter_ctx = ssl_client_create(event_loop,
                                             url.host,
                                             &error);
        if (filter_ctx == nullptr) {
            g_printerr("%s\n", error->message);
            g_error_free(error);

            aborted = true;

            if (request_body != nullptr)
                request_body->CloseUnused();

            shutdown_listener.Disable();
            return;
        }
>>>>>>> 585a3019

        auto filter = &ssl_client_get_filter();
        http_client_request(*pool, event_loop,
                            fd.Get(), FdType::FD_TCP,
                            *this,
                            "localhost",
                            filter, filter_ctx,
                            method, url.uri,
                            HttpHeaders(std::move(headers)),
                            request_body, false,
                            *this,
                            cancel_ptr);
        break;
    }
    }
} catch (const std::runtime_error &e) {
    PrintException(e);

    aborted = true;

    if (request_body != nullptr)
        request_body->CloseUnused();

    shutdown_listener.Disable();
 }

void
Context::OnSocketConnectError(std::exception_ptr ep)
{
    PrintException(ep);

    aborted = true;

    if (request_body != nullptr)
        request_body->CloseUnused();

    shutdown_listener.Disable();
}

/*
 * main
 *
 */

int
main(int argc, char **argv)
{
    Context ctx;

    if (argc < 2 || argc > 3) {
        fprintf(stderr, "usage: run_client URL [BODY]\n");
        return EXIT_FAILURE;
    }

    if (!parse_url(&ctx.url, argv[1])) {
        fprintf(stderr, "Invalid or unsupported URL.\n");
        return EXIT_FAILURE;
    }

    direct_global_init();
    SetupProcess();
    const ScopeFbPoolInit fb_pool_init;

    const ScopeSslGlobalInit ssl_init;
    ssl_client_init();

    /* connect socket */

    struct addrinfo hints, *ai;
    memset(&hints, 0, sizeof(hints));
    hints.ai_flags = AI_ADDRCONFIG;
    hints.ai_socktype = SOCK_STREAM;

    int ret = socket_resolve_host_port(ctx.url.host, ctx.url.default_port,
                                       &hints, &ai);
    if (ret != 0) {
        fprintf(stderr, "Failed to resolve host name\n");
        return EXIT_FAILURE;
    }

    /* initialize */

    ctx.shutdown_listener.Enable();

    RootPool root_pool;

    struct pool *pool = pool_new_linear(root_pool, "test", 8192);
    ctx.pool = pool;

    /* open request body */

    if (argc >= 3) {
        struct stat st;

        ret = stat(argv[2], &st);
        if (ret < 0) {
            fprintf(stderr, "Failed to stat %s: %s\n",
                    argv[2], strerror(errno));
            return EXIT_FAILURE;
        }

        ctx.method = HTTP_METHOD_POST;

        GError *error = nullptr;
        ctx.request_body = istream_file_new(ctx.event_loop, *pool,
                                            argv[2], st.st_size, &error);
        if (ctx.request_body == nullptr) {
            fprintf(stderr, "%s\n", error->message);
            g_error_free(error);
            return EXIT_FAILURE;
        }
    } else {
        ctx.method = HTTP_METHOD_GET;
        ctx.request_body = nullptr;
    }

    /* connect */

    client_socket_new(ctx.event_loop, *pool,
                      ai->ai_family, ai->ai_socktype, ai->ai_protocol,
                      false,
                      SocketAddress::Null(),
                      SocketAddress(ai->ai_addr, ai->ai_addrlen),
                      30,
                      ctx, ctx.cancel_ptr);
    freeaddrinfo(ai);

    /* run test */

    ctx.event_loop.Dispatch();

    assert(!ctx.got_response || ctx.body_eof || ctx.body_abort || ctx.aborted);

    if (ctx.got_response)
        fprintf(stderr, "reuse=%d\n", ctx.reuse);

    /* cleanup */

    pool_unref(pool);
    pool_commit();

    ssl_client_deinit();

    g_free(ctx.url.host);

    return ctx.got_response && ctx.body_eof ? EXIT_SUCCESS : EXIT_FAILURE;
}<|MERGE_RESOLUTION|>--- conflicted
+++ resolved
@@ -266,27 +266,8 @@
         break;
 
     case parsed_url::HTTPS: {
-<<<<<<< HEAD
-        void *filter_ctx = ssl_client_create(pool, event_loop,
+        void *filter_ctx = ssl_client_create(event_loop,
                                              url.host);
-=======
-        GError *error = nullptr;
-        void *filter_ctx = ssl_client_create(event_loop,
-                                             url.host,
-                                             &error);
-        if (filter_ctx == nullptr) {
-            g_printerr("%s\n", error->message);
-            g_error_free(error);
-
-            aborted = true;
-
-            if (request_body != nullptr)
-                request_body->CloseUnused();
-
-            shutdown_listener.Disable();
-            return;
-        }
->>>>>>> 585a3019
 
         auto filter = &ssl_client_get_filter();
         http_client_request(*pool, event_loop,
