--- conflicted
+++ resolved
@@ -554,16 +554,10 @@
 
     test_normal(RootPool());
     if (enable_blocking) {
-<<<<<<< HEAD
         test_block(RootPool());
         test_byte(RootPool());
         test_block_byte(RootPool());
-=======
-        test_block(root_pool);
-        test_byte(root_pool);
-        test_block_byte(root_pool);
-        test_block_inject(root_pool);
->>>>>>> 9d244bc0
+        test_block_inject(RootPool());
     }
     test_half(RootPool());
     test_fail(RootPool());
