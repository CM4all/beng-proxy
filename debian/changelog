<<<<<<< HEAD
cm4all-beng-proxy (2.1.13) unstable; urgency=low

  * 

 --   

cm4all-beng-proxy (2.1.12) unstable; urgency=low

  * merge release 2.0.50

 -- Max Kellermann <mk@cm4all.com>  Fri, 05 Oct 2012 12:26:24 -0000

cm4all-beng-proxy (2.1.11) unstable; urgency=low

  * merge release 2.0.49

 -- Max Kellermann <mk@cm4all.com>  Fri, 28 Sep 2012 15:04:36 -0000

cm4all-beng-proxy (2.1.10) unstable; urgency=low

  * merge release 2.0.48

 -- Max Kellermann <mk@cm4all.com>  Mon, 24 Sep 2012 15:43:46 -0000

cm4all-beng-proxy (2.1.9) unstable; urgency=low

  * merge release 2.0.47
  * lb: eliminate the duplicate "Date" response header (#1169)

 -- Max Kellermann <mk@cm4all.com>  Fri, 21 Sep 2012 15:56:06 -0000

cm4all-beng-proxy (2.1.8) unstable; urgency=low

  * control: publish statistics over the control protocol

 -- Max Kellermann <mk@cm4all.com>  Fri, 07 Sep 2012 12:47:34 -0000

cm4all-beng-proxy (2.1.7) unstable; urgency=low

  * resource-address: support expanding PIPE addresses
  * translation: support EXPAND_PATH for PROXY
  * reduced connect timeouts for translation server, FastCGI and beng-lb
  * uri-relative: support relative URI with just a query string
  * uri-relative: support relative URIs starting with a double slash
  * lb: improve error messages, include listener/pool name
  * lb: validate the selected sticky modde
  * lb: add sticky mode "source_ip"

 -- Max Kellermann <mk@cm4all.com>  Fri, 31 Aug 2012 14:03:41 -0000

cm4all-beng-proxy (2.1.6) unstable; urgency=low

  * merge release 2.0.46

 -- Max Kellermann <mk@cm4all.com>  Fri, 24 Aug 2012 11:11:20 -0000

cm4all-beng-proxy (2.1.5) unstable; urgency=low

  * lb_expect_monitor: configurable connect timeout

 -- Max Kellermann <mk@cm4all.com>  Mon, 20 Aug 2012 05:40:44 -0000

cm4all-beng-proxy (2.1.4) unstable; urgency=low

  * lb_monitor: configurable timeout

 -- Max Kellermann <mk@cm4all.com>  Fri, 17 Aug 2012 09:16:36 -0000

cm4all-beng-proxy (2.1.3) unstable; urgency=low

  * merge release 2.0.44
  * lb: implement tcp_expect option "expect_graceful"

 -- Max Kellermann <mk@cm4all.com>  Tue, 14 Aug 2012 14:30:57 -0000

cm4all-beng-proxy (2.1.2) unstable; urgency=low

  * support extended HTTP status codes from RFC 6585 and WebDAV

 -- Max Kellermann <mk@cm4all.com>  Thu, 09 Aug 2012 10:10:35 -0000

cm4all-beng-proxy (2.1.1) unstable; urgency=low

  * merge release 2.0.43
  * lb: support TRACE, OPTIONS and WebDAV

 -- Max Kellermann <mk@cm4all.com>  Fri, 03 Aug 2012 11:48:46 -0000

cm4all-beng-proxy (2.1) unstable; urgency=low

  * lb: add sticky mode "jvm_route" (Tomcat)

 -- Max Kellermann <mk@cm4all.com>  Mon, 30 Jul 2012 15:53:43 -0000
=======
cm4all-beng-proxy (2.0.51) unstable; urgency=low

  * merge release 1.4.33
  * processor: fix assertion failure with embedded CSS
  * lb: move control channel handler to worker process

 -- Max Kellermann <mk@cm4all.com>  Tue, 16 Oct 2012 15:39:32 -0000
>>>>>>> d19f85d6

cm4all-beng-proxy (2.0.50) unstable; urgency=low

  * pool: reduce memory overhead of debug data
  * fcgi-client: fix assertion failure due to redundant read event
  * lb: fix crash after pipe-to-socket splice I/O error

 -- Max Kellermann <mk@cm4all.com>  Fri, 05 Oct 2012 12:23:15 -0000

cm4all-beng-proxy (2.0.49) unstable; urgency=low

  * merge release 1.4.32

 -- Max Kellermann <mk@cm4all.com>  Fri, 28 Sep 2012 15:01:26 -0000

cm4all-beng-proxy (2.0.48) unstable; urgency=low

  * lb: fix duplicate monitor requests with --watchdog
  * child: verbose logging of child process events
  * log shutdown signal

 -- Max Kellermann <mk@cm4all.com>  Mon, 24 Sep 2012 15:36:03 -0000

cm4all-beng-proxy (2.0.47) unstable; urgency=low

  * merge release 1.4.31
  * cache: disable excessive debugging checks

 -- Max Kellermann <mk@cm4all.com>  Fri, 21 Sep 2012 15:24:30 -0000

cm4all-beng-proxy (2.0.46) unstable; urgency=low

  * merge release 1.4.30
  * lb: add option --config-file

 -- Max Kellermann <mk@cm4all.com>  Fri, 24 Aug 2012 10:52:29 -0000

cm4all-beng-proxy (2.0.45) unstable; urgency=low

  * merge release 1.4.29

 -- Max Kellermann <mk@cm4all.com>  Tue, 21 Aug 2012 15:49:49 -0000

cm4all-beng-proxy (2.0.44) unstable; urgency=low

  * lb: allow sticky with only one node
  * lb: add option "--check"
  * lb: run all monitors right after startup
  * lb: disable expiry of monitor results
  * lb: improved fallback for "sticky cookie"
  * lb: use Bulldog for "sticky cookie"
  * balancer, lb: persistent "fade" flag
  * balancer, lb: use the Bulldog "graceful" flag
  * control: add packet CONTROL_DUMP_POOLS

 -- Max Kellermann <mk@cm4all.com>  Tue, 14 Aug 2012 13:13:01 -0000

cm4all-beng-proxy (2.0.43) unstable; urgency=low

  * merge release 1.4.28
  * istream-replace: fix assertion failure with embedded CSS

 -- Max Kellermann <mk@cm4all.com>  Thu, 02 Aug 2012 11:14:27 -0000

cm4all-beng-proxy (2.0.42) unstable; urgency=low

  * js: new higher-level API

 -- Max Kellermann <mk@cm4all.com>  Wed, 01 Aug 2012 11:32:28 -0000

cm4all-beng-proxy (2.0.41) unstable; urgency=low

  * session: fix bogus assertion failure when loading expired session

 -- Max Kellermann <mk@cm4all.com>  Fri, 27 Jul 2012 12:47:49 -0000

cm4all-beng-proxy (2.0.40) unstable; urgency=low

  * merge release 1.4.27

 -- Max Kellermann <mk@cm4all.com>  Tue, 24 Jul 2012 16:29:13 -0000

cm4all-beng-proxy (2.0.39) unstable; urgency=low

  * merge release 1.4.26

 -- Max Kellermann <mk@cm4all.com>  Tue, 17 Jul 2012 17:00:20 -0000

cm4all-beng-proxy (2.0.38) unstable; urgency=low

  * merge release 1.4.25
  * strset: fix GROUP_CONTAINER false negatives

 -- Max Kellermann <mk@cm4all.com>  Tue, 17 Jul 2012 16:03:49 -0000

cm4all-beng-proxy (2.0.37) unstable; urgency=low

  * merge release 1.4.24

 -- Max Kellermann <mk@cm4all.com>  Mon, 16 Jul 2012 10:36:57 -0000

cm4all-beng-proxy (2.0.36) unstable; urgency=low

  * proxy-handler: re-add the URI suffix for "transparent" requests

 -- Max Kellermann <mk@cm4all.com>  Wed, 11 Jul 2012 14:12:11 -0000

cm4all-beng-proxy (2.0.35) unstable; urgency=low

  * translate: allow WIDGET_GROUP without PROCESS

 -- Max Kellermann <mk@cm4all.com>  Thu, 05 Jul 2012 13:03:21 -0000

cm4all-beng-proxy (2.0.34) unstable; urgency=low

  * session_save: skip shutdown code if saving is not configured
  * http-server: fix assertion on I/O error during POST
  * header-forward: new group FORWARD to forward the "Host" header

 -- Max Kellermann <mk@cm4all.com>  Tue, 03 Jul 2012 16:46:39 -0000

cm4all-beng-proxy (2.0.33) unstable; urgency=low

  * processor: option SELF_CONTAINER allows widget to only embed itself
  * processor: allow embedding approved widget groups
  * processor: optionally invoke CSS processor for style attributes
  * response, lb_http: put "Discard" cookie attribute to the end (Android bug)

 -- Max Kellermann <mk@cm4all.com>  Mon, 02 Jul 2012 17:52:32 -0000

cm4all-beng-proxy (2.0.32) unstable; urgency=low

  * socket_wrapper: fix two assertion failures
  * pheaders: emit Cache-Control:no-store to work around IE quirk

 -- Max Kellermann <mk@cm4all.com>  Tue, 26 Jun 2012 09:41:51 -0000

cm4all-beng-proxy (2.0.31) unstable; urgency=low

  * lb: publish the SSL peer issuer subject
  * widget-registry: copy the direct_addressing attribute

 -- Max Kellermann <mk@cm4all.com>  Wed, 06 Jun 2012 13:36:04 -0000

cm4all-beng-proxy (2.0.30) unstable; urgency=low

  * init: add --group variable to .default file
  * doc: update view security documentation
  * processor: apply underscore prefix to <A NAME="...">
  * session: restore sessions from a file

 -- Max Kellermann <mk@cm4all.com>  Fri, 01 Jun 2012 11:06:50 -0000

cm4all-beng-proxy (2.0.29) unstable; urgency=low

  * widget: optional direct URI addressing scheme
  * processor: eliminate additional underscore from class prefix
  * ssl_filter: support TLS client certificates

 -- Max Kellermann <mk@cm4all.com>  Tue, 29 May 2012 13:29:06 -0000

cm4all-beng-proxy (2.0.28) unstable; urgency=low

  * merge release 1.4.22

 -- Max Kellermann <mk@cm4all.com>  Wed, 16 May 2012 10:24:31 -0000

cm4all-beng-proxy (2.0.27) unstable; urgency=low

  * uri-address: fix assertion failures with UNIX domain sockets
  * uri-address: fix redirects with matching absolute URI

 -- Max Kellermann <mk@cm4all.com>  Wed, 09 May 2012 16:16:06 -0000

cm4all-beng-proxy (2.0.26) unstable; urgency=low

  * processor: rewrite URIs in META/refresh

 -- Max Kellermann <mk@cm4all.com>  Thu, 03 May 2012 14:43:03 -0000

cm4all-beng-proxy (2.0.25) unstable; urgency=low

  * merge release 1.4.21
  * processor: fix double free bug on failed widget lookup
  * session: don't access the session manager after worker crash
  * proxy-widget: fix assertion failure with empty view name

 -- Max Kellermann <mk@cm4all.com>  Thu, 26 Apr 2012 14:22:10 -0000

cm4all-beng-proxy (2.0.24) unstable; urgency=low

  * processor: optionally invoke CSS processor for <style>

 -- Max Kellermann <mk@cm4all.com>  Fri, 20 Apr 2012 12:10:42 -0000

cm4all-beng-proxy (2.0.23) unstable; urgency=low

  * widget-resolver: check for translation server failure
  * widget-resolver: don't sync with session when view is invalid
  * rewrite-uri: check for invalid view name
  * {css_,}processor: eliminate second underscore from class prefix
  * doc: document the algorithm for replacing two leading underscores

 -- Max Kellermann <mk@cm4all.com>  Thu, 29 Mar 2012 15:37:52 -0000

cm4all-beng-proxy (2.0.22) unstable; urgency=low

  * merge release 1.4.20
  * proxy-widget: forbid client to select view with address
  * proxy-widget: allow any view selection when widget is not a container
  * widget-http: allow any view selection for unprocessable response
  * widget-http: inherit the view from the template
  * widget-request: sync with session only if processor is enabled
  * widget-http: postpone saving to session after receiving response headers
  * processor: add entities &c:id; &c:type; &c:class;

 -- Max Kellermann <mk@cm4all.com>  Mon, 26 Mar 2012 14:05:05 -0000

cm4all-beng-proxy (2.0.21) unstable; urgency=low

  * css_processor: use mode "partial" for @import
  * rewrite-uri: use mode "partial" on invalid input

 -- Max Kellermann <mk@cm4all.com>  Tue, 20 Mar 2012 18:11:28 -0000

cm4all-beng-proxy (2.0.20) unstable; urgency=low

  * {css_,}processor: default mode is "partial"
  * processor: handle underscore prefixes in the "for" attribute

 -- Max Kellermann <mk@cm4all.com>  Tue, 20 Mar 2012 16:48:51 -0000

cm4all-beng-proxy (2.0.19) unstable; urgency=low

  * merge release 1.4.19

 -- Max Kellermann <mk@cm4all.com>  Tue, 20 Mar 2012 08:41:03 -0000

cm4all-beng-proxy (2.0.18) unstable; urgency=low

  * merge release 1.4.18

 -- Max Kellermann <mk@cm4all.com>  Thu, 15 Mar 2012 15:53:12 -0000

cm4all-beng-proxy (2.0.17) unstable; urgency=low

  * merge release 1.4.17
  * css_parser: check for url() following another token
  * css_processor: rewrite @import URIs
  * {text_,}processor: new entity &c:local;

 -- Max Kellermann <mk@cm4all.com>  Fri, 09 Mar 2012 16:50:19 -0000

cm4all-beng-proxy (2.0.16) unstable; urgency=low

  * response: generate Vary response header from translation response
  * widget-resolver: fix NULL dereference after failure
  * translation: User-Agent classification

 -- Max Kellermann <mk@cm4all.com>  Tue, 06 Mar 2012 11:54:10 -0000

cm4all-beng-proxy (2.0.15) unstable; urgency=low

  * merge release 1.4.16
  * uri-address: fix NULL dereference on certain malformed URIs

 -- Max Kellermann <mk@cm4all.com>  Fri, 02 Mar 2012 16:28:54 -0000

cm4all-beng-proxy (2.0.14) unstable; urgency=low

  * address-resolver: add missing initialization
  * rewrite-uri: fix NULL pointer dereference with "local URI"
  * rewrite-uri: allow mode=proxy (optional temporary kludge)
  * widget-http: auto-disable processor (optional temporary kludge)

 -- Max Kellermann <mk@cm4all.com>  Thu, 01 Mar 2012 18:36:38 -0000

cm4all-beng-proxy (2.0.13) unstable; urgency=low

  * merge release 1.4.15
  * translation: make CGI auto-base optional
  * handler: fix up translation client errors

 -- Max Kellermann <mk@cm4all.com>  Thu, 23 Feb 2012 17:31:03 -0000

cm4all-beng-proxy (2.0.12) unstable; urgency=low

  * merge release 1.4.13

 -- Max Kellermann <mk@cm4all.com>  Thu, 16 Feb 2012 14:41:45 -0000

cm4all-beng-proxy (2.0.11) unstable; urgency=low

  * merge release 1.4.11
  * processor: skip rewriting absolute URIs

 -- Max Kellermann <mk@cm4all.com>  Thu, 09 Feb 2012 09:43:06 -0000

cm4all-beng-proxy (2.0.10) unstable; urgency=low

  * resource-address: initialise type, fixes assertion failure

 -- Max Kellermann <mk@cm4all.com>  Tue, 07 Feb 2012 16:57:06 -0000

cm4all-beng-proxy (2.0.9) unstable; urgency=low

  * [css]processor: expand underscore only XML id / CSS class
  * widget-http: filter processor response headers
  * processor: forward Wildfire headers in the debug build

 -- Max Kellermann <mk@cm4all.com>  Tue, 07 Feb 2012 12:32:33 -0000

cm4all-beng-proxy (2.0.8) unstable; urgency=low

  * rewrite-uri: prefix "@/" refers to widget's "local URI"

 -- Max Kellermann <mk@cm4all.com>  Fri, 03 Feb 2012 13:50:16 -0000

cm4all-beng-proxy (2.0.7) unstable; urgency=low

  * merge release 1.4.10
  * stock: clear idle objects periodically

 -- Max Kellermann <mk@cm4all.com>  Thu, 02 Feb 2012 14:10:24 -0000

cm4all-beng-proxy (2.0.6) unstable; urgency=low

  * merge release 1.4.9

 -- Max Kellermann <mk@cm4all.com>  Tue, 31 Jan 2012 15:10:18 -0000

cm4all-beng-proxy (2.0.5) unstable; urgency=low

  * merge release 1.4.8
  * translate-client: verify the PROXY and AJP payloads
  * translation: support inserting regex matches into CGI/file path
  * translation: support customizing the cookie's "Domain" attribute
  * request: new option "dynamic_session_cookie" adds suffix to cookie
    name
  * uri-address: verify the path component

 -- Max Kellermann <mk@cm4all.com>  Wed, 25 Jan 2012 17:05:09 -0000

cm4all-beng-proxy (2.0.4) unstable; urgency=low

  * merge release 1.4.6
  * access-log: don't log the remote port
  * translation: support inserting regex matches into CGI's PATH_INFO
  * tcache: generate BASE automatically for CGI

 -- Max Kellermann <mk@cm4all.com>  Tue, 10 Jan 2012 15:18:37 -0000

cm4all-beng-proxy (2.0.3) unstable; urgency=low

  * merge release 1.4.4
  * http-server: log remote host address

 -- Max Kellermann <mk@cm4all.com>  Tue, 27 Dec 2011 07:41:15 -0000

cm4all-beng-proxy (2.0.2) unstable; urgency=low

  * merge release 1.4.2
  * widget-http: improved HTTP error messages
  * processor: forbid widget request after URI compress failure

 -- Max Kellermann <mk@cm4all.com>  Wed, 07 Dec 2011 16:51:58 -0000

cm4all-beng-proxy (2.0.1) unstable; urgency=low

  * merge release 1.4.1

 -- Max Kellermann <mk@cm4all.com>  Fri, 18 Nov 2011 13:57:27 -0000

cm4all-beng-proxy (2.0) unstable; urgency=low

  * rewrite-uri: reapply 'drop the deprecated mode "proxy"'
  * proxy-widget: reapply 'client can choose only views that have an address'

 -- Max Kellermann <mk@cm4all.com>  Thu, 17 Nov 2011 08:22:39 +0100

cm4all-beng-proxy (1.4.33) unstable; urgency=low

  * istream-file: reduce memory usage for small files
  * file-handler: fix xattr usage on ranged file request (possible
    assertion failure)

 -- Max Kellermann <mk@cm4all.com>  Tue, 16 Oct 2012 15:28:57 -0000

cm4all-beng-proxy (1.4.32) unstable; urgency=low

  * cgi: fix spontaneous shutdown due to misrouted SIGTERM signal

 -- Max Kellermann <mk@cm4all.com>  Fri, 28 Sep 2012 14:39:13 -0000

cm4all-beng-proxy (1.4.31) unstable; urgency=low

  * shm: fix check for shared memory allocation failure
  * child: handle lost SIGCHLD events
  * child: ignore stale child processes

 -- Max Kellermann <mk@cm4all.com>  Fri, 21 Sep 2012 15:21:20 -0000

cm4all-beng-proxy (1.4.30) unstable; urgency=low

  * http-server: parse all tokens in the "Connection" request header

 -- Max Kellermann <mk@cm4all.com>  Fri, 24 Aug 2012 10:50:28 -0000

cm4all-beng-proxy (1.4.29) unstable; urgency=low

  * proxy-widget: fix memory leak on aborted POST request

 -- Max Kellermann <mk@cm4all.com>  Tue, 21 Aug 2012 15:05:12 -0000

cm4all-beng-proxy (1.4.28) unstable; urgency=low

  * worker: reinitialize signal handlers after fork failure
  * lb: work around libevent bug that freezes during shutdown

 -- Max Kellermann <mk@cm4all.com>  Thu, 02 Aug 2012 13:53:18 -0000

cm4all-beng-proxy (1.4.27) unstable; urgency=low

  * lb: fix hanging SSL connection on bulk transfer

 -- Max Kellermann <mk@cm4all.com>  Tue, 24 Jul 2012 14:58:17 -0000

cm4all-beng-proxy (1.4.26) unstable; urgency=low

  * processor: fix regression, missing NULL check

 -- Max Kellermann <mk@cm4all.com>  Tue, 17 Jul 2012 16:55:24 -0000

cm4all-beng-proxy (1.4.25) unstable; urgency=low

  * processor: don't rewrite the fragment part of the URI

 -- Max Kellermann <mk@cm4all.com>  Tue, 17 Jul 2012 15:50:06 -0000

cm4all-beng-proxy (1.4.24) unstable; urgency=low

  * lb: fix splicing with SSL

 -- Max Kellermann <mk@cm4all.com>  Mon, 16 Jul 2012 10:32:17 -0000

cm4all-beng-proxy (1.4.23) unstable; urgency=low

  * widget-http: fix double free bug when POST is aborted

 -- Max Kellermann <mk@cm4all.com>  Tue, 03 Jul 2012 16:42:28 -0000

cm4all-beng-proxy (1.4.22) unstable; urgency=low

  * merge release 1.2.27
  * widget: backport memory leak fix from 2.0
  * widget-http: fix memory leak on abort

 -- Max Kellermann <mk@cm4all.com>  Wed, 16 May 2012 10:00:23 -0000

cm4all-beng-proxy (1.4.21) unstable; urgency=low

  * merge release 1.2.26

 -- Max Kellermann <mk@cm4all.com>  Thu, 26 Apr 2012 14:17:56 -0000

cm4all-beng-proxy (1.4.20) unstable; urgency=low

  * merge release 1.2.25

 -- Max Kellermann <mk@cm4all.com>  Mon, 26 Mar 2012 14:03:14 -0000

cm4all-beng-proxy (1.4.19) unstable; urgency=low

  * merge release 1.2.24

 -- Max Kellermann <mk@cm4all.com>  Tue, 20 Mar 2012 08:36:19 -0000

cm4all-beng-proxy (1.4.18) unstable; urgency=low

  * merge release 1.2.23

 -- Max Kellermann <mk@cm4all.com>  Thu, 15 Mar 2012 15:50:20 -0000

cm4all-beng-proxy (1.4.17) unstable; urgency=low

  * merge release 1.2.22

 -- Max Kellermann <mk@cm4all.com>  Thu, 08 Mar 2012 18:36:00 -0000

cm4all-beng-proxy (1.4.16) unstable; urgency=low

  * merge release 1.2.21

 -- Max Kellermann <mk@cm4all.com>  Fri, 02 Mar 2012 16:03:51 -0000

cm4all-beng-proxy (1.4.15) unstable; urgency=low

  * merge release 1.2.20

 -- Max Kellermann <mk@cm4all.com>  Thu, 23 Feb 2012 17:12:30 -0000

cm4all-beng-proxy (1.4.14) unstable; urgency=low

  * merge release 1.2.19

 -- Max Kellermann <mk@cm4all.com>  Thu, 23 Feb 2012 15:35:04 -0000

cm4all-beng-proxy (1.4.13) unstable; urgency=low

  * merge release 1.2.18

 -- Max Kellermann <mk@cm4all.com>  Thu, 16 Feb 2012 13:53:49 -0000

cm4all-beng-proxy (1.4.12) unstable; urgency=low

  * merge release 1.2.17

 -- Max Kellermann <mk@cm4all.com>  Wed, 15 Feb 2012 09:27:50 -0000

cm4all-beng-proxy (1.4.11) unstable; urgency=low

  * merge release 1.2.16

 -- Max Kellermann <mk@cm4all.com>  Thu, 09 Feb 2012 09:33:30 -0000

cm4all-beng-proxy (1.4.10) unstable; urgency=low

  * merge release 1.2.15

 -- Max Kellermann <mk@cm4all.com>  Thu, 02 Feb 2012 13:43:11 -0000

cm4all-beng-proxy (1.4.9) unstable; urgency=low

  * merge release 1.2.14

 -- Max Kellermann <mk@cm4all.com>  Tue, 31 Jan 2012 15:06:57 -0000

cm4all-beng-proxy (1.4.8) unstable; urgency=low

  * merge release 1.2.13

 -- Max Kellermann <mk@cm4all.com>  Wed, 25 Jan 2012 12:16:53 -0000

cm4all-beng-proxy (1.4.7) unstable; urgency=low

  * merge release 1.2.12

 -- Max Kellermann <mk@cm4all.com>  Tue, 17 Jan 2012 08:37:01 -0000

cm4all-beng-proxy (1.4.6) unstable; urgency=low

  * merge release 1.2.11

 -- Max Kellermann <mk@cm4all.com>  Wed, 04 Jan 2012 15:41:43 -0000

cm4all-beng-proxy (1.4.5) unstable; urgency=low

  * merge release 1.2.10

 -- Max Kellermann <mk@cm4all.com>  Wed, 28 Dec 2011 17:07:13 -0000

cm4all-beng-proxy (1.4.4) unstable; urgency=low

  * merge release 1.2.9

 -- Max Kellermann <mk@cm4all.com>  Thu, 22 Dec 2011 11:28:39 -0000

cm4all-beng-proxy (1.4.3) unstable; urgency=low

  * merge release 1.2.8

 -- Max Kellermann <mk@cm4all.com>  Wed, 14 Dec 2011 11:20:04 -0000

cm4all-beng-proxy (1.4.2) unstable; urgency=low

  * text-processor: allow processing "application/javascript",
    "application/json"
  * uri-relative: allow backtracking to the widget base with "../"
  * merge release 1.2.7

 -- Max Kellermann <mk@cm4all.com>  Tue, 06 Dec 2011 12:39:24 -0000

cm4all-beng-proxy (1.4.1) unstable; urgency=low

  * merge release 1.2.6

 -- Max Kellermann <mk@cm4all.com>  Fri, 18 Nov 2011 13:53:56 -0000

cm4all-beng-proxy (1.4) unstable; urgency=low

  * proxy-widget: revert 'client can choose only views that have an address'
  * rewrite-uri: revert 'drop the deprecated mode "proxy"'

 -- Max Kellermann <mk@cm4all.com>  Thu, 17 Nov 2011 08:10:42 +0100

cm4all-beng-proxy (1.3.2) unstable; urgency=low

  * tcache: add regex matching, translation packets REGEX, INVERSE_REGEX
  * widget: don't start the prefix with an underscore
  * translation: add new packet PROCESS_TEXT, to expand entity references
  * translation: add new packet WIDGET_INFO, enables additional request headers
  * doc: document the algorithm for replacing three leading underscores

 -- Max Kellermann <mk@cm4all.com>  Wed, 16 Nov 2011 17:00:16 +0100

cm4all-beng-proxy (1.3.1) unstable; urgency=low

  * merge release 1.2.5

 -- Max Kellermann <mk@cm4all.com>  Tue, 08 Nov 2011 19:51:18 +0100

cm4all-beng-proxy (1.3) unstable; urgency=low

  * rewrite-uri: drop the deprecated mode "proxy"
  * proxy-widget: client can choose only views that have an address

 -- Max Kellermann <mk@cm4all.com>  Mon, 31 Oct 2011 17:41:14 +0100

cm4all-beng-proxy (1.2.27) unstable; urgency=low

  * merge release 1.1.40

 -- Max Kellermann <mk@cm4all.com>  Wed, 16 May 2012 09:51:50 -0000

cm4all-beng-proxy (1.2.26) unstable; urgency=low

  * merge release 1.1.39

 -- Max Kellermann <mk@cm4all.com>  Thu, 26 Apr 2012 14:16:40 -0000

cm4all-beng-proxy (1.2.25) unstable; urgency=low

  * merge release 1.1.38

 -- Max Kellermann <mk@cm4all.com>  Mon, 26 Mar 2012 14:01:44 -0000

cm4all-beng-proxy (1.2.24) unstable; urgency=low

  * merge release 1.1.37

 -- Max Kellermann <mk@cm4all.com>  Tue, 20 Mar 2012 08:33:31 -0000

cm4all-beng-proxy (1.2.23) unstable; urgency=low

  * merge release 1.1.36

 -- Max Kellermann <mk@cm4all.com>  Thu, 15 Mar 2012 15:37:10 -0000

cm4all-beng-proxy (1.2.22) unstable; urgency=low

  * merge release 1.1.35

 -- Max Kellermann <mk@cm4all.com>  Thu, 08 Mar 2012 18:29:39 -0000

cm4all-beng-proxy (1.2.21) unstable; urgency=low

  * merge release 1.1.34

 -- Max Kellermann <mk@cm4all.com>  Fri, 02 Mar 2012 16:02:00 -0000

cm4all-beng-proxy (1.2.20) unstable; urgency=low

  * merge release 1.1.33

 -- Max Kellermann <mk@cm4all.com>  Thu, 23 Feb 2012 17:11:15 -0000

cm4all-beng-proxy (1.2.19) unstable; urgency=low

  * merge release 1.1.32

 -- Max Kellermann <mk@cm4all.com>  Thu, 23 Feb 2012 15:18:36 -0000

cm4all-beng-proxy (1.2.18) unstable; urgency=low

  * merge release 1.1.31

 -- Max Kellermann <mk@cm4all.com>  Thu, 16 Feb 2012 13:52:42 -0000

cm4all-beng-proxy (1.2.17) unstable; urgency=low

  * merge release 1.1.30

 -- Max Kellermann <mk@cm4all.com>  Wed, 15 Feb 2012 09:26:45 -0000

cm4all-beng-proxy (1.2.16) unstable; urgency=low

  * merge release 1.1.29

 -- Max Kellermann <mk@cm4all.com>  Thu, 09 Feb 2012 09:31:50 -0000

cm4all-beng-proxy (1.2.15) unstable; urgency=low

  * merge release 1.1.28

 -- Max Kellermann <mk@cm4all.com>  Thu, 02 Feb 2012 13:41:45 -0000

cm4all-beng-proxy (1.2.14) unstable; urgency=low

  * merge release 1.1.27

 -- Max Kellermann <mk@cm4all.com>  Tue, 31 Jan 2012 15:04:32 -0000

cm4all-beng-proxy (1.2.13) unstable; urgency=low

  * merge release 1.1.26

 -- Max Kellermann <mk@cm4all.com>  Wed, 25 Jan 2012 12:15:19 -0000

cm4all-beng-proxy (1.2.12) unstable; urgency=low

  * merge release 1.1.25

 -- Max Kellermann <mk@cm4all.com>  Tue, 17 Jan 2012 08:31:44 -0000

cm4all-beng-proxy (1.2.11) unstable; urgency=low

  * merge release 1.1.24

 -- Max Kellermann <mk@cm4all.com>  Wed, 04 Jan 2012 15:38:27 -0000

cm4all-beng-proxy (1.2.10) unstable; urgency=low

  * merge release 1.1.23

 -- Max Kellermann <mk@cm4all.com>  Wed, 28 Dec 2011 17:01:43 -0000

cm4all-beng-proxy (1.2.9) unstable; urgency=low

  * merge release 1.1.22

 -- Max Kellermann <mk@cm4all.com>  Thu, 22 Dec 2011 10:28:29 -0000

cm4all-beng-proxy (1.2.8) unstable; urgency=low

  * merge release 1.1.21

 -- Max Kellermann <mk@cm4all.com>  Wed, 14 Dec 2011 11:12:32 -0000

cm4all-beng-proxy (1.2.7) unstable; urgency=low

  * merge release 1.1.20

 -- Max Kellermann <mk@cm4all.com>  Tue, 06 Dec 2011 11:43:10 -0000

cm4all-beng-proxy (1.2.6) unstable; urgency=low

  * merge release 1.1.19

 -- Max Kellermann <mk@cm4all.com>  Fri, 18 Nov 2011 13:47:43 -0000

cm4all-beng-proxy (1.2.5) unstable; urgency=low

  * merge release 1.1.18
  * file-handler: handle If-Modified-Since followed by filter

 -- Max Kellermann <mk@cm4all.com>  Tue, 08 Nov 2011 19:43:58 +0100

cm4all-beng-proxy (1.2.4) unstable; urgency=low

  * merge release 1.1.17

 -- Max Kellermann <mk@cm4all.com>  Wed, 02 Nov 2011 16:58:28 +0100

cm4all-beng-proxy (1.2.3) unstable; urgency=low

  * merge release 1.1.16

 -- Max Kellermann <mk@cm4all.com>  Fri, 21 Oct 2011 15:16:13 +0200

cm4all-beng-proxy (1.2.2) unstable; urgency=low

  * merge release 1.1.15
  * widget-view: an empty name refers to the default view
  * processor: new entity &c:view;

 -- Max Kellermann <mk@cm4all.com>  Wed, 19 Oct 2011 11:43:20 +0200

cm4all-beng-proxy (1.2.1) unstable; urgency=low

  * merge release 1.1.13

 -- Max Kellermann <mk@cm4all.com>  Wed, 05 Oct 2011 17:16:04 +0200

cm4all-beng-proxy (1.2) unstable; urgency=low

  * delegate-client: improved error reporting
  * response-error: resolve errno codes
  * python/control/client: bind the unix domain socket
  * python/control/client: implement timeout
  * lb_control: allow querying node status over control socket

 -- Max Kellermann <mk@cm4all.com>  Tue, 27 Sep 2011 12:00:44 +0200

cm4all-beng-proxy (1.1.40) unstable; urgency=low

  * merge release 1.0.34

 -- Max Kellermann <mk@cm4all.com>  Wed, 16 May 2012 09:50:37 -0000

cm4all-beng-proxy (1.1.39) unstable; urgency=low

  * merge release 1.0.33

 -- Max Kellermann <mk@cm4all.com>  Thu, 26 Apr 2012 14:12:30 -0000

cm4all-beng-proxy (1.1.38) unstable; urgency=low

  * merge release 1.0.32

 -- Max Kellermann <mk@cm4all.com>  Mon, 26 Mar 2012 14:00:38 -0000

cm4all-beng-proxy (1.1.37) unstable; urgency=low

  * merge release 1.0.31

 -- Max Kellermann <mk@cm4all.com>  Tue, 20 Mar 2012 08:31:08 -0000

cm4all-beng-proxy (1.1.36) unstable; urgency=low

  * merge release 1.0.30

 -- Max Kellermann <mk@cm4all.com>  Thu, 15 Mar 2012 15:36:15 -0000

cm4all-beng-proxy (1.1.35) unstable; urgency=low

  * merge release 1.0.29
  * css_processor: delete "-c-mode" and "-c-view" from output

 -- Max Kellermann <mk@cm4all.com>  Thu, 08 Mar 2012 18:16:03 -0000

cm4all-beng-proxy (1.1.34) unstable; urgency=low

  * merge release 1.0.28

 -- Max Kellermann <mk@cm4all.com>  Fri, 02 Mar 2012 15:26:44 -0000

cm4all-beng-proxy (1.1.33) unstable; urgency=low

  * merge release 1.0.27

 -- Max Kellermann <mk@cm4all.com>  Thu, 23 Feb 2012 17:09:57 -0000

cm4all-beng-proxy (1.1.32) unstable; urgency=low

  * merge release 1.0.26

 -- Max Kellermann <mk@cm4all.com>  Thu, 23 Feb 2012 15:14:56 -0000

cm4all-beng-proxy (1.1.31) unstable; urgency=low

  * merge release 1.0.25

 -- Max Kellermann <mk@cm4all.com>  Thu, 16 Feb 2012 13:49:26 -0000

cm4all-beng-proxy (1.1.30) unstable; urgency=low

  * merge release 1.0.24

 -- Max Kellermann <mk@cm4all.com>  Wed, 15 Feb 2012 09:25:38 -0000

cm4all-beng-proxy (1.1.29) unstable; urgency=low

  * merge release 1.0.23

 -- Max Kellermann <mk@cm4all.com>  Thu, 09 Feb 2012 09:30:18 -0000

cm4all-beng-proxy (1.1.28) unstable; urgency=low

  * merge release 1.0.22

 -- Max Kellermann <mk@cm4all.com>  Thu, 02 Feb 2012 13:39:21 -0000

cm4all-beng-proxy (1.1.27) unstable; urgency=low

  * merge release 1.0.21

 -- Max Kellermann <mk@cm4all.com>  Tue, 31 Jan 2012 14:59:06 -0000

cm4all-beng-proxy (1.1.26) unstable; urgency=low

  * merge release 1.0.20

 -- Max Kellermann <mk@cm4all.com>  Wed, 25 Jan 2012 12:13:43 -0000

cm4all-beng-proxy (1.1.25) unstable; urgency=low

  * merge release 1.0.19

 -- Max Kellermann <mk@cm4all.com>  Tue, 17 Jan 2012 08:29:34 -0000

cm4all-beng-proxy (1.1.24) unstable; urgency=low

  * merge release 1.0.18

 -- Max Kellermann <mk@cm4all.com>  Wed, 04 Jan 2012 15:27:35 -0000

cm4all-beng-proxy (1.1.23) unstable; urgency=low

  * header-forward: remove port number from X-Forwarded-For

 -- Max Kellermann <mk@cm4all.com>  Wed, 28 Dec 2011 16:51:41 -0000

cm4all-beng-proxy (1.1.22) unstable; urgency=low

  * merge release 1.0.17
  * istream-socket: fix potential assertion failure

 -- Max Kellermann <mk@cm4all.com>  Wed, 21 Dec 2011 16:44:46 -0000

cm4all-beng-proxy (1.1.21) unstable; urgency=low

  * merge release 1.0.16

 -- Max Kellermann <mk@cm4all.com>  Wed, 14 Dec 2011 11:07:58 -0000

cm4all-beng-proxy (1.1.20) unstable; urgency=low

  * merge release 1.0.15
  * processor: don't rewrite "mailto:" hyperlinks

 -- Max Kellermann <mk@cm4all.com>  Mon, 05 Dec 2011 18:37:10 -0000

cm4all-beng-proxy (1.1.19) unstable; urgency=low

  * {css_,}processor: quote widget classes for prefixing XML IDs, CSS classes

 -- Max Kellermann <mk@cm4all.com>  Fri, 18 Nov 2011 13:17:02 -0000

cm4all-beng-proxy (1.1.18) unstable; urgency=low

  * merge release 1.0.13
  * lb_http: eliminate the duplicate "Date" response header

 -- Max Kellermann <mk@cm4all.com>  Tue, 08 Nov 2011 19:33:07 +0100

cm4all-beng-proxy (1.1.17) unstable; urgency=low

  * merge release 1.0.13

 -- Max Kellermann <mk@cm4all.com>  Wed, 02 Nov 2011 16:52:21 +0100

cm4all-beng-proxy (1.1.16) unstable; urgency=low

  * merge release 1.0.12

 -- Max Kellermann <mk@cm4all.com>  Fri, 21 Oct 2011 15:09:55 +0200

cm4all-beng-proxy (1.1.15) unstable; urgency=low

  * merge release 1.0.11

 -- Max Kellermann <mk@cm4all.com>  Wed, 19 Oct 2011 09:36:38 +0200

cm4all-beng-proxy (1.1.14) unstable; urgency=low

  * merge release 1.0.10

 -- Max Kellermann <mk@cm4all.com>  Fri, 07 Oct 2011 15:15:00 +0200

cm4all-beng-proxy (1.1.13) unstable; urgency=low

  * merge release 1.0.9

 -- Max Kellermann <mk@cm4all.com>  Thu, 29 Sep 2011 16:47:56 +0200

cm4all-beng-proxy (1.1.12) unstable; urgency=low

  * merge release 1.0.8

 -- Max Kellermann <mk@cm4all.com>  Thu, 22 Sep 2011 17:13:41 +0200

cm4all-beng-proxy (1.1.11) unstable; urgency=low

  * merge release 1.0.7
  * widget-http: response header X-CM4all-View selects a view
  * processor, css_processor: support prefixing XML ids
  * processor: property "c:view" selects a view

 -- Max Kellermann <mk@cm4all.com>  Fri, 16 Sep 2011 12:25:24 +0200

cm4all-beng-proxy (1.1.10) unstable; urgency=low

  * merge release 1.0.6
  * http-request: don't clear failure state on successful TCP connection
  * istream-socket: fix assertion failure after receive error
  * ssl_filter: check for end-of-file on plain socket
  * ssl_filter: fix buffer assertion failures

 -- Max Kellermann <mk@cm4all.com>  Tue, 13 Sep 2011 18:50:18 +0200

cm4all-beng-proxy (1.1.9) unstable; urgency=low

  * http-request: improve keep-alive cancellation detection
  * http-request: mark server "failed" after HTTP client error
  * lb: implement the control protocol
    - can disable and re-enable workers
  * lb: don't allow sticky pool with only one member
  * lb: verify that a new sticky host is alive
  * lb: mark server "failed" after HTTP client error

 -- Max Kellermann <mk@cm4all.com>  Fri, 09 Sep 2011 13:03:55 +0200

cm4all-beng-proxy (1.1.8) unstable; urgency=low

  * merge release 1.0.5
  * {css_,}processor: one more underscore for the prefix
  * processor: remove rewrite-uri processing instructions from output
  * translate: unknown packet is a fatal error
  * processor: add option to set widget/focus by default
  * rewrite-uri: a leading tilde refers to the widget base; translation
    packet ANCHOR_ABSOLUTE enables it by default

 -- Max Kellermann <mk@cm4all.com>  Mon, 05 Sep 2011 17:56:31 +0200

cm4all-beng-proxy (1.1.7) unstable; urgency=low

  * css_processor: implement property "-c-mode"
  * css_processor: translate underscore prefix in class names
  * processor: translate underscore prefix in CSS class names

 -- Max Kellermann <mk@cm4all.com>  Mon, 29 Aug 2011 17:47:48 +0200

cm4all-beng-proxy (1.1.6) unstable; urgency=low

  * merge release 1.0.3
  * implement CSS processor

 -- Max Kellermann <mk@cm4all.com>  Mon, 22 Aug 2011 17:13:56 +0200

cm4all-beng-proxy (1.1.5) unstable; urgency=low

  * lb: optionally generate Via and X-Forwarded-For

 -- Max Kellermann <mk@cm4all.com>  Wed, 17 Aug 2011 12:45:14 +0200

cm4all-beng-proxy (1.1.4) unstable; urgency=low

  * pipe-stock: fix assertion failure after optimization bug
  * istream-pipe: reuse drained pipes immediately
  * sink-socket: reinstate write event during bulk transfers

 -- Max Kellermann <mk@cm4all.com>  Thu, 11 Aug 2011 14:41:37 +0200

cm4all-beng-proxy (1.1.3) unstable; urgency=low

  * widget: quote invalid XMLID/JS characters for &c:prefix;
  * lb: add protocol "tcp"

 -- Max Kellermann <mk@cm4all.com>  Wed, 10 Aug 2011 18:53:12 +0200

cm4all-beng-proxy (1.1.2) unstable; urgency=low

  * merge release 1.0.2
  * http-server: report detailed errors
  * widget-http: implement header dumps
  * cgi, fastcgi: enable cookie jar with custom cookie "host"

 -- Max Kellermann <mk@cm4all.com>  Thu, 04 Aug 2011 17:27:51 +0200

cm4all-beng-proxy (1.1.1) unstable; urgency=low

  * merge release 1.0.1
  * lb: don't ignore unimplemented configuration keywords
  * lb: configurable monitor check interval
  * session: configurable idle timeout

 -- Max Kellermann <mk@cm4all.com>  Tue, 26 Jul 2011 11:27:20 +0200

cm4all-beng-proxy (1.1) unstable; urgency=low

  * http-client: send "Expect: 100-continue" only for big request body
  * lb: implement monitors (ping, connect, tcp_expect)

 -- Max Kellermann <mk@cm4all.com>  Wed, 20 Jul 2011 15:04:22 +0200
  
cm4all-beng-proxy (1.0.34) unstable; urgency=low

  * resource-loader: don't strip last segment from IPv6 address

 -- Max Kellermann <mk@cm4all.com>  Wed, 16 May 2012 09:47:43 -0000

cm4all-beng-proxy (1.0.33) unstable; urgency=low

  * widget-resolver: fix assertion failure on recursive abort

 -- Max Kellermann <mk@cm4all.com>  Thu, 26 Apr 2012 14:04:01 -0000

cm4all-beng-proxy (1.0.32) unstable; urgency=low

  * http-cache: add missing initialization on memcached miss

 -- Max Kellermann <mk@cm4all.com>  Mon, 26 Mar 2012 13:35:01 -0000

cm4all-beng-proxy (1.0.31) unstable; urgency=low

  * proxy-widget: close the request body when the view doesn't exist

 -- Max Kellermann <mk@cm4all.com>  Tue, 20 Mar 2012 08:28:00 -0000

cm4all-beng-proxy (1.0.30) unstable; urgency=low

  * widget-view: initialize the header forward settings
  * translate-client: new view inherits header forward settings from
    default view
  * handler: clear transformation after translation error
  * http-cache: release the memcached response on abort
  * fcgi-request: close the request body on stock failure

 -- Max Kellermann <mk@cm4all.com>  Thu, 15 Mar 2012 15:34:18 -0000

cm4all-beng-proxy (1.0.29) unstable; urgency=low

  * processor: unescape custom header values
  * widget-resolver: fix NULL dereference after failure

 -- Max Kellermann <mk@cm4all.com>  Thu, 08 Mar 2012 18:10:14 -0000

cm4all-beng-proxy (1.0.28) unstable; urgency=low

  * widget-resolver: serve responses in the right order
  * widget-request: fix session related assertion failure
  * translate: initialize all GError variables

 -- Max Kellermann <mk@cm4all.com>  Fri, 02 Mar 2012 15:20:54 -0000

cm4all-beng-proxy (1.0.27) unstable; urgency=low

  * resource-address: fix regression when CGI URI is not set

 -- Max Kellermann <mk@cm4all.com>  Thu, 23 Feb 2012 17:08:16 -0000

cm4all-beng-proxy (1.0.26) unstable; urgency=low

  * resource-address: apply BASE to the CGI request URI

 -- Max Kellermann <mk@cm4all.com>  Thu, 23 Feb 2012 15:11:42 -0000

cm4all-beng-proxy (1.0.25) unstable; urgency=low

  * cgi-client: clear the input pointer on close

 -- Max Kellermann <mk@cm4all.com>  Thu, 16 Feb 2012 13:46:13 -0000

cm4all-beng-proxy (1.0.24) unstable; urgency=low

  * debian/rules: optimize parallel build
  * cgi: break loop when headers are finished

 -- Max Kellermann <mk@cm4all.com>  Wed, 15 Feb 2012 09:23:22 -0000

cm4all-beng-proxy (1.0.23) unstable; urgency=low

  * cgi: detect large response headers
  * cgi: continue parsing response headers after buffer boundary
  * cgi: bigger response header buffer
  * fcgi-client: detect large response headers

 -- Max Kellermann <mk@cm4all.com>  Thu, 09 Feb 2012 09:27:50 -0000

cm4all-beng-proxy (1.0.22) unstable; urgency=low

  * debian/rules: don't run libtool
  * lb: thread safety for the SSL filter
  * lb: fix crash during shutdown
  * http-server: fix uninitialised variable

 -- Max Kellermann <mk@cm4all.com>  Thu, 02 Feb 2012 13:03:08 -0000

cm4all-beng-proxy (1.0.21) unstable; urgency=low

  * hstock: fix memory leak
  * notify: fix endless busy loop
  * ssl_filter: fix hang while tearing down connection

 -- Max Kellermann <mk@cm4all.com>  Tue, 31 Jan 2012 15:24:50 -0000

cm4all-beng-proxy (1.0.20) unstable; urgency=low

  * ssl: load the whole certificate chain
  * translate: fix PATH+JAILCGI+SITE check
  * translate: fix HOME check
  * resource-address: include all CGI attributes in cache key

 -- Max Kellermann <mk@cm4all.com>  Wed, 25 Jan 2012 12:10:43 -0000

cm4all-beng-proxy (1.0.19) unstable; urgency=low

  * cookie-client: add a missing out-of-memory check

 -- Max Kellermann <mk@cm4all.com>  Tue, 17 Jan 2012 08:27:38 -0000

cm4all-beng-proxy (1.0.18) unstable; urgency=low

  * resource-address: support zero-length path_info prefix (for BASE)
  * hashmap: optimize insertions
  * http-server: limit the number of request headers
  * proxy-widget: discard the unused request body on error

 -- Max Kellermann <mk@cm4all.com>  Wed, 04 Jan 2012 14:55:59 -0000

cm4all-beng-proxy (1.0.17) unstable; urgency=low

  * istream-chunked: avoid recursive buffer write, fixes crash

 -- Max Kellermann <mk@cm4all.com>  Wed, 21 Dec 2011 16:37:44 -0000

cm4all-beng-proxy (1.0.16) unstable; urgency=low

  * http-server: disable timeout while waiting for CGI
  * cgi: fix segmentation fault
  * processor: discard child's request body on abort
  * proxy-widget: discard the unused request body on error

 -- Max Kellermann <mk@cm4all.com>  Wed, 14 Dec 2011 11:53:31 +0100

cm4all-beng-proxy (1.0.15) unstable; urgency=low

  * http-client: fix assertion failure on bogus "100 Continue"
  * handler: don't close the request body twice
  * session: add a missing out-of-memory check
  * fcgi-client: check for EV_READ event
  * fcgi-serialize: fix serializing parameter without value

 -- Max Kellermann <mk@cm4all.com>  Mon, 05 Dec 2011 17:47:20 -0000

cm4all-beng-proxy (1.0.14) unstable; urgency=low

  * http-server: don't generate chunked HEAD response
  * http-server: don't override Content-Length for HEAD response
  * lb_http, proxy-widget, response: forward Content-Length after HEAD

 -- Max Kellermann <mk@cm4all.com>  Tue, 08 Nov 2011 18:19:42 +0100

cm4all-beng-proxy (1.0.13) unstable; urgency=low

  * processor: initialize URI rewrite options for <?cm4all-rewrite-uri?>

 -- Max Kellermann <mk@cm4all.com>  Wed, 02 Nov 2011 16:47:48 +0100

cm4all-beng-proxy (1.0.12) unstable; urgency=low

  * http-server, proxy-widget: add missing newline to log message
  * fcgi_client: fix assertion failure on response body error
  * http-cache-choice: fix crash due to wrong filter callback

 -- Max Kellermann <mk@cm4all.com>  Fri, 21 Oct 2011 15:02:42 +0200

cm4all-beng-proxy (1.0.11) unstable; urgency=low

  * lb_config: fix binding to wildcard address
  * rewrite-uri: clarify warning message when widget has no id

 -- Max Kellermann <mk@cm4all.com>  Wed, 19 Oct 2011 09:26:48 +0200

cm4all-beng-proxy (1.0.10) unstable; urgency=low

  * debian/control: beng-lb doesn't need "daemon" anymore
  * http-string: allow space in unquoted cookie values (RFC ignorant)

 -- Max Kellermann <mk@cm4all.com>  Fri, 07 Oct 2011 15:06:32 +0200

cm4all-beng-proxy (1.0.9) unstable; urgency=low

  * tcp-balancer: store a copy of the socket address
  * lb: default log directory is /var/log/cm4all/beng-lb
  * lb: use new built-in watchdog instead of /usr/bin/daemon

 -- Max Kellermann <mk@cm4all.com>  Thu, 29 Sep 2011 16:19:34 +0200

cm4all-beng-proxy (1.0.8) unstable; urgency=low

  * resource-address: copy the delegate JailCGI parameters (crash bug fix)
  * response: use the same URI for storing and dropping widget sessions

 -- Max Kellermann <mk@cm4all.com>  Thu, 22 Sep 2011 13:39:08 +0200

cm4all-beng-proxy (1.0.7) unstable; urgency=low

  * inline-widget: discard request body when class lookup fails

 -- Max Kellermann <mk@cm4all.com>  Fri, 16 Sep 2011 12:16:04 +0200

cm4all-beng-proxy (1.0.6) unstable; urgency=low

  * processor: support short "SCRIPT" tag
  * widget-uri: use the template's view specification

 -- Max Kellermann <mk@cm4all.com>  Tue, 13 Sep 2011 18:14:24 +0200

cm4all-beng-proxy (1.0.5) unstable; urgency=low

  * resource-loader: delete comma when extracting from X-Forwarded-For

 -- Max Kellermann <mk@cm4all.com>  Mon, 05 Sep 2011 17:43:22 +0200

cm4all-beng-proxy (1.0.4) unstable; urgency=low

  * istream-replace: update the buffer reader after new data was added

 -- Max Kellermann <mk@cm4all.com>  Mon, 05 Sep 2011 15:43:17 +0200

cm4all-beng-proxy (1.0.3) unstable; urgency=low

  * merge release 0.9.35
  * control-handler: fix uninitialized variable

 -- Max Kellermann <mk@cm4all.com>  Thu, 18 Aug 2011 15:15:52 +0200

cm4all-beng-proxy (1.0.2) unstable; urgency=low

  * merge release 0.9.34
  * handler: always log translate client errors
  * tcp-balancer: fix memory leak in error handler
  * http-string: allow more characters in cookie values (RFC ignorant)

 -- Max Kellermann <mk@cm4all.com>  Mon, 01 Aug 2011 16:30:05 +0200

cm4all-beng-proxy (1.0.1) unstable; urgency=low

  * session: increase idle timeout to 20 minutes

 -- Max Kellermann <mk@cm4all.com>  Tue, 26 Jul 2011 11:23:36 +0200

cm4all-beng-proxy (1.0) unstable; urgency=low

  * merge release 0.9.33
  * header-forward: eliminate the duplicate "Date" response header
  * proxy-handler: don't pass internal URI arguments to CGI

 -- Max Kellermann <mk@cm4all.com>  Mon, 18 Jul 2011 17:07:42 +0200

cm4all-beng-proxy (0.10.14) unstable; urgency=low

  * merge release 0.9.32

 -- Max Kellermann <mk@cm4all.com>  Tue, 12 Jul 2011 19:02:23 +0200

cm4all-beng-proxy (0.10.13) unstable; urgency=low

  * growing-buffer: reset the position when skipping buffers

 -- Max Kellermann <mk@cm4all.com>  Wed, 06 Jul 2011 10:07:50 +0200

cm4all-beng-proxy (0.10.12) unstable; urgency=low

  * merge release 0.9.31
  * rewrite-uri: log widget base mismatch
  * istream-replace: fix assertion failure with splitted buffer

 -- Max Kellermann <mk@cm4all.com>  Tue, 05 Jul 2011 22:05:44 +0200

cm4all-beng-proxy (0.10.11) unstable; urgency=low

  * merge release 0.9.30
  * lb: add SSL/TLS support

 -- Max Kellermann <mk@cm4all.com>  Mon, 04 Jul 2011 17:14:21 +0200

cm4all-beng-proxy (0.10.10) unstable; urgency=low

  * merge release 0.9.29

 -- Max Kellermann <mk@cm4all.com>  Tue, 28 Jun 2011 17:56:43 +0200

cm4all-beng-proxy (0.10.9) unstable; urgency=low

  * merge release 0.9.28

 -- Max Kellermann <mk@cm4all.com>  Mon, 27 Jun 2011 13:38:03 +0200

cm4all-beng-proxy (0.10.8) unstable; urgency=low

  * lb_http: don't access the connection object after it was closed
  * restart the load balancer automatically

 -- Max Kellermann <mk@cm4all.com>  Wed, 22 Jun 2011 12:38:39 +0200

cm4all-beng-proxy (0.10.7) unstable; urgency=low

  * config: make the session cookie name configurable
  * uri-relative: allow relative base URIs (for CGI)
  * widget-uri: combine existing CGI PATH_INFO and given widget location
  * python/translation/widget: support "path_info" specification

 -- Max Kellermann <mk@cm4all.com>  Mon, 20 Jun 2011 14:54:38 +0200

cm4all-beng-proxy (0.10.6) unstable; urgency=low

  * merge release 0.9.26

 -- Max Kellermann <mk@cm4all.com>  Wed, 15 Jun 2011 09:19:28 +0200

cm4all-beng-proxy (0.10.5) unstable; urgency=low

  * merge release 0.9.26

 -- Max Kellermann <mk@cm4all.com>  Fri, 10 Jun 2011 10:09:09 +0200

cm4all-beng-proxy (0.10.4) unstable; urgency=low

  * doc: add beng-lb documentation
  * lb: implement "fallback" option
  * merge release 0.9.25

 -- Max Kellermann <mk@cm4all.com>  Wed, 08 Jun 2011 14:13:43 +0200

cm4all-beng-proxy (0.10.3) unstable; urgency=low

  * python/translation.widget: support keyword "sticky"
  * lb: implement sticky modes "failover", "cookie"

 -- Max Kellermann <mk@cm4all.com>  Mon, 06 Jun 2011 15:51:36 +0200

cm4all-beng-proxy (0.10.2) unstable; urgency=low

  * debian: fix beng-lb pid file name
  * lb_http: implement sticky sessions
  * merge release 0.9.24

 -- Max Kellermann <mk@cm4all.com>  Tue, 31 May 2011 14:32:03 +0200

cm4all-beng-proxy (0.10.1) unstable; urgency=low

  * lb_http: close request body on error
  * lb_listener: print error message when binding fails
  * merge release 0.9.23

 -- Max Kellermann <mk@cm4all.com>  Fri, 27 May 2011 13:13:55 +0200

cm4all-beng-proxy (0.10) unstable; urgency=low

  * failure: fix inverted logic bug in expiry check
  * tcp-balancer: implement session stickiness
  * lb: new stand-alone load balancer

 -- Max Kellermann <mk@cm4all.com>  Thu, 26 May 2011 14:32:02 +0200

cm4all-beng-proxy (0.9.35) unstable; urgency=low

  * resource-loader: pass the last X-Forwarded-For element to AJP

 -- Max Kellermann <mk@cm4all.com>  Thu, 18 Aug 2011 15:05:02 +0200

cm4all-beng-proxy (0.9.34) unstable; urgency=low

  * request: fix double request body close in errdoc handler
  * handler: close request body on early abort

 -- Max Kellermann <mk@cm4all.com>  Mon, 01 Aug 2011 16:21:43 +0200

cm4all-beng-proxy (0.9.33) unstable; urgency=low

  * {http,ajp}-request, errdoc: check before closing the request body on
    error

 -- Max Kellermann <mk@cm4all.com>  Mon, 18 Jul 2011 16:30:29 +0200

cm4all-beng-proxy (0.9.32) unstable; urgency=low

  * processor: dispose request body when focused widget was not found
  * http-string: allow the slash in cookie values (RFC ignorant)

 -- Max Kellermann <mk@cm4all.com>  Tue, 12 Jul 2011 18:16:01 +0200

cm4all-beng-proxy (0.9.31) unstable; urgency=low

  * growing-buffer: fix assertion failure with empty first buffer

 -- Max Kellermann <mk@cm4all.com>  Tue, 05 Jul 2011 21:58:24 +0200

cm4all-beng-proxy (0.9.30) unstable; urgency=low

  * growing-buffer: fix assertion failure in reader when buffer is empty

 -- Max Kellermann <mk@cm4all.com>  Mon, 04 Jul 2011 16:59:28 +0200

cm4all-beng-proxy (0.9.29) unstable; urgency=low

  * http-string: allow the equality sign in cookie values (RFC ignorant)

 -- Max Kellermann <mk@cm4all.com>  Tue, 28 Jun 2011 17:50:23 +0200

cm4all-beng-proxy (0.9.28) unstable; urgency=low

  * http-string: allow round brackets in cookie values (RFC ignorant)

 -- Max Kellermann <mk@cm4all.com>  Mon, 27 Jun 2011 13:23:58 +0200

cm4all-beng-proxy (0.9.27) unstable; urgency=low

  * handler: don't delete existing session in TRANSPARENT mode

 -- Max Kellermann <mk@cm4all.com>  Wed, 15 Jun 2011 09:08:48 +0200

cm4all-beng-proxy (0.9.26) unstable; urgency=low

  * worker: read "crash" value before destroying shared memory
  * session: fix crash while discarding session

 -- Max Kellermann <mk@cm4all.com>  Fri, 10 Jun 2011 09:54:56 +0200

cm4all-beng-proxy (0.9.25) unstable; urgency=low

  * response: discard the request body before passing to errdoc
  * worker: don't restart all workers after "safe" worker crash
  * cgi: check for end-of-file after splice

 -- Max Kellermann <mk@cm4all.com>  Wed, 08 Jun 2011 15:02:35 +0200

cm4all-beng-proxy (0.9.24) unstable; urgency=low

  * fcgi-client: really discard packets on request id mismatch
  * memcached-client: don't schedule read event when buffer is full
  * session: support beng-lb sticky sessions

 -- Max Kellermann <mk@cm4all.com>  Tue, 31 May 2011 14:23:41 +0200

cm4all-beng-proxy (0.9.23) unstable; urgency=low

  * tcp-balancer: retry connecting to cluster if a node fails

 -- Max Kellermann <mk@cm4all.com>  Fri, 27 May 2011 13:01:31 +0200

cm4all-beng-proxy (0.9.22) unstable; urgency=low

  * failure: fix inverted logic bug in expiry check
  * uri-extract: support AJP URLs, fixes AJP cookies
  * ajp-client: don't schedule read event when buffer is full

 -- Max Kellermann <mk@cm4all.com>  Thu, 26 May 2011 08:32:32 +0200

cm4all-beng-proxy (0.9.21) unstable; urgency=low

  * balancer: re-enable load balancing (regression fix)
  * merge release 0.8.38

 -- Max Kellermann <mk@cm4all.com>  Fri, 20 May 2011 11:03:31 +0200

cm4all-beng-proxy (0.9.20) unstable; urgency=low

  * http-cache: fix assertion failure caused by wrong destructor
  * merge release 0.8.37

 -- Max Kellermann <mk@cm4all.com>  Mon, 16 May 2011 14:03:09 +0200

cm4all-beng-proxy (0.9.19) unstable; urgency=low

  * http-request: don't retry requests with a request body

 -- Max Kellermann <mk@cm4all.com>  Thu, 12 May 2011 11:35:55 +0200

cm4all-beng-proxy (0.9.18) unstable; urgency=low

  * http-body: fix assertion failure on EOF chunk after socket was closed
  * widget-http: fix crash in widget lookup error handler
  * merge release 0.8.36

 -- Max Kellermann <mk@cm4all.com>  Tue, 10 May 2011 18:56:33 +0200

cm4all-beng-proxy (0.9.17) unstable; urgency=low

  * growing-buffer: fix assertion failure after large initial write
  * http-request: retry after connection failure
  * test/t-cgi: fix bashisms in test scripts

 -- Max Kellermann <mk@cm4all.com>  Wed, 04 May 2011 18:54:57 +0200

cm4all-beng-proxy (0.9.16) unstable; urgency=low

  * resource-address: append "transparent" args to CGI path_info
  * tcache: fix crash on FastCGI with BASE

 -- Max Kellermann <mk@cm4all.com>  Mon, 02 May 2011 16:07:21 +0200

cm4all-beng-proxy (0.9.15) unstable; urgency=low

  * configure.ac: check if valgrind/memcheck.h is installed
  * configure.ac: check if libattr is available
  * access-log: log Referer and User-Agent
  * access-log: log the request duration
  * proxy-handler: allow forwarding URI arguments
  * merge release 0.8.35

 -- Max Kellermann <mk@cm4all.com>  Wed, 27 Apr 2011 18:54:17 +0200

cm4all-beng-proxy (0.9.14) unstable; urgency=low

  * processor: don't clear widget pointer at opening tag
  * debian: move ulimit call from init script to *.default
  * merge release 0.8.33

 -- Max Kellermann <mk@cm4all.com>  Wed, 13 Apr 2011 17:03:29 +0200

cm4all-beng-proxy (0.9.13) unstable; urgency=low

  * proxy-widget: apply the widget's response header forward settings
  * response: add option to dump the widget tree
  * widget-class: move header forward settings to view
  * merge release 0.8.30

 -- Max Kellermann <mk@cm4all.com>  Mon, 04 Apr 2011 16:31:26 +0200

cm4all-beng-proxy (0.9.12) unstable; urgency=low

  * widget: internal API refactorization
  * was-control: fix argument order in "abort" call
  * was-client: duplicate the GError object when it is used twice
  * {file,delegate}-handler: add Expires/ETag headers to 304 response
  * cgi: allow setting environment variables

 -- Max Kellermann <mk@cm4all.com>  Thu, 24 Mar 2011 15:12:54 +0100

cm4all-beng-proxy (0.9.11) unstable; urgency=low

  * processor: major API refactorization
  * merge release 0.8.29

 -- Max Kellermann <mk@cm4all.com>  Mon, 21 Mar 2011 19:43:28 +0100

cm4all-beng-proxy (0.9.10) unstable; urgency=low

  * merge release 0.8.27

 -- Max Kellermann <mk@cm4all.com>  Fri, 18 Mar 2011 14:11:16 +0100

cm4all-beng-proxy (0.9.9) unstable; urgency=low

  * merge release 0.8.25

 -- Max Kellermann <mk@cm4all.com>  Mon, 14 Mar 2011 16:05:51 +0100

cm4all-beng-proxy (0.9.8) unstable; urgency=low

  * translate: support UNIX domain sockets in ADDRESS_STRING
  * resource-address: support connections to existing FastCGI servers

 -- Max Kellermann <mk@cm4all.com>  Fri, 11 Mar 2011 19:24:33 +0100

cm4all-beng-proxy (0.9.7) unstable; urgency=low

  * merge release 0.8.24

 -- Max Kellermann <mk@cm4all.com>  Fri, 04 Mar 2011 13:07:36 +0100

cm4all-beng-proxy (0.9.6) unstable; urgency=low

  * merge release 0.8.23

 -- Max Kellermann <mk@cm4all.com>  Mon, 28 Feb 2011 11:47:45 +0100

cm4all-beng-proxy (0.9.5) unstable; urgency=low

  * translate: allow SITE without CGI

 -- Max Kellermann <mk@cm4all.com>  Mon, 31 Jan 2011 06:35:24 +0100

cm4all-beng-proxy (0.9.4) unstable; urgency=low

  * widget-class: allow distinct addresses for each view

 -- Max Kellermann <mk@cm4all.com>  Thu, 27 Jan 2011 17:51:21 +0100

cm4all-beng-proxy (0.9.3) unstable; urgency=low

  * istream-catch: log errors
  * proxy-handler: pass the original request URI to (Fast)CGI
  * proxy-handler: pass the original document root to (Fast)CGI
  * fcgi-stock: pass site id to child process
  * translation: new packet "HOME" for JailCGI
  * resource-loader: get remote host from "X-Forwarded-For"
  * cgi, fcgi-client: pass client IP address to application

 -- Max Kellermann <mk@cm4all.com>  Fri, 21 Jan 2011 18:13:38 +0100

cm4all-beng-proxy (0.9.2) unstable; urgency=low

  * merge release 0.8.21
  * http-response: better context for error messages
  * istream: method close() does not invoke handler->abort()
  * istream: better context for error messages
  * ajp-client: destruct properly when request stream fails
  * {delegate,fcgi,was}-stock: use the JailCGI 1.4 wrapper

 -- Max Kellermann <mk@cm4all.com>  Mon, 17 Jan 2011 12:08:04 +0100

cm4all-beng-proxy (0.9.1) unstable; urgency=low

  * http-server: count the number of raw bytes sent and received
  * control-handler: support TCACHE_INVALIDATE with SITE
  * new programs "log-forward", "log-exec" for network logging
  * new program "log-split" for creating per-site log files
  * new program "log-traffic" for creating per-site traffic logs
  * move logging servers to new package cm4all-beng-proxy-logging
  * python/control.client: add parameter "broadcast"

 -- Max Kellermann <mk@cm4all.com>  Thu, 02 Dec 2010 12:07:16 +0100

cm4all-beng-proxy (0.9) unstable; urgency=low

  * merge release 0.8.19
  * was-client: explicitly send 32 bit METHOD payload
  * was-client: explicitly parse STATUS as 32 bit integer
  * was-client: clear control channel object on destruction
  * was-client: reuse child process if state is clean on EOF
  * was-client: abort properly after receiving illegal packet
  * was-client: allow "request STOP" before response completed
  * was-client: postpone the response handler invocation
  * was-control: send packets in bulk
  * python: support WAS widgets
  * http-server: enable "cork" mode only for beginning of response
  * http-cache: don't access freed memory in pool_unref_denotify()
  * http: use libcm4all-http
  * new datagram based binary protocol for access logging
  * main: default WAS stock limit is 16

 -- Max Kellermann <mk@cm4all.com>  Thu, 18 Nov 2010 19:56:17 +0100

cm4all-beng-proxy (0.8.38) unstable; urgency=low

  * failure: update time stamp on existing item
  * errdoc: free the original response body on abort

 -- Max Kellermann <mk@cm4all.com>  Fri, 20 May 2011 10:17:14 +0200

cm4all-beng-proxy (0.8.37) unstable; urgency=low

  * widget-resolver: don't reuse failed resolver
  * http-request: fix NULL pointer dereference on invalid URI
  * config: disable the TCP stock limit by default

 -- Max Kellermann <mk@cm4all.com>  Mon, 16 May 2011 13:41:32 +0200

cm4all-beng-proxy (0.8.36) unstable; urgency=low

  * http-server: check if client closes connection while processing
  * http-client: release the socket before invoking the callback
  * fcgi-client: fix assertion failure on full input buffer
  * memcached-client: re-enable socket event after direct copy
  * istream-file: fix assertion failure on range request
  * test/t-cgi: fix bashisms in test scripts

 -- Max Kellermann <mk@cm4all.com>  Tue, 10 May 2011 18:45:48 +0200

cm4all-beng-proxy (0.8.35) unstable; urgency=low

  * session: fix potential session defragmentation crash
  * ajp-request: use "host:port" as TCP stock key
  * cgi: evaluate the Content-Length response header

 -- Max Kellermann <mk@cm4all.com>  Wed, 27 Apr 2011 13:32:05 +0200

cm4all-beng-proxy (0.8.34) unstable; urgency=low

  * js: replace all '%' with '$'
  * js: check if session_id is null
  * debian: add package cm4all-beng-proxy-tools

 -- Max Kellermann <mk@cm4all.com>  Tue, 19 Apr 2011 18:43:54 +0200

cm4all-beng-proxy (0.8.33) unstable; urgency=low

  * processor: don't quote query string arguments with dollar sign
  * widget-request: safely remove "view" and "path" from argument table
  * debian/control: add "Breaks << 0.8.32" on the JavaScript library

 -- Max Kellermann <mk@cm4all.com>  Tue, 12 Apr 2011 18:21:55 +0200

cm4all-beng-proxy (0.8.32) unstable; urgency=low

  * args: quote arguments with the dollar sign

 -- Max Kellermann <mk@cm4all.com>  Tue, 12 Apr 2011 13:34:42 +0200

cm4all-beng-proxy (0.8.31) unstable; urgency=low

  * proxy-widget: eliminate the duplicate "Server" response header
  * translation: add packet UNTRUSTED_SITE_SUFFIX

 -- Max Kellermann <mk@cm4all.com>  Thu, 07 Apr 2011 16:23:37 +0200

cm4all-beng-proxy (0.8.30) unstable; urgency=low

  * handler: make lower-case realm name from the "Host" header
  * session: copy attribute "realm", fixes segmentation fault

 -- Max Kellermann <mk@cm4all.com>  Tue, 29 Mar 2011 16:47:43 +0200

cm4all-beng-proxy (0.8.29) unstable; urgency=low

  * ajp-client: send query string in an AJP attribute

 -- Max Kellermann <mk@cm4all.com>  Mon, 21 Mar 2011 19:16:16 +0100

cm4all-beng-proxy (0.8.28) unstable; urgency=low

  * resource-loader: use X-Forwarded-For to obtain AJP remote host
  * resource-loader: strip port from AJP remote address
  * resource-loader: don't pass remote host to AJP server
  * resource-loader: parse server port for AJP
  * ajp-client: always send content-length
  * ajp-client: parse the remaining buffer after EAGAIN

 -- Max Kellermann <mk@cm4all.com>  Mon, 21 Mar 2011 11:12:07 +0100

cm4all-beng-proxy (0.8.27) unstable; urgency=low

  * http-request: close the request body on malformed URI
  * ajp-request: AJP translation packet contains ajp://host:port/path

 -- Max Kellermann <mk@cm4all.com>  Fri, 18 Mar 2011 14:04:21 +0100

cm4all-beng-proxy (0.8.26) unstable; urgency=low

  * python/response: fix typo in ajp()
  * session: validate sessions only within one realm

 -- Max Kellermann <mk@cm4all.com>  Fri, 18 Mar 2011 08:59:41 +0100

cm4all-beng-proxy (0.8.25) unstable; urgency=low

  * widget-http: discard request body on unknown view name
  * inline-widget: discard request body on error
  * {http,fcgi,was}-client: allocate response headers from caller pool
  * cmdline: fcgi_stock_limit defaults to 0 (no limit)

 -- Max Kellermann <mk@cm4all.com>  Mon, 14 Mar 2011 15:53:42 +0100

cm4all-beng-proxy (0.8.24) unstable; urgency=low

  * fcgi-client: release the connection even when padding not consumed
    after empty response

 -- Max Kellermann <mk@cm4all.com>  Wed, 02 Mar 2011 17:39:33 +0100

cm4all-beng-proxy (0.8.23) unstable; urgency=low

  * memcached-client: allocate a new memory pool
  * memcached-client: copy caller_pool reference before freeing the client
  * fcgi-client: check headers!=NULL
  * fcgi-client: release the connection even when padding not consumed

 -- Max Kellermann <mk@cm4all.com>  Mon, 28 Feb 2011 10:50:02 +0100

cm4all-beng-proxy (0.8.22) unstable; urgency=low

  * cgi: fill special variables CONTENT_TYPE, CONTENT_LENGTH
  * memcached-client: remove stray pool_unref() call
  * memcached-client: reuse the socket if the remaining value is buffered
  * http-cache-choice: abbreviate memcached keys
  * *-cache: allocate a parent pool for cache items
  * pool: re-enable linear pools
  * frame: free the request body on error
  * http-cache: free cached body which was dismissed

 -- Max Kellermann <mk@cm4all.com>  Mon, 07 Feb 2011 15:34:09 +0100

cm4all-beng-proxy (0.8.21) unstable; urgency=low

  * merge release 0.7.55
  * jail: translate the document root properly
  * header-forward: forward the "Host" header to CGI/FastCGI/AJP
  * http-error: map ENOTDIR to "404 Not Found"
  * http-server: fix assertion failure on write error
  * fcgi-stock: clear all environment variables

 -- Max Kellermann <mk@cm4all.com>  Thu, 06 Jan 2011 16:04:20 +0100

cm4all-beng-proxy (0.8.20) unstable; urgency=low

  * widget-resolver: add pedantic state assertions
  * async: remember a copy of the operation in !NDEBUG
  * python/translation/response: max_age() returns self

 -- Max Kellermann <mk@cm4all.com>  Mon, 06 Dec 2010 23:02:50 +0100

cm4all-beng-proxy (0.8.19) unstable; urgency=low

  * merge release 0.7.54

 -- Max Kellermann <mk@cm4all.com>  Wed, 17 Nov 2010 16:25:10 +0100

cm4all-beng-proxy (0.8.18) unstable; urgency=low

  * was-client: explicitly send 32 bit METHOD payload
  * was-client: explicitly parse STATUS as 32 bit integer
  * istream: check presence of as_fd() in optimized build

 -- Max Kellermann <mk@cm4all.com>  Fri, 05 Nov 2010 11:00:54 +0100

cm4all-beng-proxy (0.8.17) unstable; urgency=low

  * merged release 0.7.53
  * widget: use colon as widget path separator
  * was-client: check for abort during response handler
  * was-client: implement STOP
  * was-client: release memory pools
  * was-launch: enable non-blocking mode on input and output
  * http-server: don't crash on malformed pipelined request
  * main: free the WAS stock and the UDP listener in the SIGTERM handler

 -- Max Kellermann <mk@cm4all.com>  Thu, 28 Oct 2010 19:50:26 +0200

cm4all-beng-proxy (0.8.16) unstable; urgency=low

  * merged release 0.7.52
  * was-client: support for the WAS protocol

 -- Max Kellermann <mk@cm4all.com>  Wed, 13 Oct 2010 16:45:18 +0200

cm4all-beng-proxy (0.8.15) unstable; urgency=low

  * resource-address: don't skip question mark twice

 -- Max Kellermann <mk@cm4all.com>  Tue, 28 Sep 2010 12:20:33 +0200

cm4all-beng-proxy (0.8.14) unstable; urgency=low

  * processor: schedule "xmlns:c" deletion

 -- Max Kellermann <mk@cm4all.com>  Thu, 23 Sep 2010 14:42:31 +0200

cm4all-beng-proxy (0.8.13) unstable; urgency=low

  * processor: delete "xmlns:c" attributes from link elements
  * istream-{head,zero}: implement method available()
  * merged release 0.7.51

 -- Max Kellermann <mk@cm4all.com>  Tue, 17 Aug 2010 09:54:33 +0200

cm4all-beng-proxy (0.8.12) unstable; urgency=low

  * http-cache-memcached: copy resource address
  * debian/control: add missing ${shlibs:Depends}
  * merged release 0.7.50

 -- Max Kellermann <mk@cm4all.com>  Thu, 12 Aug 2010 20:17:52 +0200

cm4all-beng-proxy (0.8.11) unstable; urgency=low

  * delegate-client: fix SCM_RIGHTS check
  * use Linux 2.6 CLOEXEC/NONBLOCK flags
  * tcache: INVALIDATE removes all variants (error documents etc.)
  * control: new UDP based protocol, allows invalidating caches
  * hashmap: fix assertion failure in hashmap_remove_match()
  * merged release 0.7.49

 -- Max Kellermann <mk@cm4all.com>  Tue, 10 Aug 2010 15:48:10 +0200

cm4all-beng-proxy (0.8.10) unstable; urgency=low

  * tcache: copy response.previous

 -- Max Kellermann <mk@cm4all.com>  Mon, 02 Aug 2010 18:03:43 +0200

cm4all-beng-proxy (0.8.9) unstable; urgency=low

  * (f?)cgi-handler: forward query string only if focused
  * ajp-handler: merge into proxy-handler
  * proxy-handler: forward query string if focused
  * cgi, fastcgi-handler: enable the resource cache
  * translation: add packets CHECK and PREVIOUS for authentication
  * python: add Response.max_age()

 -- Max Kellermann <mk@cm4all.com>  Fri, 30 Jul 2010 11:39:22 +0200

cm4all-beng-proxy (0.8.8) unstable; urgency=low

  * prototypes/translate.py: added new ticket-fastcgi programs
  * http-cache: implement FastCGI caching
  * merged release 0.7.47

 -- Max Kellermann <mk@cm4all.com>  Wed, 21 Jul 2010 13:00:43 +0200

cm4all-beng-proxy (0.8.7) unstable; urgency=low

  * istream-delayed: update the "direct" bit mask
  * http-client: send "Expect: 100-continue"
  * response, widget-http: apply istream_pipe to filter input
  * proxy-handler: apply istream_pipe to request body
  * istream-ajp-body: send larger request body packets
  * ajp-client: support splice()
  * merged release 0.7.46

 -- Max Kellermann <mk@cm4all.com>  Fri, 25 Jun 2010 18:52:04 +0200

cm4all-beng-proxy (0.8.6) unstable; urgency=low

  * translation: added support for custom error documents
  * response: convert HEAD to GET if filter follows
  * processor: short-circuit on HEAD request
  * python: depend on python-twisted-core

 -- Max Kellermann <mk@cm4all.com>  Wed, 16 Jun 2010 16:37:42 +0200

cm4all-beng-proxy (0.8.5) unstable; urgency=low

  * istream-tee: allow second output to block
  * widget-http: don't transform error documents
  * response, widget-http: disable filters after widget frame request
  * translation: added packet FILTER_4XX to filter client errors
  * merged release 0.7.45

 -- Max Kellermann <mk@cm4all.com>  Thu, 10 Jun 2010 16:13:14 +0200

cm4all-beng-proxy (0.8.4) unstable; urgency=low

  * python: added missing "Response" import
  * python: resume parsing after deferred call
  * http-client: implement istream method as_fd()
  * merged release 0.7.44

 -- Max Kellermann <mk@cm4all.com>  Mon, 07 Jun 2010 17:01:16 +0200

cm4all-beng-proxy (0.8.3) unstable; urgency=low

  * file-handler: implement If-Range (RFC 2616 14.27)
  * merged release 0.7.42

 -- Max Kellermann <mk@cm4all.com>  Tue, 01 Jun 2010 16:17:13 +0200

cm4all-beng-proxy (0.8.2) unstable; urgency=low

  * cookie-client: verify the cookie path
  * python: use Twisted's logging library
  * python: added a widget registry class
  * merged release 0.7.41

 -- Max Kellermann <mk@cm4all.com>  Wed, 26 May 2010 13:08:16 +0200

cm4all-beng-proxy (0.8.1) unstable; urgency=low

  * http-cache-memcached: delete entity records on POST

 -- Max Kellermann <mk@cm4all.com>  Tue, 18 May 2010 12:21:55 +0200

cm4all-beng-proxy (0.8) unstable; urgency=low

  * istream: added method as_fd() to convert istream to file descriptor
  * fork: support passing stdin istream fd to child process
  * http-cache: discard only matching entries on POST
  * istream-html-escape: escape single and double quote
  * rewrite-uri: escape the result with XML entities

 -- Max Kellermann <mk@cm4all.com>  Thu, 13 May 2010 12:34:46 +0200

cm4all-beng-proxy (0.7.55) unstable; urgency=low

  * pool: reparent pools in optimized build
  * istream-deflate: add missing pool reference while reading
  * istream-deflate: fix several error handlers

 -- Max Kellermann <mk@cm4all.com>  Thu, 06 Jan 2011 12:59:39 +0100

cm4all-beng-proxy (0.7.54) unstable; urgency=low

  * http-server: fix crash on deferred chunked request body
  * parser: fix crash on malformed SCRIPT element

 -- Max Kellermann <mk@cm4all.com>  Wed, 17 Nov 2010 16:13:09 +0100

cm4all-beng-proxy (0.7.53) unstable; urgency=low

  * http-server: don't crash on malformed pipelined request
  * sink-header: fix assertion failure on empty trailer

 -- Max Kellermann <mk@cm4all.com>  Thu, 28 Oct 2010 18:39:01 +0200

cm4all-beng-proxy (0.7.52) unstable; urgency=low

  * fcgi-client: fix send timeout handler
  * fork: finish the buffer after pipe was drained

 -- Max Kellermann <mk@cm4all.com>  Wed, 13 Oct 2010 16:39:26 +0200

cm4all-beng-proxy (0.7.51) unstable; urgency=low

  * http-client: clear response body pointer before forwarding EOF event
  * processor: fix assertion failure for c:mode in c:widget

 -- Max Kellermann <mk@cm4all.com>  Mon, 16 Aug 2010 17:01:48 +0200

cm4all-beng-proxy (0.7.50) unstable; urgency=low

  * header-forward: don't forward the "Host" header to HTTP servers
  * resource-address: use uri_relative() for CGI
  * uri-relative: don't lose host name in uri_absolute()
  * uri-relative: don't fail on absolute URIs
  * http-cache-heap: don't use uninitialized item size

 -- Max Kellermann <mk@cm4all.com>  Thu, 12 Aug 2010 20:03:49 +0200

cm4all-beng-proxy (0.7.49) unstable; urgency=low

  * hashmap: fix assertion failure in hashmap_remove_value()

 -- Max Kellermann <mk@cm4all.com>  Tue, 10 Aug 2010 15:37:12 +0200

cm4all-beng-proxy (0.7.48) unstable; urgency=low

  * pipe-stock: add assertions on file descriptors

 -- Max Kellermann <mk@cm4all.com>  Mon, 09 Aug 2010 14:56:54 +0200

cm4all-beng-proxy (0.7.47) unstable; urgency=low

  * cmdline: add option "--group"

 -- Max Kellermann <mk@cm4all.com>  Fri, 16 Jul 2010 18:39:53 +0200

cm4all-beng-proxy (0.7.46) unstable; urgency=low

  * handler: initialize all translate_response attributes
  * http-client: consume buffer before header length check
  * istream-pipe: clear "direct" flags in constructor
  * istream-pipe: return gracefully when handler blocks
  * ajp-client: hold pool reference to reset TCP_CORK

 -- Max Kellermann <mk@cm4all.com>  Mon, 21 Jun 2010 17:53:21 +0200

cm4all-beng-proxy (0.7.45) unstable; urgency=low

  * istream-tee: separate "weak" values for the two outputs
  * fcache: don't close output when caching has been canceled
  * tcache: copy the attribute "secure_cookie"

 -- Max Kellermann <mk@cm4all.com>  Thu, 10 Jun 2010 15:21:34 +0200

cm4all-beng-proxy (0.7.44) unstable; urgency=low

  * http-client: check response header length
  * http-server: check request header length

 -- Max Kellermann <mk@cm4all.com>  Mon, 07 Jun 2010 16:51:57 +0200

cm4all-beng-proxy (0.7.43) unstable; urgency=low

  * http-cache: fixed NULL pointer dereference when storing empty response
    body on the heap

 -- Max Kellermann <mk@cm4all.com>  Tue, 01 Jun 2010 18:52:45 +0200

cm4all-beng-proxy (0.7.42) unstable; urgency=low

  * fork: check "direct" flag again after buffer flush
  * pool: pool_unref_denotify() remembers the code location
  * sink-{buffer,gstring}: don't invoke callback in abort()
  * async: added another debug flag to verify correctness

 -- Max Kellermann <mk@cm4all.com>  Mon, 31 May 2010 21:15:58 +0200

cm4all-beng-proxy (0.7.41) unstable; urgency=low

  * http-cache: initialize response status and headers on empty body

 -- Max Kellermann <mk@cm4all.com>  Tue, 25 May 2010 16:27:25 +0200

cm4all-beng-proxy (0.7.40) unstable; urgency=low

  * http-cache: fixed NULL pointer dereference when storing empty response
    body in memcached

 -- Max Kellermann <mk@cm4all.com>  Tue, 25 May 2010 15:04:44 +0200

cm4all-beng-proxy (0.7.39) unstable; urgency=low

  * memcached-stock: close value on connect failure
  * http: implement remaining status codes
  * http-cache: allow caching empty response body
  * http-cache: cache status codes 203, 206, 300, 301, 410
  * http-cache: don't cache authorized resources

 -- Max Kellermann <mk@cm4all.com>  Fri, 21 May 2010 17:37:29 +0200

cm4all-beng-proxy (0.7.38) unstable; urgency=low

  * http-server: send HTTP/1.1 declaration with "100 Continue"
  * connection: initialize "site_name", fixes crash bug
  * translation: added packet SECURE_COOKIE

 -- Max Kellermann <mk@cm4all.com>  Thu, 20 May 2010 15:40:34 +0200

cm4all-beng-proxy (0.7.37) unstable; urgency=low

  * *-client: implement a socket leak detector
  * handler: initialize response header without translation server

 -- Max Kellermann <mk@cm4all.com>  Tue, 18 May 2010 12:05:11 +0200

cm4all-beng-proxy (0.7.36) unstable; urgency=low

  * http-client: fixed NULL pointer dereference
  * handler, response: removed duplicate request body destruction calls

 -- Max Kellermann <mk@cm4all.com>  Tue, 11 May 2010 17:16:36 +0200

cm4all-beng-proxy (0.7.35) unstable; urgency=low

  * {http,fcgi,ajp}-request: close the request body on abort
  * handler: set fake translation response on malformed URI

 -- Max Kellermann <mk@cm4all.com>  Mon, 10 May 2010 11:22:23 +0200

cm4all-beng-proxy (0.7.34) unstable; urgency=low

  * translate: check the UNTRUSTED packet
  * translation: added packet UNTRUSTED_PREFIX

 -- Max Kellermann <mk@cm4all.com>  Fri, 30 Apr 2010 19:14:37 +0200

cm4all-beng-proxy (0.7.33) unstable; urgency=low

  * merged release 0.7.27.1
  * fcache: don't continue storing in background
  * fcgi-client: re-add event after some input data has been read

 -- Max Kellermann <mk@cm4all.com>  Fri, 30 Apr 2010 11:31:08 +0200

cm4all-beng-proxy (0.7.32) unstable; urgency=low

  * response: generate the "Server" response header
  * response: support the Authentication-Info response header
  * response: support custom authentication pages
  * translation: support custom response headers

 -- Max Kellermann <mk@cm4all.com>  Tue, 27 Apr 2010 17:09:59 +0200

cm4all-beng-proxy (0.7.31) unstable; urgency=low

  * support HTTP authentication (RFC 2617)

 -- Max Kellermann <mk@cm4all.com>  Mon, 26 Apr 2010 17:26:42 +0200

cm4all-beng-proxy (0.7.30) unstable; urgency=low

  * fcgi-client: support responses without a body
  * {http,fcgi}-client: hold caller pool reference during callback

 -- Max Kellermann <mk@cm4all.com>  Fri, 23 Apr 2010 14:41:05 +0200

cm4all-beng-proxy (0.7.29) unstable; urgency=low

  * http-cache: added missing pool_unref() in memcached_miss()
  * pool: added checked pool references

 -- Max Kellermann <mk@cm4all.com>  Thu, 22 Apr 2010 15:45:48 +0200

cm4all-beng-proxy (0.7.28) unstable; urgency=low

  * fcgi-client: support response status
  * translate: malformed packets are fatal
  * http-cache: don't cache resources with very long URIs
  * memcached-client: increase the maximum key size to 32 kB

 -- Max Kellermann <mk@cm4all.com>  Thu, 15 Apr 2010 15:06:51 +0200

cm4all-beng-proxy (0.7.27.1) unstable; urgency=low

  * http-cache: added missing pool_unref() in memcached_miss()
  * http-cache: don't cache resources with very long URIs
  * memcached-client: increase the maximum key size to 32 kB
  * fork: properly handle partially filled output buffer
  * fork: re-add event after some input data has been read

 -- Max Kellermann <mk@cm4all.com>  Thu, 29 Apr 2010 15:30:21 +0200

cm4all-beng-proxy (0.7.27) unstable; urgency=low

  * session: use GLib's PRNG to generate session ids
  * session: seed the PRNG with /dev/random
  * response: log UNTRUSTED violation attempts
  * response: drop widget sessions when there is no focus

 -- Max Kellermann <mk@cm4all.com>  Fri, 09 Apr 2010 12:04:18 +0200

cm4all-beng-proxy (0.7.26) unstable; urgency=low

  * memcached-client: schedule read event before callback
  * istream-tee: continue with second output if first is closed

 -- Max Kellermann <mk@cm4all.com>  Sun, 28 Mar 2010 18:08:11 +0200

cm4all-beng-proxy (0.7.25) unstable; urgency=low

  * memcached-client: don't poll if socket is closed
  * fork: close file descriptor on input error
  * pool: don't check attachments in pool_trash()

 -- Max Kellermann <mk@cm4all.com>  Thu, 25 Mar 2010 13:28:01 +0100

cm4all-beng-proxy (0.7.24) unstable; urgency=low

  * memcached-client: release socket after splice

 -- Max Kellermann <mk@cm4all.com>  Mon, 22 Mar 2010 11:29:45 +0100

cm4all-beng-proxy (0.7.23) unstable; urgency=low

  * sink-header: support splice
  * memcached-client: support splice (response)
  * fcgi-client: recover correctly after send error
  * fcgi-client: support chunked request body
  * fcgi-client: basic splice support for the request body
  * http-cache: duplicate headers
  * {http,memcached}-client: check "direct" mode after buffer flush
  * cmdline: added option "fcgi_stock_limit"
  * python: auto-export function write_packet()
  * python: Response methods return self

 -- Max Kellermann <mk@cm4all.com>  Fri, 19 Mar 2010 13:28:35 +0100

cm4all-beng-proxy (0.7.22) unstable; urgency=low

  * python: re-add function write_packet()

 -- Max Kellermann <mk@cm4all.com>  Fri, 12 Mar 2010 12:27:21 +0100

cm4all-beng-proxy (0.7.21) unstable; urgency=low

  * ajp-client: handle EAGAIN from send()
  * python: install the missing sources

 -- Max Kellermann <mk@cm4all.com>  Thu, 11 Mar 2010 16:58:25 +0100

cm4all-beng-proxy (0.7.20) unstable; urgency=low

  * http-client: don't reinstate event when socket is closed
  * access-log: log the site name
  * python: removed unused function write_packet()
  * python: split the module beng_proxy.translation
  * python: allow overriding query string and param in absolute_uri()
  * python: moved absolute_uri() to a separate library

 -- Max Kellermann <mk@cm4all.com>  Thu, 11 Mar 2010 09:48:52 +0100

cm4all-beng-proxy (0.7.19) unstable; urgency=low

  * client-socket: translate EV_TIMEOUT to ETIMEDOUT
  * fork: refill the input buffer as soon as possible
  * delegate-client: implement an abortable event
  * pool: added assertions for libevent leaks
  * direct: added option "-s enable_splice=no"

 -- Max Kellermann <mk@cm4all.com>  Thu, 04 Mar 2010 17:34:56 +0100

cm4all-beng-proxy (0.7.18) unstable; urgency=low

  * args: reserve memory for the trailing null byte

 -- Max Kellermann <mk@cm4all.com>  Tue, 23 Feb 2010 17:46:04 +0100

cm4all-beng-proxy (0.7.17) unstable; urgency=low

  * translation: added the BOUNCE packet (variant of REDIRECT)
  * translation: change widget packet HOST to UNTRUSTED
  * translation: pass internal URI arguments to the translation server
  * handler: use the specified status with REDIRECT
  * python: added method Request.absolute_uri()

 -- Max Kellermann <mk@cm4all.com>  Tue, 23 Feb 2010 16:15:22 +0100

cm4all-beng-proxy (0.7.16) unstable; urgency=low

  * processor: separate trusted from untrusted widgets by host name
  * processor: mode=partition is deprecated
  * translate: fix DOCUMENT_ROOT handler for CGI/FASTCGI
  * fcgi-request: added JailCGI support

 -- Max Kellermann <mk@cm4all.com>  Fri, 19 Feb 2010 14:29:29 +0100

cm4all-beng-proxy (0.7.15) unstable; urgency=low

  * processor: unreference the caller pool in abort()
  * tcache: clear BASE on mismatch
  * fcgi-client: generate the Content-Length request header
  * fcgi-client: send the CONTENT_TYPE parameter
  * prototypes/translate.py: use FastCGI to run PHP

 -- Max Kellermann <mk@cm4all.com>  Thu, 11 Feb 2010 14:43:21 +0100

cm4all-beng-proxy (0.7.14) unstable; urgency=low

  * connection: drop connections when the limit is exceeded
  * resource-address: added BASE support
  * fcgi-client: check the request ID in response packets
  * http-client: check response body when request body is closed
  * html-escape: use the last ampersand before the semicolon
  * html-escape: support &apos;
  * processor: unescape widget parameter values

 -- Max Kellermann <mk@cm4all.com>  Fri, 29 Jan 2010 17:49:43 +0100

cm4all-beng-proxy (0.7.13) unstable; urgency=low

  * fcgi-request: duplicate socket path
  * fcgi-request: support ACTION
  * fcgi-client: provide SCRIPT_FILENAME
  * fcgi-client: append empty PARAMS packet
  * fcgi-client: try to read response before request is finished
  * fcgi-client: implement the STDERR packet
  * fcgi-client: support request headers and body
  * fcgi-stock: manage one socket per child process
  * fcgi-stock: unlink socket path after connect
  * fcgi-stock: redirect fd 1,2 to /dev/null
  * fcgi-stock: kill FastCGI processes after 5 minutes idle
  * translation: new packet PAIR for passing parameters to FastCGI

 -- Max Kellermann <mk@cm4all.com>  Thu, 14 Jan 2010 13:36:48 +0100

cm4all-beng-proxy (0.7.12) unstable; urgency=low

  * http-cache: unlock the cache item after successful revalidation
  * http-cache-memcached: pass the expiration time to memcached
  * sink-header: comprise pending data in method available()
  * header-forward: forward the Expires response header

 -- Max Kellermann <mk@cm4all.com>  Tue, 22 Dec 2009 16:18:49 +0100

cm4all-beng-proxy (0.7.11) unstable; urgency=low

  * {ajp,memcached}-client: fix dis\appearing event for duplex socket
  * memcached-client: handle EAGAIN after send()
  * memcached-client: release socket as early as possible
  * header-forward: don't forward Accept-Encoding if transformation is
    enabled
  * widget-http, inline-widget: check Content-Encoding before processing
  * file-handler: send "Vary: Accept-Encoding" for compressed response
  * header-forward: support duplicate headers
  * fcache: implemented a 60 seconds timeout
  * fcache: copy pointer to local variable before callback
  * event2: refresh timeout after event has occurred

 -- Max Kellermann <mk@cm4all.com>  Fri, 18 Dec 2009 16:45:24 +0100

cm4all-beng-proxy (0.7.10) unstable; urgency=low

  * http-{server,client}: fix disappearing event for duplex socket

 -- Max Kellermann <mk@cm4all.com>  Mon, 14 Dec 2009 15:46:25 +0100

cm4all-beng-proxy (0.7.9) unstable; urgency=low

  * http: "Expect" is a hop-by-hop header
  * http-server: send "100 Continue" unless request body closed
  * http-client: poll socket after splice
  * http-server: handle EAGAIN after splice
  * http-server: send a 417 response on unrecognized "Expect" request
  * response, widget-http: append filter id to resource tag
  * resource-tag: check for "Cache-Control: no-store"

 -- Max Kellermann <mk@cm4all.com>  Mon, 14 Dec 2009 13:05:15 +0100

cm4all-beng-proxy (0.7.8) unstable; urgency=low

  * http-body: support partial response in method available()
  * file-handler: support pre-compressed static files
  * fcache: honor the "Cache-Control: no-store" response header

 -- Max Kellermann <mk@cm4all.com>  Wed, 09 Dec 2009 15:49:25 +0100

cm4all-beng-proxy (0.7.7) unstable; urgency=low

  * parser: allow underscore in attribute names
  * processor: check "type" attribute before URI rewriting
  * http-client: start receiving before request is sent
  * http-client: try to read response after write error
  * http-client: deliver response body after headers are finished
  * http-client: release socket as early as possible
  * http-client: serve buffer after socket has been closed
  * istream-chunked: clear input stream in abort handler
  * growing-buffer: fix crash after close in "data" callback

 -- Max Kellermann <mk@cm4all.com>  Thu, 03 Dec 2009 13:09:57 +0100

cm4all-beng-proxy (0.7.6) unstable; urgency=low

  * istream-hold: return -2 if handler is not available yet
  * http, ajp, fcgi: use istream_hold on request body
  * http-client: implemented splicing the request body
  * response: added missing URI substitution

 -- Max Kellermann <mk@cm4all.com>  Tue, 17 Nov 2009 15:25:35 +0100

cm4all-beng-proxy (0.7.5) unstable; urgency=low

  * session: 64 bit session ids
  * session: allow arbitrary session id size (at compile-time)
  * debian: larger default log file (16 * 4MB)
  * debian: added package cm4all-beng-proxy-toi

 -- Max Kellermann <mk@cm4all.com>  Mon, 16 Nov 2009 15:51:24 +0100

cm4all-beng-proxy (0.7.4) unstable; urgency=low

  * measure the latency of external resources
  * widget-http: partially revert "don't query session if !stateful"

 -- Max Kellermann <mk@cm4all.com>  Tue, 10 Nov 2009 15:06:03 +0100

cm4all-beng-proxy (0.7.3) unstable; urgency=low

  * uri-verify: don't reject double slash after first segment
  * hostname: allow the hyphen character
  * processor: allow processing without session
  * widget-http: don't query session if !stateful
  * request: disable session management for known bots
  * python: fixed AttributeError in __getattr__()
  * python: added method Response.process()
  * translation: added the response packets URI, HOST, SCHEME
  * translation: added header forward packets

 -- Max Kellermann <mk@cm4all.com>  Mon, 09 Nov 2009 16:40:27 +0100

cm4all-beng-proxy (0.7.2) unstable; urgency=low

  * fcache: close all caching connections on exit
  * istream-file: retry reading after EAGAIN
  * direct, istream-pipe: re-enable SPLICE_F_NONBLOCK
  * direct, istream-pipe: disable the SPLICE_F_MORE flag
  * http-client: handle EAGAIN after splice
  * http-client, header-writer: remove hop-by-hop response headers
  * response: optimized transformed response headers
  * handler: mangle CGI and FastCGI headers
  * header-forward: generate the X-Forwarded-For header
  * header-forward: add local host name to "Via" request header

 -- Max Kellermann <mk@cm4all.com>  Fri, 30 Oct 2009 13:41:02 +0100

cm4all-beng-proxy (0.7.1) unstable; urgency=low

  * file-handler: close the stream on "304 Not Modified"
  * pool: use assembler code only on gcc
  * cmdline: added option "--set tcp_stock_limit"
  * Makefile.am: enable the "subdir-objects" option

 -- Max Kellermann <mk@cm4all.com>  Thu, 22 Oct 2009 12:17:11 +0200

cm4all-beng-proxy (0.7) unstable; urgency=low

  * ajp-client: check if connection was closed during response callback
  * header-forward: log session id
  * istream: separate TCP splicing checks
  * istream-pipe: fix segmentation fault after incomplete direct transfer
  * istream-pipe: implement the "available" method
  * istream-pipe: allocate pipe only if handler supports it
  * istream-pipe: flush the pipe before reading from input
  * istream-pipe: reuse pipes in a stock
  * direct: support splice() from TCP socket to pipe
  * istream: direct() returns -3 if stream has been closed
  * hstock: don't destroy stocks while items are being created
  * tcp-stock: limit number of connections per host to 256
  * translate, http-client, ajp-client, cgi, http-cache: verify the HTTP
    response status
  * prototypes/translate.py: disallow "/../" and null bytes
  * prototypes/translate.py: added "/jail-delegate/" location
  * uri-parser: strict RFC 2396 URI verification
  * uri-parser: don't unescape the URI path
  * http-client, ajp-client: verify the request URI
  * uri-escape: unescape each character only once
  * http-cache: never use the memcached stock if caching is disabled
  * allow 8192 connections by default
  * allow 65536 file handles by default
  * added package cm4all-jailed-beng-proxy-delegate-helper

 -- Max Kellermann <mk@cm4all.com>  Wed, 21 Oct 2009 15:00:56 +0200

cm4all-beng-proxy (0.6.23) unstable; urgency=low

  * header-forward: log session information
  * prototypes/translate.py: added /cgi-bin/ location
  * http-server: disable keep-alive for HTTP/1.0 clients
  * http-server: don't send "Connection: Keep-Alive"
  * delegate-stock: clear the environment
  * delegate-stock: added jail support
  * delegate-client: reuse helper process after I/O error

 -- Max Kellermann <mk@cm4all.com>  Mon, 12 Oct 2009 17:29:35 +0200

cm4all-beng-proxy (0.6.22) unstable; urgency=low

  * istream-tee: clear both "enabled" flags in the eof/abort handler
  * istream-tee: fall back to first data() return value if second stream
    closed itself
  * http-cache: don't log body_abort after close

 -- Max Kellermann <mk@cm4all.com>  Thu, 01 Oct 2009 19:19:37 +0200

cm4all-beng-proxy (0.6.21) unstable; urgency=low

  * http-client: log more error messages
  * delegate-stock: added the DOCUMENT_ROOT environment variable
  * response, widget: accept "application/xhtml+xml"
  * cookie-server: allow square brackets in unquoted cookie values
    (violating RFC 2109 and RFC 2616)

 -- Max Kellermann <mk@cm4all.com>  Thu, 01 Oct 2009 13:55:40 +0200

cm4all-beng-proxy (0.6.20) unstable; urgency=low

  * stock: clear stock after 60 seconds idle
  * hstock: remove empty stocks
  * http-server, http-client, cgi: fixed off-by-one bug in header parser
  * istream-pipe: fix the direct() return value on error
  * istream-pipe: fix formula in range assertion
  * http-cache-memcached: implemented "remove"
  * handler: added FastCGI handler
  * fcgi-client: unref caller pool after socket release
  * fcgi-client: implemented response headers

 -- Max Kellermann <mk@cm4all.com>  Tue, 29 Sep 2009 14:07:13 +0200

cm4all-beng-proxy (0.6.19) unstable; urgency=low

  * http-client: release caller pool after socket release
  * memcached-client: release socket on marshalling error
  * stock: unref caller pool in abort handler
  * stock: lazy cleanup
  * http-cache: copy caller_pool to local variable

 -- Max Kellermann <mk@cm4all.com>  Thu, 24 Sep 2009 16:02:17 +0200

cm4all-beng-proxy (0.6.18) unstable; urgency=low

  * delegate-handler: support conditional GET and ranges
  * file-handler: fix suffix-byte-range-spec parser
  * delegate-helper: call open() with O_CLOEXEC|O_NOCTTY
  * istream-file: don't set FD_CLOEXEC if O_CLOEXEC is available
  * stock: hold caller pool during "get" operation
  * main: free balancer object during shutdown
  * memcached-client: enable socket timeout
  * delegate-stock: set FD_CLOEXEC on socket

 -- Max Kellermann <mk@cm4all.com>  Thu, 24 Sep 2009 10:50:53 +0200

cm4all-beng-proxy (0.6.17) unstable; urgency=low

  * tcp-stock: implemented a load balancer
  * python: accept address list in the ajp() method
  * http-server: added timeout for the HTTP request headers
  * response: close template when the content type is wrong
  * delegate-get: implemented response headers
  * delegate-get: provide status codes and error messages

 -- Max Kellermann <mk@cm4all.com>  Fri, 18 Sep 2009 15:36:57 +0200

cm4all-beng-proxy (0.6.16) unstable; urgency=low

  * tcp-stock: added support for bulldog-tyke
  * sink-buffer: close input if it's not used in the constructor
  * http-cache-memcached: close response body when deserialization fails
  * serialize: fix regression in serialize_uint64()

 -- Max Kellermann <mk@cm4all.com>  Tue, 15 Sep 2009 19:26:07 +0200

cm4all-beng-proxy (0.6.15) unstable; urgency=low

  * http-cache-choice: find more duplicates during cleanup
  * handler: added AJP handler
  * ajp-request: unref pool only on tcp_stock failure
  * ajp-client: prevent parser recursion
  * ajp-client: free request body when response is closed
  * ajp-client: reuse connection after END_RESPONSE packet
  * ajp-client: enable TCP_CORK while sending
  * istream-ajp-body: added a second "length" header field
  * ajp-client: auto-send empty request body chunk
  * ajp-client: register "write" event after GET_BODY_CHUNK packet
  * ajp-client: implemented request and response headers
  * http-cache-rfc: don't rewind tpool if called recursively

 -- Max Kellermann <mk@cm4all.com>  Fri, 11 Sep 2009 16:04:06 +0200

cm4all-beng-proxy (0.6.14) unstable; urgency=low

  * istream-tee: don't restart reading if already in progress

 -- Max Kellermann <mk@cm4all.com>  Thu, 03 Sep 2009 13:21:06 +0200

cm4all-beng-proxy (0.6.13) unstable; urgency=low

  * cookie-server: fix parsing multiple cookies
  * http-cache-memcached: clean up expired "choice" items
  * sink-gstring: use callback instead of public struct
  * istream-tee: restart reading when one output is closed

 -- Max Kellermann <mk@cm4all.com>  Wed, 02 Sep 2009 17:02:53 +0200

cm4all-beng-proxy (0.6.12) unstable; urgency=low

  * http-cache: don't attempt to remove cache items when the cache is disabled

 -- Max Kellermann <mk@cm4all.com>  Fri, 28 Aug 2009 15:40:48 +0200

cm4all-beng-proxy (0.6.11) unstable; urgency=low

  * http-cache-memcached: store HTTP status and response headers
  * http-cache-memcached: implemented flush (SIGHUP)
  * http-cache-memcached: support "Vary"
  * http-client: work around assertion failure in response_stream_close()

 -- Max Kellermann <mk@cm4all.com>  Thu, 27 Aug 2009 12:33:17 +0200

cm4all-beng-proxy (0.6.10) unstable; urgency=low

  * parser: finish tag before bailing out
  * http-request: allow URLs without path component
  * fork: clear event in read() method
  * istream-file: pass options O_CLOEXEC|O_NOCTTY to open()
  * response: check if the "Host" request header is valid

 -- Max Kellermann <mk@cm4all.com>  Tue, 18 Aug 2009 16:37:19 +0200

cm4all-beng-proxy (0.6.9) unstable; urgency=low

  * direct: disable SPLICE_F_NONBLOCK (temporary NFS EAGAIN workaround)

 -- Max Kellermann <mk@cm4all.com>  Mon, 17 Aug 2009 13:52:49 +0200

cm4all-beng-proxy (0.6.8) unstable; urgency=low

  * widget-http: close response body in error code path
  * http-cache: implemented memcached backend (--memcached-server)
  * processor: &c:base; returns the URI without scheme and host

 -- Max Kellermann <mk@cm4all.com>  Mon, 17 Aug 2009 12:29:19 +0200

cm4all-beng-proxy (0.6.7) unstable; urgency=low

  * file-handler: generate Expires from xattr user.MaxAge
  * cmdline: added option --set to configure:
    - max_connections
    - http_cache_size
    - filter_cache_size
    - translate_cache_size
  * flush caches on SIGHUP

 -- Max Kellermann <mk@cm4all.com>  Fri, 07 Aug 2009 11:41:10 +0200

cm4all-beng-proxy (0.6.6) unstable; urgency=low

  * added missing GLib build dependency
  * cgi-handler: set the "body_consumed" flag

 -- Max Kellermann <mk@cm4all.com>  Tue, 04 Aug 2009 09:53:01 +0200

cm4all-beng-proxy (0.6.5) unstable; urgency=low

  * shm: pass MAP_NORESERVE to mmap()
  * proxy-handler: support cookies
  * translation: added DISCARD_SESSION packet

 -- Max Kellermann <mk@cm4all.com>  Wed, 15 Jul 2009 18:00:33 +0200

cm4all-beng-proxy (0.6.4) unstable; urgency=low

  * http-client: don't read response body in HEAD requests
  * ajp-client: invoke the "abort" handler on error
  * filter-cache: lock cache items while they are served

 -- Max Kellermann <mk@cm4all.com>  Thu, 09 Jul 2009 14:36:14 +0200

cm4all-beng-proxy (0.6.3) unstable; urgency=low

  * http-server: implemented the DELETE method
  * http-server: refuse HTTP/0.9 requests
  * proxy-handler: send request body to template when no widget is focused
  * widget-request: pass original HTTP method to widget
  * session: automatically defragment sessions

 -- Max Kellermann <mk@cm4all.com>  Tue, 07 Jul 2009 16:57:22 +0200

cm4all-beng-proxy (0.6.2) unstable; urgency=low

  * lock: fixed race condition in debug flag updates
  * session: use rwlock for the session manager
  * proxy-handler: pass request headers to the remote HTTP server
  * proxy-handler: forward original Accept-Charset if processor is disabled
  * pipe: don't filter resources without a body
  * fcache: forward original HTTP status over "pipe" filter
  * cgi: support the "Status" line

 -- Max Kellermann <mk@cm4all.com>  Mon, 06 Jul 2009 16:38:26 +0200

cm4all-beng-proxy (0.6.1) unstable; urgency=low

  * session: consistently lock all session objects
  * rewrite-uri: check if widget_external_uri() returns NULL
  * widget-uri: don't generate the "path" argument when it's NULL
  * widget-uri: strip superfluous question mark from widget_base_address()
  * widget-uri: append parameters from the template first
  * widget-uri: re-add configured query string in widget_absolute_uri()
  * widget-uri: eliminate configured query string in widget_external_uri()
  * processor: don't consider session data for base=child and base=parent

 -- Max Kellermann <mk@cm4all.com>  Fri, 03 Jul 2009 15:52:01 +0200

cm4all-beng-proxy (0.6) unstable; urgency=low

  * inline-widget: check the widget HTTP response status
  * response: don't apply transformation on failed response
  * resource-address: include pipe arguments in filter cache key
  * handler: removed session redirect on the first request
  * http-cache: accept ETag response header instead of Last-Modified
  * filter-cache: don't require Last-Modified or Expires
  * file-handler: disable ETag only when processor comes first
  * file-handler: read ETag from xattr
  * pipe: generate new ETag for piped resource
  * session: purge sessions when shared memory is full
  * handler: don't enforce sessions for filtered responses

 -- Max Kellermann <mk@cm4all.com>  Tue, 30 Jun 2009 17:48:20 +0200

cm4all-beng-proxy (0.5.14) unstable; urgency=low

  * ajp-client: implemented request body
  * cookie-client: obey "max-age=0" properly
  * processor: forward the original HTTP status
  * response, widget-http: don't allow processing resource without body
  * widget-http: check the Content-Type before invoking processor
  * response: pass the "Location" response header
  * debian: added a separate -optimized-dbg package
  * added init script support for multiple ports (--port) and multiple listen
    (--listen) command line argumnents
  * translation: added the "APPEND" packet for command line arguments
  * pipe: support command line arguments

 -- Max Kellermann <mk@cm4all.com>  Mon, 29 Jun 2009 16:51:16 +0200

cm4all-beng-proxy (0.5.13) unstable; urgency=low

  * widget-registry: clear local_address in translate request
  * cmdline: added the "--listen" option

 -- Max Kellermann <mk@cm4all.com>  Wed, 24 Jun 2009 12:27:17 +0200

cm4all-beng-proxy (0.5.12) unstable; urgency=low

  * response: pass the "Location" response handler
  * added support for multiple listener ports

 -- Max Kellermann <mk@cm4all.com>  Tue, 23 Jun 2009 23:34:55 +0200

cm4all-beng-proxy (0.5.11) unstable; urgency=low

  * build with autotools
  * use libcm4all-socket, GLib
  * Makefile.am: support out-of-tree builds
  * added optimized Debian package
  * tcache: fixed wrong assignment in VARY=HOST
  * translation: added request packet LOCAL_ADDRESS

 -- Max Kellermann <mk@cm4all.com>  Tue, 23 Jun 2009 15:42:12 +0200

cm4all-beng-proxy (0.5.10) unstable; urgency=low

  * widget-http: assign the "address" variable

 -- Max Kellermann <mk@cm4all.com>  Mon, 15 Jun 2009 18:38:58 +0200

cm4all-beng-proxy (0.5.9) unstable; urgency=low

  * tcache: fixed typo in tcache_string_match()
  * tcache: support VARY=SESSION
  * translate: added the INVALIDATE response packet
  * cache, session: higher size limits
  * widget-uri: separate query_string from path_info
  * widget-uri: ignore widget parameters in widget_external_uri()

 -- Max Kellermann <mk@cm4all.com>  Mon, 15 Jun 2009 17:06:11 +0200

cm4all-beng-proxy (0.5.8) unstable; urgency=low

  * handler: fixed double free bug in translate_callback()

 -- Max Kellermann <mk@cm4all.com>  Sun, 14 Jun 2009 19:05:09 +0200

cm4all-beng-proxy (0.5.7) unstable; urgency=low

  * forward the Content-Disposition header
  * handler: assign new session to local variable, fix segfault
  * handler: don't dereference the NULL session

 -- Max Kellermann <mk@cm4all.com>  Sun, 14 Jun 2009 13:01:52 +0200

cm4all-beng-proxy (0.5.6) unstable; urgency=low

  * widget-http: send the "Via" request header instead of "X-Forwarded-For"
  * proxy-handler: send the "Via" request header
  * widget-request: check the "path" argument before calling uri_compress()

 -- Max Kellermann <mk@cm4all.com>  Tue, 09 Jun 2009 12:21:00 +0200

cm4all-beng-proxy (0.5.5) unstable; urgency=low

  * processor: allow specifying relative URI in c:base=child
  * widget-request: verify the "path" argument
  * widget: allocate address from widget's pool
  * widget-http: support multiple Set-Cookie response headers

 -- Max Kellermann <mk@cm4all.com>  Thu, 04 Jun 2009 15:10:15 +0200

cm4all-beng-proxy (0.5.4) unstable; urgency=low

  * implemented delegation of open() to a helper program
  * added the BASE translation packet, supported by the translation cache
  * deprecated c:mode=proxy
  * rewrite-uri: always enable focus in mode=partial
  * http-cache: don't cache resources with query string (RFC 2616 13.9)
  * http-cache: lock cache items while they are served

 -- Max Kellermann <mk@cm4all.com>  Thu, 28 May 2009 11:44:01 +0200

cm4all-beng-proxy (0.5.3) unstable; urgency=low

  * cgi: close request body on fork() failure
  * fork: added workaround for pipe-to-pipe splice()
  * http-cache: use cache entry when response ETag matches
  * cgi: loop in istream_cgi_read() to prevent blocking
  * cache: check for expired items once a minute
  * cache: optimize search for oldest item

 -- Max Kellermann <mk@cm4all.com>  Wed, 06 May 2009 13:23:46 +0200

cm4all-beng-proxy (0.5.2) unstable; urgency=low

  * added filter cache
  * header-parser: added missing range check in header_parse_line()
  * fork: added event for writing to the child process
  * fork: don't splice() from a pipe
  * response: don't pass request body to unfocused processor
  * added filter type "pipe"

 -- Max Kellermann <mk@cm4all.com>  Wed, 29 Apr 2009 13:24:26 +0200

cm4all-beng-proxy (0.5.1) unstable; urgency=low

  * processor: fixed base=child assertion failure
  * handler: close request body if it was not consumed
  * static-file: generate Last-Modified and ETag response headers
  * static-file: obey the Content-Type provided by the translation server
  * static-file: get Content-Type from extended attribute
  * http-cache: use istream_null when cached resource is empty

 -- Max Kellermann <mk@cm4all.com>  Mon, 27 Apr 2009 10:00:20 +0200

cm4all-beng-proxy (0.5) unstable; urgency=low

  * processor: accept c:mode/c:base attributes in any order
  * processor: removed alternative (anchor) rewrite syntax

 -- Max Kellermann <mk@cm4all.com>  Mon, 20 Apr 2009 22:04:19 +0200

cm4all-beng-proxy (0.4.10) unstable; urgency=low

  * processor: lift length limitation for widget parameters
  * translate: abort if a packet is too large
  * translate: support MAX_AGE for the whole response
  * hashmap: fix corruption of slot chain in hashmap_remove_value()

 -- Max Kellermann <mk@cm4all.com>  Fri, 17 Apr 2009 13:02:50 +0200

cm4all-beng-proxy (0.4.9) unstable; urgency=low

  * http-cache: explicitly start reading into cache
  * cgi: clear "headers" variable before publishing the response
  * translate: use DOCUMENT_ROOT as CGI parameter

 -- Max Kellermann <mk@cm4all.com>  Mon, 06 Apr 2009 16:21:57 +0200

cm4all-beng-proxy (0.4.8) unstable; urgency=low

  * translate: allow ADDRESS packets in AJP addresses
  * translate: initialize all fields of a FastCGI address
  * http-cache: close all caching connections on exit
  * processor: don't rewrite SCRIPT SRC attribute when proxying

 -- Max Kellermann <mk@cm4all.com>  Thu, 02 Apr 2009 15:45:46 +0200

cm4all-beng-proxy (0.4.7) unstable; urgency=low

  * http-server: use istream_null for empty request body
  * parser: check for trailing slash only in TAG_OPEN tags
  * parser: added support for XML Processing Instructions
  * processor: implemented XML Processing Instruction "cm4all-rewrite-uri"
  * uri-escape: escape the slash character
  * cache: remove all matching items in cache_remove()
  * http-cache: lock cache items while holding a reference

 -- Max Kellermann <mk@cm4all.com>  Thu, 02 Apr 2009 12:02:53 +0200

cm4all-beng-proxy (0.4.6) unstable; urgency=low

  * file_handler: fixed logic error in If-Modified-Since check
  * date: return UTC time stamp in http_date_parse()
  * cache: continue search after item was invalidated
  * cache: remove the correct cache item
  * istream-chunked: work around invalid assertion failure
  * istream-subst: fixed corruption after partial match

 -- Max Kellermann <mk@cm4all.com>  Wed, 25 Mar 2009 15:03:10 +0100

cm4all-beng-proxy (0.4.5) unstable; urgency=low

  * http-server: assume keep-alive is enabled on HTTP 1.1
  * http-client: unregister EV_READ when the buffer is full
  * translation: added QUERY_STRING packet
  * processor: optionally parse base/mode from URI

 -- Max Kellermann <mk@cm4all.com>  Tue, 17 Mar 2009 13:04:25 +0100

cm4all-beng-proxy (0.4.4) unstable; urgency=low

  * forward Accept-Language request header to the translation server
  * translate: added the USER_AGENT request packet
  * session: obey the USER/MAX_AGE setting
  * use libcm4all-inline-dev in libcm4all-beng-proxy-dev
  * added pkg-config file for libcm4all-beng-proxy-dev
  * updated python-central dependencies
  * processor: parse c:base/c:mode attributes in PARAM tags

 -- Max Kellermann <mk@cm4all.com>  Wed, 11 Mar 2009 09:43:48 +0100

cm4all-beng-proxy (0.4.3) unstable; urgency=low

  * processor: rewrite URI in LINK tags
  * processor: rewrite URI in PARAM tags
  * use splice() from glibc 2.7
  * translate: added VARY response packet
  * build documentation with texlive

 -- Max Kellermann <mk@cm4all.com>  Wed, 04 Mar 2009 09:53:56 +0100

cm4all-beng-proxy (0.4.2) unstable; urgency=low

  * hashmap: fix corruption in slot chain
  * use monotonic clock to calculate expiry times
  * processor: rewrite URIs in the EMBED, VIDEO, AUDIO tags

 -- Max Kellermann <mk@cm4all.com>  Tue, 17 Feb 2009 17:14:48 +0100

cm4all-beng-proxy (0.4.1) unstable; urgency=low

  * translate: clear client->transformation
  * handler: check for translation errors
  * http-server: fixed assertion failure during shutdown
  * http-server: send "Keep-Alive" response header
  * worker: after fork(), call event_reinit() in the parent process
  * added valgrind build dependency
  * build with Debian's libevent-1.4 package

 -- Max Kellermann <mk@cm4all.com>  Tue, 10 Feb 2009 11:48:53 +0100

cm4all-beng-proxy (0.4) unstable; urgency=low

  * added support for transformation views
    - in the JavaScript API, mode=proxy is now deprecated
  * http-cache: fix segfault when request_headers==NULL
  * http-cache: store multiple (varying) versions of a resource
  * http-cache: use the "max-age" cache-control response

 -- Max Kellermann <mk@cm4all.com>  Fri, 30 Jan 2009 13:29:43 +0100

cm4all-beng-proxy (0.3.9) unstable; urgency=low

  * http-client: assume keep-alive is enabled on HTTP 1.1
  * processor: use configured/session path-info for mode=child URIs

 -- Max Kellermann <mk@cm4all.com>  Tue, 27 Jan 2009 13:07:51 +0100

cm4all-beng-proxy (0.3.8) unstable; urgency=low

  * processor: pass Content-Type and Content-Language headers from
    template
  * http-client: allow chunked response body without keep-alive

 -- Max Kellermann <mk@cm4all.com>  Fri, 23 Jan 2009 13:02:42 +0100

cm4all-beng-proxy (0.3.7) unstable; urgency=low

  * istream_subst: exit the loop if state==INSERT
  * istream_iconv: check if the full buffer could be flushed
  * worker: don't reinitialize session manager during shutdown

 -- Max Kellermann <mk@cm4all.com>  Thu, 15 Jan 2009 10:39:47 +0100

cm4all-beng-proxy (0.3.6) unstable; urgency=low

  * processor: ignore closing </header>
  * widget-http: now really don't check content-type in frame parents
  * parser: skip comments
  * processor: implemented c:base="parent"
  * processor: added "c:" prefix to c:widget child elements
  * processor: renamed the "c:param" element to "c:parameter"

 -- Max Kellermann <mk@cm4all.com>  Thu, 08 Jan 2009 11:17:29 +0100

cm4all-beng-proxy (0.3.5) unstable; urgency=low

  * widget-http: don't check content-type in frame parents
  * istream-subst: allow null bytes in the input stream
  * js: added the "translate" parameter for passing values to the
    translation server
  * rewrite-uri: refuse to rewrite a frame URI without widget id

 -- Max Kellermann <mk@cm4all.com>  Mon, 05 Jan 2009 16:46:32 +0100

cm4all-beng-proxy (0.3.4) unstable; urgency=low

  * processor: added support for custom widget request headers
  * http-cache: obey the "Vary" response header
  * http-cache: pass the new http_cache_info object when testing a cache
    item

 -- Max Kellermann <mk@cm4all.com>  Tue, 30 Dec 2008 15:46:44 +0100

cm4all-beng-proxy (0.3.3) unstable; urgency=low

  * processor: grew widget parameter buffer to 512 bytes
  * widget-resolver: clear widget->resolver on abort
  * cgi: clear the input's handler in cgi_async_abort()
  * widget-stream: use istream_hold (reverts r4171)

 -- Max Kellermann <mk@cm4all.com>  Fri, 05 Dec 2008 14:43:05 +0100

cm4all-beng-proxy (0.3.2) unstable; urgency=low

  * processor: free memory before calling embed_frame_widget()
  * processor: allocate query string from the widget pool
  * processor: removed the obsolete widget attributes "tag" and "style"
  * parser: hold a reference to the pool

 -- Max Kellermann <mk@cm4all.com>  Mon, 01 Dec 2008 14:15:38 +0100

cm4all-beng-proxy (0.3.1) unstable; urgency=low

  * http-client: remove Transfer-Encoding and Content-Length from response
    headers
  * http-client: don't read body after invoke_response()
  * fork: retry splice() after EAGAIN
  * fork: don't close input when splice() fails
  * cgi: abort the response handler when the stdin stream fails
  * istream_file, istream_pipe, fork, client_socket, listener: fixed file
    descriptor leaks
  * processor: hold a reference to the caller's pool
  * debian/rules: enabled test suite

 -- Max Kellermann <mk@cm4all.com>  Thu, 27 Nov 2008 16:01:16 +0100

cm4all-beng-proxy (0.3) unstable; urgency=low

  * implemented widget filters
  * translate: initialize all fields of a CGI address
  * fork: read request body on EAGAIN
  * fork: implemented the direct() method with splice()
  * python: added class Response
  * prototypes/translate.py:
    - support "filter"
    - support "content_type"
  * demo: added widget filter demo

 -- Max Kellermann <mk@cm4all.com>  Wed, 26 Nov 2008 16:27:29 +0100

cm4all-beng-proxy (0.2) unstable; urgency=low

  * don't quote text/xml widgets
  * widget-resolver: pass widget_pool to widget_class_lookup()
  * widget-registry: allocate widget_class from widget_pool
  * widget-stream: eliminated the async operation proxy, because the
    operation cannot be aborted before the constructor returns
  * widget-stream: don't clear the "delayed" stream in the response() callback
  * rewrite-uri: trigger istream_read(delayed) after istream_delayed_set()
  * doc: clarified XSLT integration

 -- Max Kellermann <mk@cm4all.com>  Tue, 25 Nov 2008 15:28:54 +0100

cm4all-beng-proxy (0.1) unstable; urgency=low

  * initial release

 -- Max Kellermann <mk@cm4all.com>  Mon, 17 Nov 2008 11:59:36 +0100<|MERGE_RESOLUTION|>--- conflicted
+++ resolved
@@ -1,7 +1,6 @@
-<<<<<<< HEAD
 cm4all-beng-proxy (2.1.13) unstable; urgency=low
 
-  * 
+  * merge release 2.0.51
 
  --   
 
@@ -92,7 +91,7 @@
   * lb: add sticky mode "jvm_route" (Tomcat)
 
  -- Max Kellermann <mk@cm4all.com>  Mon, 30 Jul 2012 15:53:43 -0000
-=======
+
 cm4all-beng-proxy (2.0.51) unstable; urgency=low
 
   * merge release 1.4.33
@@ -100,7 +99,6 @@
   * lb: move control channel handler to worker process
 
  -- Max Kellermann <mk@cm4all.com>  Tue, 16 Oct 2012 15:39:32 -0000
->>>>>>> d19f85d6
 
 cm4all-beng-proxy (2.0.50) unstable; urgency=low
 
