<<<<<<< HEAD
cm4all-beng-proxy (1.4.8) unstable; urgency=low

  * 

 --   

cm4all-beng-proxy (1.4.7) unstable; urgency=low

  * merge release 1.2.12

 -- Max Kellermann <mk@cm4all.com>  Tue, 17 Jan 2012 08:37:01 -0000

cm4all-beng-proxy (1.4.6) unstable; urgency=low

  * merge release 1.2.11

 -- Max Kellermann <mk@cm4all.com>  Wed, 04 Jan 2012 15:41:43 -0000

cm4all-beng-proxy (1.4.5) unstable; urgency=low

  * merge release 1.2.10

 -- Max Kellermann <mk@cm4all.com>  Wed, 28 Dec 2011 17:07:13 -0000

cm4all-beng-proxy (1.4.4) unstable; urgency=low

  * merge release 1.2.9

 -- Max Kellermann <mk@cm4all.com>  Thu, 22 Dec 2011 11:28:39 -0000

cm4all-beng-proxy (1.4.3) unstable; urgency=low

  * merge release 1.2.8

 -- Max Kellermann <mk@cm4all.com>  Wed, 14 Dec 2011 11:20:04 -0000

cm4all-beng-proxy (1.4.2) unstable; urgency=low

  * text-processor: allow processing "application/javascript",
    "application/json"
  * uri-relative: allow backtracking to the widget base with "../"
  * merge release 1.2.7

 -- Max Kellermann <mk@cm4all.com>  Tue, 06 Dec 2011 12:39:24 -0000

cm4all-beng-proxy (1.4.1) unstable; urgency=low

  * merge release 1.2.6

 -- Max Kellermann <mk@cm4all.com>  Fri, 18 Nov 2011 13:53:56 -0000

cm4all-beng-proxy (1.4) unstable; urgency=low

  * proxy-widget: revert 'client can choose only views that have an address'
  * rewrite-uri: revert 'drop the deprecated mode "proxy"'

 -- Max Kellermann <mk@cm4all.com>  Thu, 17 Nov 2011 08:10:42 +0100

cm4all-beng-proxy (1.3.2) unstable; urgency=low

  * tcache: add regex matching, translation packets REGEX, INVERSE_REGEX
  * widget: don't start the prefix with an underscore
  * translation: add new packet PROCESS_TEXT, to expand entity references
  * translation: add new packet WIDGET_INFO, enables additional request headers
  * doc: document the algorithm for replacing three leading underscores

 -- Max Kellermann <mk@cm4all.com>  Wed, 16 Nov 2011 17:00:16 +0100

cm4all-beng-proxy (1.3.1) unstable; urgency=low

  * merge release 1.2.5

 -- Max Kellermann <mk@cm4all.com>  Tue, 08 Nov 2011 19:51:18 +0100

cm4all-beng-proxy (1.3) unstable; urgency=low

  * rewrite-uri: drop the deprecated mode "proxy"
  * proxy-widget: client can choose only views that have an address

 -- Max Kellermann <mk@cm4all.com>  Mon, 31 Oct 2011 17:41:14 +0100
=======
cm4all-beng-proxy (1.2.13) unstable; urgency=low

  * merge release 1.1.26

 -- Max Kellermann <mk@cm4all.com>  Wed, 25 Jan 2012 12:15:19 -0000
>>>>>>> 02714656

cm4all-beng-proxy (1.2.12) unstable; urgency=low

  * merge release 1.1.25

 -- Max Kellermann <mk@cm4all.com>  Tue, 17 Jan 2012 08:31:44 -0000

cm4all-beng-proxy (1.2.11) unstable; urgency=low

  * merge release 1.1.24

 -- Max Kellermann <mk@cm4all.com>  Wed, 04 Jan 2012 15:38:27 -0000

cm4all-beng-proxy (1.2.10) unstable; urgency=low

  * merge release 1.1.23

 -- Max Kellermann <mk@cm4all.com>  Wed, 28 Dec 2011 17:01:43 -0000

cm4all-beng-proxy (1.2.9) unstable; urgency=low

  * merge release 1.1.22

 -- Max Kellermann <mk@cm4all.com>  Thu, 22 Dec 2011 10:28:29 -0000

cm4all-beng-proxy (1.2.8) unstable; urgency=low

  * merge release 1.1.21

 -- Max Kellermann <mk@cm4all.com>  Wed, 14 Dec 2011 11:12:32 -0000

cm4all-beng-proxy (1.2.7) unstable; urgency=low

  * merge release 1.1.20

 -- Max Kellermann <mk@cm4all.com>  Tue, 06 Dec 2011 11:43:10 -0000

cm4all-beng-proxy (1.2.6) unstable; urgency=low

  * merge release 1.1.19

 -- Max Kellermann <mk@cm4all.com>  Fri, 18 Nov 2011 13:47:43 -0000

cm4all-beng-proxy (1.2.5) unstable; urgency=low

  * merge release 1.1.18
  * file-handler: handle If-Modified-Since followed by filter

 -- Max Kellermann <mk@cm4all.com>  Tue, 08 Nov 2011 19:43:58 +0100

cm4all-beng-proxy (1.2.4) unstable; urgency=low

  * merge release 1.1.17

 -- Max Kellermann <mk@cm4all.com>  Wed, 02 Nov 2011 16:58:28 +0100

cm4all-beng-proxy (1.2.3) unstable; urgency=low

  * merge release 1.1.16

 -- Max Kellermann <mk@cm4all.com>  Fri, 21 Oct 2011 15:16:13 +0200

cm4all-beng-proxy (1.2.2) unstable; urgency=low

  * merge release 1.1.15
  * widget-view: an empty name refers to the default view
  * processor: new entity &c:view;

 -- Max Kellermann <mk@cm4all.com>  Wed, 19 Oct 2011 11:43:20 +0200

cm4all-beng-proxy (1.2.1) unstable; urgency=low

  * merge release 1.1.13

 -- Max Kellermann <mk@cm4all.com>  Wed, 05 Oct 2011 17:16:04 +0200

cm4all-beng-proxy (1.2) unstable; urgency=low

  * delegate-client: improved error reporting
  * response-error: resolve errno codes
  * python/control/client: bind the unix domain socket
  * python/control/client: implement timeout
  * lb_control: allow querying node status over control socket

 -- Max Kellermann <mk@cm4all.com>  Tue, 27 Sep 2011 12:00:44 +0200

cm4all-beng-proxy (1.1.26) unstable; urgency=low

  * merge release 1.0.20

 -- Max Kellermann <mk@cm4all.com>  Wed, 25 Jan 2012 12:13:43 -0000

cm4all-beng-proxy (1.1.25) unstable; urgency=low

  * merge release 1.0.19

 -- Max Kellermann <mk@cm4all.com>  Tue, 17 Jan 2012 08:29:34 -0000

cm4all-beng-proxy (1.1.24) unstable; urgency=low

  * merge release 1.0.18

 -- Max Kellermann <mk@cm4all.com>  Wed, 04 Jan 2012 15:27:35 -0000

cm4all-beng-proxy (1.1.23) unstable; urgency=low

  * header-forward: remove port number from X-Forwarded-For

 -- Max Kellermann <mk@cm4all.com>  Wed, 28 Dec 2011 16:51:41 -0000

cm4all-beng-proxy (1.1.22) unstable; urgency=low

  * merge release 1.0.17
  * istream-socket: fix potential assertion failure

 -- Max Kellermann <mk@cm4all.com>  Wed, 21 Dec 2011 16:44:46 -0000

cm4all-beng-proxy (1.1.21) unstable; urgency=low

  * merge release 1.0.16

 -- Max Kellermann <mk@cm4all.com>  Wed, 14 Dec 2011 11:07:58 -0000

cm4all-beng-proxy (1.1.20) unstable; urgency=low

  * merge release 1.0.15
  * processor: don't rewrite "mailto:" hyperlinks

 -- Max Kellermann <mk@cm4all.com>  Mon, 05 Dec 2011 18:37:10 -0000

cm4all-beng-proxy (1.1.19) unstable; urgency=low

  * {css_,}processor: quote widget classes for prefixing XML IDs, CSS classes

 -- Max Kellermann <mk@cm4all.com>  Fri, 18 Nov 2011 13:17:02 -0000

cm4all-beng-proxy (1.1.18) unstable; urgency=low

  * merge release 1.0.13
  * lb_http: eliminate the duplicate "Date" response header

 -- Max Kellermann <mk@cm4all.com>  Tue, 08 Nov 2011 19:33:07 +0100

cm4all-beng-proxy (1.1.17) unstable; urgency=low

  * merge release 1.0.13

 -- Max Kellermann <mk@cm4all.com>  Wed, 02 Nov 2011 16:52:21 +0100

cm4all-beng-proxy (1.1.16) unstable; urgency=low

  * merge release 1.0.12

 -- Max Kellermann <mk@cm4all.com>  Fri, 21 Oct 2011 15:09:55 +0200

cm4all-beng-proxy (1.1.15) unstable; urgency=low

  * merge release 1.0.11

 -- Max Kellermann <mk@cm4all.com>  Wed, 19 Oct 2011 09:36:38 +0200

cm4all-beng-proxy (1.1.14) unstable; urgency=low

  * merge release 1.0.10

 -- Max Kellermann <mk@cm4all.com>  Fri, 07 Oct 2011 15:15:00 +0200

cm4all-beng-proxy (1.1.13) unstable; urgency=low

  * merge release 1.0.9

 -- Max Kellermann <mk@cm4all.com>  Thu, 29 Sep 2011 16:47:56 +0200

cm4all-beng-proxy (1.1.12) unstable; urgency=low

  * merge release 1.0.8

 -- Max Kellermann <mk@cm4all.com>  Thu, 22 Sep 2011 17:13:41 +0200

cm4all-beng-proxy (1.1.11) unstable; urgency=low

  * merge release 1.0.7
  * widget-http: response header X-CM4all-View selects a view
  * processor, css_processor: support prefixing XML ids
  * processor: property "c:view" selects a view

 -- Max Kellermann <mk@cm4all.com>  Fri, 16 Sep 2011 12:25:24 +0200

cm4all-beng-proxy (1.1.10) unstable; urgency=low

  * merge release 1.0.6
  * http-request: don't clear failure state on successful TCP connection
  * istream-socket: fix assertion failure after receive error
  * ssl_filter: check for end-of-file on plain socket
  * ssl_filter: fix buffer assertion failures

 -- Max Kellermann <mk@cm4all.com>  Tue, 13 Sep 2011 18:50:18 +0200

cm4all-beng-proxy (1.1.9) unstable; urgency=low

  * http-request: improve keep-alive cancellation detection
  * http-request: mark server "failed" after HTTP client error
  * lb: implement the control protocol
    - can disable and re-enable workers
  * lb: don't allow sticky pool with only one member
  * lb: verify that a new sticky host is alive
  * lb: mark server "failed" after HTTP client error

 -- Max Kellermann <mk@cm4all.com>  Fri, 09 Sep 2011 13:03:55 +0200

cm4all-beng-proxy (1.1.8) unstable; urgency=low

  * merge release 1.0.5
  * {css_,}processor: one more underscore for the prefix
  * processor: remove rewrite-uri processing instructions from output
  * translate: unknown packet is a fatal error
  * processor: add option to set widget/focus by default
  * rewrite-uri: a leading tilde refers to the widget base; translation
    packet ANCHOR_ABSOLUTE enables it by default

 -- Max Kellermann <mk@cm4all.com>  Mon, 05 Sep 2011 17:56:31 +0200

cm4all-beng-proxy (1.1.7) unstable; urgency=low

  * css_processor: implement property "-c-mode"
  * css_processor: translate underscore prefix in class names
  * processor: translate underscore prefix in CSS class names

 -- Max Kellermann <mk@cm4all.com>  Mon, 29 Aug 2011 17:47:48 +0200

cm4all-beng-proxy (1.1.6) unstable; urgency=low

  * merge release 1.0.3
  * implement CSS processor

 -- Max Kellermann <mk@cm4all.com>  Mon, 22 Aug 2011 17:13:56 +0200

cm4all-beng-proxy (1.1.5) unstable; urgency=low

  * lb: optionally generate Via and X-Forwarded-For

 -- Max Kellermann <mk@cm4all.com>  Wed, 17 Aug 2011 12:45:14 +0200

cm4all-beng-proxy (1.1.4) unstable; urgency=low

  * pipe-stock: fix assertion failure after optimization bug
  * istream-pipe: reuse drained pipes immediately
  * sink-socket: reinstate write event during bulk transfers

 -- Max Kellermann <mk@cm4all.com>  Thu, 11 Aug 2011 14:41:37 +0200

cm4all-beng-proxy (1.1.3) unstable; urgency=low

  * widget: quote invalid XMLID/JS characters for &c:prefix;
  * lb: add protocol "tcp"

 -- Max Kellermann <mk@cm4all.com>  Wed, 10 Aug 2011 18:53:12 +0200

cm4all-beng-proxy (1.1.2) unstable; urgency=low

  * merge release 1.0.2
  * http-server: report detailed errors
  * widget-http: implement header dumps
  * cgi, fastcgi: enable cookie jar with custom cookie "host"

 -- Max Kellermann <mk@cm4all.com>  Thu, 04 Aug 2011 17:27:51 +0200

cm4all-beng-proxy (1.1.1) unstable; urgency=low

  * merge release 1.0.1
  * lb: don't ignore unimplemented configuration keywords
  * lb: configurable monitor check interval
  * session: configurable idle timeout

 -- Max Kellermann <mk@cm4all.com>  Tue, 26 Jul 2011 11:27:20 +0200

cm4all-beng-proxy (1.1) unstable; urgency=low

  * http-client: send "Expect: 100-continue" only for big request body
  * lb: implement monitors (ping, connect, tcp_expect)

 -- Max Kellermann <mk@cm4all.com>  Wed, 20 Jul 2011 15:04:22 +0200
  
cm4all-beng-proxy (1.0.20) unstable; urgency=low

  * ssl: load the whole certificate chain
  * translate: fix PATH+JAILCGI+SITE check
  * translate: fix HOME check
  * resource-address: include all CGI attributes in cache key

 -- Max Kellermann <mk@cm4all.com>  Wed, 25 Jan 2012 12:10:43 -0000

cm4all-beng-proxy (1.0.19) unstable; urgency=low

  * cookie-client: add a missing out-of-memory check

 -- Max Kellermann <mk@cm4all.com>  Tue, 17 Jan 2012 08:27:38 -0000

cm4all-beng-proxy (1.0.18) unstable; urgency=low

  * resource-address: support zero-length path_info prefix (for BASE)
  * hashmap: optimize insertions
  * http-server: limit the number of request headers
  * proxy-widget: discard the unused request body on error

 -- Max Kellermann <mk@cm4all.com>  Wed, 04 Jan 2012 14:55:59 -0000

cm4all-beng-proxy (1.0.17) unstable; urgency=low

  * istream-chunked: avoid recursive buffer write, fixes crash

 -- Max Kellermann <mk@cm4all.com>  Wed, 21 Dec 2011 16:37:44 -0000

cm4all-beng-proxy (1.0.16) unstable; urgency=low

  * http-server: disable timeout while waiting for CGI
  * cgi: fix segmentation fault
  * processor: discard child's request body on abort
  * proxy-widget: discard the unused request body on error

 -- Max Kellermann <mk@cm4all.com>  Wed, 14 Dec 2011 11:53:31 +0100

cm4all-beng-proxy (1.0.15) unstable; urgency=low

  * http-client: fix assertion failure on bogus "100 Continue"
  * handler: don't close the request body twice
  * session: add a missing out-of-memory check
  * fcgi-client: check for EV_READ event
  * fcgi-serialize: fix serializing parameter without value

 -- Max Kellermann <mk@cm4all.com>  Mon, 05 Dec 2011 17:47:20 -0000

cm4all-beng-proxy (1.0.14) unstable; urgency=low

  * http-server: don't generate chunked HEAD response
  * http-server: don't override Content-Length for HEAD response
  * lb_http, proxy-widget, response: forward Content-Length after HEAD

 -- Max Kellermann <mk@cm4all.com>  Tue, 08 Nov 2011 18:19:42 +0100

cm4all-beng-proxy (1.0.13) unstable; urgency=low

  * processor: initialize URI rewrite options for <?cm4all-rewrite-uri?>

 -- Max Kellermann <mk@cm4all.com>  Wed, 02 Nov 2011 16:47:48 +0100

cm4all-beng-proxy (1.0.12) unstable; urgency=low

  * http-server, proxy-widget: add missing newline to log message
  * fcgi_client: fix assertion failure on response body error
  * http-cache-choice: fix crash due to wrong filter callback

 -- Max Kellermann <mk@cm4all.com>  Fri, 21 Oct 2011 15:02:42 +0200

cm4all-beng-proxy (1.0.11) unstable; urgency=low

  * lb_config: fix binding to wildcard address
  * rewrite-uri: clarify warning message when widget has no id

 -- Max Kellermann <mk@cm4all.com>  Wed, 19 Oct 2011 09:26:48 +0200

cm4all-beng-proxy (1.0.10) unstable; urgency=low

  * debian/control: beng-lb doesn't need "daemon" anymore
  * http-string: allow space in unquoted cookie values (RFC ignorant)

 -- Max Kellermann <mk@cm4all.com>  Fri, 07 Oct 2011 15:06:32 +0200

cm4all-beng-proxy (1.0.9) unstable; urgency=low

  * tcp-balancer: store a copy of the socket address
  * lb: default log directory is /var/log/cm4all/beng-lb
  * lb: use new built-in watchdog instead of /usr/bin/daemon

 -- Max Kellermann <mk@cm4all.com>  Thu, 29 Sep 2011 16:19:34 +0200

cm4all-beng-proxy (1.0.8) unstable; urgency=low

  * resource-address: copy the delegate JailCGI parameters (crash bug fix)
  * response: use the same URI for storing and dropping widget sessions

 -- Max Kellermann <mk@cm4all.com>  Thu, 22 Sep 2011 13:39:08 +0200

cm4all-beng-proxy (1.0.7) unstable; urgency=low

  * inline-widget: discard request body when class lookup fails

 -- Max Kellermann <mk@cm4all.com>  Fri, 16 Sep 2011 12:16:04 +0200

cm4all-beng-proxy (1.0.6) unstable; urgency=low

  * processor: support short "SCRIPT" tag
  * widget-uri: use the template's view specification

 -- Max Kellermann <mk@cm4all.com>  Tue, 13 Sep 2011 18:14:24 +0200

cm4all-beng-proxy (1.0.5) unstable; urgency=low

  * resource-loader: delete comma when extracting from X-Forwarded-For

 -- Max Kellermann <mk@cm4all.com>  Mon, 05 Sep 2011 17:43:22 +0200

cm4all-beng-proxy (1.0.4) unstable; urgency=low

  * istream-replace: update the buffer reader after new data was added

 -- Max Kellermann <mk@cm4all.com>  Mon, 05 Sep 2011 15:43:17 +0200

cm4all-beng-proxy (1.0.3) unstable; urgency=low

  * merge release 0.9.35
  * control-handler: fix uninitialized variable

 -- Max Kellermann <mk@cm4all.com>  Thu, 18 Aug 2011 15:15:52 +0200

cm4all-beng-proxy (1.0.2) unstable; urgency=low

  * merge release 0.9.34
  * handler: always log translate client errors
  * tcp-balancer: fix memory leak in error handler
  * http-string: allow more characters in cookie values (RFC ignorant)

 -- Max Kellermann <mk@cm4all.com>  Mon, 01 Aug 2011 16:30:05 +0200

cm4all-beng-proxy (1.0.1) unstable; urgency=low

  * session: increase idle timeout to 20 minutes

 -- Max Kellermann <mk@cm4all.com>  Tue, 26 Jul 2011 11:23:36 +0200

cm4all-beng-proxy (1.0) unstable; urgency=low

  * merge release 0.9.33
  * header-forward: eliminate the duplicate "Date" response header
  * proxy-handler: don't pass internal URI arguments to CGI

 -- Max Kellermann <mk@cm4all.com>  Mon, 18 Jul 2011 17:07:42 +0200

cm4all-beng-proxy (0.10.14) unstable; urgency=low

  * merge release 0.9.32

 -- Max Kellermann <mk@cm4all.com>  Tue, 12 Jul 2011 19:02:23 +0200

cm4all-beng-proxy (0.10.13) unstable; urgency=low

  * growing-buffer: reset the position when skipping buffers

 -- Max Kellermann <mk@cm4all.com>  Wed, 06 Jul 2011 10:07:50 +0200

cm4all-beng-proxy (0.10.12) unstable; urgency=low

  * merge release 0.9.31
  * rewrite-uri: log widget base mismatch
  * istream-replace: fix assertion failure with splitted buffer

 -- Max Kellermann <mk@cm4all.com>  Tue, 05 Jul 2011 22:05:44 +0200

cm4all-beng-proxy (0.10.11) unstable; urgency=low

  * merge release 0.9.30
  * lb: add SSL/TLS support

 -- Max Kellermann <mk@cm4all.com>  Mon, 04 Jul 2011 17:14:21 +0200

cm4all-beng-proxy (0.10.10) unstable; urgency=low

  * merge release 0.9.29

 -- Max Kellermann <mk@cm4all.com>  Tue, 28 Jun 2011 17:56:43 +0200

cm4all-beng-proxy (0.10.9) unstable; urgency=low

  * merge release 0.9.28

 -- Max Kellermann <mk@cm4all.com>  Mon, 27 Jun 2011 13:38:03 +0200

cm4all-beng-proxy (0.10.8) unstable; urgency=low

  * lb_http: don't access the connection object after it was closed
  * restart the load balancer automatically

 -- Max Kellermann <mk@cm4all.com>  Wed, 22 Jun 2011 12:38:39 +0200

cm4all-beng-proxy (0.10.7) unstable; urgency=low

  * config: make the session cookie name configurable
  * uri-relative: allow relative base URIs (for CGI)
  * widget-uri: combine existing CGI PATH_INFO and given widget location
  * python/translation/widget: support "path_info" specification

 -- Max Kellermann <mk@cm4all.com>  Mon, 20 Jun 2011 14:54:38 +0200

cm4all-beng-proxy (0.10.6) unstable; urgency=low

  * merge release 0.9.26

 -- Max Kellermann <mk@cm4all.com>  Wed, 15 Jun 2011 09:19:28 +0200

cm4all-beng-proxy (0.10.5) unstable; urgency=low

  * merge release 0.9.26

 -- Max Kellermann <mk@cm4all.com>  Fri, 10 Jun 2011 10:09:09 +0200

cm4all-beng-proxy (0.10.4) unstable; urgency=low

  * doc: add beng-lb documentation
  * lb: implement "fallback" option
  * merge release 0.9.25

 -- Max Kellermann <mk@cm4all.com>  Wed, 08 Jun 2011 14:13:43 +0200

cm4all-beng-proxy (0.10.3) unstable; urgency=low

  * python/translation.widget: support keyword "sticky"
  * lb: implement sticky modes "failover", "cookie"

 -- Max Kellermann <mk@cm4all.com>  Mon, 06 Jun 2011 15:51:36 +0200

cm4all-beng-proxy (0.10.2) unstable; urgency=low

  * debian: fix beng-lb pid file name
  * lb_http: implement sticky sessions
  * merge release 0.9.24

 -- Max Kellermann <mk@cm4all.com>  Tue, 31 May 2011 14:32:03 +0200

cm4all-beng-proxy (0.10.1) unstable; urgency=low

  * lb_http: close request body on error
  * lb_listener: print error message when binding fails
  * merge release 0.9.23

 -- Max Kellermann <mk@cm4all.com>  Fri, 27 May 2011 13:13:55 +0200

cm4all-beng-proxy (0.10) unstable; urgency=low

  * failure: fix inverted logic bug in expiry check
  * tcp-balancer: implement session stickiness
  * lb: new stand-alone load balancer

 -- Max Kellermann <mk@cm4all.com>  Thu, 26 May 2011 14:32:02 +0200

cm4all-beng-proxy (0.9.35) unstable; urgency=low

  * resource-loader: pass the last X-Forwarded-For element to AJP

 -- Max Kellermann <mk@cm4all.com>  Thu, 18 Aug 2011 15:05:02 +0200

cm4all-beng-proxy (0.9.34) unstable; urgency=low

  * request: fix double request body close in errdoc handler
  * handler: close request body on early abort

 -- Max Kellermann <mk@cm4all.com>  Mon, 01 Aug 2011 16:21:43 +0200

cm4all-beng-proxy (0.9.33) unstable; urgency=low

  * {http,ajp}-request, errdoc: check before closing the request body on
    error

 -- Max Kellermann <mk@cm4all.com>  Mon, 18 Jul 2011 16:30:29 +0200

cm4all-beng-proxy (0.9.32) unstable; urgency=low

  * processor: dispose request body when focused widget was not found
  * http-string: allow the slash in cookie values (RFC ignorant)

 -- Max Kellermann <mk@cm4all.com>  Tue, 12 Jul 2011 18:16:01 +0200

cm4all-beng-proxy (0.9.31) unstable; urgency=low

  * growing-buffer: fix assertion failure with empty first buffer

 -- Max Kellermann <mk@cm4all.com>  Tue, 05 Jul 2011 21:58:24 +0200

cm4all-beng-proxy (0.9.30) unstable; urgency=low

  * growing-buffer: fix assertion failure in reader when buffer is empty

 -- Max Kellermann <mk@cm4all.com>  Mon, 04 Jul 2011 16:59:28 +0200

cm4all-beng-proxy (0.9.29) unstable; urgency=low

  * http-string: allow the equality sign in cookie values (RFC ignorant)

 -- Max Kellermann <mk@cm4all.com>  Tue, 28 Jun 2011 17:50:23 +0200

cm4all-beng-proxy (0.9.28) unstable; urgency=low

  * http-string: allow round brackets in cookie values (RFC ignorant)

 -- Max Kellermann <mk@cm4all.com>  Mon, 27 Jun 2011 13:23:58 +0200

cm4all-beng-proxy (0.9.27) unstable; urgency=low

  * handler: don't delete existing session in TRANSPARENT mode

 -- Max Kellermann <mk@cm4all.com>  Wed, 15 Jun 2011 09:08:48 +0200

cm4all-beng-proxy (0.9.26) unstable; urgency=low

  * worker: read "crash" value before destroying shared memory
  * session: fix crash while discarding session

 -- Max Kellermann <mk@cm4all.com>  Fri, 10 Jun 2011 09:54:56 +0200

cm4all-beng-proxy (0.9.25) unstable; urgency=low

  * response: discard the request body before passing to errdoc
  * worker: don't restart all workers after "safe" worker crash
  * cgi: check for end-of-file after splice

 -- Max Kellermann <mk@cm4all.com>  Wed, 08 Jun 2011 15:02:35 +0200

cm4all-beng-proxy (0.9.24) unstable; urgency=low

  * fcgi-client: really discard packets on request id mismatch
  * memcached-client: don't schedule read event when buffer is full
  * session: support beng-lb sticky sessions

 -- Max Kellermann <mk@cm4all.com>  Tue, 31 May 2011 14:23:41 +0200

cm4all-beng-proxy (0.9.23) unstable; urgency=low

  * tcp-balancer: retry connecting to cluster if a node fails

 -- Max Kellermann <mk@cm4all.com>  Fri, 27 May 2011 13:01:31 +0200

cm4all-beng-proxy (0.9.22) unstable; urgency=low

  * failure: fix inverted logic bug in expiry check
  * uri-extract: support AJP URLs, fixes AJP cookies
  * ajp-client: don't schedule read event when buffer is full

 -- Max Kellermann <mk@cm4all.com>  Thu, 26 May 2011 08:32:32 +0200

cm4all-beng-proxy (0.9.21) unstable; urgency=low

  * balancer: re-enable load balancing (regression fix)
  * merge release 0.8.38

 -- Max Kellermann <mk@cm4all.com>  Fri, 20 May 2011 11:03:31 +0200

cm4all-beng-proxy (0.9.20) unstable; urgency=low

  * http-cache: fix assertion failure caused by wrong destructor
  * merge release 0.8.37

 -- Max Kellermann <mk@cm4all.com>  Mon, 16 May 2011 14:03:09 +0200

cm4all-beng-proxy (0.9.19) unstable; urgency=low

  * http-request: don't retry requests with a request body

 -- Max Kellermann <mk@cm4all.com>  Thu, 12 May 2011 11:35:55 +0200

cm4all-beng-proxy (0.9.18) unstable; urgency=low

  * http-body: fix assertion failure on EOF chunk after socket was closed
  * widget-http: fix crash in widget lookup error handler
  * merge release 0.8.36

 -- Max Kellermann <mk@cm4all.com>  Tue, 10 May 2011 18:56:33 +0200

cm4all-beng-proxy (0.9.17) unstable; urgency=low

  * growing-buffer: fix assertion failure after large initial write
  * http-request: retry after connection failure
  * test/t-cgi: fix bashisms in test scripts

 -- Max Kellermann <mk@cm4all.com>  Wed, 04 May 2011 18:54:57 +0200

cm4all-beng-proxy (0.9.16) unstable; urgency=low

  * resource-address: append "transparent" args to CGI path_info
  * tcache: fix crash on FastCGI with BASE

 -- Max Kellermann <mk@cm4all.com>  Mon, 02 May 2011 16:07:21 +0200

cm4all-beng-proxy (0.9.15) unstable; urgency=low

  * configure.ac: check if valgrind/memcheck.h is installed
  * configure.ac: check if libattr is available
  * access-log: log Referer and User-Agent
  * access-log: log the request duration
  * proxy-handler: allow forwarding URI arguments
  * merge release 0.8.35

 -- Max Kellermann <mk@cm4all.com>  Wed, 27 Apr 2011 18:54:17 +0200

cm4all-beng-proxy (0.9.14) unstable; urgency=low

  * processor: don't clear widget pointer at opening tag
  * debian: move ulimit call from init script to *.default
  * merge release 0.8.33

 -- Max Kellermann <mk@cm4all.com>  Wed, 13 Apr 2011 17:03:29 +0200

cm4all-beng-proxy (0.9.13) unstable; urgency=low

  * proxy-widget: apply the widget's response header forward settings
  * response: add option to dump the widget tree
  * widget-class: move header forward settings to view
  * merge release 0.8.30

 -- Max Kellermann <mk@cm4all.com>  Mon, 04 Apr 2011 16:31:26 +0200

cm4all-beng-proxy (0.9.12) unstable; urgency=low

  * widget: internal API refactorization
  * was-control: fix argument order in "abort" call
  * was-client: duplicate the GError object when it is used twice
  * {file,delegate}-handler: add Expires/ETag headers to 304 response
  * cgi: allow setting environment variables

 -- Max Kellermann <mk@cm4all.com>  Thu, 24 Mar 2011 15:12:54 +0100

cm4all-beng-proxy (0.9.11) unstable; urgency=low

  * processor: major API refactorization
  * merge release 0.8.29

 -- Max Kellermann <mk@cm4all.com>  Mon, 21 Mar 2011 19:43:28 +0100

cm4all-beng-proxy (0.9.10) unstable; urgency=low

  * merge release 0.8.27

 -- Max Kellermann <mk@cm4all.com>  Fri, 18 Mar 2011 14:11:16 +0100

cm4all-beng-proxy (0.9.9) unstable; urgency=low

  * merge release 0.8.25

 -- Max Kellermann <mk@cm4all.com>  Mon, 14 Mar 2011 16:05:51 +0100

cm4all-beng-proxy (0.9.8) unstable; urgency=low

  * translate: support UNIX domain sockets in ADDRESS_STRING
  * resource-address: support connections to existing FastCGI servers

 -- Max Kellermann <mk@cm4all.com>  Fri, 11 Mar 2011 19:24:33 +0100

cm4all-beng-proxy (0.9.7) unstable; urgency=low

  * merge release 0.8.24

 -- Max Kellermann <mk@cm4all.com>  Fri, 04 Mar 2011 13:07:36 +0100

cm4all-beng-proxy (0.9.6) unstable; urgency=low

  * merge release 0.8.23

 -- Max Kellermann <mk@cm4all.com>  Mon, 28 Feb 2011 11:47:45 +0100

cm4all-beng-proxy (0.9.5) unstable; urgency=low

  * translate: allow SITE without CGI

 -- Max Kellermann <mk@cm4all.com>  Mon, 31 Jan 2011 06:35:24 +0100

cm4all-beng-proxy (0.9.4) unstable; urgency=low

  * widget-class: allow distinct addresses for each view

 -- Max Kellermann <mk@cm4all.com>  Thu, 27 Jan 2011 17:51:21 +0100

cm4all-beng-proxy (0.9.3) unstable; urgency=low

  * istream-catch: log errors
  * proxy-handler: pass the original request URI to (Fast)CGI
  * proxy-handler: pass the original document root to (Fast)CGI
  * fcgi-stock: pass site id to child process
  * translation: new packet "HOME" for JailCGI
  * resource-loader: get remote host from "X-Forwarded-For"
  * cgi, fcgi-client: pass client IP address to application

 -- Max Kellermann <mk@cm4all.com>  Fri, 21 Jan 2011 18:13:38 +0100

cm4all-beng-proxy (0.9.2) unstable; urgency=low

  * merge release 0.8.21
  * http-response: better context for error messages
  * istream: method close() does not invoke handler->abort()
  * istream: better context for error messages
  * ajp-client: destruct properly when request stream fails
  * {delegate,fcgi,was}-stock: use the JailCGI 1.4 wrapper

 -- Max Kellermann <mk@cm4all.com>  Mon, 17 Jan 2011 12:08:04 +0100

cm4all-beng-proxy (0.9.1) unstable; urgency=low

  * http-server: count the number of raw bytes sent and received
  * control-handler: support TCACHE_INVALIDATE with SITE
  * new programs "log-forward", "log-exec" for network logging
  * new program "log-split" for creating per-site log files
  * new program "log-traffic" for creating per-site traffic logs
  * move logging servers to new package cm4all-beng-proxy-logging
  * python/control.client: add parameter "broadcast"

 -- Max Kellermann <mk@cm4all.com>  Thu, 02 Dec 2010 12:07:16 +0100

cm4all-beng-proxy (0.9) unstable; urgency=low

  * merge release 0.8.19
  * was-client: explicitly send 32 bit METHOD payload
  * was-client: explicitly parse STATUS as 32 bit integer
  * was-client: clear control channel object on destruction
  * was-client: reuse child process if state is clean on EOF
  * was-client: abort properly after receiving illegal packet
  * was-client: allow "request STOP" before response completed
  * was-client: postpone the response handler invocation
  * was-control: send packets in bulk
  * python: support WAS widgets
  * http-server: enable "cork" mode only for beginning of response
  * http-cache: don't access freed memory in pool_unref_denotify()
  * http: use libcm4all-http
  * new datagram based binary protocol for access logging
  * main: default WAS stock limit is 16

 -- Max Kellermann <mk@cm4all.com>  Thu, 18 Nov 2010 19:56:17 +0100

cm4all-beng-proxy (0.8.38) unstable; urgency=low

  * failure: update time stamp on existing item
  * errdoc: free the original response body on abort

 -- Max Kellermann <mk@cm4all.com>  Fri, 20 May 2011 10:17:14 +0200

cm4all-beng-proxy (0.8.37) unstable; urgency=low

  * widget-resolver: don't reuse failed resolver
  * http-request: fix NULL pointer dereference on invalid URI
  * config: disable the TCP stock limit by default

 -- Max Kellermann <mk@cm4all.com>  Mon, 16 May 2011 13:41:32 +0200

cm4all-beng-proxy (0.8.36) unstable; urgency=low

  * http-server: check if client closes connection while processing
  * http-client: release the socket before invoking the callback
  * fcgi-client: fix assertion failure on full input buffer
  * memcached-client: re-enable socket event after direct copy
  * istream-file: fix assertion failure on range request
  * test/t-cgi: fix bashisms in test scripts

 -- Max Kellermann <mk@cm4all.com>  Tue, 10 May 2011 18:45:48 +0200

cm4all-beng-proxy (0.8.35) unstable; urgency=low

  * session: fix potential session defragmentation crash
  * ajp-request: use "host:port" as TCP stock key
  * cgi: evaluate the Content-Length response header

 -- Max Kellermann <mk@cm4all.com>  Wed, 27 Apr 2011 13:32:05 +0200

cm4all-beng-proxy (0.8.34) unstable; urgency=low

  * js: replace all '%' with '$'
  * js: check if session_id is null
  * debian: add package cm4all-beng-proxy-tools

 -- Max Kellermann <mk@cm4all.com>  Tue, 19 Apr 2011 18:43:54 +0200

cm4all-beng-proxy (0.8.33) unstable; urgency=low

  * processor: don't quote query string arguments with dollar sign
  * widget-request: safely remove "view" and "path" from argument table
  * debian/control: add "Breaks << 0.8.32" on the JavaScript library

 -- Max Kellermann <mk@cm4all.com>  Tue, 12 Apr 2011 18:21:55 +0200

cm4all-beng-proxy (0.8.32) unstable; urgency=low

  * args: quote arguments with the dollar sign

 -- Max Kellermann <mk@cm4all.com>  Tue, 12 Apr 2011 13:34:42 +0200

cm4all-beng-proxy (0.8.31) unstable; urgency=low

  * proxy-widget: eliminate the duplicate "Server" response header
  * translation: add packet UNTRUSTED_SITE_SUFFIX

 -- Max Kellermann <mk@cm4all.com>  Thu, 07 Apr 2011 16:23:37 +0200

cm4all-beng-proxy (0.8.30) unstable; urgency=low

  * handler: make lower-case realm name from the "Host" header
  * session: copy attribute "realm", fixes segmentation fault

 -- Max Kellermann <mk@cm4all.com>  Tue, 29 Mar 2011 16:47:43 +0200

cm4all-beng-proxy (0.8.29) unstable; urgency=low

  * ajp-client: send query string in an AJP attribute

 -- Max Kellermann <mk@cm4all.com>  Mon, 21 Mar 2011 19:16:16 +0100

cm4all-beng-proxy (0.8.28) unstable; urgency=low

  * resource-loader: use X-Forwarded-For to obtain AJP remote host
  * resource-loader: strip port from AJP remote address
  * resource-loader: don't pass remote host to AJP server
  * resource-loader: parse server port for AJP
  * ajp-client: always send content-length
  * ajp-client: parse the remaining buffer after EAGAIN

 -- Max Kellermann <mk@cm4all.com>  Mon, 21 Mar 2011 11:12:07 +0100

cm4all-beng-proxy (0.8.27) unstable; urgency=low

  * http-request: close the request body on malformed URI
  * ajp-request: AJP translation packet contains ajp://host:port/path

 -- Max Kellermann <mk@cm4all.com>  Fri, 18 Mar 2011 14:04:21 +0100

cm4all-beng-proxy (0.8.26) unstable; urgency=low

  * python/response: fix typo in ajp()
  * session: validate sessions only within one realm

 -- Max Kellermann <mk@cm4all.com>  Fri, 18 Mar 2011 08:59:41 +0100

cm4all-beng-proxy (0.8.25) unstable; urgency=low

  * widget-http: discard request body on unknown view name
  * inline-widget: discard request body on error
  * {http,fcgi,was}-client: allocate response headers from caller pool
  * cmdline: fcgi_stock_limit defaults to 0 (no limit)

 -- Max Kellermann <mk@cm4all.com>  Mon, 14 Mar 2011 15:53:42 +0100

cm4all-beng-proxy (0.8.24) unstable; urgency=low

  * fcgi-client: release the connection even when padding not consumed
    after empty response

 -- Max Kellermann <mk@cm4all.com>  Wed, 02 Mar 2011 17:39:33 +0100

cm4all-beng-proxy (0.8.23) unstable; urgency=low

  * memcached-client: allocate a new memory pool
  * memcached-client: copy caller_pool reference before freeing the client
  * fcgi-client: check headers!=NULL
  * fcgi-client: release the connection even when padding not consumed

 -- Max Kellermann <mk@cm4all.com>  Mon, 28 Feb 2011 10:50:02 +0100

cm4all-beng-proxy (0.8.22) unstable; urgency=low

  * cgi: fill special variables CONTENT_TYPE, CONTENT_LENGTH
  * memcached-client: remove stray pool_unref() call
  * memcached-client: reuse the socket if the remaining value is buffered
  * http-cache-choice: abbreviate memcached keys
  * *-cache: allocate a parent pool for cache items
  * pool: re-enable linear pools
  * frame: free the request body on error
  * http-cache: free cached body which was dismissed

 -- Max Kellermann <mk@cm4all.com>  Mon, 07 Feb 2011 15:34:09 +0100

cm4all-beng-proxy (0.8.21) unstable; urgency=low

  * merge release 0.7.55
  * jail: translate the document root properly
  * header-forward: forward the "Host" header to CGI/FastCGI/AJP
  * http-error: map ENOTDIR to "404 Not Found"
  * http-server: fix assertion failure on write error
  * fcgi-stock: clear all environment variables

 -- Max Kellermann <mk@cm4all.com>  Thu, 06 Jan 2011 16:04:20 +0100

cm4all-beng-proxy (0.8.20) unstable; urgency=low

  * widget-resolver: add pedantic state assertions
  * async: remember a copy of the operation in !NDEBUG
  * python/translation/response: max_age() returns self

 -- Max Kellermann <mk@cm4all.com>  Mon, 06 Dec 2010 23:02:50 +0100

cm4all-beng-proxy (0.8.19) unstable; urgency=low

  * merge release 0.7.54

 -- Max Kellermann <mk@cm4all.com>  Wed, 17 Nov 2010 16:25:10 +0100

cm4all-beng-proxy (0.8.18) unstable; urgency=low

  * was-client: explicitly send 32 bit METHOD payload
  * was-client: explicitly parse STATUS as 32 bit integer
  * istream: check presence of as_fd() in optimized build

 -- Max Kellermann <mk@cm4all.com>  Fri, 05 Nov 2010 11:00:54 +0100

cm4all-beng-proxy (0.8.17) unstable; urgency=low

  * merged release 0.7.53
  * widget: use colon as widget path separator
  * was-client: check for abort during response handler
  * was-client: implement STOP
  * was-client: release memory pools
  * was-launch: enable non-blocking mode on input and output
  * http-server: don't crash on malformed pipelined request
  * main: free the WAS stock and the UDP listener in the SIGTERM handler

 -- Max Kellermann <mk@cm4all.com>  Thu, 28 Oct 2010 19:50:26 +0200

cm4all-beng-proxy (0.8.16) unstable; urgency=low

  * merged release 0.7.52
  * was-client: support for the WAS protocol

 -- Max Kellermann <mk@cm4all.com>  Wed, 13 Oct 2010 16:45:18 +0200

cm4all-beng-proxy (0.8.15) unstable; urgency=low

  * resource-address: don't skip question mark twice

 -- Max Kellermann <mk@cm4all.com>  Tue, 28 Sep 2010 12:20:33 +0200

cm4all-beng-proxy (0.8.14) unstable; urgency=low

  * processor: schedule "xmlns:c" deletion

 -- Max Kellermann <mk@cm4all.com>  Thu, 23 Sep 2010 14:42:31 +0200

cm4all-beng-proxy (0.8.13) unstable; urgency=low

  * processor: delete "xmlns:c" attributes from link elements
  * istream-{head,zero}: implement method available()
  * merged release 0.7.51

 -- Max Kellermann <mk@cm4all.com>  Tue, 17 Aug 2010 09:54:33 +0200

cm4all-beng-proxy (0.8.12) unstable; urgency=low

  * http-cache-memcached: copy resource address
  * debian/control: add missing ${shlibs:Depends}
  * merged release 0.7.50

 -- Max Kellermann <mk@cm4all.com>  Thu, 12 Aug 2010 20:17:52 +0200

cm4all-beng-proxy (0.8.11) unstable; urgency=low

  * delegate-client: fix SCM_RIGHTS check
  * use Linux 2.6 CLOEXEC/NONBLOCK flags
  * tcache: INVALIDATE removes all variants (error documents etc.)
  * control: new UDP based protocol, allows invalidating caches
  * hashmap: fix assertion failure in hashmap_remove_match()
  * merged release 0.7.49

 -- Max Kellermann <mk@cm4all.com>  Tue, 10 Aug 2010 15:48:10 +0200

cm4all-beng-proxy (0.8.10) unstable; urgency=low

  * tcache: copy response.previous

 -- Max Kellermann <mk@cm4all.com>  Mon, 02 Aug 2010 18:03:43 +0200

cm4all-beng-proxy (0.8.9) unstable; urgency=low

  * (f?)cgi-handler: forward query string only if focused
  * ajp-handler: merge into proxy-handler
  * proxy-handler: forward query string if focused
  * cgi, fastcgi-handler: enable the resource cache
  * translation: add packets CHECK and PREVIOUS for authentication
  * python: add Response.max_age()

 -- Max Kellermann <mk@cm4all.com>  Fri, 30 Jul 2010 11:39:22 +0200

cm4all-beng-proxy (0.8.8) unstable; urgency=low

  * prototypes/translate.py: added new ticket-fastcgi programs
  * http-cache: implement FastCGI caching
  * merged release 0.7.47

 -- Max Kellermann <mk@cm4all.com>  Wed, 21 Jul 2010 13:00:43 +0200

cm4all-beng-proxy (0.8.7) unstable; urgency=low

  * istream-delayed: update the "direct" bit mask
  * http-client: send "Expect: 100-continue"
  * response, widget-http: apply istream_pipe to filter input
  * proxy-handler: apply istream_pipe to request body
  * istream-ajp-body: send larger request body packets
  * ajp-client: support splice()
  * merged release 0.7.46

 -- Max Kellermann <mk@cm4all.com>  Fri, 25 Jun 2010 18:52:04 +0200

cm4all-beng-proxy (0.8.6) unstable; urgency=low

  * translation: added support for custom error documents
  * response: convert HEAD to GET if filter follows
  * processor: short-circuit on HEAD request
  * python: depend on python-twisted-core

 -- Max Kellermann <mk@cm4all.com>  Wed, 16 Jun 2010 16:37:42 +0200

cm4all-beng-proxy (0.8.5) unstable; urgency=low

  * istream-tee: allow second output to block
  * widget-http: don't transform error documents
  * response, widget-http: disable filters after widget frame request
  * translation: added packet FILTER_4XX to filter client errors
  * merged release 0.7.45

 -- Max Kellermann <mk@cm4all.com>  Thu, 10 Jun 2010 16:13:14 +0200

cm4all-beng-proxy (0.8.4) unstable; urgency=low

  * python: added missing "Response" import
  * python: resume parsing after deferred call
  * http-client: implement istream method as_fd()
  * merged release 0.7.44

 -- Max Kellermann <mk@cm4all.com>  Mon, 07 Jun 2010 17:01:16 +0200

cm4all-beng-proxy (0.8.3) unstable; urgency=low

  * file-handler: implement If-Range (RFC 2616 14.27)
  * merged release 0.7.42

 -- Max Kellermann <mk@cm4all.com>  Tue, 01 Jun 2010 16:17:13 +0200

cm4all-beng-proxy (0.8.2) unstable; urgency=low

  * cookie-client: verify the cookie path
  * python: use Twisted's logging library
  * python: added a widget registry class
  * merged release 0.7.41

 -- Max Kellermann <mk@cm4all.com>  Wed, 26 May 2010 13:08:16 +0200

cm4all-beng-proxy (0.8.1) unstable; urgency=low

  * http-cache-memcached: delete entity records on POST

 -- Max Kellermann <mk@cm4all.com>  Tue, 18 May 2010 12:21:55 +0200

cm4all-beng-proxy (0.8) unstable; urgency=low

  * istream: added method as_fd() to convert istream to file descriptor
  * fork: support passing stdin istream fd to child process
  * http-cache: discard only matching entries on POST
  * istream-html-escape: escape single and double quote
  * rewrite-uri: escape the result with XML entities

 -- Max Kellermann <mk@cm4all.com>  Thu, 13 May 2010 12:34:46 +0200

cm4all-beng-proxy (0.7.55) unstable; urgency=low

  * pool: reparent pools in optimized build
  * istream-deflate: add missing pool reference while reading
  * istream-deflate: fix several error handlers

 -- Max Kellermann <mk@cm4all.com>  Thu, 06 Jan 2011 12:59:39 +0100

cm4all-beng-proxy (0.7.54) unstable; urgency=low

  * http-server: fix crash on deferred chunked request body
  * parser: fix crash on malformed SCRIPT element

 -- Max Kellermann <mk@cm4all.com>  Wed, 17 Nov 2010 16:13:09 +0100

cm4all-beng-proxy (0.7.53) unstable; urgency=low

  * http-server: don't crash on malformed pipelined request
  * sink-header: fix assertion failure on empty trailer

 -- Max Kellermann <mk@cm4all.com>  Thu, 28 Oct 2010 18:39:01 +0200

cm4all-beng-proxy (0.7.52) unstable; urgency=low

  * fcgi-client: fix send timeout handler
  * fork: finish the buffer after pipe was drained

 -- Max Kellermann <mk@cm4all.com>  Wed, 13 Oct 2010 16:39:26 +0200

cm4all-beng-proxy (0.7.51) unstable; urgency=low

  * http-client: clear response body pointer before forwarding EOF event
  * processor: fix assertion failure for c:mode in c:widget

 -- Max Kellermann <mk@cm4all.com>  Mon, 16 Aug 2010 17:01:48 +0200

cm4all-beng-proxy (0.7.50) unstable; urgency=low

  * header-forward: don't forward the "Host" header to HTTP servers
  * resource-address: use uri_relative() for CGI
  * uri-relative: don't lose host name in uri_absolute()
  * uri-relative: don't fail on absolute URIs
  * http-cache-heap: don't use uninitialized item size

 -- Max Kellermann <mk@cm4all.com>  Thu, 12 Aug 2010 20:03:49 +0200

cm4all-beng-proxy (0.7.49) unstable; urgency=low

  * hashmap: fix assertion failure in hashmap_remove_value()

 -- Max Kellermann <mk@cm4all.com>  Tue, 10 Aug 2010 15:37:12 +0200

cm4all-beng-proxy (0.7.48) unstable; urgency=low

  * pipe-stock: add assertions on file descriptors

 -- Max Kellermann <mk@cm4all.com>  Mon, 09 Aug 2010 14:56:54 +0200

cm4all-beng-proxy (0.7.47) unstable; urgency=low

  * cmdline: add option "--group"

 -- Max Kellermann <mk@cm4all.com>  Fri, 16 Jul 2010 18:39:53 +0200

cm4all-beng-proxy (0.7.46) unstable; urgency=low

  * handler: initialize all translate_response attributes
  * http-client: consume buffer before header length check
  * istream-pipe: clear "direct" flags in constructor
  * istream-pipe: return gracefully when handler blocks
  * ajp-client: hold pool reference to reset TCP_CORK

 -- Max Kellermann <mk@cm4all.com>  Mon, 21 Jun 2010 17:53:21 +0200

cm4all-beng-proxy (0.7.45) unstable; urgency=low

  * istream-tee: separate "weak" values for the two outputs
  * fcache: don't close output when caching has been canceled
  * tcache: copy the attribute "secure_cookie"

 -- Max Kellermann <mk@cm4all.com>  Thu, 10 Jun 2010 15:21:34 +0200

cm4all-beng-proxy (0.7.44) unstable; urgency=low

  * http-client: check response header length
  * http-server: check request header length

 -- Max Kellermann <mk@cm4all.com>  Mon, 07 Jun 2010 16:51:57 +0200

cm4all-beng-proxy (0.7.43) unstable; urgency=low

  * http-cache: fixed NULL pointer dereference when storing empty response
    body on the heap

 -- Max Kellermann <mk@cm4all.com>  Tue, 01 Jun 2010 18:52:45 +0200

cm4all-beng-proxy (0.7.42) unstable; urgency=low

  * fork: check "direct" flag again after buffer flush
  * pool: pool_unref_denotify() remembers the code location
  * sink-{buffer,gstring}: don't invoke callback in abort()
  * async: added another debug flag to verify correctness

 -- Max Kellermann <mk@cm4all.com>  Mon, 31 May 2010 21:15:58 +0200

cm4all-beng-proxy (0.7.41) unstable; urgency=low

  * http-cache: initialize response status and headers on empty body

 -- Max Kellermann <mk@cm4all.com>  Tue, 25 May 2010 16:27:25 +0200

cm4all-beng-proxy (0.7.40) unstable; urgency=low

  * http-cache: fixed NULL pointer dereference when storing empty response
    body in memcached

 -- Max Kellermann <mk@cm4all.com>  Tue, 25 May 2010 15:04:44 +0200

cm4all-beng-proxy (0.7.39) unstable; urgency=low

  * memcached-stock: close value on connect failure
  * http: implement remaining status codes
  * http-cache: allow caching empty response body
  * http-cache: cache status codes 203, 206, 300, 301, 410
  * http-cache: don't cache authorized resources

 -- Max Kellermann <mk@cm4all.com>  Fri, 21 May 2010 17:37:29 +0200

cm4all-beng-proxy (0.7.38) unstable; urgency=low

  * http-server: send HTTP/1.1 declaration with "100 Continue"
  * connection: initialize "site_name", fixes crash bug
  * translation: added packet SECURE_COOKIE

 -- Max Kellermann <mk@cm4all.com>  Thu, 20 May 2010 15:40:34 +0200

cm4all-beng-proxy (0.7.37) unstable; urgency=low

  * *-client: implement a socket leak detector
  * handler: initialize response header without translation server

 -- Max Kellermann <mk@cm4all.com>  Tue, 18 May 2010 12:05:11 +0200

cm4all-beng-proxy (0.7.36) unstable; urgency=low

  * http-client: fixed NULL pointer dereference
  * handler, response: removed duplicate request body destruction calls

 -- Max Kellermann <mk@cm4all.com>  Tue, 11 May 2010 17:16:36 +0200

cm4all-beng-proxy (0.7.35) unstable; urgency=low

  * {http,fcgi,ajp}-request: close the request body on abort
  * handler: set fake translation response on malformed URI

 -- Max Kellermann <mk@cm4all.com>  Mon, 10 May 2010 11:22:23 +0200

cm4all-beng-proxy (0.7.34) unstable; urgency=low

  * translate: check the UNTRUSTED packet
  * translation: added packet UNTRUSTED_PREFIX

 -- Max Kellermann <mk@cm4all.com>  Fri, 30 Apr 2010 19:14:37 +0200

cm4all-beng-proxy (0.7.33) unstable; urgency=low

  * merged release 0.7.27.1
  * fcache: don't continue storing in background
  * fcgi-client: re-add event after some input data has been read

 -- Max Kellermann <mk@cm4all.com>  Fri, 30 Apr 2010 11:31:08 +0200

cm4all-beng-proxy (0.7.32) unstable; urgency=low

  * response: generate the "Server" response header
  * response: support the Authentication-Info response header
  * response: support custom authentication pages
  * translation: support custom response headers

 -- Max Kellermann <mk@cm4all.com>  Tue, 27 Apr 2010 17:09:59 +0200

cm4all-beng-proxy (0.7.31) unstable; urgency=low

  * support HTTP authentication (RFC 2617)

 -- Max Kellermann <mk@cm4all.com>  Mon, 26 Apr 2010 17:26:42 +0200

cm4all-beng-proxy (0.7.30) unstable; urgency=low

  * fcgi-client: support responses without a body
  * {http,fcgi}-client: hold caller pool reference during callback

 -- Max Kellermann <mk@cm4all.com>  Fri, 23 Apr 2010 14:41:05 +0200

cm4all-beng-proxy (0.7.29) unstable; urgency=low

  * http-cache: added missing pool_unref() in memcached_miss()
  * pool: added checked pool references

 -- Max Kellermann <mk@cm4all.com>  Thu, 22 Apr 2010 15:45:48 +0200

cm4all-beng-proxy (0.7.28) unstable; urgency=low

  * fcgi-client: support response status
  * translate: malformed packets are fatal
  * http-cache: don't cache resources with very long URIs
  * memcached-client: increase the maximum key size to 32 kB

 -- Max Kellermann <mk@cm4all.com>  Thu, 15 Apr 2010 15:06:51 +0200

cm4all-beng-proxy (0.7.27.1) unstable; urgency=low

  * http-cache: added missing pool_unref() in memcached_miss()
  * http-cache: don't cache resources with very long URIs
  * memcached-client: increase the maximum key size to 32 kB
  * fork: properly handle partially filled output buffer
  * fork: re-add event after some input data has been read

 -- Max Kellermann <mk@cm4all.com>  Thu, 29 Apr 2010 15:30:21 +0200

cm4all-beng-proxy (0.7.27) unstable; urgency=low

  * session: use GLib's PRNG to generate session ids
  * session: seed the PRNG with /dev/random
  * response: log UNTRUSTED violation attempts
  * response: drop widget sessions when there is no focus

 -- Max Kellermann <mk@cm4all.com>  Fri, 09 Apr 2010 12:04:18 +0200

cm4all-beng-proxy (0.7.26) unstable; urgency=low

  * memcached-client: schedule read event before callback
  * istream-tee: continue with second output if first is closed

 -- Max Kellermann <mk@cm4all.com>  Sun, 28 Mar 2010 18:08:11 +0200

cm4all-beng-proxy (0.7.25) unstable; urgency=low

  * memcached-client: don't poll if socket is closed
  * fork: close file descriptor on input error
  * pool: don't check attachments in pool_trash()

 -- Max Kellermann <mk@cm4all.com>  Thu, 25 Mar 2010 13:28:01 +0100

cm4all-beng-proxy (0.7.24) unstable; urgency=low

  * memcached-client: release socket after splice

 -- Max Kellermann <mk@cm4all.com>  Mon, 22 Mar 2010 11:29:45 +0100

cm4all-beng-proxy (0.7.23) unstable; urgency=low

  * sink-header: support splice
  * memcached-client: support splice (response)
  * fcgi-client: recover correctly after send error
  * fcgi-client: support chunked request body
  * fcgi-client: basic splice support for the request body
  * http-cache: duplicate headers
  * {http,memcached}-client: check "direct" mode after buffer flush
  * cmdline: added option "fcgi_stock_limit"
  * python: auto-export function write_packet()
  * python: Response methods return self

 -- Max Kellermann <mk@cm4all.com>  Fri, 19 Mar 2010 13:28:35 +0100

cm4all-beng-proxy (0.7.22) unstable; urgency=low

  * python: re-add function write_packet()

 -- Max Kellermann <mk@cm4all.com>  Fri, 12 Mar 2010 12:27:21 +0100

cm4all-beng-proxy (0.7.21) unstable; urgency=low

  * ajp-client: handle EAGAIN from send()
  * python: install the missing sources

 -- Max Kellermann <mk@cm4all.com>  Thu, 11 Mar 2010 16:58:25 +0100

cm4all-beng-proxy (0.7.20) unstable; urgency=low

  * http-client: don't reinstate event when socket is closed
  * access-log: log the site name
  * python: removed unused function write_packet()
  * python: split the module beng_proxy.translation
  * python: allow overriding query string and param in absolute_uri()
  * python: moved absolute_uri() to a separate library

 -- Max Kellermann <mk@cm4all.com>  Thu, 11 Mar 2010 09:48:52 +0100

cm4all-beng-proxy (0.7.19) unstable; urgency=low

  * client-socket: translate EV_TIMEOUT to ETIMEDOUT
  * fork: refill the input buffer as soon as possible
  * delegate-client: implement an abortable event
  * pool: added assertions for libevent leaks
  * direct: added option "-s enable_splice=no"

 -- Max Kellermann <mk@cm4all.com>  Thu, 04 Mar 2010 17:34:56 +0100

cm4all-beng-proxy (0.7.18) unstable; urgency=low

  * args: reserve memory for the trailing null byte

 -- Max Kellermann <mk@cm4all.com>  Tue, 23 Feb 2010 17:46:04 +0100

cm4all-beng-proxy (0.7.17) unstable; urgency=low

  * translation: added the BOUNCE packet (variant of REDIRECT)
  * translation: change widget packet HOST to UNTRUSTED
  * translation: pass internal URI arguments to the translation server
  * handler: use the specified status with REDIRECT
  * python: added method Request.absolute_uri()

 -- Max Kellermann <mk@cm4all.com>  Tue, 23 Feb 2010 16:15:22 +0100

cm4all-beng-proxy (0.7.16) unstable; urgency=low

  * processor: separate trusted from untrusted widgets by host name
  * processor: mode=partition is deprecated
  * translate: fix DOCUMENT_ROOT handler for CGI/FASTCGI
  * fcgi-request: added JailCGI support

 -- Max Kellermann <mk@cm4all.com>  Fri, 19 Feb 2010 14:29:29 +0100

cm4all-beng-proxy (0.7.15) unstable; urgency=low

  * processor: unreference the caller pool in abort()
  * tcache: clear BASE on mismatch
  * fcgi-client: generate the Content-Length request header
  * fcgi-client: send the CONTENT_TYPE parameter
  * prototypes/translate.py: use FastCGI to run PHP

 -- Max Kellermann <mk@cm4all.com>  Thu, 11 Feb 2010 14:43:21 +0100

cm4all-beng-proxy (0.7.14) unstable; urgency=low

  * connection: drop connections when the limit is exceeded
  * resource-address: added BASE support
  * fcgi-client: check the request ID in response packets
  * http-client: check response body when request body is closed
  * html-escape: use the last ampersand before the semicolon
  * html-escape: support &apos;
  * processor: unescape widget parameter values

 -- Max Kellermann <mk@cm4all.com>  Fri, 29 Jan 2010 17:49:43 +0100

cm4all-beng-proxy (0.7.13) unstable; urgency=low

  * fcgi-request: duplicate socket path
  * fcgi-request: support ACTION
  * fcgi-client: provide SCRIPT_FILENAME
  * fcgi-client: append empty PARAMS packet
  * fcgi-client: try to read response before request is finished
  * fcgi-client: implement the STDERR packet
  * fcgi-client: support request headers and body
  * fcgi-stock: manage one socket per child process
  * fcgi-stock: unlink socket path after connect
  * fcgi-stock: redirect fd 1,2 to /dev/null
  * fcgi-stock: kill FastCGI processes after 5 minutes idle
  * translation: new packet PAIR for passing parameters to FastCGI

 -- Max Kellermann <mk@cm4all.com>  Thu, 14 Jan 2010 13:36:48 +0100

cm4all-beng-proxy (0.7.12) unstable; urgency=low

  * http-cache: unlock the cache item after successful revalidation
  * http-cache-memcached: pass the expiration time to memcached
  * sink-header: comprise pending data in method available()
  * header-forward: forward the Expires response header

 -- Max Kellermann <mk@cm4all.com>  Tue, 22 Dec 2009 16:18:49 +0100

cm4all-beng-proxy (0.7.11) unstable; urgency=low

  * {ajp,memcached}-client: fix dis\appearing event for duplex socket
  * memcached-client: handle EAGAIN after send()
  * memcached-client: release socket as early as possible
  * header-forward: don't forward Accept-Encoding if transformation is
    enabled
  * widget-http, inline-widget: check Content-Encoding before processing
  * file-handler: send "Vary: Accept-Encoding" for compressed response
  * header-forward: support duplicate headers
  * fcache: implemented a 60 seconds timeout
  * fcache: copy pointer to local variable before callback
  * event2: refresh timeout after event has occurred

 -- Max Kellermann <mk@cm4all.com>  Fri, 18 Dec 2009 16:45:24 +0100

cm4all-beng-proxy (0.7.10) unstable; urgency=low

  * http-{server,client}: fix disappearing event for duplex socket

 -- Max Kellermann <mk@cm4all.com>  Mon, 14 Dec 2009 15:46:25 +0100

cm4all-beng-proxy (0.7.9) unstable; urgency=low

  * http: "Expect" is a hop-by-hop header
  * http-server: send "100 Continue" unless request body closed
  * http-client: poll socket after splice
  * http-server: handle EAGAIN after splice
  * http-server: send a 417 response on unrecognized "Expect" request
  * response, widget-http: append filter id to resource tag
  * resource-tag: check for "Cache-Control: no-store"

 -- Max Kellermann <mk@cm4all.com>  Mon, 14 Dec 2009 13:05:15 +0100

cm4all-beng-proxy (0.7.8) unstable; urgency=low

  * http-body: support partial response in method available()
  * file-handler: support pre-compressed static files
  * fcache: honor the "Cache-Control: no-store" response header

 -- Max Kellermann <mk@cm4all.com>  Wed, 09 Dec 2009 15:49:25 +0100

cm4all-beng-proxy (0.7.7) unstable; urgency=low

  * parser: allow underscore in attribute names
  * processor: check "type" attribute before URI rewriting
  * http-client: start receiving before request is sent
  * http-client: try to read response after write error
  * http-client: deliver response body after headers are finished
  * http-client: release socket as early as possible
  * http-client: serve buffer after socket has been closed
  * istream-chunked: clear input stream in abort handler
  * growing-buffer: fix crash after close in "data" callback

 -- Max Kellermann <mk@cm4all.com>  Thu, 03 Dec 2009 13:09:57 +0100

cm4all-beng-proxy (0.7.6) unstable; urgency=low

  * istream-hold: return -2 if handler is not available yet
  * http, ajp, fcgi: use istream_hold on request body
  * http-client: implemented splicing the request body
  * response: added missing URI substitution

 -- Max Kellermann <mk@cm4all.com>  Tue, 17 Nov 2009 15:25:35 +0100

cm4all-beng-proxy (0.7.5) unstable; urgency=low

  * session: 64 bit session ids
  * session: allow arbitrary session id size (at compile-time)
  * debian: larger default log file (16 * 4MB)
  * debian: added package cm4all-beng-proxy-toi

 -- Max Kellermann <mk@cm4all.com>  Mon, 16 Nov 2009 15:51:24 +0100

cm4all-beng-proxy (0.7.4) unstable; urgency=low

  * measure the latency of external resources
  * widget-http: partially revert "don't query session if !stateful"

 -- Max Kellermann <mk@cm4all.com>  Tue, 10 Nov 2009 15:06:03 +0100

cm4all-beng-proxy (0.7.3) unstable; urgency=low

  * uri-verify: don't reject double slash after first segment
  * hostname: allow the hyphen character
  * processor: allow processing without session
  * widget-http: don't query session if !stateful
  * request: disable session management for known bots
  * python: fixed AttributeError in __getattr__()
  * python: added method Response.process()
  * translation: added the response packets URI, HOST, SCHEME
  * translation: added header forward packets

 -- Max Kellermann <mk@cm4all.com>  Mon, 09 Nov 2009 16:40:27 +0100

cm4all-beng-proxy (0.7.2) unstable; urgency=low

  * fcache: close all caching connections on exit
  * istream-file: retry reading after EAGAIN
  * direct, istream-pipe: re-enable SPLICE_F_NONBLOCK
  * direct, istream-pipe: disable the SPLICE_F_MORE flag
  * http-client: handle EAGAIN after splice
  * http-client, header-writer: remove hop-by-hop response headers
  * response: optimized transformed response headers
  * handler: mangle CGI and FastCGI headers
  * header-forward: generate the X-Forwarded-For header
  * header-forward: add local host name to "Via" request header

 -- Max Kellermann <mk@cm4all.com>  Fri, 30 Oct 2009 13:41:02 +0100

cm4all-beng-proxy (0.7.1) unstable; urgency=low

  * file-handler: close the stream on "304 Not Modified"
  * pool: use assembler code only on gcc
  * cmdline: added option "--set tcp_stock_limit"
  * Makefile.am: enable the "subdir-objects" option

 -- Max Kellermann <mk@cm4all.com>  Thu, 22 Oct 2009 12:17:11 +0200

cm4all-beng-proxy (0.7) unstable; urgency=low

  * ajp-client: check if connection was closed during response callback
  * header-forward: log session id
  * istream: separate TCP splicing checks
  * istream-pipe: fix segmentation fault after incomplete direct transfer
  * istream-pipe: implement the "available" method
  * istream-pipe: allocate pipe only if handler supports it
  * istream-pipe: flush the pipe before reading from input
  * istream-pipe: reuse pipes in a stock
  * direct: support splice() from TCP socket to pipe
  * istream: direct() returns -3 if stream has been closed
  * hstock: don't destroy stocks while items are being created
  * tcp-stock: limit number of connections per host to 256
  * translate, http-client, ajp-client, cgi, http-cache: verify the HTTP
    response status
  * prototypes/translate.py: disallow "/../" and null bytes
  * prototypes/translate.py: added "/jail-delegate/" location
  * uri-parser: strict RFC 2396 URI verification
  * uri-parser: don't unescape the URI path
  * http-client, ajp-client: verify the request URI
  * uri-escape: unescape each character only once
  * http-cache: never use the memcached stock if caching is disabled
  * allow 8192 connections by default
  * allow 65536 file handles by default
  * added package cm4all-jailed-beng-proxy-delegate-helper

 -- Max Kellermann <mk@cm4all.com>  Wed, 21 Oct 2009 15:00:56 +0200

cm4all-beng-proxy (0.6.23) unstable; urgency=low

  * header-forward: log session information
  * prototypes/translate.py: added /cgi-bin/ location
  * http-server: disable keep-alive for HTTP/1.0 clients
  * http-server: don't send "Connection: Keep-Alive"
  * delegate-stock: clear the environment
  * delegate-stock: added jail support
  * delegate-client: reuse helper process after I/O error

 -- Max Kellermann <mk@cm4all.com>  Mon, 12 Oct 2009 17:29:35 +0200

cm4all-beng-proxy (0.6.22) unstable; urgency=low

  * istream-tee: clear both "enabled" flags in the eof/abort handler
  * istream-tee: fall back to first data() return value if second stream
    closed itself
  * http-cache: don't log body_abort after close

 -- Max Kellermann <mk@cm4all.com>  Thu, 01 Oct 2009 19:19:37 +0200

cm4all-beng-proxy (0.6.21) unstable; urgency=low

  * http-client: log more error messages
  * delegate-stock: added the DOCUMENT_ROOT environment variable
  * response, widget: accept "application/xhtml+xml"
  * cookie-server: allow square brackets in unquoted cookie values
    (violating RFC 2109 and RFC 2616)

 -- Max Kellermann <mk@cm4all.com>  Thu, 01 Oct 2009 13:55:40 +0200

cm4all-beng-proxy (0.6.20) unstable; urgency=low

  * stock: clear stock after 60 seconds idle
  * hstock: remove empty stocks
  * http-server, http-client, cgi: fixed off-by-one bug in header parser
  * istream-pipe: fix the direct() return value on error
  * istream-pipe: fix formula in range assertion
  * http-cache-memcached: implemented "remove"
  * handler: added FastCGI handler
  * fcgi-client: unref caller pool after socket release
  * fcgi-client: implemented response headers

 -- Max Kellermann <mk@cm4all.com>  Tue, 29 Sep 2009 14:07:13 +0200

cm4all-beng-proxy (0.6.19) unstable; urgency=low

  * http-client: release caller pool after socket release
  * memcached-client: release socket on marshalling error
  * stock: unref caller pool in abort handler
  * stock: lazy cleanup
  * http-cache: copy caller_pool to local variable

 -- Max Kellermann <mk@cm4all.com>  Thu, 24 Sep 2009 16:02:17 +0200

cm4all-beng-proxy (0.6.18) unstable; urgency=low

  * delegate-handler: support conditional GET and ranges
  * file-handler: fix suffix-byte-range-spec parser
  * delegate-helper: call open() with O_CLOEXEC|O_NOCTTY
  * istream-file: don't set FD_CLOEXEC if O_CLOEXEC is available
  * stock: hold caller pool during "get" operation
  * main: free balancer object during shutdown
  * memcached-client: enable socket timeout
  * delegate-stock: set FD_CLOEXEC on socket

 -- Max Kellermann <mk@cm4all.com>  Thu, 24 Sep 2009 10:50:53 +0200

cm4all-beng-proxy (0.6.17) unstable; urgency=low

  * tcp-stock: implemented a load balancer
  * python: accept address list in the ajp() method
  * http-server: added timeout for the HTTP request headers
  * response: close template when the content type is wrong
  * delegate-get: implemented response headers
  * delegate-get: provide status codes and error messages

 -- Max Kellermann <mk@cm4all.com>  Fri, 18 Sep 2009 15:36:57 +0200

cm4all-beng-proxy (0.6.16) unstable; urgency=low

  * tcp-stock: added support for bulldog-tyke
  * sink-buffer: close input if it's not used in the constructor
  * http-cache-memcached: close response body when deserialization fails
  * serialize: fix regression in serialize_uint64()

 -- Max Kellermann <mk@cm4all.com>  Tue, 15 Sep 2009 19:26:07 +0200

cm4all-beng-proxy (0.6.15) unstable; urgency=low

  * http-cache-choice: find more duplicates during cleanup
  * handler: added AJP handler
  * ajp-request: unref pool only on tcp_stock failure
  * ajp-client: prevent parser recursion
  * ajp-client: free request body when response is closed
  * ajp-client: reuse connection after END_RESPONSE packet
  * ajp-client: enable TCP_CORK while sending
  * istream-ajp-body: added a second "length" header field
  * ajp-client: auto-send empty request body chunk
  * ajp-client: register "write" event after GET_BODY_CHUNK packet
  * ajp-client: implemented request and response headers
  * http-cache-rfc: don't rewind tpool if called recursively

 -- Max Kellermann <mk@cm4all.com>  Fri, 11 Sep 2009 16:04:06 +0200

cm4all-beng-proxy (0.6.14) unstable; urgency=low

  * istream-tee: don't restart reading if already in progress

 -- Max Kellermann <mk@cm4all.com>  Thu, 03 Sep 2009 13:21:06 +0200

cm4all-beng-proxy (0.6.13) unstable; urgency=low

  * cookie-server: fix parsing multiple cookies
  * http-cache-memcached: clean up expired "choice" items
  * sink-gstring: use callback instead of public struct
  * istream-tee: restart reading when one output is closed

 -- Max Kellermann <mk@cm4all.com>  Wed, 02 Sep 2009 17:02:53 +0200

cm4all-beng-proxy (0.6.12) unstable; urgency=low

  * http-cache: don't attempt to remove cache items when the cache is disabled

 -- Max Kellermann <mk@cm4all.com>  Fri, 28 Aug 2009 15:40:48 +0200

cm4all-beng-proxy (0.6.11) unstable; urgency=low

  * http-cache-memcached: store HTTP status and response headers
  * http-cache-memcached: implemented flush (SIGHUP)
  * http-cache-memcached: support "Vary"
  * http-client: work around assertion failure in response_stream_close()

 -- Max Kellermann <mk@cm4all.com>  Thu, 27 Aug 2009 12:33:17 +0200

cm4all-beng-proxy (0.6.10) unstable; urgency=low

  * parser: finish tag before bailing out
  * http-request: allow URLs without path component
  * fork: clear event in read() method
  * istream-file: pass options O_CLOEXEC|O_NOCTTY to open()
  * response: check if the "Host" request header is valid

 -- Max Kellermann <mk@cm4all.com>  Tue, 18 Aug 2009 16:37:19 +0200

cm4all-beng-proxy (0.6.9) unstable; urgency=low

  * direct: disable SPLICE_F_NONBLOCK (temporary NFS EAGAIN workaround)

 -- Max Kellermann <mk@cm4all.com>  Mon, 17 Aug 2009 13:52:49 +0200

cm4all-beng-proxy (0.6.8) unstable; urgency=low

  * widget-http: close response body in error code path
  * http-cache: implemented memcached backend (--memcached-server)
  * processor: &c:base; returns the URI without scheme and host

 -- Max Kellermann <mk@cm4all.com>  Mon, 17 Aug 2009 12:29:19 +0200

cm4all-beng-proxy (0.6.7) unstable; urgency=low

  * file-handler: generate Expires from xattr user.MaxAge
  * cmdline: added option --set to configure:
    - max_connections
    - http_cache_size
    - filter_cache_size
    - translate_cache_size
  * flush caches on SIGHUP

 -- Max Kellermann <mk@cm4all.com>  Fri, 07 Aug 2009 11:41:10 +0200

cm4all-beng-proxy (0.6.6) unstable; urgency=low

  * added missing GLib build dependency
  * cgi-handler: set the "body_consumed" flag

 -- Max Kellermann <mk@cm4all.com>  Tue, 04 Aug 2009 09:53:01 +0200

cm4all-beng-proxy (0.6.5) unstable; urgency=low

  * shm: pass MAP_NORESERVE to mmap()
  * proxy-handler: support cookies
  * translation: added DISCARD_SESSION packet

 -- Max Kellermann <mk@cm4all.com>  Wed, 15 Jul 2009 18:00:33 +0200

cm4all-beng-proxy (0.6.4) unstable; urgency=low

  * http-client: don't read response body in HEAD requests
  * ajp-client: invoke the "abort" handler on error
  * filter-cache: lock cache items while they are served

 -- Max Kellermann <mk@cm4all.com>  Thu, 09 Jul 2009 14:36:14 +0200

cm4all-beng-proxy (0.6.3) unstable; urgency=low

  * http-server: implemented the DELETE method
  * http-server: refuse HTTP/0.9 requests
  * proxy-handler: send request body to template when no widget is focused
  * widget-request: pass original HTTP method to widget
  * session: automatically defragment sessions

 -- Max Kellermann <mk@cm4all.com>  Tue, 07 Jul 2009 16:57:22 +0200

cm4all-beng-proxy (0.6.2) unstable; urgency=low

  * lock: fixed race condition in debug flag updates
  * session: use rwlock for the session manager
  * proxy-handler: pass request headers to the remote HTTP server
  * proxy-handler: forward original Accept-Charset if processor is disabled
  * pipe: don't filter resources without a body
  * fcache: forward original HTTP status over "pipe" filter
  * cgi: support the "Status" line

 -- Max Kellermann <mk@cm4all.com>  Mon, 06 Jul 2009 16:38:26 +0200

cm4all-beng-proxy (0.6.1) unstable; urgency=low

  * session: consistently lock all session objects
  * rewrite-uri: check if widget_external_uri() returns NULL
  * widget-uri: don't generate the "path" argument when it's NULL
  * widget-uri: strip superfluous question mark from widget_base_address()
  * widget-uri: append parameters from the template first
  * widget-uri: re-add configured query string in widget_absolute_uri()
  * widget-uri: eliminate configured query string in widget_external_uri()
  * processor: don't consider session data for base=child and base=parent

 -- Max Kellermann <mk@cm4all.com>  Fri, 03 Jul 2009 15:52:01 +0200

cm4all-beng-proxy (0.6) unstable; urgency=low

  * inline-widget: check the widget HTTP response status
  * response: don't apply transformation on failed response
  * resource-address: include pipe arguments in filter cache key
  * handler: removed session redirect on the first request
  * http-cache: accept ETag response header instead of Last-Modified
  * filter-cache: don't require Last-Modified or Expires
  * file-handler: disable ETag only when processor comes first
  * file-handler: read ETag from xattr
  * pipe: generate new ETag for piped resource
  * session: purge sessions when shared memory is full
  * handler: don't enforce sessions for filtered responses

 -- Max Kellermann <mk@cm4all.com>  Tue, 30 Jun 2009 17:48:20 +0200

cm4all-beng-proxy (0.5.14) unstable; urgency=low

  * ajp-client: implemented request body
  * cookie-client: obey "max-age=0" properly
  * processor: forward the original HTTP status
  * response, widget-http: don't allow processing resource without body
  * widget-http: check the Content-Type before invoking processor
  * response: pass the "Location" response header
  * debian: added a separate -optimized-dbg package
  * added init script support for multiple ports (--port) and multiple listen
    (--listen) command line argumnents
  * translation: added the "APPEND" packet for command line arguments
  * pipe: support command line arguments

 -- Max Kellermann <mk@cm4all.com>  Mon, 29 Jun 2009 16:51:16 +0200

cm4all-beng-proxy (0.5.13) unstable; urgency=low

  * widget-registry: clear local_address in translate request
  * cmdline: added the "--listen" option

 -- Max Kellermann <mk@cm4all.com>  Wed, 24 Jun 2009 12:27:17 +0200

cm4all-beng-proxy (0.5.12) unstable; urgency=low

  * response: pass the "Location" response handler
  * added support for multiple listener ports

 -- Max Kellermann <mk@cm4all.com>  Tue, 23 Jun 2009 23:34:55 +0200

cm4all-beng-proxy (0.5.11) unstable; urgency=low

  * build with autotools
  * use libcm4all-socket, GLib
  * Makefile.am: support out-of-tree builds
  * added optimized Debian package
  * tcache: fixed wrong assignment in VARY=HOST
  * translation: added request packet LOCAL_ADDRESS

 -- Max Kellermann <mk@cm4all.com>  Tue, 23 Jun 2009 15:42:12 +0200

cm4all-beng-proxy (0.5.10) unstable; urgency=low

  * widget-http: assign the "address" variable

 -- Max Kellermann <mk@cm4all.com>  Mon, 15 Jun 2009 18:38:58 +0200

cm4all-beng-proxy (0.5.9) unstable; urgency=low

  * tcache: fixed typo in tcache_string_match()
  * tcache: support VARY=SESSION
  * translate: added the INVALIDATE response packet
  * cache, session: higher size limits
  * widget-uri: separate query_string from path_info
  * widget-uri: ignore widget parameters in widget_external_uri()

 -- Max Kellermann <mk@cm4all.com>  Mon, 15 Jun 2009 17:06:11 +0200

cm4all-beng-proxy (0.5.8) unstable; urgency=low

  * handler: fixed double free bug in translate_callback()

 -- Max Kellermann <mk@cm4all.com>  Sun, 14 Jun 2009 19:05:09 +0200

cm4all-beng-proxy (0.5.7) unstable; urgency=low

  * forward the Content-Disposition header
  * handler: assign new session to local variable, fix segfault
  * handler: don't dereference the NULL session

 -- Max Kellermann <mk@cm4all.com>  Sun, 14 Jun 2009 13:01:52 +0200

cm4all-beng-proxy (0.5.6) unstable; urgency=low

  * widget-http: send the "Via" request header instead of "X-Forwarded-For"
  * proxy-handler: send the "Via" request header
  * widget-request: check the "path" argument before calling uri_compress()

 -- Max Kellermann <mk@cm4all.com>  Tue, 09 Jun 2009 12:21:00 +0200

cm4all-beng-proxy (0.5.5) unstable; urgency=low

  * processor: allow specifying relative URI in c:base=child
  * widget-request: verify the "path" argument
  * widget: allocate address from widget's pool
  * widget-http: support multiple Set-Cookie response headers

 -- Max Kellermann <mk@cm4all.com>  Thu, 04 Jun 2009 15:10:15 +0200

cm4all-beng-proxy (0.5.4) unstable; urgency=low

  * implemented delegation of open() to a helper program
  * added the BASE translation packet, supported by the translation cache
  * deprecated c:mode=proxy
  * rewrite-uri: always enable focus in mode=partial
  * http-cache: don't cache resources with query string (RFC 2616 13.9)
  * http-cache: lock cache items while they are served

 -- Max Kellermann <mk@cm4all.com>  Thu, 28 May 2009 11:44:01 +0200

cm4all-beng-proxy (0.5.3) unstable; urgency=low

  * cgi: close request body on fork() failure
  * fork: added workaround for pipe-to-pipe splice()
  * http-cache: use cache entry when response ETag matches
  * cgi: loop in istream_cgi_read() to prevent blocking
  * cache: check for expired items once a minute
  * cache: optimize search for oldest item

 -- Max Kellermann <mk@cm4all.com>  Wed, 06 May 2009 13:23:46 +0200

cm4all-beng-proxy (0.5.2) unstable; urgency=low

  * added filter cache
  * header-parser: added missing range check in header_parse_line()
  * fork: added event for writing to the child process
  * fork: don't splice() from a pipe
  * response: don't pass request body to unfocused processor
  * added filter type "pipe"

 -- Max Kellermann <mk@cm4all.com>  Wed, 29 Apr 2009 13:24:26 +0200

cm4all-beng-proxy (0.5.1) unstable; urgency=low

  * processor: fixed base=child assertion failure
  * handler: close request body if it was not consumed
  * static-file: generate Last-Modified and ETag response headers
  * static-file: obey the Content-Type provided by the translation server
  * static-file: get Content-Type from extended attribute
  * http-cache: use istream_null when cached resource is empty

 -- Max Kellermann <mk@cm4all.com>  Mon, 27 Apr 2009 10:00:20 +0200

cm4all-beng-proxy (0.5) unstable; urgency=low

  * processor: accept c:mode/c:base attributes in any order
  * processor: removed alternative (anchor) rewrite syntax

 -- Max Kellermann <mk@cm4all.com>  Mon, 20 Apr 2009 22:04:19 +0200

cm4all-beng-proxy (0.4.10) unstable; urgency=low

  * processor: lift length limitation for widget parameters
  * translate: abort if a packet is too large
  * translate: support MAX_AGE for the whole response
  * hashmap: fix corruption of slot chain in hashmap_remove_value()

 -- Max Kellermann <mk@cm4all.com>  Fri, 17 Apr 2009 13:02:50 +0200

cm4all-beng-proxy (0.4.9) unstable; urgency=low

  * http-cache: explicitly start reading into cache
  * cgi: clear "headers" variable before publishing the response
  * translate: use DOCUMENT_ROOT as CGI parameter

 -- Max Kellermann <mk@cm4all.com>  Mon, 06 Apr 2009 16:21:57 +0200

cm4all-beng-proxy (0.4.8) unstable; urgency=low

  * translate: allow ADDRESS packets in AJP addresses
  * translate: initialize all fields of a FastCGI address
  * http-cache: close all caching connections on exit
  * processor: don't rewrite SCRIPT SRC attribute when proxying

 -- Max Kellermann <mk@cm4all.com>  Thu, 02 Apr 2009 15:45:46 +0200

cm4all-beng-proxy (0.4.7) unstable; urgency=low

  * http-server: use istream_null for empty request body
  * parser: check for trailing slash only in TAG_OPEN tags
  * parser: added support for XML Processing Instructions
  * processor: implemented XML Processing Instruction "cm4all-rewrite-uri"
  * uri-escape: escape the slash character
  * cache: remove all matching items in cache_remove()
  * http-cache: lock cache items while holding a reference

 -- Max Kellermann <mk@cm4all.com>  Thu, 02 Apr 2009 12:02:53 +0200

cm4all-beng-proxy (0.4.6) unstable; urgency=low

  * file_handler: fixed logic error in If-Modified-Since check
  * date: return UTC time stamp in http_date_parse()
  * cache: continue search after item was invalidated
  * cache: remove the correct cache item
  * istream-chunked: work around invalid assertion failure
  * istream-subst: fixed corruption after partial match

 -- Max Kellermann <mk@cm4all.com>  Wed, 25 Mar 2009 15:03:10 +0100

cm4all-beng-proxy (0.4.5) unstable; urgency=low

  * http-server: assume keep-alive is enabled on HTTP 1.1
  * http-client: unregister EV_READ when the buffer is full
  * translation: added QUERY_STRING packet
  * processor: optionally parse base/mode from URI

 -- Max Kellermann <mk@cm4all.com>  Tue, 17 Mar 2009 13:04:25 +0100

cm4all-beng-proxy (0.4.4) unstable; urgency=low

  * forward Accept-Language request header to the translation server
  * translate: added the USER_AGENT request packet
  * session: obey the USER/MAX_AGE setting
  * use libcm4all-inline-dev in libcm4all-beng-proxy-dev
  * added pkg-config file for libcm4all-beng-proxy-dev
  * updated python-central dependencies
  * processor: parse c:base/c:mode attributes in PARAM tags

 -- Max Kellermann <mk@cm4all.com>  Wed, 11 Mar 2009 09:43:48 +0100

cm4all-beng-proxy (0.4.3) unstable; urgency=low

  * processor: rewrite URI in LINK tags
  * processor: rewrite URI in PARAM tags
  * use splice() from glibc 2.7
  * translate: added VARY response packet
  * build documentation with texlive

 -- Max Kellermann <mk@cm4all.com>  Wed, 04 Mar 2009 09:53:56 +0100

cm4all-beng-proxy (0.4.2) unstable; urgency=low

  * hashmap: fix corruption in slot chain
  * use monotonic clock to calculate expiry times
  * processor: rewrite URIs in the EMBED, VIDEO, AUDIO tags

 -- Max Kellermann <mk@cm4all.com>  Tue, 17 Feb 2009 17:14:48 +0100

cm4all-beng-proxy (0.4.1) unstable; urgency=low

  * translate: clear client->transformation
  * handler: check for translation errors
  * http-server: fixed assertion failure during shutdown
  * http-server: send "Keep-Alive" response header
  * worker: after fork(), call event_reinit() in the parent process
  * added valgrind build dependency
  * build with Debian's libevent-1.4 package

 -- Max Kellermann <mk@cm4all.com>  Tue, 10 Feb 2009 11:48:53 +0100

cm4all-beng-proxy (0.4) unstable; urgency=low

  * added support for transformation views
    - in the JavaScript API, mode=proxy is now deprecated
  * http-cache: fix segfault when request_headers==NULL
  * http-cache: store multiple (varying) versions of a resource
  * http-cache: use the "max-age" cache-control response

 -- Max Kellermann <mk@cm4all.com>  Fri, 30 Jan 2009 13:29:43 +0100

cm4all-beng-proxy (0.3.9) unstable; urgency=low

  * http-client: assume keep-alive is enabled on HTTP 1.1
  * processor: use configured/session path-info for mode=child URIs

 -- Max Kellermann <mk@cm4all.com>  Tue, 27 Jan 2009 13:07:51 +0100

cm4all-beng-proxy (0.3.8) unstable; urgency=low

  * processor: pass Content-Type and Content-Language headers from
    template
  * http-client: allow chunked response body without keep-alive

 -- Max Kellermann <mk@cm4all.com>  Fri, 23 Jan 2009 13:02:42 +0100

cm4all-beng-proxy (0.3.7) unstable; urgency=low

  * istream_subst: exit the loop if state==INSERT
  * istream_iconv: check if the full buffer could be flushed
  * worker: don't reinitialize session manager during shutdown

 -- Max Kellermann <mk@cm4all.com>  Thu, 15 Jan 2009 10:39:47 +0100

cm4all-beng-proxy (0.3.6) unstable; urgency=low

  * processor: ignore closing </header>
  * widget-http: now really don't check content-type in frame parents
  * parser: skip comments
  * processor: implemented c:base="parent"
  * processor: added "c:" prefix to c:widget child elements
  * processor: renamed the "c:param" element to "c:parameter"

 -- Max Kellermann <mk@cm4all.com>  Thu, 08 Jan 2009 11:17:29 +0100

cm4all-beng-proxy (0.3.5) unstable; urgency=low

  * widget-http: don't check content-type in frame parents
  * istream-subst: allow null bytes in the input stream
  * js: added the "translate" parameter for passing values to the
    translation server
  * rewrite-uri: refuse to rewrite a frame URI without widget id

 -- Max Kellermann <mk@cm4all.com>  Mon, 05 Jan 2009 16:46:32 +0100

cm4all-beng-proxy (0.3.4) unstable; urgency=low

  * processor: added support for custom widget request headers
  * http-cache: obey the "Vary" response header
  * http-cache: pass the new http_cache_info object when testing a cache
    item

 -- Max Kellermann <mk@cm4all.com>  Tue, 30 Dec 2008 15:46:44 +0100

cm4all-beng-proxy (0.3.3) unstable; urgency=low

  * processor: grew widget parameter buffer to 512 bytes
  * widget-resolver: clear widget->resolver on abort
  * cgi: clear the input's handler in cgi_async_abort()
  * widget-stream: use istream_hold (reverts r4171)

 -- Max Kellermann <mk@cm4all.com>  Fri, 05 Dec 2008 14:43:05 +0100

cm4all-beng-proxy (0.3.2) unstable; urgency=low

  * processor: free memory before calling embed_frame_widget()
  * processor: allocate query string from the widget pool
  * processor: removed the obsolete widget attributes "tag" and "style"
  * parser: hold a reference to the pool

 -- Max Kellermann <mk@cm4all.com>  Mon, 01 Dec 2008 14:15:38 +0100

cm4all-beng-proxy (0.3.1) unstable; urgency=low

  * http-client: remove Transfer-Encoding and Content-Length from response
    headers
  * http-client: don't read body after invoke_response()
  * fork: retry splice() after EAGAIN
  * fork: don't close input when splice() fails
  * cgi: abort the response handler when the stdin stream fails
  * istream_file, istream_pipe, fork, client_socket, listener: fixed file
    descriptor leaks
  * processor: hold a reference to the caller's pool
  * debian/rules: enabled test suite

 -- Max Kellermann <mk@cm4all.com>  Thu, 27 Nov 2008 16:01:16 +0100

cm4all-beng-proxy (0.3) unstable; urgency=low

  * implemented widget filters
  * translate: initialize all fields of a CGI address
  * fork: read request body on EAGAIN
  * fork: implemented the direct() method with splice()
  * python: added class Response
  * prototypes/translate.py:
    - support "filter"
    - support "content_type"
  * demo: added widget filter demo

 -- Max Kellermann <mk@cm4all.com>  Wed, 26 Nov 2008 16:27:29 +0100

cm4all-beng-proxy (0.2) unstable; urgency=low

  * don't quote text/xml widgets
  * widget-resolver: pass widget_pool to widget_class_lookup()
  * widget-registry: allocate widget_class from widget_pool
  * widget-stream: eliminated the async operation proxy, because the
    operation cannot be aborted before the constructor returns
  * widget-stream: don't clear the "delayed" stream in the response() callback
  * rewrite-uri: trigger istream_read(delayed) after istream_delayed_set()
  * doc: clarified XSLT integration

 -- Max Kellermann <mk@cm4all.com>  Tue, 25 Nov 2008 15:28:54 +0100

cm4all-beng-proxy (0.1) unstable; urgency=low

  * initial release

 -- Max Kellermann <mk@cm4all.com>  Mon, 17 Nov 2008 11:59:36 +0100<|MERGE_RESOLUTION|>--- conflicted
+++ resolved
@@ -1,7 +1,6 @@
-<<<<<<< HEAD
 cm4all-beng-proxy (1.4.8) unstable; urgency=low
 
-  * 
+  * merge release 1.2.13
 
  --   
 
@@ -79,13 +78,12 @@
   * proxy-widget: client can choose only views that have an address
 
  -- Max Kellermann <mk@cm4all.com>  Mon, 31 Oct 2011 17:41:14 +0100
-=======
+
 cm4all-beng-proxy (1.2.13) unstable; urgency=low
 
   * merge release 1.1.26
 
  -- Max Kellermann <mk@cm4all.com>  Wed, 25 Jan 2012 12:15:19 -0000
->>>>>>> 02714656
 
 cm4all-beng-proxy (1.2.12) unstable; urgency=low
 
