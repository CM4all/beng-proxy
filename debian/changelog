<<<<<<< HEAD
cm4all-beng-proxy (16.0.1) unstable; urgency=low

  * 

 --   
=======
cm4all-beng-proxy (15.3) unstable; urgency=low

  * merge release 14.21

 -- Max Kellermann <mk@cm4all.com>  Thu, 03 Jan 2019 11:28:35 +0100
>>>>>>> 87a07ec4

cm4all-beng-proxy (15.2) unstable; urgency=low

  * merge release 14.20

 -- Max Kellermann <mk@cm4all.com>  Sun, 30 Dec 2018 13:52:14 +0100

cm4all-beng-proxy (15.1) unstable; urgency=low

  * feature freeze

 -- Max Kellermann <mk@cm4all.com>  Mon, 17 Dec 2018 15:10:07 +0100

cm4all-beng-proxy (15.0.14) unstable; urgency=low

  * merge release 14.19

 -- Max Kellermann <mk@cm4all.com>  Thu, 13 Dec 2018 10:46:26 +0100

cm4all-beng-proxy (15.0.13) unstable; urgency=low

  * spawn: configurable resource limits CPUWeight, TasksMax, MemoryMax
  * lhttp, fcgi: kill idle processes after 15 minutes
  * filter: use the previous status if filter returns "200 OK"
  * require OpenSSL 1.1

 -- Max Kellermann <mk@cm4all.com>  Mon, 10 Dec 2018 15:13:14 +0100

cm4all-beng-proxy (15.0.12) unstable; urgency=low

  * istream: fix two assertion failures

 -- Max Kellermann <mk@cm4all.com>  Mon, 03 Dec 2018 09:37:21 +0100

cm4all-beng-proxy (15.0.11) unstable; urgency=low

  * widget: widget tag headers replace existing headers

 -- Max Kellermann <mk@cm4all.com>  Thu, 29 Nov 2018 20:31:17 +0100

cm4all-beng-proxy (15.0.10) unstable; urgency=low

  * subst/yaml: use "{%name%}" and allow switching to "{[name]}" with
    SUBST_ALT_SYNTAX

 -- Max Kellermann <mk@cm4all.com>  Thu, 29 Nov 2018 13:14:59 +0100

cm4all-beng-proxy (15.0.9) unstable; urgency=low

  * fix EBADFD
  * subst/yaml: use "{[name]}" instead of "{{name}}"
  * subst/yaml: use the dot as a YAML path separator
  * subst/yaml: allow traversing child maps
  * bp/headers: optimize
  * bp/headers: add group "AUTH"

 -- Max Kellermann <mk@cm4all.com>  Tue, 27 Nov 2018 16:57:41 +0100

cm4all-beng-proxy (15.0.8) unstable; urgency=low

  * processor: don't rewrite "data:" links
  * processor: fix use-after-free crash bug in URI rewriter

 -- Max Kellermann <mk@cm4all.com>  Thu, 22 Nov 2018 09:24:35 +0100

cm4all-beng-proxy (15.0.7) unstable; urgency=low

  * translation: fix assertion failure
  * translation: fix use-after-free bug in PROBE_SUFFIX handler
  * certdb: add option --account-key

 -- Max Kellermann <mk@cm4all.com>  Wed, 21 Nov 2018 20:19:10 +0100

cm4all-beng-proxy (15.0.6) unstable; urgency=low

  * translation: fix bogus error "malformed MOUNT_UTS_NAMESPACE packet"
  * translation: add packet ALT_HOST

 -- Max Kellermann <mk@cm4all.com>  Fri, 16 Nov 2018 13:35:20 +0100

cm4all-beng-proxy (15.0.5) unstable; urgency=low

  * translation: add packet SUBST_YAML_FILE

 -- Max Kellermann <mk@cm4all.com>  Wed, 31 Oct 2018 12:38:58 +0100

cm4all-beng-proxy (15.0.4) unstable; urgency=low

  * merge release 14.18
  * bp: optimize the number of concurrent filter processes
  * translation: size optimizations
  * dev: convert headers to C++
  * ajp: remove unused AJPv13 protocol implementation
  * spawn: fix warning "... died from signal 31"

 -- Max Kellermann <mk@cm4all.com>  Mon, 22 Oct 2018 17:58:19 +0200

cm4all-beng-proxy (15.0.3) unstable; urgency=low

  * merge release 14.13

 -- Max Kellermann <mk@cm4all.com>  Mon, 01 Oct 2018 12:24:46 +0200

cm4all-beng-proxy (15.0.2) unstable; urgency=low

  * merge release 14.12
  * spawn: add fallback PATH

 -- Max Kellermann <mk@cm4all.com>  Thu, 27 Sep 2018 12:55:56 +0200

cm4all-beng-proxy (15.0.1) unstable; urgency=low

  * spawn: support reassociating with PID namespaces
  * http_{client,server}: remove HTTP/1.0 support
  * eliminate dependency on libevent

 -- Max Kellermann <mk@cm4all.com>  Mon, 03 Sep 2018 12:14:18 +0200

cm4all-beng-proxy (14.21) unstable; urgency=low

  * lhttp: fix crash bug (14.20 regression)

 -- Max Kellermann <mk@cm4all.com>  Thu, 03 Jan 2019 11:12:48 +0100

cm4all-beng-proxy (14.20) unstable; urgency=low

  * pipe: remove excess fcntl() system calls in the debug build
  * http_client: fix two crash bugs
  * http_client: fix stall bug with SSL
  * http_client: fix "Peer closed the socket prematurely" error with SSL

 -- Max Kellermann <mk@cm4all.com>  Sun, 30 Dec 2018 13:40:44 +0100

cm4all-beng-proxy (14.19) unstable; urgency=low

  * certdb: fix "std::bad_alloc" error after database connection loss
  * widget: fix missing request body for focused inline widget

 -- Max Kellermann <mk@cm4all.com>  Wed, 12 Dec 2018 22:23:06 +0100

cm4all-beng-proxy (14.18) unstable; urgency=low

  * was: fix use-after-free bug
  * enlarge I/O buffers to 32 for faster bulk transfers

 -- Max Kellermann <mk@cm4all.com>  Tue, 16 Oct 2018 19:05:34 +0200

cm4all-beng-proxy (14.17) unstable; urgency=low

  * translation, http_cache: fix use-after-free bugs

 -- Max Kellermann <mk@cm4all.com>  Mon, 15 Oct 2018 22:27:39 +0200

cm4all-beng-proxy (14.16) unstable; urgency=low

  * http_client: fix assertion failure due to unexpected recursion

 -- Max Kellermann <mk@cm4all.com>  Mon, 15 Oct 2018 17:03:13 +0200

cm4all-beng-proxy (14.15) unstable; urgency=low

  * spawn: fix error "Failed to create systemd scope: Unit
    cm4all-beng-spawn.scope not loaded"

 -- Max Kellermann <mk@cm4all.com>  Wed, 10 Oct 2018 11:49:25 +0200

cm4all-beng-proxy (14.14) unstable; urgency=low

  * merge release 13.13

 -- Max Kellermann <mk@cm4all.com>  Fri, 05 Oct 2018 14:10:08 +0200

cm4all-beng-proxy (14.13) unstable; urgency=low

  * spawn: fix "signalfd() failed: Bad file descriptor"
  * translation: fix crash bug
  * session: fix data loss after defragmentation

 -- Max Kellermann <mk@cm4all.com>  Fri, 28 Sep 2018 15:24:19 +0200

cm4all-beng-proxy (14.12) unstable; urgency=low

  * improved memory leak detector
  * add listener options "ack_timeout", "keepalive"
  * support HTTP method "REPORT"

 -- Max Kellermann <mk@cm4all.com>  Thu, 27 Sep 2018 10:55:50 +0200

cm4all-beng-proxy (14.11) unstable; urgency=low

  * merge release 13.12

 -- Max Kellermann <mk@cm4all.com>  Sat, 01 Sep 2018 19:46:50 +0200

cm4all-beng-proxy (14.10) unstable; urgency=low

  * http: don't require "Connection" header for WebSocket upgrade
  * bp/http: fix WebSocket header duplication

 -- Max Kellermann <mk@cm4all.com>  Wed, 22 Aug 2018 11:11:50 -0000

cm4all-beng-proxy (14.9) unstable; urgency=low

  * bp/http: abolish the forced "Connection:keep-alive" request header
  * spawn: work around LXC/systemd bug causing spawner failures

 -- Max Kellermann <mk@cm4all.com>  Thu, 16 Aug 2018 15:21:58 -0000

cm4all-beng-proxy (14.8) unstable; urgency=low

  * http_cache, fcache: fix use-after-free crash bug
  * spawn: support the systemd hybrid cgroup hierarchy

 -- Max Kellermann <mk@cm4all.com>  Tue, 19 Jun 2018 14:46:39 -0000

cm4all-beng-proxy (14.7) unstable; urgency=low

  * certdb: DELETE old name before INSERT to avoid constraint violation

 -- Max Kellermann <mk@cm4all.com>  Tue, 05 Jun 2018 20:12:17 -0000

cm4all-beng-proxy (14.6) unstable; urgency=low

  * http_client: fix use-after-free data corruption bug
  * fcache: fix use-after-free crash bug upon cancellation
  * access_log: fix crash after sendmsg() failure
  * istream/replace: fix stall bug
  * istream/subst: optimize mismatch check

 -- Max Kellermann <mk@cm4all.com>  Mon, 04 Jun 2018 10:22:47 -0000

cm4all-beng-proxy (14.5) unstable; urgency=low

  * access_log: fix CRC errors due to stack corruption

 -- Max Kellermann <mk@cm4all.com>  Mon, 14 May 2018 14:34:18 -0000

cm4all-beng-proxy (14.4) unstable; urgency=low

  * lb: fix "pivot_root" problem during start on kernel 4.9-
  * enable core dumps (PR_SET_DUMPABLE)
  * debian: don't start daemon during initial installation

 -- Max Kellermann <mk@cm4all.com>  Mon, 14 May 2018 10:42:12 -0000

cm4all-beng-proxy (14.3) unstable; urgency=low

  * bp: allow configuring child error logger without access logger
  * log: fix datagram corruption due to wrong attribute code
  * log-json: escape control characters

 -- Max Kellermann <mk@cm4all.com>  Thu, 26 Apr 2018 11:00:05 -0000

cm4all-beng-proxy (14.2) unstable; urgency=low

  * lb: fix use-after-free crash after using translation response
  * http_cache: fix use-after-free crash on request cancellation
  * http_client: fix assertion failure upon discarding large request body

 -- Max Kellermann <mk@cm4all.com>  Tue, 24 Apr 2018 11:11:36 -0000

cm4all-beng-proxy (14.1) unstable; urgency=low

  * feature freeze
  * lhttp: fix memory leak
  * lhttp: pass URI and site name to error logger
  * fcgi: implement "forward_child_errors" for STDERR payloads
  * pipe: fix assertion failure
  * cgi: fix crash bug
  * bp: SIGHUP flushes the NFS cache
  * control: add packet FLUSH_NFS_CACHE

 -- Max Kellermann <mk@cm4all.com>  Thu, 19 Apr 2018 08:43:23 -0000

cm4all-beng-proxy (14.0.9) unstable; urgency=low

  * translation: allow disabling the HTTP cache with "UNCACHED"
  * http_cache: remove the memcached backend
  * access_log: use protocol version 2
  * fcgi, was, lhttp: option "forward_child_errors" forwards stderr to logger

 -- Max Kellermann <mk@cm4all.com>  Mon, 26 Mar 2018 09:42:46 -0000

cm4all-beng-proxy (14.0.8) unstable; urgency=low

  * merge release 13.11
  * bp: add SSL/TLS support to the HTTP server
  * fix bogus assertion failure

 -- Max Kellermann <mk@cm4all.com>  Mon, 12 Mar 2018 10:38:35 -0000

cm4all-beng-proxy (14.0.7) unstable; urgency=low

  * merge release 13.10
  * header-forward: include "Content-Location" in header group "LINK"
  * http_client: enable keep-alive on HTTPS connections
  * ssl/client: send client certificates on server request
  * ssl/client: translation packet CERTIFICATE chooses client certificate
  * ssl/client: enable SNI

 -- Max Kellermann <mk@cm4all.com>  Thu, 01 Mar 2018 11:59:04 -0000

cm4all-beng-proxy (14.0.6) unstable; urgency=low

  * http_server: generate Content-Length for empty response (14.0.1
    regression)

 -- Max Kellermann <mk@cm4all.com>  Fri, 02 Feb 2018 10:54:19 -0000

cm4all-beng-proxy (14.0.5) unstable; urgency=low

  * bp: fix forwarding headers for request body

 -- Max Kellermann <mk@cm4all.com>  Thu, 25 Jan 2018 11:48:09 -0000

cm4all-beng-proxy (14.0.4) unstable; urgency=low

  * merge release 13.8
  * certdb: create ACME CSRs without subject, only subjectAltName

 -- Max Kellermann <mk@cm4all.com>  Tue, 23 Jan 2018 15:04:11 -0000

cm4all-beng-proxy (14.0.3) unstable; urgency=low

  * merge release 13.5
  * bp: fix nullptr dereference bug

 -- Max Kellermann <mk@cm4all.com>  Thu, 18 Jan 2018 18:24:29 -0000

cm4all-beng-proxy (14.0.2) unstable; urgency=low

  * access_log: support protocol version 2 (with CRC)
  * processor: rewrite URIs in META/property="og:{image,url}"
  * certdb: eliminate duplicate authz request
  * certdb: add ACME option "--debug"
  * certdb: implement ACME "http-01", option "--challenge-directory"

 -- Max Kellermann <mk@cm4all.com>  Fri, 12 Jan 2018 11:07:14 -0000

cm4all-beng-proxy (14.0.1) unstable; urgency=low

  * lb: forward HTTP from Lua to dynamic server (development feature)
  * certdb: retry ACME requests after status 5xx (server error)
  * certdb: support the Workshop control channel
  * log-json: generate JSONL (JSON Lines)

 -- Max Kellermann <mk@cm4all.com>  Fri, 05 Jan 2018 11:47:08 -0000

cm4all-beng-proxy (13.13) unstable; urgency=low

  * was: fix memory leak
  * was: force pipe buffers to 256 kB
  * session: fix data loss after defragmentation

 -- Max Kellermann <mk@cm4all.com>  Fri, 05 Oct 2018 12:23:09 +0200

cm4all-beng-proxy (13.12) unstable; urgency=low

  * bp/http: abolish the forced "Connection:keep-alive" request header
  * session: fix two assertion failures
  * fcgi, lhttp: fix race condition with socket permissions
  * cgi: fix crash bug
  * pipe: fix assertion failure
  * fcache: fix crash due to mistakenly detected memory leak
  * lb: fix "pivot_root" problem during start on kernel 4.9-
  * enable core dumps (PR_SET_DUMPABLE)
  * debian: don't start daemon during initial installation

 -- Max Kellermann <mk@cm4all.com>  Sat, 01 Sep 2018 17:23:30 -0000

cm4all-beng-proxy (13.11) unstable; urgency=low

  * lb: ssl_cert_db and ssl_verify are mutually exclusive
  * log-json: fix crash bug with unknown type value
  * log: support type "SSH"

 -- Max Kellermann <mk@cm4all.com>  Fri, 09 Mar 2018 09:15:14 -0000

cm4all-beng-proxy (13.10) unstable; urgency=low

  * access_log: support record attribute "type"

 -- Max Kellermann <mk@cm4all.com>  Wed, 07 Feb 2018 08:27:48 -0000

cm4all-beng-proxy (13.9) unstable; urgency=low

  * spawn: fix kernel warning "oom_adj is deprecated, please use
    oom_score_adj instead"
  * lb/config: check whether sticky_mode is compatible with Zeroconf
  * access_log: fix crash on connect failure

 -- Max Kellermann <mk@cm4all.com>  Tue, 06 Feb 2018 09:23:23 -0000

cm4all-beng-proxy (13.8) unstable; urgency=low

  * lb/http: fix use-after-free bug

 -- Max Kellermann <mk@cm4all.com>  Tue, 23 Jan 2018 14:46:15 -0000

cm4all-beng-proxy (13.7) unstable; urgency=low

  * lb/tcp: fix use-after-free bug when outbound connect fails early
  * spawn: fix resource limits problem with user namespaces
  * spawn: increase the OOM score of child processes

 -- Max Kellermann <mk@cm4all.com>  Tue, 23 Jan 2018 11:54:03 -0000

cm4all-beng-proxy (13.6) unstable; urgency=low

  * http_server: fix two crash bugs with "417 Expectation failed"
  * lb: fix crash bug when POSTing to global_http_check
  * lb/tcp: fix double free bug when outbound is not yet connected

 -- Max Kellermann <mk@cm4all.com>  Mon, 22 Jan 2018 10:18:58 -0000

cm4all-beng-proxy (13.5) unstable; urgency=low

  * lb/tcp: fix crash with empty Zeroconf pool
  * nfs: fix memory leak
  * certdb: eliminate duplicate authz request
  * certdb: retry ACME nonce request after status 500
  * certdb: update the Let's Encrypt agreement URL to v1.2
  * certdb: add ACME option "--debug"
  * ssl: fix three transfer stall bugs
  * shrink I/O buffers back to 8 kB
  * access_log: support protocol version 2 (with CRC)

 -- Max Kellermann <mk@cm4all.com>  Thu, 18 Jan 2018 17:59:13 -0000

cm4all-beng-proxy (13.4) unstable; urgency=low

  * fcache: fix use-after-free crash bug

 -- Max Kellermann <mk@cm4all.com>  Wed, 03 Jan 2018 09:31:05 -0000

cm4all-beng-proxy (13.3) unstable; urgency=low

  * merge release 12.9

 -- Max Kellermann <mk@cm4all.com>  Mon, 18 Dec 2017 10:16:28 -0000

cm4all-beng-proxy (13.2) unstable; urgency=low

  * widget: case insensitive check for UNTRUSTED_SITE_SUFFIX and
    UNTRUSTED_RAW_SITE_SUFFIX

 -- Max Kellermann <mk@cm4all.com>  Fri, 01 Dec 2017 14:54:24 -0000

cm4all-beng-proxy (13.1) unstable; urgency=low

  * feature freeze

 -- Max Kellermann <mk@cm4all.com>  Thu, 30 Nov 2017 12:05:07 -0000

cm4all-beng-proxy (13.0.12) unstable; urgency=low

  * merge release 12.8
  * http_cache: handle If-None-Match, If-Modified-Since etc.
  * spawn: raise the command-line argument limit
  * log internal server errors even without --verbose

 -- Max Kellermann <mk@cm4all.com>  Tue, 21 Nov 2017 11:58:58 -0000

cm4all-beng-proxy (13.0.11) unstable; urgency=low

  * bp: map EACCES/EPERM to "403 Forbidden"
  * log-cat: use the local time zone

 -- Max Kellermann <mk@cm4all.com>  Mon, 06 Nov 2017 09:29:22 -0000

cm4all-beng-proxy (13.0.10) unstable; urgency=low

  * avahi: make services visible initially (13.0.9 regression)
  * lb: add client address filter for global_http_check
  * python/control/client: add methods send_{en,dis}able_zeroconf()

 -- Max Kellermann <mk@cm4all.com>  Tue, 10 Oct 2017 21:51:40 -0000

cm4all-beng-proxy (13.0.9) unstable; urgency=low

  * lb: support monitors in Zeroconf clusters
  * lb/config: require certificate even if ssl_cert_db is used
  * lb/monitor/expect: fix memory leak
  * certdb: retry ACME "new-authz" after "unauthorized"
  * certdb: generate a new private key for each "new-cert"
  * certdb: fix collisions with ACME challenge certificates
  * certdb: allow altNames longer than 64 characters with ACME
  * log: add attribute "FORWARDED_TO"
  * control: add packets "DISABLE_ZEROCONF", "ENABLE_ZEROCONF"

 -- Max Kellermann <mk@cm4all.com>  Fri, 06 Oct 2017 11:20:15 -0000

cm4all-beng-proxy (13.0.8.1) unstable; urgency=low

  * fix assertion failure when sending large HTTP headers
  * http_server: disallow request headers larger than 8 kB

 -- Max Kellermann <mk@cm4all.com>  Tue, 17 Oct 2017 09:49:47 -0000

cm4all-beng-proxy (13.0.8) unstable; urgency=low

  * certdb: check for database commit errors
  * certdb: repeat after PostgreSQL serialization failure

 -- Max Kellermann <mk@cm4all.com>  Tue, 26 Sep 2017 19:59:53 -0000

cm4all-beng-proxy (13.0.7) unstable; urgency=low

  * fcache: fix bogus memory leak test
  * handler: change "Translation server failed" to "Configuration server ..."
  * spawn: wait & try again after "Unit cm4all-beng-spawn.scope already exists"

 -- Max Kellermann <mk@cm4all.com>  Mon, 25 Sep 2017 13:16:21 -0000

cm4all-beng-proxy (13.0.6) unstable; urgency=low

  * merge release 12.5
  * widget/inline: fix memory leak on canceled POST
  * widget/inline: implement a response header timeout of 5s
  * certdb: fix notifications in non-default PostgreSQL schema

 -- Max Kellermann <mk@cm4all.com>  Wed, 20 Sep 2017 20:56:04 -0000

cm4all-beng-proxy (13.0.5) unstable; urgency=low

  * merge release 12.4
  * lb/http: fix several memory leaks with POST requests
  * lb: fix shutdown crash bug
  * lb: CONTROL_STATS returns translation cache size
  * log/lua: add a "filter" mode

 -- Max Kellermann <mk@cm4all.com>  Thu, 14 Sep 2017 18:39:12 -0000

cm4all-beng-proxy (13.0.4) unstable; urgency=low

  * lb: fix request headers in access logger (affects
    "ignore_localhost_200" and "User-Agent", "Referer", "Host",
    "X-Forwarded-For")

 -- Max Kellermann <mk@cm4all.com>  Mon, 11 Sep 2017 20:04:23 -0000

cm4all-beng-proxy (13.0.3) unstable; urgency=low

  * fix crash bug in CSS processor
  * lb: print the site name in access logs
  * log: add attribute MESSAGE

 -- Max Kellermann <mk@cm4all.com>  Mon, 11 Sep 2017 17:43:57 -0000

cm4all-beng-proxy (13.0.2) unstable; urgency=low

  * log translation server failures even without --verbose
  * translation: allow arbitrary non-zero characters in CHILD_TAG
  * control: add listener option "interface"
  * control: disable the "V6ONLY" flag on all IPv6 wildcard listeners
  * control: switch to IPv4 if joining IPv6 wildcard to IPv4 multicast group

 -- Max Kellermann <mk@cm4all.com>  Fri, 08 Sep 2017 12:24:04 -0000

cm4all-beng-proxy (13.0.1) unstable; urgency=low

  * remove libdaemon dependency
  * lhttp: FADE_CHILDEN prevents reusing existing busy processes
  * bp: allow CONTROL_FADE_CHILDREN with tag as payload

 -- Max Kellermann <mk@cm4all.com>  Tue, 29 Aug 2017 10:40:13 -0000

cm4all-beng-proxy (12.9) unstable; urgency=low

  * was: fix crash after malformed HEAD response
  * http_client: fix retry after error
  * lb/lua: allow building with LuaJIT 2.1

 -- Max Kellermann <mk@cm4all.com>  Mon, 18 Dec 2017 10:03:34 -0000

cm4all-beng-proxy (12.8) unstable; urgency=low

  * file: emit "Last-Modified" header in "304" responses
  * file: improved support for the user.ETag xattr
  * http_cache: update "Expires" from "304" responses

 -- Max Kellermann <mk@cm4all.com>  Fri, 17 Nov 2017 11:41:02 -0000

cm4all-beng-proxy (12.7) unstable; urgency=low

  * file: ignore If-Modified-Since after successful If-None-Match
  * file: emit cache headers in "304" responses (v11 regression)
  * file: failed If-None-Match emits "304" response, not "412"

 -- Max Kellermann <mk@cm4all.com>  Thu, 16 Nov 2017 12:19:44 -0000

cm4all-beng-proxy (12.6) unstable; urgency=low

  * fix assertion failure when sending large HTTP headers
  * http_server: disallow request headers larger than 8 kB
  * spawn: wait & try again after "Unit cm4all-beng-spawn.scope already exists"
  * widget/inline: fix memory leak on canceled POST
  * control: add listener option "interface"
  * control: disable the "V6ONLY" flag on all IPv6 wildcard listeners
  * control: switch to IPv4 if joining IPv6 wildcard to IPv4 multicast group
  * lb: print the site name in access logs
  * lb: fix request headers in access logger (affects
    "ignore_localhost_200" and "User-Agent", "Referer", "Host",
    "X-Forwarded-For")
  * lb/monitor/expect: fix memory leak
  * certdb: fix notifications in non-default PostgreSQL schema

 -- Max Kellermann <mk@cm4all.com>  Tue, 17 Oct 2017 10:58:40 -0000

cm4all-beng-proxy (12.5) unstable; urgency=low

  * lb/http: fix another memory leak with POST requests
  * lb: fix shutdown crash bug
  * certdb: fix crash after PostgreSQL host lookup failure

 -- Max Kellermann <mk@cm4all.com>  Wed, 20 Sep 2017 10:30:52 -0000

cm4all-beng-proxy (12.4) unstable; urgency=low

  * lb/http: fix several memory leaks with POST requests
  * fix crash bug in CSS processor

 -- Max Kellermann <mk@cm4all.com>  Wed, 13 Sep 2017 13:58:06 -0000

cm4all-beng-proxy (12.3) unstable; urgency=low

  * remove libhttp dependency
  * logger: fix off-by-one bug in log level check
  * http_server: fix crash bug

 -- Max Kellermann <mk@cm4all.com>  Tue, 29 Aug 2017 09:44:27 -0000

cm4all-beng-proxy (12.2) unstable; urgency=low

  * spawn: use the "systemd" controller
  * debian/control: move from "non-free" to "main"

 -- Max Kellermann <mk@cm4all.com>  Wed, 23 Aug 2017 09:35:27 -0000

cm4all-beng-proxy (12.1) unstable; urgency=low

  * all code is now covered by the Simplified BSD License (BSD-2-Clause)

 -- Max Kellermann <mk@cm4all.com>  Fri, 18 Aug 2017 08:53:52 -0000

cm4all-beng-proxy (12.0.44) unstable; urgency=low

  * lb: retry after connect error to Zeroconf member
  * spawn: make /proc writable if user namespaces are allowed

 -- Max Kellermann <mk@cm4all.com>  Thu, 17 Aug 2017 11:26:34 -0000

cm4all-beng-proxy (12.0.43) unstable; urgency=low

  * spawn: fix MOUNT_ROOT_TMPFS failure with USER_NAMESPACE
  * lb/control: allow TCACHE_INVALIDATE on SITE
  * systemd: no "-v" by default

 -- Max Kellermann <mk@cm4all.com>  Tue, 15 Aug 2017 21:41:04 -0000

cm4all-beng-proxy (12.0.42) unstable; urgency=low

  * spawn: fix bogus pivot_root() error message
  * translation: add packet MOUNT_ROOT_TMPFS

 -- Max Kellermann <mk@cm4all.com>  Tue, 15 Aug 2017 09:39:08 -0000

cm4all-beng-proxy (12.0.41) unstable; urgency=low

  * spawn: fix NETWORK_NAMESPACE_NAME corruption
  * spawn: work around USER_NAMESPACE + NETWORK_NAMESPACE_NAME conflict

 -- Max Kellermann <mk@cm4all.com>  Fri, 04 Aug 2017 16:15:09 -0000

cm4all-beng-proxy (12.0.40) unstable; urgency=low

  * spawn: attach to existing network namespace with NETWORK_NAMESPACE_NAME
  * spawn: allow unshare(), mount(), umount(), pivot_root()

 -- Max Kellermann <mk@cm4all.com>  Fri, 04 Aug 2017 09:42:44 -0000

cm4all-beng-proxy (12.0.39) unstable; urgency=low

  * net: resolving "*" prefers the IPv6 wildcard "::"
  * spawn: run the PID namespace init process as root
  * spawn: tight system call whitelist for init process
  * spawn: forbid fanotify_*, nfsservctl, syslog
  * lb/translation: fix false cache misses
  * lb/control: TCACHE_INVALIDATE flushes all translation caches
  * lb/cluster: improve consistent hashing distribution
  * control: support more commands in TCACHE_INVALIDATE payload
  * translation: fix the FORBID_MULTICAST setting
  * translation: add packet FORBID_BIND

 -- Max Kellermann <mk@cm4all.com>  Tue, 01 Aug 2017 14:03:03 -0000

cm4all-beng-proxy (12.0.38) unstable; urgency=low

  * fcgi: fix crash bug

 -- Max Kellermann <mk@cm4all.com>  Wed, 26 Jul 2017 17:43:05 -0000

cm4all-beng-proxy (12.0.37) unstable; urgency=low

  * bp: check HTTPS_ONLY before anything else

 -- Max Kellermann <mk@cm4all.com>  Thu, 20 Jul 2017 15:00:37 -0000

cm4all-beng-proxy (12.0.36) unstable; urgency=low

  * translation: add packet HTTPS_ONLY

 -- Max Kellermann <mk@cm4all.com>  Thu, 20 Jul 2017 13:26:49 -0000

cm4all-beng-proxy (12.0.35) unstable; urgency=low

  * bp: translation REQUEST_HEADER overrides existing request headers
  * bp: never forward the "X-CM4all-DocRoot" header
  * lb: set the "X-CM4all-HTTPS" header
  * cgi, fcgi: set HTTPS=on if the "X-CM4all-HTTPS" header is set

 -- Max Kellermann <mk@cm4all.com>  Wed, 19 Jul 2017 12:36:36 -0000

cm4all-beng-proxy (12.0.34) unstable; urgency=low

  * http_client: disable the read timeout

 -- Max Kellermann <mk@cm4all.com>  Wed, 19 Jul 2017 08:16:09 -0000

cm4all-beng-proxy (12.0.33) unstable; urgency=low

  * log-exec: allow multiple multicast processes on same host
  * headers: rename "X-CM4all-BENG-SSL" to "X-CM4all-HTTPS"
  * access_log: add option "send_to" which replaces log-forward

 -- Max Kellermann <mk@cm4all.com>  Tue, 18 Jul 2017 09:51:01 -0000

cm4all-beng-proxy (12.0.32) unstable; urgency=low

  * lb/translation: fix bogus wildcard cache entries
  * lb/translation: obey MAX_AGE=0
  * logger: fix log level
  * access_log: use microsecond precision in "timestamp" attribute
  * log-json: enclose output in "[]" and put commas between records
  * log-json: add "logger_client" attribute
  * log-lua: new access logger which calls a Lua script
  * config: make "access_logger" a block
  * config: add "access_logger" options "trust_xff", "ignore_localhost_200"
  * headers: add "X-CM4all-BENG-SSL" to group "SSL"

 -- Max Kellermann <mk@cm4all.com>  Mon, 17 Jul 2017 20:33:46 -0000

cm4all-beng-proxy (12.0.31) unstable; urgency=low

  * translation: add packet FORBID_MULTICAST
  * spawn: system call filter errors are fatal if explicitly enabled
  * spawn: apply cgroup namespace again after moving to new cgroup
  * net: support interface name as scope id in IPv6 addresses
  * config: support per-"control" setting "multicast_group"
  * log-exec: fix binding to wildcard address via "*"

 -- Max Kellermann <mk@cm4all.com>  Fri, 14 Jul 2017 08:19:05 -0000

cm4all-beng-proxy (12.0.30) unstable; urgency=low

  * bp: rename zeroconf_type to zeroconf_service
  * bp: control server supports IPv6 multicast
  * config: check Zeroconf service names
  * config: allow zeroconf_service with raw service name
  * log-exec: multicast support
  * translation: add packet REDIRECT_FULL_URI

 -- Max Kellermann <mk@cm4all.com>  Thu, 13 Jul 2017 12:13:19 -0000

cm4all-beng-proxy (12.0.29) unstable; urgency=low

  * lb: use consistent hashing to pick Zeroconf members
  * lhttp: fix bogus assertion failure during shutdown

 -- Max Kellermann <mk@cm4all.com>  Mon, 10 Jul 2017 21:49:23 -0000

cm4all-beng-proxy (12.0.28) unstable; urgency=low

  * config: add listener option "free_bind"
  * don't confuse child processes with different BIND_MOUNT settings
  * lb: add sticky_mode "xhost"'

 -- Max Kellermann <mk@cm4all.com>  Mon, 10 Jul 2017 10:20:26 -0000

cm4all-beng-proxy (12.0.27) unstable; urgency=low

  * access_log: reduce system calls in all access loggers
  * translation: add packet CGROUP_NAMESPACE
  * translation: allow underscore in cgroup controller name

 -- Max Kellermann <mk@cm4all.com>  Fri, 07 Jul 2017 15:19:28 -0000

cm4all-beng-proxy (12.0.26) unstable; urgency=low

  * spawn: abort the process immediately after uid/gid_map failure
  * spawn: create STDERR_PATH with mode 0600
  * spawn: fix socket family filter
  * translation: add packets UMASK, STDERR_PATH_JAILED

 -- Max Kellermann <mk@cm4all.com>  Tue, 04 Jul 2017 16:16:07 -0000

cm4all-beng-proxy (12.0.25) unstable; urgency=low

  * eliminate dependency on GLib
  * spawn: mount a new /proc for the PID namespace
  * spawn: implement user namespaces properly
  * spawn: fix seccomp filters on old kernels
  * spawn: fix journal for jailed processes
  * spawn: allow only local, IPv4 and IPv6 sockets
  * spawn: rename the PID namespace init process to "init"

 -- Max Kellermann <mk@cm4all.com>  Thu, 29 Jun 2017 20:10:24 -0000

cm4all-beng-proxy (12.0.24) unstable; urgency=low

  * spawn: unblock signals
  * http_server: fix memory leak
  * log: send the "Host" request header to the access logger
  * log-json: new access logger which dumps JSON
  * spawn: implement an init process for PID namespaces

 -- Max Kellermann <mk@cm4all.com>  Tue, 27 Jun 2017 11:21:19 -0000

cm4all-beng-proxy (12.0.23) unstable; urgency=low

  * lb: show the IP address of Zeroconf members in log messages
  * lb: disable failing Zeroconf members temporarily
  * config: add "spawn" section, replacing --allow-user and --allow-group

 -- Max Kellermann <mk@cm4all.com>  Wed, 21 Jun 2017 20:41:34 -0000

cm4all-beng-proxy (12.0.22) unstable; urgency=low

  * lb: suppress log message "malformed request URI"
  * was: fix assertion failure
  * translation: add packets SHELL, TOKEN

 -- Max Kellermann <mk@cm4all.com>  Tue, 20 Jun 2017 21:59:58 -0000

cm4all-beng-proxy (12.0.21) unstable; urgency=low

  * lower log level for "Peer closed the socket prematurely"
  * widget: set Request/LINK=no by default
  * translation: fix "std::exception" error messages

 -- Max Kellermann <mk@cm4all.com>  Tue, 20 Jun 2017 11:17:56 -0000

cm4all-beng-proxy (12.0.20) unstable; urgency=low

  * merge release 11.26
  * move the delegate-helper to a non-jailed package
  * translation: ignore whitespace in RLIMITS packet
  * headers: add "Referer" to group "LINK", off by default

 -- Max Kellermann <mk@cm4all.com>  Sat, 17 Jun 2017 09:49:46 -0000

cm4all-beng-proxy (12.0.19) unstable; urgency=low

  * lb: fix assertion failure with translated POST requests
  * lb: add "tag" setting to "listener" (translation packet LISTENER_TAG)

 -- Max Kellermann <mk@cm4all.com>  Mon, 12 Jun 2017 21:46:25 -0000

cm4all-beng-proxy (12.0.18) unstable; urgency=low

  * lb: SIGHUP flushes all translate_handler caches
  * certdb: command "names" obeys the "deleted" flag
  * certdb: command "find" prints column headers only with "--headers"
  * certdb: remove obsolete option "--all"

 -- Max Kellermann <mk@cm4all.com>  Tue, 06 Jun 2017 20:46:15 -0000

cm4all-beng-proxy (12.0.17) unstable; urgency=low

  * translation: add packet CANONICAL_HOST
  * lb: implement a translation_handler cache

 -- Max Kellermann <mk@cm4all.com>  Fri, 02 Jun 2017 11:25:35 -0000

cm4all-beng-proxy (12.0.16) unstable; urgency=low

  * lb: create monitors referenced only by {lua,translation}_handler
  * lb: allow the translation server to refer to branches and other types
  * lb/monitor: fix shutdown hang due to event leak
  * lb: add sticky mode "host"
  * lb: fix assertion failure with Zeroconf and sticky
  * lb: fix crash bug when Zeroconf cluster is empty
  * bp: fix crash bug

 -- Max Kellermann <mk@cm4all.com>  Wed, 31 May 2017 22:21:38 -0000

cm4all-beng-proxy (12.0.15) unstable; urgency=low

  * merge release 11.25
  * certdb: fix column "issuer_common_name" management
  * certdb: add column "handle"
    - new commands "names", "set-handle"
    - commands "load" requires handle parameter
    - command "delete" uses handle
    - commands "monitor" and "tail" print handles
    - acme commands "new-cert" and "new-authz-cert" require handle parameter
    - new acme command "renew-cert", replacing "new-authz-cert --all"
  * certdb: add command "get"
  * certdb: command "find" prints a list of matching certificates
  * certdb: add option "--progress" for Workshop
  * translation: add packet MESSAGE

 -- Max Kellermann <mk@cm4all.com>  Tue, 30 May 2017 21:42:23 -0000

cm4all-beng-proxy (12.0.14) unstable; urgency=low

  * merge release 11.24
  * certdb: add column "issuer_common_name"

 -- Max Kellermann <mk@cm4all.com>  Wed, 24 May 2017 10:27:17 -0000

cm4all-beng-proxy (12.0.13) unstable; urgency=low

  * merge release 11.23
  * lb/lua: catch "panics" and report error
  * lb/lua: fix Lua stack leaks
  * lb: allow a translation server to pick a cluster
  * fix use-after-free bug in HTTP request handler
  * spawn: forbid more dangerous system calls
  * spawn: activate system call filter for all architectures
  * translation: add packet FORBID_USER_NS

 -- Max Kellermann <mk@cm4all.com>  Sat, 20 May 2017 11:40:50 -0000

cm4all-beng-proxy (12.0.12) unstable; urgency=low

  * bp: pass the listener "interface" setting to Avahi
  * lb: fix crash with --check
  * lb: allow Lua scripts to handle HTTP requests

 -- Max Kellermann <mk@cm4all.com>  Thu, 27 Apr 2017 21:50:32 -0000

cm4all-beng-proxy (12.0.11) unstable; urgency=low

  * certdb: fix crash after PostgreSQL host lookup failure
  * transformation: fix crash due to compiler optimization
  * lb: fix crash while waiting for the Avahi resolver

 -- Max Kellermann <mk@cm4all.com>  Wed, 26 Apr 2017 11:49:48 -0000

cm4all-beng-proxy (12.0.10) unstable; urgency=low

  * merge release 11.22
  * lb: implement "sticky" in ZeroConf TCP pools
  * improved uid/gid verify error messages
  * certdb: update the Let's Encrypt agreement URL
  * certdb: add option "--agreement"

 -- Max Kellermann <mk@cm4all.com>  Tue, 18 Apr 2017 11:00:29 -0000

cm4all-beng-proxy (12.0.9) unstable; urgency=low

  * fix error "Failed to accept connection: Invalid argument"
  * lb: implement "sticky" in ZeroConf pools

 -- Max Kellermann <mk@cm4all.com>  Tue, 21 Mar 2017 09:38:04 -0000

cm4all-beng-proxy (12.0.8) unstable; urgency=low

  * merge release 11.21
  * build with Meson and Ninja
  * lb/certdb: fix assertion failure during shutdown

 -- Max Kellermann <mk@cm4all.com>  Wed, 15 Mar 2017 16:20:50 -0000

cm4all-beng-proxy (12.0.7) unstable; urgency=low

  * merge release 11.17
  * lb/http: add "redirect" as a possible destination for "branch"
  * ssl: fix memory leak
  * certdb: use $http_proxy
  * certdb: exclude *.acme.invalid from --all

 -- Max Kellermann <mk@cm4all.com>  Mon, 06 Feb 2017 22:22:08 -0000

cm4all-beng-proxy (12.0.6) unstable; urgency=low

  * lb/http: add "status" as a possible destination for "branch"
  * translation: add packet EXECUTE

 -- Max Kellermann <mk@cm4all.com>  Wed, 25 Jan 2017 21:11:58 -0000

cm4all-beng-proxy (12.0.5) unstable; urgency=low

  * merge release 11.15
  * lb/tcp: fix crash bug after connect failure
  * lb/tcp: connect outbound after SSL handshake is finished

 -- Max Kellermann <mk@cm4all.com>  Fri, 20 Jan 2017 14:12:25 -0000

cm4all-beng-proxy (12.0.4) unstable; urgency=low

  * merge release 11.13
  * spawn: forbid ptrace() and other dangerous system calls
  * certdb: add "--all" option to "new-cert" and "new-authz-cert"

 -- Max Kellermann <mk@cm4all.com>  Mon, 16 Jan 2017 19:47:31 -0000

cm4all-beng-proxy (12.0.3) unstable; urgency=low

  * config: add "access_logger", replacing the *.default setting
  * translation: add packets BIND_MOUNT_EXEC, STDERR_NULL

 -- Max Kellermann <mk@cm4all.com>  Thu, 08 Dec 2016 10:35:47 -0000

cm4all-beng-proxy (12.0.2) unstable; urgency=low

  * merge release 11.12
  * http_client: fix use-after-free bug on request cancellation
  * processor: fix buffer corruption bug
  * spawn/Systemd: fix hang while creating systemd scope
  * config: fix session_save_path corruption

 -- Max Kellermann <mk@cm4all.com>  Tue, 06 Dec 2016 11:01:26 -0000

cm4all-beng-proxy (12.0.1) unstable; urgency=low

  * move various buffers from the pool allocator to the slice allocator
  * translation: add packet CRON

 -- Max Kellermann <mk@cm4all.com>  Wed, 23 Nov 2016 14:57:02 -0000

cm4all-beng-proxy (11.26) unstable; urgency=low

  * was: added kludge to avoid killing process after STOP
  * lb/monitor: fix shutdown hang due to event leak

 -- Max Kellermann <mk@cm4all.com>  Fri, 16 Jun 2017 20:53:29 -0000

cm4all-beng-proxy (11.25) unstable; urgency=low

  * lb: fix error "Too many members"

 -- Max Kellermann <mk@cm4all.com>  Tue, 30 May 2017 18:17:53 -0000

cm4all-beng-proxy (11.24) unstable; urgency=low

  * {http,ajp}_client: fix crash after malformed URI without Keep-Alive

 -- Max Kellermann <mk@cm4all.com>  Wed, 24 May 2017 10:15:04 -0000

cm4all-beng-proxy (11.23) unstable; urgency=low

  * lb/tcp: fix stall bug
  * ssl: fix two stall bugs

 -- Max Kellermann <mk@cm4all.com>  Tue, 09 May 2017 16:25:08 -0000

cm4all-beng-proxy (11.22) unstable; urgency=low

  * bp: allow '=' in listener tag after --listen
  * was: fix crash bug
  * was: fix assertion failure

 -- Max Kellermann <mk@cm4all.com>  Thu, 13 Apr 2017 08:39:38 -0000

cm4all-beng-proxy (11.21) unstable; urgency=low

  * strmap: fix off-by-one bug
  * ssl: fix assertion failure
  * filter_cache: fix assertion failure
  * widget: detailed error message after untrusted host name mismatch
  * session: always apply SESSION_SITE

 -- Max Kellermann <mk@cm4all.com>  Wed, 15 Mar 2017 15:53:29 -0000

cm4all-beng-proxy (11.20) unstable; urgency=low

  * was: fix crash due to recursive error while sending STOP
  * was: fix crash if BODY is immediately followed by STATUS
  * widget: remove warning "... didn't send a response body"
  * filter_cache: fix assertion failure during shutdown
  * fcgi: fix assertion failure during shutdown

 -- Max Kellermann <mk@cm4all.com>  Mon, 13 Mar 2017 21:32:02 -0000

cm4all-beng-proxy (11.19) unstable; urgency=low

  * fix crash bug (assertion failure)
  * debian: remove unnecessary dependency on cm4all-certdb-sql

 -- Max Kellermann <mk@cm4all.com>  Mon, 13 Mar 2017 17:12:25 -0000

cm4all-beng-proxy (11.18) unstable; urgency=low

  * merge release 10.37

 -- Max Kellermann <mk@cm4all.com>  Tue, 28 Feb 2017 13:22:25 -0000

cm4all-beng-proxy (11.17) unstable; urgency=low

  * ssl: check for early PostgreSQL errors (e.g. DNS lookup failures)
  * certdb: set line-buffering mode
  * certdb: show HTTP status code in error message

 -- Max Kellermann <mk@cm4all.com>  Mon, 06 Feb 2017 17:08:23 -0000

cm4all-beng-proxy (11.16) unstable; urgency=low

  * http_{server,client}: reduce memory pool sizes
  * lb: SIGHUP flushes the certdb SSL session cache as well
  * lb: flush expired OpenSSL sessions every 10 minutes
  * lb: expire unused OpenSSL certificates after 24 hours
  * widget: enable Location header forwarding by default
  * translation: split header group "SSL" from "SECURE"
  * debian: move SQL scripts to package cm4all-certdb-sql

 -- Max Kellermann <mk@cm4all.com>  Mon, 30 Jan 2017 07:45:50 -0000

cm4all-beng-proxy (11.15) unstable; urgency=low

  * ssl: fix stall bug

 -- Max Kellermann <mk@cm4all.com>  Thu, 19 Jan 2017 20:56:55 -0000

cm4all-beng-proxy (11.14) unstable; urgency=low

  * http_client: fix assertion failure on chunked response cancellation
  * lb/tcp: fix assertion failure
  * ssl/filter: detect full input buffer, fail instead of stalling
  * enlarge I/O buffers to 16 kB to make large TLS fragments work

 -- Max Kellermann <mk@cm4all.com>  Tue, 17 Jan 2017 20:21:00 -0000

cm4all-beng-proxy (11.13) unstable; urgency=low

  * merge release 10.36
  * certdb: prefer certificates which expire later

 -- Max Kellermann <mk@cm4all.com>  Thu, 12 Jan 2017 20:18:08 -0000

cm4all-beng-proxy (11.12) unstable; urgency=low

  * merge release 10.35

 -- Max Kellermann <mk@cm4all.com>  Tue, 06 Dec 2016 08:03:09 -0000

cm4all-beng-proxy (11.11) unstable; urgency=low

  * fix theoretical data corruption bug in the header buffer
  * was: wait longer for PREMATURE after sending STOP
  * was: ignore in-flight packets during STOP recovery
  * was: implement early STOP recovery (before response headers)

 -- Max Kellermann <mk@cm4all.com>  Wed, 16 Nov 2016 19:47:11 -0000

cm4all-beng-proxy (11.10) unstable; urgency=low

  * merge release 10.34
  * systemd: override the locale, fixes "_S_create_c_locale" error

 -- Max Kellermann <mk@cm4all.com>  Tue, 25 Oct 2016 11:51:18 -0000

cm4all-beng-proxy (11.9) unstable; urgency=low

  * merge release 10.33

 -- Max Kellermann <mk@cm4all.com>  Wed, 19 Oct 2016 20:04:13 -0000

cm4all-beng-proxy (11.8) unstable; urgency=low

  * tcp_stock: fix crash during cancellation
  * config: fix memory leak

 -- Max Kellermann <mk@cm4all.com>  Sun, 09 Oct 2016 15:53:22 -0000

cm4all-beng-proxy (11.7) unstable; urgency=low

  * merge release 10.32
  * enforce Zeroconf/avahi-daemon browser notify after restarting beng-proxy

 -- Max Kellermann <mk@cm4all.com>  Tue, 04 Oct 2016 21:59:34 -0000

cm4all-beng-proxy (11.6) unstable; urgency=low

  * was: fix use-after-free bug

 -- Max Kellermann <mk@cm4all.com>  Thu, 29 Sep 2016 14:26:50 -0000

cm4all-beng-proxy (11.5) unstable; urgency=low

  * avahi: fix interface and protocol published via Zeroconf
  * lb: fix collision in Zeroconf node lookups
  * lb: support IPv6 link-local addresses from Zeroconf
  * lb: work around avahi-daemon IPv4/IPv6 mixup bug
  * config: allow space after '=' in @set
  * doc: remove bogus semicolons from configuration examples

 -- Max Kellermann <mk@cm4all.com>  Wed, 28 Sep 2016 21:42:43 -0000

cm4all-beng-proxy (11.4) unstable; urgency=low

  * merge release 10.31
  * bp: fix Zeroconf with automatic port

 -- Max Kellermann <mk@cm4all.com>  Tue, 27 Sep 2016 19:29:24 -0000

cm4all-beng-proxy (11.3) unstable; urgency=low

  * delegate: fix memory leak after clone() failure
  * avahi/client: fix shutdown hang due to event leak
  * config: add listener options "interface", "reuse_port"
  * lb: fix dbus connect failure due to process isolation
  * config: rename "include" to "@include"
  * config: introduce variables

 -- Max Kellermann <mk@cm4all.com>  Mon, 26 Sep 2016 20:28:47 -0000

cm4all-beng-proxy (11.2) unstable; urgency=low

  * disable the "V6ONLY" flag on all IPv6 wildcard listeners
  * fix crash bug due to uninitialized memory
  * etc: include conf.d/*.conf
  * debian: re-add dh_installinit to install the *.default files

 -- Max Kellermann <mk@cm4all.com>  Mon, 12 Sep 2016 11:32:14 -0000

cm4all-beng-proxy (11.1) unstable; urgency=low

  * merge release 10.30

 -- Max Kellermann <mk@cm4all.com>  Fri, 09 Sep 2016 09:28:23 -0000

cm4all-beng-proxy (11.0.3) unstable; urgency=low

  * config: allow shell wildcard after "include"
  * fcgi: fix "Connection refused" error
  * widget: improve error message when there is no address

 -- Max Kellermann <mk@cm4all.com>  Fri, 02 Sep 2016 12:55:19 -0000

cm4all-beng-proxy (11.0.2) unstable; urgency=low

  * spawn: fix clone=ENOMEM due to broken PID namespace
  * control: allow only TCACHE_INVALIDATE, STATS and NODE_STATUS via IP
  * config: add command "include_optional"

 -- Max Kellermann <mk@cm4all.com>  Wed, 31 Aug 2016 13:32:35 -0000

cm4all-beng-proxy (11.0.1) unstable; urgency=low

  * spawn: switch to a new systemd scope
  * spawn: create new PID namespace
  * spawn: create systemd journal identifier
  * translation: add packets CGROUP, CGROUP_SET, EXTERNAL_SESSION_MANAGER,
    EXTERNAL_SESSION_KEEPALIVE
  * session: allow multiple realms per session
  * ssl: free more drained I/O buffers
  * ssl: reduce memory usage
  * SlicePool: reduce fragmentation
  * enable TCP_DEFER_ACCEPT for HTTP listeners
  * remove the "args_escape_char" kludge after 5 years of transition
  * support kB, MB, GB suffixes in cache size specifications
  * bp: add configuration file
  * bp: allow multiple control listeners
  * lb: allow including configuration files
  * debian/lb.postinst: move user "cm4all-beng-lb" to group "nogroup"
  * remove obsolete sysv init scripts, depend on systemd instead
  * ZeroConf publish support

 -- Max Kellermann <mk@cm4all.com>  Tue, 30 Aug 2016 22:24:03 -0000

cm4all-beng-proxy (10.37) unstable; urgency=low

  * translation: expand REDIRECT with BASE

 -- Max Kellermann <mk@cm4all.com>  Tue, 28 Feb 2017 13:16:57 -0000

cm4all-beng-proxy (10.36) unstable; urgency=low

  * certdb: fix crash bug
  * lb: allow core dumps from within the isolated process

 -- Max Kellermann <mk@cm4all.com>  Thu, 12 Jan 2017 20:08:07 -0000

cm4all-beng-proxy (10.35) unstable; urgency=low

  * ssl: OpenSSL 1.1 compatibility
  * bot: add another Majestic bot user agent string
  * systemd: depend on network-online.target

 -- Max Kellermann <mk@cm4all.com>  Tue, 06 Dec 2016 07:42:56 -0000

cm4all-beng-proxy (10.34) unstable; urgency=low

  * lb: adapt to Linux 4.8 user namespace API change

 -- Max Kellermann <mk@cm4all.com>  Tue, 25 Oct 2016 11:35:30 -0000

cm4all-beng-proxy (10.33) unstable; urgency=low

  * spawn: create systemd journal identifier
  * spawn: no signal interruption while waiting for client to become ready
  * spawn: allow numeric uids/gids after --allow-user / --allow-group
  * was: add stopwatch support

 -- Max Kellermann <mk@cm4all.com>  Wed, 19 Oct 2016 19:38:21 -0000

cm4all-beng-proxy (10.32) unstable; urgency=low

  * merge release 9.16

 -- Max Kellermann <mk@cm4all.com>  Tue, 04 Oct 2016 11:05:53 -0000

cm4all-beng-proxy (10.31) unstable; urgency=low

  * fix memory leak after resource loader failure
  * delegate: fix memory leak after clone() failure
  * was: fix crash on spawn error

 -- Max Kellermann <mk@cm4all.com>  Tue, 27 Sep 2016 18:54:54 -0000

cm4all-beng-proxy (10.30) unstable; urgency=low

  * merge release 9.15

 -- Max Kellermann <mk@cm4all.com>  Thu, 08 Sep 2016 14:50:50 -0000

cm4all-beng-proxy (10.29) unstable; urgency=low

  * istream/pipe: fix crash after running out of file descriptors
  * bp: raise default connection limit to 32k
  * delegate: fix potential crash
  * translation: detect BASE/URI mismatch with INTERNAL_REDIRECT
  * lb/monitor/expect: fix assertion failure on shutdown
  * systemd: set default NOFILE limits to 256k
  * systemd: enable crash dumps

 -- Max Kellermann <mk@cm4all.com>  Wed, 07 Sep 2016 07:57:48 -0000

cm4all-beng-proxy (10.28) unstable; urgency=low

  * widget: improve error message when there is no address
  * lb: fix default control port
  * debian: adjust Ruby dependencies for Debian Jessie

 -- Max Kellermann <mk@cm4all.com>  Mon, 05 Sep 2016 10:58:34 -0000

cm4all-beng-proxy (10.27) unstable; urgency=low

  * ssl: disable RC4
  * ssl: ignore the client's cipher preferences
  * ssl: send TLS alert to peer after handshake refusal
  * fix crash when compiled with GCC6

 -- Max Kellermann <mk@cm4all.com>  Mon, 22 Aug 2016 18:34:30 -0000

cm4all-beng-proxy (10.26) unstable; urgency=low

  * bot: recognize WordPress pingbacks as "bot"
  * lb/monitor/expect: delay the receive call by 10ms
  * certdb, bp_cmdline, log-forward: use IPv6 only if available

 -- Max Kellermann <mk@cm4all.com>  Thu, 11 Aug 2016 13:04:23 -0000

cm4all-beng-proxy (10.25) unstable; urgency=low

  * shm: fix double allocation bug which caused session corruption

 -- Max Kellermann <mk@cm4all.com>  Thu, 21 Jul 2016 18:54:12 -0000

cm4all-beng-proxy (10.24) unstable; urgency=low

  * http_client: fix "excess data" error after "100 Continue"

 -- Max Kellermann <mk@cm4all.com>  Wed, 20 Jul 2016 12:25:34 -0000

cm4all-beng-proxy (10.23) unstable; urgency=low

  * cgi: ignore the "Proxy" request header to work around security
    vulnerabilities in several CGI programs
  * http_client: differentiate between "empty response body" and "no body"
  * http_server: log "-" if there is no response body

 -- Max Kellermann <mk@cm4all.com>  Tue, 19 Jul 2016 13:43:34 -0000

cm4all-beng-proxy (10.22) unstable; urgency=low

  * debian/control: add missing dependency on libcm4all-inline-dev
  * http_address: ensure that at least one socket address is specified
  * systemd: implement "reload"

 -- Max Kellermann <mk@cm4all.com>  Mon, 04 Jul 2016 11:12:29 -0000

cm4all-beng-proxy (10.21) unstable; urgency=low

  * session: fix user expiry after defragmentation
  * session: save site name in session file

 -- Max Kellermann <mk@cm4all.com>  Wed, 08 Jun 2016 20:07:13 -0000

cm4all-beng-proxy (10.20) unstable; urgency=low

  * fix nullptr dereference while removing stale "session" parameter

 -- Max Kellermann <mk@cm4all.com>  Wed, 25 May 2016 11:06:38 -0000

cm4all-beng-proxy (10.19) unstable; urgency=low

  * merge release 9.14
  * log the request URI on session realm mismatch
  * omit stale "session" parameter in processed URIs

 -- Max Kellermann <mk@cm4all.com>  Tue, 24 May 2016 17:36:07 -0000

cm4all-beng-proxy (10.18) unstable; urgency=low

  * http_client: fix TLS memory leak / crash bug

 -- Max Kellermann <mk@cm4all.com>  Thu, 19 May 2016 10:49:58 -0000

cm4all-beng-proxy (10.17) unstable; urgency=low

  * spawn/client: handle empty payloads from recvmmsg()

 -- Max Kellermann <mk@cm4all.com>  Mon, 09 May 2016 10:05:55 -0000

cm4all-beng-proxy (10.16) unstable; urgency=low

  * control: enable SO_REUSEADDR on the UDP socket

 -- Max Kellermann <mk@cm4all.com>  Fri, 29 Apr 2016 13:13:31 -0000

cm4all-beng-proxy (10.15) unstable; urgency=low

  * was: fix crash after spawn failure
  * spawn/client: abort worker process when the spawner is gone
  * spawn/client: optimize message receiver
  * spawn/server: retry sending after EAGAIN

 -- Max Kellermann <mk@cm4all.com>  Fri, 29 Apr 2016 09:31:54 -0000

cm4all-beng-proxy (10.14) unstable; urgency=low

  * enable TCP_DEFER_ACCEPT for HTTP and SSL listeners
  * ssl: increase the handshake timeout to 60 seconds
  * lb: log the client IP address

 -- Max Kellermann <mk@cm4all.com>  Thu, 28 Apr 2016 09:24:19 -0000

cm4all-beng-proxy (10.13) unstable; urgency=low

  * was: fix crash after early-crashing WAS process
  * was: fix crash after WAS process has been released
  * ssl: limit the handshake duration
  * beng-proxy: support listening on UNIX domain sockets

 -- Max Kellermann <mk@cm4all.com>  Wed, 27 Apr 2016 18:34:26 -0000

cm4all-beng-proxy (10.12) unstable; urgency=low

  * ssl: reduce allocator fragmentation, cycle another buffer

 -- Max Kellermann <mk@cm4all.com>  Thu, 21 Apr 2016 07:29:51 -0000

cm4all-beng-proxy (10.11) unstable; urgency=low

  * thread_queue: fix race condition
  * ssl: reduce allocator fragmentation

 -- Max Kellermann <mk@cm4all.com>  Mon, 18 Apr 2016 14:51:41 -0000

cm4all-beng-proxy (10.10) unstable; urgency=low

  * merge release 9.13
  * SlicePool: reduce fragmentation

 -- Max Kellermann <mk@cm4all.com>  Tue, 12 Apr 2016 15:12:03 -0000

cm4all-beng-proxy (10.9) unstable; urgency=low

  * merge release 9.12

 -- Max Kellermann <mk@cm4all.com>  Wed, 06 Apr 2016 12:11:38 -0000

cm4all-beng-proxy (10.8) unstable; urgency=low

  * SlicePool: optimize allocation
  * lb: cycle buffers before compressing slice allocator
  * was: fix spurious "Resource temporarily unavailable" warnings

 -- Max Kellermann <mk@cm4all.com>  Wed, 06 Apr 2016 06:35:37 -0000

cm4all-beng-proxy (10.7) unstable; urgency=low

  * lb: fix systemd service start timeout
  * spawn: fix assertion failure when STDERR_PATH fails
  * was: fix use-after-free bug

 -- Max Kellermann <mk@cm4all.com>  Tue, 29 Mar 2016 10:31:34 -0000

cm4all-beng-proxy (10.6) unstable; urgency=low

  * lb: fix false memory leak during shutdown
  * ssl: cycle buffers to reduce allocator fragmentation

 -- Max Kellermann <mk@cm4all.com>  Wed, 23 Mar 2016 14:16:55 -0000

cm4all-beng-proxy (10.5) unstable; urgency=low

  * lb: fix crash due to duplicate OpenSSL initialization by libpq
  * lb: check cert_db.ca_cert settings with --check
  * lb: fix shutdown with --watchdog
  * http_client: fix assertion failure with keep-alive disabled
  * http_server: fix missing "100 Continue"
  * certdb: unwrap key in "new-cert
  * certdb: allow overriding database with /etc/cm4all/beng/certdb.connect
  * spawn: fix assertion failure

 -- Max Kellermann <mk@cm4all.com>  Tue, 08 Mar 2016 16:01:22 -0000

cm4all-beng-proxy (10.4) unstable; urgency=low

  * merge release 9.11
  * spawn: fix uninitialized MOUNT_TMP_TMPFS setting

 -- Max Kellermann <mk@cm4all.com>  Thu, 03 Mar 2016 13:11:49 -0000

cm4all-beng-proxy (10.3) unstable; urgency=low

  * lhttp: fix double free bug
  * lhttp, fcgi: abandon child process after connect failure
  * spawn: wait for spawn process during shutdown
  * {http,filter,nfs}_cache: raise cacheable size limit to 512 kB
  * http_client: reschedule read event after blocking write recovery

 -- Max Kellermann <mk@cm4all.com>  Wed, 02 Mar 2016 14:06:44 -0000

cm4all-beng-proxy (10.2) unstable; urgency=low

  * rubber: remove excessive debugging code to speed up cache flush
  * spawn: fix SETENV breakage
  * spawn: initialize supplementary groups
  * spawn: change to user www-data by default
  * http_client: fix double free bug
  * fcache: raise default expiration to one week
  * systemd: set "Type=notify"

 -- Max Kellermann <mk@cm4all.com>  Tue, 01 Mar 2016 18:43:23 -0000

cm4all-beng-proxy (10.1) unstable; urgency=low

  * merge release 9.10
  * python: add missing constant TRANSLATE_REALM_FROM_AUTH_BASE
  * spawn: dedicated process for spawning child processes
  * fcgi: terminate FastCGI processes with SIGTERM instead of SIGUSR1
  * was: implement response body interruption
  * translation: add packet NO_NEW_PRIVS
  * session: 128 bit session ids
  * emit systemd "READY" notification
  * debian: eliminate the TOI build

 -- Max Kellermann <mk@cm4all.com>  Thu, 25 Feb 2016 23:55:33 -0000

cm4all-beng-proxy (10.0.5) unstable; urgency=low

  * http_client: fix memory leak
  * spawn/prepared: fix environment variable breakage
  * request: fix crash (due to realm regression in 10.0.4)

 -- Max Kellermann <mk@cm4all.com>  Tue, 09 Feb 2016 18:09:43 -0000

cm4all-beng-proxy (10.0.4) unstable; urgency=low

  * istream/dechunk: merge chunk sizes
  * istream/dechunk: fix bogus "closed prematurely" error
  * spawn/JailConfig: fix jail.conf parser regression
  * translate_parser: fix JailCGI home path regression
  * translation: add packet REALM_FROM_AUTH_BASE
  * translation: allow mount options in MOUNT_TMP_TMPFS
  * pipe_filter: add JailCGI support
  * fcgi/stock: fix double free bug
  * http_request: fix connection leak after OpenSSL error
  * ssl/cache: fix two crash bugs
  * ssl/cache: reduce delay from 1s to 200ms
  * ssl/cache: maintain cache only in worker process
  * ssl/cache: support CA chains
  * ssl/factory: support the subjectAltName extension
  * ssl/filter: handle "close notify" alerts
  * certdb: rename PostgreSQL table to singular
  * certdb: load PostgreSQL connect string from lb.conf
  * certdb: support the subjectAltName extension
  * certdb: implement the ACME protocol
  * systemd/lb: disable --watchdog, set Restart=on-failure instead
  * systemd/bp: default to --workers=0, set Restart=on-failure instead

 -- Max Kellermann <mk@cm4all.com>  Thu, 04 Feb 2016 21:12:22 -0000

cm4all-beng-proxy (10.0.3) unstable; urgency=low

  * ssl/cache: populate name cache asynchronously
  * certdb: add command "populate"

 -- Max Kellermann <mk@cm4all.com>  Tue, 12 Jan 2016 10:35:32 -0000

cm4all-beng-proxy (10.0.2) unstable; urgency=low

  * ssl/cache: open multiple PostgreSQL connections on demand
  * ssl/cache: mirror a list of all certificate host names
  * certdb: add command "delete"

 -- Max Kellermann <mk@cm4all.com>  Wed, 06 Jan 2016 11:11:51 -0000

cm4all-beng-proxy (10.0.1) unstable; urgency=low

  * drop support for Debian Squeeze
  * inline_widget: time out after 10 seconds
  * lb: support SSL certificates stored in PostgreSQL database
  * disable the access log by default

 -- Max Kellermann <mk@cm4all.com>  Fri, 18 Dec 2015 18:48:31 -0000

cm4all-beng-proxy (9.16) unstable; urgency=low

  * fix memory leak after resource loader failure
  * was: fix crash on spawn error
  * fcache: check X-CM4all-BENG-User (via REVEAL_USER) in cache lookup

 -- Max Kellermann <mk@cm4all.com>  Tue, 04 Oct 2016 10:44:09 -0000

cm4all-beng-proxy (9.15) unstable; urgency=low

  * cgi: ignore the "Proxy" request header to work around security
    vulnerabilities in several CGI programs
  * http_address: ensure that at least one socket address is specified
  * http_server: update the "raw bytes sent" attribute properly
  * http_client: differentiate between "empty response body" and "no body"
  * http_client: fix "excess data" error after "100 Continue"
  * fcgi: fix assertion failure
  * shm: fix double allocation bug which caused session corruption
  * session: fix user expiry after defragmentation
  * omit stale "session" parameter in processed URIs
  * bot: recognize WordPress pingbacks as "bot"
  * fix crash when compiled with GCC6
  * bp: raise default connection limit to 32k
  * systemd: set default NOFILE limits to 256k
  * systemd: enable crash dumps

 -- Max Kellermann <mk@cm4all.com>  Thu, 08 Sep 2016 14:25:37 -0000

cm4all-beng-proxy (9.14) unstable; urgency=low

  * merge release 8.13
  * was: fix crash on malformed STATUS packet

 -- Max Kellermann <mk@cm4all.com>  Fri, 20 May 2016 15:43:48 -0000

cm4all-beng-proxy (9.13) unstable; urgency=low

  * merge release 8.12
  * lb: fix false memory leak during shutdown

 -- Max Kellermann <mk@cm4all.com>  Tue, 12 Apr 2016 13:03:18 -0000

cm4all-beng-proxy (9.12) unstable; urgency=low

  * header-forward: fix duplicate "Location" header

 -- Max Kellermann <mk@cm4all.com>  Wed, 06 Apr 2016 12:09:46 -0000

cm4all-beng-proxy (9.11) unstable; urgency=low

  * merge release 8.11

 -- Max Kellermann <mk@cm4all.com>  Thu, 03 Mar 2016 13:03:41 -0000

cm4all-beng-proxy (9.10) unstable; urgency=low

  * merge release 8.10

 -- Max Kellermann <mk@cm4all.com>  Wed, 24 Feb 2016 11:46:38 -0000

cm4all-beng-proxy (9.9) unstable; urgency=low

  * merge release 8.9

 -- Max Kellermann <mk@cm4all.com>  Tue, 23 Feb 2016 15:56:21 -0000

cm4all-beng-proxy (9.8) unstable; urgency=low

  * merge release 8.8

 -- Max Kellermann <mk@cm4all.com>  Tue, 16 Feb 2016 11:30:47 -0000

cm4all-beng-proxy (9.7) unstable; urgency=low

  * merge release 8.7
  * http_request: fix connection leak after OpenSSL error

 -- Max Kellermann <mk@cm4all.com>  Tue, 26 Jan 2016 15:56:31 -0000

cm4all-beng-proxy (9.6) unstable; urgency=low

  * systemd: log to systemd-journald by default
  * header_forward: fix duplicate "Location" header
  * "--access-logger=null" disables the access log
  * widget: log Set-Cookie without host

 -- Max Kellermann <mk@cm4all.com>  Thu, 17 Dec 2015 22:15:04 -0000

cm4all-beng-proxy (9.5) unstable; urgency=low

  * merge release 4.23
  * auth: send the LISTENER_TAG packet with AUTH requests

 -- Max Kellermann <mk@cm4all.com>  Tue, 15 Dec 2015 13:46:36 -0000

cm4all-beng-proxy (9.4) unstable; urgency=low

  * processor: fix crash bug
  * ajp: fix bogus error "Peer closed the socket prematurely"
  * fcgi: fail after receiving excess data at end of response body
  * fcgi: fix assertion failure on i386
  * was: fold header name case
  * was: announce request body length as early as possible
  * was: fix crash bug with empty response

 -- Max Kellermann <mk@cm4all.com>  Thu, 19 Nov 2015 11:28:59 -0000

cm4all-beng-proxy (9.3) unstable; urgency=low

  * fcgi: fix buffer overflow with large response body
  * header_forward: always forward "Allow"

 -- Max Kellermann <mk@cm4all.com>  Tue, 17 Nov 2015 00:33:20 -0000

cm4all-beng-proxy (9.2) unstable; urgency=low

  * translate_client: fix crash bug

 -- Max Kellermann <mk@cm4all.com>  Mon, 16 Nov 2015 08:38:02 -0000

cm4all-beng-proxy (9.1) unstable; urgency=low

  * feature freeze
  * http_client: response body allows optimized socket writes
  * http_cache: response body allows optimized socket writes
  * fcgi: fix stall bug
  * fcgi: optimized response body chunking
  * fcgi: don't send empty PARAMS packet when request headers are empty
  * handler: use lstat() for FILE_NOT_FOUND
  * client_balancer: fix memory leak
  * istream: fix assertion failure
  * istream_tee: fix size miscalculation
  * nfs_stock: fix assertion failure
  * translate_cache: optimize memory usage
  * reduce fork() overhead

 -- Max Kellermann <mk@cm4all.com>  Fri, 13 Nov 2015 00:50:52 -0000

cm4all-beng-proxy (9.0.9) unstable; urgency=low

  * tstock: fix libevent crash on connection failure
  * tstock: fix hanging process during shutdown
  * request_session: don't send cleared session id of ignored session
  * pipe_stock: fix EBADF error due to malformed pointer cast
  * http_{client,server}: optimize chunked socket writes

 -- Max Kellermann <mk@cm4all.com>  Fri, 06 Nov 2015 23:39:50 -0000

cm4all-beng-proxy (9.0.8) unstable; urgency=low

  * child_stock: fix crash bug
  * translate_stock: fix use-after-free crash bug

 -- Max Kellermann <mk@cm4all.com>  Thu, 05 Nov 2015 15:14:43 -0000

cm4all-beng-proxy (9.0.7) unstable; urgency=low

  * merge release 8.6
  * ajp: fix regression after code refactoring
  * http_{client,server}: optimize socket writes
  * translate_stock: configurable stock limit, defaulting to 64
  * translate_cache: fix crash bug when cache is disabled
  * errdoc: fix crash bug when aborting error document generator

 -- Max Kellermann <mk@cm4all.com>  Wed, 04 Nov 2015 21:50:44 -0000

cm4all-beng-proxy (9.0.6) unstable; urgency=low

  * debian/rules: cross-compiler support
  * debian: build with gcc 5 on Debian Stretch
  * processor: fix broken URI rewrite after <script> due to inverted check
  * widget: log class name

 -- Max Kellermann <mk@cm4all.com>  Fri, 16 Oct 2015 10:21:42 -0000

cm4all-beng-proxy (9.0.5) unstable; urgency=low

  * merge release 8.5

 -- Max Kellermann <mk@cm4all.com>  Mon, 12 Oct 2015 10:44:20 -0000

cm4all-beng-proxy (9.0.4) unstable; urgency=low

  * xml_parser: fix assertion failure on abort
  * css_parser: fix buffer overflow due to off-by-one check

 -- Max Kellermann <mk@cm4all.com>  Thu, 08 Oct 2015 19:32:07 -0000

cm4all-beng-proxy (9.0.3) unstable; urgency=low

  * fcgi: fix uninitialized variable
  * processor: fix heap corruption due to wrong string length

 -- Max Kellermann <mk@cm4all.com>  Wed, 07 Oct 2015 19:56:05 -0000

cm4all-beng-proxy (9.0.2) unstable; urgency=low

  * translation: packet REVEAL_USER sends X-CM4all-BENG-User to filter

 -- Max Kellermann <mk@cm4all.com>  Mon, 05 Oct 2015 19:08:22 -0000

cm4all-beng-proxy (9.0.1) unstable; urgency=low

  * merge release 8.4
  * translation: add header group "LINK"
  * translation: add packet MOUNT_TMPFS
  * fix spurious BIND_MOUNT_RW failures

 -- Max Kellermann <mk@cm4all.com>  Fri, 02 Oct 2015 15:36:42 -0000

cm4all-beng-proxy (8.13) unstable; urgency=low

  * http_client: fix TLS memory leak
  * http_client: fix assertion failure with keep-alive disabled
  * was: fix crash after early-crashing WAS process
  * lb: fix false memory leak during shutdown
  * http_server: fix missing "100 Continue"
  * {http,filter,nfs}_cache: raise cacheable size limit to 512 kB
  * fcache: raise default expiration to one week
  * rubber: remove excessive debugging code to speed up cache flush

 -- Max Kellermann <mk@cm4all.com>  Fri, 20 May 2016 15:34:32 -0000

cm4all-beng-proxy (8.12) unstable; urgency=low

  * was: fix crash on malformed STATUS packet
  * was: allow 16 bit STATUS packet

 -- Max Kellermann <mk@cm4all.com>  Tue, 12 Apr 2016 12:28:21 -0000

cm4all-beng-proxy (8.11) unstable; urgency=low

  * http_client: fix assertion failure with TLS
  * lhttp, fcgi: abandon child process after connect failure
  * http_client: reschedule read event after blocking write recovery

 -- Max Kellermann <mk@cm4all.com>  Thu, 03 Mar 2016 12:59:50 -0000

cm4all-beng-proxy (8.10) unstable; urgency=low

  * was/input: verify the announced LENGTH
  * was/input: fix the "available" formula

 -- Max Kellermann <mk@cm4all.com>  Wed, 24 Feb 2016 11:31:50 -0000

cm4all-beng-proxy (8.9) unstable; urgency=low

  * istream/catch: fix another assertion failure

 -- Max Kellermann <mk@cm4all.com>  Tue, 23 Feb 2016 15:52:46 -0000

cm4all-beng-proxy (8.8) unstable; urgency=low

  * istream/catch: fix assertion failure

 -- Max Kellermann <mk@cm4all.com>  Tue, 16 Feb 2016 11:21:25 -0000

cm4all-beng-proxy (8.7) unstable; urgency=low

  * cgi, pipe: fix off-by-one bug in stderr filter

 -- Max Kellermann <mk@cm4all.com>  Tue, 26 Jan 2016 15:55:03 -0000

cm4all-beng-proxy (8.6) unstable; urgency=low

  * merge release 7.9

 -- Max Kellermann <mk@cm4all.com>  Mon, 26 Oct 2015 09:48:00 -0000

cm4all-beng-proxy (8.5) unstable; urgency=low

  * css_parser: fix buffer overflow due to off-by-one check
  * fcgi: fix uninitialized variable
  * fix spurious BIND_MOUNT_RW failures
  * fix two crashes due to malformed URI escapes

 -- Max Kellermann <mk@cm4all.com>  Mon, 12 Oct 2015 10:20:32 -0000

cm4all-beng-proxy (8.4) unstable; urgency=low

  * was: fix another memory leak

 -- Max Kellermann <mk@cm4all.com>  Fri, 02 Oct 2015 11:05:21 -0000

cm4all-beng-proxy (8.3) unstable; urgency=low

  * was: fix several memory leaks

 -- Max Kellermann <mk@cm4all.com>  Fri, 02 Oct 2015 09:54:09 -0000

cm4all-beng-proxy (8.2) unstable; urgency=low

  * debian/control: add "Breaks" on old translation servers to avoid
    runtime breakages due to broken widget descriptors; the translation
    server 1.9.1 contains a workaround
  * translate_parser: fix crash after malformed/misplaced
    UNTRUSTED_*_SITE_SUFFIX packet

 -- Max Kellermann <mk@cm4all.com>  Fri, 25 Sep 2015 12:55:18 -0000

cm4all-beng-proxy (8.1) unstable; urgency=low

  * feature freeze
  * fb_pool: compress I/O buffers periodically
  * http_cache, fcache, nfs_cache: compress the cache periodically

 -- Max Kellermann <mk@cm4all.com>  Tue, 22 Sep 2015 17:26:06 -0000

cm4all-beng-proxy (8.0.13) unstable; urgency=low

  * merge release 7.8
  * translation: support writable bind mounts (BIND_MOUNT_RW)
  * translation: add packet UNTRUSTED_RAW_SITE_SUFFIX
  * ssl: initialize OpenSSL engines
  * rewrite_uri: support "https://" and "//" URIs
  * regex: fix double free bug

 -- Max Kellermann <mk@cm4all.com>  Tue, 22 Sep 2015 08:00:20 -0000

cm4all-beng-proxy (8.0.12) unstable; urgency=low

  * merge release 7.7
  * rubber: optimized hole search
  * rubber: simplified defragmentation on tail allocation

 -- Max Kellermann <mk@cm4all.com>  Thu, 17 Sep 2015 20:41:59 -0000

cm4all-beng-proxy (8.0.11) unstable; urgency=low

  * regex: fix move operator, fixes spurious "Invalid regex capture"

 -- Max Kellermann <mk@cm4all.com>  Thu, 03 Sep 2015 13:08:16 -0000

cm4all-beng-proxy (8.0.10) unstable; urgency=low

  * regex: mismatching optional capture expands to empty string
  * regex: work around problem with mismatching optional last capture
  * request: avoid compressing the response body twice

 -- Max Kellermann <mk@cm4all.com>  Wed, 02 Sep 2015 15:56:38 -0000

cm4all-beng-proxy (8.0.9) unstable; urgency=low

  * merge release 7.6
  * regex: fix off-by-one error in capture range check

 -- Max Kellermann <mk@cm4all.com>  Tue, 01 Sep 2015 13:57:06 -0000

cm4all-beng-proxy (8.0.8) unstable; urgency=low

  * tcache: fix crash on regex mismatch

 -- Max Kellermann <mk@cm4all.com>  Mon, 31 Aug 2015 05:35:14 -0000

cm4all-beng-proxy (8.0.7) unstable; urgency=low

  * merge release 7.5
  * regex: fix spurious compile failures
  * fcache: include actual body data in stats
  * nfs_cache: add stats
  * fix several crash bugs with malformed URI escapes
  * control/stats: add cache brutto sizes
  * control/stats: add I/O buffers size

 -- Max Kellermann <mk@cm4all.com>  Thu, 27 Aug 2015 22:11:02 -0000

cm4all-beng-proxy (8.0.6) unstable; urgency=low

  * translation: decouple REGEX_UNESCAPE from INVERSE_REGEX

 -- Max Kellermann <mk@cm4all.com>  Tue, 25 Aug 2015 09:57:23 -0000

cm4all-beng-proxy (8.0.5) unstable; urgency=low

  * translation: add packet INVERSE_REGEX_UNESCAPE

 -- Max Kellermann <mk@cm4all.com>  Mon, 24 Aug 2015 16:58:16 -0000

cm4all-beng-proxy (8.0.4) unstable; urgency=low

  * translate_client: fix crash due to uninitialized variable

 -- Max Kellermann <mk@cm4all.com>  Fri, 21 Aug 2015 11:26:40 -0000

cm4all-beng-proxy (8.0.3) unstable; urgency=low

  * translation: add login packet SERVICE
  * translation: login allows packet LISTENER_TAG
  * translation: protocol v3 uses anchored regex
  * regex: disable the "multi-line" option
  * regex: switch to the PCRE library

 -- Max Kellermann <mk@cm4all.com>  Mon, 17 Aug 2015 14:31:32 -0000

cm4all-beng-proxy (8.0.2) unstable; urgency=low

  * translation: add packets LOGIN, PASSWORD, UID_GID
  * translation: native Refence support

 -- Max Kellermann <mk@cm4all.com>  Thu, 06 Aug 2015 11:15:58 -0000

cm4all-beng-proxy (8.0.1) unstable; urgency=low

  * cgi, pipe: log PID in stderr output
  * translation: add packets AUTO_GZIP, INTERNAL_REDIRECT

 -- Max Kellermann <mk@cm4all.com>  Fri, 24 Jul 2015 10:27:51 -0000

cm4all-beng-proxy (7.9) unstable; urgency=low

  * merge release 6.12

 -- Max Kellermann <mk@cm4all.com>  Mon, 26 Oct 2015 09:37:41 -0000

cm4all-beng-proxy (7.8) unstable; urgency=low

  * support SESSION_SITE in processor

 -- Max Kellermann <mk@cm4all.com>  Mon, 21 Sep 2015 12:26:13 -0000

cm4all-beng-proxy (7.7) unstable; urgency=low

  * merge release 6.11

 -- Max Kellermann <mk@cm4all.com>  Thu, 17 Sep 2015 19:08:50 -0000

cm4all-beng-proxy (7.6) unstable; urgency=low

  * merge release 6.10
  * fcache: include actual body data in stats
  * nfs_cache: add stats
  * control/stats: add cache brutto sizes
  * control/stats: add I/O buffers size

 -- Max Kellermann <mk@cm4all.com>  Tue, 01 Sep 2015 12:48:48 -0000

cm4all-beng-proxy (7.5) unstable; urgency=low

  * merge release 6.9

 -- Max Kellermann <mk@cm4all.com>  Thu, 27 Aug 2015 14:30:18 -0000

cm4all-beng-proxy (7.4) unstable; urgency=low

  * merge release 6.8
  * tcache: fix minor memory leak

 -- Max Kellermann <mk@cm4all.com>  Wed, 26 Aug 2015 13:29:42 -0000

cm4all-beng-proxy (7.3) unstable; urgency=low

  * merge release 6.7

 -- Max Kellermann <mk@cm4all.com>  Wed, 22 Jul 2015 21:18:30 -0000

cm4all-beng-proxy (7.2) unstable; urgency=low

  * translation: allow REGEX_ON_{HOST,USER}_URI with INVERSE_REGEX

 -- Max Kellermann <mk@cm4all.com>  Fri, 17 Jul 2015 06:53:50 -0000

cm4all-beng-proxy (7.1) unstable; urgency=low

  * feature freeze
  * translation: WANT supports USER
  * translation: add packet REGEX_ON_USER_URI

 -- Max Kellermann <mk@cm4all.com>  Tue, 14 Jul 2015 20:46:43 -0000

cm4all-beng-proxy (7.0.10) unstable; urgency=low

  * fix crash on "Cache-Control: only-if-cached"
  * fix worker respawn

 -- Max Kellermann <mk@cm4all.com>  Sat, 11 Jul 2015 10:19:11 -0000

cm4all-beng-proxy (7.0.9) unstable; urgency=low

  * istream_escape: fix crash bug when last byte is escaped
  * stats: don't crash master process on CONTROL_STATS
  * debian/rules: add kludge to support dh_python2 on Squeeze

 -- Max Kellermann <mk@cm4all.com>  Thu, 09 Jul 2015 11:40:12 -0000

cm4all-beng-proxy (7.0.8) unstable; urgency=low

  * translation: add packets EXPAND_HOME, EXPAND_STDERR_PATH
  * translation: apply EXPAND_URI to CGI addresses
  * session: fix crash while invalidating widget session

 -- Max Kellermann <mk@cm4all.com>  Thu, 25 Jun 2015 13:29:01 -0000

cm4all-beng-proxy (7.0.7) unstable; urgency=low

  * translation: add packet AUTO_DEFLATE
  * istream_deflate: fix stalled stream
  * tcache: expand uncacheable responses

 -- Max Kellermann <mk@cm4all.com>  Wed, 24 Jun 2015 11:43:47 -0000

cm4all-beng-proxy (7.0.6) unstable; urgency=low

  * tcache: expand responses of uncacheable requests

 -- Max Kellermann <mk@cm4all.com>  Fri, 19 Jun 2015 13:02:32 -0000

cm4all-beng-proxy (7.0.5) unstable; urgency=low

  * merge release 6.6
  * control: flush the whole translation cache if the TCACHE_INVALIDATE
    payload is empty
  * namespace: support IPC namespaces

 -- Max Kellermann <mk@cm4all.com>  Thu, 11 Jun 2015 16:31:34 -0000

cm4all-beng-proxy (7.0.4) unstable; urgency=low

  * handler: send LISTENER_TAG if translation protocol version is not yet
    negotiated
  * handler: bypass translation cache during protocol version negotiation

 -- Max Kellermann <mk@cm4all.com>  Thu, 28 May 2015 13:10:12 -0000

cm4all-beng-proxy (7.0.3) unstable; urgency=low

  * handler: more "verbose_response" messages
  * handler: return "502 Bad Gateway" on translation server error
  * translation: protocol v2 always transmits LISTENER_TAG
  * translation: add packets REGEX_ON_HOST_URI, SESSION_SITE
  * session_manager: fix bogus assertion failure in cleanup
  * build with libwas 1.0

 -- Max Kellermann <mk@cm4all.com>  Wed, 20 May 2015 16:41:44 -0000

cm4all-beng-proxy (7.0.2) unstable; urgency=low

  * merge release 6.5
  * require Boost 1.49

 -- Max Kellermann <mk@cm4all.com>  Wed, 29 Apr 2015 11:43:57 -0000

cm4all-beng-proxy (7.0.1) unstable; urgency=low

  * forward the "Accept-Ranges" response header
  * forward the "Range" request header
  * forward the request headers "Accept-Charset" and "Accept-Encoding" to
    frame widgets

 -- Max Kellermann <mk@cm4all.com>  Fri, 13 Mar 2015 16:53:29 -0000

cm4all-beng-proxy (6.12) unstable; urgency=low

  * css_parser: fix buffer overflow due to off-by-one check
  * fcgi: fix uninitialized variable
  * was: fix error after blocking send on control channel
  * fb_pool: compress I/O buffers periodically
  * ssl: initialize OpenSSL engines
  * support SESSION_SITE in processor
  * lb: never forward headers X-CM4all-BENG-Peer-Subject and
    X-CM4all-BENG-Peer-Issuer-Subject

 -- Max Kellermann <mk@cm4all.com>  Mon, 26 Oct 2015 09:34:09 -0000

cm4all-beng-proxy (6.11) unstable; urgency=low

  * fcgi_client: fix hang after error logger failure

 -- Max Kellermann <mk@cm4all.com>  Thu, 17 Sep 2015 19:06:14 -0000

cm4all-beng-proxy (6.10) unstable; urgency=low

  * translate_parser: allow absolute LOCAL_URI
  * uri-verify: don't check the query string
  * bp_control: let worker handle control packets in single-worker mode
  * stock: fix "outgoing_connections" being always zero in control stats
  * lb_stats: include TCP connections in "outgoing_connections"

 -- Max Kellermann <mk@cm4all.com>  Tue, 01 Sep 2015 11:51:11 -0000

cm4all-beng-proxy (6.9) unstable; urgency=low

  * fcgi_client: ignore STDERR packets in size calculation

 -- Max Kellermann <mk@cm4all.com>  Thu, 27 Aug 2015 14:04:04 -0000

cm4all-beng-proxy (6.8) unstable; urgency=low

  * tcache: verify URI after cache miss

 -- Max Kellermann <mk@cm4all.com>  Wed, 26 Aug 2015 12:32:19 -0000

cm4all-beng-proxy (6.7) unstable; urgency=low

  * ssl: fix certificate chain with Server Name Indication
  * lb: fix hang during shutdown

 -- Max Kellermann <mk@cm4all.com>  Wed, 22 Jul 2015 20:47:55 -0000

cm4all-beng-proxy (6.6) unstable; urgency=low

  * debian/rules: remove remaining python-central invocation
  * init: enable session_save_path by default if
    /var/run/cm4all/beng-proxy exists
  * init: read /etc/default/cm4all-beng-proxy.local
  * namespace: set "setgroups=deny" for Linux 3.18+
  * namespace: retry with mount flag "noexec" if mounting fails
  * build with libwas 1.0

 -- Max Kellermann <mk@cm4all.com>  Thu, 11 Jun 2015 15:22:14 -0000

cm4all-beng-proxy (6.5) unstable; urgency=low

  * debian: improve clang build-dependency
  * debian: migrate from python-central to dh_python2
  * debian: add missing dependency on python-twisted-names

 -- Max Kellermann <mk@cm4all.com>  Mon, 27 Apr 2015 15:27:10 -0000

cm4all-beng-proxy (6.4) unstable; urgency=low

  * widget: fix "Range" request headers with non-default view

 -- Max Kellermann <mk@cm4all.com>  Fri, 10 Apr 2015 12:28:47 -0000

cm4all-beng-proxy (6.3) unstable; urgency=low

  * forward the request headers "If-Modified-Since", "If-Unmodified-Since",
    "If-Match", "If-None-Match" and "If-Range" to frame widgets
  * session: improve session cleanup reliability
  * lb: verify SSL certificates in --check
  * ssl: reduce CPU overhead during TLS handshake

 -- Max Kellermann <mk@cm4all.com>  Tue, 24 Mar 2015 16:56:00 -0000

cm4all-beng-proxy (6.2) unstable; urgency=low

  * merge release 5.16

 -- Max Kellermann <mk@cm4all.com>  Wed, 18 Mar 2015 10:11:04 -0000

cm4all-beng-proxy (6.1) unstable; urgency=low

  * feature freeze

 -- Max Kellermann <mk@cm4all.com>  Thu, 05 Mar 2015 10:57:18 -0000

cm4all-beng-proxy (6.0.16) unstable; urgency=low

  * don't drop WANT request packet in repeated translation

 -- Max Kellermann <mk@cm4all.com>  Mon, 02 Mar 2015 08:38:49 -0000

cm4all-beng-proxy (6.0.15) unstable; urgency=low

  * widget: support the CONTENT_TYPE_LOOKUP protocol
  * CGI: disable request URI forwarding if there's a SCRIPT_NAME

 -- Max Kellermann <mk@cm4all.com>  Tue, 24 Feb 2015 16:44:37 -0000

cm4all-beng-proxy (6.0.14) unstable; urgency=low

  * merge release 5.15

 -- Max Kellermann <mk@cm4all.com>  Mon, 23 Feb 2015 12:48:39 -0000

cm4all-beng-proxy (6.0.13) unstable; urgency=low

  * don't steal the X-CM4all-View header from the HTTP cache

 -- Max Kellermann <mk@cm4all.com>  Fri, 20 Feb 2015 11:35:10 -0000

cm4all-beng-proxy (6.0.12) unstable; urgency=low

  * fcgi: don't redirect stderro to /dev/null
  * handler: reserve request body for focused widget even if processor
    disabled
  * remove the X-CM4all-View header after using it
  * headers: add group "TRANSFORMATION"
  * translation: add packet EXPAND_HEADER

 -- Max Kellermann <mk@cm4all.com>  Thu, 19 Feb 2015 15:36:19 -0000

cm4all-beng-proxy (6.0.11) unstable; urgency=low

  * translation: add packet EXPAND_READ_FILE
  * control: add command CONTROL_FADE_CHILDREN

 -- Max Kellermann <mk@cm4all.com>  Tue, 17 Feb 2015 12:02:40 -0000

cm4all-beng-proxy (6.0.10) unstable; urgency=low

  * merge release 5.14
  * translation: add packets NON_BLOCKING, READ_FILE

 -- Max Kellermann <mk@cm4all.com>  Fri, 13 Feb 2015 17:24:35 -0000

cm4all-beng-proxy (6.0.9) unstable; urgency=low

  * namespace_options: improved PIVOT_ROOT error message
  * translation: add packet EXPAND_BIND_MOUNT

 -- Max Kellermann <mk@cm4all.com>  Wed, 11 Feb 2015 11:36:51 -0000

cm4all-beng-proxy (6.0.8) unstable; urgency=low

  * debian: remove translation server demo packages
  * init: change default translation server address to @translation
  * translation: add packet EXPAND_COOKIE_HOST

 -- Max Kellermann <mk@cm4all.com>  Tue, 10 Feb 2015 12:24:22 -0000

cm4all-beng-proxy (6.0.7) unstable; urgency=low

  * translation: add packet LISTENER_TAG

 -- Max Kellermann <mk@cm4all.com>  Mon, 09 Feb 2015 11:02:06 -0000

cm4all-beng-proxy (6.0.6) unstable; urgency=low

  * http_server, http_client: reduce overhead of proxying chunked body

 -- Max Kellermann <mk@cm4all.com>  Fri, 06 Feb 2015 07:44:17 -0000

cm4all-beng-proxy (6.0.5) unstable; urgency=low

  * merge release 5.13
  * translate_client: check for PROBE_PATH_SUFFIXES without PROBE_SUFFIX
  * fix stack overflow on PROBE_SUFFIXES loop

 -- Max Kellermann <mk@cm4all.com>  Thu, 05 Feb 2015 13:30:21 -0000

cm4all-beng-proxy (6.0.4) unstable; urgency=low

  * hstock: fix memory leak
  * response: fix crash on invalid X-CM4all-View header
  * translation: add packets AUTH_FILE, EXPAND_AUTH_FILE,
    APPEND_AUTH, EXPAND_APPEND_AUTH
  * log unknown view names in X-CM4all-View

 -- Max Kellermann <mk@cm4all.com>  Wed, 04 Feb 2015 22:16:07 -0000

cm4all-beng-proxy (6.0.3) unstable; urgency=low

  * support response header X-CM4all-View for all responses
  * reduce fork overhead by dropping NFS cache
  * reduce I/O multi-threading overhead

 -- Max Kellermann <mk@cm4all.com>  Tue, 03 Feb 2015 14:50:27 -0000

cm4all-beng-proxy (6.0.2) unstable; urgency=low

  * translate_client: allow BASE="/" (regression fix)

 -- Max Kellermann <mk@cm4all.com>  Mon, 02 Feb 2015 11:32:01 -0000

cm4all-beng-proxy (6.0.1) unstable; urgency=low

  * translation: add packets EXPAND_DOCUMENT_ROOT, PROBE_PATH_SUFFIXES

 -- Max Kellermann <mk@cm4all.com>  Thu, 29 Jan 2015 22:32:02 -0000

cm4all-beng-proxy (5.16) unstable; urgency=low

  * net: fix crash due to parsing '@' twice
  * net: fix another off-by-one bug in local socket addresses
  * random: fix partial entropy collection
  * http_server: support method PATCH (RFC 5789)

 -- Max Kellermann <mk@cm4all.com>  Wed, 18 Mar 2015 09:56:43 -0000

cm4all-beng-proxy (5.15) unstable; urgency=low

  * ssl_client: fix crash on request with Keep-Alive disabled

 -- Max Kellermann <mk@cm4all.com>  Mon, 23 Feb 2015 12:44:50 -0000

cm4all-beng-proxy (5.14) unstable; urgency=low

  * merge release 4.22

 -- Max Kellermann <mk@cm4all.com>  Wed, 11 Feb 2015 20:50:41 -0000

cm4all-beng-proxy (5.13) unstable; urgency=low

  * ssl: throttle when OpenSSL buffer grows too large

 -- Max Kellermann <mk@cm4all.com>  Thu, 05 Feb 2015 10:14:15 -0000

cm4all-beng-proxy (5.12) unstable; urgency=low

  * merge release 4.21

 -- Max Kellermann <mk@cm4all.com>  Thu, 22 Jan 2015 16:42:55 -0000

cm4all-beng-proxy (5.11) unstable; urgency=low

  * merge release 4.20
  * ssl: disable weak ciphers

 -- Max Kellermann <mk@cm4all.com>  Fri, 16 Jan 2015 12:20:58 -0000

cm4all-beng-proxy (5.10) unstable; urgency=low

  * fix cookie mangling in CGI handlers

 -- Max Kellermann <mk@cm4all.com>  Wed, 14 Jan 2015 21:45:01 -0000

cm4all-beng-proxy (5.9) unstable; urgency=low

  * merge release 4.19
  * log-tee: new access logger

 -- Max Kellermann <mk@cm4all.com>  Wed, 24 Sep 2014 14:41:51 -0000

cm4all-beng-proxy (5.8) unstable; urgency=low

  * fcache: work around assertion failure

 -- Max Kellermann <mk@cm4all.com>  Thu, 18 Sep 2014 17:47:40 -0000

cm4all-beng-proxy (5.7) unstable; urgency=low

  * was_client: fix crash bug

 -- Max Kellermann <mk@cm4all.com>  Wed, 17 Sep 2014 18:39:12 -0000

cm4all-beng-proxy (5.6) unstable; urgency=low

  * ssl_filter: fix stalled connection

 -- Max Kellermann <mk@cm4all.com>  Wed, 17 Sep 2014 06:43:12 -0000

cm4all-beng-proxy (5.5) unstable; urgency=low

  * merge release 4.18

 -- Max Kellermann <mk@cm4all.com>  Fri, 12 Sep 2014 10:30:14 -0000

cm4all-beng-proxy (5.4) unstable; urgency=low

  * merge release 4.16

 -- Max Kellermann <mk@cm4all.com>  Wed, 10 Sep 2014 06:19:42 -0000

cm4all-beng-proxy (5.3) unstable; urgency=low

  * child_manager: fix tree insertion bug
  * http_server: fix logger assertion failure

 -- Max Kellermann <mk@cm4all.com>  Fri, 29 Aug 2014 18:50:09 -0000

cm4all-beng-proxy (5.2) unstable; urgency=low

  * was_input: fix assertion failure

 -- Max Kellermann <mk@cm4all.com>  Fri, 29 Aug 2014 11:30:37 -0000

cm4all-beng-proxy (5.1) unstable; urgency=low

  * merge release 4.15
  * net: fix off-by-one bug in local socket addresses

 -- Max Kellermann <mk@cm4all.com>  Fri, 29 Aug 2014 08:55:55 -0000

cm4all-beng-proxy (5.0.14) unstable; urgency=low

  * buffered_socket: reduce memory usage
  * ssl_filter: reduce memory usage further

 -- Max Kellermann <mk@cm4all.com>  Wed, 13 Aug 2014 11:01:56 -0000

cm4all-beng-proxy (5.0.13) unstable; urgency=low

  * merge release 4.14
  * ssl_filter: reduce memory usage

 -- Max Kellermann <mk@cm4all.com>  Fri, 08 Aug 2014 17:45:33 -0000

cm4all-beng-proxy (5.0.12) unstable; urgency=low

  * merge release 4.13
  * http_cache: fix memcached crash bug
  * lb: SIGHUP flushes the SSL session cache
  * ssl_factory: reduce memory usage

 -- Max Kellermann <mk@cm4all.com>  Tue, 05 Aug 2014 12:53:05 -0000

cm4all-beng-proxy (5.0.11) unstable; urgency=low

  * merge release 4.11
  * http_{client,server}: support WebSocket (RFC 6455)

 -- Max Kellermann <mk@cm4all.com>  Tue, 29 Jul 2014 20:31:30 -0000

cm4all-beng-proxy (5.0.10) unstable; urgency=low

  * merge release 4.10
  * http_server: don't disable keep-alive when discarding optional request
    body ("Expect: 100-continue")

 -- Max Kellermann <mk@cm4all.com>  Wed, 23 Jul 2014 17:51:02 -0000

cm4all-beng-proxy (5.0.9) unstable; urgency=low

  * merge release 4.9
  * translation: CONTENT_TYPE_LOOKUP response may contain transformations

 -- Max Kellermann <mk@cm4all.com>  Mon, 21 Jul 2014 16:37:34 -0000

cm4all-beng-proxy (5.0.8) unstable; urgency=low

  * merge release 4.8
  * translation: new packet AUTO_GZIPPED

 -- Max Kellermann <mk@cm4all.com>  Fri, 18 Jul 2014 19:04:45 -0000

cm4all-beng-proxy (5.0.7) unstable; urgency=low

  * lb: add per-listener option "verbose_response"
  * header_forward: another COOKIE=BOTH forwarding bug fix
  * translation: new packets REQUEST_HEADER, EXPAND_REQUEST_HEADER

 -- Max Kellermann <mk@cm4all.com>  Fri, 11 Jul 2014 13:46:08 -0000

cm4all-beng-proxy (5.0.6) unstable; urgency=low

  * merge release 4.7
  * translation: add packet EXPAND_SITE

 -- Max Kellermann <mk@cm4all.com>  Wed, 02 Jul 2014 12:58:55 +0200

cm4all-beng-proxy (5.0.5) unstable; urgency=low

  * translation: add packet EXPAND_URI
  * tcache: VALIDATE_MTIME=0 matches when the file does not exist

 -- Max Kellermann <mk@cm4all.com>  Mon, 30 Jun 2014 14:15:02 -0000

cm4all-beng-proxy (5.0.4) unstable; urgency=low

  * merge release 4.6

 -- Max Kellermann <mk@cm4all.com>  Wed, 25 Jun 2014 13:05:26 -0000

cm4all-beng-proxy (5.0.3) unstable; urgency=low

  * tcache: optimize invalidation with host filter
  * tcache: optimize invalidation with site filter

 -- Max Kellermann <mk@cm4all.com>  Tue, 24 Jun 2014 20:24:25 -0000

cm4all-beng-proxy (5.0.2) unstable; urgency=low

  * merge release 4.5
  * session: fix potential crash on shared memory exhaustion
  * session: really purge new sessions first
  * translate_client: strict HEADER_FORWARD checks
  * translate_client: fix the COOKIE=BOTH parser
  * header_forward: fix COOKIE=BOTH forwarding

 -- Max Kellermann <mk@cm4all.com>  Mon, 16 Jun 2014 14:26:06 -0000

cm4all-beng-proxy (5.0.1) unstable; urgency=low

  * processor: allow Content-Type application/xml
  * was, pipe_filter: don't inherit environment variables
  * pipe_filter: fix command-line argument corruption bug
  * pipe_filter: support custom environment variables
  * translation: SETENV sets environment vars for FastCGI and WAS
  * header_forward: add mode COOKIE=BOTH

 -- Max Kellermann <mk@cm4all.com>  Fri, 06 Jun 2014 13:41:44 -0000

cm4all-beng-proxy (4.23) unstable; urgency=low

  * http_server: support method PATCH (RFC 5789)
  * session: fix expiration timer
  * session: allocate 64k sessions (was 32k)
  * session: work around high CPU usage due to session purging
  * request_session: don't send cleared session id of ignored session
  * ajp: fix bogus error "Peer closed the socket prematurely"
  * fcgi: fix uninitialized variable
  * fcgi: fix hang after error logger failure
  * fcgi: ignore STDERR packets in size calculation
  * header_forward: always forward "Allow"
  * translate_cache: optimize memory usage
  * css_parser: fix buffer overflow due to off-by-one check
  * support SESSION_SITE in processor
  * lb: fix hang during shutdown
  * namespace: retry with mount flag "noexec" if mounting fails
  * random: fix partial entropy collection

 -- Max Kellermann <mk@cm4all.com>  Fri, 04 Dec 2015 16:52:26 -0000

cm4all-beng-proxy (4.22) unstable; urgency=low

  * fcgi: fix wrong child process reuse with different JailCGI homes

 -- Max Kellermann <mk@cm4all.com>  Wed, 11 Feb 2015 19:30:05 -0000

cm4all-beng-proxy (4.21) unstable; urgency=low

  * cgi, pipe: fix crash after fork failure when input is a regular file

 -- Max Kellermann <mk@cm4all.com>  Thu, 22 Jan 2015 16:38:00 -0000

cm4all-beng-proxy (4.20) unstable; urgency=low

  * ssl_server: disable SSLv2 and SSLv3 because they are insecure
  * ssl_client: enable TLS versions newer than 1.1

 -- Max Kellermann <mk@cm4all.com>  Fri, 16 Jan 2015 12:12:02 -0000

cm4all-beng-proxy (4.19) unstable; urgency=low

  * lb/tcp: fix assertion failure

 -- Max Kellermann <mk@cm4all.com>  Wed, 24 Sep 2014 14:31:24 -0000

cm4all-beng-proxy (4.18) unstable; urgency=low

  * http_server: fix missing response (Keep-Alive disabled)

 -- Max Kellermann <mk@cm4all.com>  Fri, 12 Sep 2014 10:22:51 -0000

cm4all-beng-proxy (4.17) unstable; urgency=low

  * http_server: fix logger assertion failure

 -- Max Kellermann <mk@cm4all.com>  Thu, 11 Sep 2014 08:52:31 -0000

cm4all-beng-proxy (4.16) unstable; urgency=low

  * was_client: fix assertion failure

 -- Max Kellermann <mk@cm4all.com>  Wed, 10 Sep 2014 06:17:58 -0000

cm4all-beng-proxy (4.15) unstable; urgency=low

  * merge release 3.1.38

 -- Max Kellermann <mk@cm4all.com>  Fri, 29 Aug 2014 08:52:10 -0000

cm4all-beng-proxy (4.14) unstable; urgency=low

  * ssl_filter: fix error check
  * http_server: log failed requests
  * lb_http: reduce verbosity of ECONNRESET log message

 -- Max Kellermann <mk@cm4all.com>  Fri, 08 Aug 2014 17:41:52 -0000

cm4all-beng-proxy (4.13) unstable; urgency=low

  * thread_worker: smaller thread stack (64 kB)
  * ssl_factory: enable ECDH for perfect forward secrecy
  * thread_socket_filter: reinvoke writing after recovering from full
    output buffer
  * buffered_socket: reschedule reading after input buffer drained

 -- Max Kellermann <mk@cm4all.com>  Tue, 05 Aug 2014 12:37:11 -0000

cm4all-beng-proxy (4.12) unstable; urgency=low

  * pool: fix bogus assertion failure after SSL disconnect
  * lb/tcp: fix send error message
  * lb/tcp: fix crash after write error
  * thread_socket_filter: fix assertion failure with full output buffer
  * thread_socket_filter: fix crash after write error

 -- Max Kellermann <mk@cm4all.com>  Thu, 31 Jul 2014 16:19:57 -0000

cm4all-beng-proxy (4.11) unstable; urgency=low

  * merge release 3.1.37

 -- Max Kellermann <mk@cm4all.com>  Mon, 28 Jul 2014 15:34:53 -0000

cm4all-beng-proxy (4.10) unstable; urgency=low

  * merge release 3.1.36
  * lhttp_stock: fix crash after fork failure

 -- Max Kellermann <mk@cm4all.com>  Wed, 23 Jul 2014 17:47:36 -0000

cm4all-beng-proxy (4.9) unstable; urgency=low

  * merge release 3.1.35

 -- Max Kellermann <mk@cm4all.com>  Mon, 21 Jul 2014 16:34:15 -0000

cm4all-beng-proxy (4.8) unstable; urgency=low

  * ssl: fix choking decryption on large SSL packets
  * http_server: discard incoming data while waiting for drained response

 -- Max Kellermann <mk@cm4all.com>  Thu, 17 Jul 2014 23:16:21 -0000

cm4all-beng-proxy (4.7) unstable; urgency=low

  * lb: flush all output buffers before closing HTTPS connection

 -- Max Kellermann <mk@cm4all.com>  Wed, 02 Jul 2014 10:46:07 -0000

cm4all-beng-proxy (4.6) unstable; urgency=low

  * merge release 3.1.34

 -- Max Kellermann <mk@cm4all.com>  Wed, 25 Jun 2014 13:02:07 -0000

cm4all-beng-proxy (4.5) unstable; urgency=low

  * tcache: enable VARY on LOCAL_ADDRESS_STRING

 -- Max Kellermann <mk@cm4all.com>  Sun, 15 Jun 2014 21:14:17 -0000

cm4all-beng-proxy (4.4) unstable; urgency=low

  * debian/control: refuse to build with libnfs 1.9.3-1 due to broken
    package name

 -- Max Kellermann <mk@cm4all.com>  Tue, 10 Jun 2014 09:59:57 -0000

cm4all-beng-proxy (4.3) unstable; urgency=low

  * merge release 3.1.33
  * widget_uri, cgi_address: fix potential crash

 -- Max Kellermann <mk@cm4all.com>  Tue, 10 Jun 2014 08:47:34 -0000

cm4all-beng-proxy (4.2) unstable; urgency=low

  * widget: avoid double slash when concatenating (Local) HTTP URI and
    path_info

 -- Max Kellermann <mk@cm4all.com>  Tue, 03 Jun 2014 18:08:54 -0000

cm4all-beng-proxy (4.1) unstable; urgency=medium

  * feature freeze

 -- Max Kellermann <mk@cm4all.com>  Fri, 30 May 2014 13:42:38 +0200

cm4all-beng-proxy (4.0.49) unstable; urgency=low

  * lb_config: allow escaping backslash in lb.conf
  * translation: add packet AUTH (yet another authentication protocol)

 -- Max Kellermann <mk@cm4all.com>  Wed, 28 May 2014 15:14:54 -0000

cm4all-beng-proxy (4.0.48) unstable; urgency=low

  * cgi_address: avoid double slash when concatenating script_name and
    path_info
  * cgi_address: default to script_name="/"

 -- Max Kellermann <mk@cm4all.com>  Tue, 27 May 2014 11:47:19 -0000

cm4all-beng-proxy (4.0.47) unstable; urgency=low

  * args: unescape values with dollar sign (4.0.46 regression)
  * translate_client: fix "Could not locate resource" (4.0.38 regression)

 -- Max Kellermann <mk@cm4all.com>  Mon, 26 May 2014 17:02:48 -0000

cm4all-beng-proxy (4.0.46) unstable; urgency=low

  * translate_client: check for valid base address after EASY_BASE
  * fcgi_client: detect bogus Content-Length response header

 -- Max Kellermann <mk@cm4all.com>  Mon, 26 May 2014 12:11:55 -0000

cm4all-beng-proxy (4.0.45) unstable; urgency=low

  * translate_client: fix crash after misplaced AUTO_BASE
  * fcgi_client: support STDERR_PATH for FastCGI's STDERR stream

 -- Max Kellermann <mk@cm4all.com>  Thu, 22 May 2014 15:42:08 -0000

cm4all-beng-proxy (4.0.44) unstable; urgency=low

  * cgi_address: unescape PATH_INFO in ENOTDIR handler
  * python/translation/response: add method bind_mount()

 -- Max Kellermann <mk@cm4all.com>  Wed, 21 May 2014 13:58:15 -0000

cm4all-beng-proxy (4.0.43) unstable; urgency=low

  * merge release 3.1.32
  * lhttp_stock: handle fork() failures
  * handler: fix assertion failure on malformed request URI

 -- Max Kellermann <mk@cm4all.com>  Wed, 21 May 2014 07:27:05 -0000

cm4all-beng-proxy (4.0.42) unstable; urgency=low

  * tstock: log abstract socket paths properly
  * translation: add packet COOKIE_PATH
  * cookie_{server,client}: upgrade to RFC 6265
  * http_string: allow comma in cookie values (RFC ignorant)

 -- Max Kellermann <mk@cm4all.com>  Wed, 14 May 2014 10:41:34 -0000

cm4all-beng-proxy (4.0.41) unstable; urgency=low

  * handler: forget CHECK after the check has completed
  * handler: apply SESSION before repeating translation
  * fcgi, lhttp, delegate: apply STDERR_PATH to stdout

 -- Max Kellermann <mk@cm4all.com>  Tue, 13 May 2014 15:14:58 -0000

cm4all-beng-proxy (4.0.40) unstable; urgency=low

  * file_hander: fix memory leak
  * rerror: add option "verbose_response"
  * translation: rename LHTTP_EXPAND_URI to EXPAND_LHTTP_URI
  * tcache: raise MAX_AGE limit to one day
  * ajp_client: fix header corruption
  * ajp_client: fix buffer overflow
  * python/translation/response: add method expand_pair()

 -- Max Kellermann <mk@cm4all.com>  Mon, 12 May 2014 15:58:07 -0000

cm4all-beng-proxy (4.0.39) unstable; urgency=low

  * file_enotdir: fix PATH_INFO forwarding for LHTTP

 -- Max Kellermann <mk@cm4all.com>  Fri, 09 May 2014 13:38:57 -0000

cm4all-beng-proxy (4.0.38) unstable; urgency=low

  * translation: add packet STDERR_PATH
  * translate_client: detect missing LHTTP_URI, NFS_EXPORT
  * handler: fix the USER translation packet (broken since 4.0.17)

 -- Max Kellermann <mk@cm4all.com>  Thu, 08 May 2014 21:49:55 -0000

cm4all-beng-proxy (4.0.37) unstable; urgency=low

  * enotdir: forward PATH_INFO to LHTTP server
  * lhttp: support environment variables via PAIR

 -- Max Kellermann <mk@cm4all.com>  Thu, 08 May 2014 12:59:50 -0000

cm4all-beng-proxy (4.0.36) unstable; urgency=low

  * tcache: log the final cache key
  * translation: add packet ENOTDIR

 -- Max Kellermann <mk@cm4all.com>  Thu, 08 May 2014 08:56:13 -0000

cm4all-beng-proxy (4.0.35) unstable; urgency=low

  * namespace_options, client-socket: Debian Squeeze compatibility tweaks
  * tcache: paranoid checks for REGEX (optional via UNSAFE_BASE)
  * translation: add packet REDIRECT_QUERY_STRING

 -- Max Kellermann <mk@cm4all.com>  Tue, 06 May 2014 16:20:22 -0000

cm4all-beng-proxy (4.0.34) unstable; urgency=low

  * tcache: fix URI with BASE
  * tcache: allow URI with AUTO_BASE/EASY_BASE
  * tcache: allow TEST_PATH with BASE
  * translation: add packet EXPAND_TEST_PATH

 -- Max Kellermann <mk@cm4all.com>  Tue, 06 May 2014 12:58:50 -0000

cm4all-beng-proxy (4.0.33) unstable; urgency=low

  * allow FILE_NOT_FOUND depth 20
  * translation: add packets EXPAND_SCRIPT_NAME, TEST_PATH

 -- Max Kellermann <mk@cm4all.com>  Mon, 05 May 2014 16:05:09 -0000

cm4all-beng-proxy (4.0.32) unstable; urgency=low

  * cgi_address: allow BASE without PATH_INFO
  * implement FILE_NOT_FOUND support for CGI, FastCGI, WAS, LHTTP

 -- Max Kellermann <mk@cm4all.com>  Fri, 02 May 2014 14:32:47 -0000

cm4all-beng-proxy (4.0.31) unstable; urgency=low

  * translation: add packet EXPAND_REDIRECT
  * tcache: regex compiler errors and base mismatches are fatal

 -- Max Kellermann <mk@cm4all.com>  Thu, 01 May 2014 18:23:24 -0000

cm4all-beng-proxy (4.0.30) unstable; urgency=low

  * merge release 3.1.31
  * uri_base: fix BASE store bug after request to the BASE

 -- Max Kellermann <mk@cm4all.com>  Tue, 29 Apr 2014 21:53:37 -0000

cm4all-beng-proxy (4.0.29) unstable; urgency=low

  * processor: add URI rewrite mode "response"

 -- Max Kellermann <mk@cm4all.com>  Wed, 23 Apr 2014 23:59:00 -0000

cm4all-beng-proxy (4.0.28) unstable; urgency=low

  * handler: fix SESSION and PARAM breakage
  * tcache: fix VARY/PARAM check
  * translation: allow null bytes in SESSION

 -- Max Kellermann <mk@cm4all.com>  Thu, 17 Apr 2014 12:21:29 -0000

cm4all-beng-proxy (4.0.27) unstable; urgency=low

  * tstock: support abstract sockets

 -- Max Kellermann <mk@cm4all.com>  Fri, 04 Apr 2014 12:58:09 -0000

cm4all-beng-proxy (4.0.26) unstable; urgency=low

  * merge release 3.1.28
  * translation: add packet EXPIRES_RELATIVE

 -- Max Kellermann <mk@cm4all.com>  Tue, 01 Apr 2014 17:18:55 -0000

cm4all-beng-proxy (4.0.25) unstable; urgency=low

  * merge release 3.1.27
  * lb/tcp: fix busy loop

 -- Max Kellermann <mk@cm4all.com>  Thu, 27 Mar 2014 11:22:05 -0000

cm4all-beng-proxy (4.0.24) unstable; urgency=low

  * failure: fix bogus assertion failure with abstract sockets
  * lb/tcp: fix memory leaks
  * lb/tcp: drain output buffers before closing the connection

 -- Max Kellermann <mk@cm4all.com>  Mon, 24 Mar 2014 17:42:04 -0000

cm4all-beng-proxy (4.0.23) unstable; urgency=low

  * translation: new packet DIRECTORY_INDEX

 -- Max Kellermann <mk@cm4all.com>  Fri, 21 Mar 2014 13:00:39 -0000

cm4all-beng-proxy (4.0.22) unstable; urgency=low

  * translation: allow ERROR_DOCUMENT payload, echo
  * translation: new packets FILE_NOT_FOUND, CONTENT_TYPE_LOOKUP
  * translate_client: check for multiple REGEX / INVERSE_REGEX
  * translate_client: support abstract sockets in ADDRESS_STRING

 -- Max Kellermann <mk@cm4all.com>  Thu, 20 Mar 2014 12:28:04 -0000

cm4all-beng-proxy (4.0.21) unstable; urgency=low

  * merge release 3.1.26
  * handler: forward HTTP errors from translation cache to browser
  * tcache: reduce memory usage
  * translate_client: don't send REMOTE_HOST unless requested via WANT
  * translate_client: check if BASE matches request URI
  * translation: make "UNSAFE_BASE" a modifier for "BASE"
  * translation: new packet "EASY_BASE" simplifies "BASE" usage
  * translation: new packets "REGEX_TAIL", "REGEX_UNESCAPE"

 -- Max Kellermann <mk@cm4all.com>  Mon, 17 Mar 2014 22:00:23 -0000

cm4all-beng-proxy (4.0.20) unstable; urgency=low

  * merge release 3.1.25
  * translate_client: refuse to parse incoming request packets
  * translate_client: check for illegal null bytes
  * translation: add packet "UNSAFE_BASE"
  * lb: drop root privileges irreversibly using PR_SET_NO_NEW_PRIVS

 -- Max Kellermann <mk@cm4all.com>  Thu, 13 Mar 2014 13:34:47 -0000

cm4all-beng-proxy (4.0.19) unstable; urgency=low

  * translation: add packet WANT, make several packets optional
  * translate_client: allow combining CHECK and WANT_FULL_URI
  * tcache: make PARAM cacheable, supported by VARY
  * python/translation/request: accept BEGIN in packetReceived()
  * python/translation/request: add attribute "protocol_version"
  * lb: detach from file system (security)

 -- Max Kellermann <mk@cm4all.com>  Wed, 05 Mar 2014 14:16:42 -0000

cm4all-beng-proxy (4.0.18) unstable; urgency=low

  * doc/lb: document sticky mode "source_ip"
  * lb/tcp: fix endless loop due to misrouted write event

 -- Max Kellermann <mk@cm4all.com>  Tue, 18 Feb 2014 14:48:47 -0000

cm4all-beng-proxy (4.0.17) unstable; urgency=low

  * handler: apply session directives from current translation response
    before resuming the "previous" response

 -- Max Kellermann <mk@cm4all.com>  Mon, 17 Feb 2014 17:46:44 -0000

cm4all-beng-proxy (4.0.16) unstable; urgency=low

  * namespace: set up uid/gid mapping without MOUNT_PROC
  * namespace: allow BIND_MOUNT, MOUNT_PROC, MOUNT_HOME, MOUNT_TMP_TMPFS without
    PIVOT_ROOT
  * configurable resource limits for child processes

 -- Max Kellermann <mk@cm4all.com>  Fri, 07 Feb 2014 12:48:44 -0000

cm4all-beng-proxy (4.0.15) unstable; urgency=low

  * daemon: set up supplementary groups
  * child_manager: log resource usage
  * fcgi_stock: kill child process after connect failure
  * fcgi_stock: kill child process after repeated timeout

 -- Max Kellermann <mk@cm4all.com>  Tue, 04 Feb 2014 15:17:36 -0000

cm4all-beng-proxy (4.0.14) unstable; urgency=low

  * add systemd unit
  * cgi, delegate, lhttp, pipe: enable missing namespace features
  * cgi, pipe: fix /proc mount failure
  * namespace: secure /proc flags
  * namespace: work around uid/gid mapper failure using PR_SET_DUMPABLE

 -- Max Kellermann <mk@cm4all.com>  Mon, 03 Feb 2014 20:40:49 -0000

cm4all-beng-proxy (4.0.13) unstable; urgency=low

  * namespace: make new root directory read-only
  * namespace: add option to mount tmpfs on /tmp
  * namespace: arbitrary bind-mounts
  * namespace: support UTS namespaces
  * namespace: set up uid/gid mapping in user namespace

 -- Max Kellermann <mk@cm4all.com>  Tue, 28 Jan 2014 22:37:47 -0000

cm4all-beng-proxy (4.0.12) unstable; urgency=low

  * cache: use monotonic clock
  * namespace: support PID namespaces
  * namespace: support mount namespace and pivot_root()
  * namespace: can mount new /proc, $HOME

 -- Max Kellermann <mk@cm4all.com>  Fri, 24 Jan 2014 14:02:34 -0000

cm4all-beng-proxy (4.0.11) unstable; urgency=low

  * was: fix misdirected pipes (4.0.10 regression)
  * translation: add packets EXPAND_APPEND, EXPAND_PAIR
  * file_handler: allow character devices

 -- Max Kellermann <mk@cm4all.com>  Tue, 21 Jan 2014 18:24:14 -0000

cm4all-beng-proxy (4.0.10) unstable; urgency=low

  * merge release 3.1.24
  * response: don't report version in "Server" response header
  * lhttp, delegate: support namespaces
  * delegate: fix spontaneous shutdown due to misrouted SIGTERM signal

 -- Max Kellermann <mk@cm4all.com>  Fri, 03 Jan 2014 21:18:45 -0000

cm4all-beng-proxy (4.0.9) unstable; urgency=low

  * pipe: fix signal handler race condition
  * pipe, CGI, FastCGI, WAS: support user/network namespaces

 -- Max Kellermann <mk@cm4all.com>  Mon, 23 Dec 2013 18:55:03 -0000

cm4all-beng-proxy (4.0.8) unstable; urgency=low

  * CGI, FastCGI, WAS: support command-line arguments
  * header-forward: add groups "CORS", "SECURE"

 -- Max Kellermann <mk@cm4all.com>  Mon, 16 Dec 2013 18:26:12 -0000

cm4all-beng-proxy (4.0.7) unstable; urgency=low

  * merge release 3.1.23
  * ssl_filter: fix stalled SSL read
  * thread_socket_filter: fix stalled SSL write

 -- Max Kellermann <mk@cm4all.com>  Sat, 07 Dec 2013 07:39:16 -0000

cm4all-beng-proxy (4.0.6) unstable; urgency=low

  * thread_queue: fix spurious thread exit

 -- Max Kellermann <mk@cm4all.com>  Tue, 26 Nov 2013 20:45:30 -0000

cm4all-beng-proxy (4.0.5) unstable; urgency=low

  * merge release 3.1.22

 -- Max Kellermann <mk@cm4all.com>  Mon, 25 Nov 2013 13:03:15 -0000

cm4all-beng-proxy (4.0.4) unstable; urgency=low

  * merge release 3.1.21
  * nfs: bind to privileged port

 -- Max Kellermann <mk@cm4all.com>  Sun, 24 Nov 2013 08:30:58 -0000

cm4all-beng-proxy (4.0.3) unstable; urgency=low

  * lb: allow the kernel to chooes a TCP bind port
  * lb: support forwarding HTTP requests with the original source IP

 -- Max Kellermann <mk@cm4all.com>  Sun, 10 Nov 2013 17:46:44 -0000

cm4all-beng-proxy (4.0.2) unstable; urgency=low

  * merge release 3.1.20
  * lb: support forwarding TCP connections with the original source IP

 -- Max Kellermann <mk@cm4all.com>  Tue, 05 Nov 2013 16:07:34 -0000

cm4all-beng-proxy (4.0.1) unstable; urgency=low

  * merge release 3.1.19

 -- Max Kellermann <mk@cm4all.com>  Wed, 30 Oct 2013 15:26:16 -0000

cm4all-beng-proxy (4.0) unstable; urgency=low

  * translation: rename TRANSLATE_PROXY to TRANSLATE_HTTP
  * thread_pool: start SSL worker threads on the first use
  * translate-client, resource-loader: support https://

 -- Max Kellermann <mk@cm4all.com>  Wed, 23 Oct 2013 19:29:38 -0000

cm4all-beng-proxy (3.1.38) unstable; urgency=low

  * istream: fix assertion failure due to inverted check
  * was_control: fix assertion failure due to missing check

 -- Max Kellermann <mk@cm4all.com>  Fri, 29 Aug 2014 08:52:53 -0000

cm4all-beng-proxy (3.1.37) unstable; urgency=low

  * http_cache: fix caching (Fast-)CGI responses
  * http_client: fix bug with HTTP 1.0 Keep-Alive
  * stock: destroy only surplus idle items

 -- Max Kellermann <mk@cm4all.com>  Mon, 28 Jul 2014 15:30:50 -0000

cm4all-beng-proxy (3.1.36) unstable; urgency=low

  * http_server: ignore case in "Connection" request header
  * http_client: allow comma-separated list in "Connection" response
    header

 -- Max Kellermann <mk@cm4all.com>  Wed, 23 Jul 2014 17:43:09 -0000

cm4all-beng-proxy (3.1.35) unstable; urgency=low

  * lb_tcp: fix memory leak after send failure
  * ssl_filter: fix race condition
  * ssl_filter: fix memory leak with client certificates

 -- Max Kellermann <mk@cm4all.com>  Mon, 21 Jul 2014 16:20:14 -0000

cm4all-beng-proxy (3.1.34) unstable; urgency=low

  * session: fix potential crash on shared memory exhaustion
  * session: really purge new sessions first
  * istream-iconv: fix endless loop with unknown charset

 -- Max Kellermann <mk@cm4all.com>  Wed, 25 Jun 2014 12:58:03 -0000

cm4all-beng-proxy (3.1.33) unstable; urgency=low

  * widget: avoid double slash when concatenating (Local) HTTP URI and
    path_info
  * pipe: fix command-line argument corruption bug
  * fcgi_client: detect bogus Content-Length response header

 -- Max Kellermann <mk@cm4all.com>  Tue, 10 Jun 2014 08:30:39 -0000

cm4all-beng-proxy (3.1.32) unstable; urgency=low

  * http_string: allow comma in cookie values (RFC ignorant)

 -- Max Kellermann <mk@cm4all.com>  Mon, 19 May 2014 07:52:24 -0000

cm4all-beng-proxy (3.1.31) unstable; urgency=low

  * rewrite-uri: fix view name corruption

 -- Max Kellermann <mk@cm4all.com>  Mon, 28 Apr 2014 16:30:17 -0000

cm4all-beng-proxy (3.1.30) unstable; urgency=low

  * translate-client: fix EXPAND_PATH on HTTP address

 -- Max Kellermann <mk@cm4all.com>  Mon, 28 Apr 2014 14:44:22 -0000

cm4all-beng-proxy (3.1.29) unstable; urgency=low

  * http-server: fix potential crash with too many request headers

 -- Max Kellermann <mk@cm4all.com>  Fri, 25 Apr 2014 15:52:16 -0000

cm4all-beng-proxy (3.1.28) unstable; urgency=low

  * buffered_socket: fix bogus assertion failure

 -- Max Kellermann <mk@cm4all.com>  Tue, 01 Apr 2014 16:53:22 -0000

cm4all-beng-proxy (3.1.27) unstable; urgency=low

  * fcgi-stock: show process name in log messages
  * fcgi-stock: check connection state before issuing new request

 -- Max Kellermann <mk@cm4all.com>  Tue, 25 Mar 2014 20:02:23 -0000

cm4all-beng-proxy (3.1.26) unstable; urgency=low

  * http-client: fix bogus assertion failure

 -- Max Kellermann <mk@cm4all.com>  Fri, 14 Mar 2014 14:36:12 -0000

cm4all-beng-proxy (3.1.25) unstable; urgency=low

  * escape: fix data corruption with glibc 2.18

 -- Max Kellermann <mk@cm4all.com>  Thu, 06 Mar 2014 11:47:14 -0000

cm4all-beng-proxy (3.1.24) unstable; urgency=low

  * fcgi-stock: fix crash on fork() failure
  * fcache: fix crash on responses without body

 -- Max Kellermann <mk@cm4all.com>  Thu, 02 Jan 2014 22:57:50 -0000

cm4all-beng-proxy (3.1.23) unstable; urgency=low

  * was-output: fix event leak
  * was-output: fix crash in error handler
  * was-client: free the request body on empty response
  * was-client: reuse connection after empty response
  * was-client: fix stalled response on LENGTH=0

 -- Max Kellermann <mk@cm4all.com>  Fri, 06 Dec 2013 13:23:40 -0000

cm4all-beng-proxy (3.1.22) unstable; urgency=low

  * http_server: fix stalled response

 -- Max Kellermann <mk@cm4all.com>  Mon, 25 Nov 2013 13:00:33 -0000

cm4all-beng-proxy (3.1.21) unstable; urgency=low

  * merge release 3.0.34
  * was-client: fix crash on abort
  * was-client: fix off-by-one error in header parser

 -- Max Kellermann <mk@cm4all.com>  Sun, 24 Nov 2013 08:04:41 -0000

cm4all-beng-proxy (3.1.20) unstable; urgency=low

  * jail: add "--" after last option, allows passing options to jail
  * keep CAP_KILL to be able to kill jailed child processes

 -- Max Kellermann <mk@cm4all.com>  Mon, 04 Nov 2013 14:41:34 -0000

cm4all-beng-proxy (3.1.19) unstable; urgency=low

  * handler: work around crash due to translation cache invalidation
  * child: send SIGKILL after 60 seconds

 -- Max Kellermann <mk@cm4all.com>  Wed, 30 Oct 2013 12:12:31 -0000

cm4all-beng-proxy (3.1.18) unstable; urgency=low

  * nfs: translate NFS3ERR_NOENT to "404 Not Found"
  * nfs_client: don't leak file descriptor to child processes

 -- Max Kellermann <mk@cm4all.com>  Wed, 30 Oct 2013 09:28:11 -0000

cm4all-beng-proxy (3.1.17) unstable; urgency=low

  * tcache: cache translation responses that contain STATUS

 -- Max Kellermann <mk@cm4all.com>  Fri, 25 Oct 2013 17:10:26 -0000

cm4all-beng-proxy (3.1.16) unstable; urgency=low

  * fcgi-stock: kill child processes with SIGUSR1 instead of SIGTERM

 -- Max Kellermann <mk@cm4all.com>  Wed, 23 Oct 2013 08:54:03 -0000

cm4all-beng-proxy (3.1.15) unstable; urgency=low

  * lhttp_address: don't unescape the BASE suffix
  * {file,nfs}_address: unescape EXPAND_PATH(_INFO) substitutions
  * child_stock: fix another assertion failure

 -- Max Kellermann <mk@cm4all.com>  Tue, 22 Oct 2013 15:15:42 -0000

cm4all-beng-proxy (3.1.14) unstable; urgency=low

  * istream_nfs: fix assertion failure on empty file
  * nfs_client: fix crash on malformed path
  * nfs_client: improved error messages
  * child_stock: fix assertion failure when busy child process gets killed

 -- Max Kellermann <mk@cm4all.com>  Mon, 21 Oct 2013 15:38:28 -0000

cm4all-beng-proxy (3.1.13) unstable; urgency=low

  * merge release 3.0.33
  * translation: new packet WANT_FULL_URI for obtaining the full URI

 -- Max Kellermann <mk@cm4all.com>  Wed, 09 Oct 2013 10:40:35 -0000

cm4all-beng-proxy (3.1.12) unstable; urgency=low

  * merge release 3.0.31
  * translation: new packet CONCURRENCY controls number of LHTTP
    connections per process

 -- Max Kellermann <mk@cm4all.com>  Sat, 05 Oct 2013 11:34:04 -0000

cm4all-beng-proxy (3.1.11) unstable; urgency=low

  * lhttp_stock: allow 4 concurrent connections per LHTTP process

 -- Max Kellermann <mk@cm4all.com>  Mon, 30 Sep 2013 16:10:05 -0000

cm4all-beng-proxy (3.1.10) unstable; urgency=low

  * resource-address: fix assertion failure in LHTTP operation
  * lhttp_request: use the LHTTP_HOST attribute
  * kill the logger process on shutdown

 -- Max Kellermann <mk@cm4all.com>  Wed, 25 Sep 2013 17:29:56 -0000

cm4all-beng-proxy (3.1.9) unstable; urgency=low

  * {fcgi,lhttp}_stock: reuse child processes after connection closed
  * translate-client: ignore DEFLATED,GZIPPED on NFS address
  * translate-client: ignore EXPAND_PATH_INFO on local file
  * ssl_factory: wildcard matches single letter
  * ssl_factory: wildcard matches only one segment

 -- Max Kellermann <mk@cm4all.com>  Tue, 24 Sep 2013 10:31:30 -0000

cm4all-beng-proxy (3.1.8) unstable; urgency=low

  * ssl_factory: fix broken certificat/key matching
  * doc: various manual updates (RFC 2617, ...)

 -- Max Kellermann <mk@cm4all.com>  Fri, 20 Sep 2013 12:55:55 -0000

cm4all-beng-proxy (3.1.7) unstable; urgency=low

  * merge release 3.0.30
  * resource-loader: new protocol "Local HTTP"

 -- Max Kellermann <mk@cm4all.com>  Tue, 17 Sep 2013 13:36:20 -0000

cm4all-beng-proxy (3.1.6) unstable; urgency=low

  * buffered_socket: fix assertion failure

 -- Max Kellermann <mk@cm4all.com>  Fri, 23 Aug 2013 12:39:47 -0000

cm4all-beng-proxy (3.1.5) unstable; urgency=low

  * merge release 3.0.26
  * lb: disallow deprecated configuration keywords
  * lb: conditional pools
  * lb_config: setting "ssl_cert" specifies both certificate and key
  * ssl_filter: support TLS Server Name Indication

 -- Max Kellermann <mk@cm4all.com>  Fri, 16 Aug 2013 16:29:34 -0000

cm4all-beng-proxy (3.1.4) unstable; urgency=low

  * nfs_cache: new dedicated cache for NFS files
  * nfs_{handler,request}: use Content-Type from translation server

 -- Max Kellermann <mk@cm4all.com>  Mon, 10 Jun 2013 20:50:58 -0000

cm4all-beng-proxy (3.1.3) unstable; urgency=low

  * nfs_client: fix crash due to uninitialized memory
  * nfs_client: disconnect idle connections
  * nfs_client: expire file metadata
  * istream-nfs: fix resuming a blocking sink
  * istream-nfs: detect file truncation

 -- Max Kellermann <mk@cm4all.com>  Mon, 03 Jun 2013 19:30:20 -0000

cm4all-beng-proxy (3.1.2) unstable; urgency=low

  * nfs_client: read larger chunks
  * nfs_handler: implement cache revalidation and byte ranges

 -- Max Kellermann <mk@cm4all.com>  Wed, 29 May 2013 16:23:15 -0000

cm4all-beng-proxy (3.1.1) unstable; urgency=low

  * nfs_client: fix crash on HEAD request
  * nfs_client: generate Last-Modified and ETag
  * http-cache: allow caching NFS files

 -- Max Kellermann <mk@cm4all.com>  Thu, 23 May 2013 11:00:49 -0000

cm4all-beng-proxy (3.1) unstable; urgency=low

  * nfs_client: new resource loader backend

 -- Max Kellermann <mk@cm4all.com>  Tue, 21 May 2013 21:14:06 -0000

cm4all-beng-proxy (3.0.34) unstable; urgency=low

  * processor: fix use-after-free crash bug

 -- Max Kellermann <mk@cm4all.com>  Sun, 24 Nov 2013 07:46:29 -0000

cm4all-beng-proxy (3.0.33) unstable; urgency=low

  * tcache: limit the cacheable CHECK length
  * tcache: allow binary data in the CHECK payload
  * tcache: fix matching the URI on INVALIDATE with CHECK

 -- Max Kellermann <mk@cm4all.com>  Wed, 09 Oct 2013 09:52:47 -0000

cm4all-beng-proxy (3.0.32) unstable; urgency=low

  * tcache: apply BASE to responses without an address
  * tcache: fix BASE on responses with CHECK
  * handler: fix crash after malformed CHECK/PREVIOUS translation

 -- Max Kellermann <mk@cm4all.com>  Tue, 08 Oct 2013 15:48:07 -0000

cm4all-beng-proxy (3.0.31) unstable; urgency=low

  * socket_wrapper: work around libevent timeout reset bug

 -- Max Kellermann <mk@cm4all.com>  Wed, 02 Oct 2013 15:30:11 -0000

cm4all-beng-proxy (3.0.30) unstable; urgency=low

  * istream-file: fix crash bug
  * fcgi, was: fix memory leak on malformed translation response

 -- Max Kellermann <mk@cm4all.com>  Tue, 17 Sep 2013 13:23:28 -0000

cm4all-beng-proxy (3.0.29) unstable; urgency=low

  * fcgi-client: fix crash on certain malformed responses
  * parser: fix crash on certain CDATA sections

 -- Max Kellermann <mk@cm4all.com>  Mon, 02 Sep 2013 10:51:58 -0000

cm4all-beng-proxy (3.0.28) unstable; urgency=low

  * processor: fix widget lookup regression

 -- Max Kellermann <mk@cm4all.com>  Mon, 26 Aug 2013 18:21:03 -0000

cm4all-beng-proxy (3.0.27) unstable; urgency=low

  * processor: fix stalled transfer with two nested processors

 -- Max Kellermann <mk@cm4all.com>  Mon, 26 Aug 2013 17:09:47 -0000

cm4all-beng-proxy (3.0.26) unstable; urgency=low

  * respones: generate header P3P:CP="CAO PSA OUR" to work around IE10 bug
  * init: auto-create /var/run/cm4all
  * lb: enable GLib multi-threading

 -- Max Kellermann <mk@cm4all.com>  Fri, 26 Jul 2013 07:21:15 -0000

cm4all-beng-proxy (3.0.25) unstable; urgency=low

  * stock: fix access to undefind memory
  * file-handler, http-util: fix If-Match / If-None-Match check

 -- Max Kellermann <mk@cm4all.com>  Wed, 29 May 2013 16:13:54 -0000

cm4all-beng-proxy (3.0.24) unstable; urgency=low

  * memcached-client: fix bogus "peer closed socket prematurely"

 -- Max Kellermann <mk@cm4all.com>  Tue, 23 Apr 2013 11:20:00 -0000

cm4all-beng-proxy (3.0.23) unstable; urgency=low

  * lb: fix memory leak when request with body gets aborted early

 -- Max Kellermann <mk@cm4all.com>  Thu, 04 Apr 2013 15:33:57 -0000

cm4all-beng-proxy (3.0.22) unstable; urgency=low

  * http-server: fix rare crash in request body handler
  * http-client: fix memory leak

 -- Max Kellermann <mk@cm4all.com>  Tue, 26 Mar 2013 07:24:22 -0000

cm4all-beng-proxy (3.0.21) unstable; urgency=low

  * ajp-client: fix malformed request packet with empty request body

 -- Max Kellermann <mk@cm4all.com>  Thu, 21 Mar 2013 17:11:22 -0000

cm4all-beng-proxy (3.0.20) unstable; urgency=low

  * http-client: fix assertion failure with certain chunked responses

 -- Max Kellermann <mk@cm4all.com>  Thu, 21 Mar 2013 10:21:13 -0000

cm4all-beng-proxy (3.0.19) unstable; urgency=low

  * istream_tee: fix crash / memory leak on I/O error before request body
    was delivered to widget

 -- Max Kellermann <mk@cm4all.com>  Mon, 18 Mar 2013 11:23:27 -0000

cm4all-beng-proxy (3.0.18) unstable; urgency=low

  * bot: detect more crawler/bot user-agents
  * lb.init: add ACCESS_LOGGER variable

 -- Max Kellermann <mk@cm4all.com>  Fri, 15 Mar 2013 14:47:08 -0000

cm4all-beng-proxy (3.0.17) unstable; urgency=low

  * lb: add ssl_verify "optional"

 -- Max Kellermann <mk@cm4all.com>  Fri, 08 Mar 2013 14:31:25 -0000

cm4all-beng-proxy (3.0.16) unstable; urgency=low

  * http-request: fix assertion failure
  * log-{cat,split}: use unsigned characters in backslash-escape

 -- Max Kellermann <mk@cm4all.com>  Thu, 07 Mar 2013 15:26:26 -0000

cm4all-beng-proxy (3.0.15) unstable; urgency=low

  * stock: fix another assertion failure during idle cleanup
  * inline-widget: avoid unrecoverable I/O errors during initialisation

 -- Max Kellermann <mk@cm4all.com>  Tue, 05 Mar 2013 07:11:46 -0000

cm4all-beng-proxy (3.0.14) unstable; urgency=low

  * stock: fix assertion failure during idle cleanup
  * http-server: count bytes received, fixes regression
  * http-server: send "100 Continue", fixes regression
  * http-client: fix potential assertion failure after "100 Continue"

 -- Max Kellermann <mk@cm4all.com>  Fri, 01 Mar 2013 16:53:54 -0000

cm4all-beng-proxy (3.0.13) unstable; urgency=low

  * merge release 2.3.7
  * uri-verify: allow double slashes
  * change product token to "CM4all Webserver"

 -- Max Kellermann <mk@cm4all.com>  Mon, 18 Feb 2013 11:35:29 -0000

cm4all-beng-proxy (3.0.12) unstable; urgency=low

  * listener: enable TCP Fast Open (requires Linux 3.7)
  * rubber: optimize huge page allocation
  * rubber: optimize hole search
  * translate-cache: optimize INVALIDATE=HOST
  * filter-cache: reserve some space in the rubber allocator

 -- Max Kellermann <mk@cm4all.com>  Fri, 15 Feb 2013 09:57:51 -0000

cm4all-beng-proxy (3.0.11) unstable; urgency=low

  * stock: slow down destruction of surplus idle items
  * fcgi-client: try harder to reuse existing FastCGI connections
  * cmdline: new options to control the FastCGI/WAS stock

 -- Max Kellermann <mk@cm4all.com>  Tue, 12 Feb 2013 09:38:35 -0000

cm4all-beng-proxy (3.0.10) unstable; urgency=low

  * child: reduce verbosity of SIGTERM log message
  * connection: reduce verbosity of ECONNRESET log message
  * http-server: fix duplicate abort call
  * http-server: add missing pool reference in request body eof
  * handler: catch malformed URIs earlier
  * rubber: allocate from holes, avoid costly compression steps
  * http-cache: reserve some space in the rubber allocator

 -- Max Kellermann <mk@cm4all.com>  Fri, 08 Feb 2013 13:15:31 -0000

cm4all-beng-proxy (3.0.9) unstable; urgency=low

  * merge release 2.3.5
  * parser: fix malformed attribute value bounds
  * translation: packet VALIDATE_MTIME discards cache items after a file
    has been modified
  * http-server: fix spurious "closed prematurely" log messages
  * http-{server,client}: improve error messages
  * istream: clear the "direct" flag set on new streams
  * slice_pool: fix slice size and slices per area calculation

 -- Max Kellermann <mk@cm4all.com>  Wed, 06 Feb 2013 17:48:47 -0000

cm4all-beng-proxy (3.0.8) unstable; urgency=low

  * merge release 2.3.3
  * return unused I/O buffers to operating system
  * parser: optimize the attribute value parser
  * sink_rubber: fix assertion failure

 -- Max Kellermann <mk@cm4all.com>  Thu, 31 Jan 2013 13:27:39 -0000

cm4all-beng-proxy (3.0.7) unstable; urgency=low

  * istream-tee: fix crash due to erroneous read

 -- Max Kellermann <mk@cm4all.com>  Fri, 18 Jan 2013 13:32:49 -0000

cm4all-beng-proxy (3.0.6) unstable; urgency=low

  * control: new command "VERBOSE" manipulates logger verbosity
  * cmdline: remove obsolete option "enable_splice"
  * ajp-client: discard response body after HEAD request
  * fcgi-client: fix assertion failure after malformed HEAD response
  * fcgi-client: don't ignore log messages after HEAD request
  * translate-client: fix assertion failure after connection reset

 -- Max Kellermann <mk@cm4all.com>  Fri, 04 Jan 2013 13:14:09 -0000

cm4all-beng-proxy (3.0.5) unstable; urgency=low

  * translate-client: reduce number of system calls (optimization)
  * http-client: release the socket earlier for reusal
  * ajp-client: fix decoding the "special" response headers
  * ajp-client: wait for "end" packet before delivering empty response
  * ajp-client: use the Content-Length response header
  * ajp-client: send Content-Length request header only if body present
  * ajp-client: support HEAD requests
  * fcgi-client: support HEAD requests
  * fcgi-client: use the Content-Length response header
  * fcgi-client: don't discard buffer after socket has been closed
  * fcgi-client: continue parsing after response has been delivered
  * fcgi-client: don't attempt to write repeatedly if request body blocks
  * fcgi-client: optimized keep-alive after empty response

 -- Max Kellermann <mk@cm4all.com>  Fri, 28 Dec 2012 13:16:02 -0000

cm4all-beng-proxy (3.0.4) unstable; urgency=low

  * {http,filter}-cache: fix garbled data on large cache entries

 -- Max Kellermann <mk@cm4all.com>  Tue, 11 Dec 2012 15:17:17 -0000

cm4all-beng-proxy (3.0.3) unstable; urgency=low

  * memcached-client: fix assertion failure

 -- Max Kellermann <mk@cm4all.com>  Fri, 07 Dec 2012 18:52:33 -0000

cm4all-beng-proxy (3.0.2) unstable; urgency=low

  * merge release 2.3.1
  * lb: verify the client certificate issuer (option "ssl_verify")
  * lb: client certificate is mandatory if "ssl_verify" is enabled
  * lb: support extra CA certificate file (option "ssl_ca_cert")
  * cmdline: can't specify both --memcached-server and http_cache_size
  * init: default to one worker

 -- Max Kellermann <mk@cm4all.com>  Fri, 07 Dec 2012 09:24:52 -0000

cm4all-beng-proxy (3.0.1) unstable; urgency=low

  * http-cache: reduce memory usage while storing
  * {http,filter}-cache: reduce fork overhead
  * pool: fix crash when first allocation is large

 -- Max Kellermann <mk@cm4all.com>  Wed, 05 Dec 2012 14:05:28 -0000

cm4all-beng-proxy (3.0) unstable; urgency=low

  * {http,filter}-cache: reduce overhead when cache is disabled
  * {http,filter}-cache: exclude allocator table from reported size
  * filter-cache: reduce memory usage while storing
  * {http,filter,translate}-cache: return more free memory to operating system
  * pool: further overhead reduction
  * pool: reduce CPU overhead for large areas
  * rubber: fix assertion failure

 -- Max Kellermann <mk@cm4all.com>  Tue, 30 Oct 2012 16:32:45 -0000

cm4all-beng-proxy (2.2.1) unstable; urgency=low

  * merge release 2.1.13
  * control_local: fix assertion failure

 -- Max Kellermann <mk@cm4all.com>  Tue, 16 Oct 2012 15:46:16 -0000

cm4all-beng-proxy (2.2) unstable; urgency=low

  * cache: optimize lookups
  * pool: reduce overhead
  * pool: optimize the linear area recycler
  * resource-address: reduce memory overhead
  * session: reduce memory usage
  * http-cache, filter-cache: return free memory to operating system
  * control_server: support local and abstract sockets
  * python/control: support abstract sockets
  * bp_control: create implicit control channel for each worker process
  * require automake 1.11

 -- Max Kellermann <mk@cm4all.com>  Tue, 09 Oct 2012 15:11:24 -0000

cm4all-beng-proxy (2.3.7) unstable; urgency=low

  * tcache: fix assertion failure in BASE handler

 -- Max Kellermann <mk@cm4all.com>  Mon, 18 Feb 2013 11:58:01 -0000

cm4all-beng-proxy (2.3.6) unstable; urgency=low

  * listener: increase the backlog to 64
  * shm: reserve swap space, avoids theoretical crash

 -- Max Kellermann <mk@cm4all.com>  Sun, 17 Feb 2013 09:29:24 -0000

cm4all-beng-proxy (2.3.5) unstable; urgency=low

  * tcache: reduce CPU pressure when there are many virtual hosts (hot fix)
  * launch the access logger after daemonizing
  * user the configured logger user for the access logger
  * auto-close the access logger
  * debian/rules: compile with -fno-omit-frame-pointer

 -- Max Kellermann <mk@cm4all.com>  Tue, 05 Feb 2013 16:27:46 -0000

cm4all-beng-proxy (2.3.4) unstable; urgency=low

  * log-split: print referer and user agent
  * log-split: cache the last file
  * log-split: allow logging local time stamps
  * log-{split,cat}: escape URI, Referer and User-Agent
  * init: add ACCESS_LOGGER variable

 -- Max Kellermann <mk@cm4all.com>  Tue, 05 Feb 2013 01:31:31 -0000

cm4all-beng-proxy (2.3.3) unstable; urgency=low

  * pool: fix a memory leak in the temporary pool
  * processor: hard limit on length of attributes and parameters

 -- Max Kellermann <mk@cm4all.com>  Thu, 31 Jan 2013 13:16:33 -0000

cm4all-beng-proxy (2.3.2) unstable; urgency=low

  * merge release 2.1.17

 -- Max Kellermann <mk@cm4all.com>  Tue, 29 Jan 2013 00:01:23 -0000

cm4all-beng-proxy (2.3.1) unstable; urgency=low

  * merge release 2.1.16
  * pool: reduce CPU overhead for large areas

 -- Max Kellermann <mk@cm4all.com>  Thu, 06 Dec 2012 16:40:02 -0000

cm4all-beng-proxy (2.3) unstable; urgency=low

  * new stable branch based on v2.1.x, without the work-in-progress
    improvements from v2.2.x
  * cache: optimize lookups
  * pool: reduce overhead
  * pool: optimize the linear area recycler
  * resource-address: reduce memory overhead
  * session: reduce memory usage
  * {http,filter}-cache: reduce overhead when cache is disabled

 -- Max Kellermann <mk@cm4all.com>  Mon, 22 Oct 2012 13:48:20 -0000

cm4all-beng-proxy (2.1.17) unstable; urgency=low

  * merge release 2.0.55

 -- Max Kellermann <mk@cm4all.com>  Mon, 28 Jan 2013 23:59:54 -0000

cm4all-beng-proxy (2.1.16) unstable; urgency=low

  * merge release 2.0.54

 -- Max Kellermann <mk@cm4all.com>  Thu, 06 Dec 2012 16:35:17 -0000

cm4all-beng-proxy (2.1.15) unstable; urgency=low

  * merge release 2.0.53

 -- Max Kellermann <mk@cm4all.com>  Mon, 22 Oct 2012 12:26:57 -0000

cm4all-beng-proxy (2.1.14) unstable; urgency=low

  * merge release 2.0.52

 -- Max Kellermann <mk@cm4all.com>  Fri, 19 Oct 2012 12:10:09 -0000

cm4all-beng-proxy (2.1.13) unstable; urgency=low

  * merge release 2.0.51

 -- Max Kellermann <mk@cm4all.com>  Tue, 16 Oct 2012 15:41:58 -0000

cm4all-beng-proxy (2.1.12) unstable; urgency=low

  * merge release 2.0.50

 -- Max Kellermann <mk@cm4all.com>  Fri, 05 Oct 2012 12:26:24 -0000

cm4all-beng-proxy (2.1.11) unstable; urgency=low

  * merge release 2.0.49

 -- Max Kellermann <mk@cm4all.com>  Fri, 28 Sep 2012 15:04:36 -0000

cm4all-beng-proxy (2.1.10) unstable; urgency=low

  * merge release 2.0.48

 -- Max Kellermann <mk@cm4all.com>  Mon, 24 Sep 2012 15:43:46 -0000

cm4all-beng-proxy (2.1.9) unstable; urgency=low

  * merge release 2.0.47
  * lb: eliminate the duplicate "Date" response header (#1169)

 -- Max Kellermann <mk@cm4all.com>  Fri, 21 Sep 2012 15:56:06 -0000

cm4all-beng-proxy (2.1.8) unstable; urgency=low

  * control: publish statistics over the control protocol

 -- Max Kellermann <mk@cm4all.com>  Fri, 07 Sep 2012 12:47:34 -0000

cm4all-beng-proxy (2.1.7) unstable; urgency=low

  * resource-address: support expanding PIPE addresses
  * translation: support EXPAND_PATH for PROXY
  * reduced connect timeouts for translation server, FastCGI and beng-lb
  * uri-relative: support relative URI with just a query string
  * uri-relative: support relative URIs starting with a double slash
  * lb: improve error messages, include listener/pool name
  * lb: validate the selected sticky modde
  * lb: add sticky mode "source_ip"

 -- Max Kellermann <mk@cm4all.com>  Fri, 31 Aug 2012 14:03:41 -0000

cm4all-beng-proxy (2.1.6) unstable; urgency=low

  * merge release 2.0.46

 -- Max Kellermann <mk@cm4all.com>  Fri, 24 Aug 2012 11:11:20 -0000

cm4all-beng-proxy (2.1.5) unstable; urgency=low

  * lb_expect_monitor: configurable connect timeout

 -- Max Kellermann <mk@cm4all.com>  Mon, 20 Aug 2012 05:40:44 -0000

cm4all-beng-proxy (2.1.4) unstable; urgency=low

  * lb_monitor: configurable timeout

 -- Max Kellermann <mk@cm4all.com>  Fri, 17 Aug 2012 09:16:36 -0000

cm4all-beng-proxy (2.1.3) unstable; urgency=low

  * merge release 2.0.44
  * lb: implement tcp_expect option "expect_graceful"

 -- Max Kellermann <mk@cm4all.com>  Tue, 14 Aug 2012 14:30:57 -0000

cm4all-beng-proxy (2.1.2) unstable; urgency=low

  * support extended HTTP status codes from RFC 6585 and WebDAV

 -- Max Kellermann <mk@cm4all.com>  Thu, 09 Aug 2012 10:10:35 -0000

cm4all-beng-proxy (2.1.1) unstable; urgency=low

  * merge release 2.0.43
  * lb: support TRACE, OPTIONS and WebDAV

 -- Max Kellermann <mk@cm4all.com>  Fri, 03 Aug 2012 11:48:46 -0000

cm4all-beng-proxy (2.1) unstable; urgency=low

  * lb: add sticky mode "jvm_route" (Tomcat)

 -- Max Kellermann <mk@cm4all.com>  Mon, 30 Jul 2012 15:53:43 -0000

cm4all-beng-proxy (2.0.55) unstable; urgency=low

  * istream-tee: fix crash due to erroneous read
  * fix random crashes in the optimized build

 -- Max Kellermann <mk@cm4all.com>  Mon, 28 Jan 2013 23:52:26 -0000

cm4all-beng-proxy (2.0.54) unstable; urgency=low

  * http-cache: fix revalidation of memcached entries

 -- Max Kellermann <mk@cm4all.com>  Thu, 06 Dec 2012 16:31:23 -0000

cm4all-beng-proxy (2.0.53) unstable; urgency=low

  * filter-cache: fix assertion failure on serving empty response
  * http-cache: limit maximum age to 5 minutes if "Vary" includes cookies
  * lb: FADE_NODE lasts for 3 hours

 -- Max Kellermann <mk@cm4all.com>  Mon, 22 Oct 2012 12:21:18 -0000

cm4all-beng-proxy (2.0.52) unstable; urgency=low

  * {http,filter}-cache: include headers in cache size calculation
  * {http,filter}-cache: reduce headers memory usage
  * http-cache: limit maximum age to 1 week
    - 1 hour when "Vary" is used
    - 30 minutes when "Vary" includes "X-WidgetId" or "X-WidgetHref"
    - 5 minutes when "Vary" includes "X-CM4all-BENG-User"
  * cache: reduce number of system calls during lookup

 -- Max Kellermann <mk@cm4all.com>  Fri, 19 Oct 2012 12:07:10 -0000

cm4all-beng-proxy (2.0.51) unstable; urgency=low

  * merge release 1.4.33
  * processor: fix assertion failure with embedded CSS
  * lb: move control channel handler to worker process

 -- Max Kellermann <mk@cm4all.com>  Tue, 16 Oct 2012 15:39:32 -0000

cm4all-beng-proxy (2.0.50) unstable; urgency=low

  * pool: reduce memory overhead of debug data
  * fcgi-client: fix assertion failure due to redundant read event
  * lb: fix crash after pipe-to-socket splice I/O error

 -- Max Kellermann <mk@cm4all.com>  Fri, 05 Oct 2012 12:23:15 -0000

cm4all-beng-proxy (2.0.49) unstable; urgency=low

  * merge release 1.4.32

 -- Max Kellermann <mk@cm4all.com>  Fri, 28 Sep 2012 15:01:26 -0000

cm4all-beng-proxy (2.0.48) unstable; urgency=low

  * lb: fix duplicate monitor requests with --watchdog
  * child: verbose logging of child process events
  * log shutdown signal

 -- Max Kellermann <mk@cm4all.com>  Mon, 24 Sep 2012 15:36:03 -0000

cm4all-beng-proxy (2.0.47) unstable; urgency=low

  * merge release 1.4.31
  * cache: disable excessive debugging checks

 -- Max Kellermann <mk@cm4all.com>  Fri, 21 Sep 2012 15:24:30 -0000

cm4all-beng-proxy (2.0.46) unstable; urgency=low

  * merge release 1.4.30
  * lb: add option --config-file

 -- Max Kellermann <mk@cm4all.com>  Fri, 24 Aug 2012 10:52:29 -0000

cm4all-beng-proxy (2.0.45) unstable; urgency=low

  * merge release 1.4.29

 -- Max Kellermann <mk@cm4all.com>  Tue, 21 Aug 2012 15:49:49 -0000

cm4all-beng-proxy (2.0.44) unstable; urgency=low

  * lb: allow sticky with only one node
  * lb: add option "--check"
  * lb: run all monitors right after startup
  * lb: disable expiry of monitor results
  * lb: improved fallback for "sticky cookie"
  * lb: use Bulldog for "sticky cookie"
  * balancer, lb: persistent "fade" flag
  * balancer, lb: use the Bulldog "graceful" flag
  * control: add packet CONTROL_DUMP_POOLS

 -- Max Kellermann <mk@cm4all.com>  Tue, 14 Aug 2012 13:13:01 -0000

cm4all-beng-proxy (2.0.43) unstable; urgency=low

  * merge release 1.4.28
  * istream-replace: fix assertion failure with embedded CSS

 -- Max Kellermann <mk@cm4all.com>  Thu, 02 Aug 2012 11:14:27 -0000

cm4all-beng-proxy (2.0.42) unstable; urgency=low

  * js: new higher-level API

 -- Max Kellermann <mk@cm4all.com>  Wed, 01 Aug 2012 11:32:28 -0000

cm4all-beng-proxy (2.0.41) unstable; urgency=low

  * session: fix bogus assertion failure when loading expired session

 -- Max Kellermann <mk@cm4all.com>  Fri, 27 Jul 2012 12:47:49 -0000

cm4all-beng-proxy (2.0.40) unstable; urgency=low

  * merge release 1.4.27

 -- Max Kellermann <mk@cm4all.com>  Tue, 24 Jul 2012 16:29:13 -0000

cm4all-beng-proxy (2.0.39) unstable; urgency=low

  * merge release 1.4.26

 -- Max Kellermann <mk@cm4all.com>  Tue, 17 Jul 2012 17:00:20 -0000

cm4all-beng-proxy (2.0.38) unstable; urgency=low

  * merge release 1.4.25
  * strset: fix GROUP_CONTAINER false negatives

 -- Max Kellermann <mk@cm4all.com>  Tue, 17 Jul 2012 16:03:49 -0000

cm4all-beng-proxy (2.0.37) unstable; urgency=low

  * merge release 1.4.24

 -- Max Kellermann <mk@cm4all.com>  Mon, 16 Jul 2012 10:36:57 -0000

cm4all-beng-proxy (2.0.36) unstable; urgency=low

  * proxy-handler: re-add the URI suffix for "transparent" requests

 -- Max Kellermann <mk@cm4all.com>  Wed, 11 Jul 2012 14:12:11 -0000

cm4all-beng-proxy (2.0.35) unstable; urgency=low

  * translate: allow WIDGET_GROUP without PROCESS

 -- Max Kellermann <mk@cm4all.com>  Thu, 05 Jul 2012 13:03:21 -0000

cm4all-beng-proxy (2.0.34) unstable; urgency=low

  * session_save: skip shutdown code if saving is not configured
  * http-server: fix assertion on I/O error during POST
  * header-forward: new group FORWARD to forward the "Host" header

 -- Max Kellermann <mk@cm4all.com>  Tue, 03 Jul 2012 16:46:39 -0000

cm4all-beng-proxy (2.0.33) unstable; urgency=low

  * processor: option SELF_CONTAINER allows widget to only embed itself
  * processor: allow embedding approved widget groups
  * processor: optionally invoke CSS processor for style attributes
  * response, lb_http: put "Discard" cookie attribute to the end (Android bug)

 -- Max Kellermann <mk@cm4all.com>  Mon, 02 Jul 2012 17:52:32 -0000

cm4all-beng-proxy (2.0.32) unstable; urgency=low

  * socket_wrapper: fix two assertion failures
  * pheaders: emit Cache-Control:no-store to work around IE quirk

 -- Max Kellermann <mk@cm4all.com>  Tue, 26 Jun 2012 09:41:51 -0000

cm4all-beng-proxy (2.0.31) unstable; urgency=low

  * lb: publish the SSL peer issuer subject
  * widget-registry: copy the direct_addressing attribute

 -- Max Kellermann <mk@cm4all.com>  Wed, 06 Jun 2012 13:36:04 -0000

cm4all-beng-proxy (2.0.30) unstable; urgency=low

  * init: add --group variable to .default file
  * doc: update view security documentation
  * processor: apply underscore prefix to <A NAME="...">
  * session: restore sessions from a file

 -- Max Kellermann <mk@cm4all.com>  Fri, 01 Jun 2012 11:06:50 -0000

cm4all-beng-proxy (2.0.29) unstable; urgency=low

  * widget: optional direct URI addressing scheme
  * processor: eliminate additional underscore from class prefix
  * ssl_filter: support TLS client certificates

 -- Max Kellermann <mk@cm4all.com>  Tue, 29 May 2012 13:29:06 -0000

cm4all-beng-proxy (2.0.28) unstable; urgency=low

  * merge release 1.4.22

 -- Max Kellermann <mk@cm4all.com>  Wed, 16 May 2012 10:24:31 -0000

cm4all-beng-proxy (2.0.27) unstable; urgency=low

  * uri-address: fix assertion failures with UNIX domain sockets
  * uri-address: fix redirects with matching absolute URI

 -- Max Kellermann <mk@cm4all.com>  Wed, 09 May 2012 16:16:06 -0000

cm4all-beng-proxy (2.0.26) unstable; urgency=low

  * processor: rewrite URIs in META/refresh

 -- Max Kellermann <mk@cm4all.com>  Thu, 03 May 2012 14:43:03 -0000

cm4all-beng-proxy (2.0.25) unstable; urgency=low

  * merge release 1.4.21
  * processor: fix double free bug on failed widget lookup
  * session: don't access the session manager after worker crash
  * proxy-widget: fix assertion failure with empty view name

 -- Max Kellermann <mk@cm4all.com>  Thu, 26 Apr 2012 14:22:10 -0000

cm4all-beng-proxy (2.0.24) unstable; urgency=low

  * processor: optionally invoke CSS processor for <style>

 -- Max Kellermann <mk@cm4all.com>  Fri, 20 Apr 2012 12:10:42 -0000

cm4all-beng-proxy (2.0.23) unstable; urgency=low

  * widget-resolver: check for translation server failure
  * widget-resolver: don't sync with session when view is invalid
  * rewrite-uri: check for invalid view name
  * {css_,}processor: eliminate second underscore from class prefix
  * doc: document the algorithm for replacing two leading underscores

 -- Max Kellermann <mk@cm4all.com>  Thu, 29 Mar 2012 15:37:52 -0000

cm4all-beng-proxy (2.0.22) unstable; urgency=low

  * merge release 1.4.20
  * proxy-widget: forbid client to select view with address
  * proxy-widget: allow any view selection when widget is not a container
  * widget-http: allow any view selection for unprocessable response
  * widget-http: inherit the view from the template
  * widget-request: sync with session only if processor is enabled
  * widget-http: postpone saving to session after receiving response headers
  * processor: add entities &c:id; &c:type; &c:class;

 -- Max Kellermann <mk@cm4all.com>  Mon, 26 Mar 2012 14:05:05 -0000

cm4all-beng-proxy (2.0.21) unstable; urgency=low

  * css_processor: use mode "partial" for @import
  * rewrite-uri: use mode "partial" on invalid input

 -- Max Kellermann <mk@cm4all.com>  Tue, 20 Mar 2012 18:11:28 -0000

cm4all-beng-proxy (2.0.20) unstable; urgency=low

  * {css_,}processor: default mode is "partial"
  * processor: handle underscore prefixes in the "for" attribute

 -- Max Kellermann <mk@cm4all.com>  Tue, 20 Mar 2012 16:48:51 -0000

cm4all-beng-proxy (2.0.19) unstable; urgency=low

  * merge release 1.4.19

 -- Max Kellermann <mk@cm4all.com>  Tue, 20 Mar 2012 08:41:03 -0000

cm4all-beng-proxy (2.0.18) unstable; urgency=low

  * merge release 1.4.18

 -- Max Kellermann <mk@cm4all.com>  Thu, 15 Mar 2012 15:53:12 -0000

cm4all-beng-proxy (2.0.17) unstable; urgency=low

  * merge release 1.4.17
  * css_parser: check for url() following another token
  * css_processor: rewrite @import URIs
  * {text_,}processor: new entity &c:local;

 -- Max Kellermann <mk@cm4all.com>  Fri, 09 Mar 2012 16:50:19 -0000

cm4all-beng-proxy (2.0.16) unstable; urgency=low

  * response: generate Vary response header from translation response
  * widget-resolver: fix NULL dereference after failure
  * translation: User-Agent classification

 -- Max Kellermann <mk@cm4all.com>  Tue, 06 Mar 2012 11:54:10 -0000

cm4all-beng-proxy (2.0.15) unstable; urgency=low

  * merge release 1.4.16
  * uri-address: fix NULL dereference on certain malformed URIs

 -- Max Kellermann <mk@cm4all.com>  Fri, 02 Mar 2012 16:28:54 -0000

cm4all-beng-proxy (2.0.14) unstable; urgency=low

  * address-resolver: add missing initialization
  * rewrite-uri: fix NULL pointer dereference with "local URI"
  * rewrite-uri: allow mode=proxy (optional temporary kludge)
  * widget-http: auto-disable processor (optional temporary kludge)

 -- Max Kellermann <mk@cm4all.com>  Thu, 01 Mar 2012 18:36:38 -0000

cm4all-beng-proxy (2.0.13) unstable; urgency=low

  * merge release 1.4.15
  * translation: make CGI auto-base optional
  * handler: fix up translation client errors

 -- Max Kellermann <mk@cm4all.com>  Thu, 23 Feb 2012 17:31:03 -0000

cm4all-beng-proxy (2.0.12) unstable; urgency=low

  * merge release 1.4.13

 -- Max Kellermann <mk@cm4all.com>  Thu, 16 Feb 2012 14:41:45 -0000

cm4all-beng-proxy (2.0.11) unstable; urgency=low

  * merge release 1.4.11
  * processor: skip rewriting absolute URIs

 -- Max Kellermann <mk@cm4all.com>  Thu, 09 Feb 2012 09:43:06 -0000

cm4all-beng-proxy (2.0.10) unstable; urgency=low

  * resource-address: initialise type, fixes assertion failure

 -- Max Kellermann <mk@cm4all.com>  Tue, 07 Feb 2012 16:57:06 -0000

cm4all-beng-proxy (2.0.9) unstable; urgency=low

  * [css]processor: expand underscore only XML id / CSS class
  * widget-http: filter processor response headers
  * processor: forward Wildfire headers in the debug build

 -- Max Kellermann <mk@cm4all.com>  Tue, 07 Feb 2012 12:32:33 -0000

cm4all-beng-proxy (2.0.8) unstable; urgency=low

  * rewrite-uri: prefix "@/" refers to widget's "local URI"

 -- Max Kellermann <mk@cm4all.com>  Fri, 03 Feb 2012 13:50:16 -0000

cm4all-beng-proxy (2.0.7) unstable; urgency=low

  * merge release 1.4.10
  * stock: clear idle objects periodically

 -- Max Kellermann <mk@cm4all.com>  Thu, 02 Feb 2012 14:10:24 -0000

cm4all-beng-proxy (2.0.6) unstable; urgency=low

  * merge release 1.4.9

 -- Max Kellermann <mk@cm4all.com>  Tue, 31 Jan 2012 15:10:18 -0000

cm4all-beng-proxy (2.0.5) unstable; urgency=low

  * merge release 1.4.8
  * translate-client: verify the PROXY and AJP payloads
  * translation: support inserting regex matches into CGI/file path
  * translation: support customizing the cookie's "Domain" attribute
  * request: new option "dynamic_session_cookie" adds suffix to cookie
    name
  * uri-address: verify the path component

 -- Max Kellermann <mk@cm4all.com>  Wed, 25 Jan 2012 17:05:09 -0000

cm4all-beng-proxy (2.0.4) unstable; urgency=low

  * merge release 1.4.6
  * access-log: don't log the remote port
  * translation: support inserting regex matches into CGI's PATH_INFO
  * tcache: generate BASE automatically for CGI

 -- Max Kellermann <mk@cm4all.com>  Tue, 10 Jan 2012 15:18:37 -0000

cm4all-beng-proxy (2.0.3) unstable; urgency=low

  * merge release 1.4.4
  * http-server: log remote host address

 -- Max Kellermann <mk@cm4all.com>  Tue, 27 Dec 2011 07:41:15 -0000

cm4all-beng-proxy (2.0.2) unstable; urgency=low

  * merge release 1.4.2
  * widget-http: improved HTTP error messages
  * processor: forbid widget request after URI compress failure

 -- Max Kellermann <mk@cm4all.com>  Wed, 07 Dec 2011 16:51:58 -0000

cm4all-beng-proxy (2.0.1) unstable; urgency=low

  * merge release 1.4.1

 -- Max Kellermann <mk@cm4all.com>  Fri, 18 Nov 2011 13:57:27 -0000

cm4all-beng-proxy (2.0) unstable; urgency=low

  * rewrite-uri: reapply 'drop the deprecated mode "proxy"'
  * proxy-widget: reapply 'client can choose only views that have an address'

 -- Max Kellermann <mk@cm4all.com>  Thu, 17 Nov 2011 08:22:39 +0100

cm4all-beng-proxy (1.4.33) unstable; urgency=low

  * istream-file: reduce memory usage for small files
  * file-handler: fix xattr usage on ranged file request (possible
    assertion failure)

 -- Max Kellermann <mk@cm4all.com>  Tue, 16 Oct 2012 15:28:57 -0000

cm4all-beng-proxy (1.4.32) unstable; urgency=low

  * cgi: fix spontaneous shutdown due to misrouted SIGTERM signal

 -- Max Kellermann <mk@cm4all.com>  Fri, 28 Sep 2012 14:39:13 -0000

cm4all-beng-proxy (1.4.31) unstable; urgency=low

  * shm: fix check for shared memory allocation failure
  * child: handle lost SIGCHLD events
  * child: ignore stale child processes

 -- Max Kellermann <mk@cm4all.com>  Fri, 21 Sep 2012 15:21:20 -0000

cm4all-beng-proxy (1.4.30) unstable; urgency=low

  * http-server: parse all tokens in the "Connection" request header

 -- Max Kellermann <mk@cm4all.com>  Fri, 24 Aug 2012 10:50:28 -0000

cm4all-beng-proxy (1.4.29) unstable; urgency=low

  * proxy-widget: fix memory leak on aborted POST request

 -- Max Kellermann <mk@cm4all.com>  Tue, 21 Aug 2012 15:05:12 -0000

cm4all-beng-proxy (1.4.28) unstable; urgency=low

  * worker: reinitialize signal handlers after fork failure
  * lb: work around libevent bug that freezes during shutdown

 -- Max Kellermann <mk@cm4all.com>  Thu, 02 Aug 2012 13:53:18 -0000

cm4all-beng-proxy (1.4.27) unstable; urgency=low

  * lb: fix hanging SSL connection on bulk transfer

 -- Max Kellermann <mk@cm4all.com>  Tue, 24 Jul 2012 14:58:17 -0000

cm4all-beng-proxy (1.4.26) unstable; urgency=low

  * processor: fix regression, missing NULL check

 -- Max Kellermann <mk@cm4all.com>  Tue, 17 Jul 2012 16:55:24 -0000

cm4all-beng-proxy (1.4.25) unstable; urgency=low

  * processor: don't rewrite the fragment part of the URI

 -- Max Kellermann <mk@cm4all.com>  Tue, 17 Jul 2012 15:50:06 -0000

cm4all-beng-proxy (1.4.24) unstable; urgency=low

  * lb: fix splicing with SSL

 -- Max Kellermann <mk@cm4all.com>  Mon, 16 Jul 2012 10:32:17 -0000

cm4all-beng-proxy (1.4.23) unstable; urgency=low

  * widget-http: fix double free bug when POST is aborted

 -- Max Kellermann <mk@cm4all.com>  Tue, 03 Jul 2012 16:42:28 -0000

cm4all-beng-proxy (1.4.22) unstable; urgency=low

  * merge release 1.2.27
  * widget: backport memory leak fix from 2.0
  * widget-http: fix memory leak on abort

 -- Max Kellermann <mk@cm4all.com>  Wed, 16 May 2012 10:00:23 -0000

cm4all-beng-proxy (1.4.21) unstable; urgency=low

  * merge release 1.2.26

 -- Max Kellermann <mk@cm4all.com>  Thu, 26 Apr 2012 14:17:56 -0000

cm4all-beng-proxy (1.4.20) unstable; urgency=low

  * merge release 1.2.25

 -- Max Kellermann <mk@cm4all.com>  Mon, 26 Mar 2012 14:03:14 -0000

cm4all-beng-proxy (1.4.19) unstable; urgency=low

  * merge release 1.2.24

 -- Max Kellermann <mk@cm4all.com>  Tue, 20 Mar 2012 08:36:19 -0000

cm4all-beng-proxy (1.4.18) unstable; urgency=low

  * merge release 1.2.23

 -- Max Kellermann <mk@cm4all.com>  Thu, 15 Mar 2012 15:50:20 -0000

cm4all-beng-proxy (1.4.17) unstable; urgency=low

  * merge release 1.2.22

 -- Max Kellermann <mk@cm4all.com>  Thu, 08 Mar 2012 18:36:00 -0000

cm4all-beng-proxy (1.4.16) unstable; urgency=low

  * merge release 1.2.21

 -- Max Kellermann <mk@cm4all.com>  Fri, 02 Mar 2012 16:03:51 -0000

cm4all-beng-proxy (1.4.15) unstable; urgency=low

  * merge release 1.2.20

 -- Max Kellermann <mk@cm4all.com>  Thu, 23 Feb 2012 17:12:30 -0000

cm4all-beng-proxy (1.4.14) unstable; urgency=low

  * merge release 1.2.19

 -- Max Kellermann <mk@cm4all.com>  Thu, 23 Feb 2012 15:35:04 -0000

cm4all-beng-proxy (1.4.13) unstable; urgency=low

  * merge release 1.2.18

 -- Max Kellermann <mk@cm4all.com>  Thu, 16 Feb 2012 13:53:49 -0000

cm4all-beng-proxy (1.4.12) unstable; urgency=low

  * merge release 1.2.17

 -- Max Kellermann <mk@cm4all.com>  Wed, 15 Feb 2012 09:27:50 -0000

cm4all-beng-proxy (1.4.11) unstable; urgency=low

  * merge release 1.2.16

 -- Max Kellermann <mk@cm4all.com>  Thu, 09 Feb 2012 09:33:30 -0000

cm4all-beng-proxy (1.4.10) unstable; urgency=low

  * merge release 1.2.15

 -- Max Kellermann <mk@cm4all.com>  Thu, 02 Feb 2012 13:43:11 -0000

cm4all-beng-proxy (1.4.9) unstable; urgency=low

  * merge release 1.2.14

 -- Max Kellermann <mk@cm4all.com>  Tue, 31 Jan 2012 15:06:57 -0000

cm4all-beng-proxy (1.4.8) unstable; urgency=low

  * merge release 1.2.13

 -- Max Kellermann <mk@cm4all.com>  Wed, 25 Jan 2012 12:16:53 -0000

cm4all-beng-proxy (1.4.7) unstable; urgency=low

  * merge release 1.2.12

 -- Max Kellermann <mk@cm4all.com>  Tue, 17 Jan 2012 08:37:01 -0000

cm4all-beng-proxy (1.4.6) unstable; urgency=low

  * merge release 1.2.11

 -- Max Kellermann <mk@cm4all.com>  Wed, 04 Jan 2012 15:41:43 -0000

cm4all-beng-proxy (1.4.5) unstable; urgency=low

  * merge release 1.2.10

 -- Max Kellermann <mk@cm4all.com>  Wed, 28 Dec 2011 17:07:13 -0000

cm4all-beng-proxy (1.4.4) unstable; urgency=low

  * merge release 1.2.9

 -- Max Kellermann <mk@cm4all.com>  Thu, 22 Dec 2011 11:28:39 -0000

cm4all-beng-proxy (1.4.3) unstable; urgency=low

  * merge release 1.2.8

 -- Max Kellermann <mk@cm4all.com>  Wed, 14 Dec 2011 11:20:04 -0000

cm4all-beng-proxy (1.4.2) unstable; urgency=low

  * text-processor: allow processing "application/javascript",
    "application/json"
  * uri-relative: allow backtracking to the widget base with "../"
  * merge release 1.2.7

 -- Max Kellermann <mk@cm4all.com>  Tue, 06 Dec 2011 12:39:24 -0000

cm4all-beng-proxy (1.4.1) unstable; urgency=low

  * merge release 1.2.6

 -- Max Kellermann <mk@cm4all.com>  Fri, 18 Nov 2011 13:53:56 -0000

cm4all-beng-proxy (1.4) unstable; urgency=low

  * proxy-widget: revert 'client can choose only views that have an address'
  * rewrite-uri: revert 'drop the deprecated mode "proxy"'

 -- Max Kellermann <mk@cm4all.com>  Thu, 17 Nov 2011 08:10:42 +0100

cm4all-beng-proxy (1.3.2) unstable; urgency=low

  * tcache: add regex matching, translation packets REGEX, INVERSE_REGEX
  * widget: don't start the prefix with an underscore
  * translation: add new packet PROCESS_TEXT, to expand entity references
  * translation: add new packet WIDGET_INFO, enables additional request headers
  * doc: document the algorithm for replacing three leading underscores

 -- Max Kellermann <mk@cm4all.com>  Wed, 16 Nov 2011 17:00:16 +0100

cm4all-beng-proxy (1.3.1) unstable; urgency=low

  * merge release 1.2.5

 -- Max Kellermann <mk@cm4all.com>  Tue, 08 Nov 2011 19:51:18 +0100

cm4all-beng-proxy (1.3) unstable; urgency=low

  * rewrite-uri: drop the deprecated mode "proxy"
  * proxy-widget: client can choose only views that have an address

 -- Max Kellermann <mk@cm4all.com>  Mon, 31 Oct 2011 17:41:14 +0100

cm4all-beng-proxy (1.2.27) unstable; urgency=low

  * merge release 1.1.40

 -- Max Kellermann <mk@cm4all.com>  Wed, 16 May 2012 09:51:50 -0000

cm4all-beng-proxy (1.2.26) unstable; urgency=low

  * merge release 1.1.39

 -- Max Kellermann <mk@cm4all.com>  Thu, 26 Apr 2012 14:16:40 -0000

cm4all-beng-proxy (1.2.25) unstable; urgency=low

  * merge release 1.1.38

 -- Max Kellermann <mk@cm4all.com>  Mon, 26 Mar 2012 14:01:44 -0000

cm4all-beng-proxy (1.2.24) unstable; urgency=low

  * merge release 1.1.37

 -- Max Kellermann <mk@cm4all.com>  Tue, 20 Mar 2012 08:33:31 -0000

cm4all-beng-proxy (1.2.23) unstable; urgency=low

  * merge release 1.1.36

 -- Max Kellermann <mk@cm4all.com>  Thu, 15 Mar 2012 15:37:10 -0000

cm4all-beng-proxy (1.2.22) unstable; urgency=low

  * merge release 1.1.35

 -- Max Kellermann <mk@cm4all.com>  Thu, 08 Mar 2012 18:29:39 -0000

cm4all-beng-proxy (1.2.21) unstable; urgency=low

  * merge release 1.1.34

 -- Max Kellermann <mk@cm4all.com>  Fri, 02 Mar 2012 16:02:00 -0000

cm4all-beng-proxy (1.2.20) unstable; urgency=low

  * merge release 1.1.33

 -- Max Kellermann <mk@cm4all.com>  Thu, 23 Feb 2012 17:11:15 -0000

cm4all-beng-proxy (1.2.19) unstable; urgency=low

  * merge release 1.1.32

 -- Max Kellermann <mk@cm4all.com>  Thu, 23 Feb 2012 15:18:36 -0000

cm4all-beng-proxy (1.2.18) unstable; urgency=low

  * merge release 1.1.31

 -- Max Kellermann <mk@cm4all.com>  Thu, 16 Feb 2012 13:52:42 -0000

cm4all-beng-proxy (1.2.17) unstable; urgency=low

  * merge release 1.1.30

 -- Max Kellermann <mk@cm4all.com>  Wed, 15 Feb 2012 09:26:45 -0000

cm4all-beng-proxy (1.2.16) unstable; urgency=low

  * merge release 1.1.29

 -- Max Kellermann <mk@cm4all.com>  Thu, 09 Feb 2012 09:31:50 -0000

cm4all-beng-proxy (1.2.15) unstable; urgency=low

  * merge release 1.1.28

 -- Max Kellermann <mk@cm4all.com>  Thu, 02 Feb 2012 13:41:45 -0000

cm4all-beng-proxy (1.2.14) unstable; urgency=low

  * merge release 1.1.27

 -- Max Kellermann <mk@cm4all.com>  Tue, 31 Jan 2012 15:04:32 -0000

cm4all-beng-proxy (1.2.13) unstable; urgency=low

  * merge release 1.1.26

 -- Max Kellermann <mk@cm4all.com>  Wed, 25 Jan 2012 12:15:19 -0000

cm4all-beng-proxy (1.2.12) unstable; urgency=low

  * merge release 1.1.25

 -- Max Kellermann <mk@cm4all.com>  Tue, 17 Jan 2012 08:31:44 -0000

cm4all-beng-proxy (1.2.11) unstable; urgency=low

  * merge release 1.1.24

 -- Max Kellermann <mk@cm4all.com>  Wed, 04 Jan 2012 15:38:27 -0000

cm4all-beng-proxy (1.2.10) unstable; urgency=low

  * merge release 1.1.23

 -- Max Kellermann <mk@cm4all.com>  Wed, 28 Dec 2011 17:01:43 -0000

cm4all-beng-proxy (1.2.9) unstable; urgency=low

  * merge release 1.1.22

 -- Max Kellermann <mk@cm4all.com>  Thu, 22 Dec 2011 10:28:29 -0000

cm4all-beng-proxy (1.2.8) unstable; urgency=low

  * merge release 1.1.21

 -- Max Kellermann <mk@cm4all.com>  Wed, 14 Dec 2011 11:12:32 -0000

cm4all-beng-proxy (1.2.7) unstable; urgency=low

  * merge release 1.1.20

 -- Max Kellermann <mk@cm4all.com>  Tue, 06 Dec 2011 11:43:10 -0000

cm4all-beng-proxy (1.2.6) unstable; urgency=low

  * merge release 1.1.19

 -- Max Kellermann <mk@cm4all.com>  Fri, 18 Nov 2011 13:47:43 -0000

cm4all-beng-proxy (1.2.5) unstable; urgency=low

  * merge release 1.1.18
  * file-handler: handle If-Modified-Since followed by filter

 -- Max Kellermann <mk@cm4all.com>  Tue, 08 Nov 2011 19:43:58 +0100

cm4all-beng-proxy (1.2.4) unstable; urgency=low

  * merge release 1.1.17

 -- Max Kellermann <mk@cm4all.com>  Wed, 02 Nov 2011 16:58:28 +0100

cm4all-beng-proxy (1.2.3) unstable; urgency=low

  * merge release 1.1.16

 -- Max Kellermann <mk@cm4all.com>  Fri, 21 Oct 2011 15:16:13 +0200

cm4all-beng-proxy (1.2.2) unstable; urgency=low

  * merge release 1.1.15
  * widget-view: an empty name refers to the default view
  * processor: new entity &c:view;

 -- Max Kellermann <mk@cm4all.com>  Wed, 19 Oct 2011 11:43:20 +0200

cm4all-beng-proxy (1.2.1) unstable; urgency=low

  * merge release 1.1.13

 -- Max Kellermann <mk@cm4all.com>  Wed, 05 Oct 2011 17:16:04 +0200

cm4all-beng-proxy (1.2) unstable; urgency=low

  * delegate-client: improved error reporting
  * response-error: resolve errno codes
  * python/control/client: bind the unix domain socket
  * python/control/client: implement timeout
  * lb_control: allow querying node status over control socket

 -- Max Kellermann <mk@cm4all.com>  Tue, 27 Sep 2011 12:00:44 +0200

cm4all-beng-proxy (1.1.40) unstable; urgency=low

  * merge release 1.0.34

 -- Max Kellermann <mk@cm4all.com>  Wed, 16 May 2012 09:50:37 -0000

cm4all-beng-proxy (1.1.39) unstable; urgency=low

  * merge release 1.0.33

 -- Max Kellermann <mk@cm4all.com>  Thu, 26 Apr 2012 14:12:30 -0000

cm4all-beng-proxy (1.1.38) unstable; urgency=low

  * merge release 1.0.32

 -- Max Kellermann <mk@cm4all.com>  Mon, 26 Mar 2012 14:00:38 -0000

cm4all-beng-proxy (1.1.37) unstable; urgency=low

  * merge release 1.0.31

 -- Max Kellermann <mk@cm4all.com>  Tue, 20 Mar 2012 08:31:08 -0000

cm4all-beng-proxy (1.1.36) unstable; urgency=low

  * merge release 1.0.30

 -- Max Kellermann <mk@cm4all.com>  Thu, 15 Mar 2012 15:36:15 -0000

cm4all-beng-proxy (1.1.35) unstable; urgency=low

  * merge release 1.0.29
  * css_processor: delete "-c-mode" and "-c-view" from output

 -- Max Kellermann <mk@cm4all.com>  Thu, 08 Mar 2012 18:16:03 -0000

cm4all-beng-proxy (1.1.34) unstable; urgency=low

  * merge release 1.0.28

 -- Max Kellermann <mk@cm4all.com>  Fri, 02 Mar 2012 15:26:44 -0000

cm4all-beng-proxy (1.1.33) unstable; urgency=low

  * merge release 1.0.27

 -- Max Kellermann <mk@cm4all.com>  Thu, 23 Feb 2012 17:09:57 -0000

cm4all-beng-proxy (1.1.32) unstable; urgency=low

  * merge release 1.0.26

 -- Max Kellermann <mk@cm4all.com>  Thu, 23 Feb 2012 15:14:56 -0000

cm4all-beng-proxy (1.1.31) unstable; urgency=low

  * merge release 1.0.25

 -- Max Kellermann <mk@cm4all.com>  Thu, 16 Feb 2012 13:49:26 -0000

cm4all-beng-proxy (1.1.30) unstable; urgency=low

  * merge release 1.0.24

 -- Max Kellermann <mk@cm4all.com>  Wed, 15 Feb 2012 09:25:38 -0000

cm4all-beng-proxy (1.1.29) unstable; urgency=low

  * merge release 1.0.23

 -- Max Kellermann <mk@cm4all.com>  Thu, 09 Feb 2012 09:30:18 -0000

cm4all-beng-proxy (1.1.28) unstable; urgency=low

  * merge release 1.0.22

 -- Max Kellermann <mk@cm4all.com>  Thu, 02 Feb 2012 13:39:21 -0000

cm4all-beng-proxy (1.1.27) unstable; urgency=low

  * merge release 1.0.21

 -- Max Kellermann <mk@cm4all.com>  Tue, 31 Jan 2012 14:59:06 -0000

cm4all-beng-proxy (1.1.26) unstable; urgency=low

  * merge release 1.0.20

 -- Max Kellermann <mk@cm4all.com>  Wed, 25 Jan 2012 12:13:43 -0000

cm4all-beng-proxy (1.1.25) unstable; urgency=low

  * merge release 1.0.19

 -- Max Kellermann <mk@cm4all.com>  Tue, 17 Jan 2012 08:29:34 -0000

cm4all-beng-proxy (1.1.24) unstable; urgency=low

  * merge release 1.0.18

 -- Max Kellermann <mk@cm4all.com>  Wed, 04 Jan 2012 15:27:35 -0000

cm4all-beng-proxy (1.1.23) unstable; urgency=low

  * header-forward: remove port number from X-Forwarded-For

 -- Max Kellermann <mk@cm4all.com>  Wed, 28 Dec 2011 16:51:41 -0000

cm4all-beng-proxy (1.1.22) unstable; urgency=low

  * merge release 1.0.17
  * istream-socket: fix potential assertion failure

 -- Max Kellermann <mk@cm4all.com>  Wed, 21 Dec 2011 16:44:46 -0000

cm4all-beng-proxy (1.1.21) unstable; urgency=low

  * merge release 1.0.16

 -- Max Kellermann <mk@cm4all.com>  Wed, 14 Dec 2011 11:07:58 -0000

cm4all-beng-proxy (1.1.20) unstable; urgency=low

  * merge release 1.0.15
  * processor: don't rewrite "mailto:" hyperlinks

 -- Max Kellermann <mk@cm4all.com>  Mon, 05 Dec 2011 18:37:10 -0000

cm4all-beng-proxy (1.1.19) unstable; urgency=low

  * {css_,}processor: quote widget classes for prefixing XML IDs, CSS classes

 -- Max Kellermann <mk@cm4all.com>  Fri, 18 Nov 2011 13:17:02 -0000

cm4all-beng-proxy (1.1.18) unstable; urgency=low

  * merge release 1.0.13
  * lb_http: eliminate the duplicate "Date" response header

 -- Max Kellermann <mk@cm4all.com>  Tue, 08 Nov 2011 19:33:07 +0100

cm4all-beng-proxy (1.1.17) unstable; urgency=low

  * merge release 1.0.13

 -- Max Kellermann <mk@cm4all.com>  Wed, 02 Nov 2011 16:52:21 +0100

cm4all-beng-proxy (1.1.16) unstable; urgency=low

  * merge release 1.0.12

 -- Max Kellermann <mk@cm4all.com>  Fri, 21 Oct 2011 15:09:55 +0200

cm4all-beng-proxy (1.1.15) unstable; urgency=low

  * merge release 1.0.11

 -- Max Kellermann <mk@cm4all.com>  Wed, 19 Oct 2011 09:36:38 +0200

cm4all-beng-proxy (1.1.14) unstable; urgency=low

  * merge release 1.0.10

 -- Max Kellermann <mk@cm4all.com>  Fri, 07 Oct 2011 15:15:00 +0200

cm4all-beng-proxy (1.1.13) unstable; urgency=low

  * merge release 1.0.9

 -- Max Kellermann <mk@cm4all.com>  Thu, 29 Sep 2011 16:47:56 +0200

cm4all-beng-proxy (1.1.12) unstable; urgency=low

  * merge release 1.0.8

 -- Max Kellermann <mk@cm4all.com>  Thu, 22 Sep 2011 17:13:41 +0200

cm4all-beng-proxy (1.1.11) unstable; urgency=low

  * merge release 1.0.7
  * widget-http: response header X-CM4all-View selects a view
  * processor, css_processor: support prefixing XML ids
  * processor: property "c:view" selects a view

 -- Max Kellermann <mk@cm4all.com>  Fri, 16 Sep 2011 12:25:24 +0200

cm4all-beng-proxy (1.1.10) unstable; urgency=low

  * merge release 1.0.6
  * http-request: don't clear failure state on successful TCP connection
  * istream-socket: fix assertion failure after receive error
  * ssl_filter: check for end-of-file on plain socket
  * ssl_filter: fix buffer assertion failures

 -- Max Kellermann <mk@cm4all.com>  Tue, 13 Sep 2011 18:50:18 +0200

cm4all-beng-proxy (1.1.9) unstable; urgency=low

  * http-request: improve keep-alive cancellation detection
  * http-request: mark server "failed" after HTTP client error
  * lb: implement the control protocol
    - can disable and re-enable workers
  * lb: don't allow sticky pool with only one member
  * lb: verify that a new sticky host is alive
  * lb: mark server "failed" after HTTP client error

 -- Max Kellermann <mk@cm4all.com>  Fri, 09 Sep 2011 13:03:55 +0200

cm4all-beng-proxy (1.1.8) unstable; urgency=low

  * merge release 1.0.5
  * {css_,}processor: one more underscore for the prefix
  * processor: remove rewrite-uri processing instructions from output
  * translate: unknown packet is a fatal error
  * processor: add option to set widget/focus by default
  * rewrite-uri: a leading tilde refers to the widget base; translation
    packet ANCHOR_ABSOLUTE enables it by default

 -- Max Kellermann <mk@cm4all.com>  Mon, 05 Sep 2011 17:56:31 +0200

cm4all-beng-proxy (1.1.7) unstable; urgency=low

  * css_processor: implement property "-c-mode"
  * css_processor: translate underscore prefix in class names
  * processor: translate underscore prefix in CSS class names

 -- Max Kellermann <mk@cm4all.com>  Mon, 29 Aug 2011 17:47:48 +0200

cm4all-beng-proxy (1.1.6) unstable; urgency=low

  * merge release 1.0.3
  * implement CSS processor

 -- Max Kellermann <mk@cm4all.com>  Mon, 22 Aug 2011 17:13:56 +0200

cm4all-beng-proxy (1.1.5) unstable; urgency=low

  * lb: optionally generate Via and X-Forwarded-For

 -- Max Kellermann <mk@cm4all.com>  Wed, 17 Aug 2011 12:45:14 +0200

cm4all-beng-proxy (1.1.4) unstable; urgency=low

  * pipe-stock: fix assertion failure after optimization bug
  * istream-pipe: reuse drained pipes immediately
  * sink-socket: reinstate write event during bulk transfers

 -- Max Kellermann <mk@cm4all.com>  Thu, 11 Aug 2011 14:41:37 +0200

cm4all-beng-proxy (1.1.3) unstable; urgency=low

  * widget: quote invalid XMLID/JS characters for &c:prefix;
  * lb: add protocol "tcp"

 -- Max Kellermann <mk@cm4all.com>  Wed, 10 Aug 2011 18:53:12 +0200

cm4all-beng-proxy (1.1.2) unstable; urgency=low

  * merge release 1.0.2
  * http-server: report detailed errors
  * widget-http: implement header dumps
  * cgi, fastcgi: enable cookie jar with custom cookie "host"

 -- Max Kellermann <mk@cm4all.com>  Thu, 04 Aug 2011 17:27:51 +0200

cm4all-beng-proxy (1.1.1) unstable; urgency=low

  * merge release 1.0.1
  * lb: don't ignore unimplemented configuration keywords
  * lb: configurable monitor check interval
  * session: configurable idle timeout

 -- Max Kellermann <mk@cm4all.com>  Tue, 26 Jul 2011 11:27:20 +0200

cm4all-beng-proxy (1.1) unstable; urgency=low

  * http-client: send "Expect: 100-continue" only for big request body
  * lb: implement monitors (ping, connect, tcp_expect)

 -- Max Kellermann <mk@cm4all.com>  Wed, 20 Jul 2011 15:04:22 +0200
  
cm4all-beng-proxy (1.0.34) unstable; urgency=low

  * resource-loader: don't strip last segment from IPv6 address

 -- Max Kellermann <mk@cm4all.com>  Wed, 16 May 2012 09:47:43 -0000

cm4all-beng-proxy (1.0.33) unstable; urgency=low

  * widget-resolver: fix assertion failure on recursive abort

 -- Max Kellermann <mk@cm4all.com>  Thu, 26 Apr 2012 14:04:01 -0000

cm4all-beng-proxy (1.0.32) unstable; urgency=low

  * http-cache: add missing initialization on memcached miss

 -- Max Kellermann <mk@cm4all.com>  Mon, 26 Mar 2012 13:35:01 -0000

cm4all-beng-proxy (1.0.31) unstable; urgency=low

  * proxy-widget: close the request body when the view doesn't exist

 -- Max Kellermann <mk@cm4all.com>  Tue, 20 Mar 2012 08:28:00 -0000

cm4all-beng-proxy (1.0.30) unstable; urgency=low

  * widget-view: initialize the header forward settings
  * translate-client: new view inherits header forward settings from
    default view
  * handler: clear transformation after translation error
  * http-cache: release the memcached response on abort
  * fcgi-request: close the request body on stock failure

 -- Max Kellermann <mk@cm4all.com>  Thu, 15 Mar 2012 15:34:18 -0000

cm4all-beng-proxy (1.0.29) unstable; urgency=low

  * processor: unescape custom header values
  * widget-resolver: fix NULL dereference after failure

 -- Max Kellermann <mk@cm4all.com>  Thu, 08 Mar 2012 18:10:14 -0000

cm4all-beng-proxy (1.0.28) unstable; urgency=low

  * widget-resolver: serve responses in the right order
  * widget-request: fix session related assertion failure
  * translate: initialize all GError variables

 -- Max Kellermann <mk@cm4all.com>  Fri, 02 Mar 2012 15:20:54 -0000

cm4all-beng-proxy (1.0.27) unstable; urgency=low

  * resource-address: fix regression when CGI URI is not set

 -- Max Kellermann <mk@cm4all.com>  Thu, 23 Feb 2012 17:08:16 -0000

cm4all-beng-proxy (1.0.26) unstable; urgency=low

  * resource-address: apply BASE to the CGI request URI

 -- Max Kellermann <mk@cm4all.com>  Thu, 23 Feb 2012 15:11:42 -0000

cm4all-beng-proxy (1.0.25) unstable; urgency=low

  * cgi-client: clear the input pointer on close

 -- Max Kellermann <mk@cm4all.com>  Thu, 16 Feb 2012 13:46:13 -0000

cm4all-beng-proxy (1.0.24) unstable; urgency=low

  * debian/rules: optimize parallel build
  * cgi: break loop when headers are finished

 -- Max Kellermann <mk@cm4all.com>  Wed, 15 Feb 2012 09:23:22 -0000

cm4all-beng-proxy (1.0.23) unstable; urgency=low

  * cgi: detect large response headers
  * cgi: continue parsing response headers after buffer boundary
  * cgi: bigger response header buffer
  * fcgi-client: detect large response headers

 -- Max Kellermann <mk@cm4all.com>  Thu, 09 Feb 2012 09:27:50 -0000

cm4all-beng-proxy (1.0.22) unstable; urgency=low

  * debian/rules: don't run libtool
  * lb: thread safety for the SSL filter
  * lb: fix crash during shutdown
  * http-server: fix uninitialised variable

 -- Max Kellermann <mk@cm4all.com>  Thu, 02 Feb 2012 13:03:08 -0000

cm4all-beng-proxy (1.0.21) unstable; urgency=low

  * hstock: fix memory leak
  * notify: fix endless busy loop
  * ssl_filter: fix hang while tearing down connection

 -- Max Kellermann <mk@cm4all.com>  Tue, 31 Jan 2012 15:24:50 -0000

cm4all-beng-proxy (1.0.20) unstable; urgency=low

  * ssl: load the whole certificate chain
  * translate: fix PATH+JAILCGI+SITE check
  * translate: fix HOME check
  * resource-address: include all CGI attributes in cache key

 -- Max Kellermann <mk@cm4all.com>  Wed, 25 Jan 2012 12:10:43 -0000

cm4all-beng-proxy (1.0.19) unstable; urgency=low

  * cookie-client: add a missing out-of-memory check

 -- Max Kellermann <mk@cm4all.com>  Tue, 17 Jan 2012 08:27:38 -0000

cm4all-beng-proxy (1.0.18) unstable; urgency=low

  * resource-address: support zero-length path_info prefix (for BASE)
  * hashmap: optimize insertions
  * http-server: limit the number of request headers
  * proxy-widget: discard the unused request body on error

 -- Max Kellermann <mk@cm4all.com>  Wed, 04 Jan 2012 14:55:59 -0000

cm4all-beng-proxy (1.0.17) unstable; urgency=low

  * istream-chunked: avoid recursive buffer write, fixes crash

 -- Max Kellermann <mk@cm4all.com>  Wed, 21 Dec 2011 16:37:44 -0000

cm4all-beng-proxy (1.0.16) unstable; urgency=low

  * http-server: disable timeout while waiting for CGI
  * cgi: fix segmentation fault
  * processor: discard child's request body on abort
  * proxy-widget: discard the unused request body on error

 -- Max Kellermann <mk@cm4all.com>  Wed, 14 Dec 2011 11:53:31 +0100

cm4all-beng-proxy (1.0.15) unstable; urgency=low

  * http-client: fix assertion failure on bogus "100 Continue"
  * handler: don't close the request body twice
  * session: add a missing out-of-memory check
  * fcgi-client: check for EV_READ event
  * fcgi-serialize: fix serializing parameter without value

 -- Max Kellermann <mk@cm4all.com>  Mon, 05 Dec 2011 17:47:20 -0000

cm4all-beng-proxy (1.0.14) unstable; urgency=low

  * http-server: don't generate chunked HEAD response
  * http-server: don't override Content-Length for HEAD response
  * lb_http, proxy-widget, response: forward Content-Length after HEAD

 -- Max Kellermann <mk@cm4all.com>  Tue, 08 Nov 2011 18:19:42 +0100

cm4all-beng-proxy (1.0.13) unstable; urgency=low

  * processor: initialize URI rewrite options for <?cm4all-rewrite-uri?>

 -- Max Kellermann <mk@cm4all.com>  Wed, 02 Nov 2011 16:47:48 +0100

cm4all-beng-proxy (1.0.12) unstable; urgency=low

  * http-server, proxy-widget: add missing newline to log message
  * fcgi_client: fix assertion failure on response body error
  * http-cache-choice: fix crash due to wrong filter callback

 -- Max Kellermann <mk@cm4all.com>  Fri, 21 Oct 2011 15:02:42 +0200

cm4all-beng-proxy (1.0.11) unstable; urgency=low

  * lb_config: fix binding to wildcard address
  * rewrite-uri: clarify warning message when widget has no id

 -- Max Kellermann <mk@cm4all.com>  Wed, 19 Oct 2011 09:26:48 +0200

cm4all-beng-proxy (1.0.10) unstable; urgency=low

  * debian/control: beng-lb doesn't need "daemon" anymore
  * http-string: allow space in unquoted cookie values (RFC ignorant)

 -- Max Kellermann <mk@cm4all.com>  Fri, 07 Oct 2011 15:06:32 +0200

cm4all-beng-proxy (1.0.9) unstable; urgency=low

  * tcp-balancer: store a copy of the socket address
  * lb: default log directory is /var/log/cm4all/beng-lb
  * lb: use new built-in watchdog instead of /usr/bin/daemon

 -- Max Kellermann <mk@cm4all.com>  Thu, 29 Sep 2011 16:19:34 +0200

cm4all-beng-proxy (1.0.8) unstable; urgency=low

  * resource-address: copy the delegate JailCGI parameters (crash bug fix)
  * response: use the same URI for storing and dropping widget sessions

 -- Max Kellermann <mk@cm4all.com>  Thu, 22 Sep 2011 13:39:08 +0200

cm4all-beng-proxy (1.0.7) unstable; urgency=low

  * inline-widget: discard request body when class lookup fails

 -- Max Kellermann <mk@cm4all.com>  Fri, 16 Sep 2011 12:16:04 +0200

cm4all-beng-proxy (1.0.6) unstable; urgency=low

  * processor: support short "SCRIPT" tag
  * widget-uri: use the template's view specification

 -- Max Kellermann <mk@cm4all.com>  Tue, 13 Sep 2011 18:14:24 +0200

cm4all-beng-proxy (1.0.5) unstable; urgency=low

  * resource-loader: delete comma when extracting from X-Forwarded-For

 -- Max Kellermann <mk@cm4all.com>  Mon, 05 Sep 2011 17:43:22 +0200

cm4all-beng-proxy (1.0.4) unstable; urgency=low

  * istream-replace: update the buffer reader after new data was added

 -- Max Kellermann <mk@cm4all.com>  Mon, 05 Sep 2011 15:43:17 +0200

cm4all-beng-proxy (1.0.3) unstable; urgency=low

  * merge release 0.9.35
  * control-handler: fix uninitialized variable

 -- Max Kellermann <mk@cm4all.com>  Thu, 18 Aug 2011 15:15:52 +0200

cm4all-beng-proxy (1.0.2) unstable; urgency=low

  * merge release 0.9.34
  * handler: always log translate client errors
  * tcp-balancer: fix memory leak in error handler
  * http-string: allow more characters in cookie values (RFC ignorant)

 -- Max Kellermann <mk@cm4all.com>  Mon, 01 Aug 2011 16:30:05 +0200

cm4all-beng-proxy (1.0.1) unstable; urgency=low

  * session: increase idle timeout to 20 minutes

 -- Max Kellermann <mk@cm4all.com>  Tue, 26 Jul 2011 11:23:36 +0200

cm4all-beng-proxy (1.0) unstable; urgency=low

  * merge release 0.9.33
  * header-forward: eliminate the duplicate "Date" response header
  * proxy-handler: don't pass internal URI arguments to CGI

 -- Max Kellermann <mk@cm4all.com>  Mon, 18 Jul 2011 17:07:42 +0200

cm4all-beng-proxy (0.10.14) unstable; urgency=low

  * merge release 0.9.32

 -- Max Kellermann <mk@cm4all.com>  Tue, 12 Jul 2011 19:02:23 +0200

cm4all-beng-proxy (0.10.13) unstable; urgency=low

  * growing-buffer: reset the position when skipping buffers

 -- Max Kellermann <mk@cm4all.com>  Wed, 06 Jul 2011 10:07:50 +0200

cm4all-beng-proxy (0.10.12) unstable; urgency=low

  * merge release 0.9.31
  * rewrite-uri: log widget base mismatch
  * istream-replace: fix assertion failure with splitted buffer

 -- Max Kellermann <mk@cm4all.com>  Tue, 05 Jul 2011 22:05:44 +0200

cm4all-beng-proxy (0.10.11) unstable; urgency=low

  * merge release 0.9.30
  * lb: add SSL/TLS support

 -- Max Kellermann <mk@cm4all.com>  Mon, 04 Jul 2011 17:14:21 +0200

cm4all-beng-proxy (0.10.10) unstable; urgency=low

  * merge release 0.9.29

 -- Max Kellermann <mk@cm4all.com>  Tue, 28 Jun 2011 17:56:43 +0200

cm4all-beng-proxy (0.10.9) unstable; urgency=low

  * merge release 0.9.28

 -- Max Kellermann <mk@cm4all.com>  Mon, 27 Jun 2011 13:38:03 +0200

cm4all-beng-proxy (0.10.8) unstable; urgency=low

  * lb_http: don't access the connection object after it was closed
  * restart the load balancer automatically

 -- Max Kellermann <mk@cm4all.com>  Wed, 22 Jun 2011 12:38:39 +0200

cm4all-beng-proxy (0.10.7) unstable; urgency=low

  * config: make the session cookie name configurable
  * uri-relative: allow relative base URIs (for CGI)
  * widget-uri: combine existing CGI PATH_INFO and given widget location
  * python/translation/widget: support "path_info" specification

 -- Max Kellermann <mk@cm4all.com>  Mon, 20 Jun 2011 14:54:38 +0200

cm4all-beng-proxy (0.10.6) unstable; urgency=low

  * merge release 0.9.26

 -- Max Kellermann <mk@cm4all.com>  Wed, 15 Jun 2011 09:19:28 +0200

cm4all-beng-proxy (0.10.5) unstable; urgency=low

  * merge release 0.9.26

 -- Max Kellermann <mk@cm4all.com>  Fri, 10 Jun 2011 10:09:09 +0200

cm4all-beng-proxy (0.10.4) unstable; urgency=low

  * doc: add beng-lb documentation
  * lb: implement "fallback" option
  * merge release 0.9.25

 -- Max Kellermann <mk@cm4all.com>  Wed, 08 Jun 2011 14:13:43 +0200

cm4all-beng-proxy (0.10.3) unstable; urgency=low

  * python/translation.widget: support keyword "sticky"
  * lb: implement sticky modes "failover", "cookie"

 -- Max Kellermann <mk@cm4all.com>  Mon, 06 Jun 2011 15:51:36 +0200

cm4all-beng-proxy (0.10.2) unstable; urgency=low

  * debian: fix beng-lb pid file name
  * lb_http: implement sticky sessions
  * merge release 0.9.24

 -- Max Kellermann <mk@cm4all.com>  Tue, 31 May 2011 14:32:03 +0200

cm4all-beng-proxy (0.10.1) unstable; urgency=low

  * lb_http: close request body on error
  * lb_listener: print error message when binding fails
  * merge release 0.9.23

 -- Max Kellermann <mk@cm4all.com>  Fri, 27 May 2011 13:13:55 +0200

cm4all-beng-proxy (0.10) unstable; urgency=low

  * failure: fix inverted logic bug in expiry check
  * tcp-balancer: implement session stickiness
  * lb: new stand-alone load balancer

 -- Max Kellermann <mk@cm4all.com>  Thu, 26 May 2011 14:32:02 +0200

cm4all-beng-proxy (0.9.35) unstable; urgency=low

  * resource-loader: pass the last X-Forwarded-For element to AJP

 -- Max Kellermann <mk@cm4all.com>  Thu, 18 Aug 2011 15:05:02 +0200

cm4all-beng-proxy (0.9.34) unstable; urgency=low

  * request: fix double request body close in errdoc handler
  * handler: close request body on early abort

 -- Max Kellermann <mk@cm4all.com>  Mon, 01 Aug 2011 16:21:43 +0200

cm4all-beng-proxy (0.9.33) unstable; urgency=low

  * {http,ajp}-request, errdoc: check before closing the request body on
    error

 -- Max Kellermann <mk@cm4all.com>  Mon, 18 Jul 2011 16:30:29 +0200

cm4all-beng-proxy (0.9.32) unstable; urgency=low

  * processor: dispose request body when focused widget was not found
  * http-string: allow the slash in cookie values (RFC ignorant)

 -- Max Kellermann <mk@cm4all.com>  Tue, 12 Jul 2011 18:16:01 +0200

cm4all-beng-proxy (0.9.31) unstable; urgency=low

  * growing-buffer: fix assertion failure with empty first buffer

 -- Max Kellermann <mk@cm4all.com>  Tue, 05 Jul 2011 21:58:24 +0200

cm4all-beng-proxy (0.9.30) unstable; urgency=low

  * growing-buffer: fix assertion failure in reader when buffer is empty

 -- Max Kellermann <mk@cm4all.com>  Mon, 04 Jul 2011 16:59:28 +0200

cm4all-beng-proxy (0.9.29) unstable; urgency=low

  * http-string: allow the equality sign in cookie values (RFC ignorant)

 -- Max Kellermann <mk@cm4all.com>  Tue, 28 Jun 2011 17:50:23 +0200

cm4all-beng-proxy (0.9.28) unstable; urgency=low

  * http-string: allow round brackets in cookie values (RFC ignorant)

 -- Max Kellermann <mk@cm4all.com>  Mon, 27 Jun 2011 13:23:58 +0200

cm4all-beng-proxy (0.9.27) unstable; urgency=low

  * handler: don't delete existing session in TRANSPARENT mode

 -- Max Kellermann <mk@cm4all.com>  Wed, 15 Jun 2011 09:08:48 +0200

cm4all-beng-proxy (0.9.26) unstable; urgency=low

  * worker: read "crash" value before destroying shared memory
  * session: fix crash while discarding session

 -- Max Kellermann <mk@cm4all.com>  Fri, 10 Jun 2011 09:54:56 +0200

cm4all-beng-proxy (0.9.25) unstable; urgency=low

  * response: discard the request body before passing to errdoc
  * worker: don't restart all workers after "safe" worker crash
  * cgi: check for end-of-file after splice

 -- Max Kellermann <mk@cm4all.com>  Wed, 08 Jun 2011 15:02:35 +0200

cm4all-beng-proxy (0.9.24) unstable; urgency=low

  * fcgi-client: really discard packets on request id mismatch
  * memcached-client: don't schedule read event when buffer is full
  * session: support beng-lb sticky sessions

 -- Max Kellermann <mk@cm4all.com>  Tue, 31 May 2011 14:23:41 +0200

cm4all-beng-proxy (0.9.23) unstable; urgency=low

  * tcp-balancer: retry connecting to cluster if a node fails

 -- Max Kellermann <mk@cm4all.com>  Fri, 27 May 2011 13:01:31 +0200

cm4all-beng-proxy (0.9.22) unstable; urgency=low

  * failure: fix inverted logic bug in expiry check
  * uri-extract: support AJP URLs, fixes AJP cookies
  * ajp-client: don't schedule read event when buffer is full

 -- Max Kellermann <mk@cm4all.com>  Thu, 26 May 2011 08:32:32 +0200

cm4all-beng-proxy (0.9.21) unstable; urgency=low

  * balancer: re-enable load balancing (regression fix)
  * merge release 0.8.38

 -- Max Kellermann <mk@cm4all.com>  Fri, 20 May 2011 11:03:31 +0200

cm4all-beng-proxy (0.9.20) unstable; urgency=low

  * http-cache: fix assertion failure caused by wrong destructor
  * merge release 0.8.37

 -- Max Kellermann <mk@cm4all.com>  Mon, 16 May 2011 14:03:09 +0200

cm4all-beng-proxy (0.9.19) unstable; urgency=low

  * http-request: don't retry requests with a request body

 -- Max Kellermann <mk@cm4all.com>  Thu, 12 May 2011 11:35:55 +0200

cm4all-beng-proxy (0.9.18) unstable; urgency=low

  * http-body: fix assertion failure on EOF chunk after socket was closed
  * widget-http: fix crash in widget lookup error handler
  * merge release 0.8.36

 -- Max Kellermann <mk@cm4all.com>  Tue, 10 May 2011 18:56:33 +0200

cm4all-beng-proxy (0.9.17) unstable; urgency=low

  * growing-buffer: fix assertion failure after large initial write
  * http-request: retry after connection failure
  * test/t-cgi: fix bashisms in test scripts

 -- Max Kellermann <mk@cm4all.com>  Wed, 04 May 2011 18:54:57 +0200

cm4all-beng-proxy (0.9.16) unstable; urgency=low

  * resource-address: append "transparent" args to CGI path_info
  * tcache: fix crash on FastCGI with BASE

 -- Max Kellermann <mk@cm4all.com>  Mon, 02 May 2011 16:07:21 +0200

cm4all-beng-proxy (0.9.15) unstable; urgency=low

  * configure.ac: check if valgrind/memcheck.h is installed
  * configure.ac: check if libattr is available
  * access-log: log Referer and User-Agent
  * access-log: log the request duration
  * proxy-handler: allow forwarding URI arguments
  * merge release 0.8.35

 -- Max Kellermann <mk@cm4all.com>  Wed, 27 Apr 2011 18:54:17 +0200

cm4all-beng-proxy (0.9.14) unstable; urgency=low

  * processor: don't clear widget pointer at opening tag
  * debian: move ulimit call from init script to *.default
  * merge release 0.8.33

 -- Max Kellermann <mk@cm4all.com>  Wed, 13 Apr 2011 17:03:29 +0200

cm4all-beng-proxy (0.9.13) unstable; urgency=low

  * proxy-widget: apply the widget's response header forward settings
  * response: add option to dump the widget tree
  * widget-class: move header forward settings to view
  * merge release 0.8.30

 -- Max Kellermann <mk@cm4all.com>  Mon, 04 Apr 2011 16:31:26 +0200

cm4all-beng-proxy (0.9.12) unstable; urgency=low

  * widget: internal API refactorization
  * was-control: fix argument order in "abort" call
  * was-client: duplicate the GError object when it is used twice
  * {file,delegate}-handler: add Expires/ETag headers to 304 response
  * cgi: allow setting environment variables

 -- Max Kellermann <mk@cm4all.com>  Thu, 24 Mar 2011 15:12:54 +0100

cm4all-beng-proxy (0.9.11) unstable; urgency=low

  * processor: major API refactorization
  * merge release 0.8.29

 -- Max Kellermann <mk@cm4all.com>  Mon, 21 Mar 2011 19:43:28 +0100

cm4all-beng-proxy (0.9.10) unstable; urgency=low

  * merge release 0.8.27

 -- Max Kellermann <mk@cm4all.com>  Fri, 18 Mar 2011 14:11:16 +0100

cm4all-beng-proxy (0.9.9) unstable; urgency=low

  * merge release 0.8.25

 -- Max Kellermann <mk@cm4all.com>  Mon, 14 Mar 2011 16:05:51 +0100

cm4all-beng-proxy (0.9.8) unstable; urgency=low

  * translate: support UNIX domain sockets in ADDRESS_STRING
  * resource-address: support connections to existing FastCGI servers

 -- Max Kellermann <mk@cm4all.com>  Fri, 11 Mar 2011 19:24:33 +0100

cm4all-beng-proxy (0.9.7) unstable; urgency=low

  * merge release 0.8.24

 -- Max Kellermann <mk@cm4all.com>  Fri, 04 Mar 2011 13:07:36 +0100

cm4all-beng-proxy (0.9.6) unstable; urgency=low

  * merge release 0.8.23

 -- Max Kellermann <mk@cm4all.com>  Mon, 28 Feb 2011 11:47:45 +0100

cm4all-beng-proxy (0.9.5) unstable; urgency=low

  * translate: allow SITE without CGI

 -- Max Kellermann <mk@cm4all.com>  Mon, 31 Jan 2011 06:35:24 +0100

cm4all-beng-proxy (0.9.4) unstable; urgency=low

  * widget-class: allow distinct addresses for each view

 -- Max Kellermann <mk@cm4all.com>  Thu, 27 Jan 2011 17:51:21 +0100

cm4all-beng-proxy (0.9.3) unstable; urgency=low

  * istream-catch: log errors
  * proxy-handler: pass the original request URI to (Fast)CGI
  * proxy-handler: pass the original document root to (Fast)CGI
  * fcgi-stock: pass site id to child process
  * translation: new packet "HOME" for JailCGI
  * resource-loader: get remote host from "X-Forwarded-For"
  * cgi, fcgi-client: pass client IP address to application

 -- Max Kellermann <mk@cm4all.com>  Fri, 21 Jan 2011 18:13:38 +0100

cm4all-beng-proxy (0.9.2) unstable; urgency=low

  * merge release 0.8.21
  * http-response: better context for error messages
  * istream: method close() does not invoke handler->abort()
  * istream: better context for error messages
  * ajp-client: destruct properly when request stream fails
  * {delegate,fcgi,was}-stock: use the JailCGI 1.4 wrapper

 -- Max Kellermann <mk@cm4all.com>  Mon, 17 Jan 2011 12:08:04 +0100

cm4all-beng-proxy (0.9.1) unstable; urgency=low

  * http-server: count the number of raw bytes sent and received
  * control-handler: support TCACHE_INVALIDATE with SITE
  * new programs "log-forward", "log-exec" for network logging
  * new program "log-split" for creating per-site log files
  * new program "log-traffic" for creating per-site traffic logs
  * move logging servers to new package cm4all-beng-proxy-logging
  * python/control.client: add parameter "broadcast"

 -- Max Kellermann <mk@cm4all.com>  Thu, 02 Dec 2010 12:07:16 +0100

cm4all-beng-proxy (0.9) unstable; urgency=low

  * merge release 0.8.19
  * was-client: explicitly send 32 bit METHOD payload
  * was-client: explicitly parse STATUS as 32 bit integer
  * was-client: clear control channel object on destruction
  * was-client: reuse child process if state is clean on EOF
  * was-client: abort properly after receiving illegal packet
  * was-client: allow "request STOP" before response completed
  * was-client: postpone the response handler invocation
  * was-control: send packets in bulk
  * python: support WAS widgets
  * http-server: enable "cork" mode only for beginning of response
  * http-cache: don't access freed memory in pool_unref_denotify()
  * http: use libcm4all-http
  * new datagram based binary protocol for access logging
  * main: default WAS stock limit is 16

 -- Max Kellermann <mk@cm4all.com>  Thu, 18 Nov 2010 19:56:17 +0100

cm4all-beng-proxy (0.8.38) unstable; urgency=low

  * failure: update time stamp on existing item
  * errdoc: free the original response body on abort

 -- Max Kellermann <mk@cm4all.com>  Fri, 20 May 2011 10:17:14 +0200

cm4all-beng-proxy (0.8.37) unstable; urgency=low

  * widget-resolver: don't reuse failed resolver
  * http-request: fix NULL pointer dereference on invalid URI
  * config: disable the TCP stock limit by default

 -- Max Kellermann <mk@cm4all.com>  Mon, 16 May 2011 13:41:32 +0200

cm4all-beng-proxy (0.8.36) unstable; urgency=low

  * http-server: check if client closes connection while processing
  * http-client: release the socket before invoking the callback
  * fcgi-client: fix assertion failure on full input buffer
  * memcached-client: re-enable socket event after direct copy
  * istream-file: fix assertion failure on range request
  * test/t-cgi: fix bashisms in test scripts

 -- Max Kellermann <mk@cm4all.com>  Tue, 10 May 2011 18:45:48 +0200

cm4all-beng-proxy (0.8.35) unstable; urgency=low

  * session: fix potential session defragmentation crash
  * ajp-request: use "host:port" as TCP stock key
  * cgi: evaluate the Content-Length response header

 -- Max Kellermann <mk@cm4all.com>  Wed, 27 Apr 2011 13:32:05 +0200

cm4all-beng-proxy (0.8.34) unstable; urgency=low

  * js: replace all '%' with '$'
  * js: check if session_id is null
  * debian: add package cm4all-beng-proxy-tools

 -- Max Kellermann <mk@cm4all.com>  Tue, 19 Apr 2011 18:43:54 +0200

cm4all-beng-proxy (0.8.33) unstable; urgency=low

  * processor: don't quote query string arguments with dollar sign
  * widget-request: safely remove "view" and "path" from argument table
  * debian/control: add "Breaks << 0.8.32" on the JavaScript library

 -- Max Kellermann <mk@cm4all.com>  Tue, 12 Apr 2011 18:21:55 +0200

cm4all-beng-proxy (0.8.32) unstable; urgency=low

  * args: quote arguments with the dollar sign

 -- Max Kellermann <mk@cm4all.com>  Tue, 12 Apr 2011 13:34:42 +0200

cm4all-beng-proxy (0.8.31) unstable; urgency=low

  * proxy-widget: eliminate the duplicate "Server" response header
  * translation: add packet UNTRUSTED_SITE_SUFFIX

 -- Max Kellermann <mk@cm4all.com>  Thu, 07 Apr 2011 16:23:37 +0200

cm4all-beng-proxy (0.8.30) unstable; urgency=low

  * handler: make lower-case realm name from the "Host" header
  * session: copy attribute "realm", fixes segmentation fault

 -- Max Kellermann <mk@cm4all.com>  Tue, 29 Mar 2011 16:47:43 +0200

cm4all-beng-proxy (0.8.29) unstable; urgency=low

  * ajp-client: send query string in an AJP attribute

 -- Max Kellermann <mk@cm4all.com>  Mon, 21 Mar 2011 19:16:16 +0100

cm4all-beng-proxy (0.8.28) unstable; urgency=low

  * resource-loader: use X-Forwarded-For to obtain AJP remote host
  * resource-loader: strip port from AJP remote address
  * resource-loader: don't pass remote host to AJP server
  * resource-loader: parse server port for AJP
  * ajp-client: always send content-length
  * ajp-client: parse the remaining buffer after EAGAIN

 -- Max Kellermann <mk@cm4all.com>  Mon, 21 Mar 2011 11:12:07 +0100

cm4all-beng-proxy (0.8.27) unstable; urgency=low

  * http-request: close the request body on malformed URI
  * ajp-request: AJP translation packet contains ajp://host:port/path

 -- Max Kellermann <mk@cm4all.com>  Fri, 18 Mar 2011 14:04:21 +0100

cm4all-beng-proxy (0.8.26) unstable; urgency=low

  * python/response: fix typo in ajp()
  * session: validate sessions only within one realm

 -- Max Kellermann <mk@cm4all.com>  Fri, 18 Mar 2011 08:59:41 +0100

cm4all-beng-proxy (0.8.25) unstable; urgency=low

  * widget-http: discard request body on unknown view name
  * inline-widget: discard request body on error
  * {http,fcgi,was}-client: allocate response headers from caller pool
  * cmdline: fcgi_stock_limit defaults to 0 (no limit)

 -- Max Kellermann <mk@cm4all.com>  Mon, 14 Mar 2011 15:53:42 +0100

cm4all-beng-proxy (0.8.24) unstable; urgency=low

  * fcgi-client: release the connection even when padding not consumed
    after empty response

 -- Max Kellermann <mk@cm4all.com>  Wed, 02 Mar 2011 17:39:33 +0100

cm4all-beng-proxy (0.8.23) unstable; urgency=low

  * memcached-client: allocate a new memory pool
  * memcached-client: copy caller_pool reference before freeing the client
  * fcgi-client: check headers!=NULL
  * fcgi-client: release the connection even when padding not consumed

 -- Max Kellermann <mk@cm4all.com>  Mon, 28 Feb 2011 10:50:02 +0100

cm4all-beng-proxy (0.8.22) unstable; urgency=low

  * cgi: fill special variables CONTENT_TYPE, CONTENT_LENGTH
  * memcached-client: remove stray pool_unref() call
  * memcached-client: reuse the socket if the remaining value is buffered
  * http-cache-choice: abbreviate memcached keys
  * *-cache: allocate a parent pool for cache items
  * pool: re-enable linear pools
  * frame: free the request body on error
  * http-cache: free cached body which was dismissed

 -- Max Kellermann <mk@cm4all.com>  Mon, 07 Feb 2011 15:34:09 +0100

cm4all-beng-proxy (0.8.21) unstable; urgency=low

  * merge release 0.7.55
  * jail: translate the document root properly
  * header-forward: forward the "Host" header to CGI/FastCGI/AJP
  * http-error: map ENOTDIR to "404 Not Found"
  * http-server: fix assertion failure on write error
  * fcgi-stock: clear all environment variables

 -- Max Kellermann <mk@cm4all.com>  Thu, 06 Jan 2011 16:04:20 +0100

cm4all-beng-proxy (0.8.20) unstable; urgency=low

  * widget-resolver: add pedantic state assertions
  * async: remember a copy of the operation in !NDEBUG
  * python/translation/response: max_age() returns self

 -- Max Kellermann <mk@cm4all.com>  Mon, 06 Dec 2010 23:02:50 +0100

cm4all-beng-proxy (0.8.19) unstable; urgency=low

  * merge release 0.7.54

 -- Max Kellermann <mk@cm4all.com>  Wed, 17 Nov 2010 16:25:10 +0100

cm4all-beng-proxy (0.8.18) unstable; urgency=low

  * was-client: explicitly send 32 bit METHOD payload
  * was-client: explicitly parse STATUS as 32 bit integer
  * istream: check presence of as_fd() in optimized build

 -- Max Kellermann <mk@cm4all.com>  Fri, 05 Nov 2010 11:00:54 +0100

cm4all-beng-proxy (0.8.17) unstable; urgency=low

  * merged release 0.7.53
  * widget: use colon as widget path separator
  * was-client: check for abort during response handler
  * was-client: implement STOP
  * was-client: release memory pools
  * was-launch: enable non-blocking mode on input and output
  * http-server: don't crash on malformed pipelined request
  * main: free the WAS stock and the UDP listener in the SIGTERM handler

 -- Max Kellermann <mk@cm4all.com>  Thu, 28 Oct 2010 19:50:26 +0200

cm4all-beng-proxy (0.8.16) unstable; urgency=low

  * merged release 0.7.52
  * was-client: support for the WAS protocol

 -- Max Kellermann <mk@cm4all.com>  Wed, 13 Oct 2010 16:45:18 +0200

cm4all-beng-proxy (0.8.15) unstable; urgency=low

  * resource-address: don't skip question mark twice

 -- Max Kellermann <mk@cm4all.com>  Tue, 28 Sep 2010 12:20:33 +0200

cm4all-beng-proxy (0.8.14) unstable; urgency=low

  * processor: schedule "xmlns:c" deletion

 -- Max Kellermann <mk@cm4all.com>  Thu, 23 Sep 2010 14:42:31 +0200

cm4all-beng-proxy (0.8.13) unstable; urgency=low

  * processor: delete "xmlns:c" attributes from link elements
  * istream-{head,zero}: implement method available()
  * merged release 0.7.51

 -- Max Kellermann <mk@cm4all.com>  Tue, 17 Aug 2010 09:54:33 +0200

cm4all-beng-proxy (0.8.12) unstable; urgency=low

  * http-cache-memcached: copy resource address
  * debian/control: add missing ${shlibs:Depends}
  * merged release 0.7.50

 -- Max Kellermann <mk@cm4all.com>  Thu, 12 Aug 2010 20:17:52 +0200

cm4all-beng-proxy (0.8.11) unstable; urgency=low

  * delegate-client: fix SCM_RIGHTS check
  * use Linux 2.6 CLOEXEC/NONBLOCK flags
  * tcache: INVALIDATE removes all variants (error documents etc.)
  * control: new UDP based protocol, allows invalidating caches
  * hashmap: fix assertion failure in hashmap_remove_match()
  * merged release 0.7.49

 -- Max Kellermann <mk@cm4all.com>  Tue, 10 Aug 2010 15:48:10 +0200

cm4all-beng-proxy (0.8.10) unstable; urgency=low

  * tcache: copy response.previous

 -- Max Kellermann <mk@cm4all.com>  Mon, 02 Aug 2010 18:03:43 +0200

cm4all-beng-proxy (0.8.9) unstable; urgency=low

  * (f?)cgi-handler: forward query string only if focused
  * ajp-handler: merge into proxy-handler
  * proxy-handler: forward query string if focused
  * cgi, fastcgi-handler: enable the resource cache
  * translation: add packets CHECK and PREVIOUS for authentication
  * python: add Response.max_age()

 -- Max Kellermann <mk@cm4all.com>  Fri, 30 Jul 2010 11:39:22 +0200

cm4all-beng-proxy (0.8.8) unstable; urgency=low

  * prototypes/translate.py: added new ticket-fastcgi programs
  * http-cache: implement FastCGI caching
  * merged release 0.7.47

 -- Max Kellermann <mk@cm4all.com>  Wed, 21 Jul 2010 13:00:43 +0200

cm4all-beng-proxy (0.8.7) unstable; urgency=low

  * istream-delayed: update the "direct" bit mask
  * http-client: send "Expect: 100-continue"
  * response, widget-http: apply istream_pipe to filter input
  * proxy-handler: apply istream_pipe to request body
  * istream-ajp-body: send larger request body packets
  * ajp-client: support splice()
  * merged release 0.7.46

 -- Max Kellermann <mk@cm4all.com>  Fri, 25 Jun 2010 18:52:04 +0200

cm4all-beng-proxy (0.8.6) unstable; urgency=low

  * translation: added support for custom error documents
  * response: convert HEAD to GET if filter follows
  * processor: short-circuit on HEAD request
  * python: depend on python-twisted-core

 -- Max Kellermann <mk@cm4all.com>  Wed, 16 Jun 2010 16:37:42 +0200

cm4all-beng-proxy (0.8.5) unstable; urgency=low

  * istream-tee: allow second output to block
  * widget-http: don't transform error documents
  * response, widget-http: disable filters after widget frame request
  * translation: added packet FILTER_4XX to filter client errors
  * merged release 0.7.45

 -- Max Kellermann <mk@cm4all.com>  Thu, 10 Jun 2010 16:13:14 +0200

cm4all-beng-proxy (0.8.4) unstable; urgency=low

  * python: added missing "Response" import
  * python: resume parsing after deferred call
  * http-client: implement istream method as_fd()
  * merged release 0.7.44

 -- Max Kellermann <mk@cm4all.com>  Mon, 07 Jun 2010 17:01:16 +0200

cm4all-beng-proxy (0.8.3) unstable; urgency=low

  * file-handler: implement If-Range (RFC 2616 14.27)
  * merged release 0.7.42

 -- Max Kellermann <mk@cm4all.com>  Tue, 01 Jun 2010 16:17:13 +0200

cm4all-beng-proxy (0.8.2) unstable; urgency=low

  * cookie-client: verify the cookie path
  * python: use Twisted's logging library
  * python: added a widget registry class
  * merged release 0.7.41

 -- Max Kellermann <mk@cm4all.com>  Wed, 26 May 2010 13:08:16 +0200

cm4all-beng-proxy (0.8.1) unstable; urgency=low

  * http-cache-memcached: delete entity records on POST

 -- Max Kellermann <mk@cm4all.com>  Tue, 18 May 2010 12:21:55 +0200

cm4all-beng-proxy (0.8) unstable; urgency=low

  * istream: added method as_fd() to convert istream to file descriptor
  * fork: support passing stdin istream fd to child process
  * http-cache: discard only matching entries on POST
  * istream-html-escape: escape single and double quote
  * rewrite-uri: escape the result with XML entities

 -- Max Kellermann <mk@cm4all.com>  Thu, 13 May 2010 12:34:46 +0200

cm4all-beng-proxy (0.7.55) unstable; urgency=low

  * pool: reparent pools in optimized build
  * istream-deflate: add missing pool reference while reading
  * istream-deflate: fix several error handlers

 -- Max Kellermann <mk@cm4all.com>  Thu, 06 Jan 2011 12:59:39 +0100

cm4all-beng-proxy (0.7.54) unstable; urgency=low

  * http-server: fix crash on deferred chunked request body
  * parser: fix crash on malformed SCRIPT element

 -- Max Kellermann <mk@cm4all.com>  Wed, 17 Nov 2010 16:13:09 +0100

cm4all-beng-proxy (0.7.53) unstable; urgency=low

  * http-server: don't crash on malformed pipelined request
  * sink-header: fix assertion failure on empty trailer

 -- Max Kellermann <mk@cm4all.com>  Thu, 28 Oct 2010 18:39:01 +0200

cm4all-beng-proxy (0.7.52) unstable; urgency=low

  * fcgi-client: fix send timeout handler
  * fork: finish the buffer after pipe was drained

 -- Max Kellermann <mk@cm4all.com>  Wed, 13 Oct 2010 16:39:26 +0200

cm4all-beng-proxy (0.7.51) unstable; urgency=low

  * http-client: clear response body pointer before forwarding EOF event
  * processor: fix assertion failure for c:mode in c:widget

 -- Max Kellermann <mk@cm4all.com>  Mon, 16 Aug 2010 17:01:48 +0200

cm4all-beng-proxy (0.7.50) unstable; urgency=low

  * header-forward: don't forward the "Host" header to HTTP servers
  * resource-address: use uri_relative() for CGI
  * uri-relative: don't lose host name in uri_absolute()
  * uri-relative: don't fail on absolute URIs
  * http-cache-heap: don't use uninitialized item size

 -- Max Kellermann <mk@cm4all.com>  Thu, 12 Aug 2010 20:03:49 +0200

cm4all-beng-proxy (0.7.49) unstable; urgency=low

  * hashmap: fix assertion failure in hashmap_remove_value()

 -- Max Kellermann <mk@cm4all.com>  Tue, 10 Aug 2010 15:37:12 +0200

cm4all-beng-proxy (0.7.48) unstable; urgency=low

  * pipe-stock: add assertions on file descriptors

 -- Max Kellermann <mk@cm4all.com>  Mon, 09 Aug 2010 14:56:54 +0200

cm4all-beng-proxy (0.7.47) unstable; urgency=low

  * cmdline: add option "--group"

 -- Max Kellermann <mk@cm4all.com>  Fri, 16 Jul 2010 18:39:53 +0200

cm4all-beng-proxy (0.7.46) unstable; urgency=low

  * handler: initialize all translate_response attributes
  * http-client: consume buffer before header length check
  * istream-pipe: clear "direct" flags in constructor
  * istream-pipe: return gracefully when handler blocks
  * ajp-client: hold pool reference to reset TCP_CORK

 -- Max Kellermann <mk@cm4all.com>  Mon, 21 Jun 2010 17:53:21 +0200

cm4all-beng-proxy (0.7.45) unstable; urgency=low

  * istream-tee: separate "weak" values for the two outputs
  * fcache: don't close output when caching has been canceled
  * tcache: copy the attribute "secure_cookie"

 -- Max Kellermann <mk@cm4all.com>  Thu, 10 Jun 2010 15:21:34 +0200

cm4all-beng-proxy (0.7.44) unstable; urgency=low

  * http-client: check response header length
  * http-server: check request header length

 -- Max Kellermann <mk@cm4all.com>  Mon, 07 Jun 2010 16:51:57 +0200

cm4all-beng-proxy (0.7.43) unstable; urgency=low

  * http-cache: fixed NULL pointer dereference when storing empty response
    body on the heap

 -- Max Kellermann <mk@cm4all.com>  Tue, 01 Jun 2010 18:52:45 +0200

cm4all-beng-proxy (0.7.42) unstable; urgency=low

  * fork: check "direct" flag again after buffer flush
  * pool: pool_unref_denotify() remembers the code location
  * sink-{buffer,gstring}: don't invoke callback in abort()
  * async: added another debug flag to verify correctness

 -- Max Kellermann <mk@cm4all.com>  Mon, 31 May 2010 21:15:58 +0200

cm4all-beng-proxy (0.7.41) unstable; urgency=low

  * http-cache: initialize response status and headers on empty body

 -- Max Kellermann <mk@cm4all.com>  Tue, 25 May 2010 16:27:25 +0200

cm4all-beng-proxy (0.7.40) unstable; urgency=low

  * http-cache: fixed NULL pointer dereference when storing empty response
    body in memcached

 -- Max Kellermann <mk@cm4all.com>  Tue, 25 May 2010 15:04:44 +0200

cm4all-beng-proxy (0.7.39) unstable; urgency=low

  * memcached-stock: close value on connect failure
  * http: implement remaining status codes
  * http-cache: allow caching empty response body
  * http-cache: cache status codes 203, 206, 300, 301, 410
  * http-cache: don't cache authorized resources

 -- Max Kellermann <mk@cm4all.com>  Fri, 21 May 2010 17:37:29 +0200

cm4all-beng-proxy (0.7.38) unstable; urgency=low

  * http-server: send HTTP/1.1 declaration with "100 Continue"
  * connection: initialize "site_name", fixes crash bug
  * translation: added packet SECURE_COOKIE

 -- Max Kellermann <mk@cm4all.com>  Thu, 20 May 2010 15:40:34 +0200

cm4all-beng-proxy (0.7.37) unstable; urgency=low

  * *-client: implement a socket leak detector
  * handler: initialize response header without translation server

 -- Max Kellermann <mk@cm4all.com>  Tue, 18 May 2010 12:05:11 +0200

cm4all-beng-proxy (0.7.36) unstable; urgency=low

  * http-client: fixed NULL pointer dereference
  * handler, response: removed duplicate request body destruction calls

 -- Max Kellermann <mk@cm4all.com>  Tue, 11 May 2010 17:16:36 +0200

cm4all-beng-proxy (0.7.35) unstable; urgency=low

  * {http,fcgi,ajp}-request: close the request body on abort
  * handler: set fake translation response on malformed URI

 -- Max Kellermann <mk@cm4all.com>  Mon, 10 May 2010 11:22:23 +0200

cm4all-beng-proxy (0.7.34) unstable; urgency=low

  * translate: check the UNTRUSTED packet
  * translation: added packet UNTRUSTED_PREFIX

 -- Max Kellermann <mk@cm4all.com>  Fri, 30 Apr 2010 19:14:37 +0200

cm4all-beng-proxy (0.7.33) unstable; urgency=low

  * merged release 0.7.27.1
  * fcache: don't continue storing in background
  * fcgi-client: re-add event after some input data has been read

 -- Max Kellermann <mk@cm4all.com>  Fri, 30 Apr 2010 11:31:08 +0200

cm4all-beng-proxy (0.7.32) unstable; urgency=low

  * response: generate the "Server" response header
  * response: support the Authentication-Info response header
  * response: support custom authentication pages
  * translation: support custom response headers

 -- Max Kellermann <mk@cm4all.com>  Tue, 27 Apr 2010 17:09:59 +0200

cm4all-beng-proxy (0.7.31) unstable; urgency=low

  * support HTTP authentication (RFC 2617)

 -- Max Kellermann <mk@cm4all.com>  Mon, 26 Apr 2010 17:26:42 +0200

cm4all-beng-proxy (0.7.30) unstable; urgency=low

  * fcgi-client: support responses without a body
  * {http,fcgi}-client: hold caller pool reference during callback

 -- Max Kellermann <mk@cm4all.com>  Fri, 23 Apr 2010 14:41:05 +0200

cm4all-beng-proxy (0.7.29) unstable; urgency=low

  * http-cache: added missing pool_unref() in memcached_miss()
  * pool: added checked pool references

 -- Max Kellermann <mk@cm4all.com>  Thu, 22 Apr 2010 15:45:48 +0200

cm4all-beng-proxy (0.7.28) unstable; urgency=low

  * fcgi-client: support response status
  * translate: malformed packets are fatal
  * http-cache: don't cache resources with very long URIs
  * memcached-client: increase the maximum key size to 32 kB

 -- Max Kellermann <mk@cm4all.com>  Thu, 15 Apr 2010 15:06:51 +0200

cm4all-beng-proxy (0.7.27.1) unstable; urgency=low

  * http-cache: added missing pool_unref() in memcached_miss()
  * http-cache: don't cache resources with very long URIs
  * memcached-client: increase the maximum key size to 32 kB
  * fork: properly handle partially filled output buffer
  * fork: re-add event after some input data has been read

 -- Max Kellermann <mk@cm4all.com>  Thu, 29 Apr 2010 15:30:21 +0200

cm4all-beng-proxy (0.7.27) unstable; urgency=low

  * session: use GLib's PRNG to generate session ids
  * session: seed the PRNG with /dev/random
  * response: log UNTRUSTED violation attempts
  * response: drop widget sessions when there is no focus

 -- Max Kellermann <mk@cm4all.com>  Fri, 09 Apr 2010 12:04:18 +0200

cm4all-beng-proxy (0.7.26) unstable; urgency=low

  * memcached-client: schedule read event before callback
  * istream-tee: continue with second output if first is closed

 -- Max Kellermann <mk@cm4all.com>  Sun, 28 Mar 2010 18:08:11 +0200

cm4all-beng-proxy (0.7.25) unstable; urgency=low

  * memcached-client: don't poll if socket is closed
  * fork: close file descriptor on input error
  * pool: don't check attachments in pool_trash()

 -- Max Kellermann <mk@cm4all.com>  Thu, 25 Mar 2010 13:28:01 +0100

cm4all-beng-proxy (0.7.24) unstable; urgency=low

  * memcached-client: release socket after splice

 -- Max Kellermann <mk@cm4all.com>  Mon, 22 Mar 2010 11:29:45 +0100

cm4all-beng-proxy (0.7.23) unstable; urgency=low

  * sink-header: support splice
  * memcached-client: support splice (response)
  * fcgi-client: recover correctly after send error
  * fcgi-client: support chunked request body
  * fcgi-client: basic splice support for the request body
  * http-cache: duplicate headers
  * {http,memcached}-client: check "direct" mode after buffer flush
  * cmdline: added option "fcgi_stock_limit"
  * python: auto-export function write_packet()
  * python: Response methods return self

 -- Max Kellermann <mk@cm4all.com>  Fri, 19 Mar 2010 13:28:35 +0100

cm4all-beng-proxy (0.7.22) unstable; urgency=low

  * python: re-add function write_packet()

 -- Max Kellermann <mk@cm4all.com>  Fri, 12 Mar 2010 12:27:21 +0100

cm4all-beng-proxy (0.7.21) unstable; urgency=low

  * ajp-client: handle EAGAIN from send()
  * python: install the missing sources

 -- Max Kellermann <mk@cm4all.com>  Thu, 11 Mar 2010 16:58:25 +0100

cm4all-beng-proxy (0.7.20) unstable; urgency=low

  * http-client: don't reinstate event when socket is closed
  * access-log: log the site name
  * python: removed unused function write_packet()
  * python: split the module beng_proxy.translation
  * python: allow overriding query string and param in absolute_uri()
  * python: moved absolute_uri() to a separate library

 -- Max Kellermann <mk@cm4all.com>  Thu, 11 Mar 2010 09:48:52 +0100

cm4all-beng-proxy (0.7.19) unstable; urgency=low

  * client-socket: translate EV_TIMEOUT to ETIMEDOUT
  * fork: refill the input buffer as soon as possible
  * delegate-client: implement an abortable event
  * pool: added assertions for libevent leaks
  * direct: added option "-s enable_splice=no"

 -- Max Kellermann <mk@cm4all.com>  Thu, 04 Mar 2010 17:34:56 +0100

cm4all-beng-proxy (0.7.18) unstable; urgency=low

  * args: reserve memory for the trailing null byte

 -- Max Kellermann <mk@cm4all.com>  Tue, 23 Feb 2010 17:46:04 +0100

cm4all-beng-proxy (0.7.17) unstable; urgency=low

  * translation: added the BOUNCE packet (variant of REDIRECT)
  * translation: change widget packet HOST to UNTRUSTED
  * translation: pass internal URI arguments to the translation server
  * handler: use the specified status with REDIRECT
  * python: added method Request.absolute_uri()

 -- Max Kellermann <mk@cm4all.com>  Tue, 23 Feb 2010 16:15:22 +0100

cm4all-beng-proxy (0.7.16) unstable; urgency=low

  * processor: separate trusted from untrusted widgets by host name
  * processor: mode=partition is deprecated
  * translate: fix DOCUMENT_ROOT handler for CGI/FASTCGI
  * fcgi-request: added JailCGI support

 -- Max Kellermann <mk@cm4all.com>  Fri, 19 Feb 2010 14:29:29 +0100

cm4all-beng-proxy (0.7.15) unstable; urgency=low

  * processor: unreference the caller pool in abort()
  * tcache: clear BASE on mismatch
  * fcgi-client: generate the Content-Length request header
  * fcgi-client: send the CONTENT_TYPE parameter
  * prototypes/translate.py: use FastCGI to run PHP

 -- Max Kellermann <mk@cm4all.com>  Thu, 11 Feb 2010 14:43:21 +0100

cm4all-beng-proxy (0.7.14) unstable; urgency=low

  * connection: drop connections when the limit is exceeded
  * resource-address: added BASE support
  * fcgi-client: check the request ID in response packets
  * http-client: check response body when request body is closed
  * html-escape: use the last ampersand before the semicolon
  * html-escape: support &apos;
  * processor: unescape widget parameter values

 -- Max Kellermann <mk@cm4all.com>  Fri, 29 Jan 2010 17:49:43 +0100

cm4all-beng-proxy (0.7.13) unstable; urgency=low

  * fcgi-request: duplicate socket path
  * fcgi-request: support ACTION
  * fcgi-client: provide SCRIPT_FILENAME
  * fcgi-client: append empty PARAMS packet
  * fcgi-client: try to read response before request is finished
  * fcgi-client: implement the STDERR packet
  * fcgi-client: support request headers and body
  * fcgi-stock: manage one socket per child process
  * fcgi-stock: unlink socket path after connect
  * fcgi-stock: redirect fd 1,2 to /dev/null
  * fcgi-stock: kill FastCGI processes after 5 minutes idle
  * translation: new packet PAIR for passing parameters to FastCGI

 -- Max Kellermann <mk@cm4all.com>  Thu, 14 Jan 2010 13:36:48 +0100

cm4all-beng-proxy (0.7.12) unstable; urgency=low

  * http-cache: unlock the cache item after successful revalidation
  * http-cache-memcached: pass the expiration time to memcached
  * sink-header: comprise pending data in method available()
  * header-forward: forward the Expires response header

 -- Max Kellermann <mk@cm4all.com>  Tue, 22 Dec 2009 16:18:49 +0100

cm4all-beng-proxy (0.7.11) unstable; urgency=low

  * {ajp,memcached}-client: fix dis\appearing event for duplex socket
  * memcached-client: handle EAGAIN after send()
  * memcached-client: release socket as early as possible
  * header-forward: don't forward Accept-Encoding if transformation is
    enabled
  * widget-http, inline-widget: check Content-Encoding before processing
  * file-handler: send "Vary: Accept-Encoding" for compressed response
  * header-forward: support duplicate headers
  * fcache: implemented a 60 seconds timeout
  * fcache: copy pointer to local variable before callback
  * event2: refresh timeout after event has occurred

 -- Max Kellermann <mk@cm4all.com>  Fri, 18 Dec 2009 16:45:24 +0100

cm4all-beng-proxy (0.7.10) unstable; urgency=low

  * http-{server,client}: fix disappearing event for duplex socket

 -- Max Kellermann <mk@cm4all.com>  Mon, 14 Dec 2009 15:46:25 +0100

cm4all-beng-proxy (0.7.9) unstable; urgency=low

  * http: "Expect" is a hop-by-hop header
  * http-server: send "100 Continue" unless request body closed
  * http-client: poll socket after splice
  * http-server: handle EAGAIN after splice
  * http-server: send a 417 response on unrecognized "Expect" request
  * response, widget-http: append filter id to resource tag
  * resource-tag: check for "Cache-Control: no-store"

 -- Max Kellermann <mk@cm4all.com>  Mon, 14 Dec 2009 13:05:15 +0100

cm4all-beng-proxy (0.7.8) unstable; urgency=low

  * http-body: support partial response in method available()
  * file-handler: support pre-compressed static files
  * fcache: honor the "Cache-Control: no-store" response header

 -- Max Kellermann <mk@cm4all.com>  Wed, 09 Dec 2009 15:49:25 +0100

cm4all-beng-proxy (0.7.7) unstable; urgency=low

  * parser: allow underscore in attribute names
  * processor: check "type" attribute before URI rewriting
  * http-client: start receiving before request is sent
  * http-client: try to read response after write error
  * http-client: deliver response body after headers are finished
  * http-client: release socket as early as possible
  * http-client: serve buffer after socket has been closed
  * istream-chunked: clear input stream in abort handler
  * growing-buffer: fix crash after close in "data" callback

 -- Max Kellermann <mk@cm4all.com>  Thu, 03 Dec 2009 13:09:57 +0100

cm4all-beng-proxy (0.7.6) unstable; urgency=low

  * istream-hold: return -2 if handler is not available yet
  * http, ajp, fcgi: use istream_hold on request body
  * http-client: implemented splicing the request body
  * response: added missing URI substitution

 -- Max Kellermann <mk@cm4all.com>  Tue, 17 Nov 2009 15:25:35 +0100

cm4all-beng-proxy (0.7.5) unstable; urgency=low

  * session: 64 bit session ids
  * session: allow arbitrary session id size (at compile-time)
  * debian: larger default log file (16 * 4MB)
  * debian: added package cm4all-beng-proxy-toi

 -- Max Kellermann <mk@cm4all.com>  Mon, 16 Nov 2009 15:51:24 +0100

cm4all-beng-proxy (0.7.4) unstable; urgency=low

  * measure the latency of external resources
  * widget-http: partially revert "don't query session if !stateful"

 -- Max Kellermann <mk@cm4all.com>  Tue, 10 Nov 2009 15:06:03 +0100

cm4all-beng-proxy (0.7.3) unstable; urgency=low

  * uri-verify: don't reject double slash after first segment
  * hostname: allow the hyphen character
  * processor: allow processing without session
  * widget-http: don't query session if !stateful
  * request: disable session management for known bots
  * python: fixed AttributeError in __getattr__()
  * python: added method Response.process()
  * translation: added the response packets URI, HOST, SCHEME
  * translation: added header forward packets

 -- Max Kellermann <mk@cm4all.com>  Mon, 09 Nov 2009 16:40:27 +0100

cm4all-beng-proxy (0.7.2) unstable; urgency=low

  * fcache: close all caching connections on exit
  * istream-file: retry reading after EAGAIN
  * direct, istream-pipe: re-enable SPLICE_F_NONBLOCK
  * direct, istream-pipe: disable the SPLICE_F_MORE flag
  * http-client: handle EAGAIN after splice
  * http-client, header-writer: remove hop-by-hop response headers
  * response: optimized transformed response headers
  * handler: mangle CGI and FastCGI headers
  * header-forward: generate the X-Forwarded-For header
  * header-forward: add local host name to "Via" request header

 -- Max Kellermann <mk@cm4all.com>  Fri, 30 Oct 2009 13:41:02 +0100

cm4all-beng-proxy (0.7.1) unstable; urgency=low

  * file-handler: close the stream on "304 Not Modified"
  * pool: use assembler code only on gcc
  * cmdline: added option "--set tcp_stock_limit"
  * Makefile.am: enable the "subdir-objects" option

 -- Max Kellermann <mk@cm4all.com>  Thu, 22 Oct 2009 12:17:11 +0200

cm4all-beng-proxy (0.7) unstable; urgency=low

  * ajp-client: check if connection was closed during response callback
  * header-forward: log session id
  * istream: separate TCP splicing checks
  * istream-pipe: fix segmentation fault after incomplete direct transfer
  * istream-pipe: implement the "available" method
  * istream-pipe: allocate pipe only if handler supports it
  * istream-pipe: flush the pipe before reading from input
  * istream-pipe: reuse pipes in a stock
  * direct: support splice() from TCP socket to pipe
  * istream: direct() returns -3 if stream has been closed
  * hstock: don't destroy stocks while items are being created
  * tcp-stock: limit number of connections per host to 256
  * translate, http-client, ajp-client, cgi, http-cache: verify the HTTP
    response status
  * prototypes/translate.py: disallow "/../" and null bytes
  * prototypes/translate.py: added "/jail-delegate/" location
  * uri-parser: strict RFC 2396 URI verification
  * uri-parser: don't unescape the URI path
  * http-client, ajp-client: verify the request URI
  * uri-escape: unescape each character only once
  * http-cache: never use the memcached stock if caching is disabled
  * allow 8192 connections by default
  * allow 65536 file handles by default
  * added package cm4all-jailed-beng-proxy-delegate-helper

 -- Max Kellermann <mk@cm4all.com>  Wed, 21 Oct 2009 15:00:56 +0200

cm4all-beng-proxy (0.6.23) unstable; urgency=low

  * header-forward: log session information
  * prototypes/translate.py: added /cgi-bin/ location
  * http-server: disable keep-alive for HTTP/1.0 clients
  * http-server: don't send "Connection: Keep-Alive"
  * delegate-stock: clear the environment
  * delegate-stock: added jail support
  * delegate-client: reuse helper process after I/O error

 -- Max Kellermann <mk@cm4all.com>  Mon, 12 Oct 2009 17:29:35 +0200

cm4all-beng-proxy (0.6.22) unstable; urgency=low

  * istream-tee: clear both "enabled" flags in the eof/abort handler
  * istream-tee: fall back to first data() return value if second stream
    closed itself
  * http-cache: don't log body_abort after close

 -- Max Kellermann <mk@cm4all.com>  Thu, 01 Oct 2009 19:19:37 +0200

cm4all-beng-proxy (0.6.21) unstable; urgency=low

  * http-client: log more error messages
  * delegate-stock: added the DOCUMENT_ROOT environment variable
  * response, widget: accept "application/xhtml+xml"
  * cookie-server: allow square brackets in unquoted cookie values
    (violating RFC 2109 and RFC 2616)

 -- Max Kellermann <mk@cm4all.com>  Thu, 01 Oct 2009 13:55:40 +0200

cm4all-beng-proxy (0.6.20) unstable; urgency=low

  * stock: clear stock after 60 seconds idle
  * hstock: remove empty stocks
  * http-server, http-client, cgi: fixed off-by-one bug in header parser
  * istream-pipe: fix the direct() return value on error
  * istream-pipe: fix formula in range assertion
  * http-cache-memcached: implemented "remove"
  * handler: added FastCGI handler
  * fcgi-client: unref caller pool after socket release
  * fcgi-client: implemented response headers

 -- Max Kellermann <mk@cm4all.com>  Tue, 29 Sep 2009 14:07:13 +0200

cm4all-beng-proxy (0.6.19) unstable; urgency=low

  * http-client: release caller pool after socket release
  * memcached-client: release socket on marshalling error
  * stock: unref caller pool in abort handler
  * stock: lazy cleanup
  * http-cache: copy caller_pool to local variable

 -- Max Kellermann <mk@cm4all.com>  Thu, 24 Sep 2009 16:02:17 +0200

cm4all-beng-proxy (0.6.18) unstable; urgency=low

  * delegate-handler: support conditional GET and ranges
  * file-handler: fix suffix-byte-range-spec parser
  * delegate-helper: call open() with O_CLOEXEC|O_NOCTTY
  * istream-file: don't set FD_CLOEXEC if O_CLOEXEC is available
  * stock: hold caller pool during "get" operation
  * main: free balancer object during shutdown
  * memcached-client: enable socket timeout
  * delegate-stock: set FD_CLOEXEC on socket

 -- Max Kellermann <mk@cm4all.com>  Thu, 24 Sep 2009 10:50:53 +0200

cm4all-beng-proxy (0.6.17) unstable; urgency=low

  * tcp-stock: implemented a load balancer
  * python: accept address list in the ajp() method
  * http-server: added timeout for the HTTP request headers
  * response: close template when the content type is wrong
  * delegate-get: implemented response headers
  * delegate-get: provide status codes and error messages

 -- Max Kellermann <mk@cm4all.com>  Fri, 18 Sep 2009 15:36:57 +0200

cm4all-beng-proxy (0.6.16) unstable; urgency=low

  * tcp-stock: added support for bulldog-tyke
  * sink-buffer: close input if it's not used in the constructor
  * http-cache-memcached: close response body when deserialization fails
  * serialize: fix regression in serialize_uint64()

 -- Max Kellermann <mk@cm4all.com>  Tue, 15 Sep 2009 19:26:07 +0200

cm4all-beng-proxy (0.6.15) unstable; urgency=low

  * http-cache-choice: find more duplicates during cleanup
  * handler: added AJP handler
  * ajp-request: unref pool only on tcp_stock failure
  * ajp-client: prevent parser recursion
  * ajp-client: free request body when response is closed
  * ajp-client: reuse connection after END_RESPONSE packet
  * ajp-client: enable TCP_CORK while sending
  * istream-ajp-body: added a second "length" header field
  * ajp-client: auto-send empty request body chunk
  * ajp-client: register "write" event after GET_BODY_CHUNK packet
  * ajp-client: implemented request and response headers
  * http-cache-rfc: don't rewind tpool if called recursively

 -- Max Kellermann <mk@cm4all.com>  Fri, 11 Sep 2009 16:04:06 +0200

cm4all-beng-proxy (0.6.14) unstable; urgency=low

  * istream-tee: don't restart reading if already in progress

 -- Max Kellermann <mk@cm4all.com>  Thu, 03 Sep 2009 13:21:06 +0200

cm4all-beng-proxy (0.6.13) unstable; urgency=low

  * cookie-server: fix parsing multiple cookies
  * http-cache-memcached: clean up expired "choice" items
  * sink-gstring: use callback instead of public struct
  * istream-tee: restart reading when one output is closed

 -- Max Kellermann <mk@cm4all.com>  Wed, 02 Sep 2009 17:02:53 +0200

cm4all-beng-proxy (0.6.12) unstable; urgency=low

  * http-cache: don't attempt to remove cache items when the cache is disabled

 -- Max Kellermann <mk@cm4all.com>  Fri, 28 Aug 2009 15:40:48 +0200

cm4all-beng-proxy (0.6.11) unstable; urgency=low

  * http-cache-memcached: store HTTP status and response headers
  * http-cache-memcached: implemented flush (SIGHUP)
  * http-cache-memcached: support "Vary"
  * http-client: work around assertion failure in response_stream_close()

 -- Max Kellermann <mk@cm4all.com>  Thu, 27 Aug 2009 12:33:17 +0200

cm4all-beng-proxy (0.6.10) unstable; urgency=low

  * parser: finish tag before bailing out
  * http-request: allow URLs without path component
  * fork: clear event in read() method
  * istream-file: pass options O_CLOEXEC|O_NOCTTY to open()
  * response: check if the "Host" request header is valid

 -- Max Kellermann <mk@cm4all.com>  Tue, 18 Aug 2009 16:37:19 +0200

cm4all-beng-proxy (0.6.9) unstable; urgency=low

  * direct: disable SPLICE_F_NONBLOCK (temporary NFS EAGAIN workaround)

 -- Max Kellermann <mk@cm4all.com>  Mon, 17 Aug 2009 13:52:49 +0200

cm4all-beng-proxy (0.6.8) unstable; urgency=low

  * widget-http: close response body in error code path
  * http-cache: implemented memcached backend (--memcached-server)
  * processor: &c:base; returns the URI without scheme and host

 -- Max Kellermann <mk@cm4all.com>  Mon, 17 Aug 2009 12:29:19 +0200

cm4all-beng-proxy (0.6.7) unstable; urgency=low

  * file-handler: generate Expires from xattr user.MaxAge
  * cmdline: added option --set to configure:
    - max_connections
    - http_cache_size
    - filter_cache_size
    - translate_cache_size
  * flush caches on SIGHUP

 -- Max Kellermann <mk@cm4all.com>  Fri, 07 Aug 2009 11:41:10 +0200

cm4all-beng-proxy (0.6.6) unstable; urgency=low

  * added missing GLib build dependency
  * cgi-handler: set the "body_consumed" flag

 -- Max Kellermann <mk@cm4all.com>  Tue, 04 Aug 2009 09:53:01 +0200

cm4all-beng-proxy (0.6.5) unstable; urgency=low

  * shm: pass MAP_NORESERVE to mmap()
  * proxy-handler: support cookies
  * translation: added DISCARD_SESSION packet

 -- Max Kellermann <mk@cm4all.com>  Wed, 15 Jul 2009 18:00:33 +0200

cm4all-beng-proxy (0.6.4) unstable; urgency=low

  * http-client: don't read response body in HEAD requests
  * ajp-client: invoke the "abort" handler on error
  * filter-cache: lock cache items while they are served

 -- Max Kellermann <mk@cm4all.com>  Thu, 09 Jul 2009 14:36:14 +0200

cm4all-beng-proxy (0.6.3) unstable; urgency=low

  * http-server: implemented the DELETE method
  * http-server: refuse HTTP/0.9 requests
  * proxy-handler: send request body to template when no widget is focused
  * widget-request: pass original HTTP method to widget
  * session: automatically defragment sessions

 -- Max Kellermann <mk@cm4all.com>  Tue, 07 Jul 2009 16:57:22 +0200

cm4all-beng-proxy (0.6.2) unstable; urgency=low

  * lock: fixed race condition in debug flag updates
  * session: use rwlock for the session manager
  * proxy-handler: pass request headers to the remote HTTP server
  * proxy-handler: forward original Accept-Charset if processor is disabled
  * pipe: don't filter resources without a body
  * fcache: forward original HTTP status over "pipe" filter
  * cgi: support the "Status" line

 -- Max Kellermann <mk@cm4all.com>  Mon, 06 Jul 2009 16:38:26 +0200

cm4all-beng-proxy (0.6.1) unstable; urgency=low

  * session: consistently lock all session objects
  * rewrite-uri: check if widget_external_uri() returns NULL
  * widget-uri: don't generate the "path" argument when it's NULL
  * widget-uri: strip superfluous question mark from widget_base_address()
  * widget-uri: append parameters from the template first
  * widget-uri: re-add configured query string in widget_absolute_uri()
  * widget-uri: eliminate configured query string in widget_external_uri()
  * processor: don't consider session data for base=child and base=parent

 -- Max Kellermann <mk@cm4all.com>  Fri, 03 Jul 2009 15:52:01 +0200

cm4all-beng-proxy (0.6) unstable; urgency=low

  * inline-widget: check the widget HTTP response status
  * response: don't apply transformation on failed response
  * resource-address: include pipe arguments in filter cache key
  * handler: removed session redirect on the first request
  * http-cache: accept ETag response header instead of Last-Modified
  * filter-cache: don't require Last-Modified or Expires
  * file-handler: disable ETag only when processor comes first
  * file-handler: read ETag from xattr
  * pipe: generate new ETag for piped resource
  * session: purge sessions when shared memory is full
  * handler: don't enforce sessions for filtered responses

 -- Max Kellermann <mk@cm4all.com>  Tue, 30 Jun 2009 17:48:20 +0200

cm4all-beng-proxy (0.5.14) unstable; urgency=low

  * ajp-client: implemented request body
  * cookie-client: obey "max-age=0" properly
  * processor: forward the original HTTP status
  * response, widget-http: don't allow processing resource without body
  * widget-http: check the Content-Type before invoking processor
  * response: pass the "Location" response header
  * debian: added a separate -optimized-dbg package
  * added init script support for multiple ports (--port) and multiple listen
    (--listen) command line argumnents
  * translation: added the "APPEND" packet for command line arguments
  * pipe: support command line arguments

 -- Max Kellermann <mk@cm4all.com>  Mon, 29 Jun 2009 16:51:16 +0200

cm4all-beng-proxy (0.5.13) unstable; urgency=low

  * widget-registry: clear local_address in translate request
  * cmdline: added the "--listen" option

 -- Max Kellermann <mk@cm4all.com>  Wed, 24 Jun 2009 12:27:17 +0200

cm4all-beng-proxy (0.5.12) unstable; urgency=low

  * response: pass the "Location" response handler
  * added support for multiple listener ports

 -- Max Kellermann <mk@cm4all.com>  Tue, 23 Jun 2009 23:34:55 +0200

cm4all-beng-proxy (0.5.11) unstable; urgency=low

  * build with autotools
  * use libcm4all-socket, GLib
  * Makefile.am: support out-of-tree builds
  * added optimized Debian package
  * tcache: fixed wrong assignment in VARY=HOST
  * translation: added request packet LOCAL_ADDRESS

 -- Max Kellermann <mk@cm4all.com>  Tue, 23 Jun 2009 15:42:12 +0200

cm4all-beng-proxy (0.5.10) unstable; urgency=low

  * widget-http: assign the "address" variable

 -- Max Kellermann <mk@cm4all.com>  Mon, 15 Jun 2009 18:38:58 +0200

cm4all-beng-proxy (0.5.9) unstable; urgency=low

  * tcache: fixed typo in tcache_string_match()
  * tcache: support VARY=SESSION
  * translate: added the INVALIDATE response packet
  * cache, session: higher size limits
  * widget-uri: separate query_string from path_info
  * widget-uri: ignore widget parameters in widget_external_uri()

 -- Max Kellermann <mk@cm4all.com>  Mon, 15 Jun 2009 17:06:11 +0200

cm4all-beng-proxy (0.5.8) unstable; urgency=low

  * handler: fixed double free bug in translate_callback()

 -- Max Kellermann <mk@cm4all.com>  Sun, 14 Jun 2009 19:05:09 +0200

cm4all-beng-proxy (0.5.7) unstable; urgency=low

  * forward the Content-Disposition header
  * handler: assign new session to local variable, fix segfault
  * handler: don't dereference the NULL session

 -- Max Kellermann <mk@cm4all.com>  Sun, 14 Jun 2009 13:01:52 +0200

cm4all-beng-proxy (0.5.6) unstable; urgency=low

  * widget-http: send the "Via" request header instead of "X-Forwarded-For"
  * proxy-handler: send the "Via" request header
  * widget-request: check the "path" argument before calling uri_compress()

 -- Max Kellermann <mk@cm4all.com>  Tue, 09 Jun 2009 12:21:00 +0200

cm4all-beng-proxy (0.5.5) unstable; urgency=low

  * processor: allow specifying relative URI in c:base=child
  * widget-request: verify the "path" argument
  * widget: allocate address from widget's pool
  * widget-http: support multiple Set-Cookie response headers

 -- Max Kellermann <mk@cm4all.com>  Thu, 04 Jun 2009 15:10:15 +0200

cm4all-beng-proxy (0.5.4) unstable; urgency=low

  * implemented delegation of open() to a helper program
  * added the BASE translation packet, supported by the translation cache
  * deprecated c:mode=proxy
  * rewrite-uri: always enable focus in mode=partial
  * http-cache: don't cache resources with query string (RFC 2616 13.9)
  * http-cache: lock cache items while they are served

 -- Max Kellermann <mk@cm4all.com>  Thu, 28 May 2009 11:44:01 +0200

cm4all-beng-proxy (0.5.3) unstable; urgency=low

  * cgi: close request body on fork() failure
  * fork: added workaround for pipe-to-pipe splice()
  * http-cache: use cache entry when response ETag matches
  * cgi: loop in istream_cgi_read() to prevent blocking
  * cache: check for expired items once a minute
  * cache: optimize search for oldest item

 -- Max Kellermann <mk@cm4all.com>  Wed, 06 May 2009 13:23:46 +0200

cm4all-beng-proxy (0.5.2) unstable; urgency=low

  * added filter cache
  * header-parser: added missing range check in header_parse_line()
  * fork: added event for writing to the child process
  * fork: don't splice() from a pipe
  * response: don't pass request body to unfocused processor
  * added filter type "pipe"

 -- Max Kellermann <mk@cm4all.com>  Wed, 29 Apr 2009 13:24:26 +0200

cm4all-beng-proxy (0.5.1) unstable; urgency=low

  * processor: fixed base=child assertion failure
  * handler: close request body if it was not consumed
  * static-file: generate Last-Modified and ETag response headers
  * static-file: obey the Content-Type provided by the translation server
  * static-file: get Content-Type from extended attribute
  * http-cache: use istream_null when cached resource is empty

 -- Max Kellermann <mk@cm4all.com>  Mon, 27 Apr 2009 10:00:20 +0200

cm4all-beng-proxy (0.5) unstable; urgency=low

  * processor: accept c:mode/c:base attributes in any order
  * processor: removed alternative (anchor) rewrite syntax

 -- Max Kellermann <mk@cm4all.com>  Mon, 20 Apr 2009 22:04:19 +0200

cm4all-beng-proxy (0.4.10) unstable; urgency=low

  * processor: lift length limitation for widget parameters
  * translate: abort if a packet is too large
  * translate: support MAX_AGE for the whole response
  * hashmap: fix corruption of slot chain in hashmap_remove_value()

 -- Max Kellermann <mk@cm4all.com>  Fri, 17 Apr 2009 13:02:50 +0200

cm4all-beng-proxy (0.4.9) unstable; urgency=low

  * http-cache: explicitly start reading into cache
  * cgi: clear "headers" variable before publishing the response
  * translate: use DOCUMENT_ROOT as CGI parameter

 -- Max Kellermann <mk@cm4all.com>  Mon, 06 Apr 2009 16:21:57 +0200

cm4all-beng-proxy (0.4.8) unstable; urgency=low

  * translate: allow ADDRESS packets in AJP addresses
  * translate: initialize all fields of a FastCGI address
  * http-cache: close all caching connections on exit
  * processor: don't rewrite SCRIPT SRC attribute when proxying

 -- Max Kellermann <mk@cm4all.com>  Thu, 02 Apr 2009 15:45:46 +0200

cm4all-beng-proxy (0.4.7) unstable; urgency=low

  * http-server: use istream_null for empty request body
  * parser: check for trailing slash only in TAG_OPEN tags
  * parser: added support for XML Processing Instructions
  * processor: implemented XML Processing Instruction "cm4all-rewrite-uri"
  * uri-escape: escape the slash character
  * cache: remove all matching items in cache_remove()
  * http-cache: lock cache items while holding a reference

 -- Max Kellermann <mk@cm4all.com>  Thu, 02 Apr 2009 12:02:53 +0200

cm4all-beng-proxy (0.4.6) unstable; urgency=low

  * file_handler: fixed logic error in If-Modified-Since check
  * date: return UTC time stamp in http_date_parse()
  * cache: continue search after item was invalidated
  * cache: remove the correct cache item
  * istream-chunked: work around invalid assertion failure
  * istream-subst: fixed corruption after partial match

 -- Max Kellermann <mk@cm4all.com>  Wed, 25 Mar 2009 15:03:10 +0100

cm4all-beng-proxy (0.4.5) unstable; urgency=low

  * http-server: assume keep-alive is enabled on HTTP 1.1
  * http-client: unregister EV_READ when the buffer is full
  * translation: added QUERY_STRING packet
  * processor: optionally parse base/mode from URI

 -- Max Kellermann <mk@cm4all.com>  Tue, 17 Mar 2009 13:04:25 +0100

cm4all-beng-proxy (0.4.4) unstable; urgency=low

  * forward Accept-Language request header to the translation server
  * translate: added the USER_AGENT request packet
  * session: obey the USER/MAX_AGE setting
  * use libcm4all-inline-dev in libcm4all-beng-proxy-dev
  * added pkg-config file for libcm4all-beng-proxy-dev
  * updated python-central dependencies
  * processor: parse c:base/c:mode attributes in PARAM tags

 -- Max Kellermann <mk@cm4all.com>  Wed, 11 Mar 2009 09:43:48 +0100

cm4all-beng-proxy (0.4.3) unstable; urgency=low

  * processor: rewrite URI in LINK tags
  * processor: rewrite URI in PARAM tags
  * use splice() from glibc 2.7
  * translate: added VARY response packet
  * build documentation with texlive

 -- Max Kellermann <mk@cm4all.com>  Wed, 04 Mar 2009 09:53:56 +0100

cm4all-beng-proxy (0.4.2) unstable; urgency=low

  * hashmap: fix corruption in slot chain
  * use monotonic clock to calculate expiry times
  * processor: rewrite URIs in the EMBED, VIDEO, AUDIO tags

 -- Max Kellermann <mk@cm4all.com>  Tue, 17 Feb 2009 17:14:48 +0100

cm4all-beng-proxy (0.4.1) unstable; urgency=low

  * translate: clear client->transformation
  * handler: check for translation errors
  * http-server: fixed assertion failure during shutdown
  * http-server: send "Keep-Alive" response header
  * worker: after fork(), call event_reinit() in the parent process
  * added valgrind build dependency
  * build with Debian's libevent-1.4 package

 -- Max Kellermann <mk@cm4all.com>  Tue, 10 Feb 2009 11:48:53 +0100

cm4all-beng-proxy (0.4) unstable; urgency=low

  * added support for transformation views
    - in the JavaScript API, mode=proxy is now deprecated
  * http-cache: fix segfault when request_headers==NULL
  * http-cache: store multiple (varying) versions of a resource
  * http-cache: use the "max-age" cache-control response

 -- Max Kellermann <mk@cm4all.com>  Fri, 30 Jan 2009 13:29:43 +0100

cm4all-beng-proxy (0.3.9) unstable; urgency=low

  * http-client: assume keep-alive is enabled on HTTP 1.1
  * processor: use configured/session path-info for mode=child URIs

 -- Max Kellermann <mk@cm4all.com>  Tue, 27 Jan 2009 13:07:51 +0100

cm4all-beng-proxy (0.3.8) unstable; urgency=low

  * processor: pass Content-Type and Content-Language headers from
    template
  * http-client: allow chunked response body without keep-alive

 -- Max Kellermann <mk@cm4all.com>  Fri, 23 Jan 2009 13:02:42 +0100

cm4all-beng-proxy (0.3.7) unstable; urgency=low

  * istream_subst: exit the loop if state==INSERT
  * istream_iconv: check if the full buffer could be flushed
  * worker: don't reinitialize session manager during shutdown

 -- Max Kellermann <mk@cm4all.com>  Thu, 15 Jan 2009 10:39:47 +0100

cm4all-beng-proxy (0.3.6) unstable; urgency=low

  * processor: ignore closing </header>
  * widget-http: now really don't check content-type in frame parents
  * parser: skip comments
  * processor: implemented c:base="parent"
  * processor: added "c:" prefix to c:widget child elements
  * processor: renamed the "c:param" element to "c:parameter"

 -- Max Kellermann <mk@cm4all.com>  Thu, 08 Jan 2009 11:17:29 +0100

cm4all-beng-proxy (0.3.5) unstable; urgency=low

  * widget-http: don't check content-type in frame parents
  * istream-subst: allow null bytes in the input stream
  * js: added the "translate" parameter for passing values to the
    translation server
  * rewrite-uri: refuse to rewrite a frame URI without widget id

 -- Max Kellermann <mk@cm4all.com>  Mon, 05 Jan 2009 16:46:32 +0100

cm4all-beng-proxy (0.3.4) unstable; urgency=low

  * processor: added support for custom widget request headers
  * http-cache: obey the "Vary" response header
  * http-cache: pass the new http_cache_info object when testing a cache
    item

 -- Max Kellermann <mk@cm4all.com>  Tue, 30 Dec 2008 15:46:44 +0100

cm4all-beng-proxy (0.3.3) unstable; urgency=low

  * processor: grew widget parameter buffer to 512 bytes
  * widget-resolver: clear widget->resolver on abort
  * cgi: clear the input's handler in cgi_async_abort()
  * widget-stream: use istream_hold (reverts r4171)

 -- Max Kellermann <mk@cm4all.com>  Fri, 05 Dec 2008 14:43:05 +0100

cm4all-beng-proxy (0.3.2) unstable; urgency=low

  * processor: free memory before calling embed_frame_widget()
  * processor: allocate query string from the widget pool
  * processor: removed the obsolete widget attributes "tag" and "style"
  * parser: hold a reference to the pool

 -- Max Kellermann <mk@cm4all.com>  Mon, 01 Dec 2008 14:15:38 +0100

cm4all-beng-proxy (0.3.1) unstable; urgency=low

  * http-client: remove Transfer-Encoding and Content-Length from response
    headers
  * http-client: don't read body after invoke_response()
  * fork: retry splice() after EAGAIN
  * fork: don't close input when splice() fails
  * cgi: abort the response handler when the stdin stream fails
  * istream_file, istream_pipe, fork, client_socket, listener: fixed file
    descriptor leaks
  * processor: hold a reference to the caller's pool
  * debian/rules: enabled test suite

 -- Max Kellermann <mk@cm4all.com>  Thu, 27 Nov 2008 16:01:16 +0100

cm4all-beng-proxy (0.3) unstable; urgency=low

  * implemented widget filters
  * translate: initialize all fields of a CGI address
  * fork: read request body on EAGAIN
  * fork: implemented the direct() method with splice()
  * python: added class Response
  * prototypes/translate.py:
    - support "filter"
    - support "content_type"
  * demo: added widget filter demo

 -- Max Kellermann <mk@cm4all.com>  Wed, 26 Nov 2008 16:27:29 +0100

cm4all-beng-proxy (0.2) unstable; urgency=low

  * don't quote text/xml widgets
  * widget-resolver: pass widget_pool to widget_class_lookup()
  * widget-registry: allocate widget_class from widget_pool
  * widget-stream: eliminated the async operation proxy, because the
    operation cannot be aborted before the constructor returns
  * widget-stream: don't clear the "delayed" stream in the response() callback
  * rewrite-uri: trigger istream_read(delayed) after istream_delayed_set()
  * doc: clarified XSLT integration

 -- Max Kellermann <mk@cm4all.com>  Tue, 25 Nov 2008 15:28:54 +0100

cm4all-beng-proxy (0.1) unstable; urgency=low

  * initial release

 -- Max Kellermann <mk@cm4all.com>  Mon, 17 Nov 2008 11:59:36 +0100<|MERGE_RESOLUTION|>--- conflicted
+++ resolved
@@ -1,16 +1,14 @@
-<<<<<<< HEAD
 cm4all-beng-proxy (16.0.1) unstable; urgency=low
 
   * 
 
  --   
-=======
+
 cm4all-beng-proxy (15.3) unstable; urgency=low
 
   * merge release 14.21
 
  -- Max Kellermann <mk@cm4all.com>  Thu, 03 Jan 2019 11:28:35 +0100
->>>>>>> 87a07ec4
 
 cm4all-beng-proxy (15.2) unstable; urgency=low
 
