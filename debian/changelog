<<<<<<< HEAD
cm4all-beng-proxy (2.0.45) unstable; urgency=low

  * 

 --   

cm4all-beng-proxy (2.0.44) unstable; urgency=low

  * lb: allow sticky with only one node
  * lb: add option "--check"
  * lb: run all monitors right after startup
  * lb: disable expiry of monitor results
  * lb: improved fallback for "sticky cookie"
  * lb: use Bulldog for "sticky cookie"
  * balancer, lb: persistent "fade" flag
  * balancer, lb: use the Bulldog "graceful" flag
  * control: add packet CONTROL_DUMP_POOLS

 -- Max Kellermann <mk@cm4all.com>  Tue, 14 Aug 2012 13:13:01 -0000

cm4all-beng-proxy (2.0.43) unstable; urgency=low

  * merge release 1.4.28
  * istream-replace: fix assertion failure with embedded CSS

 -- Max Kellermann <mk@cm4all.com>  Thu, 02 Aug 2012 11:14:27 -0000

cm4all-beng-proxy (2.0.42) unstable; urgency=low

  * js: new higher-level API

 -- Max Kellermann <mk@cm4all.com>  Wed, 01 Aug 2012 11:32:28 -0000

cm4all-beng-proxy (2.0.41) unstable; urgency=low

  * session: fix bogus assertion failure when loading expired session

 -- Max Kellermann <mk@cm4all.com>  Fri, 27 Jul 2012 12:47:49 -0000

cm4all-beng-proxy (2.0.40) unstable; urgency=low

  * merge release 1.4.27

 -- Max Kellermann <mk@cm4all.com>  Tue, 24 Jul 2012 16:29:13 -0000

cm4all-beng-proxy (2.0.39) unstable; urgency=low

  * merge release 1.4.26

 -- Max Kellermann <mk@cm4all.com>  Tue, 17 Jul 2012 17:00:20 -0000

cm4all-beng-proxy (2.0.38) unstable; urgency=low

  * merge release 1.4.25
  * strset: fix GROUP_CONTAINER false negatives

 -- Max Kellermann <mk@cm4all.com>  Tue, 17 Jul 2012 16:03:49 -0000

cm4all-beng-proxy (2.0.37) unstable; urgency=low

  * merge release 1.4.24

 -- Max Kellermann <mk@cm4all.com>  Mon, 16 Jul 2012 10:36:57 -0000

cm4all-beng-proxy (2.0.36) unstable; urgency=low

  * proxy-handler: re-add the URI suffix for "transparent" requests

 -- Max Kellermann <mk@cm4all.com>  Wed, 11 Jul 2012 14:12:11 -0000

cm4all-beng-proxy (2.0.35) unstable; urgency=low

  * translate: allow WIDGET_GROUP without PROCESS

 -- Max Kellermann <mk@cm4all.com>  Thu, 05 Jul 2012 13:03:21 -0000

cm4all-beng-proxy (2.0.34) unstable; urgency=low

  * session_save: skip shutdown code if saving is not configured
  * http-server: fix assertion on I/O error during POST
  * header-forward: new group FORWARD to forward the "Host" header

 -- Max Kellermann <mk@cm4all.com>  Tue, 03 Jul 2012 16:46:39 -0000

cm4all-beng-proxy (2.0.33) unstable; urgency=low

  * processor: option SELF_CONTAINER allows widget to only embed itself
  * processor: allow embedding approved widget groups
  * processor: optionally invoke CSS processor for style attributes
  * response, lb_http: put "Discard" cookie attribute to the end (Android bug)

 -- Max Kellermann <mk@cm4all.com>  Mon, 02 Jul 2012 17:52:32 -0000

cm4all-beng-proxy (2.0.32) unstable; urgency=low

  * socket_wrapper: fix two assertion failures
  * pheaders: emit Cache-Control:no-store to work around IE quirk

 -- Max Kellermann <mk@cm4all.com>  Tue, 26 Jun 2012 09:41:51 -0000

cm4all-beng-proxy (2.0.31) unstable; urgency=low

  * lb: publish the SSL peer issuer subject
  * widget-registry: copy the direct_addressing attribute

 -- Max Kellermann <mk@cm4all.com>  Wed, 06 Jun 2012 13:36:04 -0000

cm4all-beng-proxy (2.0.30) unstable; urgency=low

  * init: add --group variable to .default file
  * doc: update view security documentation
  * processor: apply underscore prefix to <A NAME="...">
  * session: restore sessions from a file

 -- Max Kellermann <mk@cm4all.com>  Fri, 01 Jun 2012 11:06:50 -0000

cm4all-beng-proxy (2.0.29) unstable; urgency=low

  * widget: optional direct URI addressing scheme
  * processor: eliminate additional underscore from class prefix
  * ssl_filter: support TLS client certificates

 -- Max Kellermann <mk@cm4all.com>  Tue, 29 May 2012 13:29:06 -0000

cm4all-beng-proxy (2.0.28) unstable; urgency=low

  * merge release 1.4.22

 -- Max Kellermann <mk@cm4all.com>  Wed, 16 May 2012 10:24:31 -0000

cm4all-beng-proxy (2.0.27) unstable; urgency=low

  * uri-address: fix assertion failures with UNIX domain sockets
  * uri-address: fix redirects with matching absolute URI

 -- Max Kellermann <mk@cm4all.com>  Wed, 09 May 2012 16:16:06 -0000

cm4all-beng-proxy (2.0.26) unstable; urgency=low

  * processor: rewrite URIs in META/refresh

 -- Max Kellermann <mk@cm4all.com>  Thu, 03 May 2012 14:43:03 -0000

cm4all-beng-proxy (2.0.25) unstable; urgency=low

  * merge release 1.4.21
  * processor: fix double free bug on failed widget lookup
  * session: don't access the session manager after worker crash
  * proxy-widget: fix assertion failure with empty view name

 -- Max Kellermann <mk@cm4all.com>  Thu, 26 Apr 2012 14:22:10 -0000

cm4all-beng-proxy (2.0.24) unstable; urgency=low

  * processor: optionally invoke CSS processor for <style>

 -- Max Kellermann <mk@cm4all.com>  Fri, 20 Apr 2012 12:10:42 -0000

cm4all-beng-proxy (2.0.23) unstable; urgency=low

  * widget-resolver: check for translation server failure
  * widget-resolver: don't sync with session when view is invalid
  * rewrite-uri: check for invalid view name
  * {css_,}processor: eliminate second underscore from class prefix
  * doc: document the algorithm for replacing two leading underscores

 -- Max Kellermann <mk@cm4all.com>  Thu, 29 Mar 2012 15:37:52 -0000

cm4all-beng-proxy (2.0.22) unstable; urgency=low

  * merge release 1.4.20
  * proxy-widget: forbid client to select view with address
  * proxy-widget: allow any view selection when widget is not a container
  * widget-http: allow any view selection for unprocessable response
  * widget-http: inherit the view from the template
  * widget-request: sync with session only if processor is enabled
  * widget-http: postpone saving to session after receiving response headers
  * processor: add entities &c:id; &c:type; &c:class;

 -- Max Kellermann <mk@cm4all.com>  Mon, 26 Mar 2012 14:05:05 -0000

cm4all-beng-proxy (2.0.21) unstable; urgency=low

  * css_processor: use mode "partial" for @import
  * rewrite-uri: use mode "partial" on invalid input

 -- Max Kellermann <mk@cm4all.com>  Tue, 20 Mar 2012 18:11:28 -0000

cm4all-beng-proxy (2.0.20) unstable; urgency=low

  * {css_,}processor: default mode is "partial"
  * processor: handle underscore prefixes in the "for" attribute

 -- Max Kellermann <mk@cm4all.com>  Tue, 20 Mar 2012 16:48:51 -0000

cm4all-beng-proxy (2.0.19) unstable; urgency=low

  * merge release 1.4.19

 -- Max Kellermann <mk@cm4all.com>  Tue, 20 Mar 2012 08:41:03 -0000

cm4all-beng-proxy (2.0.18) unstable; urgency=low

  * merge release 1.4.18

 -- Max Kellermann <mk@cm4all.com>  Thu, 15 Mar 2012 15:53:12 -0000

cm4all-beng-proxy (2.0.17) unstable; urgency=low

  * merge release 1.4.17
  * css_parser: check for url() following another token
  * css_processor: rewrite @import URIs
  * {text_,}processor: new entity &c:local;

 -- Max Kellermann <mk@cm4all.com>  Fri, 09 Mar 2012 16:50:19 -0000

cm4all-beng-proxy (2.0.16) unstable; urgency=low

  * response: generate Vary response header from translation response
  * widget-resolver: fix NULL dereference after failure
  * translation: User-Agent classification

 -- Max Kellermann <mk@cm4all.com>  Tue, 06 Mar 2012 11:54:10 -0000

cm4all-beng-proxy (2.0.15) unstable; urgency=low

  * merge release 1.4.16
  * uri-address: fix NULL dereference on certain malformed URIs

 -- Max Kellermann <mk@cm4all.com>  Fri, 02 Mar 2012 16:28:54 -0000

cm4all-beng-proxy (2.0.14) unstable; urgency=low

  * address-resolver: add missing initialization
  * rewrite-uri: fix NULL pointer dereference with "local URI"
  * rewrite-uri: allow mode=proxy (optional temporary kludge)
  * widget-http: auto-disable processor (optional temporary kludge)

 -- Max Kellermann <mk@cm4all.com>  Thu, 01 Mar 2012 18:36:38 -0000

cm4all-beng-proxy (2.0.13) unstable; urgency=low

  * merge release 1.4.15
  * translation: make CGI auto-base optional
  * handler: fix up translation client errors

 -- Max Kellermann <mk@cm4all.com>  Thu, 23 Feb 2012 17:31:03 -0000

cm4all-beng-proxy (2.0.12) unstable; urgency=low

  * merge release 1.4.13

 -- Max Kellermann <mk@cm4all.com>  Thu, 16 Feb 2012 14:41:45 -0000

cm4all-beng-proxy (2.0.11) unstable; urgency=low

  * merge release 1.4.11
  * processor: skip rewriting absolute URIs

 -- Max Kellermann <mk@cm4all.com>  Thu, 09 Feb 2012 09:43:06 -0000

cm4all-beng-proxy (2.0.10) unstable; urgency=low

  * resource-address: initialise type, fixes assertion failure

 -- Max Kellermann <mk@cm4all.com>  Tue, 07 Feb 2012 16:57:06 -0000

cm4all-beng-proxy (2.0.9) unstable; urgency=low

  * [css]processor: expand underscore only XML id / CSS class
  * widget-http: filter processor response headers
  * processor: forward Wildfire headers in the debug build

 -- Max Kellermann <mk@cm4all.com>  Tue, 07 Feb 2012 12:32:33 -0000

cm4all-beng-proxy (2.0.8) unstable; urgency=low

  * rewrite-uri: prefix "@/" refers to widget's "local URI"

 -- Max Kellermann <mk@cm4all.com>  Fri, 03 Feb 2012 13:50:16 -0000

cm4all-beng-proxy (2.0.7) unstable; urgency=low

  * merge release 1.4.10
  * stock: clear idle objects periodically

 -- Max Kellermann <mk@cm4all.com>  Thu, 02 Feb 2012 14:10:24 -0000

cm4all-beng-proxy (2.0.6) unstable; urgency=low

  * merge release 1.4.9

 -- Max Kellermann <mk@cm4all.com>  Tue, 31 Jan 2012 15:10:18 -0000

cm4all-beng-proxy (2.0.5) unstable; urgency=low

  * merge release 1.4.8
  * translate-client: verify the PROXY and AJP payloads
  * translation: support inserting regex matches into CGI/file path
  * translation: support customizing the cookie's "Domain" attribute
  * request: new option "dynamic_session_cookie" adds suffix to cookie
    name
  * uri-address: verify the path component

 -- Max Kellermann <mk@cm4all.com>  Wed, 25 Jan 2012 17:05:09 -0000

cm4all-beng-proxy (2.0.4) unstable; urgency=low

  * merge release 1.4.6
  * access-log: don't log the remote port
  * translation: support inserting regex matches into CGI's PATH_INFO
  * tcache: generate BASE automatically for CGI

 -- Max Kellermann <mk@cm4all.com>  Tue, 10 Jan 2012 15:18:37 -0000

cm4all-beng-proxy (2.0.3) unstable; urgency=low

  * merge release 1.4.4
  * http-server: log remote host address

 -- Max Kellermann <mk@cm4all.com>  Tue, 27 Dec 2011 07:41:15 -0000

cm4all-beng-proxy (2.0.2) unstable; urgency=low

  * merge release 1.4.2
  * widget-http: improved HTTP error messages
  * processor: forbid widget request after URI compress failure

 -- Max Kellermann <mk@cm4all.com>  Wed, 07 Dec 2011 16:51:58 -0000

cm4all-beng-proxy (2.0.1) unstable; urgency=low

  * merge release 1.4.1

 -- Max Kellermann <mk@cm4all.com>  Fri, 18 Nov 2011 13:57:27 -0000

cm4all-beng-proxy (2.0) unstable; urgency=low

  * rewrite-uri: reapply 'drop the deprecated mode "proxy"'
  * proxy-widget: reapply 'client can choose only views that have an address'

 -- Max Kellermann <mk@cm4all.com>  Thu, 17 Nov 2011 08:22:39 +0100
=======
cm4all-beng-proxy (1.4.29) unstable; urgency=low

  * proxy-widget: fix memory leak on aborted POST request

 -- Max Kellermann <mk@cm4all.com>  Tue, 21 Aug 2012 15:05:12 -0000
>>>>>>> c058b0a5

cm4all-beng-proxy (1.4.28) unstable; urgency=low

  * worker: reinitialize signal handlers after fork failure
  * lb: work around libevent bug that freezes during shutdown

 -- Max Kellermann <mk@cm4all.com>  Thu, 02 Aug 2012 13:53:18 -0000

cm4all-beng-proxy (1.4.27) unstable; urgency=low

  * lb: fix hanging SSL connection on bulk transfer

 -- Max Kellermann <mk@cm4all.com>  Tue, 24 Jul 2012 14:58:17 -0000

cm4all-beng-proxy (1.4.26) unstable; urgency=low

  * processor: fix regression, missing NULL check

 -- Max Kellermann <mk@cm4all.com>  Tue, 17 Jul 2012 16:55:24 -0000

cm4all-beng-proxy (1.4.25) unstable; urgency=low

  * processor: don't rewrite the fragment part of the URI

 -- Max Kellermann <mk@cm4all.com>  Tue, 17 Jul 2012 15:50:06 -0000

cm4all-beng-proxy (1.4.24) unstable; urgency=low

  * lb: fix splicing with SSL

 -- Max Kellermann <mk@cm4all.com>  Mon, 16 Jul 2012 10:32:17 -0000

cm4all-beng-proxy (1.4.23) unstable; urgency=low

  * widget-http: fix double free bug when POST is aborted

 -- Max Kellermann <mk@cm4all.com>  Tue, 03 Jul 2012 16:42:28 -0000

cm4all-beng-proxy (1.4.22) unstable; urgency=low

  * merge release 1.2.27
  * widget: backport memory leak fix from 2.0
  * widget-http: fix memory leak on abort

 -- Max Kellermann <mk@cm4all.com>  Wed, 16 May 2012 10:00:23 -0000

cm4all-beng-proxy (1.4.21) unstable; urgency=low

  * merge release 1.2.26

 -- Max Kellermann <mk@cm4all.com>  Thu, 26 Apr 2012 14:17:56 -0000

cm4all-beng-proxy (1.4.20) unstable; urgency=low

  * merge release 1.2.25

 -- Max Kellermann <mk@cm4all.com>  Mon, 26 Mar 2012 14:03:14 -0000

cm4all-beng-proxy (1.4.19) unstable; urgency=low

  * merge release 1.2.24

 -- Max Kellermann <mk@cm4all.com>  Tue, 20 Mar 2012 08:36:19 -0000

cm4all-beng-proxy (1.4.18) unstable; urgency=low

  * merge release 1.2.23

 -- Max Kellermann <mk@cm4all.com>  Thu, 15 Mar 2012 15:50:20 -0000

cm4all-beng-proxy (1.4.17) unstable; urgency=low

  * merge release 1.2.22

 -- Max Kellermann <mk@cm4all.com>  Thu, 08 Mar 2012 18:36:00 -0000

cm4all-beng-proxy (1.4.16) unstable; urgency=low

  * merge release 1.2.21

 -- Max Kellermann <mk@cm4all.com>  Fri, 02 Mar 2012 16:03:51 -0000

cm4all-beng-proxy (1.4.15) unstable; urgency=low

  * merge release 1.2.20

 -- Max Kellermann <mk@cm4all.com>  Thu, 23 Feb 2012 17:12:30 -0000

cm4all-beng-proxy (1.4.14) unstable; urgency=low

  * merge release 1.2.19

 -- Max Kellermann <mk@cm4all.com>  Thu, 23 Feb 2012 15:35:04 -0000

cm4all-beng-proxy (1.4.13) unstable; urgency=low

  * merge release 1.2.18

 -- Max Kellermann <mk@cm4all.com>  Thu, 16 Feb 2012 13:53:49 -0000

cm4all-beng-proxy (1.4.12) unstable; urgency=low

  * merge release 1.2.17

 -- Max Kellermann <mk@cm4all.com>  Wed, 15 Feb 2012 09:27:50 -0000

cm4all-beng-proxy (1.4.11) unstable; urgency=low

  * merge release 1.2.16

 -- Max Kellermann <mk@cm4all.com>  Thu, 09 Feb 2012 09:33:30 -0000

cm4all-beng-proxy (1.4.10) unstable; urgency=low

  * merge release 1.2.15

 -- Max Kellermann <mk@cm4all.com>  Thu, 02 Feb 2012 13:43:11 -0000

cm4all-beng-proxy (1.4.9) unstable; urgency=low

  * merge release 1.2.14

 -- Max Kellermann <mk@cm4all.com>  Tue, 31 Jan 2012 15:06:57 -0000

cm4all-beng-proxy (1.4.8) unstable; urgency=low

  * merge release 1.2.13

 -- Max Kellermann <mk@cm4all.com>  Wed, 25 Jan 2012 12:16:53 -0000

cm4all-beng-proxy (1.4.7) unstable; urgency=low

  * merge release 1.2.12

 -- Max Kellermann <mk@cm4all.com>  Tue, 17 Jan 2012 08:37:01 -0000

cm4all-beng-proxy (1.4.6) unstable; urgency=low

  * merge release 1.2.11

 -- Max Kellermann <mk@cm4all.com>  Wed, 04 Jan 2012 15:41:43 -0000

cm4all-beng-proxy (1.4.5) unstable; urgency=low

  * merge release 1.2.10

 -- Max Kellermann <mk@cm4all.com>  Wed, 28 Dec 2011 17:07:13 -0000

cm4all-beng-proxy (1.4.4) unstable; urgency=low

  * merge release 1.2.9

 -- Max Kellermann <mk@cm4all.com>  Thu, 22 Dec 2011 11:28:39 -0000

cm4all-beng-proxy (1.4.3) unstable; urgency=low

  * merge release 1.2.8

 -- Max Kellermann <mk@cm4all.com>  Wed, 14 Dec 2011 11:20:04 -0000

cm4all-beng-proxy (1.4.2) unstable; urgency=low

  * text-processor: allow processing "application/javascript",
    "application/json"
  * uri-relative: allow backtracking to the widget base with "../"
  * merge release 1.2.7

 -- Max Kellermann <mk@cm4all.com>  Tue, 06 Dec 2011 12:39:24 -0000

cm4all-beng-proxy (1.4.1) unstable; urgency=low

  * merge release 1.2.6

 -- Max Kellermann <mk@cm4all.com>  Fri, 18 Nov 2011 13:53:56 -0000

cm4all-beng-proxy (1.4) unstable; urgency=low

  * proxy-widget: revert 'client can choose only views that have an address'
  * rewrite-uri: revert 'drop the deprecated mode "proxy"'

 -- Max Kellermann <mk@cm4all.com>  Thu, 17 Nov 2011 08:10:42 +0100

cm4all-beng-proxy (1.3.2) unstable; urgency=low

  * tcache: add regex matching, translation packets REGEX, INVERSE_REGEX
  * widget: don't start the prefix with an underscore
  * translation: add new packet PROCESS_TEXT, to expand entity references
  * translation: add new packet WIDGET_INFO, enables additional request headers
  * doc: document the algorithm for replacing three leading underscores

 -- Max Kellermann <mk@cm4all.com>  Wed, 16 Nov 2011 17:00:16 +0100

cm4all-beng-proxy (1.3.1) unstable; urgency=low

  * merge release 1.2.5

 -- Max Kellermann <mk@cm4all.com>  Tue, 08 Nov 2011 19:51:18 +0100

cm4all-beng-proxy (1.3) unstable; urgency=low

  * rewrite-uri: drop the deprecated mode "proxy"
  * proxy-widget: client can choose only views that have an address

 -- Max Kellermann <mk@cm4all.com>  Mon, 31 Oct 2011 17:41:14 +0100

cm4all-beng-proxy (1.2.27) unstable; urgency=low

  * merge release 1.1.40

 -- Max Kellermann <mk@cm4all.com>  Wed, 16 May 2012 09:51:50 -0000

cm4all-beng-proxy (1.2.26) unstable; urgency=low

  * merge release 1.1.39

 -- Max Kellermann <mk@cm4all.com>  Thu, 26 Apr 2012 14:16:40 -0000

cm4all-beng-proxy (1.2.25) unstable; urgency=low

  * merge release 1.1.38

 -- Max Kellermann <mk@cm4all.com>  Mon, 26 Mar 2012 14:01:44 -0000

cm4all-beng-proxy (1.2.24) unstable; urgency=low

  * merge release 1.1.37

 -- Max Kellermann <mk@cm4all.com>  Tue, 20 Mar 2012 08:33:31 -0000

cm4all-beng-proxy (1.2.23) unstable; urgency=low

  * merge release 1.1.36

 -- Max Kellermann <mk@cm4all.com>  Thu, 15 Mar 2012 15:37:10 -0000

cm4all-beng-proxy (1.2.22) unstable; urgency=low

  * merge release 1.1.35

 -- Max Kellermann <mk@cm4all.com>  Thu, 08 Mar 2012 18:29:39 -0000

cm4all-beng-proxy (1.2.21) unstable; urgency=low

  * merge release 1.1.34

 -- Max Kellermann <mk@cm4all.com>  Fri, 02 Mar 2012 16:02:00 -0000

cm4all-beng-proxy (1.2.20) unstable; urgency=low

  * merge release 1.1.33

 -- Max Kellermann <mk@cm4all.com>  Thu, 23 Feb 2012 17:11:15 -0000

cm4all-beng-proxy (1.2.19) unstable; urgency=low

  * merge release 1.1.32

 -- Max Kellermann <mk@cm4all.com>  Thu, 23 Feb 2012 15:18:36 -0000

cm4all-beng-proxy (1.2.18) unstable; urgency=low

  * merge release 1.1.31

 -- Max Kellermann <mk@cm4all.com>  Thu, 16 Feb 2012 13:52:42 -0000

cm4all-beng-proxy (1.2.17) unstable; urgency=low

  * merge release 1.1.30

 -- Max Kellermann <mk@cm4all.com>  Wed, 15 Feb 2012 09:26:45 -0000

cm4all-beng-proxy (1.2.16) unstable; urgency=low

  * merge release 1.1.29

 -- Max Kellermann <mk@cm4all.com>  Thu, 09 Feb 2012 09:31:50 -0000

cm4all-beng-proxy (1.2.15) unstable; urgency=low

  * merge release 1.1.28

 -- Max Kellermann <mk@cm4all.com>  Thu, 02 Feb 2012 13:41:45 -0000

cm4all-beng-proxy (1.2.14) unstable; urgency=low

  * merge release 1.1.27

 -- Max Kellermann <mk@cm4all.com>  Tue, 31 Jan 2012 15:04:32 -0000

cm4all-beng-proxy (1.2.13) unstable; urgency=low

  * merge release 1.1.26

 -- Max Kellermann <mk@cm4all.com>  Wed, 25 Jan 2012 12:15:19 -0000

cm4all-beng-proxy (1.2.12) unstable; urgency=low

  * merge release 1.1.25

 -- Max Kellermann <mk@cm4all.com>  Tue, 17 Jan 2012 08:31:44 -0000

cm4all-beng-proxy (1.2.11) unstable; urgency=low

  * merge release 1.1.24

 -- Max Kellermann <mk@cm4all.com>  Wed, 04 Jan 2012 15:38:27 -0000

cm4all-beng-proxy (1.2.10) unstable; urgency=low

  * merge release 1.1.23

 -- Max Kellermann <mk@cm4all.com>  Wed, 28 Dec 2011 17:01:43 -0000

cm4all-beng-proxy (1.2.9) unstable; urgency=low

  * merge release 1.1.22

 -- Max Kellermann <mk@cm4all.com>  Thu, 22 Dec 2011 10:28:29 -0000

cm4all-beng-proxy (1.2.8) unstable; urgency=low

  * merge release 1.1.21

 -- Max Kellermann <mk@cm4all.com>  Wed, 14 Dec 2011 11:12:32 -0000

cm4all-beng-proxy (1.2.7) unstable; urgency=low

  * merge release 1.1.20

 -- Max Kellermann <mk@cm4all.com>  Tue, 06 Dec 2011 11:43:10 -0000

cm4all-beng-proxy (1.2.6) unstable; urgency=low

  * merge release 1.1.19

 -- Max Kellermann <mk@cm4all.com>  Fri, 18 Nov 2011 13:47:43 -0000

cm4all-beng-proxy (1.2.5) unstable; urgency=low

  * merge release 1.1.18
  * file-handler: handle If-Modified-Since followed by filter

 -- Max Kellermann <mk@cm4all.com>  Tue, 08 Nov 2011 19:43:58 +0100

cm4all-beng-proxy (1.2.4) unstable; urgency=low

  * merge release 1.1.17

 -- Max Kellermann <mk@cm4all.com>  Wed, 02 Nov 2011 16:58:28 +0100

cm4all-beng-proxy (1.2.3) unstable; urgency=low

  * merge release 1.1.16

 -- Max Kellermann <mk@cm4all.com>  Fri, 21 Oct 2011 15:16:13 +0200

cm4all-beng-proxy (1.2.2) unstable; urgency=low

  * merge release 1.1.15
  * widget-view: an empty name refers to the default view
  * processor: new entity &c:view;

 -- Max Kellermann <mk@cm4all.com>  Wed, 19 Oct 2011 11:43:20 +0200

cm4all-beng-proxy (1.2.1) unstable; urgency=low

  * merge release 1.1.13

 -- Max Kellermann <mk@cm4all.com>  Wed, 05 Oct 2011 17:16:04 +0200

cm4all-beng-proxy (1.2) unstable; urgency=low

  * delegate-client: improved error reporting
  * response-error: resolve errno codes
  * python/control/client: bind the unix domain socket
  * python/control/client: implement timeout
  * lb_control: allow querying node status over control socket

 -- Max Kellermann <mk@cm4all.com>  Tue, 27 Sep 2011 12:00:44 +0200

cm4all-beng-proxy (1.1.40) unstable; urgency=low

  * merge release 1.0.34

 -- Max Kellermann <mk@cm4all.com>  Wed, 16 May 2012 09:50:37 -0000

cm4all-beng-proxy (1.1.39) unstable; urgency=low

  * merge release 1.0.33

 -- Max Kellermann <mk@cm4all.com>  Thu, 26 Apr 2012 14:12:30 -0000

cm4all-beng-proxy (1.1.38) unstable; urgency=low

  * merge release 1.0.32

 -- Max Kellermann <mk@cm4all.com>  Mon, 26 Mar 2012 14:00:38 -0000

cm4all-beng-proxy (1.1.37) unstable; urgency=low

  * merge release 1.0.31

 -- Max Kellermann <mk@cm4all.com>  Tue, 20 Mar 2012 08:31:08 -0000

cm4all-beng-proxy (1.1.36) unstable; urgency=low

  * merge release 1.0.30

 -- Max Kellermann <mk@cm4all.com>  Thu, 15 Mar 2012 15:36:15 -0000

cm4all-beng-proxy (1.1.35) unstable; urgency=low

  * merge release 1.0.29
  * css_processor: delete "-c-mode" and "-c-view" from output

 -- Max Kellermann <mk@cm4all.com>  Thu, 08 Mar 2012 18:16:03 -0000

cm4all-beng-proxy (1.1.34) unstable; urgency=low

  * merge release 1.0.28

 -- Max Kellermann <mk@cm4all.com>  Fri, 02 Mar 2012 15:26:44 -0000

cm4all-beng-proxy (1.1.33) unstable; urgency=low

  * merge release 1.0.27

 -- Max Kellermann <mk@cm4all.com>  Thu, 23 Feb 2012 17:09:57 -0000

cm4all-beng-proxy (1.1.32) unstable; urgency=low

  * merge release 1.0.26

 -- Max Kellermann <mk@cm4all.com>  Thu, 23 Feb 2012 15:14:56 -0000

cm4all-beng-proxy (1.1.31) unstable; urgency=low

  * merge release 1.0.25

 -- Max Kellermann <mk@cm4all.com>  Thu, 16 Feb 2012 13:49:26 -0000

cm4all-beng-proxy (1.1.30) unstable; urgency=low

  * merge release 1.0.24

 -- Max Kellermann <mk@cm4all.com>  Wed, 15 Feb 2012 09:25:38 -0000

cm4all-beng-proxy (1.1.29) unstable; urgency=low

  * merge release 1.0.23

 -- Max Kellermann <mk@cm4all.com>  Thu, 09 Feb 2012 09:30:18 -0000

cm4all-beng-proxy (1.1.28) unstable; urgency=low

  * merge release 1.0.22

 -- Max Kellermann <mk@cm4all.com>  Thu, 02 Feb 2012 13:39:21 -0000

cm4all-beng-proxy (1.1.27) unstable; urgency=low

  * merge release 1.0.21

 -- Max Kellermann <mk@cm4all.com>  Tue, 31 Jan 2012 14:59:06 -0000

cm4all-beng-proxy (1.1.26) unstable; urgency=low

  * merge release 1.0.20

 -- Max Kellermann <mk@cm4all.com>  Wed, 25 Jan 2012 12:13:43 -0000

cm4all-beng-proxy (1.1.25) unstable; urgency=low

  * merge release 1.0.19

 -- Max Kellermann <mk@cm4all.com>  Tue, 17 Jan 2012 08:29:34 -0000

cm4all-beng-proxy (1.1.24) unstable; urgency=low

  * merge release 1.0.18

 -- Max Kellermann <mk@cm4all.com>  Wed, 04 Jan 2012 15:27:35 -0000

cm4all-beng-proxy (1.1.23) unstable; urgency=low

  * header-forward: remove port number from X-Forwarded-For

 -- Max Kellermann <mk@cm4all.com>  Wed, 28 Dec 2011 16:51:41 -0000

cm4all-beng-proxy (1.1.22) unstable; urgency=low

  * merge release 1.0.17
  * istream-socket: fix potential assertion failure

 -- Max Kellermann <mk@cm4all.com>  Wed, 21 Dec 2011 16:44:46 -0000

cm4all-beng-proxy (1.1.21) unstable; urgency=low

  * merge release 1.0.16

 -- Max Kellermann <mk@cm4all.com>  Wed, 14 Dec 2011 11:07:58 -0000

cm4all-beng-proxy (1.1.20) unstable; urgency=low

  * merge release 1.0.15
  * processor: don't rewrite "mailto:" hyperlinks

 -- Max Kellermann <mk@cm4all.com>  Mon, 05 Dec 2011 18:37:10 -0000

cm4all-beng-proxy (1.1.19) unstable; urgency=low

  * {css_,}processor: quote widget classes for prefixing XML IDs, CSS classes

 -- Max Kellermann <mk@cm4all.com>  Fri, 18 Nov 2011 13:17:02 -0000

cm4all-beng-proxy (1.1.18) unstable; urgency=low

  * merge release 1.0.13
  * lb_http: eliminate the duplicate "Date" response header

 -- Max Kellermann <mk@cm4all.com>  Tue, 08 Nov 2011 19:33:07 +0100

cm4all-beng-proxy (1.1.17) unstable; urgency=low

  * merge release 1.0.13

 -- Max Kellermann <mk@cm4all.com>  Wed, 02 Nov 2011 16:52:21 +0100

cm4all-beng-proxy (1.1.16) unstable; urgency=low

  * merge release 1.0.12

 -- Max Kellermann <mk@cm4all.com>  Fri, 21 Oct 2011 15:09:55 +0200

cm4all-beng-proxy (1.1.15) unstable; urgency=low

  * merge release 1.0.11

 -- Max Kellermann <mk@cm4all.com>  Wed, 19 Oct 2011 09:36:38 +0200

cm4all-beng-proxy (1.1.14) unstable; urgency=low

  * merge release 1.0.10

 -- Max Kellermann <mk@cm4all.com>  Fri, 07 Oct 2011 15:15:00 +0200

cm4all-beng-proxy (1.1.13) unstable; urgency=low

  * merge release 1.0.9

 -- Max Kellermann <mk@cm4all.com>  Thu, 29 Sep 2011 16:47:56 +0200

cm4all-beng-proxy (1.1.12) unstable; urgency=low

  * merge release 1.0.8

 -- Max Kellermann <mk@cm4all.com>  Thu, 22 Sep 2011 17:13:41 +0200

cm4all-beng-proxy (1.1.11) unstable; urgency=low

  * merge release 1.0.7
  * widget-http: response header X-CM4all-View selects a view
  * processor, css_processor: support prefixing XML ids
  * processor: property "c:view" selects a view

 -- Max Kellermann <mk@cm4all.com>  Fri, 16 Sep 2011 12:25:24 +0200

cm4all-beng-proxy (1.1.10) unstable; urgency=low

  * merge release 1.0.6
  * http-request: don't clear failure state on successful TCP connection
  * istream-socket: fix assertion failure after receive error
  * ssl_filter: check for end-of-file on plain socket
  * ssl_filter: fix buffer assertion failures

 -- Max Kellermann <mk@cm4all.com>  Tue, 13 Sep 2011 18:50:18 +0200

cm4all-beng-proxy (1.1.9) unstable; urgency=low

  * http-request: improve keep-alive cancellation detection
  * http-request: mark server "failed" after HTTP client error
  * lb: implement the control protocol
    - can disable and re-enable workers
  * lb: don't allow sticky pool with only one member
  * lb: verify that a new sticky host is alive
  * lb: mark server "failed" after HTTP client error

 -- Max Kellermann <mk@cm4all.com>  Fri, 09 Sep 2011 13:03:55 +0200

cm4all-beng-proxy (1.1.8) unstable; urgency=low

  * merge release 1.0.5
  * {css_,}processor: one more underscore for the prefix
  * processor: remove rewrite-uri processing instructions from output
  * translate: unknown packet is a fatal error
  * processor: add option to set widget/focus by default
  * rewrite-uri: a leading tilde refers to the widget base; translation
    packet ANCHOR_ABSOLUTE enables it by default

 -- Max Kellermann <mk@cm4all.com>  Mon, 05 Sep 2011 17:56:31 +0200

cm4all-beng-proxy (1.1.7) unstable; urgency=low

  * css_processor: implement property "-c-mode"
  * css_processor: translate underscore prefix in class names
  * processor: translate underscore prefix in CSS class names

 -- Max Kellermann <mk@cm4all.com>  Mon, 29 Aug 2011 17:47:48 +0200

cm4all-beng-proxy (1.1.6) unstable; urgency=low

  * merge release 1.0.3
  * implement CSS processor

 -- Max Kellermann <mk@cm4all.com>  Mon, 22 Aug 2011 17:13:56 +0200

cm4all-beng-proxy (1.1.5) unstable; urgency=low

  * lb: optionally generate Via and X-Forwarded-For

 -- Max Kellermann <mk@cm4all.com>  Wed, 17 Aug 2011 12:45:14 +0200

cm4all-beng-proxy (1.1.4) unstable; urgency=low

  * pipe-stock: fix assertion failure after optimization bug
  * istream-pipe: reuse drained pipes immediately
  * sink-socket: reinstate write event during bulk transfers

 -- Max Kellermann <mk@cm4all.com>  Thu, 11 Aug 2011 14:41:37 +0200

cm4all-beng-proxy (1.1.3) unstable; urgency=low

  * widget: quote invalid XMLID/JS characters for &c:prefix;
  * lb: add protocol "tcp"

 -- Max Kellermann <mk@cm4all.com>  Wed, 10 Aug 2011 18:53:12 +0200

cm4all-beng-proxy (1.1.2) unstable; urgency=low

  * merge release 1.0.2
  * http-server: report detailed errors
  * widget-http: implement header dumps
  * cgi, fastcgi: enable cookie jar with custom cookie "host"

 -- Max Kellermann <mk@cm4all.com>  Thu, 04 Aug 2011 17:27:51 +0200

cm4all-beng-proxy (1.1.1) unstable; urgency=low

  * merge release 1.0.1
  * lb: don't ignore unimplemented configuration keywords
  * lb: configurable monitor check interval
  * session: configurable idle timeout

 -- Max Kellermann <mk@cm4all.com>  Tue, 26 Jul 2011 11:27:20 +0200

cm4all-beng-proxy (1.1) unstable; urgency=low

  * http-client: send "Expect: 100-continue" only for big request body
  * lb: implement monitors (ping, connect, tcp_expect)

 -- Max Kellermann <mk@cm4all.com>  Wed, 20 Jul 2011 15:04:22 +0200
  
cm4all-beng-proxy (1.0.34) unstable; urgency=low

  * resource-loader: don't strip last segment from IPv6 address

 -- Max Kellermann <mk@cm4all.com>  Wed, 16 May 2012 09:47:43 -0000

cm4all-beng-proxy (1.0.33) unstable; urgency=low

  * widget-resolver: fix assertion failure on recursive abort

 -- Max Kellermann <mk@cm4all.com>  Thu, 26 Apr 2012 14:04:01 -0000

cm4all-beng-proxy (1.0.32) unstable; urgency=low

  * http-cache: add missing initialization on memcached miss

 -- Max Kellermann <mk@cm4all.com>  Mon, 26 Mar 2012 13:35:01 -0000

cm4all-beng-proxy (1.0.31) unstable; urgency=low

  * proxy-widget: close the request body when the view doesn't exist

 -- Max Kellermann <mk@cm4all.com>  Tue, 20 Mar 2012 08:28:00 -0000

cm4all-beng-proxy (1.0.30) unstable; urgency=low

  * widget-view: initialize the header forward settings
  * translate-client: new view inherits header forward settings from
    default view
  * handler: clear transformation after translation error
  * http-cache: release the memcached response on abort
  * fcgi-request: close the request body on stock failure

 -- Max Kellermann <mk@cm4all.com>  Thu, 15 Mar 2012 15:34:18 -0000

cm4all-beng-proxy (1.0.29) unstable; urgency=low

  * processor: unescape custom header values
  * widget-resolver: fix NULL dereference after failure

 -- Max Kellermann <mk@cm4all.com>  Thu, 08 Mar 2012 18:10:14 -0000

cm4all-beng-proxy (1.0.28) unstable; urgency=low

  * widget-resolver: serve responses in the right order
  * widget-request: fix session related assertion failure
  * translate: initialize all GError variables

 -- Max Kellermann <mk@cm4all.com>  Fri, 02 Mar 2012 15:20:54 -0000

cm4all-beng-proxy (1.0.27) unstable; urgency=low

  * resource-address: fix regression when CGI URI is not set

 -- Max Kellermann <mk@cm4all.com>  Thu, 23 Feb 2012 17:08:16 -0000

cm4all-beng-proxy (1.0.26) unstable; urgency=low

  * resource-address: apply BASE to the CGI request URI

 -- Max Kellermann <mk@cm4all.com>  Thu, 23 Feb 2012 15:11:42 -0000

cm4all-beng-proxy (1.0.25) unstable; urgency=low

  * cgi-client: clear the input pointer on close

 -- Max Kellermann <mk@cm4all.com>  Thu, 16 Feb 2012 13:46:13 -0000

cm4all-beng-proxy (1.0.24) unstable; urgency=low

  * debian/rules: optimize parallel build
  * cgi: break loop when headers are finished

 -- Max Kellermann <mk@cm4all.com>  Wed, 15 Feb 2012 09:23:22 -0000

cm4all-beng-proxy (1.0.23) unstable; urgency=low

  * cgi: detect large response headers
  * cgi: continue parsing response headers after buffer boundary
  * cgi: bigger response header buffer
  * fcgi-client: detect large response headers

 -- Max Kellermann <mk@cm4all.com>  Thu, 09 Feb 2012 09:27:50 -0000

cm4all-beng-proxy (1.0.22) unstable; urgency=low

  * debian/rules: don't run libtool
  * lb: thread safety for the SSL filter
  * lb: fix crash during shutdown
  * http-server: fix uninitialised variable

 -- Max Kellermann <mk@cm4all.com>  Thu, 02 Feb 2012 13:03:08 -0000

cm4all-beng-proxy (1.0.21) unstable; urgency=low

  * hstock: fix memory leak
  * notify: fix endless busy loop
  * ssl_filter: fix hang while tearing down connection

 -- Max Kellermann <mk@cm4all.com>  Tue, 31 Jan 2012 15:24:50 -0000

cm4all-beng-proxy (1.0.20) unstable; urgency=low

  * ssl: load the whole certificate chain
  * translate: fix PATH+JAILCGI+SITE check
  * translate: fix HOME check
  * resource-address: include all CGI attributes in cache key

 -- Max Kellermann <mk@cm4all.com>  Wed, 25 Jan 2012 12:10:43 -0000

cm4all-beng-proxy (1.0.19) unstable; urgency=low

  * cookie-client: add a missing out-of-memory check

 -- Max Kellermann <mk@cm4all.com>  Tue, 17 Jan 2012 08:27:38 -0000

cm4all-beng-proxy (1.0.18) unstable; urgency=low

  * resource-address: support zero-length path_info prefix (for BASE)
  * hashmap: optimize insertions
  * http-server: limit the number of request headers
  * proxy-widget: discard the unused request body on error

 -- Max Kellermann <mk@cm4all.com>  Wed, 04 Jan 2012 14:55:59 -0000

cm4all-beng-proxy (1.0.17) unstable; urgency=low

  * istream-chunked: avoid recursive buffer write, fixes crash

 -- Max Kellermann <mk@cm4all.com>  Wed, 21 Dec 2011 16:37:44 -0000

cm4all-beng-proxy (1.0.16) unstable; urgency=low

  * http-server: disable timeout while waiting for CGI
  * cgi: fix segmentation fault
  * processor: discard child's request body on abort
  * proxy-widget: discard the unused request body on error

 -- Max Kellermann <mk@cm4all.com>  Wed, 14 Dec 2011 11:53:31 +0100

cm4all-beng-proxy (1.0.15) unstable; urgency=low

  * http-client: fix assertion failure on bogus "100 Continue"
  * handler: don't close the request body twice
  * session: add a missing out-of-memory check
  * fcgi-client: check for EV_READ event
  * fcgi-serialize: fix serializing parameter without value

 -- Max Kellermann <mk@cm4all.com>  Mon, 05 Dec 2011 17:47:20 -0000

cm4all-beng-proxy (1.0.14) unstable; urgency=low

  * http-server: don't generate chunked HEAD response
  * http-server: don't override Content-Length for HEAD response
  * lb_http, proxy-widget, response: forward Content-Length after HEAD

 -- Max Kellermann <mk@cm4all.com>  Tue, 08 Nov 2011 18:19:42 +0100

cm4all-beng-proxy (1.0.13) unstable; urgency=low

  * processor: initialize URI rewrite options for <?cm4all-rewrite-uri?>

 -- Max Kellermann <mk@cm4all.com>  Wed, 02 Nov 2011 16:47:48 +0100

cm4all-beng-proxy (1.0.12) unstable; urgency=low

  * http-server, proxy-widget: add missing newline to log message
  * fcgi_client: fix assertion failure on response body error
  * http-cache-choice: fix crash due to wrong filter callback

 -- Max Kellermann <mk@cm4all.com>  Fri, 21 Oct 2011 15:02:42 +0200

cm4all-beng-proxy (1.0.11) unstable; urgency=low

  * lb_config: fix binding to wildcard address
  * rewrite-uri: clarify warning message when widget has no id

 -- Max Kellermann <mk@cm4all.com>  Wed, 19 Oct 2011 09:26:48 +0200

cm4all-beng-proxy (1.0.10) unstable; urgency=low

  * debian/control: beng-lb doesn't need "daemon" anymore
  * http-string: allow space in unquoted cookie values (RFC ignorant)

 -- Max Kellermann <mk@cm4all.com>  Fri, 07 Oct 2011 15:06:32 +0200

cm4all-beng-proxy (1.0.9) unstable; urgency=low

  * tcp-balancer: store a copy of the socket address
  * lb: default log directory is /var/log/cm4all/beng-lb
  * lb: use new built-in watchdog instead of /usr/bin/daemon

 -- Max Kellermann <mk@cm4all.com>  Thu, 29 Sep 2011 16:19:34 +0200

cm4all-beng-proxy (1.0.8) unstable; urgency=low

  * resource-address: copy the delegate JailCGI parameters (crash bug fix)
  * response: use the same URI for storing and dropping widget sessions

 -- Max Kellermann <mk@cm4all.com>  Thu, 22 Sep 2011 13:39:08 +0200

cm4all-beng-proxy (1.0.7) unstable; urgency=low

  * inline-widget: discard request body when class lookup fails

 -- Max Kellermann <mk@cm4all.com>  Fri, 16 Sep 2011 12:16:04 +0200

cm4all-beng-proxy (1.0.6) unstable; urgency=low

  * processor: support short "SCRIPT" tag
  * widget-uri: use the template's view specification

 -- Max Kellermann <mk@cm4all.com>  Tue, 13 Sep 2011 18:14:24 +0200

cm4all-beng-proxy (1.0.5) unstable; urgency=low

  * resource-loader: delete comma when extracting from X-Forwarded-For

 -- Max Kellermann <mk@cm4all.com>  Mon, 05 Sep 2011 17:43:22 +0200

cm4all-beng-proxy (1.0.4) unstable; urgency=low

  * istream-replace: update the buffer reader after new data was added

 -- Max Kellermann <mk@cm4all.com>  Mon, 05 Sep 2011 15:43:17 +0200

cm4all-beng-proxy (1.0.3) unstable; urgency=low

  * merge release 0.9.35
  * control-handler: fix uninitialized variable

 -- Max Kellermann <mk@cm4all.com>  Thu, 18 Aug 2011 15:15:52 +0200

cm4all-beng-proxy (1.0.2) unstable; urgency=low

  * merge release 0.9.34
  * handler: always log translate client errors
  * tcp-balancer: fix memory leak in error handler
  * http-string: allow more characters in cookie values (RFC ignorant)

 -- Max Kellermann <mk@cm4all.com>  Mon, 01 Aug 2011 16:30:05 +0200

cm4all-beng-proxy (1.0.1) unstable; urgency=low

  * session: increase idle timeout to 20 minutes

 -- Max Kellermann <mk@cm4all.com>  Tue, 26 Jul 2011 11:23:36 +0200

cm4all-beng-proxy (1.0) unstable; urgency=low

  * merge release 0.9.33
  * header-forward: eliminate the duplicate "Date" response header
  * proxy-handler: don't pass internal URI arguments to CGI

 -- Max Kellermann <mk@cm4all.com>  Mon, 18 Jul 2011 17:07:42 +0200

cm4all-beng-proxy (0.10.14) unstable; urgency=low

  * merge release 0.9.32

 -- Max Kellermann <mk@cm4all.com>  Tue, 12 Jul 2011 19:02:23 +0200

cm4all-beng-proxy (0.10.13) unstable; urgency=low

  * growing-buffer: reset the position when skipping buffers

 -- Max Kellermann <mk@cm4all.com>  Wed, 06 Jul 2011 10:07:50 +0200

cm4all-beng-proxy (0.10.12) unstable; urgency=low

  * merge release 0.9.31
  * rewrite-uri: log widget base mismatch
  * istream-replace: fix assertion failure with splitted buffer

 -- Max Kellermann <mk@cm4all.com>  Tue, 05 Jul 2011 22:05:44 +0200

cm4all-beng-proxy (0.10.11) unstable; urgency=low

  * merge release 0.9.30
  * lb: add SSL/TLS support

 -- Max Kellermann <mk@cm4all.com>  Mon, 04 Jul 2011 17:14:21 +0200

cm4all-beng-proxy (0.10.10) unstable; urgency=low

  * merge release 0.9.29

 -- Max Kellermann <mk@cm4all.com>  Tue, 28 Jun 2011 17:56:43 +0200

cm4all-beng-proxy (0.10.9) unstable; urgency=low

  * merge release 0.9.28

 -- Max Kellermann <mk@cm4all.com>  Mon, 27 Jun 2011 13:38:03 +0200

cm4all-beng-proxy (0.10.8) unstable; urgency=low

  * lb_http: don't access the connection object after it was closed
  * restart the load balancer automatically

 -- Max Kellermann <mk@cm4all.com>  Wed, 22 Jun 2011 12:38:39 +0200

cm4all-beng-proxy (0.10.7) unstable; urgency=low

  * config: make the session cookie name configurable
  * uri-relative: allow relative base URIs (for CGI)
  * widget-uri: combine existing CGI PATH_INFO and given widget location
  * python/translation/widget: support "path_info" specification

 -- Max Kellermann <mk@cm4all.com>  Mon, 20 Jun 2011 14:54:38 +0200

cm4all-beng-proxy (0.10.6) unstable; urgency=low

  * merge release 0.9.26

 -- Max Kellermann <mk@cm4all.com>  Wed, 15 Jun 2011 09:19:28 +0200

cm4all-beng-proxy (0.10.5) unstable; urgency=low

  * merge release 0.9.26

 -- Max Kellermann <mk@cm4all.com>  Fri, 10 Jun 2011 10:09:09 +0200

cm4all-beng-proxy (0.10.4) unstable; urgency=low

  * doc: add beng-lb documentation
  * lb: implement "fallback" option
  * merge release 0.9.25

 -- Max Kellermann <mk@cm4all.com>  Wed, 08 Jun 2011 14:13:43 +0200

cm4all-beng-proxy (0.10.3) unstable; urgency=low

  * python/translation.widget: support keyword "sticky"
  * lb: implement sticky modes "failover", "cookie"

 -- Max Kellermann <mk@cm4all.com>  Mon, 06 Jun 2011 15:51:36 +0200

cm4all-beng-proxy (0.10.2) unstable; urgency=low

  * debian: fix beng-lb pid file name
  * lb_http: implement sticky sessions
  * merge release 0.9.24

 -- Max Kellermann <mk@cm4all.com>  Tue, 31 May 2011 14:32:03 +0200

cm4all-beng-proxy (0.10.1) unstable; urgency=low

  * lb_http: close request body on error
  * lb_listener: print error message when binding fails
  * merge release 0.9.23

 -- Max Kellermann <mk@cm4all.com>  Fri, 27 May 2011 13:13:55 +0200

cm4all-beng-proxy (0.10) unstable; urgency=low

  * failure: fix inverted logic bug in expiry check
  * tcp-balancer: implement session stickiness
  * lb: new stand-alone load balancer

 -- Max Kellermann <mk@cm4all.com>  Thu, 26 May 2011 14:32:02 +0200

cm4all-beng-proxy (0.9.35) unstable; urgency=low

  * resource-loader: pass the last X-Forwarded-For element to AJP

 -- Max Kellermann <mk@cm4all.com>  Thu, 18 Aug 2011 15:05:02 +0200

cm4all-beng-proxy (0.9.34) unstable; urgency=low

  * request: fix double request body close in errdoc handler
  * handler: close request body on early abort

 -- Max Kellermann <mk@cm4all.com>  Mon, 01 Aug 2011 16:21:43 +0200

cm4all-beng-proxy (0.9.33) unstable; urgency=low

  * {http,ajp}-request, errdoc: check before closing the request body on
    error

 -- Max Kellermann <mk@cm4all.com>  Mon, 18 Jul 2011 16:30:29 +0200

cm4all-beng-proxy (0.9.32) unstable; urgency=low

  * processor: dispose request body when focused widget was not found
  * http-string: allow the slash in cookie values (RFC ignorant)

 -- Max Kellermann <mk@cm4all.com>  Tue, 12 Jul 2011 18:16:01 +0200

cm4all-beng-proxy (0.9.31) unstable; urgency=low

  * growing-buffer: fix assertion failure with empty first buffer

 -- Max Kellermann <mk@cm4all.com>  Tue, 05 Jul 2011 21:58:24 +0200

cm4all-beng-proxy (0.9.30) unstable; urgency=low

  * growing-buffer: fix assertion failure in reader when buffer is empty

 -- Max Kellermann <mk@cm4all.com>  Mon, 04 Jul 2011 16:59:28 +0200

cm4all-beng-proxy (0.9.29) unstable; urgency=low

  * http-string: allow the equality sign in cookie values (RFC ignorant)

 -- Max Kellermann <mk@cm4all.com>  Tue, 28 Jun 2011 17:50:23 +0200

cm4all-beng-proxy (0.9.28) unstable; urgency=low

  * http-string: allow round brackets in cookie values (RFC ignorant)

 -- Max Kellermann <mk@cm4all.com>  Mon, 27 Jun 2011 13:23:58 +0200

cm4all-beng-proxy (0.9.27) unstable; urgency=low

  * handler: don't delete existing session in TRANSPARENT mode

 -- Max Kellermann <mk@cm4all.com>  Wed, 15 Jun 2011 09:08:48 +0200

cm4all-beng-proxy (0.9.26) unstable; urgency=low

  * worker: read "crash" value before destroying shared memory
  * session: fix crash while discarding session

 -- Max Kellermann <mk@cm4all.com>  Fri, 10 Jun 2011 09:54:56 +0200

cm4all-beng-proxy (0.9.25) unstable; urgency=low

  * response: discard the request body before passing to errdoc
  * worker: don't restart all workers after "safe" worker crash
  * cgi: check for end-of-file after splice

 -- Max Kellermann <mk@cm4all.com>  Wed, 08 Jun 2011 15:02:35 +0200

cm4all-beng-proxy (0.9.24) unstable; urgency=low

  * fcgi-client: really discard packets on request id mismatch
  * memcached-client: don't schedule read event when buffer is full
  * session: support beng-lb sticky sessions

 -- Max Kellermann <mk@cm4all.com>  Tue, 31 May 2011 14:23:41 +0200

cm4all-beng-proxy (0.9.23) unstable; urgency=low

  * tcp-balancer: retry connecting to cluster if a node fails

 -- Max Kellermann <mk@cm4all.com>  Fri, 27 May 2011 13:01:31 +0200

cm4all-beng-proxy (0.9.22) unstable; urgency=low

  * failure: fix inverted logic bug in expiry check
  * uri-extract: support AJP URLs, fixes AJP cookies
  * ajp-client: don't schedule read event when buffer is full

 -- Max Kellermann <mk@cm4all.com>  Thu, 26 May 2011 08:32:32 +0200

cm4all-beng-proxy (0.9.21) unstable; urgency=low

  * balancer: re-enable load balancing (regression fix)
  * merge release 0.8.38

 -- Max Kellermann <mk@cm4all.com>  Fri, 20 May 2011 11:03:31 +0200

cm4all-beng-proxy (0.9.20) unstable; urgency=low

  * http-cache: fix assertion failure caused by wrong destructor
  * merge release 0.8.37

 -- Max Kellermann <mk@cm4all.com>  Mon, 16 May 2011 14:03:09 +0200

cm4all-beng-proxy (0.9.19) unstable; urgency=low

  * http-request: don't retry requests with a request body

 -- Max Kellermann <mk@cm4all.com>  Thu, 12 May 2011 11:35:55 +0200

cm4all-beng-proxy (0.9.18) unstable; urgency=low

  * http-body: fix assertion failure on EOF chunk after socket was closed
  * widget-http: fix crash in widget lookup error handler
  * merge release 0.8.36

 -- Max Kellermann <mk@cm4all.com>  Tue, 10 May 2011 18:56:33 +0200

cm4all-beng-proxy (0.9.17) unstable; urgency=low

  * growing-buffer: fix assertion failure after large initial write
  * http-request: retry after connection failure
  * test/t-cgi: fix bashisms in test scripts

 -- Max Kellermann <mk@cm4all.com>  Wed, 04 May 2011 18:54:57 +0200

cm4all-beng-proxy (0.9.16) unstable; urgency=low

  * resource-address: append "transparent" args to CGI path_info
  * tcache: fix crash on FastCGI with BASE

 -- Max Kellermann <mk@cm4all.com>  Mon, 02 May 2011 16:07:21 +0200

cm4all-beng-proxy (0.9.15) unstable; urgency=low

  * configure.ac: check if valgrind/memcheck.h is installed
  * configure.ac: check if libattr is available
  * access-log: log Referer and User-Agent
  * access-log: log the request duration
  * proxy-handler: allow forwarding URI arguments
  * merge release 0.8.35

 -- Max Kellermann <mk@cm4all.com>  Wed, 27 Apr 2011 18:54:17 +0200

cm4all-beng-proxy (0.9.14) unstable; urgency=low

  * processor: don't clear widget pointer at opening tag
  * debian: move ulimit call from init script to *.default
  * merge release 0.8.33

 -- Max Kellermann <mk@cm4all.com>  Wed, 13 Apr 2011 17:03:29 +0200

cm4all-beng-proxy (0.9.13) unstable; urgency=low

  * proxy-widget: apply the widget's response header forward settings
  * response: add option to dump the widget tree
  * widget-class: move header forward settings to view
  * merge release 0.8.30

 -- Max Kellermann <mk@cm4all.com>  Mon, 04 Apr 2011 16:31:26 +0200

cm4all-beng-proxy (0.9.12) unstable; urgency=low

  * widget: internal API refactorization
  * was-control: fix argument order in "abort" call
  * was-client: duplicate the GError object when it is used twice
  * {file,delegate}-handler: add Expires/ETag headers to 304 response
  * cgi: allow setting environment variables

 -- Max Kellermann <mk@cm4all.com>  Thu, 24 Mar 2011 15:12:54 +0100

cm4all-beng-proxy (0.9.11) unstable; urgency=low

  * processor: major API refactorization
  * merge release 0.8.29

 -- Max Kellermann <mk@cm4all.com>  Mon, 21 Mar 2011 19:43:28 +0100

cm4all-beng-proxy (0.9.10) unstable; urgency=low

  * merge release 0.8.27

 -- Max Kellermann <mk@cm4all.com>  Fri, 18 Mar 2011 14:11:16 +0100

cm4all-beng-proxy (0.9.9) unstable; urgency=low

  * merge release 0.8.25

 -- Max Kellermann <mk@cm4all.com>  Mon, 14 Mar 2011 16:05:51 +0100

cm4all-beng-proxy (0.9.8) unstable; urgency=low

  * translate: support UNIX domain sockets in ADDRESS_STRING
  * resource-address: support connections to existing FastCGI servers

 -- Max Kellermann <mk@cm4all.com>  Fri, 11 Mar 2011 19:24:33 +0100

cm4all-beng-proxy (0.9.7) unstable; urgency=low

  * merge release 0.8.24

 -- Max Kellermann <mk@cm4all.com>  Fri, 04 Mar 2011 13:07:36 +0100

cm4all-beng-proxy (0.9.6) unstable; urgency=low

  * merge release 0.8.23

 -- Max Kellermann <mk@cm4all.com>  Mon, 28 Feb 2011 11:47:45 +0100

cm4all-beng-proxy (0.9.5) unstable; urgency=low

  * translate: allow SITE without CGI

 -- Max Kellermann <mk@cm4all.com>  Mon, 31 Jan 2011 06:35:24 +0100

cm4all-beng-proxy (0.9.4) unstable; urgency=low

  * widget-class: allow distinct addresses for each view

 -- Max Kellermann <mk@cm4all.com>  Thu, 27 Jan 2011 17:51:21 +0100

cm4all-beng-proxy (0.9.3) unstable; urgency=low

  * istream-catch: log errors
  * proxy-handler: pass the original request URI to (Fast)CGI
  * proxy-handler: pass the original document root to (Fast)CGI
  * fcgi-stock: pass site id to child process
  * translation: new packet "HOME" for JailCGI
  * resource-loader: get remote host from "X-Forwarded-For"
  * cgi, fcgi-client: pass client IP address to application

 -- Max Kellermann <mk@cm4all.com>  Fri, 21 Jan 2011 18:13:38 +0100

cm4all-beng-proxy (0.9.2) unstable; urgency=low

  * merge release 0.8.21
  * http-response: better context for error messages
  * istream: method close() does not invoke handler->abort()
  * istream: better context for error messages
  * ajp-client: destruct properly when request stream fails
  * {delegate,fcgi,was}-stock: use the JailCGI 1.4 wrapper

 -- Max Kellermann <mk@cm4all.com>  Mon, 17 Jan 2011 12:08:04 +0100

cm4all-beng-proxy (0.9.1) unstable; urgency=low

  * http-server: count the number of raw bytes sent and received
  * control-handler: support TCACHE_INVALIDATE with SITE
  * new programs "log-forward", "log-exec" for network logging
  * new program "log-split" for creating per-site log files
  * new program "log-traffic" for creating per-site traffic logs
  * move logging servers to new package cm4all-beng-proxy-logging
  * python/control.client: add parameter "broadcast"

 -- Max Kellermann <mk@cm4all.com>  Thu, 02 Dec 2010 12:07:16 +0100

cm4all-beng-proxy (0.9) unstable; urgency=low

  * merge release 0.8.19
  * was-client: explicitly send 32 bit METHOD payload
  * was-client: explicitly parse STATUS as 32 bit integer
  * was-client: clear control channel object on destruction
  * was-client: reuse child process if state is clean on EOF
  * was-client: abort properly after receiving illegal packet
  * was-client: allow "request STOP" before response completed
  * was-client: postpone the response handler invocation
  * was-control: send packets in bulk
  * python: support WAS widgets
  * http-server: enable "cork" mode only for beginning of response
  * http-cache: don't access freed memory in pool_unref_denotify()
  * http: use libcm4all-http
  * new datagram based binary protocol for access logging
  * main: default WAS stock limit is 16

 -- Max Kellermann <mk@cm4all.com>  Thu, 18 Nov 2010 19:56:17 +0100

cm4all-beng-proxy (0.8.38) unstable; urgency=low

  * failure: update time stamp on existing item
  * errdoc: free the original response body on abort

 -- Max Kellermann <mk@cm4all.com>  Fri, 20 May 2011 10:17:14 +0200

cm4all-beng-proxy (0.8.37) unstable; urgency=low

  * widget-resolver: don't reuse failed resolver
  * http-request: fix NULL pointer dereference on invalid URI
  * config: disable the TCP stock limit by default

 -- Max Kellermann <mk@cm4all.com>  Mon, 16 May 2011 13:41:32 +0200

cm4all-beng-proxy (0.8.36) unstable; urgency=low

  * http-server: check if client closes connection while processing
  * http-client: release the socket before invoking the callback
  * fcgi-client: fix assertion failure on full input buffer
  * memcached-client: re-enable socket event after direct copy
  * istream-file: fix assertion failure on range request
  * test/t-cgi: fix bashisms in test scripts

 -- Max Kellermann <mk@cm4all.com>  Tue, 10 May 2011 18:45:48 +0200

cm4all-beng-proxy (0.8.35) unstable; urgency=low

  * session: fix potential session defragmentation crash
  * ajp-request: use "host:port" as TCP stock key
  * cgi: evaluate the Content-Length response header

 -- Max Kellermann <mk@cm4all.com>  Wed, 27 Apr 2011 13:32:05 +0200

cm4all-beng-proxy (0.8.34) unstable; urgency=low

  * js: replace all '%' with '$'
  * js: check if session_id is null
  * debian: add package cm4all-beng-proxy-tools

 -- Max Kellermann <mk@cm4all.com>  Tue, 19 Apr 2011 18:43:54 +0200

cm4all-beng-proxy (0.8.33) unstable; urgency=low

  * processor: don't quote query string arguments with dollar sign
  * widget-request: safely remove "view" and "path" from argument table
  * debian/control: add "Breaks << 0.8.32" on the JavaScript library

 -- Max Kellermann <mk@cm4all.com>  Tue, 12 Apr 2011 18:21:55 +0200

cm4all-beng-proxy (0.8.32) unstable; urgency=low

  * args: quote arguments with the dollar sign

 -- Max Kellermann <mk@cm4all.com>  Tue, 12 Apr 2011 13:34:42 +0200

cm4all-beng-proxy (0.8.31) unstable; urgency=low

  * proxy-widget: eliminate the duplicate "Server" response header
  * translation: add packet UNTRUSTED_SITE_SUFFIX

 -- Max Kellermann <mk@cm4all.com>  Thu, 07 Apr 2011 16:23:37 +0200

cm4all-beng-proxy (0.8.30) unstable; urgency=low

  * handler: make lower-case realm name from the "Host" header
  * session: copy attribute "realm", fixes segmentation fault

 -- Max Kellermann <mk@cm4all.com>  Tue, 29 Mar 2011 16:47:43 +0200

cm4all-beng-proxy (0.8.29) unstable; urgency=low

  * ajp-client: send query string in an AJP attribute

 -- Max Kellermann <mk@cm4all.com>  Mon, 21 Mar 2011 19:16:16 +0100

cm4all-beng-proxy (0.8.28) unstable; urgency=low

  * resource-loader: use X-Forwarded-For to obtain AJP remote host
  * resource-loader: strip port from AJP remote address
  * resource-loader: don't pass remote host to AJP server
  * resource-loader: parse server port for AJP
  * ajp-client: always send content-length
  * ajp-client: parse the remaining buffer after EAGAIN

 -- Max Kellermann <mk@cm4all.com>  Mon, 21 Mar 2011 11:12:07 +0100

cm4all-beng-proxy (0.8.27) unstable; urgency=low

  * http-request: close the request body on malformed URI
  * ajp-request: AJP translation packet contains ajp://host:port/path

 -- Max Kellermann <mk@cm4all.com>  Fri, 18 Mar 2011 14:04:21 +0100

cm4all-beng-proxy (0.8.26) unstable; urgency=low

  * python/response: fix typo in ajp()
  * session: validate sessions only within one realm

 -- Max Kellermann <mk@cm4all.com>  Fri, 18 Mar 2011 08:59:41 +0100

cm4all-beng-proxy (0.8.25) unstable; urgency=low

  * widget-http: discard request body on unknown view name
  * inline-widget: discard request body on error
  * {http,fcgi,was}-client: allocate response headers from caller pool
  * cmdline: fcgi_stock_limit defaults to 0 (no limit)

 -- Max Kellermann <mk@cm4all.com>  Mon, 14 Mar 2011 15:53:42 +0100

cm4all-beng-proxy (0.8.24) unstable; urgency=low

  * fcgi-client: release the connection even when padding not consumed
    after empty response

 -- Max Kellermann <mk@cm4all.com>  Wed, 02 Mar 2011 17:39:33 +0100

cm4all-beng-proxy (0.8.23) unstable; urgency=low

  * memcached-client: allocate a new memory pool
  * memcached-client: copy caller_pool reference before freeing the client
  * fcgi-client: check headers!=NULL
  * fcgi-client: release the connection even when padding not consumed

 -- Max Kellermann <mk@cm4all.com>  Mon, 28 Feb 2011 10:50:02 +0100

cm4all-beng-proxy (0.8.22) unstable; urgency=low

  * cgi: fill special variables CONTENT_TYPE, CONTENT_LENGTH
  * memcached-client: remove stray pool_unref() call
  * memcached-client: reuse the socket if the remaining value is buffered
  * http-cache-choice: abbreviate memcached keys
  * *-cache: allocate a parent pool for cache items
  * pool: re-enable linear pools
  * frame: free the request body on error
  * http-cache: free cached body which was dismissed

 -- Max Kellermann <mk@cm4all.com>  Mon, 07 Feb 2011 15:34:09 +0100

cm4all-beng-proxy (0.8.21) unstable; urgency=low

  * merge release 0.7.55
  * jail: translate the document root properly
  * header-forward: forward the "Host" header to CGI/FastCGI/AJP
  * http-error: map ENOTDIR to "404 Not Found"
  * http-server: fix assertion failure on write error
  * fcgi-stock: clear all environment variables

 -- Max Kellermann <mk@cm4all.com>  Thu, 06 Jan 2011 16:04:20 +0100

cm4all-beng-proxy (0.8.20) unstable; urgency=low

  * widget-resolver: add pedantic state assertions
  * async: remember a copy of the operation in !NDEBUG
  * python/translation/response: max_age() returns self

 -- Max Kellermann <mk@cm4all.com>  Mon, 06 Dec 2010 23:02:50 +0100

cm4all-beng-proxy (0.8.19) unstable; urgency=low

  * merge release 0.7.54

 -- Max Kellermann <mk@cm4all.com>  Wed, 17 Nov 2010 16:25:10 +0100

cm4all-beng-proxy (0.8.18) unstable; urgency=low

  * was-client: explicitly send 32 bit METHOD payload
  * was-client: explicitly parse STATUS as 32 bit integer
  * istream: check presence of as_fd() in optimized build

 -- Max Kellermann <mk@cm4all.com>  Fri, 05 Nov 2010 11:00:54 +0100

cm4all-beng-proxy (0.8.17) unstable; urgency=low

  * merged release 0.7.53
  * widget: use colon as widget path separator
  * was-client: check for abort during response handler
  * was-client: implement STOP
  * was-client: release memory pools
  * was-launch: enable non-blocking mode on input and output
  * http-server: don't crash on malformed pipelined request
  * main: free the WAS stock and the UDP listener in the SIGTERM handler

 -- Max Kellermann <mk@cm4all.com>  Thu, 28 Oct 2010 19:50:26 +0200

cm4all-beng-proxy (0.8.16) unstable; urgency=low

  * merged release 0.7.52
  * was-client: support for the WAS protocol

 -- Max Kellermann <mk@cm4all.com>  Wed, 13 Oct 2010 16:45:18 +0200

cm4all-beng-proxy (0.8.15) unstable; urgency=low

  * resource-address: don't skip question mark twice

 -- Max Kellermann <mk@cm4all.com>  Tue, 28 Sep 2010 12:20:33 +0200

cm4all-beng-proxy (0.8.14) unstable; urgency=low

  * processor: schedule "xmlns:c" deletion

 -- Max Kellermann <mk@cm4all.com>  Thu, 23 Sep 2010 14:42:31 +0200

cm4all-beng-proxy (0.8.13) unstable; urgency=low

  * processor: delete "xmlns:c" attributes from link elements
  * istream-{head,zero}: implement method available()
  * merged release 0.7.51

 -- Max Kellermann <mk@cm4all.com>  Tue, 17 Aug 2010 09:54:33 +0200

cm4all-beng-proxy (0.8.12) unstable; urgency=low

  * http-cache-memcached: copy resource address
  * debian/control: add missing ${shlibs:Depends}
  * merged release 0.7.50

 -- Max Kellermann <mk@cm4all.com>  Thu, 12 Aug 2010 20:17:52 +0200

cm4all-beng-proxy (0.8.11) unstable; urgency=low

  * delegate-client: fix SCM_RIGHTS check
  * use Linux 2.6 CLOEXEC/NONBLOCK flags
  * tcache: INVALIDATE removes all variants (error documents etc.)
  * control: new UDP based protocol, allows invalidating caches
  * hashmap: fix assertion failure in hashmap_remove_match()
  * merged release 0.7.49

 -- Max Kellermann <mk@cm4all.com>  Tue, 10 Aug 2010 15:48:10 +0200

cm4all-beng-proxy (0.8.10) unstable; urgency=low

  * tcache: copy response.previous

 -- Max Kellermann <mk@cm4all.com>  Mon, 02 Aug 2010 18:03:43 +0200

cm4all-beng-proxy (0.8.9) unstable; urgency=low

  * (f?)cgi-handler: forward query string only if focused
  * ajp-handler: merge into proxy-handler
  * proxy-handler: forward query string if focused
  * cgi, fastcgi-handler: enable the resource cache
  * translation: add packets CHECK and PREVIOUS for authentication
  * python: add Response.max_age()

 -- Max Kellermann <mk@cm4all.com>  Fri, 30 Jul 2010 11:39:22 +0200

cm4all-beng-proxy (0.8.8) unstable; urgency=low

  * prototypes/translate.py: added new ticket-fastcgi programs
  * http-cache: implement FastCGI caching
  * merged release 0.7.47

 -- Max Kellermann <mk@cm4all.com>  Wed, 21 Jul 2010 13:00:43 +0200

cm4all-beng-proxy (0.8.7) unstable; urgency=low

  * istream-delayed: update the "direct" bit mask
  * http-client: send "Expect: 100-continue"
  * response, widget-http: apply istream_pipe to filter input
  * proxy-handler: apply istream_pipe to request body
  * istream-ajp-body: send larger request body packets
  * ajp-client: support splice()
  * merged release 0.7.46

 -- Max Kellermann <mk@cm4all.com>  Fri, 25 Jun 2010 18:52:04 +0200

cm4all-beng-proxy (0.8.6) unstable; urgency=low

  * translation: added support for custom error documents
  * response: convert HEAD to GET if filter follows
  * processor: short-circuit on HEAD request
  * python: depend on python-twisted-core

 -- Max Kellermann <mk@cm4all.com>  Wed, 16 Jun 2010 16:37:42 +0200

cm4all-beng-proxy (0.8.5) unstable; urgency=low

  * istream-tee: allow second output to block
  * widget-http: don't transform error documents
  * response, widget-http: disable filters after widget frame request
  * translation: added packet FILTER_4XX to filter client errors
  * merged release 0.7.45

 -- Max Kellermann <mk@cm4all.com>  Thu, 10 Jun 2010 16:13:14 +0200

cm4all-beng-proxy (0.8.4) unstable; urgency=low

  * python: added missing "Response" import
  * python: resume parsing after deferred call
  * http-client: implement istream method as_fd()
  * merged release 0.7.44

 -- Max Kellermann <mk@cm4all.com>  Mon, 07 Jun 2010 17:01:16 +0200

cm4all-beng-proxy (0.8.3) unstable; urgency=low

  * file-handler: implement If-Range (RFC 2616 14.27)
  * merged release 0.7.42

 -- Max Kellermann <mk@cm4all.com>  Tue, 01 Jun 2010 16:17:13 +0200

cm4all-beng-proxy (0.8.2) unstable; urgency=low

  * cookie-client: verify the cookie path
  * python: use Twisted's logging library
  * python: added a widget registry class
  * merged release 0.7.41

 -- Max Kellermann <mk@cm4all.com>  Wed, 26 May 2010 13:08:16 +0200

cm4all-beng-proxy (0.8.1) unstable; urgency=low

  * http-cache-memcached: delete entity records on POST

 -- Max Kellermann <mk@cm4all.com>  Tue, 18 May 2010 12:21:55 +0200

cm4all-beng-proxy (0.8) unstable; urgency=low

  * istream: added method as_fd() to convert istream to file descriptor
  * fork: support passing stdin istream fd to child process
  * http-cache: discard only matching entries on POST
  * istream-html-escape: escape single and double quote
  * rewrite-uri: escape the result with XML entities

 -- Max Kellermann <mk@cm4all.com>  Thu, 13 May 2010 12:34:46 +0200

cm4all-beng-proxy (0.7.55) unstable; urgency=low

  * pool: reparent pools in optimized build
  * istream-deflate: add missing pool reference while reading
  * istream-deflate: fix several error handlers

 -- Max Kellermann <mk@cm4all.com>  Thu, 06 Jan 2011 12:59:39 +0100

cm4all-beng-proxy (0.7.54) unstable; urgency=low

  * http-server: fix crash on deferred chunked request body
  * parser: fix crash on malformed SCRIPT element

 -- Max Kellermann <mk@cm4all.com>  Wed, 17 Nov 2010 16:13:09 +0100

cm4all-beng-proxy (0.7.53) unstable; urgency=low

  * http-server: don't crash on malformed pipelined request
  * sink-header: fix assertion failure on empty trailer

 -- Max Kellermann <mk@cm4all.com>  Thu, 28 Oct 2010 18:39:01 +0200

cm4all-beng-proxy (0.7.52) unstable; urgency=low

  * fcgi-client: fix send timeout handler
  * fork: finish the buffer after pipe was drained

 -- Max Kellermann <mk@cm4all.com>  Wed, 13 Oct 2010 16:39:26 +0200

cm4all-beng-proxy (0.7.51) unstable; urgency=low

  * http-client: clear response body pointer before forwarding EOF event
  * processor: fix assertion failure for c:mode in c:widget

 -- Max Kellermann <mk@cm4all.com>  Mon, 16 Aug 2010 17:01:48 +0200

cm4all-beng-proxy (0.7.50) unstable; urgency=low

  * header-forward: don't forward the "Host" header to HTTP servers
  * resource-address: use uri_relative() for CGI
  * uri-relative: don't lose host name in uri_absolute()
  * uri-relative: don't fail on absolute URIs
  * http-cache-heap: don't use uninitialized item size

 -- Max Kellermann <mk@cm4all.com>  Thu, 12 Aug 2010 20:03:49 +0200

cm4all-beng-proxy (0.7.49) unstable; urgency=low

  * hashmap: fix assertion failure in hashmap_remove_value()

 -- Max Kellermann <mk@cm4all.com>  Tue, 10 Aug 2010 15:37:12 +0200

cm4all-beng-proxy (0.7.48) unstable; urgency=low

  * pipe-stock: add assertions on file descriptors

 -- Max Kellermann <mk@cm4all.com>  Mon, 09 Aug 2010 14:56:54 +0200

cm4all-beng-proxy (0.7.47) unstable; urgency=low

  * cmdline: add option "--group"

 -- Max Kellermann <mk@cm4all.com>  Fri, 16 Jul 2010 18:39:53 +0200

cm4all-beng-proxy (0.7.46) unstable; urgency=low

  * handler: initialize all translate_response attributes
  * http-client: consume buffer before header length check
  * istream-pipe: clear "direct" flags in constructor
  * istream-pipe: return gracefully when handler blocks
  * ajp-client: hold pool reference to reset TCP_CORK

 -- Max Kellermann <mk@cm4all.com>  Mon, 21 Jun 2010 17:53:21 +0200

cm4all-beng-proxy (0.7.45) unstable; urgency=low

  * istream-tee: separate "weak" values for the two outputs
  * fcache: don't close output when caching has been canceled
  * tcache: copy the attribute "secure_cookie"

 -- Max Kellermann <mk@cm4all.com>  Thu, 10 Jun 2010 15:21:34 +0200

cm4all-beng-proxy (0.7.44) unstable; urgency=low

  * http-client: check response header length
  * http-server: check request header length

 -- Max Kellermann <mk@cm4all.com>  Mon, 07 Jun 2010 16:51:57 +0200

cm4all-beng-proxy (0.7.43) unstable; urgency=low

  * http-cache: fixed NULL pointer dereference when storing empty response
    body on the heap

 -- Max Kellermann <mk@cm4all.com>  Tue, 01 Jun 2010 18:52:45 +0200

cm4all-beng-proxy (0.7.42) unstable; urgency=low

  * fork: check "direct" flag again after buffer flush
  * pool: pool_unref_denotify() remembers the code location
  * sink-{buffer,gstring}: don't invoke callback in abort()
  * async: added another debug flag to verify correctness

 -- Max Kellermann <mk@cm4all.com>  Mon, 31 May 2010 21:15:58 +0200

cm4all-beng-proxy (0.7.41) unstable; urgency=low

  * http-cache: initialize response status and headers on empty body

 -- Max Kellermann <mk@cm4all.com>  Tue, 25 May 2010 16:27:25 +0200

cm4all-beng-proxy (0.7.40) unstable; urgency=low

  * http-cache: fixed NULL pointer dereference when storing empty response
    body in memcached

 -- Max Kellermann <mk@cm4all.com>  Tue, 25 May 2010 15:04:44 +0200

cm4all-beng-proxy (0.7.39) unstable; urgency=low

  * memcached-stock: close value on connect failure
  * http: implement remaining status codes
  * http-cache: allow caching empty response body
  * http-cache: cache status codes 203, 206, 300, 301, 410
  * http-cache: don't cache authorized resources

 -- Max Kellermann <mk@cm4all.com>  Fri, 21 May 2010 17:37:29 +0200

cm4all-beng-proxy (0.7.38) unstable; urgency=low

  * http-server: send HTTP/1.1 declaration with "100 Continue"
  * connection: initialize "site_name", fixes crash bug
  * translation: added packet SECURE_COOKIE

 -- Max Kellermann <mk@cm4all.com>  Thu, 20 May 2010 15:40:34 +0200

cm4all-beng-proxy (0.7.37) unstable; urgency=low

  * *-client: implement a socket leak detector
  * handler: initialize response header without translation server

 -- Max Kellermann <mk@cm4all.com>  Tue, 18 May 2010 12:05:11 +0200

cm4all-beng-proxy (0.7.36) unstable; urgency=low

  * http-client: fixed NULL pointer dereference
  * handler, response: removed duplicate request body destruction calls

 -- Max Kellermann <mk@cm4all.com>  Tue, 11 May 2010 17:16:36 +0200

cm4all-beng-proxy (0.7.35) unstable; urgency=low

  * {http,fcgi,ajp}-request: close the request body on abort
  * handler: set fake translation response on malformed URI

 -- Max Kellermann <mk@cm4all.com>  Mon, 10 May 2010 11:22:23 +0200

cm4all-beng-proxy (0.7.34) unstable; urgency=low

  * translate: check the UNTRUSTED packet
  * translation: added packet UNTRUSTED_PREFIX

 -- Max Kellermann <mk@cm4all.com>  Fri, 30 Apr 2010 19:14:37 +0200

cm4all-beng-proxy (0.7.33) unstable; urgency=low

  * merged release 0.7.27.1
  * fcache: don't continue storing in background
  * fcgi-client: re-add event after some input data has been read

 -- Max Kellermann <mk@cm4all.com>  Fri, 30 Apr 2010 11:31:08 +0200

cm4all-beng-proxy (0.7.32) unstable; urgency=low

  * response: generate the "Server" response header
  * response: support the Authentication-Info response header
  * response: support custom authentication pages
  * translation: support custom response headers

 -- Max Kellermann <mk@cm4all.com>  Tue, 27 Apr 2010 17:09:59 +0200

cm4all-beng-proxy (0.7.31) unstable; urgency=low

  * support HTTP authentication (RFC 2617)

 -- Max Kellermann <mk@cm4all.com>  Mon, 26 Apr 2010 17:26:42 +0200

cm4all-beng-proxy (0.7.30) unstable; urgency=low

  * fcgi-client: support responses without a body
  * {http,fcgi}-client: hold caller pool reference during callback

 -- Max Kellermann <mk@cm4all.com>  Fri, 23 Apr 2010 14:41:05 +0200

cm4all-beng-proxy (0.7.29) unstable; urgency=low

  * http-cache: added missing pool_unref() in memcached_miss()
  * pool: added checked pool references

 -- Max Kellermann <mk@cm4all.com>  Thu, 22 Apr 2010 15:45:48 +0200

cm4all-beng-proxy (0.7.28) unstable; urgency=low

  * fcgi-client: support response status
  * translate: malformed packets are fatal
  * http-cache: don't cache resources with very long URIs
  * memcached-client: increase the maximum key size to 32 kB

 -- Max Kellermann <mk@cm4all.com>  Thu, 15 Apr 2010 15:06:51 +0200

cm4all-beng-proxy (0.7.27.1) unstable; urgency=low

  * http-cache: added missing pool_unref() in memcached_miss()
  * http-cache: don't cache resources with very long URIs
  * memcached-client: increase the maximum key size to 32 kB
  * fork: properly handle partially filled output buffer
  * fork: re-add event after some input data has been read

 -- Max Kellermann <mk@cm4all.com>  Thu, 29 Apr 2010 15:30:21 +0200

cm4all-beng-proxy (0.7.27) unstable; urgency=low

  * session: use GLib's PRNG to generate session ids
  * session: seed the PRNG with /dev/random
  * response: log UNTRUSTED violation attempts
  * response: drop widget sessions when there is no focus

 -- Max Kellermann <mk@cm4all.com>  Fri, 09 Apr 2010 12:04:18 +0200

cm4all-beng-proxy (0.7.26) unstable; urgency=low

  * memcached-client: schedule read event before callback
  * istream-tee: continue with second output if first is closed

 -- Max Kellermann <mk@cm4all.com>  Sun, 28 Mar 2010 18:08:11 +0200

cm4all-beng-proxy (0.7.25) unstable; urgency=low

  * memcached-client: don't poll if socket is closed
  * fork: close file descriptor on input error
  * pool: don't check attachments in pool_trash()

 -- Max Kellermann <mk@cm4all.com>  Thu, 25 Mar 2010 13:28:01 +0100

cm4all-beng-proxy (0.7.24) unstable; urgency=low

  * memcached-client: release socket after splice

 -- Max Kellermann <mk@cm4all.com>  Mon, 22 Mar 2010 11:29:45 +0100

cm4all-beng-proxy (0.7.23) unstable; urgency=low

  * sink-header: support splice
  * memcached-client: support splice (response)
  * fcgi-client: recover correctly after send error
  * fcgi-client: support chunked request body
  * fcgi-client: basic splice support for the request body
  * http-cache: duplicate headers
  * {http,memcached}-client: check "direct" mode after buffer flush
  * cmdline: added option "fcgi_stock_limit"
  * python: auto-export function write_packet()
  * python: Response methods return self

 -- Max Kellermann <mk@cm4all.com>  Fri, 19 Mar 2010 13:28:35 +0100

cm4all-beng-proxy (0.7.22) unstable; urgency=low

  * python: re-add function write_packet()

 -- Max Kellermann <mk@cm4all.com>  Fri, 12 Mar 2010 12:27:21 +0100

cm4all-beng-proxy (0.7.21) unstable; urgency=low

  * ajp-client: handle EAGAIN from send()
  * python: install the missing sources

 -- Max Kellermann <mk@cm4all.com>  Thu, 11 Mar 2010 16:58:25 +0100

cm4all-beng-proxy (0.7.20) unstable; urgency=low

  * http-client: don't reinstate event when socket is closed
  * access-log: log the site name
  * python: removed unused function write_packet()
  * python: split the module beng_proxy.translation
  * python: allow overriding query string and param in absolute_uri()
  * python: moved absolute_uri() to a separate library

 -- Max Kellermann <mk@cm4all.com>  Thu, 11 Mar 2010 09:48:52 +0100

cm4all-beng-proxy (0.7.19) unstable; urgency=low

  * client-socket: translate EV_TIMEOUT to ETIMEDOUT
  * fork: refill the input buffer as soon as possible
  * delegate-client: implement an abortable event
  * pool: added assertions for libevent leaks
  * direct: added option "-s enable_splice=no"

 -- Max Kellermann <mk@cm4all.com>  Thu, 04 Mar 2010 17:34:56 +0100

cm4all-beng-proxy (0.7.18) unstable; urgency=low

  * args: reserve memory for the trailing null byte

 -- Max Kellermann <mk@cm4all.com>  Tue, 23 Feb 2010 17:46:04 +0100

cm4all-beng-proxy (0.7.17) unstable; urgency=low

  * translation: added the BOUNCE packet (variant of REDIRECT)
  * translation: change widget packet HOST to UNTRUSTED
  * translation: pass internal URI arguments to the translation server
  * handler: use the specified status with REDIRECT
  * python: added method Request.absolute_uri()

 -- Max Kellermann <mk@cm4all.com>  Tue, 23 Feb 2010 16:15:22 +0100

cm4all-beng-proxy (0.7.16) unstable; urgency=low

  * processor: separate trusted from untrusted widgets by host name
  * processor: mode=partition is deprecated
  * translate: fix DOCUMENT_ROOT handler for CGI/FASTCGI
  * fcgi-request: added JailCGI support

 -- Max Kellermann <mk@cm4all.com>  Fri, 19 Feb 2010 14:29:29 +0100

cm4all-beng-proxy (0.7.15) unstable; urgency=low

  * processor: unreference the caller pool in abort()
  * tcache: clear BASE on mismatch
  * fcgi-client: generate the Content-Length request header
  * fcgi-client: send the CONTENT_TYPE parameter
  * prototypes/translate.py: use FastCGI to run PHP

 -- Max Kellermann <mk@cm4all.com>  Thu, 11 Feb 2010 14:43:21 +0100

cm4all-beng-proxy (0.7.14) unstable; urgency=low

  * connection: drop connections when the limit is exceeded
  * resource-address: added BASE support
  * fcgi-client: check the request ID in response packets
  * http-client: check response body when request body is closed
  * html-escape: use the last ampersand before the semicolon
  * html-escape: support &apos;
  * processor: unescape widget parameter values

 -- Max Kellermann <mk@cm4all.com>  Fri, 29 Jan 2010 17:49:43 +0100

cm4all-beng-proxy (0.7.13) unstable; urgency=low

  * fcgi-request: duplicate socket path
  * fcgi-request: support ACTION
  * fcgi-client: provide SCRIPT_FILENAME
  * fcgi-client: append empty PARAMS packet
  * fcgi-client: try to read response before request is finished
  * fcgi-client: implement the STDERR packet
  * fcgi-client: support request headers and body
  * fcgi-stock: manage one socket per child process
  * fcgi-stock: unlink socket path after connect
  * fcgi-stock: redirect fd 1,2 to /dev/null
  * fcgi-stock: kill FastCGI processes after 5 minutes idle
  * translation: new packet PAIR for passing parameters to FastCGI

 -- Max Kellermann <mk@cm4all.com>  Thu, 14 Jan 2010 13:36:48 +0100

cm4all-beng-proxy (0.7.12) unstable; urgency=low

  * http-cache: unlock the cache item after successful revalidation
  * http-cache-memcached: pass the expiration time to memcached
  * sink-header: comprise pending data in method available()
  * header-forward: forward the Expires response header

 -- Max Kellermann <mk@cm4all.com>  Tue, 22 Dec 2009 16:18:49 +0100

cm4all-beng-proxy (0.7.11) unstable; urgency=low

  * {ajp,memcached}-client: fix dis\appearing event for duplex socket
  * memcached-client: handle EAGAIN after send()
  * memcached-client: release socket as early as possible
  * header-forward: don't forward Accept-Encoding if transformation is
    enabled
  * widget-http, inline-widget: check Content-Encoding before processing
  * file-handler: send "Vary: Accept-Encoding" for compressed response
  * header-forward: support duplicate headers
  * fcache: implemented a 60 seconds timeout
  * fcache: copy pointer to local variable before callback
  * event2: refresh timeout after event has occurred

 -- Max Kellermann <mk@cm4all.com>  Fri, 18 Dec 2009 16:45:24 +0100

cm4all-beng-proxy (0.7.10) unstable; urgency=low

  * http-{server,client}: fix disappearing event for duplex socket

 -- Max Kellermann <mk@cm4all.com>  Mon, 14 Dec 2009 15:46:25 +0100

cm4all-beng-proxy (0.7.9) unstable; urgency=low

  * http: "Expect" is a hop-by-hop header
  * http-server: send "100 Continue" unless request body closed
  * http-client: poll socket after splice
  * http-server: handle EAGAIN after splice
  * http-server: send a 417 response on unrecognized "Expect" request
  * response, widget-http: append filter id to resource tag
  * resource-tag: check for "Cache-Control: no-store"

 -- Max Kellermann <mk@cm4all.com>  Mon, 14 Dec 2009 13:05:15 +0100

cm4all-beng-proxy (0.7.8) unstable; urgency=low

  * http-body: support partial response in method available()
  * file-handler: support pre-compressed static files
  * fcache: honor the "Cache-Control: no-store" response header

 -- Max Kellermann <mk@cm4all.com>  Wed, 09 Dec 2009 15:49:25 +0100

cm4all-beng-proxy (0.7.7) unstable; urgency=low

  * parser: allow underscore in attribute names
  * processor: check "type" attribute before URI rewriting
  * http-client: start receiving before request is sent
  * http-client: try to read response after write error
  * http-client: deliver response body after headers are finished
  * http-client: release socket as early as possible
  * http-client: serve buffer after socket has been closed
  * istream-chunked: clear input stream in abort handler
  * growing-buffer: fix crash after close in "data" callback

 -- Max Kellermann <mk@cm4all.com>  Thu, 03 Dec 2009 13:09:57 +0100

cm4all-beng-proxy (0.7.6) unstable; urgency=low

  * istream-hold: return -2 if handler is not available yet
  * http, ajp, fcgi: use istream_hold on request body
  * http-client: implemented splicing the request body
  * response: added missing URI substitution

 -- Max Kellermann <mk@cm4all.com>  Tue, 17 Nov 2009 15:25:35 +0100

cm4all-beng-proxy (0.7.5) unstable; urgency=low

  * session: 64 bit session ids
  * session: allow arbitrary session id size (at compile-time)
  * debian: larger default log file (16 * 4MB)
  * debian: added package cm4all-beng-proxy-toi

 -- Max Kellermann <mk@cm4all.com>  Mon, 16 Nov 2009 15:51:24 +0100

cm4all-beng-proxy (0.7.4) unstable; urgency=low

  * measure the latency of external resources
  * widget-http: partially revert "don't query session if !stateful"

 -- Max Kellermann <mk@cm4all.com>  Tue, 10 Nov 2009 15:06:03 +0100

cm4all-beng-proxy (0.7.3) unstable; urgency=low

  * uri-verify: don't reject double slash after first segment
  * hostname: allow the hyphen character
  * processor: allow processing without session
  * widget-http: don't query session if !stateful
  * request: disable session management for known bots
  * python: fixed AttributeError in __getattr__()
  * python: added method Response.process()
  * translation: added the response packets URI, HOST, SCHEME
  * translation: added header forward packets

 -- Max Kellermann <mk@cm4all.com>  Mon, 09 Nov 2009 16:40:27 +0100

cm4all-beng-proxy (0.7.2) unstable; urgency=low

  * fcache: close all caching connections on exit
  * istream-file: retry reading after EAGAIN
  * direct, istream-pipe: re-enable SPLICE_F_NONBLOCK
  * direct, istream-pipe: disable the SPLICE_F_MORE flag
  * http-client: handle EAGAIN after splice
  * http-client, header-writer: remove hop-by-hop response headers
  * response: optimized transformed response headers
  * handler: mangle CGI and FastCGI headers
  * header-forward: generate the X-Forwarded-For header
  * header-forward: add local host name to "Via" request header

 -- Max Kellermann <mk@cm4all.com>  Fri, 30 Oct 2009 13:41:02 +0100

cm4all-beng-proxy (0.7.1) unstable; urgency=low

  * file-handler: close the stream on "304 Not Modified"
  * pool: use assembler code only on gcc
  * cmdline: added option "--set tcp_stock_limit"
  * Makefile.am: enable the "subdir-objects" option

 -- Max Kellermann <mk@cm4all.com>  Thu, 22 Oct 2009 12:17:11 +0200

cm4all-beng-proxy (0.7) unstable; urgency=low

  * ajp-client: check if connection was closed during response callback
  * header-forward: log session id
  * istream: separate TCP splicing checks
  * istream-pipe: fix segmentation fault after incomplete direct transfer
  * istream-pipe: implement the "available" method
  * istream-pipe: allocate pipe only if handler supports it
  * istream-pipe: flush the pipe before reading from input
  * istream-pipe: reuse pipes in a stock
  * direct: support splice() from TCP socket to pipe
  * istream: direct() returns -3 if stream has been closed
  * hstock: don't destroy stocks while items are being created
  * tcp-stock: limit number of connections per host to 256
  * translate, http-client, ajp-client, cgi, http-cache: verify the HTTP
    response status
  * prototypes/translate.py: disallow "/../" and null bytes
  * prototypes/translate.py: added "/jail-delegate/" location
  * uri-parser: strict RFC 2396 URI verification
  * uri-parser: don't unescape the URI path
  * http-client, ajp-client: verify the request URI
  * uri-escape: unescape each character only once
  * http-cache: never use the memcached stock if caching is disabled
  * allow 8192 connections by default
  * allow 65536 file handles by default
  * added package cm4all-jailed-beng-proxy-delegate-helper

 -- Max Kellermann <mk@cm4all.com>  Wed, 21 Oct 2009 15:00:56 +0200

cm4all-beng-proxy (0.6.23) unstable; urgency=low

  * header-forward: log session information
  * prototypes/translate.py: added /cgi-bin/ location
  * http-server: disable keep-alive for HTTP/1.0 clients
  * http-server: don't send "Connection: Keep-Alive"
  * delegate-stock: clear the environment
  * delegate-stock: added jail support
  * delegate-client: reuse helper process after I/O error

 -- Max Kellermann <mk@cm4all.com>  Mon, 12 Oct 2009 17:29:35 +0200

cm4all-beng-proxy (0.6.22) unstable; urgency=low

  * istream-tee: clear both "enabled" flags in the eof/abort handler
  * istream-tee: fall back to first data() return value if second stream
    closed itself
  * http-cache: don't log body_abort after close

 -- Max Kellermann <mk@cm4all.com>  Thu, 01 Oct 2009 19:19:37 +0200

cm4all-beng-proxy (0.6.21) unstable; urgency=low

  * http-client: log more error messages
  * delegate-stock: added the DOCUMENT_ROOT environment variable
  * response, widget: accept "application/xhtml+xml"
  * cookie-server: allow square brackets in unquoted cookie values
    (violating RFC 2109 and RFC 2616)

 -- Max Kellermann <mk@cm4all.com>  Thu, 01 Oct 2009 13:55:40 +0200

cm4all-beng-proxy (0.6.20) unstable; urgency=low

  * stock: clear stock after 60 seconds idle
  * hstock: remove empty stocks
  * http-server, http-client, cgi: fixed off-by-one bug in header parser
  * istream-pipe: fix the direct() return value on error
  * istream-pipe: fix formula in range assertion
  * http-cache-memcached: implemented "remove"
  * handler: added FastCGI handler
  * fcgi-client: unref caller pool after socket release
  * fcgi-client: implemented response headers

 -- Max Kellermann <mk@cm4all.com>  Tue, 29 Sep 2009 14:07:13 +0200

cm4all-beng-proxy (0.6.19) unstable; urgency=low

  * http-client: release caller pool after socket release
  * memcached-client: release socket on marshalling error
  * stock: unref caller pool in abort handler
  * stock: lazy cleanup
  * http-cache: copy caller_pool to local variable

 -- Max Kellermann <mk@cm4all.com>  Thu, 24 Sep 2009 16:02:17 +0200

cm4all-beng-proxy (0.6.18) unstable; urgency=low

  * delegate-handler: support conditional GET and ranges
  * file-handler: fix suffix-byte-range-spec parser
  * delegate-helper: call open() with O_CLOEXEC|O_NOCTTY
  * istream-file: don't set FD_CLOEXEC if O_CLOEXEC is available
  * stock: hold caller pool during "get" operation
  * main: free balancer object during shutdown
  * memcached-client: enable socket timeout
  * delegate-stock: set FD_CLOEXEC on socket

 -- Max Kellermann <mk@cm4all.com>  Thu, 24 Sep 2009 10:50:53 +0200

cm4all-beng-proxy (0.6.17) unstable; urgency=low

  * tcp-stock: implemented a load balancer
  * python: accept address list in the ajp() method
  * http-server: added timeout for the HTTP request headers
  * response: close template when the content type is wrong
  * delegate-get: implemented response headers
  * delegate-get: provide status codes and error messages

 -- Max Kellermann <mk@cm4all.com>  Fri, 18 Sep 2009 15:36:57 +0200

cm4all-beng-proxy (0.6.16) unstable; urgency=low

  * tcp-stock: added support for bulldog-tyke
  * sink-buffer: close input if it's not used in the constructor
  * http-cache-memcached: close response body when deserialization fails
  * serialize: fix regression in serialize_uint64()

 -- Max Kellermann <mk@cm4all.com>  Tue, 15 Sep 2009 19:26:07 +0200

cm4all-beng-proxy (0.6.15) unstable; urgency=low

  * http-cache-choice: find more duplicates during cleanup
  * handler: added AJP handler
  * ajp-request: unref pool only on tcp_stock failure
  * ajp-client: prevent parser recursion
  * ajp-client: free request body when response is closed
  * ajp-client: reuse connection after END_RESPONSE packet
  * ajp-client: enable TCP_CORK while sending
  * istream-ajp-body: added a second "length" header field
  * ajp-client: auto-send empty request body chunk
  * ajp-client: register "write" event after GET_BODY_CHUNK packet
  * ajp-client: implemented request and response headers
  * http-cache-rfc: don't rewind tpool if called recursively

 -- Max Kellermann <mk@cm4all.com>  Fri, 11 Sep 2009 16:04:06 +0200

cm4all-beng-proxy (0.6.14) unstable; urgency=low

  * istream-tee: don't restart reading if already in progress

 -- Max Kellermann <mk@cm4all.com>  Thu, 03 Sep 2009 13:21:06 +0200

cm4all-beng-proxy (0.6.13) unstable; urgency=low

  * cookie-server: fix parsing multiple cookies
  * http-cache-memcached: clean up expired "choice" items
  * sink-gstring: use callback instead of public struct
  * istream-tee: restart reading when one output is closed

 -- Max Kellermann <mk@cm4all.com>  Wed, 02 Sep 2009 17:02:53 +0200

cm4all-beng-proxy (0.6.12) unstable; urgency=low

  * http-cache: don't attempt to remove cache items when the cache is disabled

 -- Max Kellermann <mk@cm4all.com>  Fri, 28 Aug 2009 15:40:48 +0200

cm4all-beng-proxy (0.6.11) unstable; urgency=low

  * http-cache-memcached: store HTTP status and response headers
  * http-cache-memcached: implemented flush (SIGHUP)
  * http-cache-memcached: support "Vary"
  * http-client: work around assertion failure in response_stream_close()

 -- Max Kellermann <mk@cm4all.com>  Thu, 27 Aug 2009 12:33:17 +0200

cm4all-beng-proxy (0.6.10) unstable; urgency=low

  * parser: finish tag before bailing out
  * http-request: allow URLs without path component
  * fork: clear event in read() method
  * istream-file: pass options O_CLOEXEC|O_NOCTTY to open()
  * response: check if the "Host" request header is valid

 -- Max Kellermann <mk@cm4all.com>  Tue, 18 Aug 2009 16:37:19 +0200

cm4all-beng-proxy (0.6.9) unstable; urgency=low

  * direct: disable SPLICE_F_NONBLOCK (temporary NFS EAGAIN workaround)

 -- Max Kellermann <mk@cm4all.com>  Mon, 17 Aug 2009 13:52:49 +0200

cm4all-beng-proxy (0.6.8) unstable; urgency=low

  * widget-http: close response body in error code path
  * http-cache: implemented memcached backend (--memcached-server)
  * processor: &c:base; returns the URI without scheme and host

 -- Max Kellermann <mk@cm4all.com>  Mon, 17 Aug 2009 12:29:19 +0200

cm4all-beng-proxy (0.6.7) unstable; urgency=low

  * file-handler: generate Expires from xattr user.MaxAge
  * cmdline: added option --set to configure:
    - max_connections
    - http_cache_size
    - filter_cache_size
    - translate_cache_size
  * flush caches on SIGHUP

 -- Max Kellermann <mk@cm4all.com>  Fri, 07 Aug 2009 11:41:10 +0200

cm4all-beng-proxy (0.6.6) unstable; urgency=low

  * added missing GLib build dependency
  * cgi-handler: set the "body_consumed" flag

 -- Max Kellermann <mk@cm4all.com>  Tue, 04 Aug 2009 09:53:01 +0200

cm4all-beng-proxy (0.6.5) unstable; urgency=low

  * shm: pass MAP_NORESERVE to mmap()
  * proxy-handler: support cookies
  * translation: added DISCARD_SESSION packet

 -- Max Kellermann <mk@cm4all.com>  Wed, 15 Jul 2009 18:00:33 +0200

cm4all-beng-proxy (0.6.4) unstable; urgency=low

  * http-client: don't read response body in HEAD requests
  * ajp-client: invoke the "abort" handler on error
  * filter-cache: lock cache items while they are served

 -- Max Kellermann <mk@cm4all.com>  Thu, 09 Jul 2009 14:36:14 +0200

cm4all-beng-proxy (0.6.3) unstable; urgency=low

  * http-server: implemented the DELETE method
  * http-server: refuse HTTP/0.9 requests
  * proxy-handler: send request body to template when no widget is focused
  * widget-request: pass original HTTP method to widget
  * session: automatically defragment sessions

 -- Max Kellermann <mk@cm4all.com>  Tue, 07 Jul 2009 16:57:22 +0200

cm4all-beng-proxy (0.6.2) unstable; urgency=low

  * lock: fixed race condition in debug flag updates
  * session: use rwlock for the session manager
  * proxy-handler: pass request headers to the remote HTTP server
  * proxy-handler: forward original Accept-Charset if processor is disabled
  * pipe: don't filter resources without a body
  * fcache: forward original HTTP status over "pipe" filter
  * cgi: support the "Status" line

 -- Max Kellermann <mk@cm4all.com>  Mon, 06 Jul 2009 16:38:26 +0200

cm4all-beng-proxy (0.6.1) unstable; urgency=low

  * session: consistently lock all session objects
  * rewrite-uri: check if widget_external_uri() returns NULL
  * widget-uri: don't generate the "path" argument when it's NULL
  * widget-uri: strip superfluous question mark from widget_base_address()
  * widget-uri: append parameters from the template first
  * widget-uri: re-add configured query string in widget_absolute_uri()
  * widget-uri: eliminate configured query string in widget_external_uri()
  * processor: don't consider session data for base=child and base=parent

 -- Max Kellermann <mk@cm4all.com>  Fri, 03 Jul 2009 15:52:01 +0200

cm4all-beng-proxy (0.6) unstable; urgency=low

  * inline-widget: check the widget HTTP response status
  * response: don't apply transformation on failed response
  * resource-address: include pipe arguments in filter cache key
  * handler: removed session redirect on the first request
  * http-cache: accept ETag response header instead of Last-Modified
  * filter-cache: don't require Last-Modified or Expires
  * file-handler: disable ETag only when processor comes first
  * file-handler: read ETag from xattr
  * pipe: generate new ETag for piped resource
  * session: purge sessions when shared memory is full
  * handler: don't enforce sessions for filtered responses

 -- Max Kellermann <mk@cm4all.com>  Tue, 30 Jun 2009 17:48:20 +0200

cm4all-beng-proxy (0.5.14) unstable; urgency=low

  * ajp-client: implemented request body
  * cookie-client: obey "max-age=0" properly
  * processor: forward the original HTTP status
  * response, widget-http: don't allow processing resource without body
  * widget-http: check the Content-Type before invoking processor
  * response: pass the "Location" response header
  * debian: added a separate -optimized-dbg package
  * added init script support for multiple ports (--port) and multiple listen
    (--listen) command line argumnents
  * translation: added the "APPEND" packet for command line arguments
  * pipe: support command line arguments

 -- Max Kellermann <mk@cm4all.com>  Mon, 29 Jun 2009 16:51:16 +0200

cm4all-beng-proxy (0.5.13) unstable; urgency=low

  * widget-registry: clear local_address in translate request
  * cmdline: added the "--listen" option

 -- Max Kellermann <mk@cm4all.com>  Wed, 24 Jun 2009 12:27:17 +0200

cm4all-beng-proxy (0.5.12) unstable; urgency=low

  * response: pass the "Location" response handler
  * added support for multiple listener ports

 -- Max Kellermann <mk@cm4all.com>  Tue, 23 Jun 2009 23:34:55 +0200

cm4all-beng-proxy (0.5.11) unstable; urgency=low

  * build with autotools
  * use libcm4all-socket, GLib
  * Makefile.am: support out-of-tree builds
  * added optimized Debian package
  * tcache: fixed wrong assignment in VARY=HOST
  * translation: added request packet LOCAL_ADDRESS

 -- Max Kellermann <mk@cm4all.com>  Tue, 23 Jun 2009 15:42:12 +0200

cm4all-beng-proxy (0.5.10) unstable; urgency=low

  * widget-http: assign the "address" variable

 -- Max Kellermann <mk@cm4all.com>  Mon, 15 Jun 2009 18:38:58 +0200

cm4all-beng-proxy (0.5.9) unstable; urgency=low

  * tcache: fixed typo in tcache_string_match()
  * tcache: support VARY=SESSION
  * translate: added the INVALIDATE response packet
  * cache, session: higher size limits
  * widget-uri: separate query_string from path_info
  * widget-uri: ignore widget parameters in widget_external_uri()

 -- Max Kellermann <mk@cm4all.com>  Mon, 15 Jun 2009 17:06:11 +0200

cm4all-beng-proxy (0.5.8) unstable; urgency=low

  * handler: fixed double free bug in translate_callback()

 -- Max Kellermann <mk@cm4all.com>  Sun, 14 Jun 2009 19:05:09 +0200

cm4all-beng-proxy (0.5.7) unstable; urgency=low

  * forward the Content-Disposition header
  * handler: assign new session to local variable, fix segfault
  * handler: don't dereference the NULL session

 -- Max Kellermann <mk@cm4all.com>  Sun, 14 Jun 2009 13:01:52 +0200

cm4all-beng-proxy (0.5.6) unstable; urgency=low

  * widget-http: send the "Via" request header instead of "X-Forwarded-For"
  * proxy-handler: send the "Via" request header
  * widget-request: check the "path" argument before calling uri_compress()

 -- Max Kellermann <mk@cm4all.com>  Tue, 09 Jun 2009 12:21:00 +0200

cm4all-beng-proxy (0.5.5) unstable; urgency=low

  * processor: allow specifying relative URI in c:base=child
  * widget-request: verify the "path" argument
  * widget: allocate address from widget's pool
  * widget-http: support multiple Set-Cookie response headers

 -- Max Kellermann <mk@cm4all.com>  Thu, 04 Jun 2009 15:10:15 +0200

cm4all-beng-proxy (0.5.4) unstable; urgency=low

  * implemented delegation of open() to a helper program
  * added the BASE translation packet, supported by the translation cache
  * deprecated c:mode=proxy
  * rewrite-uri: always enable focus in mode=partial
  * http-cache: don't cache resources with query string (RFC 2616 13.9)
  * http-cache: lock cache items while they are served

 -- Max Kellermann <mk@cm4all.com>  Thu, 28 May 2009 11:44:01 +0200

cm4all-beng-proxy (0.5.3) unstable; urgency=low

  * cgi: close request body on fork() failure
  * fork: added workaround for pipe-to-pipe splice()
  * http-cache: use cache entry when response ETag matches
  * cgi: loop in istream_cgi_read() to prevent blocking
  * cache: check for expired items once a minute
  * cache: optimize search for oldest item

 -- Max Kellermann <mk@cm4all.com>  Wed, 06 May 2009 13:23:46 +0200

cm4all-beng-proxy (0.5.2) unstable; urgency=low

  * added filter cache
  * header-parser: added missing range check in header_parse_line()
  * fork: added event for writing to the child process
  * fork: don't splice() from a pipe
  * response: don't pass request body to unfocused processor
  * added filter type "pipe"

 -- Max Kellermann <mk@cm4all.com>  Wed, 29 Apr 2009 13:24:26 +0200

cm4all-beng-proxy (0.5.1) unstable; urgency=low

  * processor: fixed base=child assertion failure
  * handler: close request body if it was not consumed
  * static-file: generate Last-Modified and ETag response headers
  * static-file: obey the Content-Type provided by the translation server
  * static-file: get Content-Type from extended attribute
  * http-cache: use istream_null when cached resource is empty

 -- Max Kellermann <mk@cm4all.com>  Mon, 27 Apr 2009 10:00:20 +0200

cm4all-beng-proxy (0.5) unstable; urgency=low

  * processor: accept c:mode/c:base attributes in any order
  * processor: removed alternative (anchor) rewrite syntax

 -- Max Kellermann <mk@cm4all.com>  Mon, 20 Apr 2009 22:04:19 +0200

cm4all-beng-proxy (0.4.10) unstable; urgency=low

  * processor: lift length limitation for widget parameters
  * translate: abort if a packet is too large
  * translate: support MAX_AGE for the whole response
  * hashmap: fix corruption of slot chain in hashmap_remove_value()

 -- Max Kellermann <mk@cm4all.com>  Fri, 17 Apr 2009 13:02:50 +0200

cm4all-beng-proxy (0.4.9) unstable; urgency=low

  * http-cache: explicitly start reading into cache
  * cgi: clear "headers" variable before publishing the response
  * translate: use DOCUMENT_ROOT as CGI parameter

 -- Max Kellermann <mk@cm4all.com>  Mon, 06 Apr 2009 16:21:57 +0200

cm4all-beng-proxy (0.4.8) unstable; urgency=low

  * translate: allow ADDRESS packets in AJP addresses
  * translate: initialize all fields of a FastCGI address
  * http-cache: close all caching connections on exit
  * processor: don't rewrite SCRIPT SRC attribute when proxying

 -- Max Kellermann <mk@cm4all.com>  Thu, 02 Apr 2009 15:45:46 +0200

cm4all-beng-proxy (0.4.7) unstable; urgency=low

  * http-server: use istream_null for empty request body
  * parser: check for trailing slash only in TAG_OPEN tags
  * parser: added support for XML Processing Instructions
  * processor: implemented XML Processing Instruction "cm4all-rewrite-uri"
  * uri-escape: escape the slash character
  * cache: remove all matching items in cache_remove()
  * http-cache: lock cache items while holding a reference

 -- Max Kellermann <mk@cm4all.com>  Thu, 02 Apr 2009 12:02:53 +0200

cm4all-beng-proxy (0.4.6) unstable; urgency=low

  * file_handler: fixed logic error in If-Modified-Since check
  * date: return UTC time stamp in http_date_parse()
  * cache: continue search after item was invalidated
  * cache: remove the correct cache item
  * istream-chunked: work around invalid assertion failure
  * istream-subst: fixed corruption after partial match

 -- Max Kellermann <mk@cm4all.com>  Wed, 25 Mar 2009 15:03:10 +0100

cm4all-beng-proxy (0.4.5) unstable; urgency=low

  * http-server: assume keep-alive is enabled on HTTP 1.1
  * http-client: unregister EV_READ when the buffer is full
  * translation: added QUERY_STRING packet
  * processor: optionally parse base/mode from URI

 -- Max Kellermann <mk@cm4all.com>  Tue, 17 Mar 2009 13:04:25 +0100

cm4all-beng-proxy (0.4.4) unstable; urgency=low

  * forward Accept-Language request header to the translation server
  * translate: added the USER_AGENT request packet
  * session: obey the USER/MAX_AGE setting
  * use libcm4all-inline-dev in libcm4all-beng-proxy-dev
  * added pkg-config file for libcm4all-beng-proxy-dev
  * updated python-central dependencies
  * processor: parse c:base/c:mode attributes in PARAM tags

 -- Max Kellermann <mk@cm4all.com>  Wed, 11 Mar 2009 09:43:48 +0100

cm4all-beng-proxy (0.4.3) unstable; urgency=low

  * processor: rewrite URI in LINK tags
  * processor: rewrite URI in PARAM tags
  * use splice() from glibc 2.7
  * translate: added VARY response packet
  * build documentation with texlive

 -- Max Kellermann <mk@cm4all.com>  Wed, 04 Mar 2009 09:53:56 +0100

cm4all-beng-proxy (0.4.2) unstable; urgency=low

  * hashmap: fix corruption in slot chain
  * use monotonic clock to calculate expiry times
  * processor: rewrite URIs in the EMBED, VIDEO, AUDIO tags

 -- Max Kellermann <mk@cm4all.com>  Tue, 17 Feb 2009 17:14:48 +0100

cm4all-beng-proxy (0.4.1) unstable; urgency=low

  * translate: clear client->transformation
  * handler: check for translation errors
  * http-server: fixed assertion failure during shutdown
  * http-server: send "Keep-Alive" response header
  * worker: after fork(), call event_reinit() in the parent process
  * added valgrind build dependency
  * build with Debian's libevent-1.4 package

 -- Max Kellermann <mk@cm4all.com>  Tue, 10 Feb 2009 11:48:53 +0100

cm4all-beng-proxy (0.4) unstable; urgency=low

  * added support for transformation views
    - in the JavaScript API, mode=proxy is now deprecated
  * http-cache: fix segfault when request_headers==NULL
  * http-cache: store multiple (varying) versions of a resource
  * http-cache: use the "max-age" cache-control response

 -- Max Kellermann <mk@cm4all.com>  Fri, 30 Jan 2009 13:29:43 +0100

cm4all-beng-proxy (0.3.9) unstable; urgency=low

  * http-client: assume keep-alive is enabled on HTTP 1.1
  * processor: use configured/session path-info for mode=child URIs

 -- Max Kellermann <mk@cm4all.com>  Tue, 27 Jan 2009 13:07:51 +0100

cm4all-beng-proxy (0.3.8) unstable; urgency=low

  * processor: pass Content-Type and Content-Language headers from
    template
  * http-client: allow chunked response body without keep-alive

 -- Max Kellermann <mk@cm4all.com>  Fri, 23 Jan 2009 13:02:42 +0100

cm4all-beng-proxy (0.3.7) unstable; urgency=low

  * istream_subst: exit the loop if state==INSERT
  * istream_iconv: check if the full buffer could be flushed
  * worker: don't reinitialize session manager during shutdown

 -- Max Kellermann <mk@cm4all.com>  Thu, 15 Jan 2009 10:39:47 +0100

cm4all-beng-proxy (0.3.6) unstable; urgency=low

  * processor: ignore closing </header>
  * widget-http: now really don't check content-type in frame parents
  * parser: skip comments
  * processor: implemented c:base="parent"
  * processor: added "c:" prefix to c:widget child elements
  * processor: renamed the "c:param" element to "c:parameter"

 -- Max Kellermann <mk@cm4all.com>  Thu, 08 Jan 2009 11:17:29 +0100

cm4all-beng-proxy (0.3.5) unstable; urgency=low

  * widget-http: don't check content-type in frame parents
  * istream-subst: allow null bytes in the input stream
  * js: added the "translate" parameter for passing values to the
    translation server
  * rewrite-uri: refuse to rewrite a frame URI without widget id

 -- Max Kellermann <mk@cm4all.com>  Mon, 05 Jan 2009 16:46:32 +0100

cm4all-beng-proxy (0.3.4) unstable; urgency=low

  * processor: added support for custom widget request headers
  * http-cache: obey the "Vary" response header
  * http-cache: pass the new http_cache_info object when testing a cache
    item

 -- Max Kellermann <mk@cm4all.com>  Tue, 30 Dec 2008 15:46:44 +0100

cm4all-beng-proxy (0.3.3) unstable; urgency=low

  * processor: grew widget parameter buffer to 512 bytes
  * widget-resolver: clear widget->resolver on abort
  * cgi: clear the input's handler in cgi_async_abort()
  * widget-stream: use istream_hold (reverts r4171)

 -- Max Kellermann <mk@cm4all.com>  Fri, 05 Dec 2008 14:43:05 +0100

cm4all-beng-proxy (0.3.2) unstable; urgency=low

  * processor: free memory before calling embed_frame_widget()
  * processor: allocate query string from the widget pool
  * processor: removed the obsolete widget attributes "tag" and "style"
  * parser: hold a reference to the pool

 -- Max Kellermann <mk@cm4all.com>  Mon, 01 Dec 2008 14:15:38 +0100

cm4all-beng-proxy (0.3.1) unstable; urgency=low

  * http-client: remove Transfer-Encoding and Content-Length from response
    headers
  * http-client: don't read body after invoke_response()
  * fork: retry splice() after EAGAIN
  * fork: don't close input when splice() fails
  * cgi: abort the response handler when the stdin stream fails
  * istream_file, istream_pipe, fork, client_socket, listener: fixed file
    descriptor leaks
  * processor: hold a reference to the caller's pool
  * debian/rules: enabled test suite

 -- Max Kellermann <mk@cm4all.com>  Thu, 27 Nov 2008 16:01:16 +0100

cm4all-beng-proxy (0.3) unstable; urgency=low

  * implemented widget filters
  * translate: initialize all fields of a CGI address
  * fork: read request body on EAGAIN
  * fork: implemented the direct() method with splice()
  * python: added class Response
  * prototypes/translate.py:
    - support "filter"
    - support "content_type"
  * demo: added widget filter demo

 -- Max Kellermann <mk@cm4all.com>  Wed, 26 Nov 2008 16:27:29 +0100

cm4all-beng-proxy (0.2) unstable; urgency=low

  * don't quote text/xml widgets
  * widget-resolver: pass widget_pool to widget_class_lookup()
  * widget-registry: allocate widget_class from widget_pool
  * widget-stream: eliminated the async operation proxy, because the
    operation cannot be aborted before the constructor returns
  * widget-stream: don't clear the "delayed" stream in the response() callback
  * rewrite-uri: trigger istream_read(delayed) after istream_delayed_set()
  * doc: clarified XSLT integration

 -- Max Kellermann <mk@cm4all.com>  Tue, 25 Nov 2008 15:28:54 +0100

cm4all-beng-proxy (0.1) unstable; urgency=low

  * initial release

 -- Max Kellermann <mk@cm4all.com>  Mon, 17 Nov 2008 11:59:36 +0100<|MERGE_RESOLUTION|>--- conflicted
+++ resolved
@@ -1,7 +1,6 @@
-<<<<<<< HEAD
 cm4all-beng-proxy (2.0.45) unstable; urgency=low
 
-  * 
+  * merge release 1.4.29
 
  --   
 
@@ -341,13 +340,12 @@
   * proxy-widget: reapply 'client can choose only views that have an address'
 
  -- Max Kellermann <mk@cm4all.com>  Thu, 17 Nov 2011 08:22:39 +0100
-=======
+
 cm4all-beng-proxy (1.4.29) unstable; urgency=low
 
   * proxy-widget: fix memory leak on aborted POST request
 
  -- Max Kellermann <mk@cm4all.com>  Tue, 21 Aug 2012 15:05:12 -0000
->>>>>>> c058b0a5
 
 cm4all-beng-proxy (1.4.28) unstable; urgency=low
 
