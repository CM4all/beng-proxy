--- conflicted
+++ resolved
@@ -1,7 +1,6 @@
-<<<<<<< HEAD
 cm4all-beng-proxy (14.22) unstable; urgency=low
 
-  * 
+  * merge release 13.15
 
  --   
 
@@ -234,7 +233,7 @@
   * log-json: generate JSONL (JSON Lines)
 
  -- Max Kellermann <mk@cm4all.com>  Fri, 05 Jan 2018 11:47:08 -0000
-=======
+
 cm4all-beng-proxy (13.15) unstable; urgency=low
 
   * was: send PREMATURE after client canceled the request
@@ -249,7 +248,6 @@
   * bp/processor: don't allow empty widget class name
 
  -- Max Kellermann <mk@cm4all.com>  Mon, 11 Feb 2019 07:40:00 +0100
->>>>>>> e5a0954b
 
 cm4all-beng-proxy (13.13) unstable; urgency=low
 
