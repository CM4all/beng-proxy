<<<<<<< HEAD
cm4all-beng-proxy (1.2.22) unstable; urgency=low

  * 

 --   

cm4all-beng-proxy (1.2.21) unstable; urgency=low

  * merge release 1.1.34

 -- Max Kellermann <mk@cm4all.com>  Fri, 02 Mar 2012 16:02:00 -0000

cm4all-beng-proxy (1.2.20) unstable; urgency=low

  * merge release 1.1.33

 -- Max Kellermann <mk@cm4all.com>  Thu, 23 Feb 2012 17:11:15 -0000

cm4all-beng-proxy (1.2.19) unstable; urgency=low

  * merge release 1.1.32

 -- Max Kellermann <mk@cm4all.com>  Thu, 23 Feb 2012 15:18:36 -0000

cm4all-beng-proxy (1.2.18) unstable; urgency=low

  * merge release 1.1.31

 -- Max Kellermann <mk@cm4all.com>  Thu, 16 Feb 2012 13:52:42 -0000

cm4all-beng-proxy (1.2.17) unstable; urgency=low

  * merge release 1.1.30

 -- Max Kellermann <mk@cm4all.com>  Wed, 15 Feb 2012 09:26:45 -0000

cm4all-beng-proxy (1.2.16) unstable; urgency=low

  * merge release 1.1.29

 -- Max Kellermann <mk@cm4all.com>  Thu, 09 Feb 2012 09:31:50 -0000

cm4all-beng-proxy (1.2.15) unstable; urgency=low

  * merge release 1.1.28

 -- Max Kellermann <mk@cm4all.com>  Thu, 02 Feb 2012 13:41:45 -0000

cm4all-beng-proxy (1.2.14) unstable; urgency=low

  * merge release 1.1.27

 -- Max Kellermann <mk@cm4all.com>  Tue, 31 Jan 2012 15:04:32 -0000

cm4all-beng-proxy (1.2.13) unstable; urgency=low

  * merge release 1.1.26

 -- Max Kellermann <mk@cm4all.com>  Wed, 25 Jan 2012 12:15:19 -0000

cm4all-beng-proxy (1.2.12) unstable; urgency=low

  * merge release 1.1.25

 -- Max Kellermann <mk@cm4all.com>  Tue, 17 Jan 2012 08:31:44 -0000

cm4all-beng-proxy (1.2.11) unstable; urgency=low

  * merge release 1.1.24

 -- Max Kellermann <mk@cm4all.com>  Wed, 04 Jan 2012 15:38:27 -0000

cm4all-beng-proxy (1.2.10) unstable; urgency=low

  * merge release 1.1.23

 -- Max Kellermann <mk@cm4all.com>  Wed, 28 Dec 2011 17:01:43 -0000

cm4all-beng-proxy (1.2.9) unstable; urgency=low

  * merge release 1.1.22

 -- Max Kellermann <mk@cm4all.com>  Thu, 22 Dec 2011 10:28:29 -0000

cm4all-beng-proxy (1.2.8) unstable; urgency=low

  * merge release 1.1.21

 -- Max Kellermann <mk@cm4all.com>  Wed, 14 Dec 2011 11:12:32 -0000

cm4all-beng-proxy (1.2.7) unstable; urgency=low

  * merge release 1.1.20

 -- Max Kellermann <mk@cm4all.com>  Tue, 06 Dec 2011 11:43:10 -0000

cm4all-beng-proxy (1.2.6) unstable; urgency=low

  * merge release 1.1.19

 -- Max Kellermann <mk@cm4all.com>  Fri, 18 Nov 2011 13:47:43 -0000

cm4all-beng-proxy (1.2.5) unstable; urgency=low

  * merge release 1.1.18
  * file-handler: handle If-Modified-Since followed by filter

 -- Max Kellermann <mk@cm4all.com>  Tue, 08 Nov 2011 19:43:58 +0100

cm4all-beng-proxy (1.2.4) unstable; urgency=low

  * merge release 1.1.17

 -- Max Kellermann <mk@cm4all.com>  Wed, 02 Nov 2011 16:58:28 +0100

cm4all-beng-proxy (1.2.3) unstable; urgency=low

  * merge release 1.1.16

 -- Max Kellermann <mk@cm4all.com>  Fri, 21 Oct 2011 15:16:13 +0200

cm4all-beng-proxy (1.2.2) unstable; urgency=low

  * merge release 1.1.15
  * widget-view: an empty name refers to the default view
  * processor: new entity &c:view;

 -- Max Kellermann <mk@cm4all.com>  Wed, 19 Oct 2011 11:43:20 +0200

cm4all-beng-proxy (1.2.1) unstable; urgency=low

  * merge release 1.1.13

 -- Max Kellermann <mk@cm4all.com>  Wed, 05 Oct 2011 17:16:04 +0200

cm4all-beng-proxy (1.2) unstable; urgency=low

  * delegate-client: improved error reporting
  * response-error: resolve errno codes
  * python/control/client: bind the unix domain socket
  * python/control/client: implement timeout
  * lb_control: allow querying node status over control socket

 -- Max Kellermann <mk@cm4all.com>  Tue, 27 Sep 2011 12:00:44 +0200
=======
cm4all-beng-proxy (1.1.35) unstable; urgency=low

  * merge release 1.0.29
  * css_processor: delete "-c-mode" and "-c-view" from output

 -- Max Kellermann <mk@cm4all.com>  Thu, 08 Mar 2012 18:16:03 -0000
>>>>>>> 12b04550

cm4all-beng-proxy (1.1.34) unstable; urgency=low

  * merge release 1.0.28

 -- Max Kellermann <mk@cm4all.com>  Fri, 02 Mar 2012 15:26:44 -0000

cm4all-beng-proxy (1.1.33) unstable; urgency=low

  * merge release 1.0.27

 -- Max Kellermann <mk@cm4all.com>  Thu, 23 Feb 2012 17:09:57 -0000

cm4all-beng-proxy (1.1.32) unstable; urgency=low

  * merge release 1.0.26

 -- Max Kellermann <mk@cm4all.com>  Thu, 23 Feb 2012 15:14:56 -0000

cm4all-beng-proxy (1.1.31) unstable; urgency=low

  * merge release 1.0.25

 -- Max Kellermann <mk@cm4all.com>  Thu, 16 Feb 2012 13:49:26 -0000

cm4all-beng-proxy (1.1.30) unstable; urgency=low

  * merge release 1.0.24

 -- Max Kellermann <mk@cm4all.com>  Wed, 15 Feb 2012 09:25:38 -0000

cm4all-beng-proxy (1.1.29) unstable; urgency=low

  * merge release 1.0.23

 -- Max Kellermann <mk@cm4all.com>  Thu, 09 Feb 2012 09:30:18 -0000

cm4all-beng-proxy (1.1.28) unstable; urgency=low

  * merge release 1.0.22

 -- Max Kellermann <mk@cm4all.com>  Thu, 02 Feb 2012 13:39:21 -0000

cm4all-beng-proxy (1.1.27) unstable; urgency=low

  * merge release 1.0.21

 -- Max Kellermann <mk@cm4all.com>  Tue, 31 Jan 2012 14:59:06 -0000

cm4all-beng-proxy (1.1.26) unstable; urgency=low

  * merge release 1.0.20

 -- Max Kellermann <mk@cm4all.com>  Wed, 25 Jan 2012 12:13:43 -0000

cm4all-beng-proxy (1.1.25) unstable; urgency=low

  * merge release 1.0.19

 -- Max Kellermann <mk@cm4all.com>  Tue, 17 Jan 2012 08:29:34 -0000

cm4all-beng-proxy (1.1.24) unstable; urgency=low

  * merge release 1.0.18

 -- Max Kellermann <mk@cm4all.com>  Wed, 04 Jan 2012 15:27:35 -0000

cm4all-beng-proxy (1.1.23) unstable; urgency=low

  * header-forward: remove port number from X-Forwarded-For

 -- Max Kellermann <mk@cm4all.com>  Wed, 28 Dec 2011 16:51:41 -0000

cm4all-beng-proxy (1.1.22) unstable; urgency=low

  * merge release 1.0.17
  * istream-socket: fix potential assertion failure

 -- Max Kellermann <mk@cm4all.com>  Wed, 21 Dec 2011 16:44:46 -0000

cm4all-beng-proxy (1.1.21) unstable; urgency=low

  * merge release 1.0.16

 -- Max Kellermann <mk@cm4all.com>  Wed, 14 Dec 2011 11:07:58 -0000

cm4all-beng-proxy (1.1.20) unstable; urgency=low

  * merge release 1.0.15
  * processor: don't rewrite "mailto:" hyperlinks

 -- Max Kellermann <mk@cm4all.com>  Mon, 05 Dec 2011 18:37:10 -0000

cm4all-beng-proxy (1.1.19) unstable; urgency=low

  * {css_,}processor: quote widget classes for prefixing XML IDs, CSS classes

 -- Max Kellermann <mk@cm4all.com>  Fri, 18 Nov 2011 13:17:02 -0000

cm4all-beng-proxy (1.1.18) unstable; urgency=low

  * merge release 1.0.13
  * lb_http: eliminate the duplicate "Date" response header

 -- Max Kellermann <mk@cm4all.com>  Tue, 08 Nov 2011 19:33:07 +0100

cm4all-beng-proxy (1.1.17) unstable; urgency=low

  * merge release 1.0.13

 -- Max Kellermann <mk@cm4all.com>  Wed, 02 Nov 2011 16:52:21 +0100

cm4all-beng-proxy (1.1.16) unstable; urgency=low

  * merge release 1.0.12

 -- Max Kellermann <mk@cm4all.com>  Fri, 21 Oct 2011 15:09:55 +0200

cm4all-beng-proxy (1.1.15) unstable; urgency=low

  * merge release 1.0.11

 -- Max Kellermann <mk@cm4all.com>  Wed, 19 Oct 2011 09:36:38 +0200

cm4all-beng-proxy (1.1.14) unstable; urgency=low

  * merge release 1.0.10

 -- Max Kellermann <mk@cm4all.com>  Fri, 07 Oct 2011 15:15:00 +0200

cm4all-beng-proxy (1.1.13) unstable; urgency=low

  * merge release 1.0.9

 -- Max Kellermann <mk@cm4all.com>  Thu, 29 Sep 2011 16:47:56 +0200

cm4all-beng-proxy (1.1.12) unstable; urgency=low

  * merge release 1.0.8

 -- Max Kellermann <mk@cm4all.com>  Thu, 22 Sep 2011 17:13:41 +0200

cm4all-beng-proxy (1.1.11) unstable; urgency=low

  * merge release 1.0.7
  * widget-http: response header X-CM4all-View selects a view
  * processor, css_processor: support prefixing XML ids
  * processor: property "c:view" selects a view

 -- Max Kellermann <mk@cm4all.com>  Fri, 16 Sep 2011 12:25:24 +0200

cm4all-beng-proxy (1.1.10) unstable; urgency=low

  * merge release 1.0.6
  * http-request: don't clear failure state on successful TCP connection
  * istream-socket: fix assertion failure after receive error
  * ssl_filter: check for end-of-file on plain socket
  * ssl_filter: fix buffer assertion failures

 -- Max Kellermann <mk@cm4all.com>  Tue, 13 Sep 2011 18:50:18 +0200

cm4all-beng-proxy (1.1.9) unstable; urgency=low

  * http-request: improve keep-alive cancellation detection
  * http-request: mark server "failed" after HTTP client error
  * lb: implement the control protocol
    - can disable and re-enable workers
  * lb: don't allow sticky pool with only one member
  * lb: verify that a new sticky host is alive
  * lb: mark server "failed" after HTTP client error

 -- Max Kellermann <mk@cm4all.com>  Fri, 09 Sep 2011 13:03:55 +0200

cm4all-beng-proxy (1.1.8) unstable; urgency=low

  * merge release 1.0.5
  * {css_,}processor: one more underscore for the prefix
  * processor: remove rewrite-uri processing instructions from output
  * translate: unknown packet is a fatal error
  * processor: add option to set widget/focus by default
  * rewrite-uri: a leading tilde refers to the widget base; translation
    packet ANCHOR_ABSOLUTE enables it by default

 -- Max Kellermann <mk@cm4all.com>  Mon, 05 Sep 2011 17:56:31 +0200

cm4all-beng-proxy (1.1.7) unstable; urgency=low

  * css_processor: implement property "-c-mode"
  * css_processor: translate underscore prefix in class names
  * processor: translate underscore prefix in CSS class names

 -- Max Kellermann <mk@cm4all.com>  Mon, 29 Aug 2011 17:47:48 +0200

cm4all-beng-proxy (1.1.6) unstable; urgency=low

  * merge release 1.0.3
  * implement CSS processor

 -- Max Kellermann <mk@cm4all.com>  Mon, 22 Aug 2011 17:13:56 +0200

cm4all-beng-proxy (1.1.5) unstable; urgency=low

  * lb: optionally generate Via and X-Forwarded-For

 -- Max Kellermann <mk@cm4all.com>  Wed, 17 Aug 2011 12:45:14 +0200

cm4all-beng-proxy (1.1.4) unstable; urgency=low

  * pipe-stock: fix assertion failure after optimization bug
  * istream-pipe: reuse drained pipes immediately
  * sink-socket: reinstate write event during bulk transfers

 -- Max Kellermann <mk@cm4all.com>  Thu, 11 Aug 2011 14:41:37 +0200

cm4all-beng-proxy (1.1.3) unstable; urgency=low

  * widget: quote invalid XMLID/JS characters for &c:prefix;
  * lb: add protocol "tcp"

 -- Max Kellermann <mk@cm4all.com>  Wed, 10 Aug 2011 18:53:12 +0200

cm4all-beng-proxy (1.1.2) unstable; urgency=low

  * merge release 1.0.2
  * http-server: report detailed errors
  * widget-http: implement header dumps
  * cgi, fastcgi: enable cookie jar with custom cookie "host"

 -- Max Kellermann <mk@cm4all.com>  Thu, 04 Aug 2011 17:27:51 +0200

cm4all-beng-proxy (1.1.1) unstable; urgency=low

  * merge release 1.0.1
  * lb: don't ignore unimplemented configuration keywords
  * lb: configurable monitor check interval
  * session: configurable idle timeout

 -- Max Kellermann <mk@cm4all.com>  Tue, 26 Jul 2011 11:27:20 +0200

cm4all-beng-proxy (1.1) unstable; urgency=low

  * http-client: send "Expect: 100-continue" only for big request body
  * lb: implement monitors (ping, connect, tcp_expect)

 -- Max Kellermann <mk@cm4all.com>  Wed, 20 Jul 2011 15:04:22 +0200
  
cm4all-beng-proxy (1.0.29) unstable; urgency=low

  * processor: unescape custom header values
  * widget-resolver: fix NULL dereference after failure

 -- Max Kellermann <mk@cm4all.com>  Thu, 08 Mar 2012 18:10:14 -0000

cm4all-beng-proxy (1.0.28) unstable; urgency=low

  * widget-resolver: serve responses in the right order
  * widget-request: fix session related assertion failure
  * translate: initialize all GError variables

 -- Max Kellermann <mk@cm4all.com>  Fri, 02 Mar 2012 15:20:54 -0000

cm4all-beng-proxy (1.0.27) unstable; urgency=low

  * resource-address: fix regression when CGI URI is not set

 -- Max Kellermann <mk@cm4all.com>  Thu, 23 Feb 2012 17:08:16 -0000

cm4all-beng-proxy (1.0.26) unstable; urgency=low

  * resource-address: apply BASE to the CGI request URI

 -- Max Kellermann <mk@cm4all.com>  Thu, 23 Feb 2012 15:11:42 -0000

cm4all-beng-proxy (1.0.25) unstable; urgency=low

  * cgi-client: clear the input pointer on close

 -- Max Kellermann <mk@cm4all.com>  Thu, 16 Feb 2012 13:46:13 -0000

cm4all-beng-proxy (1.0.24) unstable; urgency=low

  * debian/rules: optimize parallel build
  * cgi: break loop when headers are finished

 -- Max Kellermann <mk@cm4all.com>  Wed, 15 Feb 2012 09:23:22 -0000

cm4all-beng-proxy (1.0.23) unstable; urgency=low

  * cgi: detect large response headers
  * cgi: continue parsing response headers after buffer boundary
  * cgi: bigger response header buffer
  * fcgi-client: detect large response headers

 -- Max Kellermann <mk@cm4all.com>  Thu, 09 Feb 2012 09:27:50 -0000

cm4all-beng-proxy (1.0.22) unstable; urgency=low

  * debian/rules: don't run libtool
  * lb: thread safety for the SSL filter
  * lb: fix crash during shutdown
  * http-server: fix uninitialised variable

 -- Max Kellermann <mk@cm4all.com>  Thu, 02 Feb 2012 13:03:08 -0000

cm4all-beng-proxy (1.0.21) unstable; urgency=low

  * hstock: fix memory leak
  * notify: fix endless busy loop
  * ssl_filter: fix hang while tearing down connection

 -- Max Kellermann <mk@cm4all.com>  Tue, 31 Jan 2012 15:24:50 -0000

cm4all-beng-proxy (1.0.20) unstable; urgency=low

  * ssl: load the whole certificate chain
  * translate: fix PATH+JAILCGI+SITE check
  * translate: fix HOME check
  * resource-address: include all CGI attributes in cache key

 -- Max Kellermann <mk@cm4all.com>  Wed, 25 Jan 2012 12:10:43 -0000

cm4all-beng-proxy (1.0.19) unstable; urgency=low

  * cookie-client: add a missing out-of-memory check

 -- Max Kellermann <mk@cm4all.com>  Tue, 17 Jan 2012 08:27:38 -0000

cm4all-beng-proxy (1.0.18) unstable; urgency=low

  * resource-address: support zero-length path_info prefix (for BASE)
  * hashmap: optimize insertions
  * http-server: limit the number of request headers
  * proxy-widget: discard the unused request body on error

 -- Max Kellermann <mk@cm4all.com>  Wed, 04 Jan 2012 14:55:59 -0000

cm4all-beng-proxy (1.0.17) unstable; urgency=low

  * istream-chunked: avoid recursive buffer write, fixes crash

 -- Max Kellermann <mk@cm4all.com>  Wed, 21 Dec 2011 16:37:44 -0000

cm4all-beng-proxy (1.0.16) unstable; urgency=low

  * http-server: disable timeout while waiting for CGI
  * cgi: fix segmentation fault
  * processor: discard child's request body on abort
  * proxy-widget: discard the unused request body on error

 -- Max Kellermann <mk@cm4all.com>  Wed, 14 Dec 2011 11:53:31 +0100

cm4all-beng-proxy (1.0.15) unstable; urgency=low

  * http-client: fix assertion failure on bogus "100 Continue"
  * handler: don't close the request body twice
  * session: add a missing out-of-memory check
  * fcgi-client: check for EV_READ event
  * fcgi-serialize: fix serializing parameter without value

 -- Max Kellermann <mk@cm4all.com>  Mon, 05 Dec 2011 17:47:20 -0000

cm4all-beng-proxy (1.0.14) unstable; urgency=low

  * http-server: don't generate chunked HEAD response
  * http-server: don't override Content-Length for HEAD response
  * lb_http, proxy-widget, response: forward Content-Length after HEAD

 -- Max Kellermann <mk@cm4all.com>  Tue, 08 Nov 2011 18:19:42 +0100

cm4all-beng-proxy (1.0.13) unstable; urgency=low

  * processor: initialize URI rewrite options for <?cm4all-rewrite-uri?>

 -- Max Kellermann <mk@cm4all.com>  Wed, 02 Nov 2011 16:47:48 +0100

cm4all-beng-proxy (1.0.12) unstable; urgency=low

  * http-server, proxy-widget: add missing newline to log message
  * fcgi_client: fix assertion failure on response body error
  * http-cache-choice: fix crash due to wrong filter callback

 -- Max Kellermann <mk@cm4all.com>  Fri, 21 Oct 2011 15:02:42 +0200

cm4all-beng-proxy (1.0.11) unstable; urgency=low

  * lb_config: fix binding to wildcard address
  * rewrite-uri: clarify warning message when widget has no id

 -- Max Kellermann <mk@cm4all.com>  Wed, 19 Oct 2011 09:26:48 +0200

cm4all-beng-proxy (1.0.10) unstable; urgency=low

  * debian/control: beng-lb doesn't need "daemon" anymore
  * http-string: allow space in unquoted cookie values (RFC ignorant)

 -- Max Kellermann <mk@cm4all.com>  Fri, 07 Oct 2011 15:06:32 +0200

cm4all-beng-proxy (1.0.9) unstable; urgency=low

  * tcp-balancer: store a copy of the socket address
  * lb: default log directory is /var/log/cm4all/beng-lb
  * lb: use new built-in watchdog instead of /usr/bin/daemon

 -- Max Kellermann <mk@cm4all.com>  Thu, 29 Sep 2011 16:19:34 +0200

cm4all-beng-proxy (1.0.8) unstable; urgency=low

  * resource-address: copy the delegate JailCGI parameters (crash bug fix)
  * response: use the same URI for storing and dropping widget sessions

 -- Max Kellermann <mk@cm4all.com>  Thu, 22 Sep 2011 13:39:08 +0200

cm4all-beng-proxy (1.0.7) unstable; urgency=low

  * inline-widget: discard request body when class lookup fails

 -- Max Kellermann <mk@cm4all.com>  Fri, 16 Sep 2011 12:16:04 +0200

cm4all-beng-proxy (1.0.6) unstable; urgency=low

  * processor: support short "SCRIPT" tag
  * widget-uri: use the template's view specification

 -- Max Kellermann <mk@cm4all.com>  Tue, 13 Sep 2011 18:14:24 +0200

cm4all-beng-proxy (1.0.5) unstable; urgency=low

  * resource-loader: delete comma when extracting from X-Forwarded-For

 -- Max Kellermann <mk@cm4all.com>  Mon, 05 Sep 2011 17:43:22 +0200

cm4all-beng-proxy (1.0.4) unstable; urgency=low

  * istream-replace: update the buffer reader after new data was added

 -- Max Kellermann <mk@cm4all.com>  Mon, 05 Sep 2011 15:43:17 +0200

cm4all-beng-proxy (1.0.3) unstable; urgency=low

  * merge release 0.9.35
  * control-handler: fix uninitialized variable

 -- Max Kellermann <mk@cm4all.com>  Thu, 18 Aug 2011 15:15:52 +0200

cm4all-beng-proxy (1.0.2) unstable; urgency=low

  * merge release 0.9.34
  * handler: always log translate client errors
  * tcp-balancer: fix memory leak in error handler
  * http-string: allow more characters in cookie values (RFC ignorant)

 -- Max Kellermann <mk@cm4all.com>  Mon, 01 Aug 2011 16:30:05 +0200

cm4all-beng-proxy (1.0.1) unstable; urgency=low

  * session: increase idle timeout to 20 minutes

 -- Max Kellermann <mk@cm4all.com>  Tue, 26 Jul 2011 11:23:36 +0200

cm4all-beng-proxy (1.0) unstable; urgency=low

  * merge release 0.9.33
  * header-forward: eliminate the duplicate "Date" response header
  * proxy-handler: don't pass internal URI arguments to CGI

 -- Max Kellermann <mk@cm4all.com>  Mon, 18 Jul 2011 17:07:42 +0200

cm4all-beng-proxy (0.10.14) unstable; urgency=low

  * merge release 0.9.32

 -- Max Kellermann <mk@cm4all.com>  Tue, 12 Jul 2011 19:02:23 +0200

cm4all-beng-proxy (0.10.13) unstable; urgency=low

  * growing-buffer: reset the position when skipping buffers

 -- Max Kellermann <mk@cm4all.com>  Wed, 06 Jul 2011 10:07:50 +0200

cm4all-beng-proxy (0.10.12) unstable; urgency=low

  * merge release 0.9.31
  * rewrite-uri: log widget base mismatch
  * istream-replace: fix assertion failure with splitted buffer

 -- Max Kellermann <mk@cm4all.com>  Tue, 05 Jul 2011 22:05:44 +0200

cm4all-beng-proxy (0.10.11) unstable; urgency=low

  * merge release 0.9.30
  * lb: add SSL/TLS support

 -- Max Kellermann <mk@cm4all.com>  Mon, 04 Jul 2011 17:14:21 +0200

cm4all-beng-proxy (0.10.10) unstable; urgency=low

  * merge release 0.9.29

 -- Max Kellermann <mk@cm4all.com>  Tue, 28 Jun 2011 17:56:43 +0200

cm4all-beng-proxy (0.10.9) unstable; urgency=low

  * merge release 0.9.28

 -- Max Kellermann <mk@cm4all.com>  Mon, 27 Jun 2011 13:38:03 +0200

cm4all-beng-proxy (0.10.8) unstable; urgency=low

  * lb_http: don't access the connection object after it was closed
  * restart the load balancer automatically

 -- Max Kellermann <mk@cm4all.com>  Wed, 22 Jun 2011 12:38:39 +0200

cm4all-beng-proxy (0.10.7) unstable; urgency=low

  * config: make the session cookie name configurable
  * uri-relative: allow relative base URIs (for CGI)
  * widget-uri: combine existing CGI PATH_INFO and given widget location
  * python/translation/widget: support "path_info" specification

 -- Max Kellermann <mk@cm4all.com>  Mon, 20 Jun 2011 14:54:38 +0200

cm4all-beng-proxy (0.10.6) unstable; urgency=low

  * merge release 0.9.26

 -- Max Kellermann <mk@cm4all.com>  Wed, 15 Jun 2011 09:19:28 +0200

cm4all-beng-proxy (0.10.5) unstable; urgency=low

  * merge release 0.9.26

 -- Max Kellermann <mk@cm4all.com>  Fri, 10 Jun 2011 10:09:09 +0200

cm4all-beng-proxy (0.10.4) unstable; urgency=low

  * doc: add beng-lb documentation
  * lb: implement "fallback" option
  * merge release 0.9.25

 -- Max Kellermann <mk@cm4all.com>  Wed, 08 Jun 2011 14:13:43 +0200

cm4all-beng-proxy (0.10.3) unstable; urgency=low

  * python/translation.widget: support keyword "sticky"
  * lb: implement sticky modes "failover", "cookie"

 -- Max Kellermann <mk@cm4all.com>  Mon, 06 Jun 2011 15:51:36 +0200

cm4all-beng-proxy (0.10.2) unstable; urgency=low

  * debian: fix beng-lb pid file name
  * lb_http: implement sticky sessions
  * merge release 0.9.24

 -- Max Kellermann <mk@cm4all.com>  Tue, 31 May 2011 14:32:03 +0200

cm4all-beng-proxy (0.10.1) unstable; urgency=low

  * lb_http: close request body on error
  * lb_listener: print error message when binding fails
  * merge release 0.9.23

 -- Max Kellermann <mk@cm4all.com>  Fri, 27 May 2011 13:13:55 +0200

cm4all-beng-proxy (0.10) unstable; urgency=low

  * failure: fix inverted logic bug in expiry check
  * tcp-balancer: implement session stickiness
  * lb: new stand-alone load balancer

 -- Max Kellermann <mk@cm4all.com>  Thu, 26 May 2011 14:32:02 +0200

cm4all-beng-proxy (0.9.35) unstable; urgency=low

  * resource-loader: pass the last X-Forwarded-For element to AJP

 -- Max Kellermann <mk@cm4all.com>  Thu, 18 Aug 2011 15:05:02 +0200

cm4all-beng-proxy (0.9.34) unstable; urgency=low

  * request: fix double request body close in errdoc handler
  * handler: close request body on early abort

 -- Max Kellermann <mk@cm4all.com>  Mon, 01 Aug 2011 16:21:43 +0200

cm4all-beng-proxy (0.9.33) unstable; urgency=low

  * {http,ajp}-request, errdoc: check before closing the request body on
    error

 -- Max Kellermann <mk@cm4all.com>  Mon, 18 Jul 2011 16:30:29 +0200

cm4all-beng-proxy (0.9.32) unstable; urgency=low

  * processor: dispose request body when focused widget was not found
  * http-string: allow the slash in cookie values (RFC ignorant)

 -- Max Kellermann <mk@cm4all.com>  Tue, 12 Jul 2011 18:16:01 +0200

cm4all-beng-proxy (0.9.31) unstable; urgency=low

  * growing-buffer: fix assertion failure with empty first buffer

 -- Max Kellermann <mk@cm4all.com>  Tue, 05 Jul 2011 21:58:24 +0200

cm4all-beng-proxy (0.9.30) unstable; urgency=low

  * growing-buffer: fix assertion failure in reader when buffer is empty

 -- Max Kellermann <mk@cm4all.com>  Mon, 04 Jul 2011 16:59:28 +0200

cm4all-beng-proxy (0.9.29) unstable; urgency=low

  * http-string: allow the equality sign in cookie values (RFC ignorant)

 -- Max Kellermann <mk@cm4all.com>  Tue, 28 Jun 2011 17:50:23 +0200

cm4all-beng-proxy (0.9.28) unstable; urgency=low

  * http-string: allow round brackets in cookie values (RFC ignorant)

 -- Max Kellermann <mk@cm4all.com>  Mon, 27 Jun 2011 13:23:58 +0200

cm4all-beng-proxy (0.9.27) unstable; urgency=low

  * handler: don't delete existing session in TRANSPARENT mode

 -- Max Kellermann <mk@cm4all.com>  Wed, 15 Jun 2011 09:08:48 +0200

cm4all-beng-proxy (0.9.26) unstable; urgency=low

  * worker: read "crash" value before destroying shared memory
  * session: fix crash while discarding session

 -- Max Kellermann <mk@cm4all.com>  Fri, 10 Jun 2011 09:54:56 +0200

cm4all-beng-proxy (0.9.25) unstable; urgency=low

  * response: discard the request body before passing to errdoc
  * worker: don't restart all workers after "safe" worker crash
  * cgi: check for end-of-file after splice

 -- Max Kellermann <mk@cm4all.com>  Wed, 08 Jun 2011 15:02:35 +0200

cm4all-beng-proxy (0.9.24) unstable; urgency=low

  * fcgi-client: really discard packets on request id mismatch
  * memcached-client: don't schedule read event when buffer is full
  * session: support beng-lb sticky sessions

 -- Max Kellermann <mk@cm4all.com>  Tue, 31 May 2011 14:23:41 +0200

cm4all-beng-proxy (0.9.23) unstable; urgency=low

  * tcp-balancer: retry connecting to cluster if a node fails

 -- Max Kellermann <mk@cm4all.com>  Fri, 27 May 2011 13:01:31 +0200

cm4all-beng-proxy (0.9.22) unstable; urgency=low

  * failure: fix inverted logic bug in expiry check
  * uri-extract: support AJP URLs, fixes AJP cookies
  * ajp-client: don't schedule read event when buffer is full

 -- Max Kellermann <mk@cm4all.com>  Thu, 26 May 2011 08:32:32 +0200

cm4all-beng-proxy (0.9.21) unstable; urgency=low

  * balancer: re-enable load balancing (regression fix)
  * merge release 0.8.38

 -- Max Kellermann <mk@cm4all.com>  Fri, 20 May 2011 11:03:31 +0200

cm4all-beng-proxy (0.9.20) unstable; urgency=low

  * http-cache: fix assertion failure caused by wrong destructor
  * merge release 0.8.37

 -- Max Kellermann <mk@cm4all.com>  Mon, 16 May 2011 14:03:09 +0200

cm4all-beng-proxy (0.9.19) unstable; urgency=low

  * http-request: don't retry requests with a request body

 -- Max Kellermann <mk@cm4all.com>  Thu, 12 May 2011 11:35:55 +0200

cm4all-beng-proxy (0.9.18) unstable; urgency=low

  * http-body: fix assertion failure on EOF chunk after socket was closed
  * widget-http: fix crash in widget lookup error handler
  * merge release 0.8.36

 -- Max Kellermann <mk@cm4all.com>  Tue, 10 May 2011 18:56:33 +0200

cm4all-beng-proxy (0.9.17) unstable; urgency=low

  * growing-buffer: fix assertion failure after large initial write
  * http-request: retry after connection failure
  * test/t-cgi: fix bashisms in test scripts

 -- Max Kellermann <mk@cm4all.com>  Wed, 04 May 2011 18:54:57 +0200

cm4all-beng-proxy (0.9.16) unstable; urgency=low

  * resource-address: append "transparent" args to CGI path_info
  * tcache: fix crash on FastCGI with BASE

 -- Max Kellermann <mk@cm4all.com>  Mon, 02 May 2011 16:07:21 +0200

cm4all-beng-proxy (0.9.15) unstable; urgency=low

  * configure.ac: check if valgrind/memcheck.h is installed
  * configure.ac: check if libattr is available
  * access-log: log Referer and User-Agent
  * access-log: log the request duration
  * proxy-handler: allow forwarding URI arguments
  * merge release 0.8.35

 -- Max Kellermann <mk@cm4all.com>  Wed, 27 Apr 2011 18:54:17 +0200

cm4all-beng-proxy (0.9.14) unstable; urgency=low

  * processor: don't clear widget pointer at opening tag
  * debian: move ulimit call from init script to *.default
  * merge release 0.8.33

 -- Max Kellermann <mk@cm4all.com>  Wed, 13 Apr 2011 17:03:29 +0200

cm4all-beng-proxy (0.9.13) unstable; urgency=low

  * proxy-widget: apply the widget's response header forward settings
  * response: add option to dump the widget tree
  * widget-class: move header forward settings to view
  * merge release 0.8.30

 -- Max Kellermann <mk@cm4all.com>  Mon, 04 Apr 2011 16:31:26 +0200

cm4all-beng-proxy (0.9.12) unstable; urgency=low

  * widget: internal API refactorization
  * was-control: fix argument order in "abort" call
  * was-client: duplicate the GError object when it is used twice
  * {file,delegate}-handler: add Expires/ETag headers to 304 response
  * cgi: allow setting environment variables

 -- Max Kellermann <mk@cm4all.com>  Thu, 24 Mar 2011 15:12:54 +0100

cm4all-beng-proxy (0.9.11) unstable; urgency=low

  * processor: major API refactorization
  * merge release 0.8.29

 -- Max Kellermann <mk@cm4all.com>  Mon, 21 Mar 2011 19:43:28 +0100

cm4all-beng-proxy (0.9.10) unstable; urgency=low

  * merge release 0.8.27

 -- Max Kellermann <mk@cm4all.com>  Fri, 18 Mar 2011 14:11:16 +0100

cm4all-beng-proxy (0.9.9) unstable; urgency=low

  * merge release 0.8.25

 -- Max Kellermann <mk@cm4all.com>  Mon, 14 Mar 2011 16:05:51 +0100

cm4all-beng-proxy (0.9.8) unstable; urgency=low

  * translate: support UNIX domain sockets in ADDRESS_STRING
  * resource-address: support connections to existing FastCGI servers

 -- Max Kellermann <mk@cm4all.com>  Fri, 11 Mar 2011 19:24:33 +0100

cm4all-beng-proxy (0.9.7) unstable; urgency=low

  * merge release 0.8.24

 -- Max Kellermann <mk@cm4all.com>  Fri, 04 Mar 2011 13:07:36 +0100

cm4all-beng-proxy (0.9.6) unstable; urgency=low

  * merge release 0.8.23

 -- Max Kellermann <mk@cm4all.com>  Mon, 28 Feb 2011 11:47:45 +0100

cm4all-beng-proxy (0.9.5) unstable; urgency=low

  * translate: allow SITE without CGI

 -- Max Kellermann <mk@cm4all.com>  Mon, 31 Jan 2011 06:35:24 +0100

cm4all-beng-proxy (0.9.4) unstable; urgency=low

  * widget-class: allow distinct addresses for each view

 -- Max Kellermann <mk@cm4all.com>  Thu, 27 Jan 2011 17:51:21 +0100

cm4all-beng-proxy (0.9.3) unstable; urgency=low

  * istream-catch: log errors
  * proxy-handler: pass the original request URI to (Fast)CGI
  * proxy-handler: pass the original document root to (Fast)CGI
  * fcgi-stock: pass site id to child process
  * translation: new packet "HOME" for JailCGI
  * resource-loader: get remote host from "X-Forwarded-For"
  * cgi, fcgi-client: pass client IP address to application

 -- Max Kellermann <mk@cm4all.com>  Fri, 21 Jan 2011 18:13:38 +0100

cm4all-beng-proxy (0.9.2) unstable; urgency=low

  * merge release 0.8.21
  * http-response: better context for error messages
  * istream: method close() does not invoke handler->abort()
  * istream: better context for error messages
  * ajp-client: destruct properly when request stream fails
  * {delegate,fcgi,was}-stock: use the JailCGI 1.4 wrapper

 -- Max Kellermann <mk@cm4all.com>  Mon, 17 Jan 2011 12:08:04 +0100

cm4all-beng-proxy (0.9.1) unstable; urgency=low

  * http-server: count the number of raw bytes sent and received
  * control-handler: support TCACHE_INVALIDATE with SITE
  * new programs "log-forward", "log-exec" for network logging
  * new program "log-split" for creating per-site log files
  * new program "log-traffic" for creating per-site traffic logs
  * move logging servers to new package cm4all-beng-proxy-logging
  * python/control.client: add parameter "broadcast"

 -- Max Kellermann <mk@cm4all.com>  Thu, 02 Dec 2010 12:07:16 +0100

cm4all-beng-proxy (0.9) unstable; urgency=low

  * merge release 0.8.19
  * was-client: explicitly send 32 bit METHOD payload
  * was-client: explicitly parse STATUS as 32 bit integer
  * was-client: clear control channel object on destruction
  * was-client: reuse child process if state is clean on EOF
  * was-client: abort properly after receiving illegal packet
  * was-client: allow "request STOP" before response completed
  * was-client: postpone the response handler invocation
  * was-control: send packets in bulk
  * python: support WAS widgets
  * http-server: enable "cork" mode only for beginning of response
  * http-cache: don't access freed memory in pool_unref_denotify()
  * http: use libcm4all-http
  * new datagram based binary protocol for access logging
  * main: default WAS stock limit is 16

 -- Max Kellermann <mk@cm4all.com>  Thu, 18 Nov 2010 19:56:17 +0100

cm4all-beng-proxy (0.8.38) unstable; urgency=low

  * failure: update time stamp on existing item
  * errdoc: free the original response body on abort

 -- Max Kellermann <mk@cm4all.com>  Fri, 20 May 2011 10:17:14 +0200

cm4all-beng-proxy (0.8.37) unstable; urgency=low

  * widget-resolver: don't reuse failed resolver
  * http-request: fix NULL pointer dereference on invalid URI
  * config: disable the TCP stock limit by default

 -- Max Kellermann <mk@cm4all.com>  Mon, 16 May 2011 13:41:32 +0200

cm4all-beng-proxy (0.8.36) unstable; urgency=low

  * http-server: check if client closes connection while processing
  * http-client: release the socket before invoking the callback
  * fcgi-client: fix assertion failure on full input buffer
  * memcached-client: re-enable socket event after direct copy
  * istream-file: fix assertion failure on range request
  * test/t-cgi: fix bashisms in test scripts

 -- Max Kellermann <mk@cm4all.com>  Tue, 10 May 2011 18:45:48 +0200

cm4all-beng-proxy (0.8.35) unstable; urgency=low

  * session: fix potential session defragmentation crash
  * ajp-request: use "host:port" as TCP stock key
  * cgi: evaluate the Content-Length response header

 -- Max Kellermann <mk@cm4all.com>  Wed, 27 Apr 2011 13:32:05 +0200

cm4all-beng-proxy (0.8.34) unstable; urgency=low

  * js: replace all '%' with '$'
  * js: check if session_id is null
  * debian: add package cm4all-beng-proxy-tools

 -- Max Kellermann <mk@cm4all.com>  Tue, 19 Apr 2011 18:43:54 +0200

cm4all-beng-proxy (0.8.33) unstable; urgency=low

  * processor: don't quote query string arguments with dollar sign
  * widget-request: safely remove "view" and "path" from argument table
  * debian/control: add "Breaks << 0.8.32" on the JavaScript library

 -- Max Kellermann <mk@cm4all.com>  Tue, 12 Apr 2011 18:21:55 +0200

cm4all-beng-proxy (0.8.32) unstable; urgency=low

  * args: quote arguments with the dollar sign

 -- Max Kellermann <mk@cm4all.com>  Tue, 12 Apr 2011 13:34:42 +0200

cm4all-beng-proxy (0.8.31) unstable; urgency=low

  * proxy-widget: eliminate the duplicate "Server" response header
  * translation: add packet UNTRUSTED_SITE_SUFFIX

 -- Max Kellermann <mk@cm4all.com>  Thu, 07 Apr 2011 16:23:37 +0200

cm4all-beng-proxy (0.8.30) unstable; urgency=low

  * handler: make lower-case realm name from the "Host" header
  * session: copy attribute "realm", fixes segmentation fault

 -- Max Kellermann <mk@cm4all.com>  Tue, 29 Mar 2011 16:47:43 +0200

cm4all-beng-proxy (0.8.29) unstable; urgency=low

  * ajp-client: send query string in an AJP attribute

 -- Max Kellermann <mk@cm4all.com>  Mon, 21 Mar 2011 19:16:16 +0100

cm4all-beng-proxy (0.8.28) unstable; urgency=low

  * resource-loader: use X-Forwarded-For to obtain AJP remote host
  * resource-loader: strip port from AJP remote address
  * resource-loader: don't pass remote host to AJP server
  * resource-loader: parse server port for AJP
  * ajp-client: always send content-length
  * ajp-client: parse the remaining buffer after EAGAIN

 -- Max Kellermann <mk@cm4all.com>  Mon, 21 Mar 2011 11:12:07 +0100

cm4all-beng-proxy (0.8.27) unstable; urgency=low

  * http-request: close the request body on malformed URI
  * ajp-request: AJP translation packet contains ajp://host:port/path

 -- Max Kellermann <mk@cm4all.com>  Fri, 18 Mar 2011 14:04:21 +0100

cm4all-beng-proxy (0.8.26) unstable; urgency=low

  * python/response: fix typo in ajp()
  * session: validate sessions only within one realm

 -- Max Kellermann <mk@cm4all.com>  Fri, 18 Mar 2011 08:59:41 +0100

cm4all-beng-proxy (0.8.25) unstable; urgency=low

  * widget-http: discard request body on unknown view name
  * inline-widget: discard request body on error
  * {http,fcgi,was}-client: allocate response headers from caller pool
  * cmdline: fcgi_stock_limit defaults to 0 (no limit)

 -- Max Kellermann <mk@cm4all.com>  Mon, 14 Mar 2011 15:53:42 +0100

cm4all-beng-proxy (0.8.24) unstable; urgency=low

  * fcgi-client: release the connection even when padding not consumed
    after empty response

 -- Max Kellermann <mk@cm4all.com>  Wed, 02 Mar 2011 17:39:33 +0100

cm4all-beng-proxy (0.8.23) unstable; urgency=low

  * memcached-client: allocate a new memory pool
  * memcached-client: copy caller_pool reference before freeing the client
  * fcgi-client: check headers!=NULL
  * fcgi-client: release the connection even when padding not consumed

 -- Max Kellermann <mk@cm4all.com>  Mon, 28 Feb 2011 10:50:02 +0100

cm4all-beng-proxy (0.8.22) unstable; urgency=low

  * cgi: fill special variables CONTENT_TYPE, CONTENT_LENGTH
  * memcached-client: remove stray pool_unref() call
  * memcached-client: reuse the socket if the remaining value is buffered
  * http-cache-choice: abbreviate memcached keys
  * *-cache: allocate a parent pool for cache items
  * pool: re-enable linear pools
  * frame: free the request body on error
  * http-cache: free cached body which was dismissed

 -- Max Kellermann <mk@cm4all.com>  Mon, 07 Feb 2011 15:34:09 +0100

cm4all-beng-proxy (0.8.21) unstable; urgency=low

  * merge release 0.7.55
  * jail: translate the document root properly
  * header-forward: forward the "Host" header to CGI/FastCGI/AJP
  * http-error: map ENOTDIR to "404 Not Found"
  * http-server: fix assertion failure on write error
  * fcgi-stock: clear all environment variables

 -- Max Kellermann <mk@cm4all.com>  Thu, 06 Jan 2011 16:04:20 +0100

cm4all-beng-proxy (0.8.20) unstable; urgency=low

  * widget-resolver: add pedantic state assertions
  * async: remember a copy of the operation in !NDEBUG
  * python/translation/response: max_age() returns self

 -- Max Kellermann <mk@cm4all.com>  Mon, 06 Dec 2010 23:02:50 +0100

cm4all-beng-proxy (0.8.19) unstable; urgency=low

  * merge release 0.7.54

 -- Max Kellermann <mk@cm4all.com>  Wed, 17 Nov 2010 16:25:10 +0100

cm4all-beng-proxy (0.8.18) unstable; urgency=low

  * was-client: explicitly send 32 bit METHOD payload
  * was-client: explicitly parse STATUS as 32 bit integer
  * istream: check presence of as_fd() in optimized build

 -- Max Kellermann <mk@cm4all.com>  Fri, 05 Nov 2010 11:00:54 +0100

cm4all-beng-proxy (0.8.17) unstable; urgency=low

  * merged release 0.7.53
  * widget: use colon as widget path separator
  * was-client: check for abort during response handler
  * was-client: implement STOP
  * was-client: release memory pools
  * was-launch: enable non-blocking mode on input and output
  * http-server: don't crash on malformed pipelined request
  * main: free the WAS stock and the UDP listener in the SIGTERM handler

 -- Max Kellermann <mk@cm4all.com>  Thu, 28 Oct 2010 19:50:26 +0200

cm4all-beng-proxy (0.8.16) unstable; urgency=low

  * merged release 0.7.52
  * was-client: support for the WAS protocol

 -- Max Kellermann <mk@cm4all.com>  Wed, 13 Oct 2010 16:45:18 +0200

cm4all-beng-proxy (0.8.15) unstable; urgency=low

  * resource-address: don't skip question mark twice

 -- Max Kellermann <mk@cm4all.com>  Tue, 28 Sep 2010 12:20:33 +0200

cm4all-beng-proxy (0.8.14) unstable; urgency=low

  * processor: schedule "xmlns:c" deletion

 -- Max Kellermann <mk@cm4all.com>  Thu, 23 Sep 2010 14:42:31 +0200

cm4all-beng-proxy (0.8.13) unstable; urgency=low

  * processor: delete "xmlns:c" attributes from link elements
  * istream-{head,zero}: implement method available()
  * merged release 0.7.51

 -- Max Kellermann <mk@cm4all.com>  Tue, 17 Aug 2010 09:54:33 +0200

cm4all-beng-proxy (0.8.12) unstable; urgency=low

  * http-cache-memcached: copy resource address
  * debian/control: add missing ${shlibs:Depends}
  * merged release 0.7.50

 -- Max Kellermann <mk@cm4all.com>  Thu, 12 Aug 2010 20:17:52 +0200

cm4all-beng-proxy (0.8.11) unstable; urgency=low

  * delegate-client: fix SCM_RIGHTS check
  * use Linux 2.6 CLOEXEC/NONBLOCK flags
  * tcache: INVALIDATE removes all variants (error documents etc.)
  * control: new UDP based protocol, allows invalidating caches
  * hashmap: fix assertion failure in hashmap_remove_match()
  * merged release 0.7.49

 -- Max Kellermann <mk@cm4all.com>  Tue, 10 Aug 2010 15:48:10 +0200

cm4all-beng-proxy (0.8.10) unstable; urgency=low

  * tcache: copy response.previous

 -- Max Kellermann <mk@cm4all.com>  Mon, 02 Aug 2010 18:03:43 +0200

cm4all-beng-proxy (0.8.9) unstable; urgency=low

  * (f?)cgi-handler: forward query string only if focused
  * ajp-handler: merge into proxy-handler
  * proxy-handler: forward query string if focused
  * cgi, fastcgi-handler: enable the resource cache
  * translation: add packets CHECK and PREVIOUS for authentication
  * python: add Response.max_age()

 -- Max Kellermann <mk@cm4all.com>  Fri, 30 Jul 2010 11:39:22 +0200

cm4all-beng-proxy (0.8.8) unstable; urgency=low

  * prototypes/translate.py: added new ticket-fastcgi programs
  * http-cache: implement FastCGI caching
  * merged release 0.7.47

 -- Max Kellermann <mk@cm4all.com>  Wed, 21 Jul 2010 13:00:43 +0200

cm4all-beng-proxy (0.8.7) unstable; urgency=low

  * istream-delayed: update the "direct" bit mask
  * http-client: send "Expect: 100-continue"
  * response, widget-http: apply istream_pipe to filter input
  * proxy-handler: apply istream_pipe to request body
  * istream-ajp-body: send larger request body packets
  * ajp-client: support splice()
  * merged release 0.7.46

 -- Max Kellermann <mk@cm4all.com>  Fri, 25 Jun 2010 18:52:04 +0200

cm4all-beng-proxy (0.8.6) unstable; urgency=low

  * translation: added support for custom error documents
  * response: convert HEAD to GET if filter follows
  * processor: short-circuit on HEAD request
  * python: depend on python-twisted-core

 -- Max Kellermann <mk@cm4all.com>  Wed, 16 Jun 2010 16:37:42 +0200

cm4all-beng-proxy (0.8.5) unstable; urgency=low

  * istream-tee: allow second output to block
  * widget-http: don't transform error documents
  * response, widget-http: disable filters after widget frame request
  * translation: added packet FILTER_4XX to filter client errors
  * merged release 0.7.45

 -- Max Kellermann <mk@cm4all.com>  Thu, 10 Jun 2010 16:13:14 +0200

cm4all-beng-proxy (0.8.4) unstable; urgency=low

  * python: added missing "Response" import
  * python: resume parsing after deferred call
  * http-client: implement istream method as_fd()
  * merged release 0.7.44

 -- Max Kellermann <mk@cm4all.com>  Mon, 07 Jun 2010 17:01:16 +0200

cm4all-beng-proxy (0.8.3) unstable; urgency=low

  * file-handler: implement If-Range (RFC 2616 14.27)
  * merged release 0.7.42

 -- Max Kellermann <mk@cm4all.com>  Tue, 01 Jun 2010 16:17:13 +0200

cm4all-beng-proxy (0.8.2) unstable; urgency=low

  * cookie-client: verify the cookie path
  * python: use Twisted's logging library
  * python: added a widget registry class
  * merged release 0.7.41

 -- Max Kellermann <mk@cm4all.com>  Wed, 26 May 2010 13:08:16 +0200

cm4all-beng-proxy (0.8.1) unstable; urgency=low

  * http-cache-memcached: delete entity records on POST

 -- Max Kellermann <mk@cm4all.com>  Tue, 18 May 2010 12:21:55 +0200

cm4all-beng-proxy (0.8) unstable; urgency=low

  * istream: added method as_fd() to convert istream to file descriptor
  * fork: support passing stdin istream fd to child process
  * http-cache: discard only matching entries on POST
  * istream-html-escape: escape single and double quote
  * rewrite-uri: escape the result with XML entities

 -- Max Kellermann <mk@cm4all.com>  Thu, 13 May 2010 12:34:46 +0200

cm4all-beng-proxy (0.7.55) unstable; urgency=low

  * pool: reparent pools in optimized build
  * istream-deflate: add missing pool reference while reading
  * istream-deflate: fix several error handlers

 -- Max Kellermann <mk@cm4all.com>  Thu, 06 Jan 2011 12:59:39 +0100

cm4all-beng-proxy (0.7.54) unstable; urgency=low

  * http-server: fix crash on deferred chunked request body
  * parser: fix crash on malformed SCRIPT element

 -- Max Kellermann <mk@cm4all.com>  Wed, 17 Nov 2010 16:13:09 +0100

cm4all-beng-proxy (0.7.53) unstable; urgency=low

  * http-server: don't crash on malformed pipelined request
  * sink-header: fix assertion failure on empty trailer

 -- Max Kellermann <mk@cm4all.com>  Thu, 28 Oct 2010 18:39:01 +0200

cm4all-beng-proxy (0.7.52) unstable; urgency=low

  * fcgi-client: fix send timeout handler
  * fork: finish the buffer after pipe was drained

 -- Max Kellermann <mk@cm4all.com>  Wed, 13 Oct 2010 16:39:26 +0200

cm4all-beng-proxy (0.7.51) unstable; urgency=low

  * http-client: clear response body pointer before forwarding EOF event
  * processor: fix assertion failure for c:mode in c:widget

 -- Max Kellermann <mk@cm4all.com>  Mon, 16 Aug 2010 17:01:48 +0200

cm4all-beng-proxy (0.7.50) unstable; urgency=low

  * header-forward: don't forward the "Host" header to HTTP servers
  * resource-address: use uri_relative() for CGI
  * uri-relative: don't lose host name in uri_absolute()
  * uri-relative: don't fail on absolute URIs
  * http-cache-heap: don't use uninitialized item size

 -- Max Kellermann <mk@cm4all.com>  Thu, 12 Aug 2010 20:03:49 +0200

cm4all-beng-proxy (0.7.49) unstable; urgency=low

  * hashmap: fix assertion failure in hashmap_remove_value()

 -- Max Kellermann <mk@cm4all.com>  Tue, 10 Aug 2010 15:37:12 +0200

cm4all-beng-proxy (0.7.48) unstable; urgency=low

  * pipe-stock: add assertions on file descriptors

 -- Max Kellermann <mk@cm4all.com>  Mon, 09 Aug 2010 14:56:54 +0200

cm4all-beng-proxy (0.7.47) unstable; urgency=low

  * cmdline: add option "--group"

 -- Max Kellermann <mk@cm4all.com>  Fri, 16 Jul 2010 18:39:53 +0200

cm4all-beng-proxy (0.7.46) unstable; urgency=low

  * handler: initialize all translate_response attributes
  * http-client: consume buffer before header length check
  * istream-pipe: clear "direct" flags in constructor
  * istream-pipe: return gracefully when handler blocks
  * ajp-client: hold pool reference to reset TCP_CORK

 -- Max Kellermann <mk@cm4all.com>  Mon, 21 Jun 2010 17:53:21 +0200

cm4all-beng-proxy (0.7.45) unstable; urgency=low

  * istream-tee: separate "weak" values for the two outputs
  * fcache: don't close output when caching has been canceled
  * tcache: copy the attribute "secure_cookie"

 -- Max Kellermann <mk@cm4all.com>  Thu, 10 Jun 2010 15:21:34 +0200

cm4all-beng-proxy (0.7.44) unstable; urgency=low

  * http-client: check response header length
  * http-server: check request header length

 -- Max Kellermann <mk@cm4all.com>  Mon, 07 Jun 2010 16:51:57 +0200

cm4all-beng-proxy (0.7.43) unstable; urgency=low

  * http-cache: fixed NULL pointer dereference when storing empty response
    body on the heap

 -- Max Kellermann <mk@cm4all.com>  Tue, 01 Jun 2010 18:52:45 +0200

cm4all-beng-proxy (0.7.42) unstable; urgency=low

  * fork: check "direct" flag again after buffer flush
  * pool: pool_unref_denotify() remembers the code location
  * sink-{buffer,gstring}: don't invoke callback in abort()
  * async: added another debug flag to verify correctness

 -- Max Kellermann <mk@cm4all.com>  Mon, 31 May 2010 21:15:58 +0200

cm4all-beng-proxy (0.7.41) unstable; urgency=low

  * http-cache: initialize response status and headers on empty body

 -- Max Kellermann <mk@cm4all.com>  Tue, 25 May 2010 16:27:25 +0200

cm4all-beng-proxy (0.7.40) unstable; urgency=low

  * http-cache: fixed NULL pointer dereference when storing empty response
    body in memcached

 -- Max Kellermann <mk@cm4all.com>  Tue, 25 May 2010 15:04:44 +0200

cm4all-beng-proxy (0.7.39) unstable; urgency=low

  * memcached-stock: close value on connect failure
  * http: implement remaining status codes
  * http-cache: allow caching empty response body
  * http-cache: cache status codes 203, 206, 300, 301, 410
  * http-cache: don't cache authorized resources

 -- Max Kellermann <mk@cm4all.com>  Fri, 21 May 2010 17:37:29 +0200

cm4all-beng-proxy (0.7.38) unstable; urgency=low

  * http-server: send HTTP/1.1 declaration with "100 Continue"
  * connection: initialize "site_name", fixes crash bug
  * translation: added packet SECURE_COOKIE

 -- Max Kellermann <mk@cm4all.com>  Thu, 20 May 2010 15:40:34 +0200

cm4all-beng-proxy (0.7.37) unstable; urgency=low

  * *-client: implement a socket leak detector
  * handler: initialize response header without translation server

 -- Max Kellermann <mk@cm4all.com>  Tue, 18 May 2010 12:05:11 +0200

cm4all-beng-proxy (0.7.36) unstable; urgency=low

  * http-client: fixed NULL pointer dereference
  * handler, response: removed duplicate request body destruction calls

 -- Max Kellermann <mk@cm4all.com>  Tue, 11 May 2010 17:16:36 +0200

cm4all-beng-proxy (0.7.35) unstable; urgency=low

  * {http,fcgi,ajp}-request: close the request body on abort
  * handler: set fake translation response on malformed URI

 -- Max Kellermann <mk@cm4all.com>  Mon, 10 May 2010 11:22:23 +0200

cm4all-beng-proxy (0.7.34) unstable; urgency=low

  * translate: check the UNTRUSTED packet
  * translation: added packet UNTRUSTED_PREFIX

 -- Max Kellermann <mk@cm4all.com>  Fri, 30 Apr 2010 19:14:37 +0200

cm4all-beng-proxy (0.7.33) unstable; urgency=low

  * merged release 0.7.27.1
  * fcache: don't continue storing in background
  * fcgi-client: re-add event after some input data has been read

 -- Max Kellermann <mk@cm4all.com>  Fri, 30 Apr 2010 11:31:08 +0200

cm4all-beng-proxy (0.7.32) unstable; urgency=low

  * response: generate the "Server" response header
  * response: support the Authentication-Info response header
  * response: support custom authentication pages
  * translation: support custom response headers

 -- Max Kellermann <mk@cm4all.com>  Tue, 27 Apr 2010 17:09:59 +0200

cm4all-beng-proxy (0.7.31) unstable; urgency=low

  * support HTTP authentication (RFC 2617)

 -- Max Kellermann <mk@cm4all.com>  Mon, 26 Apr 2010 17:26:42 +0200

cm4all-beng-proxy (0.7.30) unstable; urgency=low

  * fcgi-client: support responses without a body
  * {http,fcgi}-client: hold caller pool reference during callback

 -- Max Kellermann <mk@cm4all.com>  Fri, 23 Apr 2010 14:41:05 +0200

cm4all-beng-proxy (0.7.29) unstable; urgency=low

  * http-cache: added missing pool_unref() in memcached_miss()
  * pool: added checked pool references

 -- Max Kellermann <mk@cm4all.com>  Thu, 22 Apr 2010 15:45:48 +0200

cm4all-beng-proxy (0.7.28) unstable; urgency=low

  * fcgi-client: support response status
  * translate: malformed packets are fatal
  * http-cache: don't cache resources with very long URIs
  * memcached-client: increase the maximum key size to 32 kB

 -- Max Kellermann <mk@cm4all.com>  Thu, 15 Apr 2010 15:06:51 +0200

cm4all-beng-proxy (0.7.27.1) unstable; urgency=low

  * http-cache: added missing pool_unref() in memcached_miss()
  * http-cache: don't cache resources with very long URIs
  * memcached-client: increase the maximum key size to 32 kB
  * fork: properly handle partially filled output buffer
  * fork: re-add event after some input data has been read

 -- Max Kellermann <mk@cm4all.com>  Thu, 29 Apr 2010 15:30:21 +0200

cm4all-beng-proxy (0.7.27) unstable; urgency=low

  * session: use GLib's PRNG to generate session ids
  * session: seed the PRNG with /dev/random
  * response: log UNTRUSTED violation attempts
  * response: drop widget sessions when there is no focus

 -- Max Kellermann <mk@cm4all.com>  Fri, 09 Apr 2010 12:04:18 +0200

cm4all-beng-proxy (0.7.26) unstable; urgency=low

  * memcached-client: schedule read event before callback
  * istream-tee: continue with second output if first is closed

 -- Max Kellermann <mk@cm4all.com>  Sun, 28 Mar 2010 18:08:11 +0200

cm4all-beng-proxy (0.7.25) unstable; urgency=low

  * memcached-client: don't poll if socket is closed
  * fork: close file descriptor on input error
  * pool: don't check attachments in pool_trash()

 -- Max Kellermann <mk@cm4all.com>  Thu, 25 Mar 2010 13:28:01 +0100

cm4all-beng-proxy (0.7.24) unstable; urgency=low

  * memcached-client: release socket after splice

 -- Max Kellermann <mk@cm4all.com>  Mon, 22 Mar 2010 11:29:45 +0100

cm4all-beng-proxy (0.7.23) unstable; urgency=low

  * sink-header: support splice
  * memcached-client: support splice (response)
  * fcgi-client: recover correctly after send error
  * fcgi-client: support chunked request body
  * fcgi-client: basic splice support for the request body
  * http-cache: duplicate headers
  * {http,memcached}-client: check "direct" mode after buffer flush
  * cmdline: added option "fcgi_stock_limit"
  * python: auto-export function write_packet()
  * python: Response methods return self

 -- Max Kellermann <mk@cm4all.com>  Fri, 19 Mar 2010 13:28:35 +0100

cm4all-beng-proxy (0.7.22) unstable; urgency=low

  * python: re-add function write_packet()

 -- Max Kellermann <mk@cm4all.com>  Fri, 12 Mar 2010 12:27:21 +0100

cm4all-beng-proxy (0.7.21) unstable; urgency=low

  * ajp-client: handle EAGAIN from send()
  * python: install the missing sources

 -- Max Kellermann <mk@cm4all.com>  Thu, 11 Mar 2010 16:58:25 +0100

cm4all-beng-proxy (0.7.20) unstable; urgency=low

  * http-client: don't reinstate event when socket is closed
  * access-log: log the site name
  * python: removed unused function write_packet()
  * python: split the module beng_proxy.translation
  * python: allow overriding query string and param in absolute_uri()
  * python: moved absolute_uri() to a separate library

 -- Max Kellermann <mk@cm4all.com>  Thu, 11 Mar 2010 09:48:52 +0100

cm4all-beng-proxy (0.7.19) unstable; urgency=low

  * client-socket: translate EV_TIMEOUT to ETIMEDOUT
  * fork: refill the input buffer as soon as possible
  * delegate-client: implement an abortable event
  * pool: added assertions for libevent leaks
  * direct: added option "-s enable_splice=no"

 -- Max Kellermann <mk@cm4all.com>  Thu, 04 Mar 2010 17:34:56 +0100

cm4all-beng-proxy (0.7.18) unstable; urgency=low

  * args: reserve memory for the trailing null byte

 -- Max Kellermann <mk@cm4all.com>  Tue, 23 Feb 2010 17:46:04 +0100

cm4all-beng-proxy (0.7.17) unstable; urgency=low

  * translation: added the BOUNCE packet (variant of REDIRECT)
  * translation: change widget packet HOST to UNTRUSTED
  * translation: pass internal URI arguments to the translation server
  * handler: use the specified status with REDIRECT
  * python: added method Request.absolute_uri()

 -- Max Kellermann <mk@cm4all.com>  Tue, 23 Feb 2010 16:15:22 +0100

cm4all-beng-proxy (0.7.16) unstable; urgency=low

  * processor: separate trusted from untrusted widgets by host name
  * processor: mode=partition is deprecated
  * translate: fix DOCUMENT_ROOT handler for CGI/FASTCGI
  * fcgi-request: added JailCGI support

 -- Max Kellermann <mk@cm4all.com>  Fri, 19 Feb 2010 14:29:29 +0100

cm4all-beng-proxy (0.7.15) unstable; urgency=low

  * processor: unreference the caller pool in abort()
  * tcache: clear BASE on mismatch
  * fcgi-client: generate the Content-Length request header
  * fcgi-client: send the CONTENT_TYPE parameter
  * prototypes/translate.py: use FastCGI to run PHP

 -- Max Kellermann <mk@cm4all.com>  Thu, 11 Feb 2010 14:43:21 +0100

cm4all-beng-proxy (0.7.14) unstable; urgency=low

  * connection: drop connections when the limit is exceeded
  * resource-address: added BASE support
  * fcgi-client: check the request ID in response packets
  * http-client: check response body when request body is closed
  * html-escape: use the last ampersand before the semicolon
  * html-escape: support &apos;
  * processor: unescape widget parameter values

 -- Max Kellermann <mk@cm4all.com>  Fri, 29 Jan 2010 17:49:43 +0100

cm4all-beng-proxy (0.7.13) unstable; urgency=low

  * fcgi-request: duplicate socket path
  * fcgi-request: support ACTION
  * fcgi-client: provide SCRIPT_FILENAME
  * fcgi-client: append empty PARAMS packet
  * fcgi-client: try to read response before request is finished
  * fcgi-client: implement the STDERR packet
  * fcgi-client: support request headers and body
  * fcgi-stock: manage one socket per child process
  * fcgi-stock: unlink socket path after connect
  * fcgi-stock: redirect fd 1,2 to /dev/null
  * fcgi-stock: kill FastCGI processes after 5 minutes idle
  * translation: new packet PAIR for passing parameters to FastCGI

 -- Max Kellermann <mk@cm4all.com>  Thu, 14 Jan 2010 13:36:48 +0100

cm4all-beng-proxy (0.7.12) unstable; urgency=low

  * http-cache: unlock the cache item after successful revalidation
  * http-cache-memcached: pass the expiration time to memcached
  * sink-header: comprise pending data in method available()
  * header-forward: forward the Expires response header

 -- Max Kellermann <mk@cm4all.com>  Tue, 22 Dec 2009 16:18:49 +0100

cm4all-beng-proxy (0.7.11) unstable; urgency=low

  * {ajp,memcached}-client: fix dis\appearing event for duplex socket
  * memcached-client: handle EAGAIN after send()
  * memcached-client: release socket as early as possible
  * header-forward: don't forward Accept-Encoding if transformation is
    enabled
  * widget-http, inline-widget: check Content-Encoding before processing
  * file-handler: send "Vary: Accept-Encoding" for compressed response
  * header-forward: support duplicate headers
  * fcache: implemented a 60 seconds timeout
  * fcache: copy pointer to local variable before callback
  * event2: refresh timeout after event has occurred

 -- Max Kellermann <mk@cm4all.com>  Fri, 18 Dec 2009 16:45:24 +0100

cm4all-beng-proxy (0.7.10) unstable; urgency=low

  * http-{server,client}: fix disappearing event for duplex socket

 -- Max Kellermann <mk@cm4all.com>  Mon, 14 Dec 2009 15:46:25 +0100

cm4all-beng-proxy (0.7.9) unstable; urgency=low

  * http: "Expect" is a hop-by-hop header
  * http-server: send "100 Continue" unless request body closed
  * http-client: poll socket after splice
  * http-server: handle EAGAIN after splice
  * http-server: send a 417 response on unrecognized "Expect" request
  * response, widget-http: append filter id to resource tag
  * resource-tag: check for "Cache-Control: no-store"

 -- Max Kellermann <mk@cm4all.com>  Mon, 14 Dec 2009 13:05:15 +0100

cm4all-beng-proxy (0.7.8) unstable; urgency=low

  * http-body: support partial response in method available()
  * file-handler: support pre-compressed static files
  * fcache: honor the "Cache-Control: no-store" response header

 -- Max Kellermann <mk@cm4all.com>  Wed, 09 Dec 2009 15:49:25 +0100

cm4all-beng-proxy (0.7.7) unstable; urgency=low

  * parser: allow underscore in attribute names
  * processor: check "type" attribute before URI rewriting
  * http-client: start receiving before request is sent
  * http-client: try to read response after write error
  * http-client: deliver response body after headers are finished
  * http-client: release socket as early as possible
  * http-client: serve buffer after socket has been closed
  * istream-chunked: clear input stream in abort handler
  * growing-buffer: fix crash after close in "data" callback

 -- Max Kellermann <mk@cm4all.com>  Thu, 03 Dec 2009 13:09:57 +0100

cm4all-beng-proxy (0.7.6) unstable; urgency=low

  * istream-hold: return -2 if handler is not available yet
  * http, ajp, fcgi: use istream_hold on request body
  * http-client: implemented splicing the request body
  * response: added missing URI substitution

 -- Max Kellermann <mk@cm4all.com>  Tue, 17 Nov 2009 15:25:35 +0100

cm4all-beng-proxy (0.7.5) unstable; urgency=low

  * session: 64 bit session ids
  * session: allow arbitrary session id size (at compile-time)
  * debian: larger default log file (16 * 4MB)
  * debian: added package cm4all-beng-proxy-toi

 -- Max Kellermann <mk@cm4all.com>  Mon, 16 Nov 2009 15:51:24 +0100

cm4all-beng-proxy (0.7.4) unstable; urgency=low

  * measure the latency of external resources
  * widget-http: partially revert "don't query session if !stateful"

 -- Max Kellermann <mk@cm4all.com>  Tue, 10 Nov 2009 15:06:03 +0100

cm4all-beng-proxy (0.7.3) unstable; urgency=low

  * uri-verify: don't reject double slash after first segment
  * hostname: allow the hyphen character
  * processor: allow processing without session
  * widget-http: don't query session if !stateful
  * request: disable session management for known bots
  * python: fixed AttributeError in __getattr__()
  * python: added method Response.process()
  * translation: added the response packets URI, HOST, SCHEME
  * translation: added header forward packets

 -- Max Kellermann <mk@cm4all.com>  Mon, 09 Nov 2009 16:40:27 +0100

cm4all-beng-proxy (0.7.2) unstable; urgency=low

  * fcache: close all caching connections on exit
  * istream-file: retry reading after EAGAIN
  * direct, istream-pipe: re-enable SPLICE_F_NONBLOCK
  * direct, istream-pipe: disable the SPLICE_F_MORE flag
  * http-client: handle EAGAIN after splice
  * http-client, header-writer: remove hop-by-hop response headers
  * response: optimized transformed response headers
  * handler: mangle CGI and FastCGI headers
  * header-forward: generate the X-Forwarded-For header
  * header-forward: add local host name to "Via" request header

 -- Max Kellermann <mk@cm4all.com>  Fri, 30 Oct 2009 13:41:02 +0100

cm4all-beng-proxy (0.7.1) unstable; urgency=low

  * file-handler: close the stream on "304 Not Modified"
  * pool: use assembler code only on gcc
  * cmdline: added option "--set tcp_stock_limit"
  * Makefile.am: enable the "subdir-objects" option

 -- Max Kellermann <mk@cm4all.com>  Thu, 22 Oct 2009 12:17:11 +0200

cm4all-beng-proxy (0.7) unstable; urgency=low

  * ajp-client: check if connection was closed during response callback
  * header-forward: log session id
  * istream: separate TCP splicing checks
  * istream-pipe: fix segmentation fault after incomplete direct transfer
  * istream-pipe: implement the "available" method
  * istream-pipe: allocate pipe only if handler supports it
  * istream-pipe: flush the pipe before reading from input
  * istream-pipe: reuse pipes in a stock
  * direct: support splice() from TCP socket to pipe
  * istream: direct() returns -3 if stream has been closed
  * hstock: don't destroy stocks while items are being created
  * tcp-stock: limit number of connections per host to 256
  * translate, http-client, ajp-client, cgi, http-cache: verify the HTTP
    response status
  * prototypes/translate.py: disallow "/../" and null bytes
  * prototypes/translate.py: added "/jail-delegate/" location
  * uri-parser: strict RFC 2396 URI verification
  * uri-parser: don't unescape the URI path
  * http-client, ajp-client: verify the request URI
  * uri-escape: unescape each character only once
  * http-cache: never use the memcached stock if caching is disabled
  * allow 8192 connections by default
  * allow 65536 file handles by default
  * added package cm4all-jailed-beng-proxy-delegate-helper

 -- Max Kellermann <mk@cm4all.com>  Wed, 21 Oct 2009 15:00:56 +0200

cm4all-beng-proxy (0.6.23) unstable; urgency=low

  * header-forward: log session information
  * prototypes/translate.py: added /cgi-bin/ location
  * http-server: disable keep-alive for HTTP/1.0 clients
  * http-server: don't send "Connection: Keep-Alive"
  * delegate-stock: clear the environment
  * delegate-stock: added jail support
  * delegate-client: reuse helper process after I/O error

 -- Max Kellermann <mk@cm4all.com>  Mon, 12 Oct 2009 17:29:35 +0200

cm4all-beng-proxy (0.6.22) unstable; urgency=low

  * istream-tee: clear both "enabled" flags in the eof/abort handler
  * istream-tee: fall back to first data() return value if second stream
    closed itself
  * http-cache: don't log body_abort after close

 -- Max Kellermann <mk@cm4all.com>  Thu, 01 Oct 2009 19:19:37 +0200

cm4all-beng-proxy (0.6.21) unstable; urgency=low

  * http-client: log more error messages
  * delegate-stock: added the DOCUMENT_ROOT environment variable
  * response, widget: accept "application/xhtml+xml"
  * cookie-server: allow square brackets in unquoted cookie values
    (violating RFC 2109 and RFC 2616)

 -- Max Kellermann <mk@cm4all.com>  Thu, 01 Oct 2009 13:55:40 +0200

cm4all-beng-proxy (0.6.20) unstable; urgency=low

  * stock: clear stock after 60 seconds idle
  * hstock: remove empty stocks
  * http-server, http-client, cgi: fixed off-by-one bug in header parser
  * istream-pipe: fix the direct() return value on error
  * istream-pipe: fix formula in range assertion
  * http-cache-memcached: implemented "remove"
  * handler: added FastCGI handler
  * fcgi-client: unref caller pool after socket release
  * fcgi-client: implemented response headers

 -- Max Kellermann <mk@cm4all.com>  Tue, 29 Sep 2009 14:07:13 +0200

cm4all-beng-proxy (0.6.19) unstable; urgency=low

  * http-client: release caller pool after socket release
  * memcached-client: release socket on marshalling error
  * stock: unref caller pool in abort handler
  * stock: lazy cleanup
  * http-cache: copy caller_pool to local variable

 -- Max Kellermann <mk@cm4all.com>  Thu, 24 Sep 2009 16:02:17 +0200

cm4all-beng-proxy (0.6.18) unstable; urgency=low

  * delegate-handler: support conditional GET and ranges
  * file-handler: fix suffix-byte-range-spec parser
  * delegate-helper: call open() with O_CLOEXEC|O_NOCTTY
  * istream-file: don't set FD_CLOEXEC if O_CLOEXEC is available
  * stock: hold caller pool during "get" operation
  * main: free balancer object during shutdown
  * memcached-client: enable socket timeout
  * delegate-stock: set FD_CLOEXEC on socket

 -- Max Kellermann <mk@cm4all.com>  Thu, 24 Sep 2009 10:50:53 +0200

cm4all-beng-proxy (0.6.17) unstable; urgency=low

  * tcp-stock: implemented a load balancer
  * python: accept address list in the ajp() method
  * http-server: added timeout for the HTTP request headers
  * response: close template when the content type is wrong
  * delegate-get: implemented response headers
  * delegate-get: provide status codes and error messages

 -- Max Kellermann <mk@cm4all.com>  Fri, 18 Sep 2009 15:36:57 +0200

cm4all-beng-proxy (0.6.16) unstable; urgency=low

  * tcp-stock: added support for bulldog-tyke
  * sink-buffer: close input if it's not used in the constructor
  * http-cache-memcached: close response body when deserialization fails
  * serialize: fix regression in serialize_uint64()

 -- Max Kellermann <mk@cm4all.com>  Tue, 15 Sep 2009 19:26:07 +0200

cm4all-beng-proxy (0.6.15) unstable; urgency=low

  * http-cache-choice: find more duplicates during cleanup
  * handler: added AJP handler
  * ajp-request: unref pool only on tcp_stock failure
  * ajp-client: prevent parser recursion
  * ajp-client: free request body when response is closed
  * ajp-client: reuse connection after END_RESPONSE packet
  * ajp-client: enable TCP_CORK while sending
  * istream-ajp-body: added a second "length" header field
  * ajp-client: auto-send empty request body chunk
  * ajp-client: register "write" event after GET_BODY_CHUNK packet
  * ajp-client: implemented request and response headers
  * http-cache-rfc: don't rewind tpool if called recursively

 -- Max Kellermann <mk@cm4all.com>  Fri, 11 Sep 2009 16:04:06 +0200

cm4all-beng-proxy (0.6.14) unstable; urgency=low

  * istream-tee: don't restart reading if already in progress

 -- Max Kellermann <mk@cm4all.com>  Thu, 03 Sep 2009 13:21:06 +0200

cm4all-beng-proxy (0.6.13) unstable; urgency=low

  * cookie-server: fix parsing multiple cookies
  * http-cache-memcached: clean up expired "choice" items
  * sink-gstring: use callback instead of public struct
  * istream-tee: restart reading when one output is closed

 -- Max Kellermann <mk@cm4all.com>  Wed, 02 Sep 2009 17:02:53 +0200

cm4all-beng-proxy (0.6.12) unstable; urgency=low

  * http-cache: don't attempt to remove cache items when the cache is disabled

 -- Max Kellermann <mk@cm4all.com>  Fri, 28 Aug 2009 15:40:48 +0200

cm4all-beng-proxy (0.6.11) unstable; urgency=low

  * http-cache-memcached: store HTTP status and response headers
  * http-cache-memcached: implemented flush (SIGHUP)
  * http-cache-memcached: support "Vary"
  * http-client: work around assertion failure in response_stream_close()

 -- Max Kellermann <mk@cm4all.com>  Thu, 27 Aug 2009 12:33:17 +0200

cm4all-beng-proxy (0.6.10) unstable; urgency=low

  * parser: finish tag before bailing out
  * http-request: allow URLs without path component
  * fork: clear event in read() method
  * istream-file: pass options O_CLOEXEC|O_NOCTTY to open()
  * response: check if the "Host" request header is valid

 -- Max Kellermann <mk@cm4all.com>  Tue, 18 Aug 2009 16:37:19 +0200

cm4all-beng-proxy (0.6.9) unstable; urgency=low

  * direct: disable SPLICE_F_NONBLOCK (temporary NFS EAGAIN workaround)

 -- Max Kellermann <mk@cm4all.com>  Mon, 17 Aug 2009 13:52:49 +0200

cm4all-beng-proxy (0.6.8) unstable; urgency=low

  * widget-http: close response body in error code path
  * http-cache: implemented memcached backend (--memcached-server)
  * processor: &c:base; returns the URI without scheme and host

 -- Max Kellermann <mk@cm4all.com>  Mon, 17 Aug 2009 12:29:19 +0200

cm4all-beng-proxy (0.6.7) unstable; urgency=low

  * file-handler: generate Expires from xattr user.MaxAge
  * cmdline: added option --set to configure:
    - max_connections
    - http_cache_size
    - filter_cache_size
    - translate_cache_size
  * flush caches on SIGHUP

 -- Max Kellermann <mk@cm4all.com>  Fri, 07 Aug 2009 11:41:10 +0200

cm4all-beng-proxy (0.6.6) unstable; urgency=low

  * added missing GLib build dependency
  * cgi-handler: set the "body_consumed" flag

 -- Max Kellermann <mk@cm4all.com>  Tue, 04 Aug 2009 09:53:01 +0200

cm4all-beng-proxy (0.6.5) unstable; urgency=low

  * shm: pass MAP_NORESERVE to mmap()
  * proxy-handler: support cookies
  * translation: added DISCARD_SESSION packet

 -- Max Kellermann <mk@cm4all.com>  Wed, 15 Jul 2009 18:00:33 +0200

cm4all-beng-proxy (0.6.4) unstable; urgency=low

  * http-client: don't read response body in HEAD requests
  * ajp-client: invoke the "abort" handler on error
  * filter-cache: lock cache items while they are served

 -- Max Kellermann <mk@cm4all.com>  Thu, 09 Jul 2009 14:36:14 +0200

cm4all-beng-proxy (0.6.3) unstable; urgency=low

  * http-server: implemented the DELETE method
  * http-server: refuse HTTP/0.9 requests
  * proxy-handler: send request body to template when no widget is focused
  * widget-request: pass original HTTP method to widget
  * session: automatically defragment sessions

 -- Max Kellermann <mk@cm4all.com>  Tue, 07 Jul 2009 16:57:22 +0200

cm4all-beng-proxy (0.6.2) unstable; urgency=low

  * lock: fixed race condition in debug flag updates
  * session: use rwlock for the session manager
  * proxy-handler: pass request headers to the remote HTTP server
  * proxy-handler: forward original Accept-Charset if processor is disabled
  * pipe: don't filter resources without a body
  * fcache: forward original HTTP status over "pipe" filter
  * cgi: support the "Status" line

 -- Max Kellermann <mk@cm4all.com>  Mon, 06 Jul 2009 16:38:26 +0200

cm4all-beng-proxy (0.6.1) unstable; urgency=low

  * session: consistently lock all session objects
  * rewrite-uri: check if widget_external_uri() returns NULL
  * widget-uri: don't generate the "path" argument when it's NULL
  * widget-uri: strip superfluous question mark from widget_base_address()
  * widget-uri: append parameters from the template first
  * widget-uri: re-add configured query string in widget_absolute_uri()
  * widget-uri: eliminate configured query string in widget_external_uri()
  * processor: don't consider session data for base=child and base=parent

 -- Max Kellermann <mk@cm4all.com>  Fri, 03 Jul 2009 15:52:01 +0200

cm4all-beng-proxy (0.6) unstable; urgency=low

  * inline-widget: check the widget HTTP response status
  * response: don't apply transformation on failed response
  * resource-address: include pipe arguments in filter cache key
  * handler: removed session redirect on the first request
  * http-cache: accept ETag response header instead of Last-Modified
  * filter-cache: don't require Last-Modified or Expires
  * file-handler: disable ETag only when processor comes first
  * file-handler: read ETag from xattr
  * pipe: generate new ETag for piped resource
  * session: purge sessions when shared memory is full
  * handler: don't enforce sessions for filtered responses

 -- Max Kellermann <mk@cm4all.com>  Tue, 30 Jun 2009 17:48:20 +0200

cm4all-beng-proxy (0.5.14) unstable; urgency=low

  * ajp-client: implemented request body
  * cookie-client: obey "max-age=0" properly
  * processor: forward the original HTTP status
  * response, widget-http: don't allow processing resource without body
  * widget-http: check the Content-Type before invoking processor
  * response: pass the "Location" response header
  * debian: added a separate -optimized-dbg package
  * added init script support for multiple ports (--port) and multiple listen
    (--listen) command line argumnents
  * translation: added the "APPEND" packet for command line arguments
  * pipe: support command line arguments

 -- Max Kellermann <mk@cm4all.com>  Mon, 29 Jun 2009 16:51:16 +0200

cm4all-beng-proxy (0.5.13) unstable; urgency=low

  * widget-registry: clear local_address in translate request
  * cmdline: added the "--listen" option

 -- Max Kellermann <mk@cm4all.com>  Wed, 24 Jun 2009 12:27:17 +0200

cm4all-beng-proxy (0.5.12) unstable; urgency=low

  * response: pass the "Location" response handler
  * added support for multiple listener ports

 -- Max Kellermann <mk@cm4all.com>  Tue, 23 Jun 2009 23:34:55 +0200

cm4all-beng-proxy (0.5.11) unstable; urgency=low

  * build with autotools
  * use libcm4all-socket, GLib
  * Makefile.am: support out-of-tree builds
  * added optimized Debian package
  * tcache: fixed wrong assignment in VARY=HOST
  * translation: added request packet LOCAL_ADDRESS

 -- Max Kellermann <mk@cm4all.com>  Tue, 23 Jun 2009 15:42:12 +0200

cm4all-beng-proxy (0.5.10) unstable; urgency=low

  * widget-http: assign the "address" variable

 -- Max Kellermann <mk@cm4all.com>  Mon, 15 Jun 2009 18:38:58 +0200

cm4all-beng-proxy (0.5.9) unstable; urgency=low

  * tcache: fixed typo in tcache_string_match()
  * tcache: support VARY=SESSION
  * translate: added the INVALIDATE response packet
  * cache, session: higher size limits
  * widget-uri: separate query_string from path_info
  * widget-uri: ignore widget parameters in widget_external_uri()

 -- Max Kellermann <mk@cm4all.com>  Mon, 15 Jun 2009 17:06:11 +0200

cm4all-beng-proxy (0.5.8) unstable; urgency=low

  * handler: fixed double free bug in translate_callback()

 -- Max Kellermann <mk@cm4all.com>  Sun, 14 Jun 2009 19:05:09 +0200

cm4all-beng-proxy (0.5.7) unstable; urgency=low

  * forward the Content-Disposition header
  * handler: assign new session to local variable, fix segfault
  * handler: don't dereference the NULL session

 -- Max Kellermann <mk@cm4all.com>  Sun, 14 Jun 2009 13:01:52 +0200

cm4all-beng-proxy (0.5.6) unstable; urgency=low

  * widget-http: send the "Via" request header instead of "X-Forwarded-For"
  * proxy-handler: send the "Via" request header
  * widget-request: check the "path" argument before calling uri_compress()

 -- Max Kellermann <mk@cm4all.com>  Tue, 09 Jun 2009 12:21:00 +0200

cm4all-beng-proxy (0.5.5) unstable; urgency=low

  * processor: allow specifying relative URI in c:base=child
  * widget-request: verify the "path" argument
  * widget: allocate address from widget's pool
  * widget-http: support multiple Set-Cookie response headers

 -- Max Kellermann <mk@cm4all.com>  Thu, 04 Jun 2009 15:10:15 +0200

cm4all-beng-proxy (0.5.4) unstable; urgency=low

  * implemented delegation of open() to a helper program
  * added the BASE translation packet, supported by the translation cache
  * deprecated c:mode=proxy
  * rewrite-uri: always enable focus in mode=partial
  * http-cache: don't cache resources with query string (RFC 2616 13.9)
  * http-cache: lock cache items while they are served

 -- Max Kellermann <mk@cm4all.com>  Thu, 28 May 2009 11:44:01 +0200

cm4all-beng-proxy (0.5.3) unstable; urgency=low

  * cgi: close request body on fork() failure
  * fork: added workaround for pipe-to-pipe splice()
  * http-cache: use cache entry when response ETag matches
  * cgi: loop in istream_cgi_read() to prevent blocking
  * cache: check for expired items once a minute
  * cache: optimize search for oldest item

 -- Max Kellermann <mk@cm4all.com>  Wed, 06 May 2009 13:23:46 +0200

cm4all-beng-proxy (0.5.2) unstable; urgency=low

  * added filter cache
  * header-parser: added missing range check in header_parse_line()
  * fork: added event for writing to the child process
  * fork: don't splice() from a pipe
  * response: don't pass request body to unfocused processor
  * added filter type "pipe"

 -- Max Kellermann <mk@cm4all.com>  Wed, 29 Apr 2009 13:24:26 +0200

cm4all-beng-proxy (0.5.1) unstable; urgency=low

  * processor: fixed base=child assertion failure
  * handler: close request body if it was not consumed
  * static-file: generate Last-Modified and ETag response headers
  * static-file: obey the Content-Type provided by the translation server
  * static-file: get Content-Type from extended attribute
  * http-cache: use istream_null when cached resource is empty

 -- Max Kellermann <mk@cm4all.com>  Mon, 27 Apr 2009 10:00:20 +0200

cm4all-beng-proxy (0.5) unstable; urgency=low

  * processor: accept c:mode/c:base attributes in any order
  * processor: removed alternative (anchor) rewrite syntax

 -- Max Kellermann <mk@cm4all.com>  Mon, 20 Apr 2009 22:04:19 +0200

cm4all-beng-proxy (0.4.10) unstable; urgency=low

  * processor: lift length limitation for widget parameters
  * translate: abort if a packet is too large
  * translate: support MAX_AGE for the whole response
  * hashmap: fix corruption of slot chain in hashmap_remove_value()

 -- Max Kellermann <mk@cm4all.com>  Fri, 17 Apr 2009 13:02:50 +0200

cm4all-beng-proxy (0.4.9) unstable; urgency=low

  * http-cache: explicitly start reading into cache
  * cgi: clear "headers" variable before publishing the response
  * translate: use DOCUMENT_ROOT as CGI parameter

 -- Max Kellermann <mk@cm4all.com>  Mon, 06 Apr 2009 16:21:57 +0200

cm4all-beng-proxy (0.4.8) unstable; urgency=low

  * translate: allow ADDRESS packets in AJP addresses
  * translate: initialize all fields of a FastCGI address
  * http-cache: close all caching connections on exit
  * processor: don't rewrite SCRIPT SRC attribute when proxying

 -- Max Kellermann <mk@cm4all.com>  Thu, 02 Apr 2009 15:45:46 +0200

cm4all-beng-proxy (0.4.7) unstable; urgency=low

  * http-server: use istream_null for empty request body
  * parser: check for trailing slash only in TAG_OPEN tags
  * parser: added support for XML Processing Instructions
  * processor: implemented XML Processing Instruction "cm4all-rewrite-uri"
  * uri-escape: escape the slash character
  * cache: remove all matching items in cache_remove()
  * http-cache: lock cache items while holding a reference

 -- Max Kellermann <mk@cm4all.com>  Thu, 02 Apr 2009 12:02:53 +0200

cm4all-beng-proxy (0.4.6) unstable; urgency=low

  * file_handler: fixed logic error in If-Modified-Since check
  * date: return UTC time stamp in http_date_parse()
  * cache: continue search after item was invalidated
  * cache: remove the correct cache item
  * istream-chunked: work around invalid assertion failure
  * istream-subst: fixed corruption after partial match

 -- Max Kellermann <mk@cm4all.com>  Wed, 25 Mar 2009 15:03:10 +0100

cm4all-beng-proxy (0.4.5) unstable; urgency=low

  * http-server: assume keep-alive is enabled on HTTP 1.1
  * http-client: unregister EV_READ when the buffer is full
  * translation: added QUERY_STRING packet
  * processor: optionally parse base/mode from URI

 -- Max Kellermann <mk@cm4all.com>  Tue, 17 Mar 2009 13:04:25 +0100

cm4all-beng-proxy (0.4.4) unstable; urgency=low

  * forward Accept-Language request header to the translation server
  * translate: added the USER_AGENT request packet
  * session: obey the USER/MAX_AGE setting
  * use libcm4all-inline-dev in libcm4all-beng-proxy-dev
  * added pkg-config file for libcm4all-beng-proxy-dev
  * updated python-central dependencies
  * processor: parse c:base/c:mode attributes in PARAM tags

 -- Max Kellermann <mk@cm4all.com>  Wed, 11 Mar 2009 09:43:48 +0100

cm4all-beng-proxy (0.4.3) unstable; urgency=low

  * processor: rewrite URI in LINK tags
  * processor: rewrite URI in PARAM tags
  * use splice() from glibc 2.7
  * translate: added VARY response packet
  * build documentation with texlive

 -- Max Kellermann <mk@cm4all.com>  Wed, 04 Mar 2009 09:53:56 +0100

cm4all-beng-proxy (0.4.2) unstable; urgency=low

  * hashmap: fix corruption in slot chain
  * use monotonic clock to calculate expiry times
  * processor: rewrite URIs in the EMBED, VIDEO, AUDIO tags

 -- Max Kellermann <mk@cm4all.com>  Tue, 17 Feb 2009 17:14:48 +0100

cm4all-beng-proxy (0.4.1) unstable; urgency=low

  * translate: clear client->transformation
  * handler: check for translation errors
  * http-server: fixed assertion failure during shutdown
  * http-server: send "Keep-Alive" response header
  * worker: after fork(), call event_reinit() in the parent process
  * added valgrind build dependency
  * build with Debian's libevent-1.4 package

 -- Max Kellermann <mk@cm4all.com>  Tue, 10 Feb 2009 11:48:53 +0100

cm4all-beng-proxy (0.4) unstable; urgency=low

  * added support for transformation views
    - in the JavaScript API, mode=proxy is now deprecated
  * http-cache: fix segfault when request_headers==NULL
  * http-cache: store multiple (varying) versions of a resource
  * http-cache: use the "max-age" cache-control response

 -- Max Kellermann <mk@cm4all.com>  Fri, 30 Jan 2009 13:29:43 +0100

cm4all-beng-proxy (0.3.9) unstable; urgency=low

  * http-client: assume keep-alive is enabled on HTTP 1.1
  * processor: use configured/session path-info for mode=child URIs

 -- Max Kellermann <mk@cm4all.com>  Tue, 27 Jan 2009 13:07:51 +0100

cm4all-beng-proxy (0.3.8) unstable; urgency=low

  * processor: pass Content-Type and Content-Language headers from
    template
  * http-client: allow chunked response body without keep-alive

 -- Max Kellermann <mk@cm4all.com>  Fri, 23 Jan 2009 13:02:42 +0100

cm4all-beng-proxy (0.3.7) unstable; urgency=low

  * istream_subst: exit the loop if state==INSERT
  * istream_iconv: check if the full buffer could be flushed
  * worker: don't reinitialize session manager during shutdown

 -- Max Kellermann <mk@cm4all.com>  Thu, 15 Jan 2009 10:39:47 +0100

cm4all-beng-proxy (0.3.6) unstable; urgency=low

  * processor: ignore closing </header>
  * widget-http: now really don't check content-type in frame parents
  * parser: skip comments
  * processor: implemented c:base="parent"
  * processor: added "c:" prefix to c:widget child elements
  * processor: renamed the "c:param" element to "c:parameter"

 -- Max Kellermann <mk@cm4all.com>  Thu, 08 Jan 2009 11:17:29 +0100

cm4all-beng-proxy (0.3.5) unstable; urgency=low

  * widget-http: don't check content-type in frame parents
  * istream-subst: allow null bytes in the input stream
  * js: added the "translate" parameter for passing values to the
    translation server
  * rewrite-uri: refuse to rewrite a frame URI without widget id

 -- Max Kellermann <mk@cm4all.com>  Mon, 05 Jan 2009 16:46:32 +0100

cm4all-beng-proxy (0.3.4) unstable; urgency=low

  * processor: added support for custom widget request headers
  * http-cache: obey the "Vary" response header
  * http-cache: pass the new http_cache_info object when testing a cache
    item

 -- Max Kellermann <mk@cm4all.com>  Tue, 30 Dec 2008 15:46:44 +0100

cm4all-beng-proxy (0.3.3) unstable; urgency=low

  * processor: grew widget parameter buffer to 512 bytes
  * widget-resolver: clear widget->resolver on abort
  * cgi: clear the input's handler in cgi_async_abort()
  * widget-stream: use istream_hold (reverts r4171)

 -- Max Kellermann <mk@cm4all.com>  Fri, 05 Dec 2008 14:43:05 +0100

cm4all-beng-proxy (0.3.2) unstable; urgency=low

  * processor: free memory before calling embed_frame_widget()
  * processor: allocate query string from the widget pool
  * processor: removed the obsolete widget attributes "tag" and "style"
  * parser: hold a reference to the pool

 -- Max Kellermann <mk@cm4all.com>  Mon, 01 Dec 2008 14:15:38 +0100

cm4all-beng-proxy (0.3.1) unstable; urgency=low

  * http-client: remove Transfer-Encoding and Content-Length from response
    headers
  * http-client: don't read body after invoke_response()
  * fork: retry splice() after EAGAIN
  * fork: don't close input when splice() fails
  * cgi: abort the response handler when the stdin stream fails
  * istream_file, istream_pipe, fork, client_socket, listener: fixed file
    descriptor leaks
  * processor: hold a reference to the caller's pool
  * debian/rules: enabled test suite

 -- Max Kellermann <mk@cm4all.com>  Thu, 27 Nov 2008 16:01:16 +0100

cm4all-beng-proxy (0.3) unstable; urgency=low

  * implemented widget filters
  * translate: initialize all fields of a CGI address
  * fork: read request body on EAGAIN
  * fork: implemented the direct() method with splice()
  * python: added class Response
  * prototypes/translate.py:
    - support "filter"
    - support "content_type"
  * demo: added widget filter demo

 -- Max Kellermann <mk@cm4all.com>  Wed, 26 Nov 2008 16:27:29 +0100

cm4all-beng-proxy (0.2) unstable; urgency=low

  * don't quote text/xml widgets
  * widget-resolver: pass widget_pool to widget_class_lookup()
  * widget-registry: allocate widget_class from widget_pool
  * widget-stream: eliminated the async operation proxy, because the
    operation cannot be aborted before the constructor returns
  * widget-stream: don't clear the "delayed" stream in the response() callback
  * rewrite-uri: trigger istream_read(delayed) after istream_delayed_set()
  * doc: clarified XSLT integration

 -- Max Kellermann <mk@cm4all.com>  Tue, 25 Nov 2008 15:28:54 +0100

cm4all-beng-proxy (0.1) unstable; urgency=low

  * initial release

 -- Max Kellermann <mk@cm4all.com>  Mon, 17 Nov 2008 11:59:36 +0100<|MERGE_RESOLUTION|>--- conflicted
+++ resolved
@@ -1,7 +1,6 @@
-<<<<<<< HEAD
 cm4all-beng-proxy (1.2.22) unstable; urgency=low
 
-  * 
+  * merge release 1.1.35
 
  --   
 
@@ -143,14 +142,13 @@
   * lb_control: allow querying node status over control socket
 
  -- Max Kellermann <mk@cm4all.com>  Tue, 27 Sep 2011 12:00:44 +0200
-=======
+
 cm4all-beng-proxy (1.1.35) unstable; urgency=low
 
   * merge release 1.0.29
   * css_processor: delete "-c-mode" and "-c-view" from output
 
  -- Max Kellermann <mk@cm4all.com>  Thu, 08 Mar 2012 18:16:03 -0000
->>>>>>> 12b04550
 
 cm4all-beng-proxy (1.1.34) unstable; urgency=low
 
