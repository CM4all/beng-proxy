--- conflicted
+++ resolved
@@ -1,17 +1,15 @@
-<<<<<<< HEAD
 cm4all-beng-proxy (5.0.1) unstable; urgency=low
 
   * 
 
  --   
-=======
+
 cm4all-beng-proxy (4.2) unstable; urgency=low
 
   * widget: avoid double slash when concatenating (Local) HTTP URI and
     path_info
 
  -- Max Kellermann <mk@cm4all.com>  Tue, 03 Jun 2014 18:08:54 -0000
->>>>>>> 21298bb4
 
 cm4all-beng-proxy (4.1) unstable; urgency=medium
 
