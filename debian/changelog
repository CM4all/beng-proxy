--- conflicted
+++ resolved
@@ -1,7 +1,6 @@
-<<<<<<< HEAD
 cm4all-beng-proxy (2.0.47) unstable; urgency=low
 
-  * 
+  * merge release 1.4.31
 
  --   
 
@@ -354,7 +353,7 @@
   * proxy-widget: reapply 'client can choose only views that have an address'
 
  -- Max Kellermann <mk@cm4all.com>  Thu, 17 Nov 2011 08:22:39 +0100
-=======
+
 cm4all-beng-proxy (1.4.31) unstable; urgency=low
 
   * shm: fix check for shared memory allocation failure
@@ -362,7 +361,6 @@
   * child: ignore stale child processes
 
  -- Max Kellermann <mk@cm4all.com>  Fri, 21 Sep 2012 15:21:20 -0000
->>>>>>> 6c2edb12
 
 cm4all-beng-proxy (1.4.30) unstable; urgency=low
 
