<<<<<<< HEAD
cm4all-beng-proxy (9.10) unstable; urgency=low

  * 

 --   

cm4all-beng-proxy (9.9) unstable; urgency=low

  * merge release 8.9

 -- Max Kellermann <mk@cm4all.com>  Tue, 23 Feb 2016 15:56:21 -0000

cm4all-beng-proxy (9.8) unstable; urgency=low

  * merge release 8.8

 -- Max Kellermann <mk@cm4all.com>  Tue, 16 Feb 2016 11:30:47 -0000

cm4all-beng-proxy (9.7) unstable; urgency=low

  * merge release 8.7
  * http_request: fix connection leak after OpenSSL error

 -- Max Kellermann <mk@cm4all.com>  Tue, 26 Jan 2016 15:56:31 -0000

cm4all-beng-proxy (9.6) unstable; urgency=low

  * systemd: log to systemd-journald by default
  * header_forward: fix duplicate "Location" header
  * "--access-logger=null" disables the access log
  * widget: log Set-Cookie without host

 -- Max Kellermann <mk@cm4all.com>  Thu, 17 Dec 2015 22:15:04 -0000

cm4all-beng-proxy (9.5) unstable; urgency=low

  * merge release 4.23
  * auth: send the LISTENER_TAG packet with AUTH requests

 -- Max Kellermann <mk@cm4all.com>  Tue, 15 Dec 2015 13:46:36 -0000

cm4all-beng-proxy (9.4) unstable; urgency=low

  * processor: fix crash bug
  * ajp: fix bogus error "Peer closed the socket prematurely"
  * fcgi: fail after receiving excess data at end of response body
  * fcgi: fix assertion failure on i386
  * was: fold header name case
  * was: announce request body length as early as possible
  * was: fix crash bug with empty response

 -- Max Kellermann <mk@cm4all.com>  Thu, 19 Nov 2015 11:28:59 -0000

cm4all-beng-proxy (9.3) unstable; urgency=low

  * fcgi: fix buffer overflow with large response body
  * header_forward: always forward "Allow"

 -- Max Kellermann <mk@cm4all.com>  Tue, 17 Nov 2015 00:33:20 -0000

cm4all-beng-proxy (9.2) unstable; urgency=low

  * translate_client: fix crash bug

 -- Max Kellermann <mk@cm4all.com>  Mon, 16 Nov 2015 08:38:02 -0000

cm4all-beng-proxy (9.1) unstable; urgency=low

  * feature freeze
  * http_client: response body allows optimized socket writes
  * http_cache: response body allows optimized socket writes
  * fcgi: fix stall bug
  * fcgi: optimized response body chunking
  * fcgi: don't send empty PARAMS packet when request headers are empty
  * handler: use lstat() for FILE_NOT_FOUND
  * client_balancer: fix memory leak
  * istream: fix assertion failure
  * istream_tee: fix size miscalculation
  * nfs_stock: fix assertion failure
  * translate_cache: optimize memory usage
  * reduce fork() overhead

 -- Max Kellermann <mk@cm4all.com>  Fri, 13 Nov 2015 00:50:52 -0000

cm4all-beng-proxy (9.0.9) unstable; urgency=low

  * tstock: fix libevent crash on connection failure
  * tstock: fix hanging process during shutdown
  * request_session: don't send cleared session id of ignored session
  * pipe_stock: fix EBADF error due to malformed pointer cast
  * http_{client,server}: optimize chunked socket writes

 -- Max Kellermann <mk@cm4all.com>  Fri, 06 Nov 2015 23:39:50 -0000

cm4all-beng-proxy (9.0.8) unstable; urgency=low

  * child_stock: fix crash bug
  * translate_stock: fix use-after-free crash bug

 -- Max Kellermann <mk@cm4all.com>  Thu, 05 Nov 2015 15:14:43 -0000

cm4all-beng-proxy (9.0.7) unstable; urgency=low

  * merge release 8.6
  * ajp: fix regression after code refactoring
  * http_{client,server}: optimize socket writes
  * translate_stock: configurable stock limit, defaulting to 64
  * translate_cache: fix crash bug when cache is disabled
  * errdoc: fix crash bug when aborting error document generator

 -- Max Kellermann <mk@cm4all.com>  Wed, 04 Nov 2015 21:50:44 -0000

cm4all-beng-proxy (9.0.6) unstable; urgency=low

  * debian/rules: cross-compiler support
  * debian: build with gcc 5 on Debian Stretch
  * processor: fix broken URI rewrite after <script> due to inverted check
  * widget: log class name

 -- Max Kellermann <mk@cm4all.com>  Fri, 16 Oct 2015 10:21:42 -0000

cm4all-beng-proxy (9.0.5) unstable; urgency=low

  * merge release 8.5

 -- Max Kellermann <mk@cm4all.com>  Mon, 12 Oct 2015 10:44:20 -0000

cm4all-beng-proxy (9.0.4) unstable; urgency=low

  * xml_parser: fix assertion failure on abort
  * css_parser: fix buffer overflow due to off-by-one check

 -- Max Kellermann <mk@cm4all.com>  Thu, 08 Oct 2015 19:32:07 -0000

cm4all-beng-proxy (9.0.3) unstable; urgency=low

  * fcgi: fix uninitialized variable
  * processor: fix heap corruption due to wrong string length

 -- Max Kellermann <mk@cm4all.com>  Wed, 07 Oct 2015 19:56:05 -0000

cm4all-beng-proxy (9.0.2) unstable; urgency=low

  * translation: packet REVEAL_USER sends X-CM4all-BENG-User to filter

 -- Max Kellermann <mk@cm4all.com>  Mon, 05 Oct 2015 19:08:22 -0000

cm4all-beng-proxy (9.0.1) unstable; urgency=low

  * merge release 8.4
  * translation: add header group "LINK"
  * translation: add packet MOUNT_TMPFS
  * fix spurious BIND_MOUNT_RW failures

 -- Max Kellermann <mk@cm4all.com>  Fri, 02 Oct 2015 15:36:42 -0000
=======
cm4all-beng-proxy (8.10) unstable; urgency=low

  * was/input: verify the announced LENGTH
  * was/input: fix the "available" formula

 -- Max Kellermann <mk@cm4all.com>  Wed, 24 Feb 2016 11:31:50 -0000
>>>>>>> e10bfe9c

cm4all-beng-proxy (8.9) unstable; urgency=low

  * istream/catch: fix another assertion failure

 -- Max Kellermann <mk@cm4all.com>  Tue, 23 Feb 2016 15:52:46 -0000

cm4all-beng-proxy (8.8) unstable; urgency=low

  * istream/catch: fix assertion failure

 -- Max Kellermann <mk@cm4all.com>  Tue, 16 Feb 2016 11:21:25 -0000

cm4all-beng-proxy (8.7) unstable; urgency=low

  * cgi, pipe: fix off-by-one bug in stderr filter

 -- Max Kellermann <mk@cm4all.com>  Tue, 26 Jan 2016 15:55:03 -0000

cm4all-beng-proxy (8.6) unstable; urgency=low

  * merge release 7.9

 -- Max Kellermann <mk@cm4all.com>  Mon, 26 Oct 2015 09:48:00 -0000

cm4all-beng-proxy (8.5) unstable; urgency=low

  * css_parser: fix buffer overflow due to off-by-one check
  * fcgi: fix uninitialized variable
  * fix spurious BIND_MOUNT_RW failures
  * fix two crashes due to malformed URI escapes

 -- Max Kellermann <mk@cm4all.com>  Mon, 12 Oct 2015 10:20:32 -0000

cm4all-beng-proxy (8.4) unstable; urgency=low

  * was: fix another memory leak

 -- Max Kellermann <mk@cm4all.com>  Fri, 02 Oct 2015 11:05:21 -0000

cm4all-beng-proxy (8.3) unstable; urgency=low

  * was: fix several memory leaks

 -- Max Kellermann <mk@cm4all.com>  Fri, 02 Oct 2015 09:54:09 -0000

cm4all-beng-proxy (8.2) unstable; urgency=low

  * debian/control: add "Breaks" on old translation servers to avoid
    runtime breakages due to broken widget descriptors; the translation
    server 1.9.1 contains a workaround
  * translate_parser: fix crash after malformed/misplaced
    UNTRUSTED_*_SITE_SUFFIX packet

 -- Max Kellermann <mk@cm4all.com>  Fri, 25 Sep 2015 12:55:18 -0000

cm4all-beng-proxy (8.1) unstable; urgency=low

  * feature freeze
  * fb_pool: compress I/O buffers periodically
  * http_cache, fcache, nfs_cache: compress the cache periodically

 -- Max Kellermann <mk@cm4all.com>  Tue, 22 Sep 2015 17:26:06 -0000

cm4all-beng-proxy (8.0.13) unstable; urgency=low

  * merge release 7.8
  * translation: support writable bind mounts (BIND_MOUNT_RW)
  * translation: add packet UNTRUSTED_RAW_SITE_SUFFIX
  * ssl: initialize OpenSSL engines
  * rewrite_uri: support "https://" and "//" URIs
  * regex: fix double free bug

 -- Max Kellermann <mk@cm4all.com>  Tue, 22 Sep 2015 08:00:20 -0000

cm4all-beng-proxy (8.0.12) unstable; urgency=low

  * merge release 7.7
  * rubber: optimized hole search
  * rubber: simplified defragmentation on tail allocation

 -- Max Kellermann <mk@cm4all.com>  Thu, 17 Sep 2015 20:41:59 -0000

cm4all-beng-proxy (8.0.11) unstable; urgency=low

  * regex: fix move operator, fixes spurious "Invalid regex capture"

 -- Max Kellermann <mk@cm4all.com>  Thu, 03 Sep 2015 13:08:16 -0000

cm4all-beng-proxy (8.0.10) unstable; urgency=low

  * regex: mismatching optional capture expands to empty string
  * regex: work around problem with mismatching optional last capture
  * request: avoid compressing the response body twice

 -- Max Kellermann <mk@cm4all.com>  Wed, 02 Sep 2015 15:56:38 -0000

cm4all-beng-proxy (8.0.9) unstable; urgency=low

  * merge release 7.6
  * regex: fix off-by-one error in capture range check

 -- Max Kellermann <mk@cm4all.com>  Tue, 01 Sep 2015 13:57:06 -0000

cm4all-beng-proxy (8.0.8) unstable; urgency=low

  * tcache: fix crash on regex mismatch

 -- Max Kellermann <mk@cm4all.com>  Mon, 31 Aug 2015 05:35:14 -0000

cm4all-beng-proxy (8.0.7) unstable; urgency=low

  * merge release 7.5
  * regex: fix spurious compile failures
  * fcache: include actual body data in stats
  * nfs_cache: add stats
  * fix several crash bugs with malformed URI escapes
  * control/stats: add cache brutto sizes
  * control/stats: add I/O buffers size

 -- Max Kellermann <mk@cm4all.com>  Thu, 27 Aug 2015 22:11:02 -0000

cm4all-beng-proxy (8.0.6) unstable; urgency=low

  * translation: decouple REGEX_UNESCAPE from INVERSE_REGEX

 -- Max Kellermann <mk@cm4all.com>  Tue, 25 Aug 2015 09:57:23 -0000

cm4all-beng-proxy (8.0.5) unstable; urgency=low

  * translation: add packet INVERSE_REGEX_UNESCAPE

 -- Max Kellermann <mk@cm4all.com>  Mon, 24 Aug 2015 16:58:16 -0000

cm4all-beng-proxy (8.0.4) unstable; urgency=low

  * translate_client: fix crash due to uninitialized variable

 -- Max Kellermann <mk@cm4all.com>  Fri, 21 Aug 2015 11:26:40 -0000

cm4all-beng-proxy (8.0.3) unstable; urgency=low

  * translation: add login packet SERVICE
  * translation: login allows packet LISTENER_TAG
  * translation: protocol v3 uses anchored regex
  * regex: disable the "multi-line" option
  * regex: switch to the PCRE library

 -- Max Kellermann <mk@cm4all.com>  Mon, 17 Aug 2015 14:31:32 -0000

cm4all-beng-proxy (8.0.2) unstable; urgency=low

  * translation: add packets LOGIN, PASSWORD, UID_GID
  * translation: native Refence support

 -- Max Kellermann <mk@cm4all.com>  Thu, 06 Aug 2015 11:15:58 -0000

cm4all-beng-proxy (8.0.1) unstable; urgency=low

  * cgi, pipe: log PID in stderr output
  * translation: add packets AUTO_GZIP, INTERNAL_REDIRECT

 -- Max Kellermann <mk@cm4all.com>  Fri, 24 Jul 2015 10:27:51 -0000

cm4all-beng-proxy (7.9) unstable; urgency=low

  * merge release 6.12

 -- Max Kellermann <mk@cm4all.com>  Mon, 26 Oct 2015 09:37:41 -0000

cm4all-beng-proxy (7.8) unstable; urgency=low

  * support SESSION_SITE in processor

 -- Max Kellermann <mk@cm4all.com>  Mon, 21 Sep 2015 12:26:13 -0000

cm4all-beng-proxy (7.7) unstable; urgency=low

  * merge release 6.11

 -- Max Kellermann <mk@cm4all.com>  Thu, 17 Sep 2015 19:08:50 -0000

cm4all-beng-proxy (7.6) unstable; urgency=low

  * merge release 6.10
  * fcache: include actual body data in stats
  * nfs_cache: add stats
  * control/stats: add cache brutto sizes
  * control/stats: add I/O buffers size

 -- Max Kellermann <mk@cm4all.com>  Tue, 01 Sep 2015 12:48:48 -0000

cm4all-beng-proxy (7.5) unstable; urgency=low

  * merge release 6.9

 -- Max Kellermann <mk@cm4all.com>  Thu, 27 Aug 2015 14:30:18 -0000

cm4all-beng-proxy (7.4) unstable; urgency=low

  * merge release 6.8
  * tcache: fix minor memory leak

 -- Max Kellermann <mk@cm4all.com>  Wed, 26 Aug 2015 13:29:42 -0000

cm4all-beng-proxy (7.3) unstable; urgency=low

  * merge release 6.7

 -- Max Kellermann <mk@cm4all.com>  Wed, 22 Jul 2015 21:18:30 -0000

cm4all-beng-proxy (7.2) unstable; urgency=low

  * translation: allow REGEX_ON_{HOST,USER}_URI with INVERSE_REGEX

 -- Max Kellermann <mk@cm4all.com>  Fri, 17 Jul 2015 06:53:50 -0000

cm4all-beng-proxy (7.1) unstable; urgency=low

  * feature freeze
  * translation: WANT supports USER
  * translation: add packet REGEX_ON_USER_URI

 -- Max Kellermann <mk@cm4all.com>  Tue, 14 Jul 2015 20:46:43 -0000

cm4all-beng-proxy (7.0.10) unstable; urgency=low

  * fix crash on "Cache-Control: only-if-cached"
  * fix worker respawn

 -- Max Kellermann <mk@cm4all.com>  Sat, 11 Jul 2015 10:19:11 -0000

cm4all-beng-proxy (7.0.9) unstable; urgency=low

  * istream_escape: fix crash bug when last byte is escaped
  * stats: don't crash master process on CONTROL_STATS
  * debian/rules: add kludge to support dh_python2 on Squeeze

 -- Max Kellermann <mk@cm4all.com>  Thu, 09 Jul 2015 11:40:12 -0000

cm4all-beng-proxy (7.0.8) unstable; urgency=low

  * translation: add packets EXPAND_HOME, EXPAND_STDERR_PATH
  * translation: apply EXPAND_URI to CGI addresses
  * session: fix crash while invalidating widget session

 -- Max Kellermann <mk@cm4all.com>  Thu, 25 Jun 2015 13:29:01 -0000

cm4all-beng-proxy (7.0.7) unstable; urgency=low

  * translation: add packet AUTO_DEFLATE
  * istream_deflate: fix stalled stream
  * tcache: expand uncacheable responses

 -- Max Kellermann <mk@cm4all.com>  Wed, 24 Jun 2015 11:43:47 -0000

cm4all-beng-proxy (7.0.6) unstable; urgency=low

  * tcache: expand responses of uncacheable requests

 -- Max Kellermann <mk@cm4all.com>  Fri, 19 Jun 2015 13:02:32 -0000

cm4all-beng-proxy (7.0.5) unstable; urgency=low

  * merge release 6.6
  * control: flush the whole translation cache if the TCACHE_INVALIDATE
    payload is empty
  * namespace: support IPC namespaces

 -- Max Kellermann <mk@cm4all.com>  Thu, 11 Jun 2015 16:31:34 -0000

cm4all-beng-proxy (7.0.4) unstable; urgency=low

  * handler: send LISTENER_TAG if translation protocol version is not yet
    negotiated
  * handler: bypass translation cache during protocol version negotiation

 -- Max Kellermann <mk@cm4all.com>  Thu, 28 May 2015 13:10:12 -0000

cm4all-beng-proxy (7.0.3) unstable; urgency=low

  * handler: more "verbose_response" messages
  * handler: return "502 Bad Gateway" on translation server error
  * translation: protocol v2 always transmits LISTENER_TAG
  * translation: add packets REGEX_ON_HOST_URI, SESSION_SITE
  * session_manager: fix bogus assertion failure in cleanup
  * build with libwas 1.0

 -- Max Kellermann <mk@cm4all.com>  Wed, 20 May 2015 16:41:44 -0000

cm4all-beng-proxy (7.0.2) unstable; urgency=low

  * merge release 6.5
  * require Boost 1.49

 -- Max Kellermann <mk@cm4all.com>  Wed, 29 Apr 2015 11:43:57 -0000

cm4all-beng-proxy (7.0.1) unstable; urgency=low

  * forward the "Accept-Ranges" response header
  * forward the "Range" request header
  * forward the request headers "Accept-Charset" and "Accept-Encoding" to
    frame widgets

 -- Max Kellermann <mk@cm4all.com>  Fri, 13 Mar 2015 16:53:29 -0000

cm4all-beng-proxy (6.12) unstable; urgency=low

  * css_parser: fix buffer overflow due to off-by-one check
  * fcgi: fix uninitialized variable
  * was: fix error after blocking send on control channel
  * fb_pool: compress I/O buffers periodically
  * ssl: initialize OpenSSL engines
  * support SESSION_SITE in processor
  * lb: never forward headers X-CM4all-BENG-Peer-Subject and
    X-CM4all-BENG-Peer-Issuer-Subject

 -- Max Kellermann <mk@cm4all.com>  Mon, 26 Oct 2015 09:34:09 -0000

cm4all-beng-proxy (6.11) unstable; urgency=low

  * fcgi_client: fix hang after error logger failure

 -- Max Kellermann <mk@cm4all.com>  Thu, 17 Sep 2015 19:06:14 -0000

cm4all-beng-proxy (6.10) unstable; urgency=low

  * translate_parser: allow absolute LOCAL_URI
  * uri-verify: don't check the query string
  * bp_control: let worker handle control packets in single-worker mode
  * stock: fix "outgoing_connections" being always zero in control stats
  * lb_stats: include TCP connections in "outgoing_connections"

 -- Max Kellermann <mk@cm4all.com>  Tue, 01 Sep 2015 11:51:11 -0000

cm4all-beng-proxy (6.9) unstable; urgency=low

  * fcgi_client: ignore STDERR packets in size calculation

 -- Max Kellermann <mk@cm4all.com>  Thu, 27 Aug 2015 14:04:04 -0000

cm4all-beng-proxy (6.8) unstable; urgency=low

  * tcache: verify URI after cache miss

 -- Max Kellermann <mk@cm4all.com>  Wed, 26 Aug 2015 12:32:19 -0000

cm4all-beng-proxy (6.7) unstable; urgency=low

  * ssl: fix certificate chain with Server Name Indication
  * lb: fix hang during shutdown

 -- Max Kellermann <mk@cm4all.com>  Wed, 22 Jul 2015 20:47:55 -0000

cm4all-beng-proxy (6.6) unstable; urgency=low

  * debian/rules: remove remaining python-central invocation
  * init: enable session_save_path by default if
    /var/run/cm4all/beng-proxy exists
  * init: read /etc/default/cm4all-beng-proxy.local
  * namespace: set "setgroups=deny" for Linux 3.18+
  * namespace: retry with mount flag "noexec" if mounting fails
  * build with libwas 1.0

 -- Max Kellermann <mk@cm4all.com>  Thu, 11 Jun 2015 15:22:14 -0000

cm4all-beng-proxy (6.5) unstable; urgency=low

  * debian: improve clang build-dependency
  * debian: migrate from python-central to dh_python2
  * debian: add missing dependency on python-twisted-names

 -- Max Kellermann <mk@cm4all.com>  Mon, 27 Apr 2015 15:27:10 -0000

cm4all-beng-proxy (6.4) unstable; urgency=low

  * widget: fix "Range" request headers with non-default view

 -- Max Kellermann <mk@cm4all.com>  Fri, 10 Apr 2015 12:28:47 -0000

cm4all-beng-proxy (6.3) unstable; urgency=low

  * forward the request headers "If-Modified-Since", "If-Unmodified-Since",
    "If-Match", "If-None-Match" and "If-Range" to frame widgets
  * session: improve session cleanup reliability
  * lb: verify SSL certificates in --check
  * ssl: reduce CPU overhead during TLS handshake

 -- Max Kellermann <mk@cm4all.com>  Tue, 24 Mar 2015 16:56:00 -0000

cm4all-beng-proxy (6.2) unstable; urgency=low

  * merge release 5.16

 -- Max Kellermann <mk@cm4all.com>  Wed, 18 Mar 2015 10:11:04 -0000

cm4all-beng-proxy (6.1) unstable; urgency=low

  * feature freeze

 -- Max Kellermann <mk@cm4all.com>  Thu, 05 Mar 2015 10:57:18 -0000

cm4all-beng-proxy (6.0.16) unstable; urgency=low

  * don't drop WANT request packet in repeated translation

 -- Max Kellermann <mk@cm4all.com>  Mon, 02 Mar 2015 08:38:49 -0000

cm4all-beng-proxy (6.0.15) unstable; urgency=low

  * widget: support the CONTENT_TYPE_LOOKUP protocol
  * CGI: disable request URI forwarding if there's a SCRIPT_NAME

 -- Max Kellermann <mk@cm4all.com>  Tue, 24 Feb 2015 16:44:37 -0000

cm4all-beng-proxy (6.0.14) unstable; urgency=low

  * merge release 5.15

 -- Max Kellermann <mk@cm4all.com>  Mon, 23 Feb 2015 12:48:39 -0000

cm4all-beng-proxy (6.0.13) unstable; urgency=low

  * don't steal the X-CM4all-View header from the HTTP cache

 -- Max Kellermann <mk@cm4all.com>  Fri, 20 Feb 2015 11:35:10 -0000

cm4all-beng-proxy (6.0.12) unstable; urgency=low

  * fcgi: don't redirect stderro to /dev/null
  * handler: reserve request body for focused widget even if processor
    disabled
  * remove the X-CM4all-View header after using it
  * headers: add group "TRANSFORMATION"
  * translation: add packet EXPAND_HEADER

 -- Max Kellermann <mk@cm4all.com>  Thu, 19 Feb 2015 15:36:19 -0000

cm4all-beng-proxy (6.0.11) unstable; urgency=low

  * translation: add packet EXPAND_READ_FILE
  * control: add command CONTROL_FADE_CHILDREN

 -- Max Kellermann <mk@cm4all.com>  Tue, 17 Feb 2015 12:02:40 -0000

cm4all-beng-proxy (6.0.10) unstable; urgency=low

  * merge release 5.14
  * translation: add packets NON_BLOCKING, READ_FILE

 -- Max Kellermann <mk@cm4all.com>  Fri, 13 Feb 2015 17:24:35 -0000

cm4all-beng-proxy (6.0.9) unstable; urgency=low

  * namespace_options: improved PIVOT_ROOT error message
  * translation: add packet EXPAND_BIND_MOUNT

 -- Max Kellermann <mk@cm4all.com>  Wed, 11 Feb 2015 11:36:51 -0000

cm4all-beng-proxy (6.0.8) unstable; urgency=low

  * debian: remove translation server demo packages
  * init: change default translation server address to @translation
  * translation: add packet EXPAND_COOKIE_HOST

 -- Max Kellermann <mk@cm4all.com>  Tue, 10 Feb 2015 12:24:22 -0000

cm4all-beng-proxy (6.0.7) unstable; urgency=low

  * translation: add packet LISTENER_TAG

 -- Max Kellermann <mk@cm4all.com>  Mon, 09 Feb 2015 11:02:06 -0000

cm4all-beng-proxy (6.0.6) unstable; urgency=low

  * http_server, http_client: reduce overhead of proxying chunked body

 -- Max Kellermann <mk@cm4all.com>  Fri, 06 Feb 2015 07:44:17 -0000

cm4all-beng-proxy (6.0.5) unstable; urgency=low

  * merge release 5.13
  * translate_client: check for PROBE_PATH_SUFFIXES without PROBE_SUFFIX
  * fix stack overflow on PROBE_SUFFIXES loop

 -- Max Kellermann <mk@cm4all.com>  Thu, 05 Feb 2015 13:30:21 -0000

cm4all-beng-proxy (6.0.4) unstable; urgency=low

  * hstock: fix memory leak
  * response: fix crash on invalid X-CM4all-View header
  * translation: add packets AUTH_FILE, EXPAND_AUTH_FILE,
    APPEND_AUTH, EXPAND_APPEND_AUTH
  * log unknown view names in X-CM4all-View

 -- Max Kellermann <mk@cm4all.com>  Wed, 04 Feb 2015 22:16:07 -0000

cm4all-beng-proxy (6.0.3) unstable; urgency=low

  * support response header X-CM4all-View for all responses
  * reduce fork overhead by dropping NFS cache
  * reduce I/O multi-threading overhead

 -- Max Kellermann <mk@cm4all.com>  Tue, 03 Feb 2015 14:50:27 -0000

cm4all-beng-proxy (6.0.2) unstable; urgency=low

  * translate_client: allow BASE="/" (regression fix)

 -- Max Kellermann <mk@cm4all.com>  Mon, 02 Feb 2015 11:32:01 -0000

cm4all-beng-proxy (6.0.1) unstable; urgency=low

  * translation: add packets EXPAND_DOCUMENT_ROOT, PROBE_PATH_SUFFIXES

 -- Max Kellermann <mk@cm4all.com>  Thu, 29 Jan 2015 22:32:02 -0000

cm4all-beng-proxy (5.16) unstable; urgency=low

  * net: fix crash due to parsing '@' twice
  * net: fix another off-by-one bug in local socket addresses
  * random: fix partial entropy collection
  * http_server: support method PATCH (RFC 5789)

 -- Max Kellermann <mk@cm4all.com>  Wed, 18 Mar 2015 09:56:43 -0000

cm4all-beng-proxy (5.15) unstable; urgency=low

  * ssl_client: fix crash on request with Keep-Alive disabled

 -- Max Kellermann <mk@cm4all.com>  Mon, 23 Feb 2015 12:44:50 -0000

cm4all-beng-proxy (5.14) unstable; urgency=low

  * merge release 4.22

 -- Max Kellermann <mk@cm4all.com>  Wed, 11 Feb 2015 20:50:41 -0000

cm4all-beng-proxy (5.13) unstable; urgency=low

  * ssl: throttle when OpenSSL buffer grows too large

 -- Max Kellermann <mk@cm4all.com>  Thu, 05 Feb 2015 10:14:15 -0000

cm4all-beng-proxy (5.12) unstable; urgency=low

  * merge release 4.21

 -- Max Kellermann <mk@cm4all.com>  Thu, 22 Jan 2015 16:42:55 -0000

cm4all-beng-proxy (5.11) unstable; urgency=low

  * merge release 4.20
  * ssl: disable weak ciphers

 -- Max Kellermann <mk@cm4all.com>  Fri, 16 Jan 2015 12:20:58 -0000

cm4all-beng-proxy (5.10) unstable; urgency=low

  * fix cookie mangling in CGI handlers

 -- Max Kellermann <mk@cm4all.com>  Wed, 14 Jan 2015 21:45:01 -0000

cm4all-beng-proxy (5.9) unstable; urgency=low

  * merge release 4.19
  * log-tee: new access logger

 -- Max Kellermann <mk@cm4all.com>  Wed, 24 Sep 2014 14:41:51 -0000

cm4all-beng-proxy (5.8) unstable; urgency=low

  * fcache: work around assertion failure

 -- Max Kellermann <mk@cm4all.com>  Thu, 18 Sep 2014 17:47:40 -0000

cm4all-beng-proxy (5.7) unstable; urgency=low

  * was_client: fix crash bug

 -- Max Kellermann <mk@cm4all.com>  Wed, 17 Sep 2014 18:39:12 -0000

cm4all-beng-proxy (5.6) unstable; urgency=low

  * ssl_filter: fix stalled connection

 -- Max Kellermann <mk@cm4all.com>  Wed, 17 Sep 2014 06:43:12 -0000

cm4all-beng-proxy (5.5) unstable; urgency=low

  * merge release 4.18

 -- Max Kellermann <mk@cm4all.com>  Fri, 12 Sep 2014 10:30:14 -0000

cm4all-beng-proxy (5.4) unstable; urgency=low

  * merge release 4.16

 -- Max Kellermann <mk@cm4all.com>  Wed, 10 Sep 2014 06:19:42 -0000

cm4all-beng-proxy (5.3) unstable; urgency=low

  * child_manager: fix tree insertion bug
  * http_server: fix logger assertion failure

 -- Max Kellermann <mk@cm4all.com>  Fri, 29 Aug 2014 18:50:09 -0000

cm4all-beng-proxy (5.2) unstable; urgency=low

  * was_input: fix assertion failure

 -- Max Kellermann <mk@cm4all.com>  Fri, 29 Aug 2014 11:30:37 -0000

cm4all-beng-proxy (5.1) unstable; urgency=low

  * merge release 4.15
  * net: fix off-by-one bug in local socket addresses

 -- Max Kellermann <mk@cm4all.com>  Fri, 29 Aug 2014 08:55:55 -0000

cm4all-beng-proxy (5.0.14) unstable; urgency=low

  * buffered_socket: reduce memory usage
  * ssl_filter: reduce memory usage further

 -- Max Kellermann <mk@cm4all.com>  Wed, 13 Aug 2014 11:01:56 -0000

cm4all-beng-proxy (5.0.13) unstable; urgency=low

  * merge release 4.14
  * ssl_filter: reduce memory usage

 -- Max Kellermann <mk@cm4all.com>  Fri, 08 Aug 2014 17:45:33 -0000

cm4all-beng-proxy (5.0.12) unstable; urgency=low

  * merge release 4.13
  * http_cache: fix memcached crash bug
  * lb: SIGHUP flushes the SSL session cache
  * ssl_factory: reduce memory usage

 -- Max Kellermann <mk@cm4all.com>  Tue, 05 Aug 2014 12:53:05 -0000

cm4all-beng-proxy (5.0.11) unstable; urgency=low

  * merge release 4.11
  * http_{client,server}: support WebSocket (RFC 6455)

 -- Max Kellermann <mk@cm4all.com>  Tue, 29 Jul 2014 20:31:30 -0000

cm4all-beng-proxy (5.0.10) unstable; urgency=low

  * merge release 4.10
  * http_server: don't disable keep-alive when discarding optional request
    body ("Expect: 100-continue")

 -- Max Kellermann <mk@cm4all.com>  Wed, 23 Jul 2014 17:51:02 -0000

cm4all-beng-proxy (5.0.9) unstable; urgency=low

  * merge release 4.9
  * translation: CONTENT_TYPE_LOOKUP response may contain transformations

 -- Max Kellermann <mk@cm4all.com>  Mon, 21 Jul 2014 16:37:34 -0000

cm4all-beng-proxy (5.0.8) unstable; urgency=low

  * merge release 4.8
  * translation: new packet AUTO_GZIPPED

 -- Max Kellermann <mk@cm4all.com>  Fri, 18 Jul 2014 19:04:45 -0000

cm4all-beng-proxy (5.0.7) unstable; urgency=low

  * lb: add per-listener option "verbose_response"
  * header_forward: another COOKIE=BOTH forwarding bug fix
  * translation: new packets REQUEST_HEADER, EXPAND_REQUEST_HEADER

 -- Max Kellermann <mk@cm4all.com>  Fri, 11 Jul 2014 13:46:08 -0000

cm4all-beng-proxy (5.0.6) unstable; urgency=low

  * merge release 4.7
  * translation: add packet EXPAND_SITE

 -- Max Kellermann <mk@cm4all.com>  Wed, 02 Jul 2014 12:58:55 +0200

cm4all-beng-proxy (5.0.5) unstable; urgency=low

  * translation: add packet EXPAND_URI
  * tcache: VALIDATE_MTIME=0 matches when the file does not exist

 -- Max Kellermann <mk@cm4all.com>  Mon, 30 Jun 2014 14:15:02 -0000

cm4all-beng-proxy (5.0.4) unstable; urgency=low

  * merge release 4.6

 -- Max Kellermann <mk@cm4all.com>  Wed, 25 Jun 2014 13:05:26 -0000

cm4all-beng-proxy (5.0.3) unstable; urgency=low

  * tcache: optimize invalidation with host filter
  * tcache: optimize invalidation with site filter

 -- Max Kellermann <mk@cm4all.com>  Tue, 24 Jun 2014 20:24:25 -0000

cm4all-beng-proxy (5.0.2) unstable; urgency=low

  * merge release 4.5
  * session: fix potential crash on shared memory exhaustion
  * session: really purge new sessions first
  * translate_client: strict HEADER_FORWARD checks
  * translate_client: fix the COOKIE=BOTH parser
  * header_forward: fix COOKIE=BOTH forwarding

 -- Max Kellermann <mk@cm4all.com>  Mon, 16 Jun 2014 14:26:06 -0000

cm4all-beng-proxy (5.0.1) unstable; urgency=low

  * processor: allow Content-Type application/xml
  * was, pipe_filter: don't inherit environment variables
  * pipe_filter: fix command-line argument corruption bug
  * pipe_filter: support custom environment variables
  * translation: SETENV sets environment vars for FastCGI and WAS
  * header_forward: add mode COOKIE=BOTH

 -- Max Kellermann <mk@cm4all.com>  Fri, 06 Jun 2014 13:41:44 -0000

cm4all-beng-proxy (4.23) unstable; urgency=low

  * http_server: support method PATCH (RFC 5789)
  * session: fix expiration timer
  * session: allocate 64k sessions (was 32k)
  * session: work around high CPU usage due to session purging
  * request_session: don't send cleared session id of ignored session
  * ajp: fix bogus error "Peer closed the socket prematurely"
  * fcgi: fix uninitialized variable
  * fcgi: fix hang after error logger failure
  * fcgi: ignore STDERR packets in size calculation
  * header_forward: always forward "Allow"
  * translate_cache: optimize memory usage
  * css_parser: fix buffer overflow due to off-by-one check
  * support SESSION_SITE in processor
  * lb: fix hang during shutdown
  * namespace: retry with mount flag "noexec" if mounting fails
  * random: fix partial entropy collection

 -- Max Kellermann <mk@cm4all.com>  Fri, 04 Dec 2015 16:52:26 -0000

cm4all-beng-proxy (4.22) unstable; urgency=low

  * fcgi: fix wrong child process reuse with different JailCGI homes

 -- Max Kellermann <mk@cm4all.com>  Wed, 11 Feb 2015 19:30:05 -0000

cm4all-beng-proxy (4.21) unstable; urgency=low

  * cgi, pipe: fix crash after fork failure when input is a regular file

 -- Max Kellermann <mk@cm4all.com>  Thu, 22 Jan 2015 16:38:00 -0000

cm4all-beng-proxy (4.20) unstable; urgency=low

  * ssl_server: disable SSLv2 and SSLv3 because they are insecure
  * ssl_client: enable TLS versions newer than 1.1

 -- Max Kellermann <mk@cm4all.com>  Fri, 16 Jan 2015 12:12:02 -0000

cm4all-beng-proxy (4.19) unstable; urgency=low

  * lb/tcp: fix assertion failure

 -- Max Kellermann <mk@cm4all.com>  Wed, 24 Sep 2014 14:31:24 -0000

cm4all-beng-proxy (4.18) unstable; urgency=low

  * http_server: fix missing response (Keep-Alive disabled)

 -- Max Kellermann <mk@cm4all.com>  Fri, 12 Sep 2014 10:22:51 -0000

cm4all-beng-proxy (4.17) unstable; urgency=low

  * http_server: fix logger assertion failure

 -- Max Kellermann <mk@cm4all.com>  Thu, 11 Sep 2014 08:52:31 -0000

cm4all-beng-proxy (4.16) unstable; urgency=low

  * was_client: fix assertion failure

 -- Max Kellermann <mk@cm4all.com>  Wed, 10 Sep 2014 06:17:58 -0000

cm4all-beng-proxy (4.15) unstable; urgency=low

  * merge release 3.1.38

 -- Max Kellermann <mk@cm4all.com>  Fri, 29 Aug 2014 08:52:10 -0000

cm4all-beng-proxy (4.14) unstable; urgency=low

  * ssl_filter: fix error check
  * http_server: log failed requests
  * lb_http: reduce verbosity of ECONNRESET log message

 -- Max Kellermann <mk@cm4all.com>  Fri, 08 Aug 2014 17:41:52 -0000

cm4all-beng-proxy (4.13) unstable; urgency=low

  * thread_worker: smaller thread stack (64 kB)
  * ssl_factory: enable ECDH for perfect forward secrecy
  * thread_socket_filter: reinvoke writing after recovering from full
    output buffer
  * buffered_socket: reschedule reading after input buffer drained

 -- Max Kellermann <mk@cm4all.com>  Tue, 05 Aug 2014 12:37:11 -0000

cm4all-beng-proxy (4.12) unstable; urgency=low

  * pool: fix bogus assertion failure after SSL disconnect
  * lb/tcp: fix send error message
  * lb/tcp: fix crash after write error
  * thread_socket_filter: fix assertion failure with full output buffer
  * thread_socket_filter: fix crash after write error

 -- Max Kellermann <mk@cm4all.com>  Thu, 31 Jul 2014 16:19:57 -0000

cm4all-beng-proxy (4.11) unstable; urgency=low

  * merge release 3.1.37

 -- Max Kellermann <mk@cm4all.com>  Mon, 28 Jul 2014 15:34:53 -0000

cm4all-beng-proxy (4.10) unstable; urgency=low

  * merge release 3.1.36
  * lhttp_stock: fix crash after fork failure

 -- Max Kellermann <mk@cm4all.com>  Wed, 23 Jul 2014 17:47:36 -0000

cm4all-beng-proxy (4.9) unstable; urgency=low

  * merge release 3.1.35

 -- Max Kellermann <mk@cm4all.com>  Mon, 21 Jul 2014 16:34:15 -0000

cm4all-beng-proxy (4.8) unstable; urgency=low

  * ssl: fix choking decryption on large SSL packets
  * http_server: discard incoming data while waiting for drained response

 -- Max Kellermann <mk@cm4all.com>  Thu, 17 Jul 2014 23:16:21 -0000

cm4all-beng-proxy (4.7) unstable; urgency=low

  * lb: flush all output buffers before closing HTTPS connection

 -- Max Kellermann <mk@cm4all.com>  Wed, 02 Jul 2014 10:46:07 -0000

cm4all-beng-proxy (4.6) unstable; urgency=low

  * merge release 3.1.34

 -- Max Kellermann <mk@cm4all.com>  Wed, 25 Jun 2014 13:02:07 -0000

cm4all-beng-proxy (4.5) unstable; urgency=low

  * tcache: enable VARY on LOCAL_ADDRESS_STRING

 -- Max Kellermann <mk@cm4all.com>  Sun, 15 Jun 2014 21:14:17 -0000

cm4all-beng-proxy (4.4) unstable; urgency=low

  * debian/control: refuse to build with libnfs 1.9.3-1 due to broken
    package name

 -- Max Kellermann <mk@cm4all.com>  Tue, 10 Jun 2014 09:59:57 -0000

cm4all-beng-proxy (4.3) unstable; urgency=low

  * merge release 3.1.33
  * widget_uri, cgi_address: fix potential crash

 -- Max Kellermann <mk@cm4all.com>  Tue, 10 Jun 2014 08:47:34 -0000

cm4all-beng-proxy (4.2) unstable; urgency=low

  * widget: avoid double slash when concatenating (Local) HTTP URI and
    path_info

 -- Max Kellermann <mk@cm4all.com>  Tue, 03 Jun 2014 18:08:54 -0000

cm4all-beng-proxy (4.1) unstable; urgency=medium

  * feature freeze

 -- Max Kellermann <mk@cm4all.com>  Fri, 30 May 2014 13:42:38 +0200

cm4all-beng-proxy (4.0.49) unstable; urgency=low

  * lb_config: allow escaping backslash in lb.conf
  * translation: add packet AUTH (yet another authentication protocol)

 -- Max Kellermann <mk@cm4all.com>  Wed, 28 May 2014 15:14:54 -0000

cm4all-beng-proxy (4.0.48) unstable; urgency=low

  * cgi_address: avoid double slash when concatenating script_name and
    path_info
  * cgi_address: default to script_name="/"

 -- Max Kellermann <mk@cm4all.com>  Tue, 27 May 2014 11:47:19 -0000

cm4all-beng-proxy (4.0.47) unstable; urgency=low

  * args: unescape values with dollar sign (4.0.46 regression)
  * translate_client: fix "Could not locate resource" (4.0.38 regression)

 -- Max Kellermann <mk@cm4all.com>  Mon, 26 May 2014 17:02:48 -0000

cm4all-beng-proxy (4.0.46) unstable; urgency=low

  * translate_client: check for valid base address after EASY_BASE
  * fcgi_client: detect bogus Content-Length response header

 -- Max Kellermann <mk@cm4all.com>  Mon, 26 May 2014 12:11:55 -0000

cm4all-beng-proxy (4.0.45) unstable; urgency=low

  * translate_client: fix crash after misplaced AUTO_BASE
  * fcgi_client: support STDERR_PATH for FastCGI's STDERR stream

 -- Max Kellermann <mk@cm4all.com>  Thu, 22 May 2014 15:42:08 -0000

cm4all-beng-proxy (4.0.44) unstable; urgency=low

  * cgi_address: unescape PATH_INFO in ENOTDIR handler
  * python/translation/response: add method bind_mount()

 -- Max Kellermann <mk@cm4all.com>  Wed, 21 May 2014 13:58:15 -0000

cm4all-beng-proxy (4.0.43) unstable; urgency=low

  * merge release 3.1.32
  * lhttp_stock: handle fork() failures
  * handler: fix assertion failure on malformed request URI

 -- Max Kellermann <mk@cm4all.com>  Wed, 21 May 2014 07:27:05 -0000

cm4all-beng-proxy (4.0.42) unstable; urgency=low

  * tstock: log abstract socket paths properly
  * translation: add packet COOKIE_PATH
  * cookie_{server,client}: upgrade to RFC 6265
  * http_string: allow comma in cookie values (RFC ignorant)

 -- Max Kellermann <mk@cm4all.com>  Wed, 14 May 2014 10:41:34 -0000

cm4all-beng-proxy (4.0.41) unstable; urgency=low

  * handler: forget CHECK after the check has completed
  * handler: apply SESSION before repeating translation
  * fcgi, lhttp, delegate: apply STDERR_PATH to stdout

 -- Max Kellermann <mk@cm4all.com>  Tue, 13 May 2014 15:14:58 -0000

cm4all-beng-proxy (4.0.40) unstable; urgency=low

  * file_hander: fix memory leak
  * rerror: add option "verbose_response"
  * translation: rename LHTTP_EXPAND_URI to EXPAND_LHTTP_URI
  * tcache: raise MAX_AGE limit to one day
  * ajp_client: fix header corruption
  * ajp_client: fix buffer overflow
  * python/translation/response: add method expand_pair()

 -- Max Kellermann <mk@cm4all.com>  Mon, 12 May 2014 15:58:07 -0000

cm4all-beng-proxy (4.0.39) unstable; urgency=low

  * file_enotdir: fix PATH_INFO forwarding for LHTTP

 -- Max Kellermann <mk@cm4all.com>  Fri, 09 May 2014 13:38:57 -0000

cm4all-beng-proxy (4.0.38) unstable; urgency=low

  * translation: add packet STDERR_PATH
  * translate_client: detect missing LHTTP_URI, NFS_EXPORT
  * handler: fix the USER translation packet (broken since 4.0.17)

 -- Max Kellermann <mk@cm4all.com>  Thu, 08 May 2014 21:49:55 -0000

cm4all-beng-proxy (4.0.37) unstable; urgency=low

  * enotdir: forward PATH_INFO to LHTTP server
  * lhttp: support environment variables via PAIR

 -- Max Kellermann <mk@cm4all.com>  Thu, 08 May 2014 12:59:50 -0000

cm4all-beng-proxy (4.0.36) unstable; urgency=low

  * tcache: log the final cache key
  * translation: add packet ENOTDIR

 -- Max Kellermann <mk@cm4all.com>  Thu, 08 May 2014 08:56:13 -0000

cm4all-beng-proxy (4.0.35) unstable; urgency=low

  * namespace_options, client-socket: Debian Squeeze compatibility tweaks
  * tcache: paranoid checks for REGEX (optional via UNSAFE_BASE)
  * translation: add packet REDIRECT_QUERY_STRING

 -- Max Kellermann <mk@cm4all.com>  Tue, 06 May 2014 16:20:22 -0000

cm4all-beng-proxy (4.0.34) unstable; urgency=low

  * tcache: fix URI with BASE
  * tcache: allow URI with AUTO_BASE/EASY_BASE
  * tcache: allow TEST_PATH with BASE
  * translation: add packet EXPAND_TEST_PATH

 -- Max Kellermann <mk@cm4all.com>  Tue, 06 May 2014 12:58:50 -0000

cm4all-beng-proxy (4.0.33) unstable; urgency=low

  * allow FILE_NOT_FOUND depth 20
  * translation: add packets EXPAND_SCRIPT_NAME, TEST_PATH

 -- Max Kellermann <mk@cm4all.com>  Mon, 05 May 2014 16:05:09 -0000

cm4all-beng-proxy (4.0.32) unstable; urgency=low

  * cgi_address: allow BASE without PATH_INFO
  * implement FILE_NOT_FOUND support for CGI, FastCGI, WAS, LHTTP

 -- Max Kellermann <mk@cm4all.com>  Fri, 02 May 2014 14:32:47 -0000

cm4all-beng-proxy (4.0.31) unstable; urgency=low

  * translation: add packet EXPAND_REDIRECT
  * tcache: regex compiler errors and base mismatches are fatal

 -- Max Kellermann <mk@cm4all.com>  Thu, 01 May 2014 18:23:24 -0000

cm4all-beng-proxy (4.0.30) unstable; urgency=low

  * merge release 3.1.31
  * uri_base: fix BASE store bug after request to the BASE

 -- Max Kellermann <mk@cm4all.com>  Tue, 29 Apr 2014 21:53:37 -0000

cm4all-beng-proxy (4.0.29) unstable; urgency=low

  * processor: add URI rewrite mode "response"

 -- Max Kellermann <mk@cm4all.com>  Wed, 23 Apr 2014 23:59:00 -0000

cm4all-beng-proxy (4.0.28) unstable; urgency=low

  * handler: fix SESSION and PARAM breakage
  * tcache: fix VARY/PARAM check
  * translation: allow null bytes in SESSION

 -- Max Kellermann <mk@cm4all.com>  Thu, 17 Apr 2014 12:21:29 -0000

cm4all-beng-proxy (4.0.27) unstable; urgency=low

  * tstock: support abstract sockets

 -- Max Kellermann <mk@cm4all.com>  Fri, 04 Apr 2014 12:58:09 -0000

cm4all-beng-proxy (4.0.26) unstable; urgency=low

  * merge release 3.1.28
  * translation: add packet EXPIRES_RELATIVE

 -- Max Kellermann <mk@cm4all.com>  Tue, 01 Apr 2014 17:18:55 -0000

cm4all-beng-proxy (4.0.25) unstable; urgency=low

  * merge release 3.1.27
  * lb/tcp: fix busy loop

 -- Max Kellermann <mk@cm4all.com>  Thu, 27 Mar 2014 11:22:05 -0000

cm4all-beng-proxy (4.0.24) unstable; urgency=low

  * failure: fix bogus assertion failure with abstract sockets
  * lb/tcp: fix memory leaks
  * lb/tcp: drain output buffers before closing the connection

 -- Max Kellermann <mk@cm4all.com>  Mon, 24 Mar 2014 17:42:04 -0000

cm4all-beng-proxy (4.0.23) unstable; urgency=low

  * translation: new packet DIRECTORY_INDEX

 -- Max Kellermann <mk@cm4all.com>  Fri, 21 Mar 2014 13:00:39 -0000

cm4all-beng-proxy (4.0.22) unstable; urgency=low

  * translation: allow ERROR_DOCUMENT payload, echo
  * translation: new packets FILE_NOT_FOUND, CONTENT_TYPE_LOOKUP
  * translate_client: check for multiple REGEX / INVERSE_REGEX
  * translate_client: support abstract sockets in ADDRESS_STRING

 -- Max Kellermann <mk@cm4all.com>  Thu, 20 Mar 2014 12:28:04 -0000

cm4all-beng-proxy (4.0.21) unstable; urgency=low

  * merge release 3.1.26
  * handler: forward HTTP errors from translation cache to browser
  * tcache: reduce memory usage
  * translate_client: don't send REMOTE_HOST unless requested via WANT
  * translate_client: check if BASE matches request URI
  * translation: make "UNSAFE_BASE" a modifier for "BASE"
  * translation: new packet "EASY_BASE" simplifies "BASE" usage
  * translation: new packets "REGEX_TAIL", "REGEX_UNESCAPE"

 -- Max Kellermann <mk@cm4all.com>  Mon, 17 Mar 2014 22:00:23 -0000

cm4all-beng-proxy (4.0.20) unstable; urgency=low

  * merge release 3.1.25
  * translate_client: refuse to parse incoming request packets
  * translate_client: check for illegal null bytes
  * translation: add packet "UNSAFE_BASE"
  * lb: drop root privileges irreversibly using PR_SET_NO_NEW_PRIVS

 -- Max Kellermann <mk@cm4all.com>  Thu, 13 Mar 2014 13:34:47 -0000

cm4all-beng-proxy (4.0.19) unstable; urgency=low

  * translation: add packet WANT, make several packets optional
  * translate_client: allow combining CHECK and WANT_FULL_URI
  * tcache: make PARAM cacheable, supported by VARY
  * python/translation/request: accept BEGIN in packetReceived()
  * python/translation/request: add attribute "protocol_version"
  * lb: detach from file system (security)

 -- Max Kellermann <mk@cm4all.com>  Wed, 05 Mar 2014 14:16:42 -0000

cm4all-beng-proxy (4.0.18) unstable; urgency=low

  * doc/lb: document sticky mode "source_ip"
  * lb/tcp: fix endless loop due to misrouted write event

 -- Max Kellermann <mk@cm4all.com>  Tue, 18 Feb 2014 14:48:47 -0000

cm4all-beng-proxy (4.0.17) unstable; urgency=low

  * handler: apply session directives from current translation response
    before resuming the "previous" response

 -- Max Kellermann <mk@cm4all.com>  Mon, 17 Feb 2014 17:46:44 -0000

cm4all-beng-proxy (4.0.16) unstable; urgency=low

  * namespace: set up uid/gid mapping without MOUNT_PROC
  * namespace: allow BIND_MOUNT, MOUNT_PROC, MOUNT_HOME, MOUNT_TMP_TMPFS without
    PIVOT_ROOT
  * configurable resource limits for child processes

 -- Max Kellermann <mk@cm4all.com>  Fri, 07 Feb 2014 12:48:44 -0000

cm4all-beng-proxy (4.0.15) unstable; urgency=low

  * daemon: set up supplementary groups
  * child_manager: log resource usage
  * fcgi_stock: kill child process after connect failure
  * fcgi_stock: kill child process after repeated timeout

 -- Max Kellermann <mk@cm4all.com>  Tue, 04 Feb 2014 15:17:36 -0000

cm4all-beng-proxy (4.0.14) unstable; urgency=low

  * add systemd unit
  * cgi, delegate, lhttp, pipe: enable missing namespace features
  * cgi, pipe: fix /proc mount failure
  * namespace: secure /proc flags
  * namespace: work around uid/gid mapper failure using PR_SET_DUMPABLE

 -- Max Kellermann <mk@cm4all.com>  Mon, 03 Feb 2014 20:40:49 -0000

cm4all-beng-proxy (4.0.13) unstable; urgency=low

  * namespace: make new root directory read-only
  * namespace: add option to mount tmpfs on /tmp
  * namespace: arbitrary bind-mounts
  * namespace: support UTS namespaces
  * namespace: set up uid/gid mapping in user namespace

 -- Max Kellermann <mk@cm4all.com>  Tue, 28 Jan 2014 22:37:47 -0000

cm4all-beng-proxy (4.0.12) unstable; urgency=low

  * cache: use monotonic clock
  * namespace: support PID namespaces
  * namespace: support mount namespace and pivot_root()
  * namespace: can mount new /proc, $HOME

 -- Max Kellermann <mk@cm4all.com>  Fri, 24 Jan 2014 14:02:34 -0000

cm4all-beng-proxy (4.0.11) unstable; urgency=low

  * was: fix misdirected pipes (4.0.10 regression)
  * translation: add packets EXPAND_APPEND, EXPAND_PAIR
  * file_handler: allow character devices

 -- Max Kellermann <mk@cm4all.com>  Tue, 21 Jan 2014 18:24:14 -0000

cm4all-beng-proxy (4.0.10) unstable; urgency=low

  * merge release 3.1.24
  * response: don't report version in "Server" response header
  * lhttp, delegate: support namespaces
  * delegate: fix spontaneous shutdown due to misrouted SIGTERM signal

 -- Max Kellermann <mk@cm4all.com>  Fri, 03 Jan 2014 21:18:45 -0000

cm4all-beng-proxy (4.0.9) unstable; urgency=low

  * pipe: fix signal handler race condition
  * pipe, CGI, FastCGI, WAS: support user/network namespaces

 -- Max Kellermann <mk@cm4all.com>  Mon, 23 Dec 2013 18:55:03 -0000

cm4all-beng-proxy (4.0.8) unstable; urgency=low

  * CGI, FastCGI, WAS: support command-line arguments
  * header-forward: add groups "CORS", "SECURE"

 -- Max Kellermann <mk@cm4all.com>  Mon, 16 Dec 2013 18:26:12 -0000

cm4all-beng-proxy (4.0.7) unstable; urgency=low

  * merge release 3.1.23
  * ssl_filter: fix stalled SSL read
  * thread_socket_filter: fix stalled SSL write

 -- Max Kellermann <mk@cm4all.com>  Sat, 07 Dec 2013 07:39:16 -0000

cm4all-beng-proxy (4.0.6) unstable; urgency=low

  * thread_queue: fix spurious thread exit

 -- Max Kellermann <mk@cm4all.com>  Tue, 26 Nov 2013 20:45:30 -0000

cm4all-beng-proxy (4.0.5) unstable; urgency=low

  * merge release 3.1.22

 -- Max Kellermann <mk@cm4all.com>  Mon, 25 Nov 2013 13:03:15 -0000

cm4all-beng-proxy (4.0.4) unstable; urgency=low

  * merge release 3.1.21
  * nfs: bind to privileged port

 -- Max Kellermann <mk@cm4all.com>  Sun, 24 Nov 2013 08:30:58 -0000

cm4all-beng-proxy (4.0.3) unstable; urgency=low

  * lb: allow the kernel to chooes a TCP bind port
  * lb: support forwarding HTTP requests with the original source IP

 -- Max Kellermann <mk@cm4all.com>  Sun, 10 Nov 2013 17:46:44 -0000

cm4all-beng-proxy (4.0.2) unstable; urgency=low

  * merge release 3.1.20
  * lb: support forwarding TCP connections with the original source IP

 -- Max Kellermann <mk@cm4all.com>  Tue, 05 Nov 2013 16:07:34 -0000

cm4all-beng-proxy (4.0.1) unstable; urgency=low

  * merge release 3.1.19

 -- Max Kellermann <mk@cm4all.com>  Wed, 30 Oct 2013 15:26:16 -0000

cm4all-beng-proxy (4.0) unstable; urgency=low

  * translation: rename TRANSLATE_PROXY to TRANSLATE_HTTP
  * thread_pool: start SSL worker threads on the first use
  * translate-client, resource-loader: support https://

 -- Max Kellermann <mk@cm4all.com>  Wed, 23 Oct 2013 19:29:38 -0000

cm4all-beng-proxy (3.1.38) unstable; urgency=low

  * istream: fix assertion failure due to inverted check
  * was_control: fix assertion failure due to missing check

 -- Max Kellermann <mk@cm4all.com>  Fri, 29 Aug 2014 08:52:53 -0000

cm4all-beng-proxy (3.1.37) unstable; urgency=low

  * http_cache: fix caching (Fast-)CGI responses
  * http_client: fix bug with HTTP 1.0 Keep-Alive
  * stock: destroy only surplus idle items

 -- Max Kellermann <mk@cm4all.com>  Mon, 28 Jul 2014 15:30:50 -0000

cm4all-beng-proxy (3.1.36) unstable; urgency=low

  * http_server: ignore case in "Connection" request header
  * http_client: allow comma-separated list in "Connection" response
    header

 -- Max Kellermann <mk@cm4all.com>  Wed, 23 Jul 2014 17:43:09 -0000

cm4all-beng-proxy (3.1.35) unstable; urgency=low

  * lb_tcp: fix memory leak after send failure
  * ssl_filter: fix race condition
  * ssl_filter: fix memory leak with client certificates

 -- Max Kellermann <mk@cm4all.com>  Mon, 21 Jul 2014 16:20:14 -0000

cm4all-beng-proxy (3.1.34) unstable; urgency=low

  * session: fix potential crash on shared memory exhaustion
  * session: really purge new sessions first
  * istream-iconv: fix endless loop with unknown charset

 -- Max Kellermann <mk@cm4all.com>  Wed, 25 Jun 2014 12:58:03 -0000

cm4all-beng-proxy (3.1.33) unstable; urgency=low

  * widget: avoid double slash when concatenating (Local) HTTP URI and
    path_info
  * pipe: fix command-line argument corruption bug
  * fcgi_client: detect bogus Content-Length response header

 -- Max Kellermann <mk@cm4all.com>  Tue, 10 Jun 2014 08:30:39 -0000

cm4all-beng-proxy (3.1.32) unstable; urgency=low

  * http_string: allow comma in cookie values (RFC ignorant)

 -- Max Kellermann <mk@cm4all.com>  Mon, 19 May 2014 07:52:24 -0000

cm4all-beng-proxy (3.1.31) unstable; urgency=low

  * rewrite-uri: fix view name corruption

 -- Max Kellermann <mk@cm4all.com>  Mon, 28 Apr 2014 16:30:17 -0000

cm4all-beng-proxy (3.1.30) unstable; urgency=low

  * translate-client: fix EXPAND_PATH on HTTP address

 -- Max Kellermann <mk@cm4all.com>  Mon, 28 Apr 2014 14:44:22 -0000

cm4all-beng-proxy (3.1.29) unstable; urgency=low

  * http-server: fix potential crash with too many request headers

 -- Max Kellermann <mk@cm4all.com>  Fri, 25 Apr 2014 15:52:16 -0000

cm4all-beng-proxy (3.1.28) unstable; urgency=low

  * buffered_socket: fix bogus assertion failure

 -- Max Kellermann <mk@cm4all.com>  Tue, 01 Apr 2014 16:53:22 -0000

cm4all-beng-proxy (3.1.27) unstable; urgency=low

  * fcgi-stock: show process name in log messages
  * fcgi-stock: check connection state before issuing new request

 -- Max Kellermann <mk@cm4all.com>  Tue, 25 Mar 2014 20:02:23 -0000

cm4all-beng-proxy (3.1.26) unstable; urgency=low

  * http-client: fix bogus assertion failure

 -- Max Kellermann <mk@cm4all.com>  Fri, 14 Mar 2014 14:36:12 -0000

cm4all-beng-proxy (3.1.25) unstable; urgency=low

  * escape: fix data corruption with glibc 2.18

 -- Max Kellermann <mk@cm4all.com>  Thu, 06 Mar 2014 11:47:14 -0000

cm4all-beng-proxy (3.1.24) unstable; urgency=low

  * fcgi-stock: fix crash on fork() failure
  * fcache: fix crash on responses without body

 -- Max Kellermann <mk@cm4all.com>  Thu, 02 Jan 2014 22:57:50 -0000

cm4all-beng-proxy (3.1.23) unstable; urgency=low

  * was-output: fix event leak
  * was-output: fix crash in error handler
  * was-client: free the request body on empty response
  * was-client: reuse connection after empty response
  * was-client: fix stalled response on LENGTH=0

 -- Max Kellermann <mk@cm4all.com>  Fri, 06 Dec 2013 13:23:40 -0000

cm4all-beng-proxy (3.1.22) unstable; urgency=low

  * http_server: fix stalled response

 -- Max Kellermann <mk@cm4all.com>  Mon, 25 Nov 2013 13:00:33 -0000

cm4all-beng-proxy (3.1.21) unstable; urgency=low

  * merge release 3.0.34
  * was-client: fix crash on abort
  * was-client: fix off-by-one error in header parser

 -- Max Kellermann <mk@cm4all.com>  Sun, 24 Nov 2013 08:04:41 -0000

cm4all-beng-proxy (3.1.20) unstable; urgency=low

  * jail: add "--" after last option, allows passing options to jail
  * keep CAP_KILL to be able to kill jailed child processes

 -- Max Kellermann <mk@cm4all.com>  Mon, 04 Nov 2013 14:41:34 -0000

cm4all-beng-proxy (3.1.19) unstable; urgency=low

  * handler: work around crash due to translation cache invalidation
  * child: send SIGKILL after 60 seconds

 -- Max Kellermann <mk@cm4all.com>  Wed, 30 Oct 2013 12:12:31 -0000

cm4all-beng-proxy (3.1.18) unstable; urgency=low

  * nfs: translate NFS3ERR_NOENT to "404 Not Found"
  * nfs_client: don't leak file descriptor to child processes

 -- Max Kellermann <mk@cm4all.com>  Wed, 30 Oct 2013 09:28:11 -0000

cm4all-beng-proxy (3.1.17) unstable; urgency=low

  * tcache: cache translation responses that contain STATUS

 -- Max Kellermann <mk@cm4all.com>  Fri, 25 Oct 2013 17:10:26 -0000

cm4all-beng-proxy (3.1.16) unstable; urgency=low

  * fcgi-stock: kill child processes with SIGUSR1 instead of SIGTERM

 -- Max Kellermann <mk@cm4all.com>  Wed, 23 Oct 2013 08:54:03 -0000

cm4all-beng-proxy (3.1.15) unstable; urgency=low

  * lhttp_address: don't unescape the BASE suffix
  * {file,nfs}_address: unescape EXPAND_PATH(_INFO) substitutions
  * child_stock: fix another assertion failure

 -- Max Kellermann <mk@cm4all.com>  Tue, 22 Oct 2013 15:15:42 -0000

cm4all-beng-proxy (3.1.14) unstable; urgency=low

  * istream_nfs: fix assertion failure on empty file
  * nfs_client: fix crash on malformed path
  * nfs_client: improved error messages
  * child_stock: fix assertion failure when busy child process gets killed

 -- Max Kellermann <mk@cm4all.com>  Mon, 21 Oct 2013 15:38:28 -0000

cm4all-beng-proxy (3.1.13) unstable; urgency=low

  * merge release 3.0.33
  * translation: new packet WANT_FULL_URI for obtaining the full URI

 -- Max Kellermann <mk@cm4all.com>  Wed, 09 Oct 2013 10:40:35 -0000

cm4all-beng-proxy (3.1.12) unstable; urgency=low

  * merge release 3.0.31
  * translation: new packet CONCURRENCY controls number of LHTTP
    connections per process

 -- Max Kellermann <mk@cm4all.com>  Sat, 05 Oct 2013 11:34:04 -0000

cm4all-beng-proxy (3.1.11) unstable; urgency=low

  * lhttp_stock: allow 4 concurrent connections per LHTTP process

 -- Max Kellermann <mk@cm4all.com>  Mon, 30 Sep 2013 16:10:05 -0000

cm4all-beng-proxy (3.1.10) unstable; urgency=low

  * resource-address: fix assertion failure in LHTTP operation
  * lhttp_request: use the LHTTP_HOST attribute
  * kill the logger process on shutdown

 -- Max Kellermann <mk@cm4all.com>  Wed, 25 Sep 2013 17:29:56 -0000

cm4all-beng-proxy (3.1.9) unstable; urgency=low

  * {fcgi,lhttp}_stock: reuse child processes after connection closed
  * translate-client: ignore DEFLATED,GZIPPED on NFS address
  * translate-client: ignore EXPAND_PATH_INFO on local file
  * ssl_factory: wildcard matches single letter
  * ssl_factory: wildcard matches only one segment

 -- Max Kellermann <mk@cm4all.com>  Tue, 24 Sep 2013 10:31:30 -0000

cm4all-beng-proxy (3.1.8) unstable; urgency=low

  * ssl_factory: fix broken certificat/key matching
  * doc: various manual updates (RFC 2617, ...)

 -- Max Kellermann <mk@cm4all.com>  Fri, 20 Sep 2013 12:55:55 -0000

cm4all-beng-proxy (3.1.7) unstable; urgency=low

  * merge release 3.0.30
  * resource-loader: new protocol "Local HTTP"

 -- Max Kellermann <mk@cm4all.com>  Tue, 17 Sep 2013 13:36:20 -0000

cm4all-beng-proxy (3.1.6) unstable; urgency=low

  * buffered_socket: fix assertion failure

 -- Max Kellermann <mk@cm4all.com>  Fri, 23 Aug 2013 12:39:47 -0000

cm4all-beng-proxy (3.1.5) unstable; urgency=low

  * merge release 3.0.26
  * lb: disallow deprecated configuration keywords
  * lb: conditional pools
  * lb_config: setting "ssl_cert" specifies both certificate and key
  * ssl_filter: support TLS Server Name Indication

 -- Max Kellermann <mk@cm4all.com>  Fri, 16 Aug 2013 16:29:34 -0000

cm4all-beng-proxy (3.1.4) unstable; urgency=low

  * nfs_cache: new dedicated cache for NFS files
  * nfs_{handler,request}: use Content-Type from translation server

 -- Max Kellermann <mk@cm4all.com>  Mon, 10 Jun 2013 20:50:58 -0000

cm4all-beng-proxy (3.1.3) unstable; urgency=low

  * nfs_client: fix crash due to uninitialized memory
  * nfs_client: disconnect idle connections
  * nfs_client: expire file metadata
  * istream-nfs: fix resuming a blocking sink
  * istream-nfs: detect file truncation

 -- Max Kellermann <mk@cm4all.com>  Mon, 03 Jun 2013 19:30:20 -0000

cm4all-beng-proxy (3.1.2) unstable; urgency=low

  * nfs_client: read larger chunks
  * nfs_handler: implement cache revalidation and byte ranges

 -- Max Kellermann <mk@cm4all.com>  Wed, 29 May 2013 16:23:15 -0000

cm4all-beng-proxy (3.1.1) unstable; urgency=low

  * nfs_client: fix crash on HEAD request
  * nfs_client: generate Last-Modified and ETag
  * http-cache: allow caching NFS files

 -- Max Kellermann <mk@cm4all.com>  Thu, 23 May 2013 11:00:49 -0000

cm4all-beng-proxy (3.1) unstable; urgency=low

  * nfs_client: new resource loader backend

 -- Max Kellermann <mk@cm4all.com>  Tue, 21 May 2013 21:14:06 -0000

cm4all-beng-proxy (3.0.34) unstable; urgency=low

  * processor: fix use-after-free crash bug

 -- Max Kellermann <mk@cm4all.com>  Sun, 24 Nov 2013 07:46:29 -0000

cm4all-beng-proxy (3.0.33) unstable; urgency=low

  * tcache: limit the cacheable CHECK length
  * tcache: allow binary data in the CHECK payload
  * tcache: fix matching the URI on INVALIDATE with CHECK

 -- Max Kellermann <mk@cm4all.com>  Wed, 09 Oct 2013 09:52:47 -0000

cm4all-beng-proxy (3.0.32) unstable; urgency=low

  * tcache: apply BASE to responses without an address
  * tcache: fix BASE on responses with CHECK
  * handler: fix crash after malformed CHECK/PREVIOUS translation

 -- Max Kellermann <mk@cm4all.com>  Tue, 08 Oct 2013 15:48:07 -0000

cm4all-beng-proxy (3.0.31) unstable; urgency=low

  * socket_wrapper: work around libevent timeout reset bug

 -- Max Kellermann <mk@cm4all.com>  Wed, 02 Oct 2013 15:30:11 -0000

cm4all-beng-proxy (3.0.30) unstable; urgency=low

  * istream-file: fix crash bug
  * fcgi, was: fix memory leak on malformed translation response

 -- Max Kellermann <mk@cm4all.com>  Tue, 17 Sep 2013 13:23:28 -0000

cm4all-beng-proxy (3.0.29) unstable; urgency=low

  * fcgi-client: fix crash on certain malformed responses
  * parser: fix crash on certain CDATA sections

 -- Max Kellermann <mk@cm4all.com>  Mon, 02 Sep 2013 10:51:58 -0000

cm4all-beng-proxy (3.0.28) unstable; urgency=low

  * processor: fix widget lookup regression

 -- Max Kellermann <mk@cm4all.com>  Mon, 26 Aug 2013 18:21:03 -0000

cm4all-beng-proxy (3.0.27) unstable; urgency=low

  * processor: fix stalled transfer with two nested processors

 -- Max Kellermann <mk@cm4all.com>  Mon, 26 Aug 2013 17:09:47 -0000

cm4all-beng-proxy (3.0.26) unstable; urgency=low

  * respones: generate header P3P:CP="CAO PSA OUR" to work around IE10 bug
  * init: auto-create /var/run/cm4all
  * lb: enable GLib multi-threading

 -- Max Kellermann <mk@cm4all.com>  Fri, 26 Jul 2013 07:21:15 -0000

cm4all-beng-proxy (3.0.25) unstable; urgency=low

  * stock: fix access to undefind memory
  * file-handler, http-util: fix If-Match / If-None-Match check

 -- Max Kellermann <mk@cm4all.com>  Wed, 29 May 2013 16:13:54 -0000

cm4all-beng-proxy (3.0.24) unstable; urgency=low

  * memcached-client: fix bogus "peer closed socket prematurely"

 -- Max Kellermann <mk@cm4all.com>  Tue, 23 Apr 2013 11:20:00 -0000

cm4all-beng-proxy (3.0.23) unstable; urgency=low

  * lb: fix memory leak when request with body gets aborted early

 -- Max Kellermann <mk@cm4all.com>  Thu, 04 Apr 2013 15:33:57 -0000

cm4all-beng-proxy (3.0.22) unstable; urgency=low

  * http-server: fix rare crash in request body handler
  * http-client: fix memory leak

 -- Max Kellermann <mk@cm4all.com>  Tue, 26 Mar 2013 07:24:22 -0000

cm4all-beng-proxy (3.0.21) unstable; urgency=low

  * ajp-client: fix malformed request packet with empty request body

 -- Max Kellermann <mk@cm4all.com>  Thu, 21 Mar 2013 17:11:22 -0000

cm4all-beng-proxy (3.0.20) unstable; urgency=low

  * http-client: fix assertion failure with certain chunked responses

 -- Max Kellermann <mk@cm4all.com>  Thu, 21 Mar 2013 10:21:13 -0000

cm4all-beng-proxy (3.0.19) unstable; urgency=low

  * istream_tee: fix crash / memory leak on I/O error before request body
    was delivered to widget

 -- Max Kellermann <mk@cm4all.com>  Mon, 18 Mar 2013 11:23:27 -0000

cm4all-beng-proxy (3.0.18) unstable; urgency=low

  * bot: detect more crawler/bot user-agents
  * lb.init: add ACCESS_LOGGER variable

 -- Max Kellermann <mk@cm4all.com>  Fri, 15 Mar 2013 14:47:08 -0000

cm4all-beng-proxy (3.0.17) unstable; urgency=low

  * lb: add ssl_verify "optional"

 -- Max Kellermann <mk@cm4all.com>  Fri, 08 Mar 2013 14:31:25 -0000

cm4all-beng-proxy (3.0.16) unstable; urgency=low

  * http-request: fix assertion failure
  * log-{cat,split}: use unsigned characters in backslash-escape

 -- Max Kellermann <mk@cm4all.com>  Thu, 07 Mar 2013 15:26:26 -0000

cm4all-beng-proxy (3.0.15) unstable; urgency=low

  * stock: fix another assertion failure during idle cleanup
  * inline-widget: avoid unrecoverable I/O errors during initialisation

 -- Max Kellermann <mk@cm4all.com>  Tue, 05 Mar 2013 07:11:46 -0000

cm4all-beng-proxy (3.0.14) unstable; urgency=low

  * stock: fix assertion failure during idle cleanup
  * http-server: count bytes received, fixes regression
  * http-server: send "100 Continue", fixes regression
  * http-client: fix potential assertion failure after "100 Continue"

 -- Max Kellermann <mk@cm4all.com>  Fri, 01 Mar 2013 16:53:54 -0000

cm4all-beng-proxy (3.0.13) unstable; urgency=low

  * merge release 2.3.7
  * uri-verify: allow double slashes
  * change product token to "CM4all Webserver"

 -- Max Kellermann <mk@cm4all.com>  Mon, 18 Feb 2013 11:35:29 -0000

cm4all-beng-proxy (3.0.12) unstable; urgency=low

  * listener: enable TCP Fast Open (requires Linux 3.7)
  * rubber: optimize huge page allocation
  * rubber: optimize hole search
  * translate-cache: optimize INVALIDATE=HOST
  * filter-cache: reserve some space in the rubber allocator

 -- Max Kellermann <mk@cm4all.com>  Fri, 15 Feb 2013 09:57:51 -0000

cm4all-beng-proxy (3.0.11) unstable; urgency=low

  * stock: slow down destruction of surplus idle items
  * fcgi-client: try harder to reuse existing FastCGI connections
  * cmdline: new options to control the FastCGI/WAS stock

 -- Max Kellermann <mk@cm4all.com>  Tue, 12 Feb 2013 09:38:35 -0000

cm4all-beng-proxy (3.0.10) unstable; urgency=low

  * child: reduce verbosity of SIGTERM log message
  * connection: reduce verbosity of ECONNRESET log message
  * http-server: fix duplicate abort call
  * http-server: add missing pool reference in request body eof
  * handler: catch malformed URIs earlier
  * rubber: allocate from holes, avoid costly compression steps
  * http-cache: reserve some space in the rubber allocator

 -- Max Kellermann <mk@cm4all.com>  Fri, 08 Feb 2013 13:15:31 -0000

cm4all-beng-proxy (3.0.9) unstable; urgency=low

  * merge release 2.3.5
  * parser: fix malformed attribute value bounds
  * translation: packet VALIDATE_MTIME discards cache items after a file
    has been modified
  * http-server: fix spurious "closed prematurely" log messages
  * http-{server,client}: improve error messages
  * istream: clear the "direct" flag set on new streams
  * slice_pool: fix slice size and slices per area calculation

 -- Max Kellermann <mk@cm4all.com>  Wed, 06 Feb 2013 17:48:47 -0000

cm4all-beng-proxy (3.0.8) unstable; urgency=low

  * merge release 2.3.3
  * return unused I/O buffers to operating system
  * parser: optimize the attribute value parser
  * sink_rubber: fix assertion failure

 -- Max Kellermann <mk@cm4all.com>  Thu, 31 Jan 2013 13:27:39 -0000

cm4all-beng-proxy (3.0.7) unstable; urgency=low

  * istream-tee: fix crash due to erroneous read

 -- Max Kellermann <mk@cm4all.com>  Fri, 18 Jan 2013 13:32:49 -0000

cm4all-beng-proxy (3.0.6) unstable; urgency=low

  * control: new command "VERBOSE" manipulates logger verbosity
  * cmdline: remove obsolete option "enable_splice"
  * ajp-client: discard response body after HEAD request
  * fcgi-client: fix assertion failure after malformed HEAD response
  * fcgi-client: don't ignore log messages after HEAD request
  * translate-client: fix assertion failure after connection reset

 -- Max Kellermann <mk@cm4all.com>  Fri, 04 Jan 2013 13:14:09 -0000

cm4all-beng-proxy (3.0.5) unstable; urgency=low

  * translate-client: reduce number of system calls (optimization)
  * http-client: release the socket earlier for reusal
  * ajp-client: fix decoding the "special" response headers
  * ajp-client: wait for "end" packet before delivering empty response
  * ajp-client: use the Content-Length response header
  * ajp-client: send Content-Length request header only if body present
  * ajp-client: support HEAD requests
  * fcgi-client: support HEAD requests
  * fcgi-client: use the Content-Length response header
  * fcgi-client: don't discard buffer after socket has been closed
  * fcgi-client: continue parsing after response has been delivered
  * fcgi-client: don't attempt to write repeatedly if request body blocks
  * fcgi-client: optimized keep-alive after empty response

 -- Max Kellermann <mk@cm4all.com>  Fri, 28 Dec 2012 13:16:02 -0000

cm4all-beng-proxy (3.0.4) unstable; urgency=low

  * {http,filter}-cache: fix garbled data on large cache entries

 -- Max Kellermann <mk@cm4all.com>  Tue, 11 Dec 2012 15:17:17 -0000

cm4all-beng-proxy (3.0.3) unstable; urgency=low

  * memcached-client: fix assertion failure

 -- Max Kellermann <mk@cm4all.com>  Fri, 07 Dec 2012 18:52:33 -0000

cm4all-beng-proxy (3.0.2) unstable; urgency=low

  * merge release 2.3.1
  * lb: verify the client certificate issuer (option "ssl_verify")
  * lb: client certificate is mandatory if "ssl_verify" is enabled
  * lb: support extra CA certificate file (option "ssl_ca_cert")
  * cmdline: can't specify both --memcached-server and http_cache_size
  * init: default to one worker

 -- Max Kellermann <mk@cm4all.com>  Fri, 07 Dec 2012 09:24:52 -0000

cm4all-beng-proxy (3.0.1) unstable; urgency=low

  * http-cache: reduce memory usage while storing
  * {http,filter}-cache: reduce fork overhead
  * pool: fix crash when first allocation is large

 -- Max Kellermann <mk@cm4all.com>  Wed, 05 Dec 2012 14:05:28 -0000

cm4all-beng-proxy (3.0) unstable; urgency=low

  * {http,filter}-cache: reduce overhead when cache is disabled
  * {http,filter}-cache: exclude allocator table from reported size
  * filter-cache: reduce memory usage while storing
  * {http,filter,translate}-cache: return more free memory to operating system
  * pool: further overhead reduction
  * pool: reduce CPU overhead for large areas
  * rubber: fix assertion failure

 -- Max Kellermann <mk@cm4all.com>  Tue, 30 Oct 2012 16:32:45 -0000

cm4all-beng-proxy (2.2.1) unstable; urgency=low

  * merge release 2.1.13
  * control_local: fix assertion failure

 -- Max Kellermann <mk@cm4all.com>  Tue, 16 Oct 2012 15:46:16 -0000

cm4all-beng-proxy (2.2) unstable; urgency=low

  * cache: optimize lookups
  * pool: reduce overhead
  * pool: optimize the linear area recycler
  * resource-address: reduce memory overhead
  * session: reduce memory usage
  * http-cache, filter-cache: return free memory to operating system
  * control_server: support local and abstract sockets
  * python/control: support abstract sockets
  * bp_control: create implicit control channel for each worker process
  * require automake 1.11

 -- Max Kellermann <mk@cm4all.com>  Tue, 09 Oct 2012 15:11:24 -0000

cm4all-beng-proxy (2.3.7) unstable; urgency=low

  * tcache: fix assertion failure in BASE handler

 -- Max Kellermann <mk@cm4all.com>  Mon, 18 Feb 2013 11:58:01 -0000

cm4all-beng-proxy (2.3.6) unstable; urgency=low

  * listener: increase the backlog to 64
  * shm: reserve swap space, avoids theoretical crash

 -- Max Kellermann <mk@cm4all.com>  Sun, 17 Feb 2013 09:29:24 -0000

cm4all-beng-proxy (2.3.5) unstable; urgency=low

  * tcache: reduce CPU pressure when there are many virtual hosts (hot fix)
  * launch the access logger after daemonizing
  * user the configured logger user for the access logger
  * auto-close the access logger
  * debian/rules: compile with -fno-omit-frame-pointer

 -- Max Kellermann <mk@cm4all.com>  Tue, 05 Feb 2013 16:27:46 -0000

cm4all-beng-proxy (2.3.4) unstable; urgency=low

  * log-split: print referer and user agent
  * log-split: cache the last file
  * log-split: allow logging local time stamps
  * log-{split,cat}: escape URI, Referer and User-Agent
  * init: add ACCESS_LOGGER variable

 -- Max Kellermann <mk@cm4all.com>  Tue, 05 Feb 2013 01:31:31 -0000

cm4all-beng-proxy (2.3.3) unstable; urgency=low

  * pool: fix a memory leak in the temporary pool
  * processor: hard limit on length of attributes and parameters

 -- Max Kellermann <mk@cm4all.com>  Thu, 31 Jan 2013 13:16:33 -0000

cm4all-beng-proxy (2.3.2) unstable; urgency=low

  * merge release 2.1.17

 -- Max Kellermann <mk@cm4all.com>  Tue, 29 Jan 2013 00:01:23 -0000

cm4all-beng-proxy (2.3.1) unstable; urgency=low

  * merge release 2.1.16
  * pool: reduce CPU overhead for large areas

 -- Max Kellermann <mk@cm4all.com>  Thu, 06 Dec 2012 16:40:02 -0000

cm4all-beng-proxy (2.3) unstable; urgency=low

  * new stable branch based on v2.1.x, without the work-in-progress
    improvements from v2.2.x
  * cache: optimize lookups
  * pool: reduce overhead
  * pool: optimize the linear area recycler
  * resource-address: reduce memory overhead
  * session: reduce memory usage
  * {http,filter}-cache: reduce overhead when cache is disabled

 -- Max Kellermann <mk@cm4all.com>  Mon, 22 Oct 2012 13:48:20 -0000

cm4all-beng-proxy (2.1.17) unstable; urgency=low

  * merge release 2.0.55

 -- Max Kellermann <mk@cm4all.com>  Mon, 28 Jan 2013 23:59:54 -0000

cm4all-beng-proxy (2.1.16) unstable; urgency=low

  * merge release 2.0.54

 -- Max Kellermann <mk@cm4all.com>  Thu, 06 Dec 2012 16:35:17 -0000

cm4all-beng-proxy (2.1.15) unstable; urgency=low

  * merge release 2.0.53

 -- Max Kellermann <mk@cm4all.com>  Mon, 22 Oct 2012 12:26:57 -0000

cm4all-beng-proxy (2.1.14) unstable; urgency=low

  * merge release 2.0.52

 -- Max Kellermann <mk@cm4all.com>  Fri, 19 Oct 2012 12:10:09 -0000

cm4all-beng-proxy (2.1.13) unstable; urgency=low

  * merge release 2.0.51

 -- Max Kellermann <mk@cm4all.com>  Tue, 16 Oct 2012 15:41:58 -0000

cm4all-beng-proxy (2.1.12) unstable; urgency=low

  * merge release 2.0.50

 -- Max Kellermann <mk@cm4all.com>  Fri, 05 Oct 2012 12:26:24 -0000

cm4all-beng-proxy (2.1.11) unstable; urgency=low

  * merge release 2.0.49

 -- Max Kellermann <mk@cm4all.com>  Fri, 28 Sep 2012 15:04:36 -0000

cm4all-beng-proxy (2.1.10) unstable; urgency=low

  * merge release 2.0.48

 -- Max Kellermann <mk@cm4all.com>  Mon, 24 Sep 2012 15:43:46 -0000

cm4all-beng-proxy (2.1.9) unstable; urgency=low

  * merge release 2.0.47
  * lb: eliminate the duplicate "Date" response header (#1169)

 -- Max Kellermann <mk@cm4all.com>  Fri, 21 Sep 2012 15:56:06 -0000

cm4all-beng-proxy (2.1.8) unstable; urgency=low

  * control: publish statistics over the control protocol

 -- Max Kellermann <mk@cm4all.com>  Fri, 07 Sep 2012 12:47:34 -0000

cm4all-beng-proxy (2.1.7) unstable; urgency=low

  * resource-address: support expanding PIPE addresses
  * translation: support EXPAND_PATH for PROXY
  * reduced connect timeouts for translation server, FastCGI and beng-lb
  * uri-relative: support relative URI with just a query string
  * uri-relative: support relative URIs starting with a double slash
  * lb: improve error messages, include listener/pool name
  * lb: validate the selected sticky modde
  * lb: add sticky mode "source_ip"

 -- Max Kellermann <mk@cm4all.com>  Fri, 31 Aug 2012 14:03:41 -0000

cm4all-beng-proxy (2.1.6) unstable; urgency=low

  * merge release 2.0.46

 -- Max Kellermann <mk@cm4all.com>  Fri, 24 Aug 2012 11:11:20 -0000

cm4all-beng-proxy (2.1.5) unstable; urgency=low

  * lb_expect_monitor: configurable connect timeout

 -- Max Kellermann <mk@cm4all.com>  Mon, 20 Aug 2012 05:40:44 -0000

cm4all-beng-proxy (2.1.4) unstable; urgency=low

  * lb_monitor: configurable timeout

 -- Max Kellermann <mk@cm4all.com>  Fri, 17 Aug 2012 09:16:36 -0000

cm4all-beng-proxy (2.1.3) unstable; urgency=low

  * merge release 2.0.44
  * lb: implement tcp_expect option "expect_graceful"

 -- Max Kellermann <mk@cm4all.com>  Tue, 14 Aug 2012 14:30:57 -0000

cm4all-beng-proxy (2.1.2) unstable; urgency=low

  * support extended HTTP status codes from RFC 6585 and WebDAV

 -- Max Kellermann <mk@cm4all.com>  Thu, 09 Aug 2012 10:10:35 -0000

cm4all-beng-proxy (2.1.1) unstable; urgency=low

  * merge release 2.0.43
  * lb: support TRACE, OPTIONS and WebDAV

 -- Max Kellermann <mk@cm4all.com>  Fri, 03 Aug 2012 11:48:46 -0000

cm4all-beng-proxy (2.1) unstable; urgency=low

  * lb: add sticky mode "jvm_route" (Tomcat)

 -- Max Kellermann <mk@cm4all.com>  Mon, 30 Jul 2012 15:53:43 -0000

cm4all-beng-proxy (2.0.55) unstable; urgency=low

  * istream-tee: fix crash due to erroneous read
  * fix random crashes in the optimized build

 -- Max Kellermann <mk@cm4all.com>  Mon, 28 Jan 2013 23:52:26 -0000

cm4all-beng-proxy (2.0.54) unstable; urgency=low

  * http-cache: fix revalidation of memcached entries

 -- Max Kellermann <mk@cm4all.com>  Thu, 06 Dec 2012 16:31:23 -0000

cm4all-beng-proxy (2.0.53) unstable; urgency=low

  * filter-cache: fix assertion failure on serving empty response
  * http-cache: limit maximum age to 5 minutes if "Vary" includes cookies
  * lb: FADE_NODE lasts for 3 hours

 -- Max Kellermann <mk@cm4all.com>  Mon, 22 Oct 2012 12:21:18 -0000

cm4all-beng-proxy (2.0.52) unstable; urgency=low

  * {http,filter}-cache: include headers in cache size calculation
  * {http,filter}-cache: reduce headers memory usage
  * http-cache: limit maximum age to 1 week
    - 1 hour when "Vary" is used
    - 30 minutes when "Vary" includes "X-WidgetId" or "X-WidgetHref"
    - 5 minutes when "Vary" includes "X-CM4all-BENG-User"
  * cache: reduce number of system calls during lookup

 -- Max Kellermann <mk@cm4all.com>  Fri, 19 Oct 2012 12:07:10 -0000

cm4all-beng-proxy (2.0.51) unstable; urgency=low

  * merge release 1.4.33
  * processor: fix assertion failure with embedded CSS
  * lb: move control channel handler to worker process

 -- Max Kellermann <mk@cm4all.com>  Tue, 16 Oct 2012 15:39:32 -0000

cm4all-beng-proxy (2.0.50) unstable; urgency=low

  * pool: reduce memory overhead of debug data
  * fcgi-client: fix assertion failure due to redundant read event
  * lb: fix crash after pipe-to-socket splice I/O error

 -- Max Kellermann <mk@cm4all.com>  Fri, 05 Oct 2012 12:23:15 -0000

cm4all-beng-proxy (2.0.49) unstable; urgency=low

  * merge release 1.4.32

 -- Max Kellermann <mk@cm4all.com>  Fri, 28 Sep 2012 15:01:26 -0000

cm4all-beng-proxy (2.0.48) unstable; urgency=low

  * lb: fix duplicate monitor requests with --watchdog
  * child: verbose logging of child process events
  * log shutdown signal

 -- Max Kellermann <mk@cm4all.com>  Mon, 24 Sep 2012 15:36:03 -0000

cm4all-beng-proxy (2.0.47) unstable; urgency=low

  * merge release 1.4.31
  * cache: disable excessive debugging checks

 -- Max Kellermann <mk@cm4all.com>  Fri, 21 Sep 2012 15:24:30 -0000

cm4all-beng-proxy (2.0.46) unstable; urgency=low

  * merge release 1.4.30
  * lb: add option --config-file

 -- Max Kellermann <mk@cm4all.com>  Fri, 24 Aug 2012 10:52:29 -0000

cm4all-beng-proxy (2.0.45) unstable; urgency=low

  * merge release 1.4.29

 -- Max Kellermann <mk@cm4all.com>  Tue, 21 Aug 2012 15:49:49 -0000

cm4all-beng-proxy (2.0.44) unstable; urgency=low

  * lb: allow sticky with only one node
  * lb: add option "--check"
  * lb: run all monitors right after startup
  * lb: disable expiry of monitor results
  * lb: improved fallback for "sticky cookie"
  * lb: use Bulldog for "sticky cookie"
  * balancer, lb: persistent "fade" flag
  * balancer, lb: use the Bulldog "graceful" flag
  * control: add packet CONTROL_DUMP_POOLS

 -- Max Kellermann <mk@cm4all.com>  Tue, 14 Aug 2012 13:13:01 -0000

cm4all-beng-proxy (2.0.43) unstable; urgency=low

  * merge release 1.4.28
  * istream-replace: fix assertion failure with embedded CSS

 -- Max Kellermann <mk@cm4all.com>  Thu, 02 Aug 2012 11:14:27 -0000

cm4all-beng-proxy (2.0.42) unstable; urgency=low

  * js: new higher-level API

 -- Max Kellermann <mk@cm4all.com>  Wed, 01 Aug 2012 11:32:28 -0000

cm4all-beng-proxy (2.0.41) unstable; urgency=low

  * session: fix bogus assertion failure when loading expired session

 -- Max Kellermann <mk@cm4all.com>  Fri, 27 Jul 2012 12:47:49 -0000

cm4all-beng-proxy (2.0.40) unstable; urgency=low

  * merge release 1.4.27

 -- Max Kellermann <mk@cm4all.com>  Tue, 24 Jul 2012 16:29:13 -0000

cm4all-beng-proxy (2.0.39) unstable; urgency=low

  * merge release 1.4.26

 -- Max Kellermann <mk@cm4all.com>  Tue, 17 Jul 2012 17:00:20 -0000

cm4all-beng-proxy (2.0.38) unstable; urgency=low

  * merge release 1.4.25
  * strset: fix GROUP_CONTAINER false negatives

 -- Max Kellermann <mk@cm4all.com>  Tue, 17 Jul 2012 16:03:49 -0000

cm4all-beng-proxy (2.0.37) unstable; urgency=low

  * merge release 1.4.24

 -- Max Kellermann <mk@cm4all.com>  Mon, 16 Jul 2012 10:36:57 -0000

cm4all-beng-proxy (2.0.36) unstable; urgency=low

  * proxy-handler: re-add the URI suffix for "transparent" requests

 -- Max Kellermann <mk@cm4all.com>  Wed, 11 Jul 2012 14:12:11 -0000

cm4all-beng-proxy (2.0.35) unstable; urgency=low

  * translate: allow WIDGET_GROUP without PROCESS

 -- Max Kellermann <mk@cm4all.com>  Thu, 05 Jul 2012 13:03:21 -0000

cm4all-beng-proxy (2.0.34) unstable; urgency=low

  * session_save: skip shutdown code if saving is not configured
  * http-server: fix assertion on I/O error during POST
  * header-forward: new group FORWARD to forward the "Host" header

 -- Max Kellermann <mk@cm4all.com>  Tue, 03 Jul 2012 16:46:39 -0000

cm4all-beng-proxy (2.0.33) unstable; urgency=low

  * processor: option SELF_CONTAINER allows widget to only embed itself
  * processor: allow embedding approved widget groups
  * processor: optionally invoke CSS processor for style attributes
  * response, lb_http: put "Discard" cookie attribute to the end (Android bug)

 -- Max Kellermann <mk@cm4all.com>  Mon, 02 Jul 2012 17:52:32 -0000

cm4all-beng-proxy (2.0.32) unstable; urgency=low

  * socket_wrapper: fix two assertion failures
  * pheaders: emit Cache-Control:no-store to work around IE quirk

 -- Max Kellermann <mk@cm4all.com>  Tue, 26 Jun 2012 09:41:51 -0000

cm4all-beng-proxy (2.0.31) unstable; urgency=low

  * lb: publish the SSL peer issuer subject
  * widget-registry: copy the direct_addressing attribute

 -- Max Kellermann <mk@cm4all.com>  Wed, 06 Jun 2012 13:36:04 -0000

cm4all-beng-proxy (2.0.30) unstable; urgency=low

  * init: add --group variable to .default file
  * doc: update view security documentation
  * processor: apply underscore prefix to <A NAME="...">
  * session: restore sessions from a file

 -- Max Kellermann <mk@cm4all.com>  Fri, 01 Jun 2012 11:06:50 -0000

cm4all-beng-proxy (2.0.29) unstable; urgency=low

  * widget: optional direct URI addressing scheme
  * processor: eliminate additional underscore from class prefix
  * ssl_filter: support TLS client certificates

 -- Max Kellermann <mk@cm4all.com>  Tue, 29 May 2012 13:29:06 -0000

cm4all-beng-proxy (2.0.28) unstable; urgency=low

  * merge release 1.4.22

 -- Max Kellermann <mk@cm4all.com>  Wed, 16 May 2012 10:24:31 -0000

cm4all-beng-proxy (2.0.27) unstable; urgency=low

  * uri-address: fix assertion failures with UNIX domain sockets
  * uri-address: fix redirects with matching absolute URI

 -- Max Kellermann <mk@cm4all.com>  Wed, 09 May 2012 16:16:06 -0000

cm4all-beng-proxy (2.0.26) unstable; urgency=low

  * processor: rewrite URIs in META/refresh

 -- Max Kellermann <mk@cm4all.com>  Thu, 03 May 2012 14:43:03 -0000

cm4all-beng-proxy (2.0.25) unstable; urgency=low

  * merge release 1.4.21
  * processor: fix double free bug on failed widget lookup
  * session: don't access the session manager after worker crash
  * proxy-widget: fix assertion failure with empty view name

 -- Max Kellermann <mk@cm4all.com>  Thu, 26 Apr 2012 14:22:10 -0000

cm4all-beng-proxy (2.0.24) unstable; urgency=low

  * processor: optionally invoke CSS processor for <style>

 -- Max Kellermann <mk@cm4all.com>  Fri, 20 Apr 2012 12:10:42 -0000

cm4all-beng-proxy (2.0.23) unstable; urgency=low

  * widget-resolver: check for translation server failure
  * widget-resolver: don't sync with session when view is invalid
  * rewrite-uri: check for invalid view name
  * {css_,}processor: eliminate second underscore from class prefix
  * doc: document the algorithm for replacing two leading underscores

 -- Max Kellermann <mk@cm4all.com>  Thu, 29 Mar 2012 15:37:52 -0000

cm4all-beng-proxy (2.0.22) unstable; urgency=low

  * merge release 1.4.20
  * proxy-widget: forbid client to select view with address
  * proxy-widget: allow any view selection when widget is not a container
  * widget-http: allow any view selection for unprocessable response
  * widget-http: inherit the view from the template
  * widget-request: sync with session only if processor is enabled
  * widget-http: postpone saving to session after receiving response headers
  * processor: add entities &c:id; &c:type; &c:class;

 -- Max Kellermann <mk@cm4all.com>  Mon, 26 Mar 2012 14:05:05 -0000

cm4all-beng-proxy (2.0.21) unstable; urgency=low

  * css_processor: use mode "partial" for @import
  * rewrite-uri: use mode "partial" on invalid input

 -- Max Kellermann <mk@cm4all.com>  Tue, 20 Mar 2012 18:11:28 -0000

cm4all-beng-proxy (2.0.20) unstable; urgency=low

  * {css_,}processor: default mode is "partial"
  * processor: handle underscore prefixes in the "for" attribute

 -- Max Kellermann <mk@cm4all.com>  Tue, 20 Mar 2012 16:48:51 -0000

cm4all-beng-proxy (2.0.19) unstable; urgency=low

  * merge release 1.4.19

 -- Max Kellermann <mk@cm4all.com>  Tue, 20 Mar 2012 08:41:03 -0000

cm4all-beng-proxy (2.0.18) unstable; urgency=low

  * merge release 1.4.18

 -- Max Kellermann <mk@cm4all.com>  Thu, 15 Mar 2012 15:53:12 -0000

cm4all-beng-proxy (2.0.17) unstable; urgency=low

  * merge release 1.4.17
  * css_parser: check for url() following another token
  * css_processor: rewrite @import URIs
  * {text_,}processor: new entity &c:local;

 -- Max Kellermann <mk@cm4all.com>  Fri, 09 Mar 2012 16:50:19 -0000

cm4all-beng-proxy (2.0.16) unstable; urgency=low

  * response: generate Vary response header from translation response
  * widget-resolver: fix NULL dereference after failure
  * translation: User-Agent classification

 -- Max Kellermann <mk@cm4all.com>  Tue, 06 Mar 2012 11:54:10 -0000

cm4all-beng-proxy (2.0.15) unstable; urgency=low

  * merge release 1.4.16
  * uri-address: fix NULL dereference on certain malformed URIs

 -- Max Kellermann <mk@cm4all.com>  Fri, 02 Mar 2012 16:28:54 -0000

cm4all-beng-proxy (2.0.14) unstable; urgency=low

  * address-resolver: add missing initialization
  * rewrite-uri: fix NULL pointer dereference with "local URI"
  * rewrite-uri: allow mode=proxy (optional temporary kludge)
  * widget-http: auto-disable processor (optional temporary kludge)

 -- Max Kellermann <mk@cm4all.com>  Thu, 01 Mar 2012 18:36:38 -0000

cm4all-beng-proxy (2.0.13) unstable; urgency=low

  * merge release 1.4.15
  * translation: make CGI auto-base optional
  * handler: fix up translation client errors

 -- Max Kellermann <mk@cm4all.com>  Thu, 23 Feb 2012 17:31:03 -0000

cm4all-beng-proxy (2.0.12) unstable; urgency=low

  * merge release 1.4.13

 -- Max Kellermann <mk@cm4all.com>  Thu, 16 Feb 2012 14:41:45 -0000

cm4all-beng-proxy (2.0.11) unstable; urgency=low

  * merge release 1.4.11
  * processor: skip rewriting absolute URIs

 -- Max Kellermann <mk@cm4all.com>  Thu, 09 Feb 2012 09:43:06 -0000

cm4all-beng-proxy (2.0.10) unstable; urgency=low

  * resource-address: initialise type, fixes assertion failure

 -- Max Kellermann <mk@cm4all.com>  Tue, 07 Feb 2012 16:57:06 -0000

cm4all-beng-proxy (2.0.9) unstable; urgency=low

  * [css]processor: expand underscore only XML id / CSS class
  * widget-http: filter processor response headers
  * processor: forward Wildfire headers in the debug build

 -- Max Kellermann <mk@cm4all.com>  Tue, 07 Feb 2012 12:32:33 -0000

cm4all-beng-proxy (2.0.8) unstable; urgency=low

  * rewrite-uri: prefix "@/" refers to widget's "local URI"

 -- Max Kellermann <mk@cm4all.com>  Fri, 03 Feb 2012 13:50:16 -0000

cm4all-beng-proxy (2.0.7) unstable; urgency=low

  * merge release 1.4.10
  * stock: clear idle objects periodically

 -- Max Kellermann <mk@cm4all.com>  Thu, 02 Feb 2012 14:10:24 -0000

cm4all-beng-proxy (2.0.6) unstable; urgency=low

  * merge release 1.4.9

 -- Max Kellermann <mk@cm4all.com>  Tue, 31 Jan 2012 15:10:18 -0000

cm4all-beng-proxy (2.0.5) unstable; urgency=low

  * merge release 1.4.8
  * translate-client: verify the PROXY and AJP payloads
  * translation: support inserting regex matches into CGI/file path
  * translation: support customizing the cookie's "Domain" attribute
  * request: new option "dynamic_session_cookie" adds suffix to cookie
    name
  * uri-address: verify the path component

 -- Max Kellermann <mk@cm4all.com>  Wed, 25 Jan 2012 17:05:09 -0000

cm4all-beng-proxy (2.0.4) unstable; urgency=low

  * merge release 1.4.6
  * access-log: don't log the remote port
  * translation: support inserting regex matches into CGI's PATH_INFO
  * tcache: generate BASE automatically for CGI

 -- Max Kellermann <mk@cm4all.com>  Tue, 10 Jan 2012 15:18:37 -0000

cm4all-beng-proxy (2.0.3) unstable; urgency=low

  * merge release 1.4.4
  * http-server: log remote host address

 -- Max Kellermann <mk@cm4all.com>  Tue, 27 Dec 2011 07:41:15 -0000

cm4all-beng-proxy (2.0.2) unstable; urgency=low

  * merge release 1.4.2
  * widget-http: improved HTTP error messages
  * processor: forbid widget request after URI compress failure

 -- Max Kellermann <mk@cm4all.com>  Wed, 07 Dec 2011 16:51:58 -0000

cm4all-beng-proxy (2.0.1) unstable; urgency=low

  * merge release 1.4.1

 -- Max Kellermann <mk@cm4all.com>  Fri, 18 Nov 2011 13:57:27 -0000

cm4all-beng-proxy (2.0) unstable; urgency=low

  * rewrite-uri: reapply 'drop the deprecated mode "proxy"'
  * proxy-widget: reapply 'client can choose only views that have an address'

 -- Max Kellermann <mk@cm4all.com>  Thu, 17 Nov 2011 08:22:39 +0100

cm4all-beng-proxy (1.4.33) unstable; urgency=low

  * istream-file: reduce memory usage for small files
  * file-handler: fix xattr usage on ranged file request (possible
    assertion failure)

 -- Max Kellermann <mk@cm4all.com>  Tue, 16 Oct 2012 15:28:57 -0000

cm4all-beng-proxy (1.4.32) unstable; urgency=low

  * cgi: fix spontaneous shutdown due to misrouted SIGTERM signal

 -- Max Kellermann <mk@cm4all.com>  Fri, 28 Sep 2012 14:39:13 -0000

cm4all-beng-proxy (1.4.31) unstable; urgency=low

  * shm: fix check for shared memory allocation failure
  * child: handle lost SIGCHLD events
  * child: ignore stale child processes

 -- Max Kellermann <mk@cm4all.com>  Fri, 21 Sep 2012 15:21:20 -0000

cm4all-beng-proxy (1.4.30) unstable; urgency=low

  * http-server: parse all tokens in the "Connection" request header

 -- Max Kellermann <mk@cm4all.com>  Fri, 24 Aug 2012 10:50:28 -0000

cm4all-beng-proxy (1.4.29) unstable; urgency=low

  * proxy-widget: fix memory leak on aborted POST request

 -- Max Kellermann <mk@cm4all.com>  Tue, 21 Aug 2012 15:05:12 -0000

cm4all-beng-proxy (1.4.28) unstable; urgency=low

  * worker: reinitialize signal handlers after fork failure
  * lb: work around libevent bug that freezes during shutdown

 -- Max Kellermann <mk@cm4all.com>  Thu, 02 Aug 2012 13:53:18 -0000

cm4all-beng-proxy (1.4.27) unstable; urgency=low

  * lb: fix hanging SSL connection on bulk transfer

 -- Max Kellermann <mk@cm4all.com>  Tue, 24 Jul 2012 14:58:17 -0000

cm4all-beng-proxy (1.4.26) unstable; urgency=low

  * processor: fix regression, missing NULL check

 -- Max Kellermann <mk@cm4all.com>  Tue, 17 Jul 2012 16:55:24 -0000

cm4all-beng-proxy (1.4.25) unstable; urgency=low

  * processor: don't rewrite the fragment part of the URI

 -- Max Kellermann <mk@cm4all.com>  Tue, 17 Jul 2012 15:50:06 -0000

cm4all-beng-proxy (1.4.24) unstable; urgency=low

  * lb: fix splicing with SSL

 -- Max Kellermann <mk@cm4all.com>  Mon, 16 Jul 2012 10:32:17 -0000

cm4all-beng-proxy (1.4.23) unstable; urgency=low

  * widget-http: fix double free bug when POST is aborted

 -- Max Kellermann <mk@cm4all.com>  Tue, 03 Jul 2012 16:42:28 -0000

cm4all-beng-proxy (1.4.22) unstable; urgency=low

  * merge release 1.2.27
  * widget: backport memory leak fix from 2.0
  * widget-http: fix memory leak on abort

 -- Max Kellermann <mk@cm4all.com>  Wed, 16 May 2012 10:00:23 -0000

cm4all-beng-proxy (1.4.21) unstable; urgency=low

  * merge release 1.2.26

 -- Max Kellermann <mk@cm4all.com>  Thu, 26 Apr 2012 14:17:56 -0000

cm4all-beng-proxy (1.4.20) unstable; urgency=low

  * merge release 1.2.25

 -- Max Kellermann <mk@cm4all.com>  Mon, 26 Mar 2012 14:03:14 -0000

cm4all-beng-proxy (1.4.19) unstable; urgency=low

  * merge release 1.2.24

 -- Max Kellermann <mk@cm4all.com>  Tue, 20 Mar 2012 08:36:19 -0000

cm4all-beng-proxy (1.4.18) unstable; urgency=low

  * merge release 1.2.23

 -- Max Kellermann <mk@cm4all.com>  Thu, 15 Mar 2012 15:50:20 -0000

cm4all-beng-proxy (1.4.17) unstable; urgency=low

  * merge release 1.2.22

 -- Max Kellermann <mk@cm4all.com>  Thu, 08 Mar 2012 18:36:00 -0000

cm4all-beng-proxy (1.4.16) unstable; urgency=low

  * merge release 1.2.21

 -- Max Kellermann <mk@cm4all.com>  Fri, 02 Mar 2012 16:03:51 -0000

cm4all-beng-proxy (1.4.15) unstable; urgency=low

  * merge release 1.2.20

 -- Max Kellermann <mk@cm4all.com>  Thu, 23 Feb 2012 17:12:30 -0000

cm4all-beng-proxy (1.4.14) unstable; urgency=low

  * merge release 1.2.19

 -- Max Kellermann <mk@cm4all.com>  Thu, 23 Feb 2012 15:35:04 -0000

cm4all-beng-proxy (1.4.13) unstable; urgency=low

  * merge release 1.2.18

 -- Max Kellermann <mk@cm4all.com>  Thu, 16 Feb 2012 13:53:49 -0000

cm4all-beng-proxy (1.4.12) unstable; urgency=low

  * merge release 1.2.17

 -- Max Kellermann <mk@cm4all.com>  Wed, 15 Feb 2012 09:27:50 -0000

cm4all-beng-proxy (1.4.11) unstable; urgency=low

  * merge release 1.2.16

 -- Max Kellermann <mk@cm4all.com>  Thu, 09 Feb 2012 09:33:30 -0000

cm4all-beng-proxy (1.4.10) unstable; urgency=low

  * merge release 1.2.15

 -- Max Kellermann <mk@cm4all.com>  Thu, 02 Feb 2012 13:43:11 -0000

cm4all-beng-proxy (1.4.9) unstable; urgency=low

  * merge release 1.2.14

 -- Max Kellermann <mk@cm4all.com>  Tue, 31 Jan 2012 15:06:57 -0000

cm4all-beng-proxy (1.4.8) unstable; urgency=low

  * merge release 1.2.13

 -- Max Kellermann <mk@cm4all.com>  Wed, 25 Jan 2012 12:16:53 -0000

cm4all-beng-proxy (1.4.7) unstable; urgency=low

  * merge release 1.2.12

 -- Max Kellermann <mk@cm4all.com>  Tue, 17 Jan 2012 08:37:01 -0000

cm4all-beng-proxy (1.4.6) unstable; urgency=low

  * merge release 1.2.11

 -- Max Kellermann <mk@cm4all.com>  Wed, 04 Jan 2012 15:41:43 -0000

cm4all-beng-proxy (1.4.5) unstable; urgency=low

  * merge release 1.2.10

 -- Max Kellermann <mk@cm4all.com>  Wed, 28 Dec 2011 17:07:13 -0000

cm4all-beng-proxy (1.4.4) unstable; urgency=low

  * merge release 1.2.9

 -- Max Kellermann <mk@cm4all.com>  Thu, 22 Dec 2011 11:28:39 -0000

cm4all-beng-proxy (1.4.3) unstable; urgency=low

  * merge release 1.2.8

 -- Max Kellermann <mk@cm4all.com>  Wed, 14 Dec 2011 11:20:04 -0000

cm4all-beng-proxy (1.4.2) unstable; urgency=low

  * text-processor: allow processing "application/javascript",
    "application/json"
  * uri-relative: allow backtracking to the widget base with "../"
  * merge release 1.2.7

 -- Max Kellermann <mk@cm4all.com>  Tue, 06 Dec 2011 12:39:24 -0000

cm4all-beng-proxy (1.4.1) unstable; urgency=low

  * merge release 1.2.6

 -- Max Kellermann <mk@cm4all.com>  Fri, 18 Nov 2011 13:53:56 -0000

cm4all-beng-proxy (1.4) unstable; urgency=low

  * proxy-widget: revert 'client can choose only views that have an address'
  * rewrite-uri: revert 'drop the deprecated mode "proxy"'

 -- Max Kellermann <mk@cm4all.com>  Thu, 17 Nov 2011 08:10:42 +0100

cm4all-beng-proxy (1.3.2) unstable; urgency=low

  * tcache: add regex matching, translation packets REGEX, INVERSE_REGEX
  * widget: don't start the prefix with an underscore
  * translation: add new packet PROCESS_TEXT, to expand entity references
  * translation: add new packet WIDGET_INFO, enables additional request headers
  * doc: document the algorithm for replacing three leading underscores

 -- Max Kellermann <mk@cm4all.com>  Wed, 16 Nov 2011 17:00:16 +0100

cm4all-beng-proxy (1.3.1) unstable; urgency=low

  * merge release 1.2.5

 -- Max Kellermann <mk@cm4all.com>  Tue, 08 Nov 2011 19:51:18 +0100

cm4all-beng-proxy (1.3) unstable; urgency=low

  * rewrite-uri: drop the deprecated mode "proxy"
  * proxy-widget: client can choose only views that have an address

 -- Max Kellermann <mk@cm4all.com>  Mon, 31 Oct 2011 17:41:14 +0100

cm4all-beng-proxy (1.2.27) unstable; urgency=low

  * merge release 1.1.40

 -- Max Kellermann <mk@cm4all.com>  Wed, 16 May 2012 09:51:50 -0000

cm4all-beng-proxy (1.2.26) unstable; urgency=low

  * merge release 1.1.39

 -- Max Kellermann <mk@cm4all.com>  Thu, 26 Apr 2012 14:16:40 -0000

cm4all-beng-proxy (1.2.25) unstable; urgency=low

  * merge release 1.1.38

 -- Max Kellermann <mk@cm4all.com>  Mon, 26 Mar 2012 14:01:44 -0000

cm4all-beng-proxy (1.2.24) unstable; urgency=low

  * merge release 1.1.37

 -- Max Kellermann <mk@cm4all.com>  Tue, 20 Mar 2012 08:33:31 -0000

cm4all-beng-proxy (1.2.23) unstable; urgency=low

  * merge release 1.1.36

 -- Max Kellermann <mk@cm4all.com>  Thu, 15 Mar 2012 15:37:10 -0000

cm4all-beng-proxy (1.2.22) unstable; urgency=low

  * merge release 1.1.35

 -- Max Kellermann <mk@cm4all.com>  Thu, 08 Mar 2012 18:29:39 -0000

cm4all-beng-proxy (1.2.21) unstable; urgency=low

  * merge release 1.1.34

 -- Max Kellermann <mk@cm4all.com>  Fri, 02 Mar 2012 16:02:00 -0000

cm4all-beng-proxy (1.2.20) unstable; urgency=low

  * merge release 1.1.33

 -- Max Kellermann <mk@cm4all.com>  Thu, 23 Feb 2012 17:11:15 -0000

cm4all-beng-proxy (1.2.19) unstable; urgency=low

  * merge release 1.1.32

 -- Max Kellermann <mk@cm4all.com>  Thu, 23 Feb 2012 15:18:36 -0000

cm4all-beng-proxy (1.2.18) unstable; urgency=low

  * merge release 1.1.31

 -- Max Kellermann <mk@cm4all.com>  Thu, 16 Feb 2012 13:52:42 -0000

cm4all-beng-proxy (1.2.17) unstable; urgency=low

  * merge release 1.1.30

 -- Max Kellermann <mk@cm4all.com>  Wed, 15 Feb 2012 09:26:45 -0000

cm4all-beng-proxy (1.2.16) unstable; urgency=low

  * merge release 1.1.29

 -- Max Kellermann <mk@cm4all.com>  Thu, 09 Feb 2012 09:31:50 -0000

cm4all-beng-proxy (1.2.15) unstable; urgency=low

  * merge release 1.1.28

 -- Max Kellermann <mk@cm4all.com>  Thu, 02 Feb 2012 13:41:45 -0000

cm4all-beng-proxy (1.2.14) unstable; urgency=low

  * merge release 1.1.27

 -- Max Kellermann <mk@cm4all.com>  Tue, 31 Jan 2012 15:04:32 -0000

cm4all-beng-proxy (1.2.13) unstable; urgency=low

  * merge release 1.1.26

 -- Max Kellermann <mk@cm4all.com>  Wed, 25 Jan 2012 12:15:19 -0000

cm4all-beng-proxy (1.2.12) unstable; urgency=low

  * merge release 1.1.25

 -- Max Kellermann <mk@cm4all.com>  Tue, 17 Jan 2012 08:31:44 -0000

cm4all-beng-proxy (1.2.11) unstable; urgency=low

  * merge release 1.1.24

 -- Max Kellermann <mk@cm4all.com>  Wed, 04 Jan 2012 15:38:27 -0000

cm4all-beng-proxy (1.2.10) unstable; urgency=low

  * merge release 1.1.23

 -- Max Kellermann <mk@cm4all.com>  Wed, 28 Dec 2011 17:01:43 -0000

cm4all-beng-proxy (1.2.9) unstable; urgency=low

  * merge release 1.1.22

 -- Max Kellermann <mk@cm4all.com>  Thu, 22 Dec 2011 10:28:29 -0000

cm4all-beng-proxy (1.2.8) unstable; urgency=low

  * merge release 1.1.21

 -- Max Kellermann <mk@cm4all.com>  Wed, 14 Dec 2011 11:12:32 -0000

cm4all-beng-proxy (1.2.7) unstable; urgency=low

  * merge release 1.1.20

 -- Max Kellermann <mk@cm4all.com>  Tue, 06 Dec 2011 11:43:10 -0000

cm4all-beng-proxy (1.2.6) unstable; urgency=low

  * merge release 1.1.19

 -- Max Kellermann <mk@cm4all.com>  Fri, 18 Nov 2011 13:47:43 -0000

cm4all-beng-proxy (1.2.5) unstable; urgency=low

  * merge release 1.1.18
  * file-handler: handle If-Modified-Since followed by filter

 -- Max Kellermann <mk@cm4all.com>  Tue, 08 Nov 2011 19:43:58 +0100

cm4all-beng-proxy (1.2.4) unstable; urgency=low

  * merge release 1.1.17

 -- Max Kellermann <mk@cm4all.com>  Wed, 02 Nov 2011 16:58:28 +0100

cm4all-beng-proxy (1.2.3) unstable; urgency=low

  * merge release 1.1.16

 -- Max Kellermann <mk@cm4all.com>  Fri, 21 Oct 2011 15:16:13 +0200

cm4all-beng-proxy (1.2.2) unstable; urgency=low

  * merge release 1.1.15
  * widget-view: an empty name refers to the default view
  * processor: new entity &c:view;

 -- Max Kellermann <mk@cm4all.com>  Wed, 19 Oct 2011 11:43:20 +0200

cm4all-beng-proxy (1.2.1) unstable; urgency=low

  * merge release 1.1.13

 -- Max Kellermann <mk@cm4all.com>  Wed, 05 Oct 2011 17:16:04 +0200

cm4all-beng-proxy (1.2) unstable; urgency=low

  * delegate-client: improved error reporting
  * response-error: resolve errno codes
  * python/control/client: bind the unix domain socket
  * python/control/client: implement timeout
  * lb_control: allow querying node status over control socket

 -- Max Kellermann <mk@cm4all.com>  Tue, 27 Sep 2011 12:00:44 +0200

cm4all-beng-proxy (1.1.40) unstable; urgency=low

  * merge release 1.0.34

 -- Max Kellermann <mk@cm4all.com>  Wed, 16 May 2012 09:50:37 -0000

cm4all-beng-proxy (1.1.39) unstable; urgency=low

  * merge release 1.0.33

 -- Max Kellermann <mk@cm4all.com>  Thu, 26 Apr 2012 14:12:30 -0000

cm4all-beng-proxy (1.1.38) unstable; urgency=low

  * merge release 1.0.32

 -- Max Kellermann <mk@cm4all.com>  Mon, 26 Mar 2012 14:00:38 -0000

cm4all-beng-proxy (1.1.37) unstable; urgency=low

  * merge release 1.0.31

 -- Max Kellermann <mk@cm4all.com>  Tue, 20 Mar 2012 08:31:08 -0000

cm4all-beng-proxy (1.1.36) unstable; urgency=low

  * merge release 1.0.30

 -- Max Kellermann <mk@cm4all.com>  Thu, 15 Mar 2012 15:36:15 -0000

cm4all-beng-proxy (1.1.35) unstable; urgency=low

  * merge release 1.0.29
  * css_processor: delete "-c-mode" and "-c-view" from output

 -- Max Kellermann <mk@cm4all.com>  Thu, 08 Mar 2012 18:16:03 -0000

cm4all-beng-proxy (1.1.34) unstable; urgency=low

  * merge release 1.0.28

 -- Max Kellermann <mk@cm4all.com>  Fri, 02 Mar 2012 15:26:44 -0000

cm4all-beng-proxy (1.1.33) unstable; urgency=low

  * merge release 1.0.27

 -- Max Kellermann <mk@cm4all.com>  Thu, 23 Feb 2012 17:09:57 -0000

cm4all-beng-proxy (1.1.32) unstable; urgency=low

  * merge release 1.0.26

 -- Max Kellermann <mk@cm4all.com>  Thu, 23 Feb 2012 15:14:56 -0000

cm4all-beng-proxy (1.1.31) unstable; urgency=low

  * merge release 1.0.25

 -- Max Kellermann <mk@cm4all.com>  Thu, 16 Feb 2012 13:49:26 -0000

cm4all-beng-proxy (1.1.30) unstable; urgency=low

  * merge release 1.0.24

 -- Max Kellermann <mk@cm4all.com>  Wed, 15 Feb 2012 09:25:38 -0000

cm4all-beng-proxy (1.1.29) unstable; urgency=low

  * merge release 1.0.23

 -- Max Kellermann <mk@cm4all.com>  Thu, 09 Feb 2012 09:30:18 -0000

cm4all-beng-proxy (1.1.28) unstable; urgency=low

  * merge release 1.0.22

 -- Max Kellermann <mk@cm4all.com>  Thu, 02 Feb 2012 13:39:21 -0000

cm4all-beng-proxy (1.1.27) unstable; urgency=low

  * merge release 1.0.21

 -- Max Kellermann <mk@cm4all.com>  Tue, 31 Jan 2012 14:59:06 -0000

cm4all-beng-proxy (1.1.26) unstable; urgency=low

  * merge release 1.0.20

 -- Max Kellermann <mk@cm4all.com>  Wed, 25 Jan 2012 12:13:43 -0000

cm4all-beng-proxy (1.1.25) unstable; urgency=low

  * merge release 1.0.19

 -- Max Kellermann <mk@cm4all.com>  Tue, 17 Jan 2012 08:29:34 -0000

cm4all-beng-proxy (1.1.24) unstable; urgency=low

  * merge release 1.0.18

 -- Max Kellermann <mk@cm4all.com>  Wed, 04 Jan 2012 15:27:35 -0000

cm4all-beng-proxy (1.1.23) unstable; urgency=low

  * header-forward: remove port number from X-Forwarded-For

 -- Max Kellermann <mk@cm4all.com>  Wed, 28 Dec 2011 16:51:41 -0000

cm4all-beng-proxy (1.1.22) unstable; urgency=low

  * merge release 1.0.17
  * istream-socket: fix potential assertion failure

 -- Max Kellermann <mk@cm4all.com>  Wed, 21 Dec 2011 16:44:46 -0000

cm4all-beng-proxy (1.1.21) unstable; urgency=low

  * merge release 1.0.16

 -- Max Kellermann <mk@cm4all.com>  Wed, 14 Dec 2011 11:07:58 -0000

cm4all-beng-proxy (1.1.20) unstable; urgency=low

  * merge release 1.0.15
  * processor: don't rewrite "mailto:" hyperlinks

 -- Max Kellermann <mk@cm4all.com>  Mon, 05 Dec 2011 18:37:10 -0000

cm4all-beng-proxy (1.1.19) unstable; urgency=low

  * {css_,}processor: quote widget classes for prefixing XML IDs, CSS classes

 -- Max Kellermann <mk@cm4all.com>  Fri, 18 Nov 2011 13:17:02 -0000

cm4all-beng-proxy (1.1.18) unstable; urgency=low

  * merge release 1.0.13
  * lb_http: eliminate the duplicate "Date" response header

 -- Max Kellermann <mk@cm4all.com>  Tue, 08 Nov 2011 19:33:07 +0100

cm4all-beng-proxy (1.1.17) unstable; urgency=low

  * merge release 1.0.13

 -- Max Kellermann <mk@cm4all.com>  Wed, 02 Nov 2011 16:52:21 +0100

cm4all-beng-proxy (1.1.16) unstable; urgency=low

  * merge release 1.0.12

 -- Max Kellermann <mk@cm4all.com>  Fri, 21 Oct 2011 15:09:55 +0200

cm4all-beng-proxy (1.1.15) unstable; urgency=low

  * merge release 1.0.11

 -- Max Kellermann <mk@cm4all.com>  Wed, 19 Oct 2011 09:36:38 +0200

cm4all-beng-proxy (1.1.14) unstable; urgency=low

  * merge release 1.0.10

 -- Max Kellermann <mk@cm4all.com>  Fri, 07 Oct 2011 15:15:00 +0200

cm4all-beng-proxy (1.1.13) unstable; urgency=low

  * merge release 1.0.9

 -- Max Kellermann <mk@cm4all.com>  Thu, 29 Sep 2011 16:47:56 +0200

cm4all-beng-proxy (1.1.12) unstable; urgency=low

  * merge release 1.0.8

 -- Max Kellermann <mk@cm4all.com>  Thu, 22 Sep 2011 17:13:41 +0200

cm4all-beng-proxy (1.1.11) unstable; urgency=low

  * merge release 1.0.7
  * widget-http: response header X-CM4all-View selects a view
  * processor, css_processor: support prefixing XML ids
  * processor: property "c:view" selects a view

 -- Max Kellermann <mk@cm4all.com>  Fri, 16 Sep 2011 12:25:24 +0200

cm4all-beng-proxy (1.1.10) unstable; urgency=low

  * merge release 1.0.6
  * http-request: don't clear failure state on successful TCP connection
  * istream-socket: fix assertion failure after receive error
  * ssl_filter: check for end-of-file on plain socket
  * ssl_filter: fix buffer assertion failures

 -- Max Kellermann <mk@cm4all.com>  Tue, 13 Sep 2011 18:50:18 +0200

cm4all-beng-proxy (1.1.9) unstable; urgency=low

  * http-request: improve keep-alive cancellation detection
  * http-request: mark server "failed" after HTTP client error
  * lb: implement the control protocol
    - can disable and re-enable workers
  * lb: don't allow sticky pool with only one member
  * lb: verify that a new sticky host is alive
  * lb: mark server "failed" after HTTP client error

 -- Max Kellermann <mk@cm4all.com>  Fri, 09 Sep 2011 13:03:55 +0200

cm4all-beng-proxy (1.1.8) unstable; urgency=low

  * merge release 1.0.5
  * {css_,}processor: one more underscore for the prefix
  * processor: remove rewrite-uri processing instructions from output
  * translate: unknown packet is a fatal error
  * processor: add option to set widget/focus by default
  * rewrite-uri: a leading tilde refers to the widget base; translation
    packet ANCHOR_ABSOLUTE enables it by default

 -- Max Kellermann <mk@cm4all.com>  Mon, 05 Sep 2011 17:56:31 +0200

cm4all-beng-proxy (1.1.7) unstable; urgency=low

  * css_processor: implement property "-c-mode"
  * css_processor: translate underscore prefix in class names
  * processor: translate underscore prefix in CSS class names

 -- Max Kellermann <mk@cm4all.com>  Mon, 29 Aug 2011 17:47:48 +0200

cm4all-beng-proxy (1.1.6) unstable; urgency=low

  * merge release 1.0.3
  * implement CSS processor

 -- Max Kellermann <mk@cm4all.com>  Mon, 22 Aug 2011 17:13:56 +0200

cm4all-beng-proxy (1.1.5) unstable; urgency=low

  * lb: optionally generate Via and X-Forwarded-For

 -- Max Kellermann <mk@cm4all.com>  Wed, 17 Aug 2011 12:45:14 +0200

cm4all-beng-proxy (1.1.4) unstable; urgency=low

  * pipe-stock: fix assertion failure after optimization bug
  * istream-pipe: reuse drained pipes immediately
  * sink-socket: reinstate write event during bulk transfers

 -- Max Kellermann <mk@cm4all.com>  Thu, 11 Aug 2011 14:41:37 +0200

cm4all-beng-proxy (1.1.3) unstable; urgency=low

  * widget: quote invalid XMLID/JS characters for &c:prefix;
  * lb: add protocol "tcp"

 -- Max Kellermann <mk@cm4all.com>  Wed, 10 Aug 2011 18:53:12 +0200

cm4all-beng-proxy (1.1.2) unstable; urgency=low

  * merge release 1.0.2
  * http-server: report detailed errors
  * widget-http: implement header dumps
  * cgi, fastcgi: enable cookie jar with custom cookie "host"

 -- Max Kellermann <mk@cm4all.com>  Thu, 04 Aug 2011 17:27:51 +0200

cm4all-beng-proxy (1.1.1) unstable; urgency=low

  * merge release 1.0.1
  * lb: don't ignore unimplemented configuration keywords
  * lb: configurable monitor check interval
  * session: configurable idle timeout

 -- Max Kellermann <mk@cm4all.com>  Tue, 26 Jul 2011 11:27:20 +0200

cm4all-beng-proxy (1.1) unstable; urgency=low

  * http-client: send "Expect: 100-continue" only for big request body
  * lb: implement monitors (ping, connect, tcp_expect)

 -- Max Kellermann <mk@cm4all.com>  Wed, 20 Jul 2011 15:04:22 +0200
  
cm4all-beng-proxy (1.0.34) unstable; urgency=low

  * resource-loader: don't strip last segment from IPv6 address

 -- Max Kellermann <mk@cm4all.com>  Wed, 16 May 2012 09:47:43 -0000

cm4all-beng-proxy (1.0.33) unstable; urgency=low

  * widget-resolver: fix assertion failure on recursive abort

 -- Max Kellermann <mk@cm4all.com>  Thu, 26 Apr 2012 14:04:01 -0000

cm4all-beng-proxy (1.0.32) unstable; urgency=low

  * http-cache: add missing initialization on memcached miss

 -- Max Kellermann <mk@cm4all.com>  Mon, 26 Mar 2012 13:35:01 -0000

cm4all-beng-proxy (1.0.31) unstable; urgency=low

  * proxy-widget: close the request body when the view doesn't exist

 -- Max Kellermann <mk@cm4all.com>  Tue, 20 Mar 2012 08:28:00 -0000

cm4all-beng-proxy (1.0.30) unstable; urgency=low

  * widget-view: initialize the header forward settings
  * translate-client: new view inherits header forward settings from
    default view
  * handler: clear transformation after translation error
  * http-cache: release the memcached response on abort
  * fcgi-request: close the request body on stock failure

 -- Max Kellermann <mk@cm4all.com>  Thu, 15 Mar 2012 15:34:18 -0000

cm4all-beng-proxy (1.0.29) unstable; urgency=low

  * processor: unescape custom header values
  * widget-resolver: fix NULL dereference after failure

 -- Max Kellermann <mk@cm4all.com>  Thu, 08 Mar 2012 18:10:14 -0000

cm4all-beng-proxy (1.0.28) unstable; urgency=low

  * widget-resolver: serve responses in the right order
  * widget-request: fix session related assertion failure
  * translate: initialize all GError variables

 -- Max Kellermann <mk@cm4all.com>  Fri, 02 Mar 2012 15:20:54 -0000

cm4all-beng-proxy (1.0.27) unstable; urgency=low

  * resource-address: fix regression when CGI URI is not set

 -- Max Kellermann <mk@cm4all.com>  Thu, 23 Feb 2012 17:08:16 -0000

cm4all-beng-proxy (1.0.26) unstable; urgency=low

  * resource-address: apply BASE to the CGI request URI

 -- Max Kellermann <mk@cm4all.com>  Thu, 23 Feb 2012 15:11:42 -0000

cm4all-beng-proxy (1.0.25) unstable; urgency=low

  * cgi-client: clear the input pointer on close

 -- Max Kellermann <mk@cm4all.com>  Thu, 16 Feb 2012 13:46:13 -0000

cm4all-beng-proxy (1.0.24) unstable; urgency=low

  * debian/rules: optimize parallel build
  * cgi: break loop when headers are finished

 -- Max Kellermann <mk@cm4all.com>  Wed, 15 Feb 2012 09:23:22 -0000

cm4all-beng-proxy (1.0.23) unstable; urgency=low

  * cgi: detect large response headers
  * cgi: continue parsing response headers after buffer boundary
  * cgi: bigger response header buffer
  * fcgi-client: detect large response headers

 -- Max Kellermann <mk@cm4all.com>  Thu, 09 Feb 2012 09:27:50 -0000

cm4all-beng-proxy (1.0.22) unstable; urgency=low

  * debian/rules: don't run libtool
  * lb: thread safety for the SSL filter
  * lb: fix crash during shutdown
  * http-server: fix uninitialised variable

 -- Max Kellermann <mk@cm4all.com>  Thu, 02 Feb 2012 13:03:08 -0000

cm4all-beng-proxy (1.0.21) unstable; urgency=low

  * hstock: fix memory leak
  * notify: fix endless busy loop
  * ssl_filter: fix hang while tearing down connection

 -- Max Kellermann <mk@cm4all.com>  Tue, 31 Jan 2012 15:24:50 -0000

cm4all-beng-proxy (1.0.20) unstable; urgency=low

  * ssl: load the whole certificate chain
  * translate: fix PATH+JAILCGI+SITE check
  * translate: fix HOME check
  * resource-address: include all CGI attributes in cache key

 -- Max Kellermann <mk@cm4all.com>  Wed, 25 Jan 2012 12:10:43 -0000

cm4all-beng-proxy (1.0.19) unstable; urgency=low

  * cookie-client: add a missing out-of-memory check

 -- Max Kellermann <mk@cm4all.com>  Tue, 17 Jan 2012 08:27:38 -0000

cm4all-beng-proxy (1.0.18) unstable; urgency=low

  * resource-address: support zero-length path_info prefix (for BASE)
  * hashmap: optimize insertions
  * http-server: limit the number of request headers
  * proxy-widget: discard the unused request body on error

 -- Max Kellermann <mk@cm4all.com>  Wed, 04 Jan 2012 14:55:59 -0000

cm4all-beng-proxy (1.0.17) unstable; urgency=low

  * istream-chunked: avoid recursive buffer write, fixes crash

 -- Max Kellermann <mk@cm4all.com>  Wed, 21 Dec 2011 16:37:44 -0000

cm4all-beng-proxy (1.0.16) unstable; urgency=low

  * http-server: disable timeout while waiting for CGI
  * cgi: fix segmentation fault
  * processor: discard child's request body on abort
  * proxy-widget: discard the unused request body on error

 -- Max Kellermann <mk@cm4all.com>  Wed, 14 Dec 2011 11:53:31 +0100

cm4all-beng-proxy (1.0.15) unstable; urgency=low

  * http-client: fix assertion failure on bogus "100 Continue"
  * handler: don't close the request body twice
  * session: add a missing out-of-memory check
  * fcgi-client: check for EV_READ event
  * fcgi-serialize: fix serializing parameter without value

 -- Max Kellermann <mk@cm4all.com>  Mon, 05 Dec 2011 17:47:20 -0000

cm4all-beng-proxy (1.0.14) unstable; urgency=low

  * http-server: don't generate chunked HEAD response
  * http-server: don't override Content-Length for HEAD response
  * lb_http, proxy-widget, response: forward Content-Length after HEAD

 -- Max Kellermann <mk@cm4all.com>  Tue, 08 Nov 2011 18:19:42 +0100

cm4all-beng-proxy (1.0.13) unstable; urgency=low

  * processor: initialize URI rewrite options for <?cm4all-rewrite-uri?>

 -- Max Kellermann <mk@cm4all.com>  Wed, 02 Nov 2011 16:47:48 +0100

cm4all-beng-proxy (1.0.12) unstable; urgency=low

  * http-server, proxy-widget: add missing newline to log message
  * fcgi_client: fix assertion failure on response body error
  * http-cache-choice: fix crash due to wrong filter callback

 -- Max Kellermann <mk@cm4all.com>  Fri, 21 Oct 2011 15:02:42 +0200

cm4all-beng-proxy (1.0.11) unstable; urgency=low

  * lb_config: fix binding to wildcard address
  * rewrite-uri: clarify warning message when widget has no id

 -- Max Kellermann <mk@cm4all.com>  Wed, 19 Oct 2011 09:26:48 +0200

cm4all-beng-proxy (1.0.10) unstable; urgency=low

  * debian/control: beng-lb doesn't need "daemon" anymore
  * http-string: allow space in unquoted cookie values (RFC ignorant)

 -- Max Kellermann <mk@cm4all.com>  Fri, 07 Oct 2011 15:06:32 +0200

cm4all-beng-proxy (1.0.9) unstable; urgency=low

  * tcp-balancer: store a copy of the socket address
  * lb: default log directory is /var/log/cm4all/beng-lb
  * lb: use new built-in watchdog instead of /usr/bin/daemon

 -- Max Kellermann <mk@cm4all.com>  Thu, 29 Sep 2011 16:19:34 +0200

cm4all-beng-proxy (1.0.8) unstable; urgency=low

  * resource-address: copy the delegate JailCGI parameters (crash bug fix)
  * response: use the same URI for storing and dropping widget sessions

 -- Max Kellermann <mk@cm4all.com>  Thu, 22 Sep 2011 13:39:08 +0200

cm4all-beng-proxy (1.0.7) unstable; urgency=low

  * inline-widget: discard request body when class lookup fails

 -- Max Kellermann <mk@cm4all.com>  Fri, 16 Sep 2011 12:16:04 +0200

cm4all-beng-proxy (1.0.6) unstable; urgency=low

  * processor: support short "SCRIPT" tag
  * widget-uri: use the template's view specification

 -- Max Kellermann <mk@cm4all.com>  Tue, 13 Sep 2011 18:14:24 +0200

cm4all-beng-proxy (1.0.5) unstable; urgency=low

  * resource-loader: delete comma when extracting from X-Forwarded-For

 -- Max Kellermann <mk@cm4all.com>  Mon, 05 Sep 2011 17:43:22 +0200

cm4all-beng-proxy (1.0.4) unstable; urgency=low

  * istream-replace: update the buffer reader after new data was added

 -- Max Kellermann <mk@cm4all.com>  Mon, 05 Sep 2011 15:43:17 +0200

cm4all-beng-proxy (1.0.3) unstable; urgency=low

  * merge release 0.9.35
  * control-handler: fix uninitialized variable

 -- Max Kellermann <mk@cm4all.com>  Thu, 18 Aug 2011 15:15:52 +0200

cm4all-beng-proxy (1.0.2) unstable; urgency=low

  * merge release 0.9.34
  * handler: always log translate client errors
  * tcp-balancer: fix memory leak in error handler
  * http-string: allow more characters in cookie values (RFC ignorant)

 -- Max Kellermann <mk@cm4all.com>  Mon, 01 Aug 2011 16:30:05 +0200

cm4all-beng-proxy (1.0.1) unstable; urgency=low

  * session: increase idle timeout to 20 minutes

 -- Max Kellermann <mk@cm4all.com>  Tue, 26 Jul 2011 11:23:36 +0200

cm4all-beng-proxy (1.0) unstable; urgency=low

  * merge release 0.9.33
  * header-forward: eliminate the duplicate "Date" response header
  * proxy-handler: don't pass internal URI arguments to CGI

 -- Max Kellermann <mk@cm4all.com>  Mon, 18 Jul 2011 17:07:42 +0200

cm4all-beng-proxy (0.10.14) unstable; urgency=low

  * merge release 0.9.32

 -- Max Kellermann <mk@cm4all.com>  Tue, 12 Jul 2011 19:02:23 +0200

cm4all-beng-proxy (0.10.13) unstable; urgency=low

  * growing-buffer: reset the position when skipping buffers

 -- Max Kellermann <mk@cm4all.com>  Wed, 06 Jul 2011 10:07:50 +0200

cm4all-beng-proxy (0.10.12) unstable; urgency=low

  * merge release 0.9.31
  * rewrite-uri: log widget base mismatch
  * istream-replace: fix assertion failure with splitted buffer

 -- Max Kellermann <mk@cm4all.com>  Tue, 05 Jul 2011 22:05:44 +0200

cm4all-beng-proxy (0.10.11) unstable; urgency=low

  * merge release 0.9.30
  * lb: add SSL/TLS support

 -- Max Kellermann <mk@cm4all.com>  Mon, 04 Jul 2011 17:14:21 +0200

cm4all-beng-proxy (0.10.10) unstable; urgency=low

  * merge release 0.9.29

 -- Max Kellermann <mk@cm4all.com>  Tue, 28 Jun 2011 17:56:43 +0200

cm4all-beng-proxy (0.10.9) unstable; urgency=low

  * merge release 0.9.28

 -- Max Kellermann <mk@cm4all.com>  Mon, 27 Jun 2011 13:38:03 +0200

cm4all-beng-proxy (0.10.8) unstable; urgency=low

  * lb_http: don't access the connection object after it was closed
  * restart the load balancer automatically

 -- Max Kellermann <mk@cm4all.com>  Wed, 22 Jun 2011 12:38:39 +0200

cm4all-beng-proxy (0.10.7) unstable; urgency=low

  * config: make the session cookie name configurable
  * uri-relative: allow relative base URIs (for CGI)
  * widget-uri: combine existing CGI PATH_INFO and given widget location
  * python/translation/widget: support "path_info" specification

 -- Max Kellermann <mk@cm4all.com>  Mon, 20 Jun 2011 14:54:38 +0200

cm4all-beng-proxy (0.10.6) unstable; urgency=low

  * merge release 0.9.26

 -- Max Kellermann <mk@cm4all.com>  Wed, 15 Jun 2011 09:19:28 +0200

cm4all-beng-proxy (0.10.5) unstable; urgency=low

  * merge release 0.9.26

 -- Max Kellermann <mk@cm4all.com>  Fri, 10 Jun 2011 10:09:09 +0200

cm4all-beng-proxy (0.10.4) unstable; urgency=low

  * doc: add beng-lb documentation
  * lb: implement "fallback" option
  * merge release 0.9.25

 -- Max Kellermann <mk@cm4all.com>  Wed, 08 Jun 2011 14:13:43 +0200

cm4all-beng-proxy (0.10.3) unstable; urgency=low

  * python/translation.widget: support keyword "sticky"
  * lb: implement sticky modes "failover", "cookie"

 -- Max Kellermann <mk@cm4all.com>  Mon, 06 Jun 2011 15:51:36 +0200

cm4all-beng-proxy (0.10.2) unstable; urgency=low

  * debian: fix beng-lb pid file name
  * lb_http: implement sticky sessions
  * merge release 0.9.24

 -- Max Kellermann <mk@cm4all.com>  Tue, 31 May 2011 14:32:03 +0200

cm4all-beng-proxy (0.10.1) unstable; urgency=low

  * lb_http: close request body on error
  * lb_listener: print error message when binding fails
  * merge release 0.9.23

 -- Max Kellermann <mk@cm4all.com>  Fri, 27 May 2011 13:13:55 +0200

cm4all-beng-proxy (0.10) unstable; urgency=low

  * failure: fix inverted logic bug in expiry check
  * tcp-balancer: implement session stickiness
  * lb: new stand-alone load balancer

 -- Max Kellermann <mk@cm4all.com>  Thu, 26 May 2011 14:32:02 +0200

cm4all-beng-proxy (0.9.35) unstable; urgency=low

  * resource-loader: pass the last X-Forwarded-For element to AJP

 -- Max Kellermann <mk@cm4all.com>  Thu, 18 Aug 2011 15:05:02 +0200

cm4all-beng-proxy (0.9.34) unstable; urgency=low

  * request: fix double request body close in errdoc handler
  * handler: close request body on early abort

 -- Max Kellermann <mk@cm4all.com>  Mon, 01 Aug 2011 16:21:43 +0200

cm4all-beng-proxy (0.9.33) unstable; urgency=low

  * {http,ajp}-request, errdoc: check before closing the request body on
    error

 -- Max Kellermann <mk@cm4all.com>  Mon, 18 Jul 2011 16:30:29 +0200

cm4all-beng-proxy (0.9.32) unstable; urgency=low

  * processor: dispose request body when focused widget was not found
  * http-string: allow the slash in cookie values (RFC ignorant)

 -- Max Kellermann <mk@cm4all.com>  Tue, 12 Jul 2011 18:16:01 +0200

cm4all-beng-proxy (0.9.31) unstable; urgency=low

  * growing-buffer: fix assertion failure with empty first buffer

 -- Max Kellermann <mk@cm4all.com>  Tue, 05 Jul 2011 21:58:24 +0200

cm4all-beng-proxy (0.9.30) unstable; urgency=low

  * growing-buffer: fix assertion failure in reader when buffer is empty

 -- Max Kellermann <mk@cm4all.com>  Mon, 04 Jul 2011 16:59:28 +0200

cm4all-beng-proxy (0.9.29) unstable; urgency=low

  * http-string: allow the equality sign in cookie values (RFC ignorant)

 -- Max Kellermann <mk@cm4all.com>  Tue, 28 Jun 2011 17:50:23 +0200

cm4all-beng-proxy (0.9.28) unstable; urgency=low

  * http-string: allow round brackets in cookie values (RFC ignorant)

 -- Max Kellermann <mk@cm4all.com>  Mon, 27 Jun 2011 13:23:58 +0200

cm4all-beng-proxy (0.9.27) unstable; urgency=low

  * handler: don't delete existing session in TRANSPARENT mode

 -- Max Kellermann <mk@cm4all.com>  Wed, 15 Jun 2011 09:08:48 +0200

cm4all-beng-proxy (0.9.26) unstable; urgency=low

  * worker: read "crash" value before destroying shared memory
  * session: fix crash while discarding session

 -- Max Kellermann <mk@cm4all.com>  Fri, 10 Jun 2011 09:54:56 +0200

cm4all-beng-proxy (0.9.25) unstable; urgency=low

  * response: discard the request body before passing to errdoc
  * worker: don't restart all workers after "safe" worker crash
  * cgi: check for end-of-file after splice

 -- Max Kellermann <mk@cm4all.com>  Wed, 08 Jun 2011 15:02:35 +0200

cm4all-beng-proxy (0.9.24) unstable; urgency=low

  * fcgi-client: really discard packets on request id mismatch
  * memcached-client: don't schedule read event when buffer is full
  * session: support beng-lb sticky sessions

 -- Max Kellermann <mk@cm4all.com>  Tue, 31 May 2011 14:23:41 +0200

cm4all-beng-proxy (0.9.23) unstable; urgency=low

  * tcp-balancer: retry connecting to cluster if a node fails

 -- Max Kellermann <mk@cm4all.com>  Fri, 27 May 2011 13:01:31 +0200

cm4all-beng-proxy (0.9.22) unstable; urgency=low

  * failure: fix inverted logic bug in expiry check
  * uri-extract: support AJP URLs, fixes AJP cookies
  * ajp-client: don't schedule read event when buffer is full

 -- Max Kellermann <mk@cm4all.com>  Thu, 26 May 2011 08:32:32 +0200

cm4all-beng-proxy (0.9.21) unstable; urgency=low

  * balancer: re-enable load balancing (regression fix)
  * merge release 0.8.38

 -- Max Kellermann <mk@cm4all.com>  Fri, 20 May 2011 11:03:31 +0200

cm4all-beng-proxy (0.9.20) unstable; urgency=low

  * http-cache: fix assertion failure caused by wrong destructor
  * merge release 0.8.37

 -- Max Kellermann <mk@cm4all.com>  Mon, 16 May 2011 14:03:09 +0200

cm4all-beng-proxy (0.9.19) unstable; urgency=low

  * http-request: don't retry requests with a request body

 -- Max Kellermann <mk@cm4all.com>  Thu, 12 May 2011 11:35:55 +0200

cm4all-beng-proxy (0.9.18) unstable; urgency=low

  * http-body: fix assertion failure on EOF chunk after socket was closed
  * widget-http: fix crash in widget lookup error handler
  * merge release 0.8.36

 -- Max Kellermann <mk@cm4all.com>  Tue, 10 May 2011 18:56:33 +0200

cm4all-beng-proxy (0.9.17) unstable; urgency=low

  * growing-buffer: fix assertion failure after large initial write
  * http-request: retry after connection failure
  * test/t-cgi: fix bashisms in test scripts

 -- Max Kellermann <mk@cm4all.com>  Wed, 04 May 2011 18:54:57 +0200

cm4all-beng-proxy (0.9.16) unstable; urgency=low

  * resource-address: append "transparent" args to CGI path_info
  * tcache: fix crash on FastCGI with BASE

 -- Max Kellermann <mk@cm4all.com>  Mon, 02 May 2011 16:07:21 +0200

cm4all-beng-proxy (0.9.15) unstable; urgency=low

  * configure.ac: check if valgrind/memcheck.h is installed
  * configure.ac: check if libattr is available
  * access-log: log Referer and User-Agent
  * access-log: log the request duration
  * proxy-handler: allow forwarding URI arguments
  * merge release 0.8.35

 -- Max Kellermann <mk@cm4all.com>  Wed, 27 Apr 2011 18:54:17 +0200

cm4all-beng-proxy (0.9.14) unstable; urgency=low

  * processor: don't clear widget pointer at opening tag
  * debian: move ulimit call from init script to *.default
  * merge release 0.8.33

 -- Max Kellermann <mk@cm4all.com>  Wed, 13 Apr 2011 17:03:29 +0200

cm4all-beng-proxy (0.9.13) unstable; urgency=low

  * proxy-widget: apply the widget's response header forward settings
  * response: add option to dump the widget tree
  * widget-class: move header forward settings to view
  * merge release 0.8.30

 -- Max Kellermann <mk@cm4all.com>  Mon, 04 Apr 2011 16:31:26 +0200

cm4all-beng-proxy (0.9.12) unstable; urgency=low

  * widget: internal API refactorization
  * was-control: fix argument order in "abort" call
  * was-client: duplicate the GError object when it is used twice
  * {file,delegate}-handler: add Expires/ETag headers to 304 response
  * cgi: allow setting environment variables

 -- Max Kellermann <mk@cm4all.com>  Thu, 24 Mar 2011 15:12:54 +0100

cm4all-beng-proxy (0.9.11) unstable; urgency=low

  * processor: major API refactorization
  * merge release 0.8.29

 -- Max Kellermann <mk@cm4all.com>  Mon, 21 Mar 2011 19:43:28 +0100

cm4all-beng-proxy (0.9.10) unstable; urgency=low

  * merge release 0.8.27

 -- Max Kellermann <mk@cm4all.com>  Fri, 18 Mar 2011 14:11:16 +0100

cm4all-beng-proxy (0.9.9) unstable; urgency=low

  * merge release 0.8.25

 -- Max Kellermann <mk@cm4all.com>  Mon, 14 Mar 2011 16:05:51 +0100

cm4all-beng-proxy (0.9.8) unstable; urgency=low

  * translate: support UNIX domain sockets in ADDRESS_STRING
  * resource-address: support connections to existing FastCGI servers

 -- Max Kellermann <mk@cm4all.com>  Fri, 11 Mar 2011 19:24:33 +0100

cm4all-beng-proxy (0.9.7) unstable; urgency=low

  * merge release 0.8.24

 -- Max Kellermann <mk@cm4all.com>  Fri, 04 Mar 2011 13:07:36 +0100

cm4all-beng-proxy (0.9.6) unstable; urgency=low

  * merge release 0.8.23

 -- Max Kellermann <mk@cm4all.com>  Mon, 28 Feb 2011 11:47:45 +0100

cm4all-beng-proxy (0.9.5) unstable; urgency=low

  * translate: allow SITE without CGI

 -- Max Kellermann <mk@cm4all.com>  Mon, 31 Jan 2011 06:35:24 +0100

cm4all-beng-proxy (0.9.4) unstable; urgency=low

  * widget-class: allow distinct addresses for each view

 -- Max Kellermann <mk@cm4all.com>  Thu, 27 Jan 2011 17:51:21 +0100

cm4all-beng-proxy (0.9.3) unstable; urgency=low

  * istream-catch: log errors
  * proxy-handler: pass the original request URI to (Fast)CGI
  * proxy-handler: pass the original document root to (Fast)CGI
  * fcgi-stock: pass site id to child process
  * translation: new packet "HOME" for JailCGI
  * resource-loader: get remote host from "X-Forwarded-For"
  * cgi, fcgi-client: pass client IP address to application

 -- Max Kellermann <mk@cm4all.com>  Fri, 21 Jan 2011 18:13:38 +0100

cm4all-beng-proxy (0.9.2) unstable; urgency=low

  * merge release 0.8.21
  * http-response: better context for error messages
  * istream: method close() does not invoke handler->abort()
  * istream: better context for error messages
  * ajp-client: destruct properly when request stream fails
  * {delegate,fcgi,was}-stock: use the JailCGI 1.4 wrapper

 -- Max Kellermann <mk@cm4all.com>  Mon, 17 Jan 2011 12:08:04 +0100

cm4all-beng-proxy (0.9.1) unstable; urgency=low

  * http-server: count the number of raw bytes sent and received
  * control-handler: support TCACHE_INVALIDATE with SITE
  * new programs "log-forward", "log-exec" for network logging
  * new program "log-split" for creating per-site log files
  * new program "log-traffic" for creating per-site traffic logs
  * move logging servers to new package cm4all-beng-proxy-logging
  * python/control.client: add parameter "broadcast"

 -- Max Kellermann <mk@cm4all.com>  Thu, 02 Dec 2010 12:07:16 +0100

cm4all-beng-proxy (0.9) unstable; urgency=low

  * merge release 0.8.19
  * was-client: explicitly send 32 bit METHOD payload
  * was-client: explicitly parse STATUS as 32 bit integer
  * was-client: clear control channel object on destruction
  * was-client: reuse child process if state is clean on EOF
  * was-client: abort properly after receiving illegal packet
  * was-client: allow "request STOP" before response completed
  * was-client: postpone the response handler invocation
  * was-control: send packets in bulk
  * python: support WAS widgets
  * http-server: enable "cork" mode only for beginning of response
  * http-cache: don't access freed memory in pool_unref_denotify()
  * http: use libcm4all-http
  * new datagram based binary protocol for access logging
  * main: default WAS stock limit is 16

 -- Max Kellermann <mk@cm4all.com>  Thu, 18 Nov 2010 19:56:17 +0100

cm4all-beng-proxy (0.8.38) unstable; urgency=low

  * failure: update time stamp on existing item
  * errdoc: free the original response body on abort

 -- Max Kellermann <mk@cm4all.com>  Fri, 20 May 2011 10:17:14 +0200

cm4all-beng-proxy (0.8.37) unstable; urgency=low

  * widget-resolver: don't reuse failed resolver
  * http-request: fix NULL pointer dereference on invalid URI
  * config: disable the TCP stock limit by default

 -- Max Kellermann <mk@cm4all.com>  Mon, 16 May 2011 13:41:32 +0200

cm4all-beng-proxy (0.8.36) unstable; urgency=low

  * http-server: check if client closes connection while processing
  * http-client: release the socket before invoking the callback
  * fcgi-client: fix assertion failure on full input buffer
  * memcached-client: re-enable socket event after direct copy
  * istream-file: fix assertion failure on range request
  * test/t-cgi: fix bashisms in test scripts

 -- Max Kellermann <mk@cm4all.com>  Tue, 10 May 2011 18:45:48 +0200

cm4all-beng-proxy (0.8.35) unstable; urgency=low

  * session: fix potential session defragmentation crash
  * ajp-request: use "host:port" as TCP stock key
  * cgi: evaluate the Content-Length response header

 -- Max Kellermann <mk@cm4all.com>  Wed, 27 Apr 2011 13:32:05 +0200

cm4all-beng-proxy (0.8.34) unstable; urgency=low

  * js: replace all '%' with '$'
  * js: check if session_id is null
  * debian: add package cm4all-beng-proxy-tools

 -- Max Kellermann <mk@cm4all.com>  Tue, 19 Apr 2011 18:43:54 +0200

cm4all-beng-proxy (0.8.33) unstable; urgency=low

  * processor: don't quote query string arguments with dollar sign
  * widget-request: safely remove "view" and "path" from argument table
  * debian/control: add "Breaks << 0.8.32" on the JavaScript library

 -- Max Kellermann <mk@cm4all.com>  Tue, 12 Apr 2011 18:21:55 +0200

cm4all-beng-proxy (0.8.32) unstable; urgency=low

  * args: quote arguments with the dollar sign

 -- Max Kellermann <mk@cm4all.com>  Tue, 12 Apr 2011 13:34:42 +0200

cm4all-beng-proxy (0.8.31) unstable; urgency=low

  * proxy-widget: eliminate the duplicate "Server" response header
  * translation: add packet UNTRUSTED_SITE_SUFFIX

 -- Max Kellermann <mk@cm4all.com>  Thu, 07 Apr 2011 16:23:37 +0200

cm4all-beng-proxy (0.8.30) unstable; urgency=low

  * handler: make lower-case realm name from the "Host" header
  * session: copy attribute "realm", fixes segmentation fault

 -- Max Kellermann <mk@cm4all.com>  Tue, 29 Mar 2011 16:47:43 +0200

cm4all-beng-proxy (0.8.29) unstable; urgency=low

  * ajp-client: send query string in an AJP attribute

 -- Max Kellermann <mk@cm4all.com>  Mon, 21 Mar 2011 19:16:16 +0100

cm4all-beng-proxy (0.8.28) unstable; urgency=low

  * resource-loader: use X-Forwarded-For to obtain AJP remote host
  * resource-loader: strip port from AJP remote address
  * resource-loader: don't pass remote host to AJP server
  * resource-loader: parse server port for AJP
  * ajp-client: always send content-length
  * ajp-client: parse the remaining buffer after EAGAIN

 -- Max Kellermann <mk@cm4all.com>  Mon, 21 Mar 2011 11:12:07 +0100

cm4all-beng-proxy (0.8.27) unstable; urgency=low

  * http-request: close the request body on malformed URI
  * ajp-request: AJP translation packet contains ajp://host:port/path

 -- Max Kellermann <mk@cm4all.com>  Fri, 18 Mar 2011 14:04:21 +0100

cm4all-beng-proxy (0.8.26) unstable; urgency=low

  * python/response: fix typo in ajp()
  * session: validate sessions only within one realm

 -- Max Kellermann <mk@cm4all.com>  Fri, 18 Mar 2011 08:59:41 +0100

cm4all-beng-proxy (0.8.25) unstable; urgency=low

  * widget-http: discard request body on unknown view name
  * inline-widget: discard request body on error
  * {http,fcgi,was}-client: allocate response headers from caller pool
  * cmdline: fcgi_stock_limit defaults to 0 (no limit)

 -- Max Kellermann <mk@cm4all.com>  Mon, 14 Mar 2011 15:53:42 +0100

cm4all-beng-proxy (0.8.24) unstable; urgency=low

  * fcgi-client: release the connection even when padding not consumed
    after empty response

 -- Max Kellermann <mk@cm4all.com>  Wed, 02 Mar 2011 17:39:33 +0100

cm4all-beng-proxy (0.8.23) unstable; urgency=low

  * memcached-client: allocate a new memory pool
  * memcached-client: copy caller_pool reference before freeing the client
  * fcgi-client: check headers!=NULL
  * fcgi-client: release the connection even when padding not consumed

 -- Max Kellermann <mk@cm4all.com>  Mon, 28 Feb 2011 10:50:02 +0100

cm4all-beng-proxy (0.8.22) unstable; urgency=low

  * cgi: fill special variables CONTENT_TYPE, CONTENT_LENGTH
  * memcached-client: remove stray pool_unref() call
  * memcached-client: reuse the socket if the remaining value is buffered
  * http-cache-choice: abbreviate memcached keys
  * *-cache: allocate a parent pool for cache items
  * pool: re-enable linear pools
  * frame: free the request body on error
  * http-cache: free cached body which was dismissed

 -- Max Kellermann <mk@cm4all.com>  Mon, 07 Feb 2011 15:34:09 +0100

cm4all-beng-proxy (0.8.21) unstable; urgency=low

  * merge release 0.7.55
  * jail: translate the document root properly
  * header-forward: forward the "Host" header to CGI/FastCGI/AJP
  * http-error: map ENOTDIR to "404 Not Found"
  * http-server: fix assertion failure on write error
  * fcgi-stock: clear all environment variables

 -- Max Kellermann <mk@cm4all.com>  Thu, 06 Jan 2011 16:04:20 +0100

cm4all-beng-proxy (0.8.20) unstable; urgency=low

  * widget-resolver: add pedantic state assertions
  * async: remember a copy of the operation in !NDEBUG
  * python/translation/response: max_age() returns self

 -- Max Kellermann <mk@cm4all.com>  Mon, 06 Dec 2010 23:02:50 +0100

cm4all-beng-proxy (0.8.19) unstable; urgency=low

  * merge release 0.7.54

 -- Max Kellermann <mk@cm4all.com>  Wed, 17 Nov 2010 16:25:10 +0100

cm4all-beng-proxy (0.8.18) unstable; urgency=low

  * was-client: explicitly send 32 bit METHOD payload
  * was-client: explicitly parse STATUS as 32 bit integer
  * istream: check presence of as_fd() in optimized build

 -- Max Kellermann <mk@cm4all.com>  Fri, 05 Nov 2010 11:00:54 +0100

cm4all-beng-proxy (0.8.17) unstable; urgency=low

  * merged release 0.7.53
  * widget: use colon as widget path separator
  * was-client: check for abort during response handler
  * was-client: implement STOP
  * was-client: release memory pools
  * was-launch: enable non-blocking mode on input and output
  * http-server: don't crash on malformed pipelined request
  * main: free the WAS stock and the UDP listener in the SIGTERM handler

 -- Max Kellermann <mk@cm4all.com>  Thu, 28 Oct 2010 19:50:26 +0200

cm4all-beng-proxy (0.8.16) unstable; urgency=low

  * merged release 0.7.52
  * was-client: support for the WAS protocol

 -- Max Kellermann <mk@cm4all.com>  Wed, 13 Oct 2010 16:45:18 +0200

cm4all-beng-proxy (0.8.15) unstable; urgency=low

  * resource-address: don't skip question mark twice

 -- Max Kellermann <mk@cm4all.com>  Tue, 28 Sep 2010 12:20:33 +0200

cm4all-beng-proxy (0.8.14) unstable; urgency=low

  * processor: schedule "xmlns:c" deletion

 -- Max Kellermann <mk@cm4all.com>  Thu, 23 Sep 2010 14:42:31 +0200

cm4all-beng-proxy (0.8.13) unstable; urgency=low

  * processor: delete "xmlns:c" attributes from link elements
  * istream-{head,zero}: implement method available()
  * merged release 0.7.51

 -- Max Kellermann <mk@cm4all.com>  Tue, 17 Aug 2010 09:54:33 +0200

cm4all-beng-proxy (0.8.12) unstable; urgency=low

  * http-cache-memcached: copy resource address
  * debian/control: add missing ${shlibs:Depends}
  * merged release 0.7.50

 -- Max Kellermann <mk@cm4all.com>  Thu, 12 Aug 2010 20:17:52 +0200

cm4all-beng-proxy (0.8.11) unstable; urgency=low

  * delegate-client: fix SCM_RIGHTS check
  * use Linux 2.6 CLOEXEC/NONBLOCK flags
  * tcache: INVALIDATE removes all variants (error documents etc.)
  * control: new UDP based protocol, allows invalidating caches
  * hashmap: fix assertion failure in hashmap_remove_match()
  * merged release 0.7.49

 -- Max Kellermann <mk@cm4all.com>  Tue, 10 Aug 2010 15:48:10 +0200

cm4all-beng-proxy (0.8.10) unstable; urgency=low

  * tcache: copy response.previous

 -- Max Kellermann <mk@cm4all.com>  Mon, 02 Aug 2010 18:03:43 +0200

cm4all-beng-proxy (0.8.9) unstable; urgency=low

  * (f?)cgi-handler: forward query string only if focused
  * ajp-handler: merge into proxy-handler
  * proxy-handler: forward query string if focused
  * cgi, fastcgi-handler: enable the resource cache
  * translation: add packets CHECK and PREVIOUS for authentication
  * python: add Response.max_age()

 -- Max Kellermann <mk@cm4all.com>  Fri, 30 Jul 2010 11:39:22 +0200

cm4all-beng-proxy (0.8.8) unstable; urgency=low

  * prototypes/translate.py: added new ticket-fastcgi programs
  * http-cache: implement FastCGI caching
  * merged release 0.7.47

 -- Max Kellermann <mk@cm4all.com>  Wed, 21 Jul 2010 13:00:43 +0200

cm4all-beng-proxy (0.8.7) unstable; urgency=low

  * istream-delayed: update the "direct" bit mask
  * http-client: send "Expect: 100-continue"
  * response, widget-http: apply istream_pipe to filter input
  * proxy-handler: apply istream_pipe to request body
  * istream-ajp-body: send larger request body packets
  * ajp-client: support splice()
  * merged release 0.7.46

 -- Max Kellermann <mk@cm4all.com>  Fri, 25 Jun 2010 18:52:04 +0200

cm4all-beng-proxy (0.8.6) unstable; urgency=low

  * translation: added support for custom error documents
  * response: convert HEAD to GET if filter follows
  * processor: short-circuit on HEAD request
  * python: depend on python-twisted-core

 -- Max Kellermann <mk@cm4all.com>  Wed, 16 Jun 2010 16:37:42 +0200

cm4all-beng-proxy (0.8.5) unstable; urgency=low

  * istream-tee: allow second output to block
  * widget-http: don't transform error documents
  * response, widget-http: disable filters after widget frame request
  * translation: added packet FILTER_4XX to filter client errors
  * merged release 0.7.45

 -- Max Kellermann <mk@cm4all.com>  Thu, 10 Jun 2010 16:13:14 +0200

cm4all-beng-proxy (0.8.4) unstable; urgency=low

  * python: added missing "Response" import
  * python: resume parsing after deferred call
  * http-client: implement istream method as_fd()
  * merged release 0.7.44

 -- Max Kellermann <mk@cm4all.com>  Mon, 07 Jun 2010 17:01:16 +0200

cm4all-beng-proxy (0.8.3) unstable; urgency=low

  * file-handler: implement If-Range (RFC 2616 14.27)
  * merged release 0.7.42

 -- Max Kellermann <mk@cm4all.com>  Tue, 01 Jun 2010 16:17:13 +0200

cm4all-beng-proxy (0.8.2) unstable; urgency=low

  * cookie-client: verify the cookie path
  * python: use Twisted's logging library
  * python: added a widget registry class
  * merged release 0.7.41

 -- Max Kellermann <mk@cm4all.com>  Wed, 26 May 2010 13:08:16 +0200

cm4all-beng-proxy (0.8.1) unstable; urgency=low

  * http-cache-memcached: delete entity records on POST

 -- Max Kellermann <mk@cm4all.com>  Tue, 18 May 2010 12:21:55 +0200

cm4all-beng-proxy (0.8) unstable; urgency=low

  * istream: added method as_fd() to convert istream to file descriptor
  * fork: support passing stdin istream fd to child process
  * http-cache: discard only matching entries on POST
  * istream-html-escape: escape single and double quote
  * rewrite-uri: escape the result with XML entities

 -- Max Kellermann <mk@cm4all.com>  Thu, 13 May 2010 12:34:46 +0200

cm4all-beng-proxy (0.7.55) unstable; urgency=low

  * pool: reparent pools in optimized build
  * istream-deflate: add missing pool reference while reading
  * istream-deflate: fix several error handlers

 -- Max Kellermann <mk@cm4all.com>  Thu, 06 Jan 2011 12:59:39 +0100

cm4all-beng-proxy (0.7.54) unstable; urgency=low

  * http-server: fix crash on deferred chunked request body
  * parser: fix crash on malformed SCRIPT element

 -- Max Kellermann <mk@cm4all.com>  Wed, 17 Nov 2010 16:13:09 +0100

cm4all-beng-proxy (0.7.53) unstable; urgency=low

  * http-server: don't crash on malformed pipelined request
  * sink-header: fix assertion failure on empty trailer

 -- Max Kellermann <mk@cm4all.com>  Thu, 28 Oct 2010 18:39:01 +0200

cm4all-beng-proxy (0.7.52) unstable; urgency=low

  * fcgi-client: fix send timeout handler
  * fork: finish the buffer after pipe was drained

 -- Max Kellermann <mk@cm4all.com>  Wed, 13 Oct 2010 16:39:26 +0200

cm4all-beng-proxy (0.7.51) unstable; urgency=low

  * http-client: clear response body pointer before forwarding EOF event
  * processor: fix assertion failure for c:mode in c:widget

 -- Max Kellermann <mk@cm4all.com>  Mon, 16 Aug 2010 17:01:48 +0200

cm4all-beng-proxy (0.7.50) unstable; urgency=low

  * header-forward: don't forward the "Host" header to HTTP servers
  * resource-address: use uri_relative() for CGI
  * uri-relative: don't lose host name in uri_absolute()
  * uri-relative: don't fail on absolute URIs
  * http-cache-heap: don't use uninitialized item size

 -- Max Kellermann <mk@cm4all.com>  Thu, 12 Aug 2010 20:03:49 +0200

cm4all-beng-proxy (0.7.49) unstable; urgency=low

  * hashmap: fix assertion failure in hashmap_remove_value()

 -- Max Kellermann <mk@cm4all.com>  Tue, 10 Aug 2010 15:37:12 +0200

cm4all-beng-proxy (0.7.48) unstable; urgency=low

  * pipe-stock: add assertions on file descriptors

 -- Max Kellermann <mk@cm4all.com>  Mon, 09 Aug 2010 14:56:54 +0200

cm4all-beng-proxy (0.7.47) unstable; urgency=low

  * cmdline: add option "--group"

 -- Max Kellermann <mk@cm4all.com>  Fri, 16 Jul 2010 18:39:53 +0200

cm4all-beng-proxy (0.7.46) unstable; urgency=low

  * handler: initialize all translate_response attributes
  * http-client: consume buffer before header length check
  * istream-pipe: clear "direct" flags in constructor
  * istream-pipe: return gracefully when handler blocks
  * ajp-client: hold pool reference to reset TCP_CORK

 -- Max Kellermann <mk@cm4all.com>  Mon, 21 Jun 2010 17:53:21 +0200

cm4all-beng-proxy (0.7.45) unstable; urgency=low

  * istream-tee: separate "weak" values for the two outputs
  * fcache: don't close output when caching has been canceled
  * tcache: copy the attribute "secure_cookie"

 -- Max Kellermann <mk@cm4all.com>  Thu, 10 Jun 2010 15:21:34 +0200

cm4all-beng-proxy (0.7.44) unstable; urgency=low

  * http-client: check response header length
  * http-server: check request header length

 -- Max Kellermann <mk@cm4all.com>  Mon, 07 Jun 2010 16:51:57 +0200

cm4all-beng-proxy (0.7.43) unstable; urgency=low

  * http-cache: fixed NULL pointer dereference when storing empty response
    body on the heap

 -- Max Kellermann <mk@cm4all.com>  Tue, 01 Jun 2010 18:52:45 +0200

cm4all-beng-proxy (0.7.42) unstable; urgency=low

  * fork: check "direct" flag again after buffer flush
  * pool: pool_unref_denotify() remembers the code location
  * sink-{buffer,gstring}: don't invoke callback in abort()
  * async: added another debug flag to verify correctness

 -- Max Kellermann <mk@cm4all.com>  Mon, 31 May 2010 21:15:58 +0200

cm4all-beng-proxy (0.7.41) unstable; urgency=low

  * http-cache: initialize response status and headers on empty body

 -- Max Kellermann <mk@cm4all.com>  Tue, 25 May 2010 16:27:25 +0200

cm4all-beng-proxy (0.7.40) unstable; urgency=low

  * http-cache: fixed NULL pointer dereference when storing empty response
    body in memcached

 -- Max Kellermann <mk@cm4all.com>  Tue, 25 May 2010 15:04:44 +0200

cm4all-beng-proxy (0.7.39) unstable; urgency=low

  * memcached-stock: close value on connect failure
  * http: implement remaining status codes
  * http-cache: allow caching empty response body
  * http-cache: cache status codes 203, 206, 300, 301, 410
  * http-cache: don't cache authorized resources

 -- Max Kellermann <mk@cm4all.com>  Fri, 21 May 2010 17:37:29 +0200

cm4all-beng-proxy (0.7.38) unstable; urgency=low

  * http-server: send HTTP/1.1 declaration with "100 Continue"
  * connection: initialize "site_name", fixes crash bug
  * translation: added packet SECURE_COOKIE

 -- Max Kellermann <mk@cm4all.com>  Thu, 20 May 2010 15:40:34 +0200

cm4all-beng-proxy (0.7.37) unstable; urgency=low

  * *-client: implement a socket leak detector
  * handler: initialize response header without translation server

 -- Max Kellermann <mk@cm4all.com>  Tue, 18 May 2010 12:05:11 +0200

cm4all-beng-proxy (0.7.36) unstable; urgency=low

  * http-client: fixed NULL pointer dereference
  * handler, response: removed duplicate request body destruction calls

 -- Max Kellermann <mk@cm4all.com>  Tue, 11 May 2010 17:16:36 +0200

cm4all-beng-proxy (0.7.35) unstable; urgency=low

  * {http,fcgi,ajp}-request: close the request body on abort
  * handler: set fake translation response on malformed URI

 -- Max Kellermann <mk@cm4all.com>  Mon, 10 May 2010 11:22:23 +0200

cm4all-beng-proxy (0.7.34) unstable; urgency=low

  * translate: check the UNTRUSTED packet
  * translation: added packet UNTRUSTED_PREFIX

 -- Max Kellermann <mk@cm4all.com>  Fri, 30 Apr 2010 19:14:37 +0200

cm4all-beng-proxy (0.7.33) unstable; urgency=low

  * merged release 0.7.27.1
  * fcache: don't continue storing in background
  * fcgi-client: re-add event after some input data has been read

 -- Max Kellermann <mk@cm4all.com>  Fri, 30 Apr 2010 11:31:08 +0200

cm4all-beng-proxy (0.7.32) unstable; urgency=low

  * response: generate the "Server" response header
  * response: support the Authentication-Info response header
  * response: support custom authentication pages
  * translation: support custom response headers

 -- Max Kellermann <mk@cm4all.com>  Tue, 27 Apr 2010 17:09:59 +0200

cm4all-beng-proxy (0.7.31) unstable; urgency=low

  * support HTTP authentication (RFC 2617)

 -- Max Kellermann <mk@cm4all.com>  Mon, 26 Apr 2010 17:26:42 +0200

cm4all-beng-proxy (0.7.30) unstable; urgency=low

  * fcgi-client: support responses without a body
  * {http,fcgi}-client: hold caller pool reference during callback

 -- Max Kellermann <mk@cm4all.com>  Fri, 23 Apr 2010 14:41:05 +0200

cm4all-beng-proxy (0.7.29) unstable; urgency=low

  * http-cache: added missing pool_unref() in memcached_miss()
  * pool: added checked pool references

 -- Max Kellermann <mk@cm4all.com>  Thu, 22 Apr 2010 15:45:48 +0200

cm4all-beng-proxy (0.7.28) unstable; urgency=low

  * fcgi-client: support response status
  * translate: malformed packets are fatal
  * http-cache: don't cache resources with very long URIs
  * memcached-client: increase the maximum key size to 32 kB

 -- Max Kellermann <mk@cm4all.com>  Thu, 15 Apr 2010 15:06:51 +0200

cm4all-beng-proxy (0.7.27.1) unstable; urgency=low

  * http-cache: added missing pool_unref() in memcached_miss()
  * http-cache: don't cache resources with very long URIs
  * memcached-client: increase the maximum key size to 32 kB
  * fork: properly handle partially filled output buffer
  * fork: re-add event after some input data has been read

 -- Max Kellermann <mk@cm4all.com>  Thu, 29 Apr 2010 15:30:21 +0200

cm4all-beng-proxy (0.7.27) unstable; urgency=low

  * session: use GLib's PRNG to generate session ids
  * session: seed the PRNG with /dev/random
  * response: log UNTRUSTED violation attempts
  * response: drop widget sessions when there is no focus

 -- Max Kellermann <mk@cm4all.com>  Fri, 09 Apr 2010 12:04:18 +0200

cm4all-beng-proxy (0.7.26) unstable; urgency=low

  * memcached-client: schedule read event before callback
  * istream-tee: continue with second output if first is closed

 -- Max Kellermann <mk@cm4all.com>  Sun, 28 Mar 2010 18:08:11 +0200

cm4all-beng-proxy (0.7.25) unstable; urgency=low

  * memcached-client: don't poll if socket is closed
  * fork: close file descriptor on input error
  * pool: don't check attachments in pool_trash()

 -- Max Kellermann <mk@cm4all.com>  Thu, 25 Mar 2010 13:28:01 +0100

cm4all-beng-proxy (0.7.24) unstable; urgency=low

  * memcached-client: release socket after splice

 -- Max Kellermann <mk@cm4all.com>  Mon, 22 Mar 2010 11:29:45 +0100

cm4all-beng-proxy (0.7.23) unstable; urgency=low

  * sink-header: support splice
  * memcached-client: support splice (response)
  * fcgi-client: recover correctly after send error
  * fcgi-client: support chunked request body
  * fcgi-client: basic splice support for the request body
  * http-cache: duplicate headers
  * {http,memcached}-client: check "direct" mode after buffer flush
  * cmdline: added option "fcgi_stock_limit"
  * python: auto-export function write_packet()
  * python: Response methods return self

 -- Max Kellermann <mk@cm4all.com>  Fri, 19 Mar 2010 13:28:35 +0100

cm4all-beng-proxy (0.7.22) unstable; urgency=low

  * python: re-add function write_packet()

 -- Max Kellermann <mk@cm4all.com>  Fri, 12 Mar 2010 12:27:21 +0100

cm4all-beng-proxy (0.7.21) unstable; urgency=low

  * ajp-client: handle EAGAIN from send()
  * python: install the missing sources

 -- Max Kellermann <mk@cm4all.com>  Thu, 11 Mar 2010 16:58:25 +0100

cm4all-beng-proxy (0.7.20) unstable; urgency=low

  * http-client: don't reinstate event when socket is closed
  * access-log: log the site name
  * python: removed unused function write_packet()
  * python: split the module beng_proxy.translation
  * python: allow overriding query string and param in absolute_uri()
  * python: moved absolute_uri() to a separate library

 -- Max Kellermann <mk@cm4all.com>  Thu, 11 Mar 2010 09:48:52 +0100

cm4all-beng-proxy (0.7.19) unstable; urgency=low

  * client-socket: translate EV_TIMEOUT to ETIMEDOUT
  * fork: refill the input buffer as soon as possible
  * delegate-client: implement an abortable event
  * pool: added assertions for libevent leaks
  * direct: added option "-s enable_splice=no"

 -- Max Kellermann <mk@cm4all.com>  Thu, 04 Mar 2010 17:34:56 +0100

cm4all-beng-proxy (0.7.18) unstable; urgency=low

  * args: reserve memory for the trailing null byte

 -- Max Kellermann <mk@cm4all.com>  Tue, 23 Feb 2010 17:46:04 +0100

cm4all-beng-proxy (0.7.17) unstable; urgency=low

  * translation: added the BOUNCE packet (variant of REDIRECT)
  * translation: change widget packet HOST to UNTRUSTED
  * translation: pass internal URI arguments to the translation server
  * handler: use the specified status with REDIRECT
  * python: added method Request.absolute_uri()

 -- Max Kellermann <mk@cm4all.com>  Tue, 23 Feb 2010 16:15:22 +0100

cm4all-beng-proxy (0.7.16) unstable; urgency=low

  * processor: separate trusted from untrusted widgets by host name
  * processor: mode=partition is deprecated
  * translate: fix DOCUMENT_ROOT handler for CGI/FASTCGI
  * fcgi-request: added JailCGI support

 -- Max Kellermann <mk@cm4all.com>  Fri, 19 Feb 2010 14:29:29 +0100

cm4all-beng-proxy (0.7.15) unstable; urgency=low

  * processor: unreference the caller pool in abort()
  * tcache: clear BASE on mismatch
  * fcgi-client: generate the Content-Length request header
  * fcgi-client: send the CONTENT_TYPE parameter
  * prototypes/translate.py: use FastCGI to run PHP

 -- Max Kellermann <mk@cm4all.com>  Thu, 11 Feb 2010 14:43:21 +0100

cm4all-beng-proxy (0.7.14) unstable; urgency=low

  * connection: drop connections when the limit is exceeded
  * resource-address: added BASE support
  * fcgi-client: check the request ID in response packets
  * http-client: check response body when request body is closed
  * html-escape: use the last ampersand before the semicolon
  * html-escape: support &apos;
  * processor: unescape widget parameter values

 -- Max Kellermann <mk@cm4all.com>  Fri, 29 Jan 2010 17:49:43 +0100

cm4all-beng-proxy (0.7.13) unstable; urgency=low

  * fcgi-request: duplicate socket path
  * fcgi-request: support ACTION
  * fcgi-client: provide SCRIPT_FILENAME
  * fcgi-client: append empty PARAMS packet
  * fcgi-client: try to read response before request is finished
  * fcgi-client: implement the STDERR packet
  * fcgi-client: support request headers and body
  * fcgi-stock: manage one socket per child process
  * fcgi-stock: unlink socket path after connect
  * fcgi-stock: redirect fd 1,2 to /dev/null
  * fcgi-stock: kill FastCGI processes after 5 minutes idle
  * translation: new packet PAIR for passing parameters to FastCGI

 -- Max Kellermann <mk@cm4all.com>  Thu, 14 Jan 2010 13:36:48 +0100

cm4all-beng-proxy (0.7.12) unstable; urgency=low

  * http-cache: unlock the cache item after successful revalidation
  * http-cache-memcached: pass the expiration time to memcached
  * sink-header: comprise pending data in method available()
  * header-forward: forward the Expires response header

 -- Max Kellermann <mk@cm4all.com>  Tue, 22 Dec 2009 16:18:49 +0100

cm4all-beng-proxy (0.7.11) unstable; urgency=low

  * {ajp,memcached}-client: fix dis\appearing event for duplex socket
  * memcached-client: handle EAGAIN after send()
  * memcached-client: release socket as early as possible
  * header-forward: don't forward Accept-Encoding if transformation is
    enabled
  * widget-http, inline-widget: check Content-Encoding before processing
  * file-handler: send "Vary: Accept-Encoding" for compressed response
  * header-forward: support duplicate headers
  * fcache: implemented a 60 seconds timeout
  * fcache: copy pointer to local variable before callback
  * event2: refresh timeout after event has occurred

 -- Max Kellermann <mk@cm4all.com>  Fri, 18 Dec 2009 16:45:24 +0100

cm4all-beng-proxy (0.7.10) unstable; urgency=low

  * http-{server,client}: fix disappearing event for duplex socket

 -- Max Kellermann <mk@cm4all.com>  Mon, 14 Dec 2009 15:46:25 +0100

cm4all-beng-proxy (0.7.9) unstable; urgency=low

  * http: "Expect" is a hop-by-hop header
  * http-server: send "100 Continue" unless request body closed
  * http-client: poll socket after splice
  * http-server: handle EAGAIN after splice
  * http-server: send a 417 response on unrecognized "Expect" request
  * response, widget-http: append filter id to resource tag
  * resource-tag: check for "Cache-Control: no-store"

 -- Max Kellermann <mk@cm4all.com>  Mon, 14 Dec 2009 13:05:15 +0100

cm4all-beng-proxy (0.7.8) unstable; urgency=low

  * http-body: support partial response in method available()
  * file-handler: support pre-compressed static files
  * fcache: honor the "Cache-Control: no-store" response header

 -- Max Kellermann <mk@cm4all.com>  Wed, 09 Dec 2009 15:49:25 +0100

cm4all-beng-proxy (0.7.7) unstable; urgency=low

  * parser: allow underscore in attribute names
  * processor: check "type" attribute before URI rewriting
  * http-client: start receiving before request is sent
  * http-client: try to read response after write error
  * http-client: deliver response body after headers are finished
  * http-client: release socket as early as possible
  * http-client: serve buffer after socket has been closed
  * istream-chunked: clear input stream in abort handler
  * growing-buffer: fix crash after close in "data" callback

 -- Max Kellermann <mk@cm4all.com>  Thu, 03 Dec 2009 13:09:57 +0100

cm4all-beng-proxy (0.7.6) unstable; urgency=low

  * istream-hold: return -2 if handler is not available yet
  * http, ajp, fcgi: use istream_hold on request body
  * http-client: implemented splicing the request body
  * response: added missing URI substitution

 -- Max Kellermann <mk@cm4all.com>  Tue, 17 Nov 2009 15:25:35 +0100

cm4all-beng-proxy (0.7.5) unstable; urgency=low

  * session: 64 bit session ids
  * session: allow arbitrary session id size (at compile-time)
  * debian: larger default log file (16 * 4MB)
  * debian: added package cm4all-beng-proxy-toi

 -- Max Kellermann <mk@cm4all.com>  Mon, 16 Nov 2009 15:51:24 +0100

cm4all-beng-proxy (0.7.4) unstable; urgency=low

  * measure the latency of external resources
  * widget-http: partially revert "don't query session if !stateful"

 -- Max Kellermann <mk@cm4all.com>  Tue, 10 Nov 2009 15:06:03 +0100

cm4all-beng-proxy (0.7.3) unstable; urgency=low

  * uri-verify: don't reject double slash after first segment
  * hostname: allow the hyphen character
  * processor: allow processing without session
  * widget-http: don't query session if !stateful
  * request: disable session management for known bots
  * python: fixed AttributeError in __getattr__()
  * python: added method Response.process()
  * translation: added the response packets URI, HOST, SCHEME
  * translation: added header forward packets

 -- Max Kellermann <mk@cm4all.com>  Mon, 09 Nov 2009 16:40:27 +0100

cm4all-beng-proxy (0.7.2) unstable; urgency=low

  * fcache: close all caching connections on exit
  * istream-file: retry reading after EAGAIN
  * direct, istream-pipe: re-enable SPLICE_F_NONBLOCK
  * direct, istream-pipe: disable the SPLICE_F_MORE flag
  * http-client: handle EAGAIN after splice
  * http-client, header-writer: remove hop-by-hop response headers
  * response: optimized transformed response headers
  * handler: mangle CGI and FastCGI headers
  * header-forward: generate the X-Forwarded-For header
  * header-forward: add local host name to "Via" request header

 -- Max Kellermann <mk@cm4all.com>  Fri, 30 Oct 2009 13:41:02 +0100

cm4all-beng-proxy (0.7.1) unstable; urgency=low

  * file-handler: close the stream on "304 Not Modified"
  * pool: use assembler code only on gcc
  * cmdline: added option "--set tcp_stock_limit"
  * Makefile.am: enable the "subdir-objects" option

 -- Max Kellermann <mk@cm4all.com>  Thu, 22 Oct 2009 12:17:11 +0200

cm4all-beng-proxy (0.7) unstable; urgency=low

  * ajp-client: check if connection was closed during response callback
  * header-forward: log session id
  * istream: separate TCP splicing checks
  * istream-pipe: fix segmentation fault after incomplete direct transfer
  * istream-pipe: implement the "available" method
  * istream-pipe: allocate pipe only if handler supports it
  * istream-pipe: flush the pipe before reading from input
  * istream-pipe: reuse pipes in a stock
  * direct: support splice() from TCP socket to pipe
  * istream: direct() returns -3 if stream has been closed
  * hstock: don't destroy stocks while items are being created
  * tcp-stock: limit number of connections per host to 256
  * translate, http-client, ajp-client, cgi, http-cache: verify the HTTP
    response status
  * prototypes/translate.py: disallow "/../" and null bytes
  * prototypes/translate.py: added "/jail-delegate/" location
  * uri-parser: strict RFC 2396 URI verification
  * uri-parser: don't unescape the URI path
  * http-client, ajp-client: verify the request URI
  * uri-escape: unescape each character only once
  * http-cache: never use the memcached stock if caching is disabled
  * allow 8192 connections by default
  * allow 65536 file handles by default
  * added package cm4all-jailed-beng-proxy-delegate-helper

 -- Max Kellermann <mk@cm4all.com>  Wed, 21 Oct 2009 15:00:56 +0200

cm4all-beng-proxy (0.6.23) unstable; urgency=low

  * header-forward: log session information
  * prototypes/translate.py: added /cgi-bin/ location
  * http-server: disable keep-alive for HTTP/1.0 clients
  * http-server: don't send "Connection: Keep-Alive"
  * delegate-stock: clear the environment
  * delegate-stock: added jail support
  * delegate-client: reuse helper process after I/O error

 -- Max Kellermann <mk@cm4all.com>  Mon, 12 Oct 2009 17:29:35 +0200

cm4all-beng-proxy (0.6.22) unstable; urgency=low

  * istream-tee: clear both "enabled" flags in the eof/abort handler
  * istream-tee: fall back to first data() return value if second stream
    closed itself
  * http-cache: don't log body_abort after close

 -- Max Kellermann <mk@cm4all.com>  Thu, 01 Oct 2009 19:19:37 +0200

cm4all-beng-proxy (0.6.21) unstable; urgency=low

  * http-client: log more error messages
  * delegate-stock: added the DOCUMENT_ROOT environment variable
  * response, widget: accept "application/xhtml+xml"
  * cookie-server: allow square brackets in unquoted cookie values
    (violating RFC 2109 and RFC 2616)

 -- Max Kellermann <mk@cm4all.com>  Thu, 01 Oct 2009 13:55:40 +0200

cm4all-beng-proxy (0.6.20) unstable; urgency=low

  * stock: clear stock after 60 seconds idle
  * hstock: remove empty stocks
  * http-server, http-client, cgi: fixed off-by-one bug in header parser
  * istream-pipe: fix the direct() return value on error
  * istream-pipe: fix formula in range assertion
  * http-cache-memcached: implemented "remove"
  * handler: added FastCGI handler
  * fcgi-client: unref caller pool after socket release
  * fcgi-client: implemented response headers

 -- Max Kellermann <mk@cm4all.com>  Tue, 29 Sep 2009 14:07:13 +0200

cm4all-beng-proxy (0.6.19) unstable; urgency=low

  * http-client: release caller pool after socket release
  * memcached-client: release socket on marshalling error
  * stock: unref caller pool in abort handler
  * stock: lazy cleanup
  * http-cache: copy caller_pool to local variable

 -- Max Kellermann <mk@cm4all.com>  Thu, 24 Sep 2009 16:02:17 +0200

cm4all-beng-proxy (0.6.18) unstable; urgency=low

  * delegate-handler: support conditional GET and ranges
  * file-handler: fix suffix-byte-range-spec parser
  * delegate-helper: call open() with O_CLOEXEC|O_NOCTTY
  * istream-file: don't set FD_CLOEXEC if O_CLOEXEC is available
  * stock: hold caller pool during "get" operation
  * main: free balancer object during shutdown
  * memcached-client: enable socket timeout
  * delegate-stock: set FD_CLOEXEC on socket

 -- Max Kellermann <mk@cm4all.com>  Thu, 24 Sep 2009 10:50:53 +0200

cm4all-beng-proxy (0.6.17) unstable; urgency=low

  * tcp-stock: implemented a load balancer
  * python: accept address list in the ajp() method
  * http-server: added timeout for the HTTP request headers
  * response: close template when the content type is wrong
  * delegate-get: implemented response headers
  * delegate-get: provide status codes and error messages

 -- Max Kellermann <mk@cm4all.com>  Fri, 18 Sep 2009 15:36:57 +0200

cm4all-beng-proxy (0.6.16) unstable; urgency=low

  * tcp-stock: added support for bulldog-tyke
  * sink-buffer: close input if it's not used in the constructor
  * http-cache-memcached: close response body when deserialization fails
  * serialize: fix regression in serialize_uint64()

 -- Max Kellermann <mk@cm4all.com>  Tue, 15 Sep 2009 19:26:07 +0200

cm4all-beng-proxy (0.6.15) unstable; urgency=low

  * http-cache-choice: find more duplicates during cleanup
  * handler: added AJP handler
  * ajp-request: unref pool only on tcp_stock failure
  * ajp-client: prevent parser recursion
  * ajp-client: free request body when response is closed
  * ajp-client: reuse connection after END_RESPONSE packet
  * ajp-client: enable TCP_CORK while sending
  * istream-ajp-body: added a second "length" header field
  * ajp-client: auto-send empty request body chunk
  * ajp-client: register "write" event after GET_BODY_CHUNK packet
  * ajp-client: implemented request and response headers
  * http-cache-rfc: don't rewind tpool if called recursively

 -- Max Kellermann <mk@cm4all.com>  Fri, 11 Sep 2009 16:04:06 +0200

cm4all-beng-proxy (0.6.14) unstable; urgency=low

  * istream-tee: don't restart reading if already in progress

 -- Max Kellermann <mk@cm4all.com>  Thu, 03 Sep 2009 13:21:06 +0200

cm4all-beng-proxy (0.6.13) unstable; urgency=low

  * cookie-server: fix parsing multiple cookies
  * http-cache-memcached: clean up expired "choice" items
  * sink-gstring: use callback instead of public struct
  * istream-tee: restart reading when one output is closed

 -- Max Kellermann <mk@cm4all.com>  Wed, 02 Sep 2009 17:02:53 +0200

cm4all-beng-proxy (0.6.12) unstable; urgency=low

  * http-cache: don't attempt to remove cache items when the cache is disabled

 -- Max Kellermann <mk@cm4all.com>  Fri, 28 Aug 2009 15:40:48 +0200

cm4all-beng-proxy (0.6.11) unstable; urgency=low

  * http-cache-memcached: store HTTP status and response headers
  * http-cache-memcached: implemented flush (SIGHUP)
  * http-cache-memcached: support "Vary"
  * http-client: work around assertion failure in response_stream_close()

 -- Max Kellermann <mk@cm4all.com>  Thu, 27 Aug 2009 12:33:17 +0200

cm4all-beng-proxy (0.6.10) unstable; urgency=low

  * parser: finish tag before bailing out
  * http-request: allow URLs without path component
  * fork: clear event in read() method
  * istream-file: pass options O_CLOEXEC|O_NOCTTY to open()
  * response: check if the "Host" request header is valid

 -- Max Kellermann <mk@cm4all.com>  Tue, 18 Aug 2009 16:37:19 +0200

cm4all-beng-proxy (0.6.9) unstable; urgency=low

  * direct: disable SPLICE_F_NONBLOCK (temporary NFS EAGAIN workaround)

 -- Max Kellermann <mk@cm4all.com>  Mon, 17 Aug 2009 13:52:49 +0200

cm4all-beng-proxy (0.6.8) unstable; urgency=low

  * widget-http: close response body in error code path
  * http-cache: implemented memcached backend (--memcached-server)
  * processor: &c:base; returns the URI without scheme and host

 -- Max Kellermann <mk@cm4all.com>  Mon, 17 Aug 2009 12:29:19 +0200

cm4all-beng-proxy (0.6.7) unstable; urgency=low

  * file-handler: generate Expires from xattr user.MaxAge
  * cmdline: added option --set to configure:
    - max_connections
    - http_cache_size
    - filter_cache_size
    - translate_cache_size
  * flush caches on SIGHUP

 -- Max Kellermann <mk@cm4all.com>  Fri, 07 Aug 2009 11:41:10 +0200

cm4all-beng-proxy (0.6.6) unstable; urgency=low

  * added missing GLib build dependency
  * cgi-handler: set the "body_consumed" flag

 -- Max Kellermann <mk@cm4all.com>  Tue, 04 Aug 2009 09:53:01 +0200

cm4all-beng-proxy (0.6.5) unstable; urgency=low

  * shm: pass MAP_NORESERVE to mmap()
  * proxy-handler: support cookies
  * translation: added DISCARD_SESSION packet

 -- Max Kellermann <mk@cm4all.com>  Wed, 15 Jul 2009 18:00:33 +0200

cm4all-beng-proxy (0.6.4) unstable; urgency=low

  * http-client: don't read response body in HEAD requests
  * ajp-client: invoke the "abort" handler on error
  * filter-cache: lock cache items while they are served

 -- Max Kellermann <mk@cm4all.com>  Thu, 09 Jul 2009 14:36:14 +0200

cm4all-beng-proxy (0.6.3) unstable; urgency=low

  * http-server: implemented the DELETE method
  * http-server: refuse HTTP/0.9 requests
  * proxy-handler: send request body to template when no widget is focused
  * widget-request: pass original HTTP method to widget
  * session: automatically defragment sessions

 -- Max Kellermann <mk@cm4all.com>  Tue, 07 Jul 2009 16:57:22 +0200

cm4all-beng-proxy (0.6.2) unstable; urgency=low

  * lock: fixed race condition in debug flag updates
  * session: use rwlock for the session manager
  * proxy-handler: pass request headers to the remote HTTP server
  * proxy-handler: forward original Accept-Charset if processor is disabled
  * pipe: don't filter resources without a body
  * fcache: forward original HTTP status over "pipe" filter
  * cgi: support the "Status" line

 -- Max Kellermann <mk@cm4all.com>  Mon, 06 Jul 2009 16:38:26 +0200

cm4all-beng-proxy (0.6.1) unstable; urgency=low

  * session: consistently lock all session objects
  * rewrite-uri: check if widget_external_uri() returns NULL
  * widget-uri: don't generate the "path" argument when it's NULL
  * widget-uri: strip superfluous question mark from widget_base_address()
  * widget-uri: append parameters from the template first
  * widget-uri: re-add configured query string in widget_absolute_uri()
  * widget-uri: eliminate configured query string in widget_external_uri()
  * processor: don't consider session data for base=child and base=parent

 -- Max Kellermann <mk@cm4all.com>  Fri, 03 Jul 2009 15:52:01 +0200

cm4all-beng-proxy (0.6) unstable; urgency=low

  * inline-widget: check the widget HTTP response status
  * response: don't apply transformation on failed response
  * resource-address: include pipe arguments in filter cache key
  * handler: removed session redirect on the first request
  * http-cache: accept ETag response header instead of Last-Modified
  * filter-cache: don't require Last-Modified or Expires
  * file-handler: disable ETag only when processor comes first
  * file-handler: read ETag from xattr
  * pipe: generate new ETag for piped resource
  * session: purge sessions when shared memory is full
  * handler: don't enforce sessions for filtered responses

 -- Max Kellermann <mk@cm4all.com>  Tue, 30 Jun 2009 17:48:20 +0200

cm4all-beng-proxy (0.5.14) unstable; urgency=low

  * ajp-client: implemented request body
  * cookie-client: obey "max-age=0" properly
  * processor: forward the original HTTP status
  * response, widget-http: don't allow processing resource without body
  * widget-http: check the Content-Type before invoking processor
  * response: pass the "Location" response header
  * debian: added a separate -optimized-dbg package
  * added init script support for multiple ports (--port) and multiple listen
    (--listen) command line argumnents
  * translation: added the "APPEND" packet for command line arguments
  * pipe: support command line arguments

 -- Max Kellermann <mk@cm4all.com>  Mon, 29 Jun 2009 16:51:16 +0200

cm4all-beng-proxy (0.5.13) unstable; urgency=low

  * widget-registry: clear local_address in translate request
  * cmdline: added the "--listen" option

 -- Max Kellermann <mk@cm4all.com>  Wed, 24 Jun 2009 12:27:17 +0200

cm4all-beng-proxy (0.5.12) unstable; urgency=low

  * response: pass the "Location" response handler
  * added support for multiple listener ports

 -- Max Kellermann <mk@cm4all.com>  Tue, 23 Jun 2009 23:34:55 +0200

cm4all-beng-proxy (0.5.11) unstable; urgency=low

  * build with autotools
  * use libcm4all-socket, GLib
  * Makefile.am: support out-of-tree builds
  * added optimized Debian package
  * tcache: fixed wrong assignment in VARY=HOST
  * translation: added request packet LOCAL_ADDRESS

 -- Max Kellermann <mk@cm4all.com>  Tue, 23 Jun 2009 15:42:12 +0200

cm4all-beng-proxy (0.5.10) unstable; urgency=low

  * widget-http: assign the "address" variable

 -- Max Kellermann <mk@cm4all.com>  Mon, 15 Jun 2009 18:38:58 +0200

cm4all-beng-proxy (0.5.9) unstable; urgency=low

  * tcache: fixed typo in tcache_string_match()
  * tcache: support VARY=SESSION
  * translate: added the INVALIDATE response packet
  * cache, session: higher size limits
  * widget-uri: separate query_string from path_info
  * widget-uri: ignore widget parameters in widget_external_uri()

 -- Max Kellermann <mk@cm4all.com>  Mon, 15 Jun 2009 17:06:11 +0200

cm4all-beng-proxy (0.5.8) unstable; urgency=low

  * handler: fixed double free bug in translate_callback()

 -- Max Kellermann <mk@cm4all.com>  Sun, 14 Jun 2009 19:05:09 +0200

cm4all-beng-proxy (0.5.7) unstable; urgency=low

  * forward the Content-Disposition header
  * handler: assign new session to local variable, fix segfault
  * handler: don't dereference the NULL session

 -- Max Kellermann <mk@cm4all.com>  Sun, 14 Jun 2009 13:01:52 +0200

cm4all-beng-proxy (0.5.6) unstable; urgency=low

  * widget-http: send the "Via" request header instead of "X-Forwarded-For"
  * proxy-handler: send the "Via" request header
  * widget-request: check the "path" argument before calling uri_compress()

 -- Max Kellermann <mk@cm4all.com>  Tue, 09 Jun 2009 12:21:00 +0200

cm4all-beng-proxy (0.5.5) unstable; urgency=low

  * processor: allow specifying relative URI in c:base=child
  * widget-request: verify the "path" argument
  * widget: allocate address from widget's pool
  * widget-http: support multiple Set-Cookie response headers

 -- Max Kellermann <mk@cm4all.com>  Thu, 04 Jun 2009 15:10:15 +0200

cm4all-beng-proxy (0.5.4) unstable; urgency=low

  * implemented delegation of open() to a helper program
  * added the BASE translation packet, supported by the translation cache
  * deprecated c:mode=proxy
  * rewrite-uri: always enable focus in mode=partial
  * http-cache: don't cache resources with query string (RFC 2616 13.9)
  * http-cache: lock cache items while they are served

 -- Max Kellermann <mk@cm4all.com>  Thu, 28 May 2009 11:44:01 +0200

cm4all-beng-proxy (0.5.3) unstable; urgency=low

  * cgi: close request body on fork() failure
  * fork: added workaround for pipe-to-pipe splice()
  * http-cache: use cache entry when response ETag matches
  * cgi: loop in istream_cgi_read() to prevent blocking
  * cache: check for expired items once a minute
  * cache: optimize search for oldest item

 -- Max Kellermann <mk@cm4all.com>  Wed, 06 May 2009 13:23:46 +0200

cm4all-beng-proxy (0.5.2) unstable; urgency=low

  * added filter cache
  * header-parser: added missing range check in header_parse_line()
  * fork: added event for writing to the child process
  * fork: don't splice() from a pipe
  * response: don't pass request body to unfocused processor
  * added filter type "pipe"

 -- Max Kellermann <mk@cm4all.com>  Wed, 29 Apr 2009 13:24:26 +0200

cm4all-beng-proxy (0.5.1) unstable; urgency=low

  * processor: fixed base=child assertion failure
  * handler: close request body if it was not consumed
  * static-file: generate Last-Modified and ETag response headers
  * static-file: obey the Content-Type provided by the translation server
  * static-file: get Content-Type from extended attribute
  * http-cache: use istream_null when cached resource is empty

 -- Max Kellermann <mk@cm4all.com>  Mon, 27 Apr 2009 10:00:20 +0200

cm4all-beng-proxy (0.5) unstable; urgency=low

  * processor: accept c:mode/c:base attributes in any order
  * processor: removed alternative (anchor) rewrite syntax

 -- Max Kellermann <mk@cm4all.com>  Mon, 20 Apr 2009 22:04:19 +0200

cm4all-beng-proxy (0.4.10) unstable; urgency=low

  * processor: lift length limitation for widget parameters
  * translate: abort if a packet is too large
  * translate: support MAX_AGE for the whole response
  * hashmap: fix corruption of slot chain in hashmap_remove_value()

 -- Max Kellermann <mk@cm4all.com>  Fri, 17 Apr 2009 13:02:50 +0200

cm4all-beng-proxy (0.4.9) unstable; urgency=low

  * http-cache: explicitly start reading into cache
  * cgi: clear "headers" variable before publishing the response
  * translate: use DOCUMENT_ROOT as CGI parameter

 -- Max Kellermann <mk@cm4all.com>  Mon, 06 Apr 2009 16:21:57 +0200

cm4all-beng-proxy (0.4.8) unstable; urgency=low

  * translate: allow ADDRESS packets in AJP addresses
  * translate: initialize all fields of a FastCGI address
  * http-cache: close all caching connections on exit
  * processor: don't rewrite SCRIPT SRC attribute when proxying

 -- Max Kellermann <mk@cm4all.com>  Thu, 02 Apr 2009 15:45:46 +0200

cm4all-beng-proxy (0.4.7) unstable; urgency=low

  * http-server: use istream_null for empty request body
  * parser: check for trailing slash only in TAG_OPEN tags
  * parser: added support for XML Processing Instructions
  * processor: implemented XML Processing Instruction "cm4all-rewrite-uri"
  * uri-escape: escape the slash character
  * cache: remove all matching items in cache_remove()
  * http-cache: lock cache items while holding a reference

 -- Max Kellermann <mk@cm4all.com>  Thu, 02 Apr 2009 12:02:53 +0200

cm4all-beng-proxy (0.4.6) unstable; urgency=low

  * file_handler: fixed logic error in If-Modified-Since check
  * date: return UTC time stamp in http_date_parse()
  * cache: continue search after item was invalidated
  * cache: remove the correct cache item
  * istream-chunked: work around invalid assertion failure
  * istream-subst: fixed corruption after partial match

 -- Max Kellermann <mk@cm4all.com>  Wed, 25 Mar 2009 15:03:10 +0100

cm4all-beng-proxy (0.4.5) unstable; urgency=low

  * http-server: assume keep-alive is enabled on HTTP 1.1
  * http-client: unregister EV_READ when the buffer is full
  * translation: added QUERY_STRING packet
  * processor: optionally parse base/mode from URI

 -- Max Kellermann <mk@cm4all.com>  Tue, 17 Mar 2009 13:04:25 +0100

cm4all-beng-proxy (0.4.4) unstable; urgency=low

  * forward Accept-Language request header to the translation server
  * translate: added the USER_AGENT request packet
  * session: obey the USER/MAX_AGE setting
  * use libcm4all-inline-dev in libcm4all-beng-proxy-dev
  * added pkg-config file for libcm4all-beng-proxy-dev
  * updated python-central dependencies
  * processor: parse c:base/c:mode attributes in PARAM tags

 -- Max Kellermann <mk@cm4all.com>  Wed, 11 Mar 2009 09:43:48 +0100

cm4all-beng-proxy (0.4.3) unstable; urgency=low

  * processor: rewrite URI in LINK tags
  * processor: rewrite URI in PARAM tags
  * use splice() from glibc 2.7
  * translate: added VARY response packet
  * build documentation with texlive

 -- Max Kellermann <mk@cm4all.com>  Wed, 04 Mar 2009 09:53:56 +0100

cm4all-beng-proxy (0.4.2) unstable; urgency=low

  * hashmap: fix corruption in slot chain
  * use monotonic clock to calculate expiry times
  * processor: rewrite URIs in the EMBED, VIDEO, AUDIO tags

 -- Max Kellermann <mk@cm4all.com>  Tue, 17 Feb 2009 17:14:48 +0100

cm4all-beng-proxy (0.4.1) unstable; urgency=low

  * translate: clear client->transformation
  * handler: check for translation errors
  * http-server: fixed assertion failure during shutdown
  * http-server: send "Keep-Alive" response header
  * worker: after fork(), call event_reinit() in the parent process
  * added valgrind build dependency
  * build with Debian's libevent-1.4 package

 -- Max Kellermann <mk@cm4all.com>  Tue, 10 Feb 2009 11:48:53 +0100

cm4all-beng-proxy (0.4) unstable; urgency=low

  * added support for transformation views
    - in the JavaScript API, mode=proxy is now deprecated
  * http-cache: fix segfault when request_headers==NULL
  * http-cache: store multiple (varying) versions of a resource
  * http-cache: use the "max-age" cache-control response

 -- Max Kellermann <mk@cm4all.com>  Fri, 30 Jan 2009 13:29:43 +0100

cm4all-beng-proxy (0.3.9) unstable; urgency=low

  * http-client: assume keep-alive is enabled on HTTP 1.1
  * processor: use configured/session path-info for mode=child URIs

 -- Max Kellermann <mk@cm4all.com>  Tue, 27 Jan 2009 13:07:51 +0100

cm4all-beng-proxy (0.3.8) unstable; urgency=low

  * processor: pass Content-Type and Content-Language headers from
    template
  * http-client: allow chunked response body without keep-alive

 -- Max Kellermann <mk@cm4all.com>  Fri, 23 Jan 2009 13:02:42 +0100

cm4all-beng-proxy (0.3.7) unstable; urgency=low

  * istream_subst: exit the loop if state==INSERT
  * istream_iconv: check if the full buffer could be flushed
  * worker: don't reinitialize session manager during shutdown

 -- Max Kellermann <mk@cm4all.com>  Thu, 15 Jan 2009 10:39:47 +0100

cm4all-beng-proxy (0.3.6) unstable; urgency=low

  * processor: ignore closing </header>
  * widget-http: now really don't check content-type in frame parents
  * parser: skip comments
  * processor: implemented c:base="parent"
  * processor: added "c:" prefix to c:widget child elements
  * processor: renamed the "c:param" element to "c:parameter"

 -- Max Kellermann <mk@cm4all.com>  Thu, 08 Jan 2009 11:17:29 +0100

cm4all-beng-proxy (0.3.5) unstable; urgency=low

  * widget-http: don't check content-type in frame parents
  * istream-subst: allow null bytes in the input stream
  * js: added the "translate" parameter for passing values to the
    translation server
  * rewrite-uri: refuse to rewrite a frame URI without widget id

 -- Max Kellermann <mk@cm4all.com>  Mon, 05 Jan 2009 16:46:32 +0100

cm4all-beng-proxy (0.3.4) unstable; urgency=low

  * processor: added support for custom widget request headers
  * http-cache: obey the "Vary" response header
  * http-cache: pass the new http_cache_info object when testing a cache
    item

 -- Max Kellermann <mk@cm4all.com>  Tue, 30 Dec 2008 15:46:44 +0100

cm4all-beng-proxy (0.3.3) unstable; urgency=low

  * processor: grew widget parameter buffer to 512 bytes
  * widget-resolver: clear widget->resolver on abort
  * cgi: clear the input's handler in cgi_async_abort()
  * widget-stream: use istream_hold (reverts r4171)

 -- Max Kellermann <mk@cm4all.com>  Fri, 05 Dec 2008 14:43:05 +0100

cm4all-beng-proxy (0.3.2) unstable; urgency=low

  * processor: free memory before calling embed_frame_widget()
  * processor: allocate query string from the widget pool
  * processor: removed the obsolete widget attributes "tag" and "style"
  * parser: hold a reference to the pool

 -- Max Kellermann <mk@cm4all.com>  Mon, 01 Dec 2008 14:15:38 +0100

cm4all-beng-proxy (0.3.1) unstable; urgency=low

  * http-client: remove Transfer-Encoding and Content-Length from response
    headers
  * http-client: don't read body after invoke_response()
  * fork: retry splice() after EAGAIN
  * fork: don't close input when splice() fails
  * cgi: abort the response handler when the stdin stream fails
  * istream_file, istream_pipe, fork, client_socket, listener: fixed file
    descriptor leaks
  * processor: hold a reference to the caller's pool
  * debian/rules: enabled test suite

 -- Max Kellermann <mk@cm4all.com>  Thu, 27 Nov 2008 16:01:16 +0100

cm4all-beng-proxy (0.3) unstable; urgency=low

  * implemented widget filters
  * translate: initialize all fields of a CGI address
  * fork: read request body on EAGAIN
  * fork: implemented the direct() method with splice()
  * python: added class Response
  * prototypes/translate.py:
    - support "filter"
    - support "content_type"
  * demo: added widget filter demo

 -- Max Kellermann <mk@cm4all.com>  Wed, 26 Nov 2008 16:27:29 +0100

cm4all-beng-proxy (0.2) unstable; urgency=low

  * don't quote text/xml widgets
  * widget-resolver: pass widget_pool to widget_class_lookup()
  * widget-registry: allocate widget_class from widget_pool
  * widget-stream: eliminated the async operation proxy, because the
    operation cannot be aborted before the constructor returns
  * widget-stream: don't clear the "delayed" stream in the response() callback
  * rewrite-uri: trigger istream_read(delayed) after istream_delayed_set()
  * doc: clarified XSLT integration

 -- Max Kellermann <mk@cm4all.com>  Tue, 25 Nov 2008 15:28:54 +0100

cm4all-beng-proxy (0.1) unstable; urgency=low

  * initial release

 -- Max Kellermann <mk@cm4all.com>  Mon, 17 Nov 2008 11:59:36 +0100<|MERGE_RESOLUTION|>--- conflicted
+++ resolved
@@ -1,7 +1,6 @@
-<<<<<<< HEAD
 cm4all-beng-proxy (9.10) unstable; urgency=low
 
-  * 
+  * merge release 8.10
 
  --   
 
@@ -154,14 +153,13 @@
   * fix spurious BIND_MOUNT_RW failures
 
  -- Max Kellermann <mk@cm4all.com>  Fri, 02 Oct 2015 15:36:42 -0000
-=======
+
 cm4all-beng-proxy (8.10) unstable; urgency=low
 
   * was/input: verify the announced LENGTH
   * was/input: fix the "available" formula
 
  -- Max Kellermann <mk@cm4all.com>  Wed, 24 Feb 2016 11:31:50 -0000
->>>>>>> e10bfe9c
 
 cm4all-beng-proxy (8.9) unstable; urgency=low
 
