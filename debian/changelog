--- conflicted
+++ resolved
@@ -1,8 +1,8 @@
-<<<<<<< HEAD
 cm4all-beng-proxy (0.9.21) unstable; urgency=low
 
   * balancer: re-enable load balancing (regression fix)
   * failure: update time stamp on existing item
+  * merge release 0.8.38
 
  --
 
@@ -184,14 +184,13 @@
   * main: default WAS stock limit is 16
 
  -- Max Kellermann <mk@cm4all.com>  Thu, 18 Nov 2010 19:56:17 +0100
-=======
+
 cm4all-beng-proxy (0.8.38) unstable; urgency=low
 
   * failure: update time stamp on existing item
   * errdoc: free the original response body on abort
 
  -- Max Kellermann <mk@cm4all.com>  Fri, 20 May 2011 10:17:14 +0200
->>>>>>> 781bf405
 
 cm4all-beng-proxy (0.8.37) unstable; urgency=low
 
