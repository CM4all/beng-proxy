<<<<<<< HEAD
cm4all-beng-proxy (0.8.3) unstable; urgency=low

  * file-handler: implement If-Range (RFC 2616 14.27)

 --

cm4all-beng-proxy (0.8.2) unstable; urgency=low

  * cookie-client: verify the cookie path
  * python: use Twisted's logging library
  * python: added a widget registry class
  * merged release 0.7.41

 -- Max Kellermann <mk@cm4all.com>  Wed, 26 May 2010 13:08:16 +0200

cm4all-beng-proxy (0.8.1) unstable; urgency=low

  * http-cache-memcached: delete entity records on POST

 -- Max Kellermann <mk@cm4all.com>  Tue, 18 May 2010 12:21:55 +0200

cm4all-beng-proxy (0.8) unstable; urgency=low

  * istream: added method as_fd() to convert istream to file descriptor
  * fork: support passing stdin istream fd to child process
  * http-cache: discard only matching entries on POST
  * istream-html-escape: escape single and double quote
  * rewrite-uri: escape the result with XML entities

 -- Max Kellermann <mk@cm4all.com>  Thu, 13 May 2010 12:34:46 +0200
=======
cm4all-beng-proxy (0.7.42) unstable; urgency=low

  * fork: check "direct" flag again after buffer flush
  * pool: pool_unref_denotify() remembers the code location
  * sink-{buffer,gstring}: don't invoke callback in abort()
  * async: added another debug flag to verify correctness

 -- Max Kellermann <mk@cm4all.com>  Mon, 31 May 2010 21:15:58 +0200
>>>>>>> 48c7c7f5

cm4all-beng-proxy (0.7.41) unstable; urgency=low

  * http-cache: initialize response status and headers on empty body

 -- Max Kellermann <mk@cm4all.com>  Tue, 25 May 2010 16:27:25 +0200

cm4all-beng-proxy (0.7.40) unstable; urgency=low

  * http-cache: fixed NULL pointer dereference when storing empty response
    body in memcached

 -- Max Kellermann <mk@cm4all.com>  Tue, 25 May 2010 15:04:44 +0200

cm4all-beng-proxy (0.7.39) unstable; urgency=low

  * memcached-stock: close value on connect failure
  * http: implement remaining status codes
  * http-cache: allow caching empty response body
  * http-cache: cache status codes 203, 206, 300, 301, 410
  * http-cache: don't cache authorized resources

 -- Max Kellermann <mk@cm4all.com>  Fri, 21 May 2010 17:37:29 +0200

cm4all-beng-proxy (0.7.38) unstable; urgency=low

  * http-server: send HTTP/1.1 declaration with "100 Continue"
  * connection: initialize "site_name", fixes crash bug
  * translation: added packet SECURE_COOKIE

 -- Max Kellermann <mk@cm4all.com>  Thu, 20 May 2010 15:40:34 +0200

cm4all-beng-proxy (0.7.37) unstable; urgency=low

  * *-client: implement a socket leak detector
  * handler: initialize response header without translation server

 -- Max Kellermann <mk@cm4all.com>  Tue, 18 May 2010 12:05:11 +0200

cm4all-beng-proxy (0.7.36) unstable; urgency=low

  * http-client: fixed NULL pointer dereference
  * handler, response: removed duplicate request body destruction calls

 -- Max Kellermann <mk@cm4all.com>  Tue, 11 May 2010 17:16:36 +0200

cm4all-beng-proxy (0.7.35) unstable; urgency=low

  * {http,fcgi,ajp}-request: close the request body on abort
  * handler: set fake translation response on malformed URI

 -- Max Kellermann <mk@cm4all.com>  Mon, 10 May 2010 11:22:23 +0200

cm4all-beng-proxy (0.7.34) unstable; urgency=low

  * translate: check the UNTRUSTED packet
  * translation: added packet UNTRUSTED_PREFIX

 -- Max Kellermann <mk@cm4all.com>  Fri, 30 Apr 2010 19:14:37 +0200

cm4all-beng-proxy (0.7.33) unstable; urgency=low

  * merged release 0.7.27.1
  * fcache: don't continue storing in background
  * fcgi-client: re-add event after some input data has been read

 -- Max Kellermann <mk@cm4all.com>  Fri, 30 Apr 2010 11:31:08 +0200

cm4all-beng-proxy (0.7.32) unstable; urgency=low

  * response: generate the "Server" response header
  * response: support the Authentication-Info response header
  * response: support custom authentication pages
  * translation: support custom response headers

 -- Max Kellermann <mk@cm4all.com>  Tue, 27 Apr 2010 17:09:59 +0200

cm4all-beng-proxy (0.7.31) unstable; urgency=low

  * support HTTP authentication (RFC 2617)

 -- Max Kellermann <mk@cm4all.com>  Mon, 26 Apr 2010 17:26:42 +0200

cm4all-beng-proxy (0.7.30) unstable; urgency=low

  * fcgi-client: support responses without a body
  * {http,fcgi}-client: hold caller pool reference during callback

 -- Max Kellermann <mk@cm4all.com>  Fri, 23 Apr 2010 14:41:05 +0200

cm4all-beng-proxy (0.7.29) unstable; urgency=low

  * http-cache: added missing pool_unref() in memcached_miss()
  * pool: added checked pool references

 -- Max Kellermann <mk@cm4all.com>  Thu, 22 Apr 2010 15:45:48 +0200

cm4all-beng-proxy (0.7.28) unstable; urgency=low

  * fcgi-client: support response status
  * translate: malformed packets are fatal
  * http-cache: don't cache resources with very long URIs
  * memcached-client: increase the maximum key size to 32 kB

 -- Max Kellermann <mk@cm4all.com>  Thu, 15 Apr 2010 15:06:51 +0200

cm4all-beng-proxy (0.7.27.1) unstable; urgency=low

  * http-cache: added missing pool_unref() in memcached_miss()
  * http-cache: don't cache resources with very long URIs
  * memcached-client: increase the maximum key size to 32 kB
  * fork: properly handle partially filled output buffer
  * fork: re-add event after some input data has been read

 -- Max Kellermann <mk@cm4all.com>  Thu, 29 Apr 2010 15:30:21 +0200

cm4all-beng-proxy (0.7.27) unstable; urgency=low

  * session: use GLib's PRNG to generate session ids
  * session: seed the PRNG with /dev/random
  * response: log UNTRUSTED violation attempts
  * response: drop widget sessions when there is no focus

 -- Max Kellermann <mk@cm4all.com>  Fri, 09 Apr 2010 12:04:18 +0200

cm4all-beng-proxy (0.7.26) unstable; urgency=low

  * memcached-client: schedule read event before callback
  * istream-tee: continue with second output if first is closed

 -- Max Kellermann <mk@cm4all.com>  Sun, 28 Mar 2010 18:08:11 +0200

cm4all-beng-proxy (0.7.25) unstable; urgency=low

  * memcached-client: don't poll if socket is closed
  * fork: close file descriptor on input error
  * pool: don't check attachments in pool_trash()

 -- Max Kellermann <mk@cm4all.com>  Thu, 25 Mar 2010 13:28:01 +0100

cm4all-beng-proxy (0.7.24) unstable; urgency=low

  * memcached-client: release socket after splice

 -- Max Kellermann <mk@cm4all.com>  Mon, 22 Mar 2010 11:29:45 +0100

cm4all-beng-proxy (0.7.23) unstable; urgency=low

  * sink-header: support splice
  * memcached-client: support splice (response)
  * fcgi-client: recover correctly after send error
  * fcgi-client: support chunked request body
  * fcgi-client: basic splice support for the request body
  * http-cache: duplicate headers
  * {http,memcached}-client: check "direct" mode after buffer flush
  * cmdline: added option "fcgi_stock_limit"
  * python: auto-export function write_packet()
  * python: Response methods return self

 -- Max Kellermann <mk@cm4all.com>  Fri, 19 Mar 2010 13:28:35 +0100

cm4all-beng-proxy (0.7.22) unstable; urgency=low

  * python: re-add function write_packet()

 -- Max Kellermann <mk@cm4all.com>  Fri, 12 Mar 2010 12:27:21 +0100

cm4all-beng-proxy (0.7.21) unstable; urgency=low

  * ajp-client: handle EAGAIN from send()
  * python: install the missing sources

 -- Max Kellermann <mk@cm4all.com>  Thu, 11 Mar 2010 16:58:25 +0100

cm4all-beng-proxy (0.7.20) unstable; urgency=low

  * http-client: don't reinstate event when socket is closed
  * access-log: log the site name
  * python: removed unused function write_packet()
  * python: split the module beng_proxy.translation
  * python: allow overriding query string and param in absolute_uri()
  * python: moved absolute_uri() to a separate library

 -- Max Kellermann <mk@cm4all.com>  Thu, 11 Mar 2010 09:48:52 +0100

cm4all-beng-proxy (0.7.19) unstable; urgency=low

  * client-socket: translate EV_TIMEOUT to ETIMEDOUT
  * fork: refill the input buffer as soon as possible
  * delegate-client: implement an abortable event
  * pool: added assertions for libevent leaks
  * direct: added option "-s enable_splice=no"

 -- Max Kellermann <mk@cm4all.com>  Thu, 04 Mar 2010 17:34:56 +0100

cm4all-beng-proxy (0.7.18) unstable; urgency=low

  * args: reserve memory for the trailing null byte

 -- Max Kellermann <mk@cm4all.com>  Tue, 23 Feb 2010 17:46:04 +0100

cm4all-beng-proxy (0.7.17) unstable; urgency=low

  * translation: added the BOUNCE packet (variant of REDIRECT)
  * translation: change widget packet HOST to UNTRUSTED
  * translation: pass internal URI arguments to the translation server
  * handler: use the specified status with REDIRECT
  * python: added method Request.absolute_uri()

 -- Max Kellermann <mk@cm4all.com>  Tue, 23 Feb 2010 16:15:22 +0100

cm4all-beng-proxy (0.7.16) unstable; urgency=low

  * processor: separate trusted from untrusted widgets by host name
  * processor: mode=partition is deprecated
  * translate: fix DOCUMENT_ROOT handler for CGI/FASTCGI
  * fcgi-request: added JailCGI support

 -- Max Kellermann <mk@cm4all.com>  Fri, 19 Feb 2010 14:29:29 +0100

cm4all-beng-proxy (0.7.15) unstable; urgency=low

  * processor: unreference the caller pool in abort()
  * tcache: clear BASE on mismatch
  * fcgi-client: generate the Content-Length request header
  * fcgi-client: send the CONTENT_TYPE parameter
  * prototypes/translate.py: use FastCGI to run PHP

 -- Max Kellermann <mk@cm4all.com>  Thu, 11 Feb 2010 14:43:21 +0100

cm4all-beng-proxy (0.7.14) unstable; urgency=low

  * connection: drop connections when the limit is exceeded
  * resource-address: added BASE support
  * fcgi-client: check the request ID in response packets
  * http-client: check response body when request body is closed
  * html-escape: use the last ampersand before the semicolon
  * html-escape: support &apos;
  * processor: unescape widget parameter values

 -- Max Kellermann <mk@cm4all.com>  Fri, 29 Jan 2010 17:49:43 +0100

cm4all-beng-proxy (0.7.13) unstable; urgency=low

  * fcgi-request: duplicate socket path
  * fcgi-request: support ACTION
  * fcgi-client: provide SCRIPT_FILENAME
  * fcgi-client: append empty PARAMS packet
  * fcgi-client: try to read response before request is finished
  * fcgi-client: implement the STDERR packet
  * fcgi-client: support request headers and body
  * fcgi-stock: manage one socket per child process
  * fcgi-stock: unlink socket path after connect
  * fcgi-stock: redirect fd 1,2 to /dev/null
  * fcgi-stock: kill FastCGI processes after 5 minutes idle
  * translation: new packet PAIR for passing parameters to FastCGI

 -- Max Kellermann <mk@cm4all.com>  Thu, 14 Jan 2010 13:36:48 +0100

cm4all-beng-proxy (0.7.12) unstable; urgency=low

  * http-cache: unlock the cache item after successful revalidation
  * http-cache-memcached: pass the expiration time to memcached
  * sink-header: comprise pending data in method available()
  * header-forward: forward the Expires response header

 -- Max Kellermann <mk@cm4all.com>  Tue, 22 Dec 2009 16:18:49 +0100

cm4all-beng-proxy (0.7.11) unstable; urgency=low

  * {ajp,memcached}-client: fix dis\appearing event for duplex socket
  * memcached-client: handle EAGAIN after send()
  * memcached-client: release socket as early as possible
  * header-forward: don't forward Accept-Encoding if transformation is
    enabled
  * widget-http, inline-widget: check Content-Encoding before processing
  * file-handler: send "Vary: Accept-Encoding" for compressed response
  * header-forward: support duplicate headers
  * fcache: implemented a 60 seconds timeout
  * fcache: copy pointer to local variable before callback
  * event2: refresh timeout after event has occurred

 -- Max Kellermann <mk@cm4all.com>  Fri, 18 Dec 2009 16:45:24 +0100

cm4all-beng-proxy (0.7.10) unstable; urgency=low

  * http-{server,client}: fix disappearing event for duplex socket

 -- Max Kellermann <mk@cm4all.com>  Mon, 14 Dec 2009 15:46:25 +0100

cm4all-beng-proxy (0.7.9) unstable; urgency=low

  * http: "Expect" is a hop-by-hop header
  * http-server: send "100 Continue" unless request body closed
  * http-client: poll socket after splice
  * http-server: handle EAGAIN after splice
  * http-server: send a 417 response on unrecognized "Expect" request
  * response, widget-http: append filter id to resource tag
  * resource-tag: check for "Cache-Control: no-store"

 -- Max Kellermann <mk@cm4all.com>  Mon, 14 Dec 2009 13:05:15 +0100

cm4all-beng-proxy (0.7.8) unstable; urgency=low

  * http-body: support partial response in method available()
  * file-handler: support pre-compressed static files
  * fcache: honor the "Cache-Control: no-store" response header

 -- Max Kellermann <mk@cm4all.com>  Wed, 09 Dec 2009 15:49:25 +0100

cm4all-beng-proxy (0.7.7) unstable; urgency=low

  * parser: allow underscore in attribute names
  * processor: check "type" attribute before URI rewriting
  * http-client: start receiving before request is sent
  * http-client: try to read response after write error
  * http-client: deliver response body after headers are finished
  * http-client: release socket as early as possible
  * http-client: serve buffer after socket has been closed
  * istream-chunked: clear input stream in abort handler
  * growing-buffer: fix crash after close in "data" callback

 -- Max Kellermann <mk@cm4all.com>  Thu, 03 Dec 2009 13:09:57 +0100

cm4all-beng-proxy (0.7.6) unstable; urgency=low

  * istream-hold: return -2 if handler is not available yet
  * http, ajp, fcgi: use istream_hold on request body
  * http-client: implemented splicing the request body
  * response: added missing URI substitution

 -- Max Kellermann <mk@cm4all.com>  Tue, 17 Nov 2009 15:25:35 +0100

cm4all-beng-proxy (0.7.5) unstable; urgency=low

  * session: 64 bit session ids
  * session: allow arbitrary session id size (at compile-time)
  * debian: larger default log file (16 * 4MB)
  * debian: added package cm4all-beng-proxy-toi

 -- Max Kellermann <mk@cm4all.com>  Mon, 16 Nov 2009 15:51:24 +0100

cm4all-beng-proxy (0.7.4) unstable; urgency=low

  * measure the latency of external resources
  * widget-http: partially revert "don't query session if !stateful"

 -- Max Kellermann <mk@cm4all.com>  Tue, 10 Nov 2009 15:06:03 +0100

cm4all-beng-proxy (0.7.3) unstable; urgency=low

  * uri-verify: don't reject double slash after first segment
  * hostname: allow the hyphen character
  * processor: allow processing without session
  * widget-http: don't query session if !stateful
  * request: disable session management for known bots
  * python: fixed AttributeError in __getattr__()
  * python: added method Response.process()
  * translation: added the response packets URI, HOST, SCHEME
  * translation: added header forward packets

 -- Max Kellermann <mk@cm4all.com>  Mon, 09 Nov 2009 16:40:27 +0100

cm4all-beng-proxy (0.7.2) unstable; urgency=low

  * fcache: close all caching connections on exit
  * istream-file: retry reading after EAGAIN
  * direct, istream-pipe: re-enable SPLICE_F_NONBLOCK
  * direct, istream-pipe: disable the SPLICE_F_MORE flag
  * http-client: handle EAGAIN after splice
  * http-client, header-writer: remove hop-by-hop response headers
  * response: optimized transformed response headers
  * handler: mangle CGI and FastCGI headers
  * header-forward: generate the X-Forwarded-For header
  * header-forward: add local host name to "Via" request header

 -- Max Kellermann <mk@cm4all.com>  Fri, 30 Oct 2009 13:41:02 +0100

cm4all-beng-proxy (0.7.1) unstable; urgency=low

  * file-handler: close the stream on "304 Not Modified"
  * pool: use assembler code only on gcc
  * cmdline: added option "--set tcp_stock_limit"
  * Makefile.am: enable the "subdir-objects" option

 -- Max Kellermann <mk@cm4all.com>  Thu, 22 Oct 2009 12:17:11 +0200

cm4all-beng-proxy (0.7) unstable; urgency=low

  * ajp-client: check if connection was closed during response callback
  * header-forward: log session id
  * istream: separate TCP splicing checks
  * istream-pipe: fix segmentation fault after incomplete direct transfer
  * istream-pipe: implement the "available" method
  * istream-pipe: allocate pipe only if handler supports it
  * istream-pipe: flush the pipe before reading from input
  * istream-pipe: reuse pipes in a stock
  * direct: support splice() from TCP socket to pipe
  * istream: direct() returns -3 if stream has been closed
  * hstock: don't destroy stocks while items are being created
  * tcp-stock: limit number of connections per host to 256
  * translate, http-client, ajp-client, cgi, http-cache: verify the HTTP
    response status
  * prototypes/translate.py: disallow "/../" and null bytes
  * prototypes/translate.py: added "/jail-delegate/" location
  * uri-parser: strict RFC 2396 URI verification
  * uri-parser: don't unescape the URI path
  * http-client, ajp-client: verify the request URI
  * uri-escape: unescape each character only once
  * http-cache: never use the memcached stock if caching is disabled
  * allow 8192 connections by default
  * allow 65536 file handles by default
  * added package cm4all-jailed-beng-proxy-delegate-helper

 -- Max Kellermann <mk@cm4all.com>  Wed, 21 Oct 2009 15:00:56 +0200

cm4all-beng-proxy (0.6.23) unstable; urgency=low

  * header-forward: log session information
  * prototypes/translate.py: added /cgi-bin/ location
  * http-server: disable keep-alive for HTTP/1.0 clients
  * http-server: don't send "Connection: Keep-Alive"
  * delegate-stock: clear the environment
  * delegate-stock: added jail support
  * delegate-client: reuse helper process after I/O error

 -- Max Kellermann <mk@cm4all.com>  Mon, 12 Oct 2009 17:29:35 +0200

cm4all-beng-proxy (0.6.22) unstable; urgency=low

  * istream-tee: clear both "enabled" flags in the eof/abort handler
  * istream-tee: fall back to first data() return value if second stream
    closed itself
  * http-cache: don't log body_abort after close

 -- Max Kellermann <mk@cm4all.com>  Thu, 01 Oct 2009 19:19:37 +0200

cm4all-beng-proxy (0.6.21) unstable; urgency=low

  * http-client: log more error messages
  * delegate-stock: added the DOCUMENT_ROOT environment variable
  * response, widget: accept "application/xhtml+xml"
  * cookie-server: allow square brackets in unquoted cookie values
    (violating RFC 2109 and RFC 2616)

 -- Max Kellermann <mk@cm4all.com>  Thu, 01 Oct 2009 13:55:40 +0200

cm4all-beng-proxy (0.6.20) unstable; urgency=low

  * stock: clear stock after 60 seconds idle
  * hstock: remove empty stocks
  * http-server, http-client, cgi: fixed off-by-one bug in header parser
  * istream-pipe: fix the direct() return value on error
  * istream-pipe: fix formula in range assertion
  * http-cache-memcached: implemented "remove"
  * handler: added FastCGI handler
  * fcgi-client: unref caller pool after socket release
  * fcgi-client: implemented response headers

 -- Max Kellermann <mk@cm4all.com>  Tue, 29 Sep 2009 14:07:13 +0200

cm4all-beng-proxy (0.6.19) unstable; urgency=low

  * http-client: release caller pool after socket release
  * memcached-client: release socket on marshalling error
  * stock: unref caller pool in abort handler
  * stock: lazy cleanup
  * http-cache: copy caller_pool to local variable

 -- Max Kellermann <mk@cm4all.com>  Thu, 24 Sep 2009 16:02:17 +0200

cm4all-beng-proxy (0.6.18) unstable; urgency=low

  * delegate-handler: support conditional GET and ranges
  * file-handler: fix suffix-byte-range-spec parser
  * delegate-helper: call open() with O_CLOEXEC|O_NOCTTY
  * istream-file: don't set FD_CLOEXEC if O_CLOEXEC is available
  * stock: hold caller pool during "get" operation
  * main: free balancer object during shutdown
  * memcached-client: enable socket timeout
  * delegate-stock: set FD_CLOEXEC on socket

 -- Max Kellermann <mk@cm4all.com>  Thu, 24 Sep 2009 10:50:53 +0200

cm4all-beng-proxy (0.6.17) unstable; urgency=low

  * tcp-stock: implemented a load balancer
  * python: accept address list in the ajp() method
  * http-server: added timeout for the HTTP request headers
  * response: close template when the content type is wrong
  * delegate-get: implemented response headers
  * delegate-get: provide status codes and error messages

 -- Max Kellermann <mk@cm4all.com>  Fri, 18 Sep 2009 15:36:57 +0200

cm4all-beng-proxy (0.6.16) unstable; urgency=low

  * tcp-stock: added support for bulldog-tyke
  * sink-buffer: close input if it's not used in the constructor
  * http-cache-memcached: close response body when deserialization fails
  * serialize: fix regression in serialize_uint64()

 -- Max Kellermann <mk@cm4all.com>  Tue, 15 Sep 2009 19:26:07 +0200

cm4all-beng-proxy (0.6.15) unstable; urgency=low

  * http-cache-choice: find more duplicates during cleanup
  * handler: added AJP handler
  * ajp-request: unref pool only on tcp_stock failure
  * ajp-client: prevent parser recursion
  * ajp-client: free request body when response is closed
  * ajp-client: reuse connection after END_RESPONSE packet
  * ajp-client: enable TCP_CORK while sending
  * istream-ajp-body: added a second "length" header field
  * ajp-client: auto-send empty request body chunk
  * ajp-client: register "write" event after GET_BODY_CHUNK packet
  * ajp-client: implemented request and response headers
  * http-cache-rfc: don't rewind tpool if called recursively

 -- Max Kellermann <mk@cm4all.com>  Fri, 11 Sep 2009 16:04:06 +0200

cm4all-beng-proxy (0.6.14) unstable; urgency=low

  * istream-tee: don't restart reading if already in progress

 -- Max Kellermann <mk@cm4all.com>  Thu, 03 Sep 2009 13:21:06 +0200

cm4all-beng-proxy (0.6.13) unstable; urgency=low

  * cookie-server: fix parsing multiple cookies
  * http-cache-memcached: clean up expired "choice" items
  * sink-gstring: use callback instead of public struct
  * istream-tee: restart reading when one output is closed

 -- Max Kellermann <mk@cm4all.com>  Wed, 02 Sep 2009 17:02:53 +0200

cm4all-beng-proxy (0.6.12) unstable; urgency=low

  * http-cache: don't attempt to remove cache items when the cache is disabled

 -- Max Kellermann <mk@cm4all.com>  Fri, 28 Aug 2009 15:40:48 +0200

cm4all-beng-proxy (0.6.11) unstable; urgency=low

  * http-cache-memcached: store HTTP status and response headers
  * http-cache-memcached: implemented flush (SIGHUP)
  * http-cache-memcached: support "Vary"
  * http-client: work around assertion failure in response_stream_close()

 -- Max Kellermann <mk@cm4all.com>  Thu, 27 Aug 2009 12:33:17 +0200

cm4all-beng-proxy (0.6.10) unstable; urgency=low

  * parser: finish tag before bailing out
  * http-request: allow URLs without path component
  * fork: clear event in read() method
  * istream-file: pass options O_CLOEXEC|O_NOCTTY to open()
  * response: check if the "Host" request header is valid

 -- Max Kellermann <mk@cm4all.com>  Tue, 18 Aug 2009 16:37:19 +0200

cm4all-beng-proxy (0.6.9) unstable; urgency=low

  * direct: disable SPLICE_F_NONBLOCK (temporary NFS EAGAIN workaround)

 -- Max Kellermann <mk@cm4all.com>  Mon, 17 Aug 2009 13:52:49 +0200

cm4all-beng-proxy (0.6.8) unstable; urgency=low

  * widget-http: close response body in error code path
  * http-cache: implemented memcached backend (--memcached-server)
  * processor: &c:base; returns the URI without scheme and host

 -- Max Kellermann <mk@cm4all.com>  Mon, 17 Aug 2009 12:29:19 +0200

cm4all-beng-proxy (0.6.7) unstable; urgency=low

  * file-handler: generate Expires from xattr user.MaxAge
  * cmdline: added option --set to configure:
    - max_connections
    - http_cache_size
    - filter_cache_size
    - translate_cache_size
  * flush caches on SIGHUP

 -- Max Kellermann <mk@cm4all.com>  Fri, 07 Aug 2009 11:41:10 +0200

cm4all-beng-proxy (0.6.6) unstable; urgency=low

  * added missing GLib build dependency
  * cgi-handler: set the "body_consumed" flag

 -- Max Kellermann <mk@cm4all.com>  Tue, 04 Aug 2009 09:53:01 +0200

cm4all-beng-proxy (0.6.5) unstable; urgency=low

  * shm: pass MAP_NORESERVE to mmap()
  * proxy-handler: support cookies
  * translation: added DISCARD_SESSION packet

 -- Max Kellermann <mk@cm4all.com>  Wed, 15 Jul 2009 18:00:33 +0200

cm4all-beng-proxy (0.6.4) unstable; urgency=low

  * http-client: don't read response body in HEAD requests
  * ajp-client: invoke the "abort" handler on error
  * filter-cache: lock cache items while they are served

 -- Max Kellermann <mk@cm4all.com>  Thu, 09 Jul 2009 14:36:14 +0200

cm4all-beng-proxy (0.6.3) unstable; urgency=low

  * http-server: implemented the DELETE method
  * http-server: refuse HTTP/0.9 requests
  * proxy-handler: send request body to template when no widget is focused
  * widget-request: pass original HTTP method to widget
  * session: automatically defragment sessions

 -- Max Kellermann <mk@cm4all.com>  Tue, 07 Jul 2009 16:57:22 +0200

cm4all-beng-proxy (0.6.2) unstable; urgency=low

  * lock: fixed race condition in debug flag updates
  * session: use rwlock for the session manager
  * proxy-handler: pass request headers to the remote HTTP server
  * proxy-handler: forward original Accept-Charset if processor is disabled
  * pipe: don't filter resources without a body
  * fcache: forward original HTTP status over "pipe" filter
  * cgi: support the "Status" line

 -- Max Kellermann <mk@cm4all.com>  Mon, 06 Jul 2009 16:38:26 +0200

cm4all-beng-proxy (0.6.1) unstable; urgency=low

  * session: consistently lock all session objects
  * rewrite-uri: check if widget_external_uri() returns NULL
  * widget-uri: don't generate the "path" argument when it's NULL
  * widget-uri: strip superfluous question mark from widget_base_address()
  * widget-uri: append parameters from the template first
  * widget-uri: re-add configured query string in widget_absolute_uri()
  * widget-uri: eliminate configured query string in widget_external_uri()
  * processor: don't consider session data for base=child and base=parent

 -- Max Kellermann <mk@cm4all.com>  Fri, 03 Jul 2009 15:52:01 +0200

cm4all-beng-proxy (0.6) unstable; urgency=low

  * inline-widget: check the widget HTTP response status
  * response: don't apply transformation on failed response
  * resource-address: include pipe arguments in filter cache key
  * handler: removed session redirect on the first request
  * http-cache: accept ETag response header instead of Last-Modified
  * filter-cache: don't require Last-Modified or Expires
  * file-handler: disable ETag only when processor comes first
  * file-handler: read ETag from xattr
  * pipe: generate new ETag for piped resource
  * session: purge sessions when shared memory is full
  * handler: don't enforce sessions for filtered responses

 -- Max Kellermann <mk@cm4all.com>  Tue, 30 Jun 2009 17:48:20 +0200

cm4all-beng-proxy (0.5.14) unstable; urgency=low

  * ajp-client: implemented request body
  * cookie-client: obey "max-age=0" properly
  * processor: forward the original HTTP status
  * response, widget-http: don't allow processing resource without body
  * widget-http: check the Content-Type before invoking processor
  * response: pass the "Location" response header
  * debian: added a separate -optimized-dbg package
  * added init script support for multiple ports (--port) and multiple listen
    (--listen) command line argumnents
  * translation: added the "APPEND" packet for command line arguments
  * pipe: support command line arguments

 -- Max Kellermann <mk@cm4all.com>  Mon, 29 Jun 2009 16:51:16 +0200

cm4all-beng-proxy (0.5.13) unstable; urgency=low

  * widget-registry: clear local_address in translate request
  * cmdline: added the "--listen" option

 -- Max Kellermann <mk@cm4all.com>  Wed, 24 Jun 2009 12:27:17 +0200

cm4all-beng-proxy (0.5.12) unstable; urgency=low

  * response: pass the "Location" response handler
  * added support for multiple listener ports

 -- Max Kellermann <mk@cm4all.com>  Tue, 23 Jun 2009 23:34:55 +0200

cm4all-beng-proxy (0.5.11) unstable; urgency=low

  * build with autotools
  * use libcm4all-socket, GLib
  * Makefile.am: support out-of-tree builds
  * added optimized Debian package
  * tcache: fixed wrong assignment in VARY=HOST
  * translation: added request packet LOCAL_ADDRESS

 -- Max Kellermann <mk@cm4all.com>  Tue, 23 Jun 2009 15:42:12 +0200

cm4all-beng-proxy (0.5.10) unstable; urgency=low

  * widget-http: assign the "address" variable

 -- Max Kellermann <mk@cm4all.com>  Mon, 15 Jun 2009 18:38:58 +0200

cm4all-beng-proxy (0.5.9) unstable; urgency=low

  * tcache: fixed typo in tcache_string_match()
  * tcache: support VARY=SESSION
  * translate: added the INVALIDATE response packet
  * cache, session: higher size limits
  * widget-uri: separate query_string from path_info
  * widget-uri: ignore widget parameters in widget_external_uri()

 -- Max Kellermann <mk@cm4all.com>  Mon, 15 Jun 2009 17:06:11 +0200

cm4all-beng-proxy (0.5.8) unstable; urgency=low

  * handler: fixed double free bug in translate_callback()

 -- Max Kellermann <mk@cm4all.com>  Sun, 14 Jun 2009 19:05:09 +0200

cm4all-beng-proxy (0.5.7) unstable; urgency=low

  * forward the Content-Disposition header
  * handler: assign new session to local variable, fix segfault
  * handler: don't dereference the NULL session

 -- Max Kellermann <mk@cm4all.com>  Sun, 14 Jun 2009 13:01:52 +0200

cm4all-beng-proxy (0.5.6) unstable; urgency=low

  * widget-http: send the "Via" request header instead of "X-Forwarded-For"
  * proxy-handler: send the "Via" request header
  * widget-request: check the "path" argument before calling uri_compress()

 -- Max Kellermann <mk@cm4all.com>  Tue, 09 Jun 2009 12:21:00 +0200

cm4all-beng-proxy (0.5.5) unstable; urgency=low

  * processor: allow specifying relative URI in c:base=child
  * widget-request: verify the "path" argument
  * widget: allocate address from widget's pool
  * widget-http: support multiple Set-Cookie response headers

 -- Max Kellermann <mk@cm4all.com>  Thu, 04 Jun 2009 15:10:15 +0200

cm4all-beng-proxy (0.5.4) unstable; urgency=low

  * implemented delegation of open() to a helper program
  * added the BASE translation packet, supported by the translation cache
  * deprecated c:mode=proxy
  * rewrite-uri: always enable focus in mode=partial
  * http-cache: don't cache resources with query string (RFC 2616 13.9)
  * http-cache: lock cache items while they are served

 -- Max Kellermann <mk@cm4all.com>  Thu, 28 May 2009 11:44:01 +0200

cm4all-beng-proxy (0.5.3) unstable; urgency=low

  * cgi: close request body on fork() failure
  * fork: added workaround for pipe-to-pipe splice()
  * http-cache: use cache entry when response ETag matches
  * cgi: loop in istream_cgi_read() to prevent blocking
  * cache: check for expired items once a minute
  * cache: optimize search for oldest item

 -- Max Kellermann <mk@cm4all.com>  Wed, 06 May 2009 13:23:46 +0200

cm4all-beng-proxy (0.5.2) unstable; urgency=low

  * added filter cache
  * header-parser: added missing range check in header_parse_line()
  * fork: added event for writing to the child process
  * fork: don't splice() from a pipe
  * response: don't pass request body to unfocused processor
  * added filter type "pipe"

 -- Max Kellermann <mk@cm4all.com>  Wed, 29 Apr 2009 13:24:26 +0200

cm4all-beng-proxy (0.5.1) unstable; urgency=low

  * processor: fixed base=child assertion failure
  * handler: close request body if it was not consumed
  * static-file: generate Last-Modified and ETag response headers
  * static-file: obey the Content-Type provided by the translation server
  * static-file: get Content-Type from extended attribute
  * http-cache: use istream_null when cached resource is empty

 -- Max Kellermann <mk@cm4all.com>  Mon, 27 Apr 2009 10:00:20 +0200

cm4all-beng-proxy (0.5) unstable; urgency=low

  * processor: accept c:mode/c:base attributes in any order
  * processor: removed alternative (anchor) rewrite syntax

 -- Max Kellermann <mk@cm4all.com>  Mon, 20 Apr 2009 22:04:19 +0200

cm4all-beng-proxy (0.4.10) unstable; urgency=low

  * processor: lift length limitation for widget parameters
  * translate: abort if a packet is too large
  * translate: support MAX_AGE for the whole response
  * hashmap: fix corruption of slot chain in hashmap_remove_value()

 -- Max Kellermann <mk@cm4all.com>  Fri, 17 Apr 2009 13:02:50 +0200

cm4all-beng-proxy (0.4.9) unstable; urgency=low

  * http-cache: explicitly start reading into cache
  * cgi: clear "headers" variable before publishing the response
  * translate: use DOCUMENT_ROOT as CGI parameter

 -- Max Kellermann <mk@cm4all.com>  Mon, 06 Apr 2009 16:21:57 +0200

cm4all-beng-proxy (0.4.8) unstable; urgency=low

  * translate: allow ADDRESS packets in AJP addresses
  * translate: initialize all fields of a FastCGI address
  * http-cache: close all caching connections on exit
  * processor: don't rewrite SCRIPT SRC attribute when proxying

 -- Max Kellermann <mk@cm4all.com>  Thu, 02 Apr 2009 15:45:46 +0200

cm4all-beng-proxy (0.4.7) unstable; urgency=low

  * http-server: use istream_null for empty request body
  * parser: check for trailing slash only in TAG_OPEN tags
  * parser: added support for XML Processing Instructions
  * processor: implemented XML Processing Instruction "cm4all-rewrite-uri"
  * uri-escape: escape the slash character
  * cache: remove all matching items in cache_remove()
  * http-cache: lock cache items while holding a reference

 -- Max Kellermann <mk@cm4all.com>  Thu, 02 Apr 2009 12:02:53 +0200

cm4all-beng-proxy (0.4.6) unstable; urgency=low

  * file_handler: fixed logic error in If-Modified-Since check
  * date: return UTC time stamp in http_date_parse()
  * cache: continue search after item was invalidated
  * cache: remove the correct cache item
  * istream-chunked: work around invalid assertion failure
  * istream-subst: fixed corruption after partial match

 -- Max Kellermann <mk@cm4all.com>  Wed, 25 Mar 2009 15:03:10 +0100

cm4all-beng-proxy (0.4.5) unstable; urgency=low

  * http-server: assume keep-alive is enabled on HTTP 1.1
  * http-client: unregister EV_READ when the buffer is full
  * translation: added QUERY_STRING packet
  * processor: optionally parse base/mode from URI

 -- Max Kellermann <mk@cm4all.com>  Tue, 17 Mar 2009 13:04:25 +0100

cm4all-beng-proxy (0.4.4) unstable; urgency=low

  * forward Accept-Language request header to the translation server
  * translate: added the USER_AGENT request packet
  * session: obey the USER/MAX_AGE setting
  * use libcm4all-inline-dev in libcm4all-beng-proxy-dev
  * added pkg-config file for libcm4all-beng-proxy-dev
  * updated python-central dependencies
  * processor: parse c:base/c:mode attributes in PARAM tags

 -- Max Kellermann <mk@cm4all.com>  Wed, 11 Mar 2009 09:43:48 +0100

cm4all-beng-proxy (0.4.3) unstable; urgency=low

  * processor: rewrite URI in LINK tags
  * processor: rewrite URI in PARAM tags
  * use splice() from glibc 2.7
  * translate: added VARY response packet
  * build documentation with texlive

 -- Max Kellermann <mk@cm4all.com>  Wed, 04 Mar 2009 09:53:56 +0100

cm4all-beng-proxy (0.4.2) unstable; urgency=low

  * hashmap: fix corruption in slot chain
  * use monotonic clock to calculate expiry times
  * processor: rewrite URIs in the EMBED, VIDEO, AUDIO tags

 -- Max Kellermann <mk@cm4all.com>  Tue, 17 Feb 2009 17:14:48 +0100

cm4all-beng-proxy (0.4.1) unstable; urgency=low

  * translate: clear client->transformation
  * handler: check for translation errors
  * http-server: fixed assertion failure during shutdown
  * http-server: send "Keep-Alive" response header
  * worker: after fork(), call event_reinit() in the parent process
  * added valgrind build dependency
  * build with Debian's libevent-1.4 package

 -- Max Kellermann <mk@cm4all.com>  Tue, 10 Feb 2009 11:48:53 +0100

cm4all-beng-proxy (0.4) unstable; urgency=low

  * added support for transformation views
    - in the JavaScript API, mode=proxy is now deprecated
  * http-cache: fix segfault when request_headers==NULL
  * http-cache: store multiple (varying) versions of a resource
  * http-cache: use the "max-age" cache-control response

 -- Max Kellermann <mk@cm4all.com>  Fri, 30 Jan 2009 13:29:43 +0100

cm4all-beng-proxy (0.3.9) unstable; urgency=low

  * http-client: assume keep-alive is enabled on HTTP 1.1
  * processor: use configured/session path-info for mode=child URIs

 -- Max Kellermann <mk@cm4all.com>  Tue, 27 Jan 2009 13:07:51 +0100

cm4all-beng-proxy (0.3.8) unstable; urgency=low

  * processor: pass Content-Type and Content-Language headers from
    template
  * http-client: allow chunked response body without keep-alive

 -- Max Kellermann <mk@cm4all.com>  Fri, 23 Jan 2009 13:02:42 +0100

cm4all-beng-proxy (0.3.7) unstable; urgency=low

  * istream_subst: exit the loop if state==INSERT
  * istream_iconv: check if the full buffer could be flushed
  * worker: don't reinitialize session manager during shutdown

 -- Max Kellermann <mk@cm4all.com>  Thu, 15 Jan 2009 10:39:47 +0100

cm4all-beng-proxy (0.3.6) unstable; urgency=low

  * processor: ignore closing </header>
  * widget-http: now really don't check content-type in frame parents
  * parser: skip comments
  * processor: implemented c:base="parent"
  * processor: added "c:" prefix to c:widget child elements
  * processor: renamed the "c:param" element to "c:parameter"

 -- Max Kellermann <mk@cm4all.com>  Thu, 08 Jan 2009 11:17:29 +0100

cm4all-beng-proxy (0.3.5) unstable; urgency=low

  * widget-http: don't check content-type in frame parents
  * istream-subst: allow null bytes in the input stream
  * js: added the "translate" parameter for passing values to the
    translation server
  * rewrite-uri: refuse to rewrite a frame URI without widget id

 -- Max Kellermann <mk@cm4all.com>  Mon, 05 Jan 2009 16:46:32 +0100

cm4all-beng-proxy (0.3.4) unstable; urgency=low

  * processor: added support for custom widget request headers
  * http-cache: obey the "Vary" response header
  * http-cache: pass the new http_cache_info object when testing a cache
    item

 -- Max Kellermann <mk@cm4all.com>  Tue, 30 Dec 2008 15:46:44 +0100

cm4all-beng-proxy (0.3.3) unstable; urgency=low

  * processor: grew widget parameter buffer to 512 bytes
  * widget-resolver: clear widget->resolver on abort
  * cgi: clear the input's handler in cgi_async_abort()
  * widget-stream: use istream_hold (reverts r4171)

 -- Max Kellermann <mk@cm4all.com>  Fri, 05 Dec 2008 14:43:05 +0100

cm4all-beng-proxy (0.3.2) unstable; urgency=low

  * processor: free memory before calling embed_frame_widget()
  * processor: allocate query string from the widget pool
  * processor: removed the obsolete widget attributes "tag" and "style"
  * parser: hold a reference to the pool

 -- Max Kellermann <mk@cm4all.com>  Mon, 01 Dec 2008 14:15:38 +0100

cm4all-beng-proxy (0.3.1) unstable; urgency=low

  * http-client: remove Transfer-Encoding and Content-Length from response
    headers
  * http-client: don't read body after invoke_response()
  * fork: retry splice() after EAGAIN
  * fork: don't close input when splice() fails
  * cgi: abort the response handler when the stdin stream fails
  * istream_file, istream_pipe, fork, client_socket, listener: fixed file
    descriptor leaks
  * processor: hold a reference to the caller's pool
  * debian/rules: enabled test suite

 -- Max Kellermann <mk@cm4all.com>  Thu, 27 Nov 2008 16:01:16 +0100

cm4all-beng-proxy (0.3) unstable; urgency=low

  * implemented widget filters
  * translate: initialize all fields of a CGI address
  * fork: read request body on EAGAIN
  * fork: implemented the direct() method with splice()
  * python: added class Response
  * prototypes/translate.py:
    - support "filter"
    - support "content_type"
  * demo: added widget filter demo

 -- Max Kellermann <mk@cm4all.com>  Wed, 26 Nov 2008 16:27:29 +0100

cm4all-beng-proxy (0.2) unstable; urgency=low

  * don't quote text/xml widgets
  * widget-resolver: pass widget_pool to widget_class_lookup()
  * widget-registry: allocate widget_class from widget_pool
  * widget-stream: eliminated the async operation proxy, because the
    operation cannot be aborted before the constructor returns
  * widget-stream: don't clear the "delayed" stream in the response() callback
  * rewrite-uri: trigger istream_read(delayed) after istream_delayed_set()
  * doc: clarified XSLT integration

 -- Max Kellermann <mk@cm4all.com>  Tue, 25 Nov 2008 15:28:54 +0100

cm4all-beng-proxy (0.1) unstable; urgency=low

  * initial release

 -- Max Kellermann <mk@cm4all.com>  Mon, 17 Nov 2008 11:59:36 +0100<|MERGE_RESOLUTION|>--- conflicted
+++ resolved
@@ -1,7 +1,7 @@
-<<<<<<< HEAD
 cm4all-beng-proxy (0.8.3) unstable; urgency=low
 
   * file-handler: implement If-Range (RFC 2616 14.27)
+  * merged release 0.7.42
 
  --
 
@@ -29,7 +29,7 @@
   * rewrite-uri: escape the result with XML entities
 
  -- Max Kellermann <mk@cm4all.com>  Thu, 13 May 2010 12:34:46 +0200
-=======
+
 cm4all-beng-proxy (0.7.42) unstable; urgency=low
 
   * fork: check "direct" flag again after buffer flush
@@ -38,7 +38,6 @@
   * async: added another debug flag to verify correctness
 
  -- Max Kellermann <mk@cm4all.com>  Mon, 31 May 2010 21:15:58 +0200
->>>>>>> 48c7c7f5
 
 cm4all-beng-proxy (0.7.41) unstable; urgency=low
 
