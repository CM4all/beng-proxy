<<<<<<< HEAD
cm4all-beng-proxy (1.2.12) unstable; urgency=low

  * 

 --   

cm4all-beng-proxy (1.2.11) unstable; urgency=low

  * merge release 1.1.24

 -- Max Kellermann <mk@cm4all.com>  Wed, 04 Jan 2012 15:38:27 -0000

cm4all-beng-proxy (1.2.10) unstable; urgency=low

  * merge release 1.1.23

 -- Max Kellermann <mk@cm4all.com>  Wed, 28 Dec 2011 17:01:43 -0000

cm4all-beng-proxy (1.2.9) unstable; urgency=low

  * merge release 1.1.22

 -- Max Kellermann <mk@cm4all.com>  Thu, 22 Dec 2011 10:28:29 -0000

cm4all-beng-proxy (1.2.8) unstable; urgency=low

  * merge release 1.1.21

 -- Max Kellermann <mk@cm4all.com>  Wed, 14 Dec 2011 11:12:32 -0000

cm4all-beng-proxy (1.2.7) unstable; urgency=low

  * merge release 1.1.20

 -- Max Kellermann <mk@cm4all.com>  Tue, 06 Dec 2011 11:43:10 -0000

cm4all-beng-proxy (1.2.6) unstable; urgency=low

  * merge release 1.1.19

 -- Max Kellermann <mk@cm4all.com>  Fri, 18 Nov 2011 13:47:43 -0000

cm4all-beng-proxy (1.2.5) unstable; urgency=low

  * merge release 1.1.18
  * file-handler: handle If-Modified-Since followed by filter

 -- Max Kellermann <mk@cm4all.com>  Tue, 08 Nov 2011 19:43:58 +0100

cm4all-beng-proxy (1.2.4) unstable; urgency=low

  * merge release 1.1.17

 -- Max Kellermann <mk@cm4all.com>  Wed, 02 Nov 2011 16:58:28 +0100

cm4all-beng-proxy (1.2.3) unstable; urgency=low

  * merge release 1.1.16

 -- Max Kellermann <mk@cm4all.com>  Fri, 21 Oct 2011 15:16:13 +0200

cm4all-beng-proxy (1.2.2) unstable; urgency=low

  * merge release 1.1.15
  * widget-view: an empty name refers to the default view
  * processor: new entity &c:view;

 -- Max Kellermann <mk@cm4all.com>  Wed, 19 Oct 2011 11:43:20 +0200

cm4all-beng-proxy (1.2.1) unstable; urgency=low

  * merge release 1.1.13

 -- Max Kellermann <mk@cm4all.com>  Wed, 05 Oct 2011 17:16:04 +0200

cm4all-beng-proxy (1.2) unstable; urgency=low

  * delegate-client: improved error reporting
  * response-error: resolve errno codes
  * python/control/client: bind the unix domain socket
  * python/control/client: implement timeout
  * lb_control: allow querying node status over control socket

 -- Max Kellermann <mk@cm4all.com>  Tue, 27 Sep 2011 12:00:44 +0200
=======
cm4all-beng-proxy (1.1.25) unstable; urgency=low

  * merge release 1.0.19

 -- Max Kellermann <mk@cm4all.com>  Tue, 17 Jan 2012 08:29:34 -0000
>>>>>>> afc52ea9

cm4all-beng-proxy (1.1.24) unstable; urgency=low

  * merge release 1.0.18

 -- Max Kellermann <mk@cm4all.com>  Wed, 04 Jan 2012 15:27:35 -0000

cm4all-beng-proxy (1.1.23) unstable; urgency=low

  * header-forward: remove port number from X-Forwarded-For

 -- Max Kellermann <mk@cm4all.com>  Wed, 28 Dec 2011 16:51:41 -0000

cm4all-beng-proxy (1.1.22) unstable; urgency=low

  * merge release 1.0.17
  * istream-socket: fix potential assertion failure

 -- Max Kellermann <mk@cm4all.com>  Wed, 21 Dec 2011 16:44:46 -0000

cm4all-beng-proxy (1.1.21) unstable; urgency=low

  * merge release 1.0.16

 -- Max Kellermann <mk@cm4all.com>  Wed, 14 Dec 2011 11:07:58 -0000

cm4all-beng-proxy (1.1.20) unstable; urgency=low

  * merge release 1.0.15
  * processor: don't rewrite "mailto:" hyperlinks

 -- Max Kellermann <mk@cm4all.com>  Mon, 05 Dec 2011 18:37:10 -0000

cm4all-beng-proxy (1.1.19) unstable; urgency=low

  * {css_,}processor: quote widget classes for prefixing XML IDs, CSS classes

 -- Max Kellermann <mk@cm4all.com>  Fri, 18 Nov 2011 13:17:02 -0000

cm4all-beng-proxy (1.1.18) unstable; urgency=low

  * merge release 1.0.13
  * lb_http: eliminate the duplicate "Date" response header

 -- Max Kellermann <mk@cm4all.com>  Tue, 08 Nov 2011 19:33:07 +0100

cm4all-beng-proxy (1.1.17) unstable; urgency=low

  * merge release 1.0.13

 -- Max Kellermann <mk@cm4all.com>  Wed, 02 Nov 2011 16:52:21 +0100

cm4all-beng-proxy (1.1.16) unstable; urgency=low

  * merge release 1.0.12

 -- Max Kellermann <mk@cm4all.com>  Fri, 21 Oct 2011 15:09:55 +0200

cm4all-beng-proxy (1.1.15) unstable; urgency=low

  * merge release 1.0.11

 -- Max Kellermann <mk@cm4all.com>  Wed, 19 Oct 2011 09:36:38 +0200

cm4all-beng-proxy (1.1.14) unstable; urgency=low

  * merge release 1.0.10

 -- Max Kellermann <mk@cm4all.com>  Fri, 07 Oct 2011 15:15:00 +0200

cm4all-beng-proxy (1.1.13) unstable; urgency=low

  * merge release 1.0.9

 -- Max Kellermann <mk@cm4all.com>  Thu, 29 Sep 2011 16:47:56 +0200

cm4all-beng-proxy (1.1.12) unstable; urgency=low

  * merge release 1.0.8

 -- Max Kellermann <mk@cm4all.com>  Thu, 22 Sep 2011 17:13:41 +0200

cm4all-beng-proxy (1.1.11) unstable; urgency=low

  * merge release 1.0.7
  * widget-http: response header X-CM4all-View selects a view
  * processor, css_processor: support prefixing XML ids
  * processor: property "c:view" selects a view

 -- Max Kellermann <mk@cm4all.com>  Fri, 16 Sep 2011 12:25:24 +0200

cm4all-beng-proxy (1.1.10) unstable; urgency=low

  * merge release 1.0.6
  * http-request: don't clear failure state on successful TCP connection
  * istream-socket: fix assertion failure after receive error
  * ssl_filter: check for end-of-file on plain socket
  * ssl_filter: fix buffer assertion failures

 -- Max Kellermann <mk@cm4all.com>  Tue, 13 Sep 2011 18:50:18 +0200

cm4all-beng-proxy (1.1.9) unstable; urgency=low

  * http-request: improve keep-alive cancellation detection
  * http-request: mark server "failed" after HTTP client error
  * lb: implement the control protocol
    - can disable and re-enable workers
  * lb: don't allow sticky pool with only one member
  * lb: verify that a new sticky host is alive
  * lb: mark server "failed" after HTTP client error

 -- Max Kellermann <mk@cm4all.com>  Fri, 09 Sep 2011 13:03:55 +0200

cm4all-beng-proxy (1.1.8) unstable; urgency=low

  * merge release 1.0.5
  * {css_,}processor: one more underscore for the prefix
  * processor: remove rewrite-uri processing instructions from output
  * translate: unknown packet is a fatal error
  * processor: add option to set widget/focus by default
  * rewrite-uri: a leading tilde refers to the widget base; translation
    packet ANCHOR_ABSOLUTE enables it by default

 -- Max Kellermann <mk@cm4all.com>  Mon, 05 Sep 2011 17:56:31 +0200

cm4all-beng-proxy (1.1.7) unstable; urgency=low

  * css_processor: implement property "-c-mode"
  * css_processor: translate underscore prefix in class names
  * processor: translate underscore prefix in CSS class names

 -- Max Kellermann <mk@cm4all.com>  Mon, 29 Aug 2011 17:47:48 +0200

cm4all-beng-proxy (1.1.6) unstable; urgency=low

  * merge release 1.0.3
  * implement CSS processor

 -- Max Kellermann <mk@cm4all.com>  Mon, 22 Aug 2011 17:13:56 +0200

cm4all-beng-proxy (1.1.5) unstable; urgency=low

  * lb: optionally generate Via and X-Forwarded-For

 -- Max Kellermann <mk@cm4all.com>  Wed, 17 Aug 2011 12:45:14 +0200

cm4all-beng-proxy (1.1.4) unstable; urgency=low

  * pipe-stock: fix assertion failure after optimization bug
  * istream-pipe: reuse drained pipes immediately
  * sink-socket: reinstate write event during bulk transfers

 -- Max Kellermann <mk@cm4all.com>  Thu, 11 Aug 2011 14:41:37 +0200

cm4all-beng-proxy (1.1.3) unstable; urgency=low

  * widget: quote invalid XMLID/JS characters for &c:prefix;
  * lb: add protocol "tcp"

 -- Max Kellermann <mk@cm4all.com>  Wed, 10 Aug 2011 18:53:12 +0200

cm4all-beng-proxy (1.1.2) unstable; urgency=low

  * merge release 1.0.2
  * http-server: report detailed errors
  * widget-http: implement header dumps
  * cgi, fastcgi: enable cookie jar with custom cookie "host"

 -- Max Kellermann <mk@cm4all.com>  Thu, 04 Aug 2011 17:27:51 +0200

cm4all-beng-proxy (1.1.1) unstable; urgency=low

  * merge release 1.0.1
  * lb: don't ignore unimplemented configuration keywords
  * lb: configurable monitor check interval
  * session: configurable idle timeout

 -- Max Kellermann <mk@cm4all.com>  Tue, 26 Jul 2011 11:27:20 +0200

cm4all-beng-proxy (1.1) unstable; urgency=low

  * http-client: send "Expect: 100-continue" only for big request body
  * lb: implement monitors (ping, connect, tcp_expect)

 -- Max Kellermann <mk@cm4all.com>  Wed, 20 Jul 2011 15:04:22 +0200
  
cm4all-beng-proxy (1.0.19) unstable; urgency=low

  * cookie-client: add a missing out-of-memory check

 -- Max Kellermann <mk@cm4all.com>  Tue, 17 Jan 2012 08:27:38 -0000

cm4all-beng-proxy (1.0.18) unstable; urgency=low

  * resource-address: support zero-length path_info prefix (for BASE)
  * hashmap: optimize insertions
  * http-server: limit the number of request headers
  * proxy-widget: discard the unused request body on error

 -- Max Kellermann <mk@cm4all.com>  Wed, 04 Jan 2012 14:55:59 -0000

cm4all-beng-proxy (1.0.17) unstable; urgency=low

  * istream-chunked: avoid recursive buffer write, fixes crash

 -- Max Kellermann <mk@cm4all.com>  Wed, 21 Dec 2011 16:37:44 -0000

cm4all-beng-proxy (1.0.16) unstable; urgency=low

  * http-server: disable timeout while waiting for CGI
  * cgi: fix segmentation fault
  * processor: discard child's request body on abort
  * proxy-widget: discard the unused request body on error

 -- Max Kellermann <mk@cm4all.com>  Wed, 14 Dec 2011 11:53:31 +0100

cm4all-beng-proxy (1.0.15) unstable; urgency=low

  * http-client: fix assertion failure on bogus "100 Continue"
  * handler: don't close the request body twice
  * session: add a missing out-of-memory check
  * fcgi-client: check for EV_READ event
  * fcgi-serialize: fix serializing parameter without value

 -- Max Kellermann <mk@cm4all.com>  Mon, 05 Dec 2011 17:47:20 -0000

cm4all-beng-proxy (1.0.14) unstable; urgency=low

  * http-server: don't generate chunked HEAD response
  * http-server: don't override Content-Length for HEAD response
  * lb_http, proxy-widget, response: forward Content-Length after HEAD

 -- Max Kellermann <mk@cm4all.com>  Tue, 08 Nov 2011 18:19:42 +0100

cm4all-beng-proxy (1.0.13) unstable; urgency=low

  * processor: initialize URI rewrite options for <?cm4all-rewrite-uri?>

 -- Max Kellermann <mk@cm4all.com>  Wed, 02 Nov 2011 16:47:48 +0100

cm4all-beng-proxy (1.0.12) unstable; urgency=low

  * http-server, proxy-widget: add missing newline to log message
  * fcgi_client: fix assertion failure on response body error
  * http-cache-choice: fix crash due to wrong filter callback

 -- Max Kellermann <mk@cm4all.com>  Fri, 21 Oct 2011 15:02:42 +0200

cm4all-beng-proxy (1.0.11) unstable; urgency=low

  * lb_config: fix binding to wildcard address
  * rewrite-uri: clarify warning message when widget has no id

 -- Max Kellermann <mk@cm4all.com>  Wed, 19 Oct 2011 09:26:48 +0200

cm4all-beng-proxy (1.0.10) unstable; urgency=low

  * debian/control: beng-lb doesn't need "daemon" anymore
  * http-string: allow space in unquoted cookie values (RFC ignorant)

 -- Max Kellermann <mk@cm4all.com>  Fri, 07 Oct 2011 15:06:32 +0200

cm4all-beng-proxy (1.0.9) unstable; urgency=low

  * tcp-balancer: store a copy of the socket address
  * lb: default log directory is /var/log/cm4all/beng-lb
  * lb: use new built-in watchdog instead of /usr/bin/daemon

 -- Max Kellermann <mk@cm4all.com>  Thu, 29 Sep 2011 16:19:34 +0200

cm4all-beng-proxy (1.0.8) unstable; urgency=low

  * resource-address: copy the delegate JailCGI parameters (crash bug fix)
  * response: use the same URI for storing and dropping widget sessions

 -- Max Kellermann <mk@cm4all.com>  Thu, 22 Sep 2011 13:39:08 +0200

cm4all-beng-proxy (1.0.7) unstable; urgency=low

  * inline-widget: discard request body when class lookup fails

 -- Max Kellermann <mk@cm4all.com>  Fri, 16 Sep 2011 12:16:04 +0200

cm4all-beng-proxy (1.0.6) unstable; urgency=low

  * processor: support short "SCRIPT" tag
  * widget-uri: use the template's view specification

 -- Max Kellermann <mk@cm4all.com>  Tue, 13 Sep 2011 18:14:24 +0200

cm4all-beng-proxy (1.0.5) unstable; urgency=low

  * resource-loader: delete comma when extracting from X-Forwarded-For

 -- Max Kellermann <mk@cm4all.com>  Mon, 05 Sep 2011 17:43:22 +0200

cm4all-beng-proxy (1.0.4) unstable; urgency=low

  * istream-replace: update the buffer reader after new data was added

 -- Max Kellermann <mk@cm4all.com>  Mon, 05 Sep 2011 15:43:17 +0200

cm4all-beng-proxy (1.0.3) unstable; urgency=low

  * merge release 0.9.35
  * control-handler: fix uninitialized variable

 -- Max Kellermann <mk@cm4all.com>  Thu, 18 Aug 2011 15:15:52 +0200

cm4all-beng-proxy (1.0.2) unstable; urgency=low

  * merge release 0.9.34
  * handler: always log translate client errors
  * tcp-balancer: fix memory leak in error handler
  * http-string: allow more characters in cookie values (RFC ignorant)

 -- Max Kellermann <mk@cm4all.com>  Mon, 01 Aug 2011 16:30:05 +0200

cm4all-beng-proxy (1.0.1) unstable; urgency=low

  * session: increase idle timeout to 20 minutes

 -- Max Kellermann <mk@cm4all.com>  Tue, 26 Jul 2011 11:23:36 +0200

cm4all-beng-proxy (1.0) unstable; urgency=low

  * merge release 0.9.33
  * header-forward: eliminate the duplicate "Date" response header
  * proxy-handler: don't pass internal URI arguments to CGI

 -- Max Kellermann <mk@cm4all.com>  Mon, 18 Jul 2011 17:07:42 +0200

cm4all-beng-proxy (0.10.14) unstable; urgency=low

  * merge release 0.9.32

 -- Max Kellermann <mk@cm4all.com>  Tue, 12 Jul 2011 19:02:23 +0200

cm4all-beng-proxy (0.10.13) unstable; urgency=low

  * growing-buffer: reset the position when skipping buffers

 -- Max Kellermann <mk@cm4all.com>  Wed, 06 Jul 2011 10:07:50 +0200

cm4all-beng-proxy (0.10.12) unstable; urgency=low

  * merge release 0.9.31
  * rewrite-uri: log widget base mismatch
  * istream-replace: fix assertion failure with splitted buffer

 -- Max Kellermann <mk@cm4all.com>  Tue, 05 Jul 2011 22:05:44 +0200

cm4all-beng-proxy (0.10.11) unstable; urgency=low

  * merge release 0.9.30
  * lb: add SSL/TLS support

 -- Max Kellermann <mk@cm4all.com>  Mon, 04 Jul 2011 17:14:21 +0200

cm4all-beng-proxy (0.10.10) unstable; urgency=low

  * merge release 0.9.29

 -- Max Kellermann <mk@cm4all.com>  Tue, 28 Jun 2011 17:56:43 +0200

cm4all-beng-proxy (0.10.9) unstable; urgency=low

  * merge release 0.9.28

 -- Max Kellermann <mk@cm4all.com>  Mon, 27 Jun 2011 13:38:03 +0200

cm4all-beng-proxy (0.10.8) unstable; urgency=low

  * lb_http: don't access the connection object after it was closed
  * restart the load balancer automatically

 -- Max Kellermann <mk@cm4all.com>  Wed, 22 Jun 2011 12:38:39 +0200

cm4all-beng-proxy (0.10.7) unstable; urgency=low

  * config: make the session cookie name configurable
  * uri-relative: allow relative base URIs (for CGI)
  * widget-uri: combine existing CGI PATH_INFO and given widget location
  * python/translation/widget: support "path_info" specification

 -- Max Kellermann <mk@cm4all.com>  Mon, 20 Jun 2011 14:54:38 +0200

cm4all-beng-proxy (0.10.6) unstable; urgency=low

  * merge release 0.9.26

 -- Max Kellermann <mk@cm4all.com>  Wed, 15 Jun 2011 09:19:28 +0200

cm4all-beng-proxy (0.10.5) unstable; urgency=low

  * merge release 0.9.26

 -- Max Kellermann <mk@cm4all.com>  Fri, 10 Jun 2011 10:09:09 +0200

cm4all-beng-proxy (0.10.4) unstable; urgency=low

  * doc: add beng-lb documentation
  * lb: implement "fallback" option
  * merge release 0.9.25

 -- Max Kellermann <mk@cm4all.com>  Wed, 08 Jun 2011 14:13:43 +0200

cm4all-beng-proxy (0.10.3) unstable; urgency=low

  * python/translation.widget: support keyword "sticky"
  * lb: implement sticky modes "failover", "cookie"

 -- Max Kellermann <mk@cm4all.com>  Mon, 06 Jun 2011 15:51:36 +0200

cm4all-beng-proxy (0.10.2) unstable; urgency=low

  * debian: fix beng-lb pid file name
  * lb_http: implement sticky sessions
  * merge release 0.9.24

 -- Max Kellermann <mk@cm4all.com>  Tue, 31 May 2011 14:32:03 +0200

cm4all-beng-proxy (0.10.1) unstable; urgency=low

  * lb_http: close request body on error
  * lb_listener: print error message when binding fails
  * merge release 0.9.23

 -- Max Kellermann <mk@cm4all.com>  Fri, 27 May 2011 13:13:55 +0200

cm4all-beng-proxy (0.10) unstable; urgency=low

  * failure: fix inverted logic bug in expiry check
  * tcp-balancer: implement session stickiness
  * lb: new stand-alone load balancer

 -- Max Kellermann <mk@cm4all.com>  Thu, 26 May 2011 14:32:02 +0200

cm4all-beng-proxy (0.9.35) unstable; urgency=low

  * resource-loader: pass the last X-Forwarded-For element to AJP

 -- Max Kellermann <mk@cm4all.com>  Thu, 18 Aug 2011 15:05:02 +0200

cm4all-beng-proxy (0.9.34) unstable; urgency=low

  * request: fix double request body close in errdoc handler
  * handler: close request body on early abort

 -- Max Kellermann <mk@cm4all.com>  Mon, 01 Aug 2011 16:21:43 +0200

cm4all-beng-proxy (0.9.33) unstable; urgency=low

  * {http,ajp}-request, errdoc: check before closing the request body on
    error

 -- Max Kellermann <mk@cm4all.com>  Mon, 18 Jul 2011 16:30:29 +0200

cm4all-beng-proxy (0.9.32) unstable; urgency=low

  * processor: dispose request body when focused widget was not found
  * http-string: allow the slash in cookie values (RFC ignorant)

 -- Max Kellermann <mk@cm4all.com>  Tue, 12 Jul 2011 18:16:01 +0200

cm4all-beng-proxy (0.9.31) unstable; urgency=low

  * growing-buffer: fix assertion failure with empty first buffer

 -- Max Kellermann <mk@cm4all.com>  Tue, 05 Jul 2011 21:58:24 +0200

cm4all-beng-proxy (0.9.30) unstable; urgency=low

  * growing-buffer: fix assertion failure in reader when buffer is empty

 -- Max Kellermann <mk@cm4all.com>  Mon, 04 Jul 2011 16:59:28 +0200

cm4all-beng-proxy (0.9.29) unstable; urgency=low

  * http-string: allow the equality sign in cookie values (RFC ignorant)

 -- Max Kellermann <mk@cm4all.com>  Tue, 28 Jun 2011 17:50:23 +0200

cm4all-beng-proxy (0.9.28) unstable; urgency=low

  * http-string: allow round brackets in cookie values (RFC ignorant)

 -- Max Kellermann <mk@cm4all.com>  Mon, 27 Jun 2011 13:23:58 +0200

cm4all-beng-proxy (0.9.27) unstable; urgency=low

  * handler: don't delete existing session in TRANSPARENT mode

 -- Max Kellermann <mk@cm4all.com>  Wed, 15 Jun 2011 09:08:48 +0200

cm4all-beng-proxy (0.9.26) unstable; urgency=low

  * worker: read "crash" value before destroying shared memory
  * session: fix crash while discarding session

 -- Max Kellermann <mk@cm4all.com>  Fri, 10 Jun 2011 09:54:56 +0200

cm4all-beng-proxy (0.9.25) unstable; urgency=low

  * response: discard the request body before passing to errdoc
  * worker: don't restart all workers after "safe" worker crash
  * cgi: check for end-of-file after splice

 -- Max Kellermann <mk@cm4all.com>  Wed, 08 Jun 2011 15:02:35 +0200

cm4all-beng-proxy (0.9.24) unstable; urgency=low

  * fcgi-client: really discard packets on request id mismatch
  * memcached-client: don't schedule read event when buffer is full
  * session: support beng-lb sticky sessions

 -- Max Kellermann <mk@cm4all.com>  Tue, 31 May 2011 14:23:41 +0200

cm4all-beng-proxy (0.9.23) unstable; urgency=low

  * tcp-balancer: retry connecting to cluster if a node fails

 -- Max Kellermann <mk@cm4all.com>  Fri, 27 May 2011 13:01:31 +0200

cm4all-beng-proxy (0.9.22) unstable; urgency=low

  * failure: fix inverted logic bug in expiry check
  * uri-extract: support AJP URLs, fixes AJP cookies
  * ajp-client: don't schedule read event when buffer is full

 -- Max Kellermann <mk@cm4all.com>  Thu, 26 May 2011 08:32:32 +0200

cm4all-beng-proxy (0.9.21) unstable; urgency=low

  * balancer: re-enable load balancing (regression fix)
  * merge release 0.8.38

 -- Max Kellermann <mk@cm4all.com>  Fri, 20 May 2011 11:03:31 +0200

cm4all-beng-proxy (0.9.20) unstable; urgency=low

  * http-cache: fix assertion failure caused by wrong destructor
  * merge release 0.8.37

 -- Max Kellermann <mk@cm4all.com>  Mon, 16 May 2011 14:03:09 +0200

cm4all-beng-proxy (0.9.19) unstable; urgency=low

  * http-request: don't retry requests with a request body

 -- Max Kellermann <mk@cm4all.com>  Thu, 12 May 2011 11:35:55 +0200

cm4all-beng-proxy (0.9.18) unstable; urgency=low

  * http-body: fix assertion failure on EOF chunk after socket was closed
  * widget-http: fix crash in widget lookup error handler
  * merge release 0.8.36

 -- Max Kellermann <mk@cm4all.com>  Tue, 10 May 2011 18:56:33 +0200

cm4all-beng-proxy (0.9.17) unstable; urgency=low

  * growing-buffer: fix assertion failure after large initial write
  * http-request: retry after connection failure
  * test/t-cgi: fix bashisms in test scripts

 -- Max Kellermann <mk@cm4all.com>  Wed, 04 May 2011 18:54:57 +0200

cm4all-beng-proxy (0.9.16) unstable; urgency=low

  * resource-address: append "transparent" args to CGI path_info
  * tcache: fix crash on FastCGI with BASE

 -- Max Kellermann <mk@cm4all.com>  Mon, 02 May 2011 16:07:21 +0200

cm4all-beng-proxy (0.9.15) unstable; urgency=low

  * configure.ac: check if valgrind/memcheck.h is installed
  * configure.ac: check if libattr is available
  * access-log: log Referer and User-Agent
  * access-log: log the request duration
  * proxy-handler: allow forwarding URI arguments
  * merge release 0.8.35

 -- Max Kellermann <mk@cm4all.com>  Wed, 27 Apr 2011 18:54:17 +0200

cm4all-beng-proxy (0.9.14) unstable; urgency=low

  * processor: don't clear widget pointer at opening tag
  * debian: move ulimit call from init script to *.default
  * merge release 0.8.33

 -- Max Kellermann <mk@cm4all.com>  Wed, 13 Apr 2011 17:03:29 +0200

cm4all-beng-proxy (0.9.13) unstable; urgency=low

  * proxy-widget: apply the widget's response header forward settings
  * response: add option to dump the widget tree
  * widget-class: move header forward settings to view
  * merge release 0.8.30

 -- Max Kellermann <mk@cm4all.com>  Mon, 04 Apr 2011 16:31:26 +0200

cm4all-beng-proxy (0.9.12) unstable; urgency=low

  * widget: internal API refactorization
  * was-control: fix argument order in "abort" call
  * was-client: duplicate the GError object when it is used twice
  * {file,delegate}-handler: add Expires/ETag headers to 304 response
  * cgi: allow setting environment variables

 -- Max Kellermann <mk@cm4all.com>  Thu, 24 Mar 2011 15:12:54 +0100

cm4all-beng-proxy (0.9.11) unstable; urgency=low

  * processor: major API refactorization
  * merge release 0.8.29

 -- Max Kellermann <mk@cm4all.com>  Mon, 21 Mar 2011 19:43:28 +0100

cm4all-beng-proxy (0.9.10) unstable; urgency=low

  * merge release 0.8.27

 -- Max Kellermann <mk@cm4all.com>  Fri, 18 Mar 2011 14:11:16 +0100

cm4all-beng-proxy (0.9.9) unstable; urgency=low

  * merge release 0.8.25

 -- Max Kellermann <mk@cm4all.com>  Mon, 14 Mar 2011 16:05:51 +0100

cm4all-beng-proxy (0.9.8) unstable; urgency=low

  * translate: support UNIX domain sockets in ADDRESS_STRING
  * resource-address: support connections to existing FastCGI servers

 -- Max Kellermann <mk@cm4all.com>  Fri, 11 Mar 2011 19:24:33 +0100

cm4all-beng-proxy (0.9.7) unstable; urgency=low

  * merge release 0.8.24

 -- Max Kellermann <mk@cm4all.com>  Fri, 04 Mar 2011 13:07:36 +0100

cm4all-beng-proxy (0.9.6) unstable; urgency=low

  * merge release 0.8.23

 -- Max Kellermann <mk@cm4all.com>  Mon, 28 Feb 2011 11:47:45 +0100

cm4all-beng-proxy (0.9.5) unstable; urgency=low

  * translate: allow SITE without CGI

 -- Max Kellermann <mk@cm4all.com>  Mon, 31 Jan 2011 06:35:24 +0100

cm4all-beng-proxy (0.9.4) unstable; urgency=low

  * widget-class: allow distinct addresses for each view

 -- Max Kellermann <mk@cm4all.com>  Thu, 27 Jan 2011 17:51:21 +0100

cm4all-beng-proxy (0.9.3) unstable; urgency=low

  * istream-catch: log errors
  * proxy-handler: pass the original request URI to (Fast)CGI
  * proxy-handler: pass the original document root to (Fast)CGI
  * fcgi-stock: pass site id to child process
  * translation: new packet "HOME" for JailCGI
  * resource-loader: get remote host from "X-Forwarded-For"
  * cgi, fcgi-client: pass client IP address to application

 -- Max Kellermann <mk@cm4all.com>  Fri, 21 Jan 2011 18:13:38 +0100

cm4all-beng-proxy (0.9.2) unstable; urgency=low

  * merge release 0.8.21
  * http-response: better context for error messages
  * istream: method close() does not invoke handler->abort()
  * istream: better context for error messages
  * ajp-client: destruct properly when request stream fails
  * {delegate,fcgi,was}-stock: use the JailCGI 1.4 wrapper

 -- Max Kellermann <mk@cm4all.com>  Mon, 17 Jan 2011 12:08:04 +0100

cm4all-beng-proxy (0.9.1) unstable; urgency=low

  * http-server: count the number of raw bytes sent and received
  * control-handler: support TCACHE_INVALIDATE with SITE
  * new programs "log-forward", "log-exec" for network logging
  * new program "log-split" for creating per-site log files
  * new program "log-traffic" for creating per-site traffic logs
  * move logging servers to new package cm4all-beng-proxy-logging
  * python/control.client: add parameter "broadcast"

 -- Max Kellermann <mk@cm4all.com>  Thu, 02 Dec 2010 12:07:16 +0100

cm4all-beng-proxy (0.9) unstable; urgency=low

  * merge release 0.8.19
  * was-client: explicitly send 32 bit METHOD payload
  * was-client: explicitly parse STATUS as 32 bit integer
  * was-client: clear control channel object on destruction
  * was-client: reuse child process if state is clean on EOF
  * was-client: abort properly after receiving illegal packet
  * was-client: allow "request STOP" before response completed
  * was-client: postpone the response handler invocation
  * was-control: send packets in bulk
  * python: support WAS widgets
  * http-server: enable "cork" mode only for beginning of response
  * http-cache: don't access freed memory in pool_unref_denotify()
  * http: use libcm4all-http
  * new datagram based binary protocol for access logging
  * main: default WAS stock limit is 16

 -- Max Kellermann <mk@cm4all.com>  Thu, 18 Nov 2010 19:56:17 +0100

cm4all-beng-proxy (0.8.38) unstable; urgency=low

  * failure: update time stamp on existing item
  * errdoc: free the original response body on abort

 -- Max Kellermann <mk@cm4all.com>  Fri, 20 May 2011 10:17:14 +0200

cm4all-beng-proxy (0.8.37) unstable; urgency=low

  * widget-resolver: don't reuse failed resolver
  * http-request: fix NULL pointer dereference on invalid URI
  * config: disable the TCP stock limit by default

 -- Max Kellermann <mk@cm4all.com>  Mon, 16 May 2011 13:41:32 +0200

cm4all-beng-proxy (0.8.36) unstable; urgency=low

  * http-server: check if client closes connection while processing
  * http-client: release the socket before invoking the callback
  * fcgi-client: fix assertion failure on full input buffer
  * memcached-client: re-enable socket event after direct copy
  * istream-file: fix assertion failure on range request
  * test/t-cgi: fix bashisms in test scripts

 -- Max Kellermann <mk@cm4all.com>  Tue, 10 May 2011 18:45:48 +0200

cm4all-beng-proxy (0.8.35) unstable; urgency=low

  * session: fix potential session defragmentation crash
  * ajp-request: use "host:port" as TCP stock key
  * cgi: evaluate the Content-Length response header

 -- Max Kellermann <mk@cm4all.com>  Wed, 27 Apr 2011 13:32:05 +0200

cm4all-beng-proxy (0.8.34) unstable; urgency=low

  * js: replace all '%' with '$'
  * js: check if session_id is null
  * debian: add package cm4all-beng-proxy-tools

 -- Max Kellermann <mk@cm4all.com>  Tue, 19 Apr 2011 18:43:54 +0200

cm4all-beng-proxy (0.8.33) unstable; urgency=low

  * processor: don't quote query string arguments with dollar sign
  * widget-request: safely remove "view" and "path" from argument table
  * debian/control: add "Breaks << 0.8.32" on the JavaScript library

 -- Max Kellermann <mk@cm4all.com>  Tue, 12 Apr 2011 18:21:55 +0200

cm4all-beng-proxy (0.8.32) unstable; urgency=low

  * args: quote arguments with the dollar sign

 -- Max Kellermann <mk@cm4all.com>  Tue, 12 Apr 2011 13:34:42 +0200

cm4all-beng-proxy (0.8.31) unstable; urgency=low

  * proxy-widget: eliminate the duplicate "Server" response header
  * translation: add packet UNTRUSTED_SITE_SUFFIX

 -- Max Kellermann <mk@cm4all.com>  Thu, 07 Apr 2011 16:23:37 +0200

cm4all-beng-proxy (0.8.30) unstable; urgency=low

  * handler: make lower-case realm name from the "Host" header
  * session: copy attribute "realm", fixes segmentation fault

 -- Max Kellermann <mk@cm4all.com>  Tue, 29 Mar 2011 16:47:43 +0200

cm4all-beng-proxy (0.8.29) unstable; urgency=low

  * ajp-client: send query string in an AJP attribute

 -- Max Kellermann <mk@cm4all.com>  Mon, 21 Mar 2011 19:16:16 +0100

cm4all-beng-proxy (0.8.28) unstable; urgency=low

  * resource-loader: use X-Forwarded-For to obtain AJP remote host
  * resource-loader: strip port from AJP remote address
  * resource-loader: don't pass remote host to AJP server
  * resource-loader: parse server port for AJP
  * ajp-client: always send content-length
  * ajp-client: parse the remaining buffer after EAGAIN

 -- Max Kellermann <mk@cm4all.com>  Mon, 21 Mar 2011 11:12:07 +0100

cm4all-beng-proxy (0.8.27) unstable; urgency=low

  * http-request: close the request body on malformed URI
  * ajp-request: AJP translation packet contains ajp://host:port/path

 -- Max Kellermann <mk@cm4all.com>  Fri, 18 Mar 2011 14:04:21 +0100

cm4all-beng-proxy (0.8.26) unstable; urgency=low

  * python/response: fix typo in ajp()
  * session: validate sessions only within one realm

 -- Max Kellermann <mk@cm4all.com>  Fri, 18 Mar 2011 08:59:41 +0100

cm4all-beng-proxy (0.8.25) unstable; urgency=low

  * widget-http: discard request body on unknown view name
  * inline-widget: discard request body on error
  * {http,fcgi,was}-client: allocate response headers from caller pool
  * cmdline: fcgi_stock_limit defaults to 0 (no limit)

 -- Max Kellermann <mk@cm4all.com>  Mon, 14 Mar 2011 15:53:42 +0100

cm4all-beng-proxy (0.8.24) unstable; urgency=low

  * fcgi-client: release the connection even when padding not consumed
    after empty response

 -- Max Kellermann <mk@cm4all.com>  Wed, 02 Mar 2011 17:39:33 +0100

cm4all-beng-proxy (0.8.23) unstable; urgency=low

  * memcached-client: allocate a new memory pool
  * memcached-client: copy caller_pool reference before freeing the client
  * fcgi-client: check headers!=NULL
  * fcgi-client: release the connection even when padding not consumed

 -- Max Kellermann <mk@cm4all.com>  Mon, 28 Feb 2011 10:50:02 +0100

cm4all-beng-proxy (0.8.22) unstable; urgency=low

  * cgi: fill special variables CONTENT_TYPE, CONTENT_LENGTH
  * memcached-client: remove stray pool_unref() call
  * memcached-client: reuse the socket if the remaining value is buffered
  * http-cache-choice: abbreviate memcached keys
  * *-cache: allocate a parent pool for cache items
  * pool: re-enable linear pools
  * frame: free the request body on error
  * http-cache: free cached body which was dismissed

 -- Max Kellermann <mk@cm4all.com>  Mon, 07 Feb 2011 15:34:09 +0100

cm4all-beng-proxy (0.8.21) unstable; urgency=low

  * merge release 0.7.55
  * jail: translate the document root properly
  * header-forward: forward the "Host" header to CGI/FastCGI/AJP
  * http-error: map ENOTDIR to "404 Not Found"
  * http-server: fix assertion failure on write error
  * fcgi-stock: clear all environment variables

 -- Max Kellermann <mk@cm4all.com>  Thu, 06 Jan 2011 16:04:20 +0100

cm4all-beng-proxy (0.8.20) unstable; urgency=low

  * widget-resolver: add pedantic state assertions
  * async: remember a copy of the operation in !NDEBUG
  * python/translation/response: max_age() returns self

 -- Max Kellermann <mk@cm4all.com>  Mon, 06 Dec 2010 23:02:50 +0100

cm4all-beng-proxy (0.8.19) unstable; urgency=low

  * merge release 0.7.54

 -- Max Kellermann <mk@cm4all.com>  Wed, 17 Nov 2010 16:25:10 +0100

cm4all-beng-proxy (0.8.18) unstable; urgency=low

  * was-client: explicitly send 32 bit METHOD payload
  * was-client: explicitly parse STATUS as 32 bit integer
  * istream: check presence of as_fd() in optimized build

 -- Max Kellermann <mk@cm4all.com>  Fri, 05 Nov 2010 11:00:54 +0100

cm4all-beng-proxy (0.8.17) unstable; urgency=low

  * merged release 0.7.53
  * widget: use colon as widget path separator
  * was-client: check for abort during response handler
  * was-client: implement STOP
  * was-client: release memory pools
  * was-launch: enable non-blocking mode on input and output
  * http-server: don't crash on malformed pipelined request
  * main: free the WAS stock and the UDP listener in the SIGTERM handler

 -- Max Kellermann <mk@cm4all.com>  Thu, 28 Oct 2010 19:50:26 +0200

cm4all-beng-proxy (0.8.16) unstable; urgency=low

  * merged release 0.7.52
  * was-client: support for the WAS protocol

 -- Max Kellermann <mk@cm4all.com>  Wed, 13 Oct 2010 16:45:18 +0200

cm4all-beng-proxy (0.8.15) unstable; urgency=low

  * resource-address: don't skip question mark twice

 -- Max Kellermann <mk@cm4all.com>  Tue, 28 Sep 2010 12:20:33 +0200

cm4all-beng-proxy (0.8.14) unstable; urgency=low

  * processor: schedule "xmlns:c" deletion

 -- Max Kellermann <mk@cm4all.com>  Thu, 23 Sep 2010 14:42:31 +0200

cm4all-beng-proxy (0.8.13) unstable; urgency=low

  * processor: delete "xmlns:c" attributes from link elements
  * istream-{head,zero}: implement method available()
  * merged release 0.7.51

 -- Max Kellermann <mk@cm4all.com>  Tue, 17 Aug 2010 09:54:33 +0200

cm4all-beng-proxy (0.8.12) unstable; urgency=low

  * http-cache-memcached: copy resource address
  * debian/control: add missing ${shlibs:Depends}
  * merged release 0.7.50

 -- Max Kellermann <mk@cm4all.com>  Thu, 12 Aug 2010 20:17:52 +0200

cm4all-beng-proxy (0.8.11) unstable; urgency=low

  * delegate-client: fix SCM_RIGHTS check
  * use Linux 2.6 CLOEXEC/NONBLOCK flags
  * tcache: INVALIDATE removes all variants (error documents etc.)
  * control: new UDP based protocol, allows invalidating caches
  * hashmap: fix assertion failure in hashmap_remove_match()
  * merged release 0.7.49

 -- Max Kellermann <mk@cm4all.com>  Tue, 10 Aug 2010 15:48:10 +0200

cm4all-beng-proxy (0.8.10) unstable; urgency=low

  * tcache: copy response.previous

 -- Max Kellermann <mk@cm4all.com>  Mon, 02 Aug 2010 18:03:43 +0200

cm4all-beng-proxy (0.8.9) unstable; urgency=low

  * (f?)cgi-handler: forward query string only if focused
  * ajp-handler: merge into proxy-handler
  * proxy-handler: forward query string if focused
  * cgi, fastcgi-handler: enable the resource cache
  * translation: add packets CHECK and PREVIOUS for authentication
  * python: add Response.max_age()

 -- Max Kellermann <mk@cm4all.com>  Fri, 30 Jul 2010 11:39:22 +0200

cm4all-beng-proxy (0.8.8) unstable; urgency=low

  * prototypes/translate.py: added new ticket-fastcgi programs
  * http-cache: implement FastCGI caching
  * merged release 0.7.47

 -- Max Kellermann <mk@cm4all.com>  Wed, 21 Jul 2010 13:00:43 +0200

cm4all-beng-proxy (0.8.7) unstable; urgency=low

  * istream-delayed: update the "direct" bit mask
  * http-client: send "Expect: 100-continue"
  * response, widget-http: apply istream_pipe to filter input
  * proxy-handler: apply istream_pipe to request body
  * istream-ajp-body: send larger request body packets
  * ajp-client: support splice()
  * merged release 0.7.46

 -- Max Kellermann <mk@cm4all.com>  Fri, 25 Jun 2010 18:52:04 +0200

cm4all-beng-proxy (0.8.6) unstable; urgency=low

  * translation: added support for custom error documents
  * response: convert HEAD to GET if filter follows
  * processor: short-circuit on HEAD request
  * python: depend on python-twisted-core

 -- Max Kellermann <mk@cm4all.com>  Wed, 16 Jun 2010 16:37:42 +0200

cm4all-beng-proxy (0.8.5) unstable; urgency=low

  * istream-tee: allow second output to block
  * widget-http: don't transform error documents
  * response, widget-http: disable filters after widget frame request
  * translation: added packet FILTER_4XX to filter client errors
  * merged release 0.7.45

 -- Max Kellermann <mk@cm4all.com>  Thu, 10 Jun 2010 16:13:14 +0200

cm4all-beng-proxy (0.8.4) unstable; urgency=low

  * python: added missing "Response" import
  * python: resume parsing after deferred call
  * http-client: implement istream method as_fd()
  * merged release 0.7.44

 -- Max Kellermann <mk@cm4all.com>  Mon, 07 Jun 2010 17:01:16 +0200

cm4all-beng-proxy (0.8.3) unstable; urgency=low

  * file-handler: implement If-Range (RFC 2616 14.27)
  * merged release 0.7.42

 -- Max Kellermann <mk@cm4all.com>  Tue, 01 Jun 2010 16:17:13 +0200

cm4all-beng-proxy (0.8.2) unstable; urgency=low

  * cookie-client: verify the cookie path
  * python: use Twisted's logging library
  * python: added a widget registry class
  * merged release 0.7.41

 -- Max Kellermann <mk@cm4all.com>  Wed, 26 May 2010 13:08:16 +0200

cm4all-beng-proxy (0.8.1) unstable; urgency=low

  * http-cache-memcached: delete entity records on POST

 -- Max Kellermann <mk@cm4all.com>  Tue, 18 May 2010 12:21:55 +0200

cm4all-beng-proxy (0.8) unstable; urgency=low

  * istream: added method as_fd() to convert istream to file descriptor
  * fork: support passing stdin istream fd to child process
  * http-cache: discard only matching entries on POST
  * istream-html-escape: escape single and double quote
  * rewrite-uri: escape the result with XML entities

 -- Max Kellermann <mk@cm4all.com>  Thu, 13 May 2010 12:34:46 +0200

cm4all-beng-proxy (0.7.55) unstable; urgency=low

  * pool: reparent pools in optimized build
  * istream-deflate: add missing pool reference while reading
  * istream-deflate: fix several error handlers

 -- Max Kellermann <mk@cm4all.com>  Thu, 06 Jan 2011 12:59:39 +0100

cm4all-beng-proxy (0.7.54) unstable; urgency=low

  * http-server: fix crash on deferred chunked request body
  * parser: fix crash on malformed SCRIPT element

 -- Max Kellermann <mk@cm4all.com>  Wed, 17 Nov 2010 16:13:09 +0100

cm4all-beng-proxy (0.7.53) unstable; urgency=low

  * http-server: don't crash on malformed pipelined request
  * sink-header: fix assertion failure on empty trailer

 -- Max Kellermann <mk@cm4all.com>  Thu, 28 Oct 2010 18:39:01 +0200

cm4all-beng-proxy (0.7.52) unstable; urgency=low

  * fcgi-client: fix send timeout handler
  * fork: finish the buffer after pipe was drained

 -- Max Kellermann <mk@cm4all.com>  Wed, 13 Oct 2010 16:39:26 +0200

cm4all-beng-proxy (0.7.51) unstable; urgency=low

  * http-client: clear response body pointer before forwarding EOF event
  * processor: fix assertion failure for c:mode in c:widget

 -- Max Kellermann <mk@cm4all.com>  Mon, 16 Aug 2010 17:01:48 +0200

cm4all-beng-proxy (0.7.50) unstable; urgency=low

  * header-forward: don't forward the "Host" header to HTTP servers
  * resource-address: use uri_relative() for CGI
  * uri-relative: don't lose host name in uri_absolute()
  * uri-relative: don't fail on absolute URIs
  * http-cache-heap: don't use uninitialized item size

 -- Max Kellermann <mk@cm4all.com>  Thu, 12 Aug 2010 20:03:49 +0200

cm4all-beng-proxy (0.7.49) unstable; urgency=low

  * hashmap: fix assertion failure in hashmap_remove_value()

 -- Max Kellermann <mk@cm4all.com>  Tue, 10 Aug 2010 15:37:12 +0200

cm4all-beng-proxy (0.7.48) unstable; urgency=low

  * pipe-stock: add assertions on file descriptors

 -- Max Kellermann <mk@cm4all.com>  Mon, 09 Aug 2010 14:56:54 +0200

cm4all-beng-proxy (0.7.47) unstable; urgency=low

  * cmdline: add option "--group"

 -- Max Kellermann <mk@cm4all.com>  Fri, 16 Jul 2010 18:39:53 +0200

cm4all-beng-proxy (0.7.46) unstable; urgency=low

  * handler: initialize all translate_response attributes
  * http-client: consume buffer before header length check
  * istream-pipe: clear "direct" flags in constructor
  * istream-pipe: return gracefully when handler blocks
  * ajp-client: hold pool reference to reset TCP_CORK

 -- Max Kellermann <mk@cm4all.com>  Mon, 21 Jun 2010 17:53:21 +0200

cm4all-beng-proxy (0.7.45) unstable; urgency=low

  * istream-tee: separate "weak" values for the two outputs
  * fcache: don't close output when caching has been canceled
  * tcache: copy the attribute "secure_cookie"

 -- Max Kellermann <mk@cm4all.com>  Thu, 10 Jun 2010 15:21:34 +0200

cm4all-beng-proxy (0.7.44) unstable; urgency=low

  * http-client: check response header length
  * http-server: check request header length

 -- Max Kellermann <mk@cm4all.com>  Mon, 07 Jun 2010 16:51:57 +0200

cm4all-beng-proxy (0.7.43) unstable; urgency=low

  * http-cache: fixed NULL pointer dereference when storing empty response
    body on the heap

 -- Max Kellermann <mk@cm4all.com>  Tue, 01 Jun 2010 18:52:45 +0200

cm4all-beng-proxy (0.7.42) unstable; urgency=low

  * fork: check "direct" flag again after buffer flush
  * pool: pool_unref_denotify() remembers the code location
  * sink-{buffer,gstring}: don't invoke callback in abort()
  * async: added another debug flag to verify correctness

 -- Max Kellermann <mk@cm4all.com>  Mon, 31 May 2010 21:15:58 +0200

cm4all-beng-proxy (0.7.41) unstable; urgency=low

  * http-cache: initialize response status and headers on empty body

 -- Max Kellermann <mk@cm4all.com>  Tue, 25 May 2010 16:27:25 +0200

cm4all-beng-proxy (0.7.40) unstable; urgency=low

  * http-cache: fixed NULL pointer dereference when storing empty response
    body in memcached

 -- Max Kellermann <mk@cm4all.com>  Tue, 25 May 2010 15:04:44 +0200

cm4all-beng-proxy (0.7.39) unstable; urgency=low

  * memcached-stock: close value on connect failure
  * http: implement remaining status codes
  * http-cache: allow caching empty response body
  * http-cache: cache status codes 203, 206, 300, 301, 410
  * http-cache: don't cache authorized resources

 -- Max Kellermann <mk@cm4all.com>  Fri, 21 May 2010 17:37:29 +0200

cm4all-beng-proxy (0.7.38) unstable; urgency=low

  * http-server: send HTTP/1.1 declaration with "100 Continue"
  * connection: initialize "site_name", fixes crash bug
  * translation: added packet SECURE_COOKIE

 -- Max Kellermann <mk@cm4all.com>  Thu, 20 May 2010 15:40:34 +0200

cm4all-beng-proxy (0.7.37) unstable; urgency=low

  * *-client: implement a socket leak detector
  * handler: initialize response header without translation server

 -- Max Kellermann <mk@cm4all.com>  Tue, 18 May 2010 12:05:11 +0200

cm4all-beng-proxy (0.7.36) unstable; urgency=low

  * http-client: fixed NULL pointer dereference
  * handler, response: removed duplicate request body destruction calls

 -- Max Kellermann <mk@cm4all.com>  Tue, 11 May 2010 17:16:36 +0200

cm4all-beng-proxy (0.7.35) unstable; urgency=low

  * {http,fcgi,ajp}-request: close the request body on abort
  * handler: set fake translation response on malformed URI

 -- Max Kellermann <mk@cm4all.com>  Mon, 10 May 2010 11:22:23 +0200

cm4all-beng-proxy (0.7.34) unstable; urgency=low

  * translate: check the UNTRUSTED packet
  * translation: added packet UNTRUSTED_PREFIX

 -- Max Kellermann <mk@cm4all.com>  Fri, 30 Apr 2010 19:14:37 +0200

cm4all-beng-proxy (0.7.33) unstable; urgency=low

  * merged release 0.7.27.1
  * fcache: don't continue storing in background
  * fcgi-client: re-add event after some input data has been read

 -- Max Kellermann <mk@cm4all.com>  Fri, 30 Apr 2010 11:31:08 +0200

cm4all-beng-proxy (0.7.32) unstable; urgency=low

  * response: generate the "Server" response header
  * response: support the Authentication-Info response header
  * response: support custom authentication pages
  * translation: support custom response headers

 -- Max Kellermann <mk@cm4all.com>  Tue, 27 Apr 2010 17:09:59 +0200

cm4all-beng-proxy (0.7.31) unstable; urgency=low

  * support HTTP authentication (RFC 2617)

 -- Max Kellermann <mk@cm4all.com>  Mon, 26 Apr 2010 17:26:42 +0200

cm4all-beng-proxy (0.7.30) unstable; urgency=low

  * fcgi-client: support responses without a body
  * {http,fcgi}-client: hold caller pool reference during callback

 -- Max Kellermann <mk@cm4all.com>  Fri, 23 Apr 2010 14:41:05 +0200

cm4all-beng-proxy (0.7.29) unstable; urgency=low

  * http-cache: added missing pool_unref() in memcached_miss()
  * pool: added checked pool references

 -- Max Kellermann <mk@cm4all.com>  Thu, 22 Apr 2010 15:45:48 +0200

cm4all-beng-proxy (0.7.28) unstable; urgency=low

  * fcgi-client: support response status
  * translate: malformed packets are fatal
  * http-cache: don't cache resources with very long URIs
  * memcached-client: increase the maximum key size to 32 kB

 -- Max Kellermann <mk@cm4all.com>  Thu, 15 Apr 2010 15:06:51 +0200

cm4all-beng-proxy (0.7.27.1) unstable; urgency=low

  * http-cache: added missing pool_unref() in memcached_miss()
  * http-cache: don't cache resources with very long URIs
  * memcached-client: increase the maximum key size to 32 kB
  * fork: properly handle partially filled output buffer
  * fork: re-add event after some input data has been read

 -- Max Kellermann <mk@cm4all.com>  Thu, 29 Apr 2010 15:30:21 +0200

cm4all-beng-proxy (0.7.27) unstable; urgency=low

  * session: use GLib's PRNG to generate session ids
  * session: seed the PRNG with /dev/random
  * response: log UNTRUSTED violation attempts
  * response: drop widget sessions when there is no focus

 -- Max Kellermann <mk@cm4all.com>  Fri, 09 Apr 2010 12:04:18 +0200

cm4all-beng-proxy (0.7.26) unstable; urgency=low

  * memcached-client: schedule read event before callback
  * istream-tee: continue with second output if first is closed

 -- Max Kellermann <mk@cm4all.com>  Sun, 28 Mar 2010 18:08:11 +0200

cm4all-beng-proxy (0.7.25) unstable; urgency=low

  * memcached-client: don't poll if socket is closed
  * fork: close file descriptor on input error
  * pool: don't check attachments in pool_trash()

 -- Max Kellermann <mk@cm4all.com>  Thu, 25 Mar 2010 13:28:01 +0100

cm4all-beng-proxy (0.7.24) unstable; urgency=low

  * memcached-client: release socket after splice

 -- Max Kellermann <mk@cm4all.com>  Mon, 22 Mar 2010 11:29:45 +0100

cm4all-beng-proxy (0.7.23) unstable; urgency=low

  * sink-header: support splice
  * memcached-client: support splice (response)
  * fcgi-client: recover correctly after send error
  * fcgi-client: support chunked request body
  * fcgi-client: basic splice support for the request body
  * http-cache: duplicate headers
  * {http,memcached}-client: check "direct" mode after buffer flush
  * cmdline: added option "fcgi_stock_limit"
  * python: auto-export function write_packet()
  * python: Response methods return self

 -- Max Kellermann <mk@cm4all.com>  Fri, 19 Mar 2010 13:28:35 +0100

cm4all-beng-proxy (0.7.22) unstable; urgency=low

  * python: re-add function write_packet()

 -- Max Kellermann <mk@cm4all.com>  Fri, 12 Mar 2010 12:27:21 +0100

cm4all-beng-proxy (0.7.21) unstable; urgency=low

  * ajp-client: handle EAGAIN from send()
  * python: install the missing sources

 -- Max Kellermann <mk@cm4all.com>  Thu, 11 Mar 2010 16:58:25 +0100

cm4all-beng-proxy (0.7.20) unstable; urgency=low

  * http-client: don't reinstate event when socket is closed
  * access-log: log the site name
  * python: removed unused function write_packet()
  * python: split the module beng_proxy.translation
  * python: allow overriding query string and param in absolute_uri()
  * python: moved absolute_uri() to a separate library

 -- Max Kellermann <mk@cm4all.com>  Thu, 11 Mar 2010 09:48:52 +0100

cm4all-beng-proxy (0.7.19) unstable; urgency=low

  * client-socket: translate EV_TIMEOUT to ETIMEDOUT
  * fork: refill the input buffer as soon as possible
  * delegate-client: implement an abortable event
  * pool: added assertions for libevent leaks
  * direct: added option "-s enable_splice=no"

 -- Max Kellermann <mk@cm4all.com>  Thu, 04 Mar 2010 17:34:56 +0100

cm4all-beng-proxy (0.7.18) unstable; urgency=low

  * args: reserve memory for the trailing null byte

 -- Max Kellermann <mk@cm4all.com>  Tue, 23 Feb 2010 17:46:04 +0100

cm4all-beng-proxy (0.7.17) unstable; urgency=low

  * translation: added the BOUNCE packet (variant of REDIRECT)
  * translation: change widget packet HOST to UNTRUSTED
  * translation: pass internal URI arguments to the translation server
  * handler: use the specified status with REDIRECT
  * python: added method Request.absolute_uri()

 -- Max Kellermann <mk@cm4all.com>  Tue, 23 Feb 2010 16:15:22 +0100

cm4all-beng-proxy (0.7.16) unstable; urgency=low

  * processor: separate trusted from untrusted widgets by host name
  * processor: mode=partition is deprecated
  * translate: fix DOCUMENT_ROOT handler for CGI/FASTCGI
  * fcgi-request: added JailCGI support

 -- Max Kellermann <mk@cm4all.com>  Fri, 19 Feb 2010 14:29:29 +0100

cm4all-beng-proxy (0.7.15) unstable; urgency=low

  * processor: unreference the caller pool in abort()
  * tcache: clear BASE on mismatch
  * fcgi-client: generate the Content-Length request header
  * fcgi-client: send the CONTENT_TYPE parameter
  * prototypes/translate.py: use FastCGI to run PHP

 -- Max Kellermann <mk@cm4all.com>  Thu, 11 Feb 2010 14:43:21 +0100

cm4all-beng-proxy (0.7.14) unstable; urgency=low

  * connection: drop connections when the limit is exceeded
  * resource-address: added BASE support
  * fcgi-client: check the request ID in response packets
  * http-client: check response body when request body is closed
  * html-escape: use the last ampersand before the semicolon
  * html-escape: support &apos;
  * processor: unescape widget parameter values

 -- Max Kellermann <mk@cm4all.com>  Fri, 29 Jan 2010 17:49:43 +0100

cm4all-beng-proxy (0.7.13) unstable; urgency=low

  * fcgi-request: duplicate socket path
  * fcgi-request: support ACTION
  * fcgi-client: provide SCRIPT_FILENAME
  * fcgi-client: append empty PARAMS packet
  * fcgi-client: try to read response before request is finished
  * fcgi-client: implement the STDERR packet
  * fcgi-client: support request headers and body
  * fcgi-stock: manage one socket per child process
  * fcgi-stock: unlink socket path after connect
  * fcgi-stock: redirect fd 1,2 to /dev/null
  * fcgi-stock: kill FastCGI processes after 5 minutes idle
  * translation: new packet PAIR for passing parameters to FastCGI

 -- Max Kellermann <mk@cm4all.com>  Thu, 14 Jan 2010 13:36:48 +0100

cm4all-beng-proxy (0.7.12) unstable; urgency=low

  * http-cache: unlock the cache item after successful revalidation
  * http-cache-memcached: pass the expiration time to memcached
  * sink-header: comprise pending data in method available()
  * header-forward: forward the Expires response header

 -- Max Kellermann <mk@cm4all.com>  Tue, 22 Dec 2009 16:18:49 +0100

cm4all-beng-proxy (0.7.11) unstable; urgency=low

  * {ajp,memcached}-client: fix dis\appearing event for duplex socket
  * memcached-client: handle EAGAIN after send()
  * memcached-client: release socket as early as possible
  * header-forward: don't forward Accept-Encoding if transformation is
    enabled
  * widget-http, inline-widget: check Content-Encoding before processing
  * file-handler: send "Vary: Accept-Encoding" for compressed response
  * header-forward: support duplicate headers
  * fcache: implemented a 60 seconds timeout
  * fcache: copy pointer to local variable before callback
  * event2: refresh timeout after event has occurred

 -- Max Kellermann <mk@cm4all.com>  Fri, 18 Dec 2009 16:45:24 +0100

cm4all-beng-proxy (0.7.10) unstable; urgency=low

  * http-{server,client}: fix disappearing event for duplex socket

 -- Max Kellermann <mk@cm4all.com>  Mon, 14 Dec 2009 15:46:25 +0100

cm4all-beng-proxy (0.7.9) unstable; urgency=low

  * http: "Expect" is a hop-by-hop header
  * http-server: send "100 Continue" unless request body closed
  * http-client: poll socket after splice
  * http-server: handle EAGAIN after splice
  * http-server: send a 417 response on unrecognized "Expect" request
  * response, widget-http: append filter id to resource tag
  * resource-tag: check for "Cache-Control: no-store"

 -- Max Kellermann <mk@cm4all.com>  Mon, 14 Dec 2009 13:05:15 +0100

cm4all-beng-proxy (0.7.8) unstable; urgency=low

  * http-body: support partial response in method available()
  * file-handler: support pre-compressed static files
  * fcache: honor the "Cache-Control: no-store" response header

 -- Max Kellermann <mk@cm4all.com>  Wed, 09 Dec 2009 15:49:25 +0100

cm4all-beng-proxy (0.7.7) unstable; urgency=low

  * parser: allow underscore in attribute names
  * processor: check "type" attribute before URI rewriting
  * http-client: start receiving before request is sent
  * http-client: try to read response after write error
  * http-client: deliver response body after headers are finished
  * http-client: release socket as early as possible
  * http-client: serve buffer after socket has been closed
  * istream-chunked: clear input stream in abort handler
  * growing-buffer: fix crash after close in "data" callback

 -- Max Kellermann <mk@cm4all.com>  Thu, 03 Dec 2009 13:09:57 +0100

cm4all-beng-proxy (0.7.6) unstable; urgency=low

  * istream-hold: return -2 if handler is not available yet
  * http, ajp, fcgi: use istream_hold on request body
  * http-client: implemented splicing the request body
  * response: added missing URI substitution

 -- Max Kellermann <mk@cm4all.com>  Tue, 17 Nov 2009 15:25:35 +0100

cm4all-beng-proxy (0.7.5) unstable; urgency=low

  * session: 64 bit session ids
  * session: allow arbitrary session id size (at compile-time)
  * debian: larger default log file (16 * 4MB)
  * debian: added package cm4all-beng-proxy-toi

 -- Max Kellermann <mk@cm4all.com>  Mon, 16 Nov 2009 15:51:24 +0100

cm4all-beng-proxy (0.7.4) unstable; urgency=low

  * measure the latency of external resources
  * widget-http: partially revert "don't query session if !stateful"

 -- Max Kellermann <mk@cm4all.com>  Tue, 10 Nov 2009 15:06:03 +0100

cm4all-beng-proxy (0.7.3) unstable; urgency=low

  * uri-verify: don't reject double slash after first segment
  * hostname: allow the hyphen character
  * processor: allow processing without session
  * widget-http: don't query session if !stateful
  * request: disable session management for known bots
  * python: fixed AttributeError in __getattr__()
  * python: added method Response.process()
  * translation: added the response packets URI, HOST, SCHEME
  * translation: added header forward packets

 -- Max Kellermann <mk@cm4all.com>  Mon, 09 Nov 2009 16:40:27 +0100

cm4all-beng-proxy (0.7.2) unstable; urgency=low

  * fcache: close all caching connections on exit
  * istream-file: retry reading after EAGAIN
  * direct, istream-pipe: re-enable SPLICE_F_NONBLOCK
  * direct, istream-pipe: disable the SPLICE_F_MORE flag
  * http-client: handle EAGAIN after splice
  * http-client, header-writer: remove hop-by-hop response headers
  * response: optimized transformed response headers
  * handler: mangle CGI and FastCGI headers
  * header-forward: generate the X-Forwarded-For header
  * header-forward: add local host name to "Via" request header

 -- Max Kellermann <mk@cm4all.com>  Fri, 30 Oct 2009 13:41:02 +0100

cm4all-beng-proxy (0.7.1) unstable; urgency=low

  * file-handler: close the stream on "304 Not Modified"
  * pool: use assembler code only on gcc
  * cmdline: added option "--set tcp_stock_limit"
  * Makefile.am: enable the "subdir-objects" option

 -- Max Kellermann <mk@cm4all.com>  Thu, 22 Oct 2009 12:17:11 +0200

cm4all-beng-proxy (0.7) unstable; urgency=low

  * ajp-client: check if connection was closed during response callback
  * header-forward: log session id
  * istream: separate TCP splicing checks
  * istream-pipe: fix segmentation fault after incomplete direct transfer
  * istream-pipe: implement the "available" method
  * istream-pipe: allocate pipe only if handler supports it
  * istream-pipe: flush the pipe before reading from input
  * istream-pipe: reuse pipes in a stock
  * direct: support splice() from TCP socket to pipe
  * istream: direct() returns -3 if stream has been closed
  * hstock: don't destroy stocks while items are being created
  * tcp-stock: limit number of connections per host to 256
  * translate, http-client, ajp-client, cgi, http-cache: verify the HTTP
    response status
  * prototypes/translate.py: disallow "/../" and null bytes
  * prototypes/translate.py: added "/jail-delegate/" location
  * uri-parser: strict RFC 2396 URI verification
  * uri-parser: don't unescape the URI path
  * http-client, ajp-client: verify the request URI
  * uri-escape: unescape each character only once
  * http-cache: never use the memcached stock if caching is disabled
  * allow 8192 connections by default
  * allow 65536 file handles by default
  * added package cm4all-jailed-beng-proxy-delegate-helper

 -- Max Kellermann <mk@cm4all.com>  Wed, 21 Oct 2009 15:00:56 +0200

cm4all-beng-proxy (0.6.23) unstable; urgency=low

  * header-forward: log session information
  * prototypes/translate.py: added /cgi-bin/ location
  * http-server: disable keep-alive for HTTP/1.0 clients
  * http-server: don't send "Connection: Keep-Alive"
  * delegate-stock: clear the environment
  * delegate-stock: added jail support
  * delegate-client: reuse helper process after I/O error

 -- Max Kellermann <mk@cm4all.com>  Mon, 12 Oct 2009 17:29:35 +0200

cm4all-beng-proxy (0.6.22) unstable; urgency=low

  * istream-tee: clear both "enabled" flags in the eof/abort handler
  * istream-tee: fall back to first data() return value if second stream
    closed itself
  * http-cache: don't log body_abort after close

 -- Max Kellermann <mk@cm4all.com>  Thu, 01 Oct 2009 19:19:37 +0200

cm4all-beng-proxy (0.6.21) unstable; urgency=low

  * http-client: log more error messages
  * delegate-stock: added the DOCUMENT_ROOT environment variable
  * response, widget: accept "application/xhtml+xml"
  * cookie-server: allow square brackets in unquoted cookie values
    (violating RFC 2109 and RFC 2616)

 -- Max Kellermann <mk@cm4all.com>  Thu, 01 Oct 2009 13:55:40 +0200

cm4all-beng-proxy (0.6.20) unstable; urgency=low

  * stock: clear stock after 60 seconds idle
  * hstock: remove empty stocks
  * http-server, http-client, cgi: fixed off-by-one bug in header parser
  * istream-pipe: fix the direct() return value on error
  * istream-pipe: fix formula in range assertion
  * http-cache-memcached: implemented "remove"
  * handler: added FastCGI handler
  * fcgi-client: unref caller pool after socket release
  * fcgi-client: implemented response headers

 -- Max Kellermann <mk@cm4all.com>  Tue, 29 Sep 2009 14:07:13 +0200

cm4all-beng-proxy (0.6.19) unstable; urgency=low

  * http-client: release caller pool after socket release
  * memcached-client: release socket on marshalling error
  * stock: unref caller pool in abort handler
  * stock: lazy cleanup
  * http-cache: copy caller_pool to local variable

 -- Max Kellermann <mk@cm4all.com>  Thu, 24 Sep 2009 16:02:17 +0200

cm4all-beng-proxy (0.6.18) unstable; urgency=low

  * delegate-handler: support conditional GET and ranges
  * file-handler: fix suffix-byte-range-spec parser
  * delegate-helper: call open() with O_CLOEXEC|O_NOCTTY
  * istream-file: don't set FD_CLOEXEC if O_CLOEXEC is available
  * stock: hold caller pool during "get" operation
  * main: free balancer object during shutdown
  * memcached-client: enable socket timeout
  * delegate-stock: set FD_CLOEXEC on socket

 -- Max Kellermann <mk@cm4all.com>  Thu, 24 Sep 2009 10:50:53 +0200

cm4all-beng-proxy (0.6.17) unstable; urgency=low

  * tcp-stock: implemented a load balancer
  * python: accept address list in the ajp() method
  * http-server: added timeout for the HTTP request headers
  * response: close template when the content type is wrong
  * delegate-get: implemented response headers
  * delegate-get: provide status codes and error messages

 -- Max Kellermann <mk@cm4all.com>  Fri, 18 Sep 2009 15:36:57 +0200

cm4all-beng-proxy (0.6.16) unstable; urgency=low

  * tcp-stock: added support for bulldog-tyke
  * sink-buffer: close input if it's not used in the constructor
  * http-cache-memcached: close response body when deserialization fails
  * serialize: fix regression in serialize_uint64()

 -- Max Kellermann <mk@cm4all.com>  Tue, 15 Sep 2009 19:26:07 +0200

cm4all-beng-proxy (0.6.15) unstable; urgency=low

  * http-cache-choice: find more duplicates during cleanup
  * handler: added AJP handler
  * ajp-request: unref pool only on tcp_stock failure
  * ajp-client: prevent parser recursion
  * ajp-client: free request body when response is closed
  * ajp-client: reuse connection after END_RESPONSE packet
  * ajp-client: enable TCP_CORK while sending
  * istream-ajp-body: added a second "length" header field
  * ajp-client: auto-send empty request body chunk
  * ajp-client: register "write" event after GET_BODY_CHUNK packet
  * ajp-client: implemented request and response headers
  * http-cache-rfc: don't rewind tpool if called recursively

 -- Max Kellermann <mk@cm4all.com>  Fri, 11 Sep 2009 16:04:06 +0200

cm4all-beng-proxy (0.6.14) unstable; urgency=low

  * istream-tee: don't restart reading if already in progress

 -- Max Kellermann <mk@cm4all.com>  Thu, 03 Sep 2009 13:21:06 +0200

cm4all-beng-proxy (0.6.13) unstable; urgency=low

  * cookie-server: fix parsing multiple cookies
  * http-cache-memcached: clean up expired "choice" items
  * sink-gstring: use callback instead of public struct
  * istream-tee: restart reading when one output is closed

 -- Max Kellermann <mk@cm4all.com>  Wed, 02 Sep 2009 17:02:53 +0200

cm4all-beng-proxy (0.6.12) unstable; urgency=low

  * http-cache: don't attempt to remove cache items when the cache is disabled

 -- Max Kellermann <mk@cm4all.com>  Fri, 28 Aug 2009 15:40:48 +0200

cm4all-beng-proxy (0.6.11) unstable; urgency=low

  * http-cache-memcached: store HTTP status and response headers
  * http-cache-memcached: implemented flush (SIGHUP)
  * http-cache-memcached: support "Vary"
  * http-client: work around assertion failure in response_stream_close()

 -- Max Kellermann <mk@cm4all.com>  Thu, 27 Aug 2009 12:33:17 +0200

cm4all-beng-proxy (0.6.10) unstable; urgency=low

  * parser: finish tag before bailing out
  * http-request: allow URLs without path component
  * fork: clear event in read() method
  * istream-file: pass options O_CLOEXEC|O_NOCTTY to open()
  * response: check if the "Host" request header is valid

 -- Max Kellermann <mk@cm4all.com>  Tue, 18 Aug 2009 16:37:19 +0200

cm4all-beng-proxy (0.6.9) unstable; urgency=low

  * direct: disable SPLICE_F_NONBLOCK (temporary NFS EAGAIN workaround)

 -- Max Kellermann <mk@cm4all.com>  Mon, 17 Aug 2009 13:52:49 +0200

cm4all-beng-proxy (0.6.8) unstable; urgency=low

  * widget-http: close response body in error code path
  * http-cache: implemented memcached backend (--memcached-server)
  * processor: &c:base; returns the URI without scheme and host

 -- Max Kellermann <mk@cm4all.com>  Mon, 17 Aug 2009 12:29:19 +0200

cm4all-beng-proxy (0.6.7) unstable; urgency=low

  * file-handler: generate Expires from xattr user.MaxAge
  * cmdline: added option --set to configure:
    - max_connections
    - http_cache_size
    - filter_cache_size
    - translate_cache_size
  * flush caches on SIGHUP

 -- Max Kellermann <mk@cm4all.com>  Fri, 07 Aug 2009 11:41:10 +0200

cm4all-beng-proxy (0.6.6) unstable; urgency=low

  * added missing GLib build dependency
  * cgi-handler: set the "body_consumed" flag

 -- Max Kellermann <mk@cm4all.com>  Tue, 04 Aug 2009 09:53:01 +0200

cm4all-beng-proxy (0.6.5) unstable; urgency=low

  * shm: pass MAP_NORESERVE to mmap()
  * proxy-handler: support cookies
  * translation: added DISCARD_SESSION packet

 -- Max Kellermann <mk@cm4all.com>  Wed, 15 Jul 2009 18:00:33 +0200

cm4all-beng-proxy (0.6.4) unstable; urgency=low

  * http-client: don't read response body in HEAD requests
  * ajp-client: invoke the "abort" handler on error
  * filter-cache: lock cache items while they are served

 -- Max Kellermann <mk@cm4all.com>  Thu, 09 Jul 2009 14:36:14 +0200

cm4all-beng-proxy (0.6.3) unstable; urgency=low

  * http-server: implemented the DELETE method
  * http-server: refuse HTTP/0.9 requests
  * proxy-handler: send request body to template when no widget is focused
  * widget-request: pass original HTTP method to widget
  * session: automatically defragment sessions

 -- Max Kellermann <mk@cm4all.com>  Tue, 07 Jul 2009 16:57:22 +0200

cm4all-beng-proxy (0.6.2) unstable; urgency=low

  * lock: fixed race condition in debug flag updates
  * session: use rwlock for the session manager
  * proxy-handler: pass request headers to the remote HTTP server
  * proxy-handler: forward original Accept-Charset if processor is disabled
  * pipe: don't filter resources without a body
  * fcache: forward original HTTP status over "pipe" filter
  * cgi: support the "Status" line

 -- Max Kellermann <mk@cm4all.com>  Mon, 06 Jul 2009 16:38:26 +0200

cm4all-beng-proxy (0.6.1) unstable; urgency=low

  * session: consistently lock all session objects
  * rewrite-uri: check if widget_external_uri() returns NULL
  * widget-uri: don't generate the "path" argument when it's NULL
  * widget-uri: strip superfluous question mark from widget_base_address()
  * widget-uri: append parameters from the template first
  * widget-uri: re-add configured query string in widget_absolute_uri()
  * widget-uri: eliminate configured query string in widget_external_uri()
  * processor: don't consider session data for base=child and base=parent

 -- Max Kellermann <mk@cm4all.com>  Fri, 03 Jul 2009 15:52:01 +0200

cm4all-beng-proxy (0.6) unstable; urgency=low

  * inline-widget: check the widget HTTP response status
  * response: don't apply transformation on failed response
  * resource-address: include pipe arguments in filter cache key
  * handler: removed session redirect on the first request
  * http-cache: accept ETag response header instead of Last-Modified
  * filter-cache: don't require Last-Modified or Expires
  * file-handler: disable ETag only when processor comes first
  * file-handler: read ETag from xattr
  * pipe: generate new ETag for piped resource
  * session: purge sessions when shared memory is full
  * handler: don't enforce sessions for filtered responses

 -- Max Kellermann <mk@cm4all.com>  Tue, 30 Jun 2009 17:48:20 +0200

cm4all-beng-proxy (0.5.14) unstable; urgency=low

  * ajp-client: implemented request body
  * cookie-client: obey "max-age=0" properly
  * processor: forward the original HTTP status
  * response, widget-http: don't allow processing resource without body
  * widget-http: check the Content-Type before invoking processor
  * response: pass the "Location" response header
  * debian: added a separate -optimized-dbg package
  * added init script support for multiple ports (--port) and multiple listen
    (--listen) command line argumnents
  * translation: added the "APPEND" packet for command line arguments
  * pipe: support command line arguments

 -- Max Kellermann <mk@cm4all.com>  Mon, 29 Jun 2009 16:51:16 +0200

cm4all-beng-proxy (0.5.13) unstable; urgency=low

  * widget-registry: clear local_address in translate request
  * cmdline: added the "--listen" option

 -- Max Kellermann <mk@cm4all.com>  Wed, 24 Jun 2009 12:27:17 +0200

cm4all-beng-proxy (0.5.12) unstable; urgency=low

  * response: pass the "Location" response handler
  * added support for multiple listener ports

 -- Max Kellermann <mk@cm4all.com>  Tue, 23 Jun 2009 23:34:55 +0200

cm4all-beng-proxy (0.5.11) unstable; urgency=low

  * build with autotools
  * use libcm4all-socket, GLib
  * Makefile.am: support out-of-tree builds
  * added optimized Debian package
  * tcache: fixed wrong assignment in VARY=HOST
  * translation: added request packet LOCAL_ADDRESS

 -- Max Kellermann <mk@cm4all.com>  Tue, 23 Jun 2009 15:42:12 +0200

cm4all-beng-proxy (0.5.10) unstable; urgency=low

  * widget-http: assign the "address" variable

 -- Max Kellermann <mk@cm4all.com>  Mon, 15 Jun 2009 18:38:58 +0200

cm4all-beng-proxy (0.5.9) unstable; urgency=low

  * tcache: fixed typo in tcache_string_match()
  * tcache: support VARY=SESSION
  * translate: added the INVALIDATE response packet
  * cache, session: higher size limits
  * widget-uri: separate query_string from path_info
  * widget-uri: ignore widget parameters in widget_external_uri()

 -- Max Kellermann <mk@cm4all.com>  Mon, 15 Jun 2009 17:06:11 +0200

cm4all-beng-proxy (0.5.8) unstable; urgency=low

  * handler: fixed double free bug in translate_callback()

 -- Max Kellermann <mk@cm4all.com>  Sun, 14 Jun 2009 19:05:09 +0200

cm4all-beng-proxy (0.5.7) unstable; urgency=low

  * forward the Content-Disposition header
  * handler: assign new session to local variable, fix segfault
  * handler: don't dereference the NULL session

 -- Max Kellermann <mk@cm4all.com>  Sun, 14 Jun 2009 13:01:52 +0200

cm4all-beng-proxy (0.5.6) unstable; urgency=low

  * widget-http: send the "Via" request header instead of "X-Forwarded-For"
  * proxy-handler: send the "Via" request header
  * widget-request: check the "path" argument before calling uri_compress()

 -- Max Kellermann <mk@cm4all.com>  Tue, 09 Jun 2009 12:21:00 +0200

cm4all-beng-proxy (0.5.5) unstable; urgency=low

  * processor: allow specifying relative URI in c:base=child
  * widget-request: verify the "path" argument
  * widget: allocate address from widget's pool
  * widget-http: support multiple Set-Cookie response headers

 -- Max Kellermann <mk@cm4all.com>  Thu, 04 Jun 2009 15:10:15 +0200

cm4all-beng-proxy (0.5.4) unstable; urgency=low

  * implemented delegation of open() to a helper program
  * added the BASE translation packet, supported by the translation cache
  * deprecated c:mode=proxy
  * rewrite-uri: always enable focus in mode=partial
  * http-cache: don't cache resources with query string (RFC 2616 13.9)
  * http-cache: lock cache items while they are served

 -- Max Kellermann <mk@cm4all.com>  Thu, 28 May 2009 11:44:01 +0200

cm4all-beng-proxy (0.5.3) unstable; urgency=low

  * cgi: close request body on fork() failure
  * fork: added workaround for pipe-to-pipe splice()
  * http-cache: use cache entry when response ETag matches
  * cgi: loop in istream_cgi_read() to prevent blocking
  * cache: check for expired items once a minute
  * cache: optimize search for oldest item

 -- Max Kellermann <mk@cm4all.com>  Wed, 06 May 2009 13:23:46 +0200

cm4all-beng-proxy (0.5.2) unstable; urgency=low

  * added filter cache
  * header-parser: added missing range check in header_parse_line()
  * fork: added event for writing to the child process
  * fork: don't splice() from a pipe
  * response: don't pass request body to unfocused processor
  * added filter type "pipe"

 -- Max Kellermann <mk@cm4all.com>  Wed, 29 Apr 2009 13:24:26 +0200

cm4all-beng-proxy (0.5.1) unstable; urgency=low

  * processor: fixed base=child assertion failure
  * handler: close request body if it was not consumed
  * static-file: generate Last-Modified and ETag response headers
  * static-file: obey the Content-Type provided by the translation server
  * static-file: get Content-Type from extended attribute
  * http-cache: use istream_null when cached resource is empty

 -- Max Kellermann <mk@cm4all.com>  Mon, 27 Apr 2009 10:00:20 +0200

cm4all-beng-proxy (0.5) unstable; urgency=low

  * processor: accept c:mode/c:base attributes in any order
  * processor: removed alternative (anchor) rewrite syntax

 -- Max Kellermann <mk@cm4all.com>  Mon, 20 Apr 2009 22:04:19 +0200

cm4all-beng-proxy (0.4.10) unstable; urgency=low

  * processor: lift length limitation for widget parameters
  * translate: abort if a packet is too large
  * translate: support MAX_AGE for the whole response
  * hashmap: fix corruption of slot chain in hashmap_remove_value()

 -- Max Kellermann <mk@cm4all.com>  Fri, 17 Apr 2009 13:02:50 +0200

cm4all-beng-proxy (0.4.9) unstable; urgency=low

  * http-cache: explicitly start reading into cache
  * cgi: clear "headers" variable before publishing the response
  * translate: use DOCUMENT_ROOT as CGI parameter

 -- Max Kellermann <mk@cm4all.com>  Mon, 06 Apr 2009 16:21:57 +0200

cm4all-beng-proxy (0.4.8) unstable; urgency=low

  * translate: allow ADDRESS packets in AJP addresses
  * translate: initialize all fields of a FastCGI address
  * http-cache: close all caching connections on exit
  * processor: don't rewrite SCRIPT SRC attribute when proxying

 -- Max Kellermann <mk@cm4all.com>  Thu, 02 Apr 2009 15:45:46 +0200

cm4all-beng-proxy (0.4.7) unstable; urgency=low

  * http-server: use istream_null for empty request body
  * parser: check for trailing slash only in TAG_OPEN tags
  * parser: added support for XML Processing Instructions
  * processor: implemented XML Processing Instruction "cm4all-rewrite-uri"
  * uri-escape: escape the slash character
  * cache: remove all matching items in cache_remove()
  * http-cache: lock cache items while holding a reference

 -- Max Kellermann <mk@cm4all.com>  Thu, 02 Apr 2009 12:02:53 +0200

cm4all-beng-proxy (0.4.6) unstable; urgency=low

  * file_handler: fixed logic error in If-Modified-Since check
  * date: return UTC time stamp in http_date_parse()
  * cache: continue search after item was invalidated
  * cache: remove the correct cache item
  * istream-chunked: work around invalid assertion failure
  * istream-subst: fixed corruption after partial match

 -- Max Kellermann <mk@cm4all.com>  Wed, 25 Mar 2009 15:03:10 +0100

cm4all-beng-proxy (0.4.5) unstable; urgency=low

  * http-server: assume keep-alive is enabled on HTTP 1.1
  * http-client: unregister EV_READ when the buffer is full
  * translation: added QUERY_STRING packet
  * processor: optionally parse base/mode from URI

 -- Max Kellermann <mk@cm4all.com>  Tue, 17 Mar 2009 13:04:25 +0100

cm4all-beng-proxy (0.4.4) unstable; urgency=low

  * forward Accept-Language request header to the translation server
  * translate: added the USER_AGENT request packet
  * session: obey the USER/MAX_AGE setting
  * use libcm4all-inline-dev in libcm4all-beng-proxy-dev
  * added pkg-config file for libcm4all-beng-proxy-dev
  * updated python-central dependencies
  * processor: parse c:base/c:mode attributes in PARAM tags

 -- Max Kellermann <mk@cm4all.com>  Wed, 11 Mar 2009 09:43:48 +0100

cm4all-beng-proxy (0.4.3) unstable; urgency=low

  * processor: rewrite URI in LINK tags
  * processor: rewrite URI in PARAM tags
  * use splice() from glibc 2.7
  * translate: added VARY response packet
  * build documentation with texlive

 -- Max Kellermann <mk@cm4all.com>  Wed, 04 Mar 2009 09:53:56 +0100

cm4all-beng-proxy (0.4.2) unstable; urgency=low

  * hashmap: fix corruption in slot chain
  * use monotonic clock to calculate expiry times
  * processor: rewrite URIs in the EMBED, VIDEO, AUDIO tags

 -- Max Kellermann <mk@cm4all.com>  Tue, 17 Feb 2009 17:14:48 +0100

cm4all-beng-proxy (0.4.1) unstable; urgency=low

  * translate: clear client->transformation
  * handler: check for translation errors
  * http-server: fixed assertion failure during shutdown
  * http-server: send "Keep-Alive" response header
  * worker: after fork(), call event_reinit() in the parent process
  * added valgrind build dependency
  * build with Debian's libevent-1.4 package

 -- Max Kellermann <mk@cm4all.com>  Tue, 10 Feb 2009 11:48:53 +0100

cm4all-beng-proxy (0.4) unstable; urgency=low

  * added support for transformation views
    - in the JavaScript API, mode=proxy is now deprecated
  * http-cache: fix segfault when request_headers==NULL
  * http-cache: store multiple (varying) versions of a resource
  * http-cache: use the "max-age" cache-control response

 -- Max Kellermann <mk@cm4all.com>  Fri, 30 Jan 2009 13:29:43 +0100

cm4all-beng-proxy (0.3.9) unstable; urgency=low

  * http-client: assume keep-alive is enabled on HTTP 1.1
  * processor: use configured/session path-info for mode=child URIs

 -- Max Kellermann <mk@cm4all.com>  Tue, 27 Jan 2009 13:07:51 +0100

cm4all-beng-proxy (0.3.8) unstable; urgency=low

  * processor: pass Content-Type and Content-Language headers from
    template
  * http-client: allow chunked response body without keep-alive

 -- Max Kellermann <mk@cm4all.com>  Fri, 23 Jan 2009 13:02:42 +0100

cm4all-beng-proxy (0.3.7) unstable; urgency=low

  * istream_subst: exit the loop if state==INSERT
  * istream_iconv: check if the full buffer could be flushed
  * worker: don't reinitialize session manager during shutdown

 -- Max Kellermann <mk@cm4all.com>  Thu, 15 Jan 2009 10:39:47 +0100

cm4all-beng-proxy (0.3.6) unstable; urgency=low

  * processor: ignore closing </header>
  * widget-http: now really don't check content-type in frame parents
  * parser: skip comments
  * processor: implemented c:base="parent"
  * processor: added "c:" prefix to c:widget child elements
  * processor: renamed the "c:param" element to "c:parameter"

 -- Max Kellermann <mk@cm4all.com>  Thu, 08 Jan 2009 11:17:29 +0100

cm4all-beng-proxy (0.3.5) unstable; urgency=low

  * widget-http: don't check content-type in frame parents
  * istream-subst: allow null bytes in the input stream
  * js: added the "translate" parameter for passing values to the
    translation server
  * rewrite-uri: refuse to rewrite a frame URI without widget id

 -- Max Kellermann <mk@cm4all.com>  Mon, 05 Jan 2009 16:46:32 +0100

cm4all-beng-proxy (0.3.4) unstable; urgency=low

  * processor: added support for custom widget request headers
  * http-cache: obey the "Vary" response header
  * http-cache: pass the new http_cache_info object when testing a cache
    item

 -- Max Kellermann <mk@cm4all.com>  Tue, 30 Dec 2008 15:46:44 +0100

cm4all-beng-proxy (0.3.3) unstable; urgency=low

  * processor: grew widget parameter buffer to 512 bytes
  * widget-resolver: clear widget->resolver on abort
  * cgi: clear the input's handler in cgi_async_abort()
  * widget-stream: use istream_hold (reverts r4171)

 -- Max Kellermann <mk@cm4all.com>  Fri, 05 Dec 2008 14:43:05 +0100

cm4all-beng-proxy (0.3.2) unstable; urgency=low

  * processor: free memory before calling embed_frame_widget()
  * processor: allocate query string from the widget pool
  * processor: removed the obsolete widget attributes "tag" and "style"
  * parser: hold a reference to the pool

 -- Max Kellermann <mk@cm4all.com>  Mon, 01 Dec 2008 14:15:38 +0100

cm4all-beng-proxy (0.3.1) unstable; urgency=low

  * http-client: remove Transfer-Encoding and Content-Length from response
    headers
  * http-client: don't read body after invoke_response()
  * fork: retry splice() after EAGAIN
  * fork: don't close input when splice() fails
  * cgi: abort the response handler when the stdin stream fails
  * istream_file, istream_pipe, fork, client_socket, listener: fixed file
    descriptor leaks
  * processor: hold a reference to the caller's pool
  * debian/rules: enabled test suite

 -- Max Kellermann <mk@cm4all.com>  Thu, 27 Nov 2008 16:01:16 +0100

cm4all-beng-proxy (0.3) unstable; urgency=low

  * implemented widget filters
  * translate: initialize all fields of a CGI address
  * fork: read request body on EAGAIN
  * fork: implemented the direct() method with splice()
  * python: added class Response
  * prototypes/translate.py:
    - support "filter"
    - support "content_type"
  * demo: added widget filter demo

 -- Max Kellermann <mk@cm4all.com>  Wed, 26 Nov 2008 16:27:29 +0100

cm4all-beng-proxy (0.2) unstable; urgency=low

  * don't quote text/xml widgets
  * widget-resolver: pass widget_pool to widget_class_lookup()
  * widget-registry: allocate widget_class from widget_pool
  * widget-stream: eliminated the async operation proxy, because the
    operation cannot be aborted before the constructor returns
  * widget-stream: don't clear the "delayed" stream in the response() callback
  * rewrite-uri: trigger istream_read(delayed) after istream_delayed_set()
  * doc: clarified XSLT integration

 -- Max Kellermann <mk@cm4all.com>  Tue, 25 Nov 2008 15:28:54 +0100

cm4all-beng-proxy (0.1) unstable; urgency=low

  * initial release

 -- Max Kellermann <mk@cm4all.com>  Mon, 17 Nov 2008 11:59:36 +0100<|MERGE_RESOLUTION|>--- conflicted
+++ resolved
@@ -1,7 +1,6 @@
-<<<<<<< HEAD
 cm4all-beng-proxy (1.2.12) unstable; urgency=low
 
-  * 
+  * merge release 1.1.25
 
  --   
 
@@ -83,13 +82,12 @@
   * lb_control: allow querying node status over control socket
 
  -- Max Kellermann <mk@cm4all.com>  Tue, 27 Sep 2011 12:00:44 +0200
-=======
+
 cm4all-beng-proxy (1.1.25) unstable; urgency=low
 
   * merge release 1.0.19
 
  -- Max Kellermann <mk@cm4all.com>  Tue, 17 Jan 2012 08:29:34 -0000
->>>>>>> afc52ea9
 
 cm4all-beng-proxy (1.1.24) unstable; urgency=low
 
