--- conflicted
+++ resolved
@@ -1,6 +1,6 @@
-<<<<<<< HEAD
 cm4all-beng-proxy (0.9) unstable; urgency=low
 
+  * merge release 0.8.19
   * was-client: explicitly send 32 bit METHOD payload
   * was-client: explicitly parse STATUS as 32 bit integer
   * was-client: clear control channel object on destruction
@@ -13,7 +13,9 @@
   * http: use libcm4all-http
   * new datagram based binary protocol for access logging
   * main: default WAS stock limit is 16
-=======
+
+ --
+
 cm4all-beng-proxy (0.8.19) unstable; urgency=low
 
   * merge release 0.7.54
@@ -25,7 +27,6 @@
   * was-client: explicitly send 32 bit METHOD payload
   * was-client: explicitly parse STATUS as 32 bit integer
   * istream: check presence of as_fd() in optimized build
->>>>>>> 2204d9fe
 
  -- Max Kellermann <mk@cm4all.com>  Fri, 05 Nov 2010 11:00:54 +0100
 
