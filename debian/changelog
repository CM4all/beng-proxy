<<<<<<< HEAD
cm4all-beng-proxy (1.1.8) unstable; urgency=low

  * merge release 1.0.4
  * {css_,}processor: one more underscore for the prefix
  * processor: remove rewrite-uri processing instructions from output
  * translate: unknown packet is a fatal error
  * processor: add option to set widget/focus by default
  * rewrite-uri: a leading tilde refers to the widget base; translation
    packet ANCHOR_ABSOLUTE enables it by default

 --

cm4all-beng-proxy (1.1.7) unstable; urgency=low

  * css_processor: implement property "-c-mode"
  * css_processor: translate underscore prefix in class names
  * processor: translate underscore prefix in CSS class names

 -- Max Kellermann <mk@cm4all.com>  Mon, 29 Aug 2011 17:47:48 +0200

cm4all-beng-proxy (1.1.6) unstable; urgency=low

  * merge release 1.0.3
  * implement CSS processor

 -- Max Kellermann <mk@cm4all.com>  Mon, 22 Aug 2011 17:13:56 +0200

cm4all-beng-proxy (1.1.5) unstable; urgency=low

  * lb: optionally generate Via and X-Forwarded-For

 -- Max Kellermann <mk@cm4all.com>  Wed, 17 Aug 2011 12:45:14 +0200

cm4all-beng-proxy (1.1.4) unstable; urgency=low

  * pipe-stock: fix assertion failure after optimization bug
  * istream-pipe: reuse drained pipes immediately
  * sink-socket: reinstate write event during bulk transfers

 -- Max Kellermann <mk@cm4all.com>  Thu, 11 Aug 2011 14:41:37 +0200

cm4all-beng-proxy (1.1.3) unstable; urgency=low

  * widget: quote invalid XMLID/JS characters for &c:prefix;
  * lb: add protocol "tcp"

 -- Max Kellermann <mk@cm4all.com>  Wed, 10 Aug 2011 18:53:12 +0200

cm4all-beng-proxy (1.1.2) unstable; urgency=low

  * merge release 1.0.2
  * http-server: report detailed errors
  * widget-http: implement header dumps
  * cgi, fastcgi: enable cookie jar with custom cookie "host"

 -- Max Kellermann <mk@cm4all.com>  Thu, 04 Aug 2011 17:27:51 +0200

cm4all-beng-proxy (1.1.1) unstable; urgency=low

  * merge release 1.0.1
  * lb: don't ignore unimplemented configuration keywords
  * lb: configurable monitor check interval
  * session: configurable idle timeout

 -- Max Kellermann <mk@cm4all.com>  Tue, 26 Jul 2011 11:27:20 +0200

cm4all-beng-proxy (1.1) unstable; urgency=low

  * http-client: send "Expect: 100-continue" only for big request body
  * lb: implement monitors (ping, connect, tcp_expect)

 -- Max Kellermann <mk@cm4all.com>  Wed, 20 Jul 2011 15:04:22 +0200
  
=======
cm4all-beng-proxy (1.0.5) unstable; urgency=low

  * resource-loader: delete comma when extracting from X-Forwarded-For

 -- Max Kellermann <mk@cm4all.com>  Mon, 05 Sep 2011 17:43:22 +0200

>>>>>>> 8ca0bf1d
cm4all-beng-proxy (1.0.4) unstable; urgency=low

  * istream-replace: update the buffer reader after new data was added

 -- Max Kellermann <mk@cm4all.com>  Mon, 05 Sep 2011 15:43:17 +0200

cm4all-beng-proxy (1.0.3) unstable; urgency=low

  * merge release 0.9.35
  * control-handler: fix uninitialized variable

 -- Max Kellermann <mk@cm4all.com>  Thu, 18 Aug 2011 15:15:52 +0200

cm4all-beng-proxy (1.0.2) unstable; urgency=low

  * merge release 0.9.34
  * handler: always log translate client errors
  * tcp-balancer: fix memory leak in error handler
  * http-string: allow more characters in cookie values (RFC ignorant)

 -- Max Kellermann <mk@cm4all.com>  Mon, 01 Aug 2011 16:30:05 +0200

cm4all-beng-proxy (1.0.1) unstable; urgency=low

  * session: increase idle timeout to 20 minutes

 -- Max Kellermann <mk@cm4all.com>  Tue, 26 Jul 2011 11:23:36 +0200

cm4all-beng-proxy (1.0) unstable; urgency=low

  * merge release 0.9.33
  * header-forward: eliminate the duplicate "Date" response header
  * proxy-handler: don't pass internal URI arguments to CGI

 -- Max Kellermann <mk@cm4all.com>  Mon, 18 Jul 2011 17:07:42 +0200

cm4all-beng-proxy (0.10.14) unstable; urgency=low

  * merge release 0.9.32

 -- Max Kellermann <mk@cm4all.com>  Tue, 12 Jul 2011 19:02:23 +0200

cm4all-beng-proxy (0.10.13) unstable; urgency=low

  * growing-buffer: reset the position when skipping buffers

 -- Max Kellermann <mk@cm4all.com>  Wed, 06 Jul 2011 10:07:50 +0200

cm4all-beng-proxy (0.10.12) unstable; urgency=low

  * merge release 0.9.31
  * rewrite-uri: log widget base mismatch
  * istream-replace: fix assertion failure with splitted buffer

 -- Max Kellermann <mk@cm4all.com>  Tue, 05 Jul 2011 22:05:44 +0200

cm4all-beng-proxy (0.10.11) unstable; urgency=low

  * merge release 0.9.30
  * lb: add SSL/TLS support

 -- Max Kellermann <mk@cm4all.com>  Mon, 04 Jul 2011 17:14:21 +0200

cm4all-beng-proxy (0.10.10) unstable; urgency=low

  * merge release 0.9.29

 -- Max Kellermann <mk@cm4all.com>  Tue, 28 Jun 2011 17:56:43 +0200

cm4all-beng-proxy (0.10.9) unstable; urgency=low

  * merge release 0.9.28

 -- Max Kellermann <mk@cm4all.com>  Mon, 27 Jun 2011 13:38:03 +0200

cm4all-beng-proxy (0.10.8) unstable; urgency=low

  * lb_http: don't access the connection object after it was closed
  * restart the load balancer automatically

 -- Max Kellermann <mk@cm4all.com>  Wed, 22 Jun 2011 12:38:39 +0200

cm4all-beng-proxy (0.10.7) unstable; urgency=low

  * config: make the session cookie name configurable
  * uri-relative: allow relative base URIs (for CGI)
  * widget-uri: combine existing CGI PATH_INFO and given widget location
  * python/translation/widget: support "path_info" specification

 -- Max Kellermann <mk@cm4all.com>  Mon, 20 Jun 2011 14:54:38 +0200

cm4all-beng-proxy (0.10.6) unstable; urgency=low

  * merge release 0.9.26

 -- Max Kellermann <mk@cm4all.com>  Wed, 15 Jun 2011 09:19:28 +0200

cm4all-beng-proxy (0.10.5) unstable; urgency=low

  * merge release 0.9.26

 -- Max Kellermann <mk@cm4all.com>  Fri, 10 Jun 2011 10:09:09 +0200

cm4all-beng-proxy (0.10.4) unstable; urgency=low

  * doc: add beng-lb documentation
  * lb: implement "fallback" option
  * merge release 0.9.25

 -- Max Kellermann <mk@cm4all.com>  Wed, 08 Jun 2011 14:13:43 +0200

cm4all-beng-proxy (0.10.3) unstable; urgency=low

  * python/translation.widget: support keyword "sticky"
  * lb: implement sticky modes "failover", "cookie"

 -- Max Kellermann <mk@cm4all.com>  Mon, 06 Jun 2011 15:51:36 +0200

cm4all-beng-proxy (0.10.2) unstable; urgency=low

  * debian: fix beng-lb pid file name
  * lb_http: implement sticky sessions
  * merge release 0.9.24

 -- Max Kellermann <mk@cm4all.com>  Tue, 31 May 2011 14:32:03 +0200

cm4all-beng-proxy (0.10.1) unstable; urgency=low

  * lb_http: close request body on error
  * lb_listener: print error message when binding fails
  * merge release 0.9.23

 -- Max Kellermann <mk@cm4all.com>  Fri, 27 May 2011 13:13:55 +0200

cm4all-beng-proxy (0.10) unstable; urgency=low

  * failure: fix inverted logic bug in expiry check
  * tcp-balancer: implement session stickiness
  * lb: new stand-alone load balancer

 -- Max Kellermann <mk@cm4all.com>  Thu, 26 May 2011 14:32:02 +0200

cm4all-beng-proxy (0.9.35) unstable; urgency=low

  * resource-loader: pass the last X-Forwarded-For element to AJP

 -- Max Kellermann <mk@cm4all.com>  Thu, 18 Aug 2011 15:05:02 +0200

cm4all-beng-proxy (0.9.34) unstable; urgency=low

  * request: fix double request body close in errdoc handler
  * handler: close request body on early abort

 -- Max Kellermann <mk@cm4all.com>  Mon, 01 Aug 2011 16:21:43 +0200

cm4all-beng-proxy (0.9.33) unstable; urgency=low

  * {http,ajp}-request, errdoc: check before closing the request body on
    error

 -- Max Kellermann <mk@cm4all.com>  Mon, 18 Jul 2011 16:30:29 +0200

cm4all-beng-proxy (0.9.32) unstable; urgency=low

  * processor: dispose request body when focused widget was not found
  * http-string: allow the slash in cookie values (RFC ignorant)

 -- Max Kellermann <mk@cm4all.com>  Tue, 12 Jul 2011 18:16:01 +0200

cm4all-beng-proxy (0.9.31) unstable; urgency=low

  * growing-buffer: fix assertion failure with empty first buffer

 -- Max Kellermann <mk@cm4all.com>  Tue, 05 Jul 2011 21:58:24 +0200

cm4all-beng-proxy (0.9.30) unstable; urgency=low

  * growing-buffer: fix assertion failure in reader when buffer is empty

 -- Max Kellermann <mk@cm4all.com>  Mon, 04 Jul 2011 16:59:28 +0200

cm4all-beng-proxy (0.9.29) unstable; urgency=low

  * http-string: allow the equality sign in cookie values (RFC ignorant)

 -- Max Kellermann <mk@cm4all.com>  Tue, 28 Jun 2011 17:50:23 +0200

cm4all-beng-proxy (0.9.28) unstable; urgency=low

  * http-string: allow round brackets in cookie values (RFC ignorant)

 -- Max Kellermann <mk@cm4all.com>  Mon, 27 Jun 2011 13:23:58 +0200

cm4all-beng-proxy (0.9.27) unstable; urgency=low

  * handler: don't delete existing session in TRANSPARENT mode

 -- Max Kellermann <mk@cm4all.com>  Wed, 15 Jun 2011 09:08:48 +0200

cm4all-beng-proxy (0.9.26) unstable; urgency=low

  * worker: read "crash" value before destroying shared memory
  * session: fix crash while discarding session

 -- Max Kellermann <mk@cm4all.com>  Fri, 10 Jun 2011 09:54:56 +0200

cm4all-beng-proxy (0.9.25) unstable; urgency=low

  * response: discard the request body before passing to errdoc
  * worker: don't restart all workers after "safe" worker crash
  * cgi: check for end-of-file after splice

 -- Max Kellermann <mk@cm4all.com>  Wed, 08 Jun 2011 15:02:35 +0200

cm4all-beng-proxy (0.9.24) unstable; urgency=low

  * fcgi-client: really discard packets on request id mismatch
  * memcached-client: don't schedule read event when buffer is full
  * session: support beng-lb sticky sessions

 -- Max Kellermann <mk@cm4all.com>  Tue, 31 May 2011 14:23:41 +0200

cm4all-beng-proxy (0.9.23) unstable; urgency=low

  * tcp-balancer: retry connecting to cluster if a node fails

 -- Max Kellermann <mk@cm4all.com>  Fri, 27 May 2011 13:01:31 +0200

cm4all-beng-proxy (0.9.22) unstable; urgency=low

  * failure: fix inverted logic bug in expiry check
  * uri-extract: support AJP URLs, fixes AJP cookies
  * ajp-client: don't schedule read event when buffer is full

 -- Max Kellermann <mk@cm4all.com>  Thu, 26 May 2011 08:32:32 +0200

cm4all-beng-proxy (0.9.21) unstable; urgency=low

  * balancer: re-enable load balancing (regression fix)
  * merge release 0.8.38

 -- Max Kellermann <mk@cm4all.com>  Fri, 20 May 2011 11:03:31 +0200

cm4all-beng-proxy (0.9.20) unstable; urgency=low

  * http-cache: fix assertion failure caused by wrong destructor
  * merge release 0.8.37

 -- Max Kellermann <mk@cm4all.com>  Mon, 16 May 2011 14:03:09 +0200

cm4all-beng-proxy (0.9.19) unstable; urgency=low

  * http-request: don't retry requests with a request body

 -- Max Kellermann <mk@cm4all.com>  Thu, 12 May 2011 11:35:55 +0200

cm4all-beng-proxy (0.9.18) unstable; urgency=low

  * http-body: fix assertion failure on EOF chunk after socket was closed
  * widget-http: fix crash in widget lookup error handler
  * merge release 0.8.36

 -- Max Kellermann <mk@cm4all.com>  Tue, 10 May 2011 18:56:33 +0200

cm4all-beng-proxy (0.9.17) unstable; urgency=low

  * growing-buffer: fix assertion failure after large initial write
  * http-request: retry after connection failure
  * test/t-cgi: fix bashisms in test scripts

 -- Max Kellermann <mk@cm4all.com>  Wed, 04 May 2011 18:54:57 +0200

cm4all-beng-proxy (0.9.16) unstable; urgency=low

  * resource-address: append "transparent" args to CGI path_info
  * tcache: fix crash on FastCGI with BASE

 -- Max Kellermann <mk@cm4all.com>  Mon, 02 May 2011 16:07:21 +0200

cm4all-beng-proxy (0.9.15) unstable; urgency=low

  * configure.ac: check if valgrind/memcheck.h is installed
  * configure.ac: check if libattr is available
  * access-log: log Referer and User-Agent
  * access-log: log the request duration
  * proxy-handler: allow forwarding URI arguments
  * merge release 0.8.35

 -- Max Kellermann <mk@cm4all.com>  Wed, 27 Apr 2011 18:54:17 +0200

cm4all-beng-proxy (0.9.14) unstable; urgency=low

  * processor: don't clear widget pointer at opening tag
  * debian: move ulimit call from init script to *.default
  * merge release 0.8.33

 -- Max Kellermann <mk@cm4all.com>  Wed, 13 Apr 2011 17:03:29 +0200

cm4all-beng-proxy (0.9.13) unstable; urgency=low

  * proxy-widget: apply the widget's response header forward settings
  * response: add option to dump the widget tree
  * widget-class: move header forward settings to view
  * merge release 0.8.30

 -- Max Kellermann <mk@cm4all.com>  Mon, 04 Apr 2011 16:31:26 +0200

cm4all-beng-proxy (0.9.12) unstable; urgency=low

  * widget: internal API refactorization
  * was-control: fix argument order in "abort" call
  * was-client: duplicate the GError object when it is used twice
  * {file,delegate}-handler: add Expires/ETag headers to 304 response
  * cgi: allow setting environment variables

 -- Max Kellermann <mk@cm4all.com>  Thu, 24 Mar 2011 15:12:54 +0100

cm4all-beng-proxy (0.9.11) unstable; urgency=low

  * processor: major API refactorization
  * merge release 0.8.29

 -- Max Kellermann <mk@cm4all.com>  Mon, 21 Mar 2011 19:43:28 +0100

cm4all-beng-proxy (0.9.10) unstable; urgency=low

  * merge release 0.8.27

 -- Max Kellermann <mk@cm4all.com>  Fri, 18 Mar 2011 14:11:16 +0100

cm4all-beng-proxy (0.9.9) unstable; urgency=low

  * merge release 0.8.25

 -- Max Kellermann <mk@cm4all.com>  Mon, 14 Mar 2011 16:05:51 +0100

cm4all-beng-proxy (0.9.8) unstable; urgency=low

  * translate: support UNIX domain sockets in ADDRESS_STRING
  * resource-address: support connections to existing FastCGI servers

 -- Max Kellermann <mk@cm4all.com>  Fri, 11 Mar 2011 19:24:33 +0100

cm4all-beng-proxy (0.9.7) unstable; urgency=low

  * merge release 0.8.24

 -- Max Kellermann <mk@cm4all.com>  Fri, 04 Mar 2011 13:07:36 +0100

cm4all-beng-proxy (0.9.6) unstable; urgency=low

  * merge release 0.8.23

 -- Max Kellermann <mk@cm4all.com>  Mon, 28 Feb 2011 11:47:45 +0100

cm4all-beng-proxy (0.9.5) unstable; urgency=low

  * translate: allow SITE without CGI

 -- Max Kellermann <mk@cm4all.com>  Mon, 31 Jan 2011 06:35:24 +0100

cm4all-beng-proxy (0.9.4) unstable; urgency=low

  * widget-class: allow distinct addresses for each view

 -- Max Kellermann <mk@cm4all.com>  Thu, 27 Jan 2011 17:51:21 +0100

cm4all-beng-proxy (0.9.3) unstable; urgency=low

  * istream-catch: log errors
  * proxy-handler: pass the original request URI to (Fast)CGI
  * proxy-handler: pass the original document root to (Fast)CGI
  * fcgi-stock: pass site id to child process
  * translation: new packet "HOME" for JailCGI
  * resource-loader: get remote host from "X-Forwarded-For"
  * cgi, fcgi-client: pass client IP address to application

 -- Max Kellermann <mk@cm4all.com>  Fri, 21 Jan 2011 18:13:38 +0100

cm4all-beng-proxy (0.9.2) unstable; urgency=low

  * merge release 0.8.21
  * http-response: better context for error messages
  * istream: method close() does not invoke handler->abort()
  * istream: better context for error messages
  * ajp-client: destruct properly when request stream fails
  * {delegate,fcgi,was}-stock: use the JailCGI 1.4 wrapper

 -- Max Kellermann <mk@cm4all.com>  Mon, 17 Jan 2011 12:08:04 +0100

cm4all-beng-proxy (0.9.1) unstable; urgency=low

  * http-server: count the number of raw bytes sent and received
  * control-handler: support TCACHE_INVALIDATE with SITE
  * new programs "log-forward", "log-exec" for network logging
  * new program "log-split" for creating per-site log files
  * new program "log-traffic" for creating per-site traffic logs
  * move logging servers to new package cm4all-beng-proxy-logging
  * python/control.client: add parameter "broadcast"

 -- Max Kellermann <mk@cm4all.com>  Thu, 02 Dec 2010 12:07:16 +0100

cm4all-beng-proxy (0.9) unstable; urgency=low

  * merge release 0.8.19
  * was-client: explicitly send 32 bit METHOD payload
  * was-client: explicitly parse STATUS as 32 bit integer
  * was-client: clear control channel object on destruction
  * was-client: reuse child process if state is clean on EOF
  * was-client: abort properly after receiving illegal packet
  * was-client: allow "request STOP" before response completed
  * was-client: postpone the response handler invocation
  * was-control: send packets in bulk
  * python: support WAS widgets
  * http-server: enable "cork" mode only for beginning of response
  * http-cache: don't access freed memory in pool_unref_denotify()
  * http: use libcm4all-http
  * new datagram based binary protocol for access logging
  * main: default WAS stock limit is 16

 -- Max Kellermann <mk@cm4all.com>  Thu, 18 Nov 2010 19:56:17 +0100

cm4all-beng-proxy (0.8.38) unstable; urgency=low

  * failure: update time stamp on existing item
  * errdoc: free the original response body on abort

 -- Max Kellermann <mk@cm4all.com>  Fri, 20 May 2011 10:17:14 +0200

cm4all-beng-proxy (0.8.37) unstable; urgency=low

  * widget-resolver: don't reuse failed resolver
  * http-request: fix NULL pointer dereference on invalid URI
  * config: disable the TCP stock limit by default

 -- Max Kellermann <mk@cm4all.com>  Mon, 16 May 2011 13:41:32 +0200

cm4all-beng-proxy (0.8.36) unstable; urgency=low

  * http-server: check if client closes connection while processing
  * http-client: release the socket before invoking the callback
  * fcgi-client: fix assertion failure on full input buffer
  * memcached-client: re-enable socket event after direct copy
  * istream-file: fix assertion failure on range request
  * test/t-cgi: fix bashisms in test scripts

 -- Max Kellermann <mk@cm4all.com>  Tue, 10 May 2011 18:45:48 +0200

cm4all-beng-proxy (0.8.35) unstable; urgency=low

  * session: fix potential session defragmentation crash
  * ajp-request: use "host:port" as TCP stock key
  * cgi: evaluate the Content-Length response header

 -- Max Kellermann <mk@cm4all.com>  Wed, 27 Apr 2011 13:32:05 +0200

cm4all-beng-proxy (0.8.34) unstable; urgency=low

  * js: replace all '%' with '$'
  * js: check if session_id is null
  * debian: add package cm4all-beng-proxy-tools

 -- Max Kellermann <mk@cm4all.com>  Tue, 19 Apr 2011 18:43:54 +0200

cm4all-beng-proxy (0.8.33) unstable; urgency=low

  * processor: don't quote query string arguments with dollar sign
  * widget-request: safely remove "view" and "path" from argument table
  * debian/control: add "Breaks << 0.8.32" on the JavaScript library

 -- Max Kellermann <mk@cm4all.com>  Tue, 12 Apr 2011 18:21:55 +0200

cm4all-beng-proxy (0.8.32) unstable; urgency=low

  * args: quote arguments with the dollar sign

 -- Max Kellermann <mk@cm4all.com>  Tue, 12 Apr 2011 13:34:42 +0200

cm4all-beng-proxy (0.8.31) unstable; urgency=low

  * proxy-widget: eliminate the duplicate "Server" response header
  * translation: add packet UNTRUSTED_SITE_SUFFIX

 -- Max Kellermann <mk@cm4all.com>  Thu, 07 Apr 2011 16:23:37 +0200

cm4all-beng-proxy (0.8.30) unstable; urgency=low

  * handler: make lower-case realm name from the "Host" header
  * session: copy attribute "realm", fixes segmentation fault

 -- Max Kellermann <mk@cm4all.com>  Tue, 29 Mar 2011 16:47:43 +0200

cm4all-beng-proxy (0.8.29) unstable; urgency=low

  * ajp-client: send query string in an AJP attribute

 -- Max Kellermann <mk@cm4all.com>  Mon, 21 Mar 2011 19:16:16 +0100

cm4all-beng-proxy (0.8.28) unstable; urgency=low

  * resource-loader: use X-Forwarded-For to obtain AJP remote host
  * resource-loader: strip port from AJP remote address
  * resource-loader: don't pass remote host to AJP server
  * resource-loader: parse server port for AJP
  * ajp-client: always send content-length
  * ajp-client: parse the remaining buffer after EAGAIN

 -- Max Kellermann <mk@cm4all.com>  Mon, 21 Mar 2011 11:12:07 +0100

cm4all-beng-proxy (0.8.27) unstable; urgency=low

  * http-request: close the request body on malformed URI
  * ajp-request: AJP translation packet contains ajp://host:port/path

 -- Max Kellermann <mk@cm4all.com>  Fri, 18 Mar 2011 14:04:21 +0100

cm4all-beng-proxy (0.8.26) unstable; urgency=low

  * python/response: fix typo in ajp()
  * session: validate sessions only within one realm

 -- Max Kellermann <mk@cm4all.com>  Fri, 18 Mar 2011 08:59:41 +0100

cm4all-beng-proxy (0.8.25) unstable; urgency=low

  * widget-http: discard request body on unknown view name
  * inline-widget: discard request body on error
  * {http,fcgi,was}-client: allocate response headers from caller pool
  * cmdline: fcgi_stock_limit defaults to 0 (no limit)

 -- Max Kellermann <mk@cm4all.com>  Mon, 14 Mar 2011 15:53:42 +0100

cm4all-beng-proxy (0.8.24) unstable; urgency=low

  * fcgi-client: release the connection even when padding not consumed
    after empty response

 -- Max Kellermann <mk@cm4all.com>  Wed, 02 Mar 2011 17:39:33 +0100

cm4all-beng-proxy (0.8.23) unstable; urgency=low

  * memcached-client: allocate a new memory pool
  * memcached-client: copy caller_pool reference before freeing the client
  * fcgi-client: check headers!=NULL
  * fcgi-client: release the connection even when padding not consumed

 -- Max Kellermann <mk@cm4all.com>  Mon, 28 Feb 2011 10:50:02 +0100

cm4all-beng-proxy (0.8.22) unstable; urgency=low

  * cgi: fill special variables CONTENT_TYPE, CONTENT_LENGTH
  * memcached-client: remove stray pool_unref() call
  * memcached-client: reuse the socket if the remaining value is buffered
  * http-cache-choice: abbreviate memcached keys
  * *-cache: allocate a parent pool for cache items
  * pool: re-enable linear pools
  * frame: free the request body on error
  * http-cache: free cached body which was dismissed

 -- Max Kellermann <mk@cm4all.com>  Mon, 07 Feb 2011 15:34:09 +0100

cm4all-beng-proxy (0.8.21) unstable; urgency=low

  * merge release 0.7.55
  * jail: translate the document root properly
  * header-forward: forward the "Host" header to CGI/FastCGI/AJP
  * http-error: map ENOTDIR to "404 Not Found"
  * http-server: fix assertion failure on write error
  * fcgi-stock: clear all environment variables

 -- Max Kellermann <mk@cm4all.com>  Thu, 06 Jan 2011 16:04:20 +0100

cm4all-beng-proxy (0.8.20) unstable; urgency=low

  * widget-resolver: add pedantic state assertions
  * async: remember a copy of the operation in !NDEBUG
  * python/translation/response: max_age() returns self

 -- Max Kellermann <mk@cm4all.com>  Mon, 06 Dec 2010 23:02:50 +0100

cm4all-beng-proxy (0.8.19) unstable; urgency=low

  * merge release 0.7.54

 -- Max Kellermann <mk@cm4all.com>  Wed, 17 Nov 2010 16:25:10 +0100

cm4all-beng-proxy (0.8.18) unstable; urgency=low

  * was-client: explicitly send 32 bit METHOD payload
  * was-client: explicitly parse STATUS as 32 bit integer
  * istream: check presence of as_fd() in optimized build

 -- Max Kellermann <mk@cm4all.com>  Fri, 05 Nov 2010 11:00:54 +0100

cm4all-beng-proxy (0.8.17) unstable; urgency=low

  * merged release 0.7.53
  * widget: use colon as widget path separator
  * was-client: check for abort during response handler
  * was-client: implement STOP
  * was-client: release memory pools
  * was-launch: enable non-blocking mode on input and output
  * http-server: don't crash on malformed pipelined request
  * main: free the WAS stock and the UDP listener in the SIGTERM handler

 -- Max Kellermann <mk@cm4all.com>  Thu, 28 Oct 2010 19:50:26 +0200

cm4all-beng-proxy (0.8.16) unstable; urgency=low

  * merged release 0.7.52
  * was-client: support for the WAS protocol

 -- Max Kellermann <mk@cm4all.com>  Wed, 13 Oct 2010 16:45:18 +0200

cm4all-beng-proxy (0.8.15) unstable; urgency=low

  * resource-address: don't skip question mark twice

 -- Max Kellermann <mk@cm4all.com>  Tue, 28 Sep 2010 12:20:33 +0200

cm4all-beng-proxy (0.8.14) unstable; urgency=low

  * processor: schedule "xmlns:c" deletion

 -- Max Kellermann <mk@cm4all.com>  Thu, 23 Sep 2010 14:42:31 +0200

cm4all-beng-proxy (0.8.13) unstable; urgency=low

  * processor: delete "xmlns:c" attributes from link elements
  * istream-{head,zero}: implement method available()
  * merged release 0.7.51

 -- Max Kellermann <mk@cm4all.com>  Tue, 17 Aug 2010 09:54:33 +0200

cm4all-beng-proxy (0.8.12) unstable; urgency=low

  * http-cache-memcached: copy resource address
  * debian/control: add missing ${shlibs:Depends}
  * merged release 0.7.50

 -- Max Kellermann <mk@cm4all.com>  Thu, 12 Aug 2010 20:17:52 +0200

cm4all-beng-proxy (0.8.11) unstable; urgency=low

  * delegate-client: fix SCM_RIGHTS check
  * use Linux 2.6 CLOEXEC/NONBLOCK flags
  * tcache: INVALIDATE removes all variants (error documents etc.)
  * control: new UDP based protocol, allows invalidating caches
  * hashmap: fix assertion failure in hashmap_remove_match()
  * merged release 0.7.49

 -- Max Kellermann <mk@cm4all.com>  Tue, 10 Aug 2010 15:48:10 +0200

cm4all-beng-proxy (0.8.10) unstable; urgency=low

  * tcache: copy response.previous

 -- Max Kellermann <mk@cm4all.com>  Mon, 02 Aug 2010 18:03:43 +0200

cm4all-beng-proxy (0.8.9) unstable; urgency=low

  * (f?)cgi-handler: forward query string only if focused
  * ajp-handler: merge into proxy-handler
  * proxy-handler: forward query string if focused
  * cgi, fastcgi-handler: enable the resource cache
  * translation: add packets CHECK and PREVIOUS for authentication
  * python: add Response.max_age()

 -- Max Kellermann <mk@cm4all.com>  Fri, 30 Jul 2010 11:39:22 +0200

cm4all-beng-proxy (0.8.8) unstable; urgency=low

  * prototypes/translate.py: added new ticket-fastcgi programs
  * http-cache: implement FastCGI caching
  * merged release 0.7.47

 -- Max Kellermann <mk@cm4all.com>  Wed, 21 Jul 2010 13:00:43 +0200

cm4all-beng-proxy (0.8.7) unstable; urgency=low

  * istream-delayed: update the "direct" bit mask
  * http-client: send "Expect: 100-continue"
  * response, widget-http: apply istream_pipe to filter input
  * proxy-handler: apply istream_pipe to request body
  * istream-ajp-body: send larger request body packets
  * ajp-client: support splice()
  * merged release 0.7.46

 -- Max Kellermann <mk@cm4all.com>  Fri, 25 Jun 2010 18:52:04 +0200

cm4all-beng-proxy (0.8.6) unstable; urgency=low

  * translation: added support for custom error documents
  * response: convert HEAD to GET if filter follows
  * processor: short-circuit on HEAD request
  * python: depend on python-twisted-core

 -- Max Kellermann <mk@cm4all.com>  Wed, 16 Jun 2010 16:37:42 +0200

cm4all-beng-proxy (0.8.5) unstable; urgency=low

  * istream-tee: allow second output to block
  * widget-http: don't transform error documents
  * response, widget-http: disable filters after widget frame request
  * translation: added packet FILTER_4XX to filter client errors
  * merged release 0.7.45

 -- Max Kellermann <mk@cm4all.com>  Thu, 10 Jun 2010 16:13:14 +0200

cm4all-beng-proxy (0.8.4) unstable; urgency=low

  * python: added missing "Response" import
  * python: resume parsing after deferred call
  * http-client: implement istream method as_fd()
  * merged release 0.7.44

 -- Max Kellermann <mk@cm4all.com>  Mon, 07 Jun 2010 17:01:16 +0200

cm4all-beng-proxy (0.8.3) unstable; urgency=low

  * file-handler: implement If-Range (RFC 2616 14.27)
  * merged release 0.7.42

 -- Max Kellermann <mk@cm4all.com>  Tue, 01 Jun 2010 16:17:13 +0200

cm4all-beng-proxy (0.8.2) unstable; urgency=low

  * cookie-client: verify the cookie path
  * python: use Twisted's logging library
  * python: added a widget registry class
  * merged release 0.7.41

 -- Max Kellermann <mk@cm4all.com>  Wed, 26 May 2010 13:08:16 +0200

cm4all-beng-proxy (0.8.1) unstable; urgency=low

  * http-cache-memcached: delete entity records on POST

 -- Max Kellermann <mk@cm4all.com>  Tue, 18 May 2010 12:21:55 +0200

cm4all-beng-proxy (0.8) unstable; urgency=low

  * istream: added method as_fd() to convert istream to file descriptor
  * fork: support passing stdin istream fd to child process
  * http-cache: discard only matching entries on POST
  * istream-html-escape: escape single and double quote
  * rewrite-uri: escape the result with XML entities

 -- Max Kellermann <mk@cm4all.com>  Thu, 13 May 2010 12:34:46 +0200

cm4all-beng-proxy (0.7.55) unstable; urgency=low

  * pool: reparent pools in optimized build
  * istream-deflate: add missing pool reference while reading
  * istream-deflate: fix several error handlers

 -- Max Kellermann <mk@cm4all.com>  Thu, 06 Jan 2011 12:59:39 +0100

cm4all-beng-proxy (0.7.54) unstable; urgency=low

  * http-server: fix crash on deferred chunked request body
  * parser: fix crash on malformed SCRIPT element

 -- Max Kellermann <mk@cm4all.com>  Wed, 17 Nov 2010 16:13:09 +0100

cm4all-beng-proxy (0.7.53) unstable; urgency=low

  * http-server: don't crash on malformed pipelined request
  * sink-header: fix assertion failure on empty trailer

 -- Max Kellermann <mk@cm4all.com>  Thu, 28 Oct 2010 18:39:01 +0200

cm4all-beng-proxy (0.7.52) unstable; urgency=low

  * fcgi-client: fix send timeout handler
  * fork: finish the buffer after pipe was drained

 -- Max Kellermann <mk@cm4all.com>  Wed, 13 Oct 2010 16:39:26 +0200

cm4all-beng-proxy (0.7.51) unstable; urgency=low

  * http-client: clear response body pointer before forwarding EOF event
  * processor: fix assertion failure for c:mode in c:widget

 -- Max Kellermann <mk@cm4all.com>  Mon, 16 Aug 2010 17:01:48 +0200

cm4all-beng-proxy (0.7.50) unstable; urgency=low

  * header-forward: don't forward the "Host" header to HTTP servers
  * resource-address: use uri_relative() for CGI
  * uri-relative: don't lose host name in uri_absolute()
  * uri-relative: don't fail on absolute URIs
  * http-cache-heap: don't use uninitialized item size

 -- Max Kellermann <mk@cm4all.com>  Thu, 12 Aug 2010 20:03:49 +0200

cm4all-beng-proxy (0.7.49) unstable; urgency=low

  * hashmap: fix assertion failure in hashmap_remove_value()

 -- Max Kellermann <mk@cm4all.com>  Tue, 10 Aug 2010 15:37:12 +0200

cm4all-beng-proxy (0.7.48) unstable; urgency=low

  * pipe-stock: add assertions on file descriptors

 -- Max Kellermann <mk@cm4all.com>  Mon, 09 Aug 2010 14:56:54 +0200

cm4all-beng-proxy (0.7.47) unstable; urgency=low

  * cmdline: add option "--group"

 -- Max Kellermann <mk@cm4all.com>  Fri, 16 Jul 2010 18:39:53 +0200

cm4all-beng-proxy (0.7.46) unstable; urgency=low

  * handler: initialize all translate_response attributes
  * http-client: consume buffer before header length check
  * istream-pipe: clear "direct" flags in constructor
  * istream-pipe: return gracefully when handler blocks
  * ajp-client: hold pool reference to reset TCP_CORK

 -- Max Kellermann <mk@cm4all.com>  Mon, 21 Jun 2010 17:53:21 +0200

cm4all-beng-proxy (0.7.45) unstable; urgency=low

  * istream-tee: separate "weak" values for the two outputs
  * fcache: don't close output when caching has been canceled
  * tcache: copy the attribute "secure_cookie"

 -- Max Kellermann <mk@cm4all.com>  Thu, 10 Jun 2010 15:21:34 +0200

cm4all-beng-proxy (0.7.44) unstable; urgency=low

  * http-client: check response header length
  * http-server: check request header length

 -- Max Kellermann <mk@cm4all.com>  Mon, 07 Jun 2010 16:51:57 +0200

cm4all-beng-proxy (0.7.43) unstable; urgency=low

  * http-cache: fixed NULL pointer dereference when storing empty response
    body on the heap

 -- Max Kellermann <mk@cm4all.com>  Tue, 01 Jun 2010 18:52:45 +0200

cm4all-beng-proxy (0.7.42) unstable; urgency=low

  * fork: check "direct" flag again after buffer flush
  * pool: pool_unref_denotify() remembers the code location
  * sink-{buffer,gstring}: don't invoke callback in abort()
  * async: added another debug flag to verify correctness

 -- Max Kellermann <mk@cm4all.com>  Mon, 31 May 2010 21:15:58 +0200

cm4all-beng-proxy (0.7.41) unstable; urgency=low

  * http-cache: initialize response status and headers on empty body

 -- Max Kellermann <mk@cm4all.com>  Tue, 25 May 2010 16:27:25 +0200

cm4all-beng-proxy (0.7.40) unstable; urgency=low

  * http-cache: fixed NULL pointer dereference when storing empty response
    body in memcached

 -- Max Kellermann <mk@cm4all.com>  Tue, 25 May 2010 15:04:44 +0200

cm4all-beng-proxy (0.7.39) unstable; urgency=low

  * memcached-stock: close value on connect failure
  * http: implement remaining status codes
  * http-cache: allow caching empty response body
  * http-cache: cache status codes 203, 206, 300, 301, 410
  * http-cache: don't cache authorized resources

 -- Max Kellermann <mk@cm4all.com>  Fri, 21 May 2010 17:37:29 +0200

cm4all-beng-proxy (0.7.38) unstable; urgency=low

  * http-server: send HTTP/1.1 declaration with "100 Continue"
  * connection: initialize "site_name", fixes crash bug
  * translation: added packet SECURE_COOKIE

 -- Max Kellermann <mk@cm4all.com>  Thu, 20 May 2010 15:40:34 +0200

cm4all-beng-proxy (0.7.37) unstable; urgency=low

  * *-client: implement a socket leak detector
  * handler: initialize response header without translation server

 -- Max Kellermann <mk@cm4all.com>  Tue, 18 May 2010 12:05:11 +0200

cm4all-beng-proxy (0.7.36) unstable; urgency=low

  * http-client: fixed NULL pointer dereference
  * handler, response: removed duplicate request body destruction calls

 -- Max Kellermann <mk@cm4all.com>  Tue, 11 May 2010 17:16:36 +0200

cm4all-beng-proxy (0.7.35) unstable; urgency=low

  * {http,fcgi,ajp}-request: close the request body on abort
  * handler: set fake translation response on malformed URI

 -- Max Kellermann <mk@cm4all.com>  Mon, 10 May 2010 11:22:23 +0200

cm4all-beng-proxy (0.7.34) unstable; urgency=low

  * translate: check the UNTRUSTED packet
  * translation: added packet UNTRUSTED_PREFIX

 -- Max Kellermann <mk@cm4all.com>  Fri, 30 Apr 2010 19:14:37 +0200

cm4all-beng-proxy (0.7.33) unstable; urgency=low

  * merged release 0.7.27.1
  * fcache: don't continue storing in background
  * fcgi-client: re-add event after some input data has been read

 -- Max Kellermann <mk@cm4all.com>  Fri, 30 Apr 2010 11:31:08 +0200

cm4all-beng-proxy (0.7.32) unstable; urgency=low

  * response: generate the "Server" response header
  * response: support the Authentication-Info response header
  * response: support custom authentication pages
  * translation: support custom response headers

 -- Max Kellermann <mk@cm4all.com>  Tue, 27 Apr 2010 17:09:59 +0200

cm4all-beng-proxy (0.7.31) unstable; urgency=low

  * support HTTP authentication (RFC 2617)

 -- Max Kellermann <mk@cm4all.com>  Mon, 26 Apr 2010 17:26:42 +0200

cm4all-beng-proxy (0.7.30) unstable; urgency=low

  * fcgi-client: support responses without a body
  * {http,fcgi}-client: hold caller pool reference during callback

 -- Max Kellermann <mk@cm4all.com>  Fri, 23 Apr 2010 14:41:05 +0200

cm4all-beng-proxy (0.7.29) unstable; urgency=low

  * http-cache: added missing pool_unref() in memcached_miss()
  * pool: added checked pool references

 -- Max Kellermann <mk@cm4all.com>  Thu, 22 Apr 2010 15:45:48 +0200

cm4all-beng-proxy (0.7.28) unstable; urgency=low

  * fcgi-client: support response status
  * translate: malformed packets are fatal
  * http-cache: don't cache resources with very long URIs
  * memcached-client: increase the maximum key size to 32 kB

 -- Max Kellermann <mk@cm4all.com>  Thu, 15 Apr 2010 15:06:51 +0200

cm4all-beng-proxy (0.7.27.1) unstable; urgency=low

  * http-cache: added missing pool_unref() in memcached_miss()
  * http-cache: don't cache resources with very long URIs
  * memcached-client: increase the maximum key size to 32 kB
  * fork: properly handle partially filled output buffer
  * fork: re-add event after some input data has been read

 -- Max Kellermann <mk@cm4all.com>  Thu, 29 Apr 2010 15:30:21 +0200

cm4all-beng-proxy (0.7.27) unstable; urgency=low

  * session: use GLib's PRNG to generate session ids
  * session: seed the PRNG with /dev/random
  * response: log UNTRUSTED violation attempts
  * response: drop widget sessions when there is no focus

 -- Max Kellermann <mk@cm4all.com>  Fri, 09 Apr 2010 12:04:18 +0200

cm4all-beng-proxy (0.7.26) unstable; urgency=low

  * memcached-client: schedule read event before callback
  * istream-tee: continue with second output if first is closed

 -- Max Kellermann <mk@cm4all.com>  Sun, 28 Mar 2010 18:08:11 +0200

cm4all-beng-proxy (0.7.25) unstable; urgency=low

  * memcached-client: don't poll if socket is closed
  * fork: close file descriptor on input error
  * pool: don't check attachments in pool_trash()

 -- Max Kellermann <mk@cm4all.com>  Thu, 25 Mar 2010 13:28:01 +0100

cm4all-beng-proxy (0.7.24) unstable; urgency=low

  * memcached-client: release socket after splice

 -- Max Kellermann <mk@cm4all.com>  Mon, 22 Mar 2010 11:29:45 +0100

cm4all-beng-proxy (0.7.23) unstable; urgency=low

  * sink-header: support splice
  * memcached-client: support splice (response)
  * fcgi-client: recover correctly after send error
  * fcgi-client: support chunked request body
  * fcgi-client: basic splice support for the request body
  * http-cache: duplicate headers
  * {http,memcached}-client: check "direct" mode after buffer flush
  * cmdline: added option "fcgi_stock_limit"
  * python: auto-export function write_packet()
  * python: Response methods return self

 -- Max Kellermann <mk@cm4all.com>  Fri, 19 Mar 2010 13:28:35 +0100

cm4all-beng-proxy (0.7.22) unstable; urgency=low

  * python: re-add function write_packet()

 -- Max Kellermann <mk@cm4all.com>  Fri, 12 Mar 2010 12:27:21 +0100

cm4all-beng-proxy (0.7.21) unstable; urgency=low

  * ajp-client: handle EAGAIN from send()
  * python: install the missing sources

 -- Max Kellermann <mk@cm4all.com>  Thu, 11 Mar 2010 16:58:25 +0100

cm4all-beng-proxy (0.7.20) unstable; urgency=low

  * http-client: don't reinstate event when socket is closed
  * access-log: log the site name
  * python: removed unused function write_packet()
  * python: split the module beng_proxy.translation
  * python: allow overriding query string and param in absolute_uri()
  * python: moved absolute_uri() to a separate library

 -- Max Kellermann <mk@cm4all.com>  Thu, 11 Mar 2010 09:48:52 +0100

cm4all-beng-proxy (0.7.19) unstable; urgency=low

  * client-socket: translate EV_TIMEOUT to ETIMEDOUT
  * fork: refill the input buffer as soon as possible
  * delegate-client: implement an abortable event
  * pool: added assertions for libevent leaks
  * direct: added option "-s enable_splice=no"

 -- Max Kellermann <mk@cm4all.com>  Thu, 04 Mar 2010 17:34:56 +0100

cm4all-beng-proxy (0.7.18) unstable; urgency=low

  * args: reserve memory for the trailing null byte

 -- Max Kellermann <mk@cm4all.com>  Tue, 23 Feb 2010 17:46:04 +0100

cm4all-beng-proxy (0.7.17) unstable; urgency=low

  * translation: added the BOUNCE packet (variant of REDIRECT)
  * translation: change widget packet HOST to UNTRUSTED
  * translation: pass internal URI arguments to the translation server
  * handler: use the specified status with REDIRECT
  * python: added method Request.absolute_uri()

 -- Max Kellermann <mk@cm4all.com>  Tue, 23 Feb 2010 16:15:22 +0100

cm4all-beng-proxy (0.7.16) unstable; urgency=low

  * processor: separate trusted from untrusted widgets by host name
  * processor: mode=partition is deprecated
  * translate: fix DOCUMENT_ROOT handler for CGI/FASTCGI
  * fcgi-request: added JailCGI support

 -- Max Kellermann <mk@cm4all.com>  Fri, 19 Feb 2010 14:29:29 +0100

cm4all-beng-proxy (0.7.15) unstable; urgency=low

  * processor: unreference the caller pool in abort()
  * tcache: clear BASE on mismatch
  * fcgi-client: generate the Content-Length request header
  * fcgi-client: send the CONTENT_TYPE parameter
  * prototypes/translate.py: use FastCGI to run PHP

 -- Max Kellermann <mk@cm4all.com>  Thu, 11 Feb 2010 14:43:21 +0100

cm4all-beng-proxy (0.7.14) unstable; urgency=low

  * connection: drop connections when the limit is exceeded
  * resource-address: added BASE support
  * fcgi-client: check the request ID in response packets
  * http-client: check response body when request body is closed
  * html-escape: use the last ampersand before the semicolon
  * html-escape: support &apos;
  * processor: unescape widget parameter values

 -- Max Kellermann <mk@cm4all.com>  Fri, 29 Jan 2010 17:49:43 +0100

cm4all-beng-proxy (0.7.13) unstable; urgency=low

  * fcgi-request: duplicate socket path
  * fcgi-request: support ACTION
  * fcgi-client: provide SCRIPT_FILENAME
  * fcgi-client: append empty PARAMS packet
  * fcgi-client: try to read response before request is finished
  * fcgi-client: implement the STDERR packet
  * fcgi-client: support request headers and body
  * fcgi-stock: manage one socket per child process
  * fcgi-stock: unlink socket path after connect
  * fcgi-stock: redirect fd 1,2 to /dev/null
  * fcgi-stock: kill FastCGI processes after 5 minutes idle
  * translation: new packet PAIR for passing parameters to FastCGI

 -- Max Kellermann <mk@cm4all.com>  Thu, 14 Jan 2010 13:36:48 +0100

cm4all-beng-proxy (0.7.12) unstable; urgency=low

  * http-cache: unlock the cache item after successful revalidation
  * http-cache-memcached: pass the expiration time to memcached
  * sink-header: comprise pending data in method available()
  * header-forward: forward the Expires response header

 -- Max Kellermann <mk@cm4all.com>  Tue, 22 Dec 2009 16:18:49 +0100

cm4all-beng-proxy (0.7.11) unstable; urgency=low

  * {ajp,memcached}-client: fix dis\appearing event for duplex socket
  * memcached-client: handle EAGAIN after send()
  * memcached-client: release socket as early as possible
  * header-forward: don't forward Accept-Encoding if transformation is
    enabled
  * widget-http, inline-widget: check Content-Encoding before processing
  * file-handler: send "Vary: Accept-Encoding" for compressed response
  * header-forward: support duplicate headers
  * fcache: implemented a 60 seconds timeout
  * fcache: copy pointer to local variable before callback
  * event2: refresh timeout after event has occurred

 -- Max Kellermann <mk@cm4all.com>  Fri, 18 Dec 2009 16:45:24 +0100

cm4all-beng-proxy (0.7.10) unstable; urgency=low

  * http-{server,client}: fix disappearing event for duplex socket

 -- Max Kellermann <mk@cm4all.com>  Mon, 14 Dec 2009 15:46:25 +0100

cm4all-beng-proxy (0.7.9) unstable; urgency=low

  * http: "Expect" is a hop-by-hop header
  * http-server: send "100 Continue" unless request body closed
  * http-client: poll socket after splice
  * http-server: handle EAGAIN after splice
  * http-server: send a 417 response on unrecognized "Expect" request
  * response, widget-http: append filter id to resource tag
  * resource-tag: check for "Cache-Control: no-store"

 -- Max Kellermann <mk@cm4all.com>  Mon, 14 Dec 2009 13:05:15 +0100

cm4all-beng-proxy (0.7.8) unstable; urgency=low

  * http-body: support partial response in method available()
  * file-handler: support pre-compressed static files
  * fcache: honor the "Cache-Control: no-store" response header

 -- Max Kellermann <mk@cm4all.com>  Wed, 09 Dec 2009 15:49:25 +0100

cm4all-beng-proxy (0.7.7) unstable; urgency=low

  * parser: allow underscore in attribute names
  * processor: check "type" attribute before URI rewriting
  * http-client: start receiving before request is sent
  * http-client: try to read response after write error
  * http-client: deliver response body after headers are finished
  * http-client: release socket as early as possible
  * http-client: serve buffer after socket has been closed
  * istream-chunked: clear input stream in abort handler
  * growing-buffer: fix crash after close in "data" callback

 -- Max Kellermann <mk@cm4all.com>  Thu, 03 Dec 2009 13:09:57 +0100

cm4all-beng-proxy (0.7.6) unstable; urgency=low

  * istream-hold: return -2 if handler is not available yet
  * http, ajp, fcgi: use istream_hold on request body
  * http-client: implemented splicing the request body
  * response: added missing URI substitution

 -- Max Kellermann <mk@cm4all.com>  Tue, 17 Nov 2009 15:25:35 +0100

cm4all-beng-proxy (0.7.5) unstable; urgency=low

  * session: 64 bit session ids
  * session: allow arbitrary session id size (at compile-time)
  * debian: larger default log file (16 * 4MB)
  * debian: added package cm4all-beng-proxy-toi

 -- Max Kellermann <mk@cm4all.com>  Mon, 16 Nov 2009 15:51:24 +0100

cm4all-beng-proxy (0.7.4) unstable; urgency=low

  * measure the latency of external resources
  * widget-http: partially revert "don't query session if !stateful"

 -- Max Kellermann <mk@cm4all.com>  Tue, 10 Nov 2009 15:06:03 +0100

cm4all-beng-proxy (0.7.3) unstable; urgency=low

  * uri-verify: don't reject double slash after first segment
  * hostname: allow the hyphen character
  * processor: allow processing without session
  * widget-http: don't query session if !stateful
  * request: disable session management for known bots
  * python: fixed AttributeError in __getattr__()
  * python: added method Response.process()
  * translation: added the response packets URI, HOST, SCHEME
  * translation: added header forward packets

 -- Max Kellermann <mk@cm4all.com>  Mon, 09 Nov 2009 16:40:27 +0100

cm4all-beng-proxy (0.7.2) unstable; urgency=low

  * fcache: close all caching connections on exit
  * istream-file: retry reading after EAGAIN
  * direct, istream-pipe: re-enable SPLICE_F_NONBLOCK
  * direct, istream-pipe: disable the SPLICE_F_MORE flag
  * http-client: handle EAGAIN after splice
  * http-client, header-writer: remove hop-by-hop response headers
  * response: optimized transformed response headers
  * handler: mangle CGI and FastCGI headers
  * header-forward: generate the X-Forwarded-For header
  * header-forward: add local host name to "Via" request header

 -- Max Kellermann <mk@cm4all.com>  Fri, 30 Oct 2009 13:41:02 +0100

cm4all-beng-proxy (0.7.1) unstable; urgency=low

  * file-handler: close the stream on "304 Not Modified"
  * pool: use assembler code only on gcc
  * cmdline: added option "--set tcp_stock_limit"
  * Makefile.am: enable the "subdir-objects" option

 -- Max Kellermann <mk@cm4all.com>  Thu, 22 Oct 2009 12:17:11 +0200

cm4all-beng-proxy (0.7) unstable; urgency=low

  * ajp-client: check if connection was closed during response callback
  * header-forward: log session id
  * istream: separate TCP splicing checks
  * istream-pipe: fix segmentation fault after incomplete direct transfer
  * istream-pipe: implement the "available" method
  * istream-pipe: allocate pipe only if handler supports it
  * istream-pipe: flush the pipe before reading from input
  * istream-pipe: reuse pipes in a stock
  * direct: support splice() from TCP socket to pipe
  * istream: direct() returns -3 if stream has been closed
  * hstock: don't destroy stocks while items are being created
  * tcp-stock: limit number of connections per host to 256
  * translate, http-client, ajp-client, cgi, http-cache: verify the HTTP
    response status
  * prototypes/translate.py: disallow "/../" and null bytes
  * prototypes/translate.py: added "/jail-delegate/" location
  * uri-parser: strict RFC 2396 URI verification
  * uri-parser: don't unescape the URI path
  * http-client, ajp-client: verify the request URI
  * uri-escape: unescape each character only once
  * http-cache: never use the memcached stock if caching is disabled
  * allow 8192 connections by default
  * allow 65536 file handles by default
  * added package cm4all-jailed-beng-proxy-delegate-helper

 -- Max Kellermann <mk@cm4all.com>  Wed, 21 Oct 2009 15:00:56 +0200

cm4all-beng-proxy (0.6.23) unstable; urgency=low

  * header-forward: log session information
  * prototypes/translate.py: added /cgi-bin/ location
  * http-server: disable keep-alive for HTTP/1.0 clients
  * http-server: don't send "Connection: Keep-Alive"
  * delegate-stock: clear the environment
  * delegate-stock: added jail support
  * delegate-client: reuse helper process after I/O error

 -- Max Kellermann <mk@cm4all.com>  Mon, 12 Oct 2009 17:29:35 +0200

cm4all-beng-proxy (0.6.22) unstable; urgency=low

  * istream-tee: clear both "enabled" flags in the eof/abort handler
  * istream-tee: fall back to first data() return value if second stream
    closed itself
  * http-cache: don't log body_abort after close

 -- Max Kellermann <mk@cm4all.com>  Thu, 01 Oct 2009 19:19:37 +0200

cm4all-beng-proxy (0.6.21) unstable; urgency=low

  * http-client: log more error messages
  * delegate-stock: added the DOCUMENT_ROOT environment variable
  * response, widget: accept "application/xhtml+xml"
  * cookie-server: allow square brackets in unquoted cookie values
    (violating RFC 2109 and RFC 2616)

 -- Max Kellermann <mk@cm4all.com>  Thu, 01 Oct 2009 13:55:40 +0200

cm4all-beng-proxy (0.6.20) unstable; urgency=low

  * stock: clear stock after 60 seconds idle
  * hstock: remove empty stocks
  * http-server, http-client, cgi: fixed off-by-one bug in header parser
  * istream-pipe: fix the direct() return value on error
  * istream-pipe: fix formula in range assertion
  * http-cache-memcached: implemented "remove"
  * handler: added FastCGI handler
  * fcgi-client: unref caller pool after socket release
  * fcgi-client: implemented response headers

 -- Max Kellermann <mk@cm4all.com>  Tue, 29 Sep 2009 14:07:13 +0200

cm4all-beng-proxy (0.6.19) unstable; urgency=low

  * http-client: release caller pool after socket release
  * memcached-client: release socket on marshalling error
  * stock: unref caller pool in abort handler
  * stock: lazy cleanup
  * http-cache: copy caller_pool to local variable

 -- Max Kellermann <mk@cm4all.com>  Thu, 24 Sep 2009 16:02:17 +0200

cm4all-beng-proxy (0.6.18) unstable; urgency=low

  * delegate-handler: support conditional GET and ranges
  * file-handler: fix suffix-byte-range-spec parser
  * delegate-helper: call open() with O_CLOEXEC|O_NOCTTY
  * istream-file: don't set FD_CLOEXEC if O_CLOEXEC is available
  * stock: hold caller pool during "get" operation
  * main: free balancer object during shutdown
  * memcached-client: enable socket timeout
  * delegate-stock: set FD_CLOEXEC on socket

 -- Max Kellermann <mk@cm4all.com>  Thu, 24 Sep 2009 10:50:53 +0200

cm4all-beng-proxy (0.6.17) unstable; urgency=low

  * tcp-stock: implemented a load balancer
  * python: accept address list in the ajp() method
  * http-server: added timeout for the HTTP request headers
  * response: close template when the content type is wrong
  * delegate-get: implemented response headers
  * delegate-get: provide status codes and error messages

 -- Max Kellermann <mk@cm4all.com>  Fri, 18 Sep 2009 15:36:57 +0200

cm4all-beng-proxy (0.6.16) unstable; urgency=low

  * tcp-stock: added support for bulldog-tyke
  * sink-buffer: close input if it's not used in the constructor
  * http-cache-memcached: close response body when deserialization fails
  * serialize: fix regression in serialize_uint64()

 -- Max Kellermann <mk@cm4all.com>  Tue, 15 Sep 2009 19:26:07 +0200

cm4all-beng-proxy (0.6.15) unstable; urgency=low

  * http-cache-choice: find more duplicates during cleanup
  * handler: added AJP handler
  * ajp-request: unref pool only on tcp_stock failure
  * ajp-client: prevent parser recursion
  * ajp-client: free request body when response is closed
  * ajp-client: reuse connection after END_RESPONSE packet
  * ajp-client: enable TCP_CORK while sending
  * istream-ajp-body: added a second "length" header field
  * ajp-client: auto-send empty request body chunk
  * ajp-client: register "write" event after GET_BODY_CHUNK packet
  * ajp-client: implemented request and response headers
  * http-cache-rfc: don't rewind tpool if called recursively

 -- Max Kellermann <mk@cm4all.com>  Fri, 11 Sep 2009 16:04:06 +0200

cm4all-beng-proxy (0.6.14) unstable; urgency=low

  * istream-tee: don't restart reading if already in progress

 -- Max Kellermann <mk@cm4all.com>  Thu, 03 Sep 2009 13:21:06 +0200

cm4all-beng-proxy (0.6.13) unstable; urgency=low

  * cookie-server: fix parsing multiple cookies
  * http-cache-memcached: clean up expired "choice" items
  * sink-gstring: use callback instead of public struct
  * istream-tee: restart reading when one output is closed

 -- Max Kellermann <mk@cm4all.com>  Wed, 02 Sep 2009 17:02:53 +0200

cm4all-beng-proxy (0.6.12) unstable; urgency=low

  * http-cache: don't attempt to remove cache items when the cache is disabled

 -- Max Kellermann <mk@cm4all.com>  Fri, 28 Aug 2009 15:40:48 +0200

cm4all-beng-proxy (0.6.11) unstable; urgency=low

  * http-cache-memcached: store HTTP status and response headers
  * http-cache-memcached: implemented flush (SIGHUP)
  * http-cache-memcached: support "Vary"
  * http-client: work around assertion failure in response_stream_close()

 -- Max Kellermann <mk@cm4all.com>  Thu, 27 Aug 2009 12:33:17 +0200

cm4all-beng-proxy (0.6.10) unstable; urgency=low

  * parser: finish tag before bailing out
  * http-request: allow URLs without path component
  * fork: clear event in read() method
  * istream-file: pass options O_CLOEXEC|O_NOCTTY to open()
  * response: check if the "Host" request header is valid

 -- Max Kellermann <mk@cm4all.com>  Tue, 18 Aug 2009 16:37:19 +0200

cm4all-beng-proxy (0.6.9) unstable; urgency=low

  * direct: disable SPLICE_F_NONBLOCK (temporary NFS EAGAIN workaround)

 -- Max Kellermann <mk@cm4all.com>  Mon, 17 Aug 2009 13:52:49 +0200

cm4all-beng-proxy (0.6.8) unstable; urgency=low

  * widget-http: close response body in error code path
  * http-cache: implemented memcached backend (--memcached-server)
  * processor: &c:base; returns the URI without scheme and host

 -- Max Kellermann <mk@cm4all.com>  Mon, 17 Aug 2009 12:29:19 +0200

cm4all-beng-proxy (0.6.7) unstable; urgency=low

  * file-handler: generate Expires from xattr user.MaxAge
  * cmdline: added option --set to configure:
    - max_connections
    - http_cache_size
    - filter_cache_size
    - translate_cache_size
  * flush caches on SIGHUP

 -- Max Kellermann <mk@cm4all.com>  Fri, 07 Aug 2009 11:41:10 +0200

cm4all-beng-proxy (0.6.6) unstable; urgency=low

  * added missing GLib build dependency
  * cgi-handler: set the "body_consumed" flag

 -- Max Kellermann <mk@cm4all.com>  Tue, 04 Aug 2009 09:53:01 +0200

cm4all-beng-proxy (0.6.5) unstable; urgency=low

  * shm: pass MAP_NORESERVE to mmap()
  * proxy-handler: support cookies
  * translation: added DISCARD_SESSION packet

 -- Max Kellermann <mk@cm4all.com>  Wed, 15 Jul 2009 18:00:33 +0200

cm4all-beng-proxy (0.6.4) unstable; urgency=low

  * http-client: don't read response body in HEAD requests
  * ajp-client: invoke the "abort" handler on error
  * filter-cache: lock cache items while they are served

 -- Max Kellermann <mk@cm4all.com>  Thu, 09 Jul 2009 14:36:14 +0200

cm4all-beng-proxy (0.6.3) unstable; urgency=low

  * http-server: implemented the DELETE method
  * http-server: refuse HTTP/0.9 requests
  * proxy-handler: send request body to template when no widget is focused
  * widget-request: pass original HTTP method to widget
  * session: automatically defragment sessions

 -- Max Kellermann <mk@cm4all.com>  Tue, 07 Jul 2009 16:57:22 +0200

cm4all-beng-proxy (0.6.2) unstable; urgency=low

  * lock: fixed race condition in debug flag updates
  * session: use rwlock for the session manager
  * proxy-handler: pass request headers to the remote HTTP server
  * proxy-handler: forward original Accept-Charset if processor is disabled
  * pipe: don't filter resources without a body
  * fcache: forward original HTTP status over "pipe" filter
  * cgi: support the "Status" line

 -- Max Kellermann <mk@cm4all.com>  Mon, 06 Jul 2009 16:38:26 +0200

cm4all-beng-proxy (0.6.1) unstable; urgency=low

  * session: consistently lock all session objects
  * rewrite-uri: check if widget_external_uri() returns NULL
  * widget-uri: don't generate the "path" argument when it's NULL
  * widget-uri: strip superfluous question mark from widget_base_address()
  * widget-uri: append parameters from the template first
  * widget-uri: re-add configured query string in widget_absolute_uri()
  * widget-uri: eliminate configured query string in widget_external_uri()
  * processor: don't consider session data for base=child and base=parent

 -- Max Kellermann <mk@cm4all.com>  Fri, 03 Jul 2009 15:52:01 +0200

cm4all-beng-proxy (0.6) unstable; urgency=low

  * inline-widget: check the widget HTTP response status
  * response: don't apply transformation on failed response
  * resource-address: include pipe arguments in filter cache key
  * handler: removed session redirect on the first request
  * http-cache: accept ETag response header instead of Last-Modified
  * filter-cache: don't require Last-Modified or Expires
  * file-handler: disable ETag only when processor comes first
  * file-handler: read ETag from xattr
  * pipe: generate new ETag for piped resource
  * session: purge sessions when shared memory is full
  * handler: don't enforce sessions for filtered responses

 -- Max Kellermann <mk@cm4all.com>  Tue, 30 Jun 2009 17:48:20 +0200

cm4all-beng-proxy (0.5.14) unstable; urgency=low

  * ajp-client: implemented request body
  * cookie-client: obey "max-age=0" properly
  * processor: forward the original HTTP status
  * response, widget-http: don't allow processing resource without body
  * widget-http: check the Content-Type before invoking processor
  * response: pass the "Location" response header
  * debian: added a separate -optimized-dbg package
  * added init script support for multiple ports (--port) and multiple listen
    (--listen) command line argumnents
  * translation: added the "APPEND" packet for command line arguments
  * pipe: support command line arguments

 -- Max Kellermann <mk@cm4all.com>  Mon, 29 Jun 2009 16:51:16 +0200

cm4all-beng-proxy (0.5.13) unstable; urgency=low

  * widget-registry: clear local_address in translate request
  * cmdline: added the "--listen" option

 -- Max Kellermann <mk@cm4all.com>  Wed, 24 Jun 2009 12:27:17 +0200

cm4all-beng-proxy (0.5.12) unstable; urgency=low

  * response: pass the "Location" response handler
  * added support for multiple listener ports

 -- Max Kellermann <mk@cm4all.com>  Tue, 23 Jun 2009 23:34:55 +0200

cm4all-beng-proxy (0.5.11) unstable; urgency=low

  * build with autotools
  * use libcm4all-socket, GLib
  * Makefile.am: support out-of-tree builds
  * added optimized Debian package
  * tcache: fixed wrong assignment in VARY=HOST
  * translation: added request packet LOCAL_ADDRESS

 -- Max Kellermann <mk@cm4all.com>  Tue, 23 Jun 2009 15:42:12 +0200

cm4all-beng-proxy (0.5.10) unstable; urgency=low

  * widget-http: assign the "address" variable

 -- Max Kellermann <mk@cm4all.com>  Mon, 15 Jun 2009 18:38:58 +0200

cm4all-beng-proxy (0.5.9) unstable; urgency=low

  * tcache: fixed typo in tcache_string_match()
  * tcache: support VARY=SESSION
  * translate: added the INVALIDATE response packet
  * cache, session: higher size limits
  * widget-uri: separate query_string from path_info
  * widget-uri: ignore widget parameters in widget_external_uri()

 -- Max Kellermann <mk@cm4all.com>  Mon, 15 Jun 2009 17:06:11 +0200

cm4all-beng-proxy (0.5.8) unstable; urgency=low

  * handler: fixed double free bug in translate_callback()

 -- Max Kellermann <mk@cm4all.com>  Sun, 14 Jun 2009 19:05:09 +0200

cm4all-beng-proxy (0.5.7) unstable; urgency=low

  * forward the Content-Disposition header
  * handler: assign new session to local variable, fix segfault
  * handler: don't dereference the NULL session

 -- Max Kellermann <mk@cm4all.com>  Sun, 14 Jun 2009 13:01:52 +0200

cm4all-beng-proxy (0.5.6) unstable; urgency=low

  * widget-http: send the "Via" request header instead of "X-Forwarded-For"
  * proxy-handler: send the "Via" request header
  * widget-request: check the "path" argument before calling uri_compress()

 -- Max Kellermann <mk@cm4all.com>  Tue, 09 Jun 2009 12:21:00 +0200

cm4all-beng-proxy (0.5.5) unstable; urgency=low

  * processor: allow specifying relative URI in c:base=child
  * widget-request: verify the "path" argument
  * widget: allocate address from widget's pool
  * widget-http: support multiple Set-Cookie response headers

 -- Max Kellermann <mk@cm4all.com>  Thu, 04 Jun 2009 15:10:15 +0200

cm4all-beng-proxy (0.5.4) unstable; urgency=low

  * implemented delegation of open() to a helper program
  * added the BASE translation packet, supported by the translation cache
  * deprecated c:mode=proxy
  * rewrite-uri: always enable focus in mode=partial
  * http-cache: don't cache resources with query string (RFC 2616 13.9)
  * http-cache: lock cache items while they are served

 -- Max Kellermann <mk@cm4all.com>  Thu, 28 May 2009 11:44:01 +0200

cm4all-beng-proxy (0.5.3) unstable; urgency=low

  * cgi: close request body on fork() failure
  * fork: added workaround for pipe-to-pipe splice()
  * http-cache: use cache entry when response ETag matches
  * cgi: loop in istream_cgi_read() to prevent blocking
  * cache: check for expired items once a minute
  * cache: optimize search for oldest item

 -- Max Kellermann <mk@cm4all.com>  Wed, 06 May 2009 13:23:46 +0200

cm4all-beng-proxy (0.5.2) unstable; urgency=low

  * added filter cache
  * header-parser: added missing range check in header_parse_line()
  * fork: added event for writing to the child process
  * fork: don't splice() from a pipe
  * response: don't pass request body to unfocused processor
  * added filter type "pipe"

 -- Max Kellermann <mk@cm4all.com>  Wed, 29 Apr 2009 13:24:26 +0200

cm4all-beng-proxy (0.5.1) unstable; urgency=low

  * processor: fixed base=child assertion failure
  * handler: close request body if it was not consumed
  * static-file: generate Last-Modified and ETag response headers
  * static-file: obey the Content-Type provided by the translation server
  * static-file: get Content-Type from extended attribute
  * http-cache: use istream_null when cached resource is empty

 -- Max Kellermann <mk@cm4all.com>  Mon, 27 Apr 2009 10:00:20 +0200

cm4all-beng-proxy (0.5) unstable; urgency=low

  * processor: accept c:mode/c:base attributes in any order
  * processor: removed alternative (anchor) rewrite syntax

 -- Max Kellermann <mk@cm4all.com>  Mon, 20 Apr 2009 22:04:19 +0200

cm4all-beng-proxy (0.4.10) unstable; urgency=low

  * processor: lift length limitation for widget parameters
  * translate: abort if a packet is too large
  * translate: support MAX_AGE for the whole response
  * hashmap: fix corruption of slot chain in hashmap_remove_value()

 -- Max Kellermann <mk@cm4all.com>  Fri, 17 Apr 2009 13:02:50 +0200

cm4all-beng-proxy (0.4.9) unstable; urgency=low

  * http-cache: explicitly start reading into cache
  * cgi: clear "headers" variable before publishing the response
  * translate: use DOCUMENT_ROOT as CGI parameter

 -- Max Kellermann <mk@cm4all.com>  Mon, 06 Apr 2009 16:21:57 +0200

cm4all-beng-proxy (0.4.8) unstable; urgency=low

  * translate: allow ADDRESS packets in AJP addresses
  * translate: initialize all fields of a FastCGI address
  * http-cache: close all caching connections on exit
  * processor: don't rewrite SCRIPT SRC attribute when proxying

 -- Max Kellermann <mk@cm4all.com>  Thu, 02 Apr 2009 15:45:46 +0200

cm4all-beng-proxy (0.4.7) unstable; urgency=low

  * http-server: use istream_null for empty request body
  * parser: check for trailing slash only in TAG_OPEN tags
  * parser: added support for XML Processing Instructions
  * processor: implemented XML Processing Instruction "cm4all-rewrite-uri"
  * uri-escape: escape the slash character
  * cache: remove all matching items in cache_remove()
  * http-cache: lock cache items while holding a reference

 -- Max Kellermann <mk@cm4all.com>  Thu, 02 Apr 2009 12:02:53 +0200

cm4all-beng-proxy (0.4.6) unstable; urgency=low

  * file_handler: fixed logic error in If-Modified-Since check
  * date: return UTC time stamp in http_date_parse()
  * cache: continue search after item was invalidated
  * cache: remove the correct cache item
  * istream-chunked: work around invalid assertion failure
  * istream-subst: fixed corruption after partial match

 -- Max Kellermann <mk@cm4all.com>  Wed, 25 Mar 2009 15:03:10 +0100

cm4all-beng-proxy (0.4.5) unstable; urgency=low

  * http-server: assume keep-alive is enabled on HTTP 1.1
  * http-client: unregister EV_READ when the buffer is full
  * translation: added QUERY_STRING packet
  * processor: optionally parse base/mode from URI

 -- Max Kellermann <mk@cm4all.com>  Tue, 17 Mar 2009 13:04:25 +0100

cm4all-beng-proxy (0.4.4) unstable; urgency=low

  * forward Accept-Language request header to the translation server
  * translate: added the USER_AGENT request packet
  * session: obey the USER/MAX_AGE setting
  * use libcm4all-inline-dev in libcm4all-beng-proxy-dev
  * added pkg-config file for libcm4all-beng-proxy-dev
  * updated python-central dependencies
  * processor: parse c:base/c:mode attributes in PARAM tags

 -- Max Kellermann <mk@cm4all.com>  Wed, 11 Mar 2009 09:43:48 +0100

cm4all-beng-proxy (0.4.3) unstable; urgency=low

  * processor: rewrite URI in LINK tags
  * processor: rewrite URI in PARAM tags
  * use splice() from glibc 2.7
  * translate: added VARY response packet
  * build documentation with texlive

 -- Max Kellermann <mk@cm4all.com>  Wed, 04 Mar 2009 09:53:56 +0100

cm4all-beng-proxy (0.4.2) unstable; urgency=low

  * hashmap: fix corruption in slot chain
  * use monotonic clock to calculate expiry times
  * processor: rewrite URIs in the EMBED, VIDEO, AUDIO tags

 -- Max Kellermann <mk@cm4all.com>  Tue, 17 Feb 2009 17:14:48 +0100

cm4all-beng-proxy (0.4.1) unstable; urgency=low

  * translate: clear client->transformation
  * handler: check for translation errors
  * http-server: fixed assertion failure during shutdown
  * http-server: send "Keep-Alive" response header
  * worker: after fork(), call event_reinit() in the parent process
  * added valgrind build dependency
  * build with Debian's libevent-1.4 package

 -- Max Kellermann <mk@cm4all.com>  Tue, 10 Feb 2009 11:48:53 +0100

cm4all-beng-proxy (0.4) unstable; urgency=low

  * added support for transformation views
    - in the JavaScript API, mode=proxy is now deprecated
  * http-cache: fix segfault when request_headers==NULL
  * http-cache: store multiple (varying) versions of a resource
  * http-cache: use the "max-age" cache-control response

 -- Max Kellermann <mk@cm4all.com>  Fri, 30 Jan 2009 13:29:43 +0100

cm4all-beng-proxy (0.3.9) unstable; urgency=low

  * http-client: assume keep-alive is enabled on HTTP 1.1
  * processor: use configured/session path-info for mode=child URIs

 -- Max Kellermann <mk@cm4all.com>  Tue, 27 Jan 2009 13:07:51 +0100

cm4all-beng-proxy (0.3.8) unstable; urgency=low

  * processor: pass Content-Type and Content-Language headers from
    template
  * http-client: allow chunked response body without keep-alive

 -- Max Kellermann <mk@cm4all.com>  Fri, 23 Jan 2009 13:02:42 +0100

cm4all-beng-proxy (0.3.7) unstable; urgency=low

  * istream_subst: exit the loop if state==INSERT
  * istream_iconv: check if the full buffer could be flushed
  * worker: don't reinitialize session manager during shutdown

 -- Max Kellermann <mk@cm4all.com>  Thu, 15 Jan 2009 10:39:47 +0100

cm4all-beng-proxy (0.3.6) unstable; urgency=low

  * processor: ignore closing </header>
  * widget-http: now really don't check content-type in frame parents
  * parser: skip comments
  * processor: implemented c:base="parent"
  * processor: added "c:" prefix to c:widget child elements
  * processor: renamed the "c:param" element to "c:parameter"

 -- Max Kellermann <mk@cm4all.com>  Thu, 08 Jan 2009 11:17:29 +0100

cm4all-beng-proxy (0.3.5) unstable; urgency=low

  * widget-http: don't check content-type in frame parents
  * istream-subst: allow null bytes in the input stream
  * js: added the "translate" parameter for passing values to the
    translation server
  * rewrite-uri: refuse to rewrite a frame URI without widget id

 -- Max Kellermann <mk@cm4all.com>  Mon, 05 Jan 2009 16:46:32 +0100

cm4all-beng-proxy (0.3.4) unstable; urgency=low

  * processor: added support for custom widget request headers
  * http-cache: obey the "Vary" response header
  * http-cache: pass the new http_cache_info object when testing a cache
    item

 -- Max Kellermann <mk@cm4all.com>  Tue, 30 Dec 2008 15:46:44 +0100

cm4all-beng-proxy (0.3.3) unstable; urgency=low

  * processor: grew widget parameter buffer to 512 bytes
  * widget-resolver: clear widget->resolver on abort
  * cgi: clear the input's handler in cgi_async_abort()
  * widget-stream: use istream_hold (reverts r4171)

 -- Max Kellermann <mk@cm4all.com>  Fri, 05 Dec 2008 14:43:05 +0100

cm4all-beng-proxy (0.3.2) unstable; urgency=low

  * processor: free memory before calling embed_frame_widget()
  * processor: allocate query string from the widget pool
  * processor: removed the obsolete widget attributes "tag" and "style"
  * parser: hold a reference to the pool

 -- Max Kellermann <mk@cm4all.com>  Mon, 01 Dec 2008 14:15:38 +0100

cm4all-beng-proxy (0.3.1) unstable; urgency=low

  * http-client: remove Transfer-Encoding and Content-Length from response
    headers
  * http-client: don't read body after invoke_response()
  * fork: retry splice() after EAGAIN
  * fork: don't close input when splice() fails
  * cgi: abort the response handler when the stdin stream fails
  * istream_file, istream_pipe, fork, client_socket, listener: fixed file
    descriptor leaks
  * processor: hold a reference to the caller's pool
  * debian/rules: enabled test suite

 -- Max Kellermann <mk@cm4all.com>  Thu, 27 Nov 2008 16:01:16 +0100

cm4all-beng-proxy (0.3) unstable; urgency=low

  * implemented widget filters
  * translate: initialize all fields of a CGI address
  * fork: read request body on EAGAIN
  * fork: implemented the direct() method with splice()
  * python: added class Response
  * prototypes/translate.py:
    - support "filter"
    - support "content_type"
  * demo: added widget filter demo

 -- Max Kellermann <mk@cm4all.com>  Wed, 26 Nov 2008 16:27:29 +0100

cm4all-beng-proxy (0.2) unstable; urgency=low

  * don't quote text/xml widgets
  * widget-resolver: pass widget_pool to widget_class_lookup()
  * widget-registry: allocate widget_class from widget_pool
  * widget-stream: eliminated the async operation proxy, because the
    operation cannot be aborted before the constructor returns
  * widget-stream: don't clear the "delayed" stream in the response() callback
  * rewrite-uri: trigger istream_read(delayed) after istream_delayed_set()
  * doc: clarified XSLT integration

 -- Max Kellermann <mk@cm4all.com>  Tue, 25 Nov 2008 15:28:54 +0100

cm4all-beng-proxy (0.1) unstable; urgency=low

  * initial release

 -- Max Kellermann <mk@cm4all.com>  Mon, 17 Nov 2008 11:59:36 +0100<|MERGE_RESOLUTION|>--- conflicted
+++ resolved
@@ -1,7 +1,6 @@
-<<<<<<< HEAD
 cm4all-beng-proxy (1.1.8) unstable; urgency=low
 
-  * merge release 1.0.4
+  * merge release 1.0.5
   * {css_,}processor: one more underscore for the prefix
   * processor: remove rewrite-uri processing instructions from output
   * translate: unknown packet is a fatal error
@@ -72,14 +71,12 @@
 
  -- Max Kellermann <mk@cm4all.com>  Wed, 20 Jul 2011 15:04:22 +0200
   
-=======
 cm4all-beng-proxy (1.0.5) unstable; urgency=low
 
   * resource-loader: delete comma when extracting from X-Forwarded-For
 
  -- Max Kellermann <mk@cm4all.com>  Mon, 05 Sep 2011 17:43:22 +0200
 
->>>>>>> 8ca0bf1d
 cm4all-beng-proxy (1.0.4) unstable; urgency=low
 
   * istream-replace: update the buffer reader after new data was added
