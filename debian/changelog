--- conflicted
+++ resolved
@@ -1,17 +1,15 @@
-<<<<<<< HEAD
 cm4all-beng-proxy (4.0) unstable; urgency=low
 
   * 
 
  --
-=======
+
 cm4all-beng-proxy (3.1.13) unstable; urgency=low
 
   * merge release 3.0.33
   * translation: new packet WANT_FULL_URI for obtaining the full URI
 
  -- Max Kellermann <mk@cm4all.com>  Wed, 09 Oct 2013 10:40:35 -0000
->>>>>>> 973d115b
 
 cm4all-beng-proxy (3.1.12) unstable; urgency=low
 
