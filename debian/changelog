<<<<<<< HEAD
cm4all-beng-proxy (15.9) unstable; urgency=low

  * 

 --   

cm4all-beng-proxy (15.8) unstable; urgency=low

  * lhttp: increase listener backlog
  * bp/mod_auth_easy: protect all files with .access

 -- Max Kellermann <mk@cm4all.com>  Wed, 06 Feb 2019 11:48:31 +0100

cm4all-beng-proxy (15.7) unstable; urgency=low

  * bp/mod_auth_easy: fix inverted check in .access file check
  * bp/processor: don't allow empty widget class name
  * debian: migrate from "-dbg" to "-dbgsym" packages
  * fix the pkg-config include directory

 -- Max Kellermann <mk@cm4all.com>  Mon, 28 Jan 2019 12:58:31 +0100

cm4all-beng-proxy (15.6) unstable; urgency=low

  * bp/mod_auth_easy: user name check is case insensitive
  * bp/mod_auth_easy: implement .access files

 -- Max Kellermann <mk@cm4all.com>  Tue, 22 Jan 2019 22:43:33 +0100

cm4all-beng-proxy (15.5) unstable; urgency=low

  * bp: add option to emulate mod_auth_easy

 -- Max Kellermann <mk@cm4all.com>  Mon, 21 Jan 2019 14:56:51 +0100

cm4all-beng-proxy (15.4) unstable; urgency=low

  * processor: rewrite empty form action URIs

 -- Max Kellermann <mk@cm4all.com>  Thu, 10 Jan 2019 11:11:45 +0100

cm4all-beng-proxy (15.3) unstable; urgency=low

  * merge release 14.21

 -- Max Kellermann <mk@cm4all.com>  Thu, 03 Jan 2019 11:28:35 +0100

cm4all-beng-proxy (15.2) unstable; urgency=low

  * merge release 14.20

 -- Max Kellermann <mk@cm4all.com>  Sun, 30 Dec 2018 13:52:14 +0100

cm4all-beng-proxy (15.1) unstable; urgency=low

  * feature freeze

 -- Max Kellermann <mk@cm4all.com>  Mon, 17 Dec 2018 15:10:07 +0100

cm4all-beng-proxy (15.0.14) unstable; urgency=low

  * merge release 14.19

 -- Max Kellermann <mk@cm4all.com>  Thu, 13 Dec 2018 10:46:26 +0100

cm4all-beng-proxy (15.0.13) unstable; urgency=low

  * spawn: configurable resource limits CPUWeight, TasksMax, MemoryMax
  * lhttp, fcgi: kill idle processes after 15 minutes
  * filter: use the previous status if filter returns "200 OK"
  * require OpenSSL 1.1

 -- Max Kellermann <mk@cm4all.com>  Mon, 10 Dec 2018 15:13:14 +0100

cm4all-beng-proxy (15.0.12) unstable; urgency=low

  * istream: fix two assertion failures

 -- Max Kellermann <mk@cm4all.com>  Mon, 03 Dec 2018 09:37:21 +0100

cm4all-beng-proxy (15.0.11) unstable; urgency=low

  * widget: widget tag headers replace existing headers

 -- Max Kellermann <mk@cm4all.com>  Thu, 29 Nov 2018 20:31:17 +0100

cm4all-beng-proxy (15.0.10) unstable; urgency=low

  * subst/yaml: use "{%name%}" and allow switching to "{[name]}" with
    SUBST_ALT_SYNTAX

 -- Max Kellermann <mk@cm4all.com>  Thu, 29 Nov 2018 13:14:59 +0100

cm4all-beng-proxy (15.0.9) unstable; urgency=low

  * fix EBADFD
  * subst/yaml: use "{[name]}" instead of "{{name}}"
  * subst/yaml: use the dot as a YAML path separator
  * subst/yaml: allow traversing child maps
  * bp/headers: optimize
  * bp/headers: add group "AUTH"

 -- Max Kellermann <mk@cm4all.com>  Tue, 27 Nov 2018 16:57:41 +0100

cm4all-beng-proxy (15.0.8) unstable; urgency=low

  * processor: don't rewrite "data:" links
  * processor: fix use-after-free crash bug in URI rewriter

 -- Max Kellermann <mk@cm4all.com>  Thu, 22 Nov 2018 09:24:35 +0100

cm4all-beng-proxy (15.0.7) unstable; urgency=low

  * translation: fix assertion failure
  * translation: fix use-after-free bug in PROBE_SUFFIX handler
  * certdb: add option --account-key

 -- Max Kellermann <mk@cm4all.com>  Wed, 21 Nov 2018 20:19:10 +0100

cm4all-beng-proxy (15.0.6) unstable; urgency=low

  * translation: fix bogus error "malformed MOUNT_UTS_NAMESPACE packet"
  * translation: add packet ALT_HOST

 -- Max Kellermann <mk@cm4all.com>  Fri, 16 Nov 2018 13:35:20 +0100

cm4all-beng-proxy (15.0.5) unstable; urgency=low

  * translation: add packet SUBST_YAML_FILE

 -- Max Kellermann <mk@cm4all.com>  Wed, 31 Oct 2018 12:38:58 +0100

cm4all-beng-proxy (15.0.4) unstable; urgency=low

  * merge release 14.18
  * bp: optimize the number of concurrent filter processes
  * translation: size optimizations
  * dev: convert headers to C++
  * ajp: remove unused AJPv13 protocol implementation
  * spawn: fix warning "... died from signal 31"

 -- Max Kellermann <mk@cm4all.com>  Mon, 22 Oct 2018 17:58:19 +0200

cm4all-beng-proxy (15.0.3) unstable; urgency=low

  * merge release 14.13

 -- Max Kellermann <mk@cm4all.com>  Mon, 01 Oct 2018 12:24:46 +0200

cm4all-beng-proxy (15.0.2) unstable; urgency=low

  * merge release 14.12
  * spawn: add fallback PATH

 -- Max Kellermann <mk@cm4all.com>  Thu, 27 Sep 2018 12:55:56 +0200

cm4all-beng-proxy (15.0.1) unstable; urgency=low

  * spawn: support reassociating with PID namespaces
  * http_{client,server}: remove HTTP/1.0 support
  * eliminate dependency on libevent

 -- Max Kellermann <mk@cm4all.com>  Mon, 03 Sep 2018 12:14:18 +0200
=======
cm4all-beng-proxy (14.22) unstable; urgency=low

  * merge release 13.15

 -- Max Kellermann <mk@cm4all.com>  Mon, 11 Feb 2019 08:46:49 +0100
>>>>>>> 00fe4fef

cm4all-beng-proxy (14.21) unstable; urgency=low

  * lhttp: fix crash bug (14.20 regression)

 -- Max Kellermann <mk@cm4all.com>  Thu, 03 Jan 2019 11:12:48 +0100

cm4all-beng-proxy (14.20) unstable; urgency=low

  * pipe: remove excess fcntl() system calls in the debug build
  * http_client: fix two crash bugs
  * http_client: fix stall bug with SSL
  * http_client: fix "Peer closed the socket prematurely" error with SSL

 -- Max Kellermann <mk@cm4all.com>  Sun, 30 Dec 2018 13:40:44 +0100

cm4all-beng-proxy (14.19) unstable; urgency=low

  * certdb: fix "std::bad_alloc" error after database connection loss
  * widget: fix missing request body for focused inline widget

 -- Max Kellermann <mk@cm4all.com>  Wed, 12 Dec 2018 22:23:06 +0100

cm4all-beng-proxy (14.18) unstable; urgency=low

  * was: fix use-after-free bug
  * enlarge I/O buffers to 32 for faster bulk transfers

 -- Max Kellermann <mk@cm4all.com>  Tue, 16 Oct 2018 19:05:34 +0200

cm4all-beng-proxy (14.17) unstable; urgency=low

  * translation, http_cache: fix use-after-free bugs

 -- Max Kellermann <mk@cm4all.com>  Mon, 15 Oct 2018 22:27:39 +0200

cm4all-beng-proxy (14.16) unstable; urgency=low

  * http_client: fix assertion failure due to unexpected recursion

 -- Max Kellermann <mk@cm4all.com>  Mon, 15 Oct 2018 17:03:13 +0200

cm4all-beng-proxy (14.15) unstable; urgency=low

  * spawn: fix error "Failed to create systemd scope: Unit
    cm4all-beng-spawn.scope not loaded"

 -- Max Kellermann <mk@cm4all.com>  Wed, 10 Oct 2018 11:49:25 +0200

cm4all-beng-proxy (14.14) unstable; urgency=low

  * merge release 13.13

 -- Max Kellermann <mk@cm4all.com>  Fri, 05 Oct 2018 14:10:08 +0200

cm4all-beng-proxy (14.13) unstable; urgency=low

  * spawn: fix "signalfd() failed: Bad file descriptor"
  * translation: fix crash bug
  * session: fix data loss after defragmentation

 -- Max Kellermann <mk@cm4all.com>  Fri, 28 Sep 2018 15:24:19 +0200

cm4all-beng-proxy (14.12) unstable; urgency=low

  * improved memory leak detector
  * add listener options "ack_timeout", "keepalive"
  * support HTTP method "REPORT"

 -- Max Kellermann <mk@cm4all.com>  Thu, 27 Sep 2018 10:55:50 +0200

cm4all-beng-proxy (14.11) unstable; urgency=low

  * merge release 13.12

 -- Max Kellermann <mk@cm4all.com>  Sat, 01 Sep 2018 19:46:50 +0200

cm4all-beng-proxy (14.10) unstable; urgency=low

  * http: don't require "Connection" header for WebSocket upgrade
  * bp/http: fix WebSocket header duplication

 -- Max Kellermann <mk@cm4all.com>  Wed, 22 Aug 2018 11:11:50 -0000

cm4all-beng-proxy (14.9) unstable; urgency=low

  * bp/http: abolish the forced "Connection:keep-alive" request header
  * spawn: work around LXC/systemd bug causing spawner failures

 -- Max Kellermann <mk@cm4all.com>  Thu, 16 Aug 2018 15:21:58 -0000

cm4all-beng-proxy (14.8) unstable; urgency=low

  * http_cache, fcache: fix use-after-free crash bug
  * spawn: support the systemd hybrid cgroup hierarchy

 -- Max Kellermann <mk@cm4all.com>  Tue, 19 Jun 2018 14:46:39 -0000

cm4all-beng-proxy (14.7) unstable; urgency=low

  * certdb: DELETE old name before INSERT to avoid constraint violation

 -- Max Kellermann <mk@cm4all.com>  Tue, 05 Jun 2018 20:12:17 -0000

cm4all-beng-proxy (14.6) unstable; urgency=low

  * http_client: fix use-after-free data corruption bug
  * fcache: fix use-after-free crash bug upon cancellation
  * access_log: fix crash after sendmsg() failure
  * istream/replace: fix stall bug
  * istream/subst: optimize mismatch check

 -- Max Kellermann <mk@cm4all.com>  Mon, 04 Jun 2018 10:22:47 -0000

cm4all-beng-proxy (14.5) unstable; urgency=low

  * access_log: fix CRC errors due to stack corruption

 -- Max Kellermann <mk@cm4all.com>  Mon, 14 May 2018 14:34:18 -0000

cm4all-beng-proxy (14.4) unstable; urgency=low

  * lb: fix "pivot_root" problem during start on kernel 4.9-
  * enable core dumps (PR_SET_DUMPABLE)
  * debian: don't start daemon during initial installation

 -- Max Kellermann <mk@cm4all.com>  Mon, 14 May 2018 10:42:12 -0000

cm4all-beng-proxy (14.3) unstable; urgency=low

  * bp: allow configuring child error logger without access logger
  * log: fix datagram corruption due to wrong attribute code
  * log-json: escape control characters

 -- Max Kellermann <mk@cm4all.com>  Thu, 26 Apr 2018 11:00:05 -0000

cm4all-beng-proxy (14.2) unstable; urgency=low

  * lb: fix use-after-free crash after using translation response
  * http_cache: fix use-after-free crash on request cancellation
  * http_client: fix assertion failure upon discarding large request body

 -- Max Kellermann <mk@cm4all.com>  Tue, 24 Apr 2018 11:11:36 -0000

cm4all-beng-proxy (14.1) unstable; urgency=low

  * feature freeze
  * lhttp: fix memory leak
  * lhttp: pass URI and site name to error logger
  * fcgi: implement "forward_child_errors" for STDERR payloads
  * pipe: fix assertion failure
  * cgi: fix crash bug
  * bp: SIGHUP flushes the NFS cache
  * control: add packet FLUSH_NFS_CACHE

 -- Max Kellermann <mk@cm4all.com>  Thu, 19 Apr 2018 08:43:23 -0000

cm4all-beng-proxy (14.0.9) unstable; urgency=low

  * translation: allow disabling the HTTP cache with "UNCACHED"
  * http_cache: remove the memcached backend
  * access_log: use protocol version 2
  * fcgi, was, lhttp: option "forward_child_errors" forwards stderr to logger

 -- Max Kellermann <mk@cm4all.com>  Mon, 26 Mar 2018 09:42:46 -0000

cm4all-beng-proxy (14.0.8) unstable; urgency=low

  * merge release 13.11
  * bp: add SSL/TLS support to the HTTP server
  * fix bogus assertion failure

 -- Max Kellermann <mk@cm4all.com>  Mon, 12 Mar 2018 10:38:35 -0000

cm4all-beng-proxy (14.0.7) unstable; urgency=low

  * merge release 13.10
  * header-forward: include "Content-Location" in header group "LINK"
  * http_client: enable keep-alive on HTTPS connections
  * ssl/client: send client certificates on server request
  * ssl/client: translation packet CERTIFICATE chooses client certificate
  * ssl/client: enable SNI

 -- Max Kellermann <mk@cm4all.com>  Thu, 01 Mar 2018 11:59:04 -0000

cm4all-beng-proxy (14.0.6) unstable; urgency=low

  * http_server: generate Content-Length for empty response (14.0.1
    regression)

 -- Max Kellermann <mk@cm4all.com>  Fri, 02 Feb 2018 10:54:19 -0000

cm4all-beng-proxy (14.0.5) unstable; urgency=low

  * bp: fix forwarding headers for request body

 -- Max Kellermann <mk@cm4all.com>  Thu, 25 Jan 2018 11:48:09 -0000

cm4all-beng-proxy (14.0.4) unstable; urgency=low

  * merge release 13.8
  * certdb: create ACME CSRs without subject, only subjectAltName

 -- Max Kellermann <mk@cm4all.com>  Tue, 23 Jan 2018 15:04:11 -0000

cm4all-beng-proxy (14.0.3) unstable; urgency=low

  * merge release 13.5
  * bp: fix nullptr dereference bug

 -- Max Kellermann <mk@cm4all.com>  Thu, 18 Jan 2018 18:24:29 -0000

cm4all-beng-proxy (14.0.2) unstable; urgency=low

  * access_log: support protocol version 2 (with CRC)
  * processor: rewrite URIs in META/property="og:{image,url}"
  * certdb: eliminate duplicate authz request
  * certdb: add ACME option "--debug"
  * certdb: implement ACME "http-01", option "--challenge-directory"

 -- Max Kellermann <mk@cm4all.com>  Fri, 12 Jan 2018 11:07:14 -0000

cm4all-beng-proxy (14.0.1) unstable; urgency=low

  * lb: forward HTTP from Lua to dynamic server (development feature)
  * certdb: retry ACME requests after status 5xx (server error)
  * certdb: support the Workshop control channel
  * log-json: generate JSONL (JSON Lines)

 -- Max Kellermann <mk@cm4all.com>  Fri, 05 Jan 2018 11:47:08 -0000

cm4all-beng-proxy (13.15) unstable; urgency=low

  * was: send PREMATURE after client canceled the request

 -- Max Kellermann <mk@cm4all.com>  Mon, 11 Feb 2019 08:37:20 +0100

cm4all-beng-proxy (13.14) unstable; urgency=low

  * http_client: fix assertion failure due to unexpected recursion
  * lhttp: increase listener backlog
  * pipe: remove excess fcntl() system calls in the debug build
  * bp/processor: don't allow empty widget class name

 -- Max Kellermann <mk@cm4all.com>  Mon, 11 Feb 2019 07:40:00 +0100

cm4all-beng-proxy (13.13) unstable; urgency=low

  * was: fix memory leak
  * was: force pipe buffers to 256 kB
  * session: fix data loss after defragmentation

 -- Max Kellermann <mk@cm4all.com>  Fri, 05 Oct 2018 12:23:09 +0200

cm4all-beng-proxy (13.12) unstable; urgency=low

  * bp/http: abolish the forced "Connection:keep-alive" request header
  * session: fix two assertion failures
  * fcgi, lhttp: fix race condition with socket permissions
  * cgi: fix crash bug
  * pipe: fix assertion failure
  * fcache: fix crash due to mistakenly detected memory leak
  * lb: fix "pivot_root" problem during start on kernel 4.9-
  * enable core dumps (PR_SET_DUMPABLE)
  * debian: don't start daemon during initial installation

 -- Max Kellermann <mk@cm4all.com>  Sat, 01 Sep 2018 17:23:30 -0000

cm4all-beng-proxy (13.11) unstable; urgency=low

  * lb: ssl_cert_db and ssl_verify are mutually exclusive
  * log-json: fix crash bug with unknown type value
  * log: support type "SSH"

 -- Max Kellermann <mk@cm4all.com>  Fri, 09 Mar 2018 09:15:14 -0000

cm4all-beng-proxy (13.10) unstable; urgency=low

  * access_log: support record attribute "type"

 -- Max Kellermann <mk@cm4all.com>  Wed, 07 Feb 2018 08:27:48 -0000

cm4all-beng-proxy (13.9) unstable; urgency=low

  * spawn: fix kernel warning "oom_adj is deprecated, please use
    oom_score_adj instead"
  * lb/config: check whether sticky_mode is compatible with Zeroconf
  * access_log: fix crash on connect failure

 -- Max Kellermann <mk@cm4all.com>  Tue, 06 Feb 2018 09:23:23 -0000

cm4all-beng-proxy (13.8) unstable; urgency=low

  * lb/http: fix use-after-free bug

 -- Max Kellermann <mk@cm4all.com>  Tue, 23 Jan 2018 14:46:15 -0000

cm4all-beng-proxy (13.7) unstable; urgency=low

  * lb/tcp: fix use-after-free bug when outbound connect fails early
  * spawn: fix resource limits problem with user namespaces
  * spawn: increase the OOM score of child processes

 -- Max Kellermann <mk@cm4all.com>  Tue, 23 Jan 2018 11:54:03 -0000

cm4all-beng-proxy (13.6) unstable; urgency=low

  * http_server: fix two crash bugs with "417 Expectation failed"
  * lb: fix crash bug when POSTing to global_http_check
  * lb/tcp: fix double free bug when outbound is not yet connected

 -- Max Kellermann <mk@cm4all.com>  Mon, 22 Jan 2018 10:18:58 -0000

cm4all-beng-proxy (13.5) unstable; urgency=low

  * lb/tcp: fix crash with empty Zeroconf pool
  * nfs: fix memory leak
  * certdb: eliminate duplicate authz request
  * certdb: retry ACME nonce request after status 500
  * certdb: update the Let's Encrypt agreement URL to v1.2
  * certdb: add ACME option "--debug"
  * ssl: fix three transfer stall bugs
  * shrink I/O buffers back to 8 kB
  * access_log: support protocol version 2 (with CRC)

 -- Max Kellermann <mk@cm4all.com>  Thu, 18 Jan 2018 17:59:13 -0000

cm4all-beng-proxy (13.4) unstable; urgency=low

  * fcache: fix use-after-free crash bug

 -- Max Kellermann <mk@cm4all.com>  Wed, 03 Jan 2018 09:31:05 -0000

cm4all-beng-proxy (13.3) unstable; urgency=low

  * merge release 12.9

 -- Max Kellermann <mk@cm4all.com>  Mon, 18 Dec 2017 10:16:28 -0000

cm4all-beng-proxy (13.2) unstable; urgency=low

  * widget: case insensitive check for UNTRUSTED_SITE_SUFFIX and
    UNTRUSTED_RAW_SITE_SUFFIX

 -- Max Kellermann <mk@cm4all.com>  Fri, 01 Dec 2017 14:54:24 -0000

cm4all-beng-proxy (13.1) unstable; urgency=low

  * feature freeze

 -- Max Kellermann <mk@cm4all.com>  Thu, 30 Nov 2017 12:05:07 -0000

cm4all-beng-proxy (13.0.12) unstable; urgency=low

  * merge release 12.8
  * http_cache: handle If-None-Match, If-Modified-Since etc.
  * spawn: raise the command-line argument limit
  * log internal server errors even without --verbose

 -- Max Kellermann <mk@cm4all.com>  Tue, 21 Nov 2017 11:58:58 -0000

cm4all-beng-proxy (13.0.11) unstable; urgency=low

  * bp: map EACCES/EPERM to "403 Forbidden"
  * log-cat: use the local time zone

 -- Max Kellermann <mk@cm4all.com>  Mon, 06 Nov 2017 09:29:22 -0000

cm4all-beng-proxy (13.0.10) unstable; urgency=low

  * avahi: make services visible initially (13.0.9 regression)
  * lb: add client address filter for global_http_check
  * python/control/client: add methods send_{en,dis}able_zeroconf()

 -- Max Kellermann <mk@cm4all.com>  Tue, 10 Oct 2017 21:51:40 -0000

cm4all-beng-proxy (13.0.9) unstable; urgency=low

  * lb: support monitors in Zeroconf clusters
  * lb/config: require certificate even if ssl_cert_db is used
  * lb/monitor/expect: fix memory leak
  * certdb: retry ACME "new-authz" after "unauthorized"
  * certdb: generate a new private key for each "new-cert"
  * certdb: fix collisions with ACME challenge certificates
  * certdb: allow altNames longer than 64 characters with ACME
  * log: add attribute "FORWARDED_TO"
  * control: add packets "DISABLE_ZEROCONF", "ENABLE_ZEROCONF"

 -- Max Kellermann <mk@cm4all.com>  Fri, 06 Oct 2017 11:20:15 -0000

cm4all-beng-proxy (13.0.8.1) unstable; urgency=low

  * fix assertion failure when sending large HTTP headers
  * http_server: disallow request headers larger than 8 kB

 -- Max Kellermann <mk@cm4all.com>  Tue, 17 Oct 2017 09:49:47 -0000

cm4all-beng-proxy (13.0.8) unstable; urgency=low

  * certdb: check for database commit errors
  * certdb: repeat after PostgreSQL serialization failure

 -- Max Kellermann <mk@cm4all.com>  Tue, 26 Sep 2017 19:59:53 -0000

cm4all-beng-proxy (13.0.7) unstable; urgency=low

  * fcache: fix bogus memory leak test
  * handler: change "Translation server failed" to "Configuration server ..."
  * spawn: wait & try again after "Unit cm4all-beng-spawn.scope already exists"

 -- Max Kellermann <mk@cm4all.com>  Mon, 25 Sep 2017 13:16:21 -0000

cm4all-beng-proxy (13.0.6) unstable; urgency=low

  * merge release 12.5
  * widget/inline: fix memory leak on canceled POST
  * widget/inline: implement a response header timeout of 5s
  * certdb: fix notifications in non-default PostgreSQL schema

 -- Max Kellermann <mk@cm4all.com>  Wed, 20 Sep 2017 20:56:04 -0000

cm4all-beng-proxy (13.0.5) unstable; urgency=low

  * merge release 12.4
  * lb/http: fix several memory leaks with POST requests
  * lb: fix shutdown crash bug
  * lb: CONTROL_STATS returns translation cache size
  * log/lua: add a "filter" mode

 -- Max Kellermann <mk@cm4all.com>  Thu, 14 Sep 2017 18:39:12 -0000

cm4all-beng-proxy (13.0.4) unstable; urgency=low

  * lb: fix request headers in access logger (affects
    "ignore_localhost_200" and "User-Agent", "Referer", "Host",
    "X-Forwarded-For")

 -- Max Kellermann <mk@cm4all.com>  Mon, 11 Sep 2017 20:04:23 -0000

cm4all-beng-proxy (13.0.3) unstable; urgency=low

  * fix crash bug in CSS processor
  * lb: print the site name in access logs
  * log: add attribute MESSAGE

 -- Max Kellermann <mk@cm4all.com>  Mon, 11 Sep 2017 17:43:57 -0000

cm4all-beng-proxy (13.0.2) unstable; urgency=low

  * log translation server failures even without --verbose
  * translation: allow arbitrary non-zero characters in CHILD_TAG
  * control: add listener option "interface"
  * control: disable the "V6ONLY" flag on all IPv6 wildcard listeners
  * control: switch to IPv4 if joining IPv6 wildcard to IPv4 multicast group

 -- Max Kellermann <mk@cm4all.com>  Fri, 08 Sep 2017 12:24:04 -0000

cm4all-beng-proxy (13.0.1) unstable; urgency=low

  * remove libdaemon dependency
  * lhttp: FADE_CHILDEN prevents reusing existing busy processes
  * bp: allow CONTROL_FADE_CHILDREN with tag as payload

 -- Max Kellermann <mk@cm4all.com>  Tue, 29 Aug 2017 10:40:13 -0000

cm4all-beng-proxy (12.9) unstable; urgency=low

  * was: fix crash after malformed HEAD response
  * http_client: fix retry after error
  * lb/lua: allow building with LuaJIT 2.1

 -- Max Kellermann <mk@cm4all.com>  Mon, 18 Dec 2017 10:03:34 -0000

cm4all-beng-proxy (12.8) unstable; urgency=low

  * file: emit "Last-Modified" header in "304" responses
  * file: improved support for the user.ETag xattr
  * http_cache: update "Expires" from "304" responses

 -- Max Kellermann <mk@cm4all.com>  Fri, 17 Nov 2017 11:41:02 -0000

cm4all-beng-proxy (12.7) unstable; urgency=low

  * file: ignore If-Modified-Since after successful If-None-Match
  * file: emit cache headers in "304" responses (v11 regression)
  * file: failed If-None-Match emits "304" response, not "412"

 -- Max Kellermann <mk@cm4all.com>  Thu, 16 Nov 2017 12:19:44 -0000

cm4all-beng-proxy (12.6) unstable; urgency=low

  * fix assertion failure when sending large HTTP headers
  * http_server: disallow request headers larger than 8 kB
  * spawn: wait & try again after "Unit cm4all-beng-spawn.scope already exists"
  * widget/inline: fix memory leak on canceled POST
  * control: add listener option "interface"
  * control: disable the "V6ONLY" flag on all IPv6 wildcard listeners
  * control: switch to IPv4 if joining IPv6 wildcard to IPv4 multicast group
  * lb: print the site name in access logs
  * lb: fix request headers in access logger (affects
    "ignore_localhost_200" and "User-Agent", "Referer", "Host",
    "X-Forwarded-For")
  * lb/monitor/expect: fix memory leak
  * certdb: fix notifications in non-default PostgreSQL schema

 -- Max Kellermann <mk@cm4all.com>  Tue, 17 Oct 2017 10:58:40 -0000

cm4all-beng-proxy (12.5) unstable; urgency=low

  * lb/http: fix another memory leak with POST requests
  * lb: fix shutdown crash bug
  * certdb: fix crash after PostgreSQL host lookup failure

 -- Max Kellermann <mk@cm4all.com>  Wed, 20 Sep 2017 10:30:52 -0000

cm4all-beng-proxy (12.4) unstable; urgency=low

  * lb/http: fix several memory leaks with POST requests
  * fix crash bug in CSS processor

 -- Max Kellermann <mk@cm4all.com>  Wed, 13 Sep 2017 13:58:06 -0000

cm4all-beng-proxy (12.3) unstable; urgency=low

  * remove libhttp dependency
  * logger: fix off-by-one bug in log level check
  * http_server: fix crash bug

 -- Max Kellermann <mk@cm4all.com>  Tue, 29 Aug 2017 09:44:27 -0000

cm4all-beng-proxy (12.2) unstable; urgency=low

  * spawn: use the "systemd" controller
  * debian/control: move from "non-free" to "main"

 -- Max Kellermann <mk@cm4all.com>  Wed, 23 Aug 2017 09:35:27 -0000

cm4all-beng-proxy (12.1) unstable; urgency=low

  * all code is now covered by the Simplified BSD License (BSD-2-Clause)

 -- Max Kellermann <mk@cm4all.com>  Fri, 18 Aug 2017 08:53:52 -0000

cm4all-beng-proxy (12.0.44) unstable; urgency=low

  * lb: retry after connect error to Zeroconf member
  * spawn: make /proc writable if user namespaces are allowed

 -- Max Kellermann <mk@cm4all.com>  Thu, 17 Aug 2017 11:26:34 -0000

cm4all-beng-proxy (12.0.43) unstable; urgency=low

  * spawn: fix MOUNT_ROOT_TMPFS failure with USER_NAMESPACE
  * lb/control: allow TCACHE_INVALIDATE on SITE
  * systemd: no "-v" by default

 -- Max Kellermann <mk@cm4all.com>  Tue, 15 Aug 2017 21:41:04 -0000

cm4all-beng-proxy (12.0.42) unstable; urgency=low

  * spawn: fix bogus pivot_root() error message
  * translation: add packet MOUNT_ROOT_TMPFS

 -- Max Kellermann <mk@cm4all.com>  Tue, 15 Aug 2017 09:39:08 -0000

cm4all-beng-proxy (12.0.41) unstable; urgency=low

  * spawn: fix NETWORK_NAMESPACE_NAME corruption
  * spawn: work around USER_NAMESPACE + NETWORK_NAMESPACE_NAME conflict

 -- Max Kellermann <mk@cm4all.com>  Fri, 04 Aug 2017 16:15:09 -0000

cm4all-beng-proxy (12.0.40) unstable; urgency=low

  * spawn: attach to existing network namespace with NETWORK_NAMESPACE_NAME
  * spawn: allow unshare(), mount(), umount(), pivot_root()

 -- Max Kellermann <mk@cm4all.com>  Fri, 04 Aug 2017 09:42:44 -0000

cm4all-beng-proxy (12.0.39) unstable; urgency=low

  * net: resolving "*" prefers the IPv6 wildcard "::"
  * spawn: run the PID namespace init process as root
  * spawn: tight system call whitelist for init process
  * spawn: forbid fanotify_*, nfsservctl, syslog
  * lb/translation: fix false cache misses
  * lb/control: TCACHE_INVALIDATE flushes all translation caches
  * lb/cluster: improve consistent hashing distribution
  * control: support more commands in TCACHE_INVALIDATE payload
  * translation: fix the FORBID_MULTICAST setting
  * translation: add packet FORBID_BIND

 -- Max Kellermann <mk@cm4all.com>  Tue, 01 Aug 2017 14:03:03 -0000

cm4all-beng-proxy (12.0.38) unstable; urgency=low

  * fcgi: fix crash bug

 -- Max Kellermann <mk@cm4all.com>  Wed, 26 Jul 2017 17:43:05 -0000

cm4all-beng-proxy (12.0.37) unstable; urgency=low

  * bp: check HTTPS_ONLY before anything else

 -- Max Kellermann <mk@cm4all.com>  Thu, 20 Jul 2017 15:00:37 -0000

cm4all-beng-proxy (12.0.36) unstable; urgency=low

  * translation: add packet HTTPS_ONLY

 -- Max Kellermann <mk@cm4all.com>  Thu, 20 Jul 2017 13:26:49 -0000

cm4all-beng-proxy (12.0.35) unstable; urgency=low

  * bp: translation REQUEST_HEADER overrides existing request headers
  * bp: never forward the "X-CM4all-DocRoot" header
  * lb: set the "X-CM4all-HTTPS" header
  * cgi, fcgi: set HTTPS=on if the "X-CM4all-HTTPS" header is set

 -- Max Kellermann <mk@cm4all.com>  Wed, 19 Jul 2017 12:36:36 -0000

cm4all-beng-proxy (12.0.34) unstable; urgency=low

  * http_client: disable the read timeout

 -- Max Kellermann <mk@cm4all.com>  Wed, 19 Jul 2017 08:16:09 -0000

cm4all-beng-proxy (12.0.33) unstable; urgency=low

  * log-exec: allow multiple multicast processes on same host
  * headers: rename "X-CM4all-BENG-SSL" to "X-CM4all-HTTPS"
  * access_log: add option "send_to" which replaces log-forward

 -- Max Kellermann <mk@cm4all.com>  Tue, 18 Jul 2017 09:51:01 -0000

cm4all-beng-proxy (12.0.32) unstable; urgency=low

  * lb/translation: fix bogus wildcard cache entries
  * lb/translation: obey MAX_AGE=0
  * logger: fix log level
  * access_log: use microsecond precision in "timestamp" attribute
  * log-json: enclose output in "[]" and put commas between records
  * log-json: add "logger_client" attribute
  * log-lua: new access logger which calls a Lua script
  * config: make "access_logger" a block
  * config: add "access_logger" options "trust_xff", "ignore_localhost_200"
  * headers: add "X-CM4all-BENG-SSL" to group "SSL"

 -- Max Kellermann <mk@cm4all.com>  Mon, 17 Jul 2017 20:33:46 -0000

cm4all-beng-proxy (12.0.31) unstable; urgency=low

  * translation: add packet FORBID_MULTICAST
  * spawn: system call filter errors are fatal if explicitly enabled
  * spawn: apply cgroup namespace again after moving to new cgroup
  * net: support interface name as scope id in IPv6 addresses
  * config: support per-"control" setting "multicast_group"
  * log-exec: fix binding to wildcard address via "*"

 -- Max Kellermann <mk@cm4all.com>  Fri, 14 Jul 2017 08:19:05 -0000

cm4all-beng-proxy (12.0.30) unstable; urgency=low

  * bp: rename zeroconf_type to zeroconf_service
  * bp: control server supports IPv6 multicast
  * config: check Zeroconf service names
  * config: allow zeroconf_service with raw service name
  * log-exec: multicast support
  * translation: add packet REDIRECT_FULL_URI

 -- Max Kellermann <mk@cm4all.com>  Thu, 13 Jul 2017 12:13:19 -0000

cm4all-beng-proxy (12.0.29) unstable; urgency=low

  * lb: use consistent hashing to pick Zeroconf members
  * lhttp: fix bogus assertion failure during shutdown

 -- Max Kellermann <mk@cm4all.com>  Mon, 10 Jul 2017 21:49:23 -0000

cm4all-beng-proxy (12.0.28) unstable; urgency=low

  * config: add listener option "free_bind"
  * don't confuse child processes with different BIND_MOUNT settings
  * lb: add sticky_mode "xhost"'

 -- Max Kellermann <mk@cm4all.com>  Mon, 10 Jul 2017 10:20:26 -0000

cm4all-beng-proxy (12.0.27) unstable; urgency=low

  * access_log: reduce system calls in all access loggers
  * translation: add packet CGROUP_NAMESPACE
  * translation: allow underscore in cgroup controller name

 -- Max Kellermann <mk@cm4all.com>  Fri, 07 Jul 2017 15:19:28 -0000

cm4all-beng-proxy (12.0.26) unstable; urgency=low

  * spawn: abort the process immediately after uid/gid_map failure
  * spawn: create STDERR_PATH with mode 0600
  * spawn: fix socket family filter
  * translation: add packets UMASK, STDERR_PATH_JAILED

 -- Max Kellermann <mk@cm4all.com>  Tue, 04 Jul 2017 16:16:07 -0000

cm4all-beng-proxy (12.0.25) unstable; urgency=low

  * eliminate dependency on GLib
  * spawn: mount a new /proc for the PID namespace
  * spawn: implement user namespaces properly
  * spawn: fix seccomp filters on old kernels
  * spawn: fix journal for jailed processes
  * spawn: allow only local, IPv4 and IPv6 sockets
  * spawn: rename the PID namespace init process to "init"

 -- Max Kellermann <mk@cm4all.com>  Thu, 29 Jun 2017 20:10:24 -0000

cm4all-beng-proxy (12.0.24) unstable; urgency=low

  * spawn: unblock signals
  * http_server: fix memory leak
  * log: send the "Host" request header to the access logger
  * log-json: new access logger which dumps JSON
  * spawn: implement an init process for PID namespaces

 -- Max Kellermann <mk@cm4all.com>  Tue, 27 Jun 2017 11:21:19 -0000

cm4all-beng-proxy (12.0.23) unstable; urgency=low

  * lb: show the IP address of Zeroconf members in log messages
  * lb: disable failing Zeroconf members temporarily
  * config: add "spawn" section, replacing --allow-user and --allow-group

 -- Max Kellermann <mk@cm4all.com>  Wed, 21 Jun 2017 20:41:34 -0000

cm4all-beng-proxy (12.0.22) unstable; urgency=low

  * lb: suppress log message "malformed request URI"
  * was: fix assertion failure
  * translation: add packets SHELL, TOKEN

 -- Max Kellermann <mk@cm4all.com>  Tue, 20 Jun 2017 21:59:58 -0000

cm4all-beng-proxy (12.0.21) unstable; urgency=low

  * lower log level for "Peer closed the socket prematurely"
  * widget: set Request/LINK=no by default
  * translation: fix "std::exception" error messages

 -- Max Kellermann <mk@cm4all.com>  Tue, 20 Jun 2017 11:17:56 -0000

cm4all-beng-proxy (12.0.20) unstable; urgency=low

  * merge release 11.26
  * move the delegate-helper to a non-jailed package
  * translation: ignore whitespace in RLIMITS packet
  * headers: add "Referer" to group "LINK", off by default

 -- Max Kellermann <mk@cm4all.com>  Sat, 17 Jun 2017 09:49:46 -0000

cm4all-beng-proxy (12.0.19) unstable; urgency=low

  * lb: fix assertion failure with translated POST requests
  * lb: add "tag" setting to "listener" (translation packet LISTENER_TAG)

 -- Max Kellermann <mk@cm4all.com>  Mon, 12 Jun 2017 21:46:25 -0000

cm4all-beng-proxy (12.0.18) unstable; urgency=low

  * lb: SIGHUP flushes all translate_handler caches
  * certdb: command "names" obeys the "deleted" flag
  * certdb: command "find" prints column headers only with "--headers"
  * certdb: remove obsolete option "--all"

 -- Max Kellermann <mk@cm4all.com>  Tue, 06 Jun 2017 20:46:15 -0000

cm4all-beng-proxy (12.0.17) unstable; urgency=low

  * translation: add packet CANONICAL_HOST
  * lb: implement a translation_handler cache

 -- Max Kellermann <mk@cm4all.com>  Fri, 02 Jun 2017 11:25:35 -0000

cm4all-beng-proxy (12.0.16) unstable; urgency=low

  * lb: create monitors referenced only by {lua,translation}_handler
  * lb: allow the translation server to refer to branches and other types
  * lb/monitor: fix shutdown hang due to event leak
  * lb: add sticky mode "host"
  * lb: fix assertion failure with Zeroconf and sticky
  * lb: fix crash bug when Zeroconf cluster is empty
  * bp: fix crash bug

 -- Max Kellermann <mk@cm4all.com>  Wed, 31 May 2017 22:21:38 -0000

cm4all-beng-proxy (12.0.15) unstable; urgency=low

  * merge release 11.25
  * certdb: fix column "issuer_common_name" management
  * certdb: add column "handle"
    - new commands "names", "set-handle"
    - commands "load" requires handle parameter
    - command "delete" uses handle
    - commands "monitor" and "tail" print handles
    - acme commands "new-cert" and "new-authz-cert" require handle parameter
    - new acme command "renew-cert", replacing "new-authz-cert --all"
  * certdb: add command "get"
  * certdb: command "find" prints a list of matching certificates
  * certdb: add option "--progress" for Workshop
  * translation: add packet MESSAGE

 -- Max Kellermann <mk@cm4all.com>  Tue, 30 May 2017 21:42:23 -0000

cm4all-beng-proxy (12.0.14) unstable; urgency=low

  * merge release 11.24
  * certdb: add column "issuer_common_name"

 -- Max Kellermann <mk@cm4all.com>  Wed, 24 May 2017 10:27:17 -0000

cm4all-beng-proxy (12.0.13) unstable; urgency=low

  * merge release 11.23
  * lb/lua: catch "panics" and report error
  * lb/lua: fix Lua stack leaks
  * lb: allow a translation server to pick a cluster
  * fix use-after-free bug in HTTP request handler
  * spawn: forbid more dangerous system calls
  * spawn: activate system call filter for all architectures
  * translation: add packet FORBID_USER_NS

 -- Max Kellermann <mk@cm4all.com>  Sat, 20 May 2017 11:40:50 -0000

cm4all-beng-proxy (12.0.12) unstable; urgency=low

  * bp: pass the listener "interface" setting to Avahi
  * lb: fix crash with --check
  * lb: allow Lua scripts to handle HTTP requests

 -- Max Kellermann <mk@cm4all.com>  Thu, 27 Apr 2017 21:50:32 -0000

cm4all-beng-proxy (12.0.11) unstable; urgency=low

  * certdb: fix crash after PostgreSQL host lookup failure
  * transformation: fix crash due to compiler optimization
  * lb: fix crash while waiting for the Avahi resolver

 -- Max Kellermann <mk@cm4all.com>  Wed, 26 Apr 2017 11:49:48 -0000

cm4all-beng-proxy (12.0.10) unstable; urgency=low

  * merge release 11.22
  * lb: implement "sticky" in ZeroConf TCP pools
  * improved uid/gid verify error messages
  * certdb: update the Let's Encrypt agreement URL
  * certdb: add option "--agreement"

 -- Max Kellermann <mk@cm4all.com>  Tue, 18 Apr 2017 11:00:29 -0000

cm4all-beng-proxy (12.0.9) unstable; urgency=low

  * fix error "Failed to accept connection: Invalid argument"
  * lb: implement "sticky" in ZeroConf pools

 -- Max Kellermann <mk@cm4all.com>  Tue, 21 Mar 2017 09:38:04 -0000

cm4all-beng-proxy (12.0.8) unstable; urgency=low

  * merge release 11.21
  * build with Meson and Ninja
  * lb/certdb: fix assertion failure during shutdown

 -- Max Kellermann <mk@cm4all.com>  Wed, 15 Mar 2017 16:20:50 -0000

cm4all-beng-proxy (12.0.7) unstable; urgency=low

  * merge release 11.17
  * lb/http: add "redirect" as a possible destination for "branch"
  * ssl: fix memory leak
  * certdb: use $http_proxy
  * certdb: exclude *.acme.invalid from --all

 -- Max Kellermann <mk@cm4all.com>  Mon, 06 Feb 2017 22:22:08 -0000

cm4all-beng-proxy (12.0.6) unstable; urgency=low

  * lb/http: add "status" as a possible destination for "branch"
  * translation: add packet EXECUTE

 -- Max Kellermann <mk@cm4all.com>  Wed, 25 Jan 2017 21:11:58 -0000

cm4all-beng-proxy (12.0.5) unstable; urgency=low

  * merge release 11.15
  * lb/tcp: fix crash bug after connect failure
  * lb/tcp: connect outbound after SSL handshake is finished

 -- Max Kellermann <mk@cm4all.com>  Fri, 20 Jan 2017 14:12:25 -0000

cm4all-beng-proxy (12.0.4) unstable; urgency=low

  * merge release 11.13
  * spawn: forbid ptrace() and other dangerous system calls
  * certdb: add "--all" option to "new-cert" and "new-authz-cert"

 -- Max Kellermann <mk@cm4all.com>  Mon, 16 Jan 2017 19:47:31 -0000

cm4all-beng-proxy (12.0.3) unstable; urgency=low

  * config: add "access_logger", replacing the *.default setting
  * translation: add packets BIND_MOUNT_EXEC, STDERR_NULL

 -- Max Kellermann <mk@cm4all.com>  Thu, 08 Dec 2016 10:35:47 -0000

cm4all-beng-proxy (12.0.2) unstable; urgency=low

  * merge release 11.12
  * http_client: fix use-after-free bug on request cancellation
  * processor: fix buffer corruption bug
  * spawn/Systemd: fix hang while creating systemd scope
  * config: fix session_save_path corruption

 -- Max Kellermann <mk@cm4all.com>  Tue, 06 Dec 2016 11:01:26 -0000

cm4all-beng-proxy (12.0.1) unstable; urgency=low

  * move various buffers from the pool allocator to the slice allocator
  * translation: add packet CRON

 -- Max Kellermann <mk@cm4all.com>  Wed, 23 Nov 2016 14:57:02 -0000

cm4all-beng-proxy (11.26) unstable; urgency=low

  * was: added kludge to avoid killing process after STOP
  * lb/monitor: fix shutdown hang due to event leak

 -- Max Kellermann <mk@cm4all.com>  Fri, 16 Jun 2017 20:53:29 -0000

cm4all-beng-proxy (11.25) unstable; urgency=low

  * lb: fix error "Too many members"

 -- Max Kellermann <mk@cm4all.com>  Tue, 30 May 2017 18:17:53 -0000

cm4all-beng-proxy (11.24) unstable; urgency=low

  * {http,ajp}_client: fix crash after malformed URI without Keep-Alive

 -- Max Kellermann <mk@cm4all.com>  Wed, 24 May 2017 10:15:04 -0000

cm4all-beng-proxy (11.23) unstable; urgency=low

  * lb/tcp: fix stall bug
  * ssl: fix two stall bugs

 -- Max Kellermann <mk@cm4all.com>  Tue, 09 May 2017 16:25:08 -0000

cm4all-beng-proxy (11.22) unstable; urgency=low

  * bp: allow '=' in listener tag after --listen
  * was: fix crash bug
  * was: fix assertion failure

 -- Max Kellermann <mk@cm4all.com>  Thu, 13 Apr 2017 08:39:38 -0000

cm4all-beng-proxy (11.21) unstable; urgency=low

  * strmap: fix off-by-one bug
  * ssl: fix assertion failure
  * filter_cache: fix assertion failure
  * widget: detailed error message after untrusted host name mismatch
  * session: always apply SESSION_SITE

 -- Max Kellermann <mk@cm4all.com>  Wed, 15 Mar 2017 15:53:29 -0000

cm4all-beng-proxy (11.20) unstable; urgency=low

  * was: fix crash due to recursive error while sending STOP
  * was: fix crash if BODY is immediately followed by STATUS
  * widget: remove warning "... didn't send a response body"
  * filter_cache: fix assertion failure during shutdown
  * fcgi: fix assertion failure during shutdown

 -- Max Kellermann <mk@cm4all.com>  Mon, 13 Mar 2017 21:32:02 -0000

cm4all-beng-proxy (11.19) unstable; urgency=low

  * fix crash bug (assertion failure)
  * debian: remove unnecessary dependency on cm4all-certdb-sql

 -- Max Kellermann <mk@cm4all.com>  Mon, 13 Mar 2017 17:12:25 -0000

cm4all-beng-proxy (11.18) unstable; urgency=low

  * merge release 10.37

 -- Max Kellermann <mk@cm4all.com>  Tue, 28 Feb 2017 13:22:25 -0000

cm4all-beng-proxy (11.17) unstable; urgency=low

  * ssl: check for early PostgreSQL errors (e.g. DNS lookup failures)
  * certdb: set line-buffering mode
  * certdb: show HTTP status code in error message

 -- Max Kellermann <mk@cm4all.com>  Mon, 06 Feb 2017 17:08:23 -0000

cm4all-beng-proxy (11.16) unstable; urgency=low

  * http_{server,client}: reduce memory pool sizes
  * lb: SIGHUP flushes the certdb SSL session cache as well
  * lb: flush expired OpenSSL sessions every 10 minutes
  * lb: expire unused OpenSSL certificates after 24 hours
  * widget: enable Location header forwarding by default
  * translation: split header group "SSL" from "SECURE"
  * debian: move SQL scripts to package cm4all-certdb-sql

 -- Max Kellermann <mk@cm4all.com>  Mon, 30 Jan 2017 07:45:50 -0000

cm4all-beng-proxy (11.15) unstable; urgency=low

  * ssl: fix stall bug

 -- Max Kellermann <mk@cm4all.com>  Thu, 19 Jan 2017 20:56:55 -0000

cm4all-beng-proxy (11.14) unstable; urgency=low

  * http_client: fix assertion failure on chunked response cancellation
  * lb/tcp: fix assertion failure
  * ssl/filter: detect full input buffer, fail instead of stalling
  * enlarge I/O buffers to 16 kB to make large TLS fragments work

 -- Max Kellermann <mk@cm4all.com>  Tue, 17 Jan 2017 20:21:00 -0000

cm4all-beng-proxy (11.13) unstable; urgency=low

  * merge release 10.36
  * certdb: prefer certificates which expire later

 -- Max Kellermann <mk@cm4all.com>  Thu, 12 Jan 2017 20:18:08 -0000

cm4all-beng-proxy (11.12) unstable; urgency=low

  * merge release 10.35

 -- Max Kellermann <mk@cm4all.com>  Tue, 06 Dec 2016 08:03:09 -0000

cm4all-beng-proxy (11.11) unstable; urgency=low

  * fix theoretical data corruption bug in the header buffer
  * was: wait longer for PREMATURE after sending STOP
  * was: ignore in-flight packets during STOP recovery
  * was: implement early STOP recovery (before response headers)

 -- Max Kellermann <mk@cm4all.com>  Wed, 16 Nov 2016 19:47:11 -0000

cm4all-beng-proxy (11.10) unstable; urgency=low

  * merge release 10.34
  * systemd: override the locale, fixes "_S_create_c_locale" error

 -- Max Kellermann <mk@cm4all.com>  Tue, 25 Oct 2016 11:51:18 -0000

cm4all-beng-proxy (11.9) unstable; urgency=low

  * merge release 10.33

 -- Max Kellermann <mk@cm4all.com>  Wed, 19 Oct 2016 20:04:13 -0000

cm4all-beng-proxy (11.8) unstable; urgency=low

  * tcp_stock: fix crash during cancellation
  * config: fix memory leak

 -- Max Kellermann <mk@cm4all.com>  Sun, 09 Oct 2016 15:53:22 -0000

cm4all-beng-proxy (11.7) unstable; urgency=low

  * merge release 10.32
  * enforce Zeroconf/avahi-daemon browser notify after restarting beng-proxy

 -- Max Kellermann <mk@cm4all.com>  Tue, 04 Oct 2016 21:59:34 -0000

cm4all-beng-proxy (11.6) unstable; urgency=low

  * was: fix use-after-free bug

 -- Max Kellermann <mk@cm4all.com>  Thu, 29 Sep 2016 14:26:50 -0000

cm4all-beng-proxy (11.5) unstable; urgency=low

  * avahi: fix interface and protocol published via Zeroconf
  * lb: fix collision in Zeroconf node lookups
  * lb: support IPv6 link-local addresses from Zeroconf
  * lb: work around avahi-daemon IPv4/IPv6 mixup bug
  * config: allow space after '=' in @set
  * doc: remove bogus semicolons from configuration examples

 -- Max Kellermann <mk@cm4all.com>  Wed, 28 Sep 2016 21:42:43 -0000

cm4all-beng-proxy (11.4) unstable; urgency=low

  * merge release 10.31
  * bp: fix Zeroconf with automatic port

 -- Max Kellermann <mk@cm4all.com>  Tue, 27 Sep 2016 19:29:24 -0000

cm4all-beng-proxy (11.3) unstable; urgency=low

  * delegate: fix memory leak after clone() failure
  * avahi/client: fix shutdown hang due to event leak
  * config: add listener options "interface", "reuse_port"
  * lb: fix dbus connect failure due to process isolation
  * config: rename "include" to "@include"
  * config: introduce variables

 -- Max Kellermann <mk@cm4all.com>  Mon, 26 Sep 2016 20:28:47 -0000

cm4all-beng-proxy (11.2) unstable; urgency=low

  * disable the "V6ONLY" flag on all IPv6 wildcard listeners
  * fix crash bug due to uninitialized memory
  * etc: include conf.d/*.conf
  * debian: re-add dh_installinit to install the *.default files

 -- Max Kellermann <mk@cm4all.com>  Mon, 12 Sep 2016 11:32:14 -0000

cm4all-beng-proxy (11.1) unstable; urgency=low

  * merge release 10.30

 -- Max Kellermann <mk@cm4all.com>  Fri, 09 Sep 2016 09:28:23 -0000

cm4all-beng-proxy (11.0.3) unstable; urgency=low

  * config: allow shell wildcard after "include"
  * fcgi: fix "Connection refused" error
  * widget: improve error message when there is no address

 -- Max Kellermann <mk@cm4all.com>  Fri, 02 Sep 2016 12:55:19 -0000

cm4all-beng-proxy (11.0.2) unstable; urgency=low

  * spawn: fix clone=ENOMEM due to broken PID namespace
  * control: allow only TCACHE_INVALIDATE, STATS and NODE_STATUS via IP
  * config: add command "include_optional"

 -- Max Kellermann <mk@cm4all.com>  Wed, 31 Aug 2016 13:32:35 -0000

cm4all-beng-proxy (11.0.1) unstable; urgency=low

  * spawn: switch to a new systemd scope
  * spawn: create new PID namespace
  * spawn: create systemd journal identifier
  * translation: add packets CGROUP, CGROUP_SET, EXTERNAL_SESSION_MANAGER,
    EXTERNAL_SESSION_KEEPALIVE
  * session: allow multiple realms per session
  * ssl: free more drained I/O buffers
  * ssl: reduce memory usage
  * SlicePool: reduce fragmentation
  * enable TCP_DEFER_ACCEPT for HTTP listeners
  * remove the "args_escape_char" kludge after 5 years of transition
  * support kB, MB, GB suffixes in cache size specifications
  * bp: add configuration file
  * bp: allow multiple control listeners
  * lb: allow including configuration files
  * debian/lb.postinst: move user "cm4all-beng-lb" to group "nogroup"
  * remove obsolete sysv init scripts, depend on systemd instead
  * ZeroConf publish support

 -- Max Kellermann <mk@cm4all.com>  Tue, 30 Aug 2016 22:24:03 -0000

cm4all-beng-proxy (10.37) unstable; urgency=low

  * translation: expand REDIRECT with BASE

 -- Max Kellermann <mk@cm4all.com>  Tue, 28 Feb 2017 13:16:57 -0000

cm4all-beng-proxy (10.36) unstable; urgency=low

  * certdb: fix crash bug
  * lb: allow core dumps from within the isolated process

 -- Max Kellermann <mk@cm4all.com>  Thu, 12 Jan 2017 20:08:07 -0000

cm4all-beng-proxy (10.35) unstable; urgency=low

  * ssl: OpenSSL 1.1 compatibility
  * bot: add another Majestic bot user agent string
  * systemd: depend on network-online.target

 -- Max Kellermann <mk@cm4all.com>  Tue, 06 Dec 2016 07:42:56 -0000

cm4all-beng-proxy (10.34) unstable; urgency=low

  * lb: adapt to Linux 4.8 user namespace API change

 -- Max Kellermann <mk@cm4all.com>  Tue, 25 Oct 2016 11:35:30 -0000

cm4all-beng-proxy (10.33) unstable; urgency=low

  * spawn: create systemd journal identifier
  * spawn: no signal interruption while waiting for client to become ready
  * spawn: allow numeric uids/gids after --allow-user / --allow-group
  * was: add stopwatch support

 -- Max Kellermann <mk@cm4all.com>  Wed, 19 Oct 2016 19:38:21 -0000

cm4all-beng-proxy (10.32) unstable; urgency=low

  * merge release 9.16

 -- Max Kellermann <mk@cm4all.com>  Tue, 04 Oct 2016 11:05:53 -0000

cm4all-beng-proxy (10.31) unstable; urgency=low

  * fix memory leak after resource loader failure
  * delegate: fix memory leak after clone() failure
  * was: fix crash on spawn error

 -- Max Kellermann <mk@cm4all.com>  Tue, 27 Sep 2016 18:54:54 -0000

cm4all-beng-proxy (10.30) unstable; urgency=low

  * merge release 9.15

 -- Max Kellermann <mk@cm4all.com>  Thu, 08 Sep 2016 14:50:50 -0000

cm4all-beng-proxy (10.29) unstable; urgency=low

  * istream/pipe: fix crash after running out of file descriptors
  * bp: raise default connection limit to 32k
  * delegate: fix potential crash
  * translation: detect BASE/URI mismatch with INTERNAL_REDIRECT
  * lb/monitor/expect: fix assertion failure on shutdown
  * systemd: set default NOFILE limits to 256k
  * systemd: enable crash dumps

 -- Max Kellermann <mk@cm4all.com>  Wed, 07 Sep 2016 07:57:48 -0000

cm4all-beng-proxy (10.28) unstable; urgency=low

  * widget: improve error message when there is no address
  * lb: fix default control port
  * debian: adjust Ruby dependencies for Debian Jessie

 -- Max Kellermann <mk@cm4all.com>  Mon, 05 Sep 2016 10:58:34 -0000

cm4all-beng-proxy (10.27) unstable; urgency=low

  * ssl: disable RC4
  * ssl: ignore the client's cipher preferences
  * ssl: send TLS alert to peer after handshake refusal
  * fix crash when compiled with GCC6

 -- Max Kellermann <mk@cm4all.com>  Mon, 22 Aug 2016 18:34:30 -0000

cm4all-beng-proxy (10.26) unstable; urgency=low

  * bot: recognize WordPress pingbacks as "bot"
  * lb/monitor/expect: delay the receive call by 10ms
  * certdb, bp_cmdline, log-forward: use IPv6 only if available

 -- Max Kellermann <mk@cm4all.com>  Thu, 11 Aug 2016 13:04:23 -0000

cm4all-beng-proxy (10.25) unstable; urgency=low

  * shm: fix double allocation bug which caused session corruption

 -- Max Kellermann <mk@cm4all.com>  Thu, 21 Jul 2016 18:54:12 -0000

cm4all-beng-proxy (10.24) unstable; urgency=low

  * http_client: fix "excess data" error after "100 Continue"

 -- Max Kellermann <mk@cm4all.com>  Wed, 20 Jul 2016 12:25:34 -0000

cm4all-beng-proxy (10.23) unstable; urgency=low

  * cgi: ignore the "Proxy" request header to work around security
    vulnerabilities in several CGI programs
  * http_client: differentiate between "empty response body" and "no body"
  * http_server: log "-" if there is no response body

 -- Max Kellermann <mk@cm4all.com>  Tue, 19 Jul 2016 13:43:34 -0000

cm4all-beng-proxy (10.22) unstable; urgency=low

  * debian/control: add missing dependency on libcm4all-inline-dev
  * http_address: ensure that at least one socket address is specified
  * systemd: implement "reload"

 -- Max Kellermann <mk@cm4all.com>  Mon, 04 Jul 2016 11:12:29 -0000

cm4all-beng-proxy (10.21) unstable; urgency=low

  * session: fix user expiry after defragmentation
  * session: save site name in session file

 -- Max Kellermann <mk@cm4all.com>  Wed, 08 Jun 2016 20:07:13 -0000

cm4all-beng-proxy (10.20) unstable; urgency=low

  * fix nullptr dereference while removing stale "session" parameter

 -- Max Kellermann <mk@cm4all.com>  Wed, 25 May 2016 11:06:38 -0000

cm4all-beng-proxy (10.19) unstable; urgency=low

  * merge release 9.14
  * log the request URI on session realm mismatch
  * omit stale "session" parameter in processed URIs

 -- Max Kellermann <mk@cm4all.com>  Tue, 24 May 2016 17:36:07 -0000

cm4all-beng-proxy (10.18) unstable; urgency=low

  * http_client: fix TLS memory leak / crash bug

 -- Max Kellermann <mk@cm4all.com>  Thu, 19 May 2016 10:49:58 -0000

cm4all-beng-proxy (10.17) unstable; urgency=low

  * spawn/client: handle empty payloads from recvmmsg()

 -- Max Kellermann <mk@cm4all.com>  Mon, 09 May 2016 10:05:55 -0000

cm4all-beng-proxy (10.16) unstable; urgency=low

  * control: enable SO_REUSEADDR on the UDP socket

 -- Max Kellermann <mk@cm4all.com>  Fri, 29 Apr 2016 13:13:31 -0000

cm4all-beng-proxy (10.15) unstable; urgency=low

  * was: fix crash after spawn failure
  * spawn/client: abort worker process when the spawner is gone
  * spawn/client: optimize message receiver
  * spawn/server: retry sending after EAGAIN

 -- Max Kellermann <mk@cm4all.com>  Fri, 29 Apr 2016 09:31:54 -0000

cm4all-beng-proxy (10.14) unstable; urgency=low

  * enable TCP_DEFER_ACCEPT for HTTP and SSL listeners
  * ssl: increase the handshake timeout to 60 seconds
  * lb: log the client IP address

 -- Max Kellermann <mk@cm4all.com>  Thu, 28 Apr 2016 09:24:19 -0000

cm4all-beng-proxy (10.13) unstable; urgency=low

  * was: fix crash after early-crashing WAS process
  * was: fix crash after WAS process has been released
  * ssl: limit the handshake duration
  * beng-proxy: support listening on UNIX domain sockets

 -- Max Kellermann <mk@cm4all.com>  Wed, 27 Apr 2016 18:34:26 -0000

cm4all-beng-proxy (10.12) unstable; urgency=low

  * ssl: reduce allocator fragmentation, cycle another buffer

 -- Max Kellermann <mk@cm4all.com>  Thu, 21 Apr 2016 07:29:51 -0000

cm4all-beng-proxy (10.11) unstable; urgency=low

  * thread_queue: fix race condition
  * ssl: reduce allocator fragmentation

 -- Max Kellermann <mk@cm4all.com>  Mon, 18 Apr 2016 14:51:41 -0000

cm4all-beng-proxy (10.10) unstable; urgency=low

  * merge release 9.13
  * SlicePool: reduce fragmentation

 -- Max Kellermann <mk@cm4all.com>  Tue, 12 Apr 2016 15:12:03 -0000

cm4all-beng-proxy (10.9) unstable; urgency=low

  * merge release 9.12

 -- Max Kellermann <mk@cm4all.com>  Wed, 06 Apr 2016 12:11:38 -0000

cm4all-beng-proxy (10.8) unstable; urgency=low

  * SlicePool: optimize allocation
  * lb: cycle buffers before compressing slice allocator
  * was: fix spurious "Resource temporarily unavailable" warnings

 -- Max Kellermann <mk@cm4all.com>  Wed, 06 Apr 2016 06:35:37 -0000

cm4all-beng-proxy (10.7) unstable; urgency=low

  * lb: fix systemd service start timeout
  * spawn: fix assertion failure when STDERR_PATH fails
  * was: fix use-after-free bug

 -- Max Kellermann <mk@cm4all.com>  Tue, 29 Mar 2016 10:31:34 -0000

cm4all-beng-proxy (10.6) unstable; urgency=low

  * lb: fix false memory leak during shutdown
  * ssl: cycle buffers to reduce allocator fragmentation

 -- Max Kellermann <mk@cm4all.com>  Wed, 23 Mar 2016 14:16:55 -0000

cm4all-beng-proxy (10.5) unstable; urgency=low

  * lb: fix crash due to duplicate OpenSSL initialization by libpq
  * lb: check cert_db.ca_cert settings with --check
  * lb: fix shutdown with --watchdog
  * http_client: fix assertion failure with keep-alive disabled
  * http_server: fix missing "100 Continue"
  * certdb: unwrap key in "new-cert
  * certdb: allow overriding database with /etc/cm4all/beng/certdb.connect
  * spawn: fix assertion failure

 -- Max Kellermann <mk@cm4all.com>  Tue, 08 Mar 2016 16:01:22 -0000

cm4all-beng-proxy (10.4) unstable; urgency=low

  * merge release 9.11
  * spawn: fix uninitialized MOUNT_TMP_TMPFS setting

 -- Max Kellermann <mk@cm4all.com>  Thu, 03 Mar 2016 13:11:49 -0000

cm4all-beng-proxy (10.3) unstable; urgency=low

  * lhttp: fix double free bug
  * lhttp, fcgi: abandon child process after connect failure
  * spawn: wait for spawn process during shutdown
  * {http,filter,nfs}_cache: raise cacheable size limit to 512 kB
  * http_client: reschedule read event after blocking write recovery

 -- Max Kellermann <mk@cm4all.com>  Wed, 02 Mar 2016 14:06:44 -0000

cm4all-beng-proxy (10.2) unstable; urgency=low

  * rubber: remove excessive debugging code to speed up cache flush
  * spawn: fix SETENV breakage
  * spawn: initialize supplementary groups
  * spawn: change to user www-data by default
  * http_client: fix double free bug
  * fcache: raise default expiration to one week
  * systemd: set "Type=notify"

 -- Max Kellermann <mk@cm4all.com>  Tue, 01 Mar 2016 18:43:23 -0000

cm4all-beng-proxy (10.1) unstable; urgency=low

  * merge release 9.10
  * python: add missing constant TRANSLATE_REALM_FROM_AUTH_BASE
  * spawn: dedicated process for spawning child processes
  * fcgi: terminate FastCGI processes with SIGTERM instead of SIGUSR1
  * was: implement response body interruption
  * translation: add packet NO_NEW_PRIVS
  * session: 128 bit session ids
  * emit systemd "READY" notification
  * debian: eliminate the TOI build

 -- Max Kellermann <mk@cm4all.com>  Thu, 25 Feb 2016 23:55:33 -0000

cm4all-beng-proxy (10.0.5) unstable; urgency=low

  * http_client: fix memory leak
  * spawn/prepared: fix environment variable breakage
  * request: fix crash (due to realm regression in 10.0.4)

 -- Max Kellermann <mk@cm4all.com>  Tue, 09 Feb 2016 18:09:43 -0000

cm4all-beng-proxy (10.0.4) unstable; urgency=low

  * istream/dechunk: merge chunk sizes
  * istream/dechunk: fix bogus "closed prematurely" error
  * spawn/JailConfig: fix jail.conf parser regression
  * translate_parser: fix JailCGI home path regression
  * translation: add packet REALM_FROM_AUTH_BASE
  * translation: allow mount options in MOUNT_TMP_TMPFS
  * pipe_filter: add JailCGI support
  * fcgi/stock: fix double free bug
  * http_request: fix connection leak after OpenSSL error
  * ssl/cache: fix two crash bugs
  * ssl/cache: reduce delay from 1s to 200ms
  * ssl/cache: maintain cache only in worker process
  * ssl/cache: support CA chains
  * ssl/factory: support the subjectAltName extension
  * ssl/filter: handle "close notify" alerts
  * certdb: rename PostgreSQL table to singular
  * certdb: load PostgreSQL connect string from lb.conf
  * certdb: support the subjectAltName extension
  * certdb: implement the ACME protocol
  * systemd/lb: disable --watchdog, set Restart=on-failure instead
  * systemd/bp: default to --workers=0, set Restart=on-failure instead

 -- Max Kellermann <mk@cm4all.com>  Thu, 04 Feb 2016 21:12:22 -0000

cm4all-beng-proxy (10.0.3) unstable; urgency=low

  * ssl/cache: populate name cache asynchronously
  * certdb: add command "populate"

 -- Max Kellermann <mk@cm4all.com>  Tue, 12 Jan 2016 10:35:32 -0000

cm4all-beng-proxy (10.0.2) unstable; urgency=low

  * ssl/cache: open multiple PostgreSQL connections on demand
  * ssl/cache: mirror a list of all certificate host names
  * certdb: add command "delete"

 -- Max Kellermann <mk@cm4all.com>  Wed, 06 Jan 2016 11:11:51 -0000

cm4all-beng-proxy (10.0.1) unstable; urgency=low

  * drop support for Debian Squeeze
  * inline_widget: time out after 10 seconds
  * lb: support SSL certificates stored in PostgreSQL database
  * disable the access log by default

 -- Max Kellermann <mk@cm4all.com>  Fri, 18 Dec 2015 18:48:31 -0000

cm4all-beng-proxy (9.16) unstable; urgency=low

  * fix memory leak after resource loader failure
  * was: fix crash on spawn error
  * fcache: check X-CM4all-BENG-User (via REVEAL_USER) in cache lookup

 -- Max Kellermann <mk@cm4all.com>  Tue, 04 Oct 2016 10:44:09 -0000

cm4all-beng-proxy (9.15) unstable; urgency=low

  * cgi: ignore the "Proxy" request header to work around security
    vulnerabilities in several CGI programs
  * http_address: ensure that at least one socket address is specified
  * http_server: update the "raw bytes sent" attribute properly
  * http_client: differentiate between "empty response body" and "no body"
  * http_client: fix "excess data" error after "100 Continue"
  * fcgi: fix assertion failure
  * shm: fix double allocation bug which caused session corruption
  * session: fix user expiry after defragmentation
  * omit stale "session" parameter in processed URIs
  * bot: recognize WordPress pingbacks as "bot"
  * fix crash when compiled with GCC6
  * bp: raise default connection limit to 32k
  * systemd: set default NOFILE limits to 256k
  * systemd: enable crash dumps

 -- Max Kellermann <mk@cm4all.com>  Thu, 08 Sep 2016 14:25:37 -0000

cm4all-beng-proxy (9.14) unstable; urgency=low

  * merge release 8.13
  * was: fix crash on malformed STATUS packet

 -- Max Kellermann <mk@cm4all.com>  Fri, 20 May 2016 15:43:48 -0000

cm4all-beng-proxy (9.13) unstable; urgency=low

  * merge release 8.12
  * lb: fix false memory leak during shutdown

 -- Max Kellermann <mk@cm4all.com>  Tue, 12 Apr 2016 13:03:18 -0000

cm4all-beng-proxy (9.12) unstable; urgency=low

  * header-forward: fix duplicate "Location" header

 -- Max Kellermann <mk@cm4all.com>  Wed, 06 Apr 2016 12:09:46 -0000

cm4all-beng-proxy (9.11) unstable; urgency=low

  * merge release 8.11

 -- Max Kellermann <mk@cm4all.com>  Thu, 03 Mar 2016 13:03:41 -0000

cm4all-beng-proxy (9.10) unstable; urgency=low

  * merge release 8.10

 -- Max Kellermann <mk@cm4all.com>  Wed, 24 Feb 2016 11:46:38 -0000

cm4all-beng-proxy (9.9) unstable; urgency=low

  * merge release 8.9

 -- Max Kellermann <mk@cm4all.com>  Tue, 23 Feb 2016 15:56:21 -0000

cm4all-beng-proxy (9.8) unstable; urgency=low

  * merge release 8.8

 -- Max Kellermann <mk@cm4all.com>  Tue, 16 Feb 2016 11:30:47 -0000

cm4all-beng-proxy (9.7) unstable; urgency=low

  * merge release 8.7
  * http_request: fix connection leak after OpenSSL error

 -- Max Kellermann <mk@cm4all.com>  Tue, 26 Jan 2016 15:56:31 -0000

cm4all-beng-proxy (9.6) unstable; urgency=low

  * systemd: log to systemd-journald by default
  * header_forward: fix duplicate "Location" header
  * "--access-logger=null" disables the access log
  * widget: log Set-Cookie without host

 -- Max Kellermann <mk@cm4all.com>  Thu, 17 Dec 2015 22:15:04 -0000

cm4all-beng-proxy (9.5) unstable; urgency=low

  * merge release 4.23
  * auth: send the LISTENER_TAG packet with AUTH requests

 -- Max Kellermann <mk@cm4all.com>  Tue, 15 Dec 2015 13:46:36 -0000

cm4all-beng-proxy (9.4) unstable; urgency=low

  * processor: fix crash bug
  * ajp: fix bogus error "Peer closed the socket prematurely"
  * fcgi: fail after receiving excess data at end of response body
  * fcgi: fix assertion failure on i386
  * was: fold header name case
  * was: announce request body length as early as possible
  * was: fix crash bug with empty response

 -- Max Kellermann <mk@cm4all.com>  Thu, 19 Nov 2015 11:28:59 -0000

cm4all-beng-proxy (9.3) unstable; urgency=low

  * fcgi: fix buffer overflow with large response body
  * header_forward: always forward "Allow"

 -- Max Kellermann <mk@cm4all.com>  Tue, 17 Nov 2015 00:33:20 -0000

cm4all-beng-proxy (9.2) unstable; urgency=low

  * translate_client: fix crash bug

 -- Max Kellermann <mk@cm4all.com>  Mon, 16 Nov 2015 08:38:02 -0000

cm4all-beng-proxy (9.1) unstable; urgency=low

  * feature freeze
  * http_client: response body allows optimized socket writes
  * http_cache: response body allows optimized socket writes
  * fcgi: fix stall bug
  * fcgi: optimized response body chunking
  * fcgi: don't send empty PARAMS packet when request headers are empty
  * handler: use lstat() for FILE_NOT_FOUND
  * client_balancer: fix memory leak
  * istream: fix assertion failure
  * istream_tee: fix size miscalculation
  * nfs_stock: fix assertion failure
  * translate_cache: optimize memory usage
  * reduce fork() overhead

 -- Max Kellermann <mk@cm4all.com>  Fri, 13 Nov 2015 00:50:52 -0000

cm4all-beng-proxy (9.0.9) unstable; urgency=low

  * tstock: fix libevent crash on connection failure
  * tstock: fix hanging process during shutdown
  * request_session: don't send cleared session id of ignored session
  * pipe_stock: fix EBADF error due to malformed pointer cast
  * http_{client,server}: optimize chunked socket writes

 -- Max Kellermann <mk@cm4all.com>  Fri, 06 Nov 2015 23:39:50 -0000

cm4all-beng-proxy (9.0.8) unstable; urgency=low

  * child_stock: fix crash bug
  * translate_stock: fix use-after-free crash bug

 -- Max Kellermann <mk@cm4all.com>  Thu, 05 Nov 2015 15:14:43 -0000

cm4all-beng-proxy (9.0.7) unstable; urgency=low

  * merge release 8.6
  * ajp: fix regression after code refactoring
  * http_{client,server}: optimize socket writes
  * translate_stock: configurable stock limit, defaulting to 64
  * translate_cache: fix crash bug when cache is disabled
  * errdoc: fix crash bug when aborting error document generator

 -- Max Kellermann <mk@cm4all.com>  Wed, 04 Nov 2015 21:50:44 -0000

cm4all-beng-proxy (9.0.6) unstable; urgency=low

  * debian/rules: cross-compiler support
  * debian: build with gcc 5 on Debian Stretch
  * processor: fix broken URI rewrite after <script> due to inverted check
  * widget: log class name

 -- Max Kellermann <mk@cm4all.com>  Fri, 16 Oct 2015 10:21:42 -0000

cm4all-beng-proxy (9.0.5) unstable; urgency=low

  * merge release 8.5

 -- Max Kellermann <mk@cm4all.com>  Mon, 12 Oct 2015 10:44:20 -0000

cm4all-beng-proxy (9.0.4) unstable; urgency=low

  * xml_parser: fix assertion failure on abort
  * css_parser: fix buffer overflow due to off-by-one check

 -- Max Kellermann <mk@cm4all.com>  Thu, 08 Oct 2015 19:32:07 -0000

cm4all-beng-proxy (9.0.3) unstable; urgency=low

  * fcgi: fix uninitialized variable
  * processor: fix heap corruption due to wrong string length

 -- Max Kellermann <mk@cm4all.com>  Wed, 07 Oct 2015 19:56:05 -0000

cm4all-beng-proxy (9.0.2) unstable; urgency=low

  * translation: packet REVEAL_USER sends X-CM4all-BENG-User to filter

 -- Max Kellermann <mk@cm4all.com>  Mon, 05 Oct 2015 19:08:22 -0000

cm4all-beng-proxy (9.0.1) unstable; urgency=low

  * merge release 8.4
  * translation: add header group "LINK"
  * translation: add packet MOUNT_TMPFS
  * fix spurious BIND_MOUNT_RW failures

 -- Max Kellermann <mk@cm4all.com>  Fri, 02 Oct 2015 15:36:42 -0000

cm4all-beng-proxy (8.13) unstable; urgency=low

  * http_client: fix TLS memory leak
  * http_client: fix assertion failure with keep-alive disabled
  * was: fix crash after early-crashing WAS process
  * lb: fix false memory leak during shutdown
  * http_server: fix missing "100 Continue"
  * {http,filter,nfs}_cache: raise cacheable size limit to 512 kB
  * fcache: raise default expiration to one week
  * rubber: remove excessive debugging code to speed up cache flush

 -- Max Kellermann <mk@cm4all.com>  Fri, 20 May 2016 15:34:32 -0000

cm4all-beng-proxy (8.12) unstable; urgency=low

  * was: fix crash on malformed STATUS packet
  * was: allow 16 bit STATUS packet

 -- Max Kellermann <mk@cm4all.com>  Tue, 12 Apr 2016 12:28:21 -0000

cm4all-beng-proxy (8.11) unstable; urgency=low

  * http_client: fix assertion failure with TLS
  * lhttp, fcgi: abandon child process after connect failure
  * http_client: reschedule read event after blocking write recovery

 -- Max Kellermann <mk@cm4all.com>  Thu, 03 Mar 2016 12:59:50 -0000

cm4all-beng-proxy (8.10) unstable; urgency=low

  * was/input: verify the announced LENGTH
  * was/input: fix the "available" formula

 -- Max Kellermann <mk@cm4all.com>  Wed, 24 Feb 2016 11:31:50 -0000

cm4all-beng-proxy (8.9) unstable; urgency=low

  * istream/catch: fix another assertion failure

 -- Max Kellermann <mk@cm4all.com>  Tue, 23 Feb 2016 15:52:46 -0000

cm4all-beng-proxy (8.8) unstable; urgency=low

  * istream/catch: fix assertion failure

 -- Max Kellermann <mk@cm4all.com>  Tue, 16 Feb 2016 11:21:25 -0000

cm4all-beng-proxy (8.7) unstable; urgency=low

  * cgi, pipe: fix off-by-one bug in stderr filter

 -- Max Kellermann <mk@cm4all.com>  Tue, 26 Jan 2016 15:55:03 -0000

cm4all-beng-proxy (8.6) unstable; urgency=low

  * merge release 7.9

 -- Max Kellermann <mk@cm4all.com>  Mon, 26 Oct 2015 09:48:00 -0000

cm4all-beng-proxy (8.5) unstable; urgency=low

  * css_parser: fix buffer overflow due to off-by-one check
  * fcgi: fix uninitialized variable
  * fix spurious BIND_MOUNT_RW failures
  * fix two crashes due to malformed URI escapes

 -- Max Kellermann <mk@cm4all.com>  Mon, 12 Oct 2015 10:20:32 -0000

cm4all-beng-proxy (8.4) unstable; urgency=low

  * was: fix another memory leak

 -- Max Kellermann <mk@cm4all.com>  Fri, 02 Oct 2015 11:05:21 -0000

cm4all-beng-proxy (8.3) unstable; urgency=low

  * was: fix several memory leaks

 -- Max Kellermann <mk@cm4all.com>  Fri, 02 Oct 2015 09:54:09 -0000

cm4all-beng-proxy (8.2) unstable; urgency=low

  * debian/control: add "Breaks" on old translation servers to avoid
    runtime breakages due to broken widget descriptors; the translation
    server 1.9.1 contains a workaround
  * translate_parser: fix crash after malformed/misplaced
    UNTRUSTED_*_SITE_SUFFIX packet

 -- Max Kellermann <mk@cm4all.com>  Fri, 25 Sep 2015 12:55:18 -0000

cm4all-beng-proxy (8.1) unstable; urgency=low

  * feature freeze
  * fb_pool: compress I/O buffers periodically
  * http_cache, fcache, nfs_cache: compress the cache periodically

 -- Max Kellermann <mk@cm4all.com>  Tue, 22 Sep 2015 17:26:06 -0000

cm4all-beng-proxy (8.0.13) unstable; urgency=low

  * merge release 7.8
  * translation: support writable bind mounts (BIND_MOUNT_RW)
  * translation: add packet UNTRUSTED_RAW_SITE_SUFFIX
  * ssl: initialize OpenSSL engines
  * rewrite_uri: support "https://" and "//" URIs
  * regex: fix double free bug

 -- Max Kellermann <mk@cm4all.com>  Tue, 22 Sep 2015 08:00:20 -0000

cm4all-beng-proxy (8.0.12) unstable; urgency=low

  * merge release 7.7
  * rubber: optimized hole search
  * rubber: simplified defragmentation on tail allocation

 -- Max Kellermann <mk@cm4all.com>  Thu, 17 Sep 2015 20:41:59 -0000

cm4all-beng-proxy (8.0.11) unstable; urgency=low

  * regex: fix move operator, fixes spurious "Invalid regex capture"

 -- Max Kellermann <mk@cm4all.com>  Thu, 03 Sep 2015 13:08:16 -0000

cm4all-beng-proxy (8.0.10) unstable; urgency=low

  * regex: mismatching optional capture expands to empty string
  * regex: work around problem with mismatching optional last capture
  * request: avoid compressing the response body twice

 -- Max Kellermann <mk@cm4all.com>  Wed, 02 Sep 2015 15:56:38 -0000

cm4all-beng-proxy (8.0.9) unstable; urgency=low

  * merge release 7.6
  * regex: fix off-by-one error in capture range check

 -- Max Kellermann <mk@cm4all.com>  Tue, 01 Sep 2015 13:57:06 -0000

cm4all-beng-proxy (8.0.8) unstable; urgency=low

  * tcache: fix crash on regex mismatch

 -- Max Kellermann <mk@cm4all.com>  Mon, 31 Aug 2015 05:35:14 -0000

cm4all-beng-proxy (8.0.7) unstable; urgency=low

  * merge release 7.5
  * regex: fix spurious compile failures
  * fcache: include actual body data in stats
  * nfs_cache: add stats
  * fix several crash bugs with malformed URI escapes
  * control/stats: add cache brutto sizes
  * control/stats: add I/O buffers size

 -- Max Kellermann <mk@cm4all.com>  Thu, 27 Aug 2015 22:11:02 -0000

cm4all-beng-proxy (8.0.6) unstable; urgency=low

  * translation: decouple REGEX_UNESCAPE from INVERSE_REGEX

 -- Max Kellermann <mk@cm4all.com>  Tue, 25 Aug 2015 09:57:23 -0000

cm4all-beng-proxy (8.0.5) unstable; urgency=low

  * translation: add packet INVERSE_REGEX_UNESCAPE

 -- Max Kellermann <mk@cm4all.com>  Mon, 24 Aug 2015 16:58:16 -0000

cm4all-beng-proxy (8.0.4) unstable; urgency=low

  * translate_client: fix crash due to uninitialized variable

 -- Max Kellermann <mk@cm4all.com>  Fri, 21 Aug 2015 11:26:40 -0000

cm4all-beng-proxy (8.0.3) unstable; urgency=low

  * translation: add login packet SERVICE
  * translation: login allows packet LISTENER_TAG
  * translation: protocol v3 uses anchored regex
  * regex: disable the "multi-line" option
  * regex: switch to the PCRE library

 -- Max Kellermann <mk@cm4all.com>  Mon, 17 Aug 2015 14:31:32 -0000

cm4all-beng-proxy (8.0.2) unstable; urgency=low

  * translation: add packets LOGIN, PASSWORD, UID_GID
  * translation: native Refence support

 -- Max Kellermann <mk@cm4all.com>  Thu, 06 Aug 2015 11:15:58 -0000

cm4all-beng-proxy (8.0.1) unstable; urgency=low

  * cgi, pipe: log PID in stderr output
  * translation: add packets AUTO_GZIP, INTERNAL_REDIRECT

 -- Max Kellermann <mk@cm4all.com>  Fri, 24 Jul 2015 10:27:51 -0000

cm4all-beng-proxy (7.9) unstable; urgency=low

  * merge release 6.12

 -- Max Kellermann <mk@cm4all.com>  Mon, 26 Oct 2015 09:37:41 -0000

cm4all-beng-proxy (7.8) unstable; urgency=low

  * support SESSION_SITE in processor

 -- Max Kellermann <mk@cm4all.com>  Mon, 21 Sep 2015 12:26:13 -0000

cm4all-beng-proxy (7.7) unstable; urgency=low

  * merge release 6.11

 -- Max Kellermann <mk@cm4all.com>  Thu, 17 Sep 2015 19:08:50 -0000

cm4all-beng-proxy (7.6) unstable; urgency=low

  * merge release 6.10
  * fcache: include actual body data in stats
  * nfs_cache: add stats
  * control/stats: add cache brutto sizes
  * control/stats: add I/O buffers size

 -- Max Kellermann <mk@cm4all.com>  Tue, 01 Sep 2015 12:48:48 -0000

cm4all-beng-proxy (7.5) unstable; urgency=low

  * merge release 6.9

 -- Max Kellermann <mk@cm4all.com>  Thu, 27 Aug 2015 14:30:18 -0000

cm4all-beng-proxy (7.4) unstable; urgency=low

  * merge release 6.8
  * tcache: fix minor memory leak

 -- Max Kellermann <mk@cm4all.com>  Wed, 26 Aug 2015 13:29:42 -0000

cm4all-beng-proxy (7.3) unstable; urgency=low

  * merge release 6.7

 -- Max Kellermann <mk@cm4all.com>  Wed, 22 Jul 2015 21:18:30 -0000

cm4all-beng-proxy (7.2) unstable; urgency=low

  * translation: allow REGEX_ON_{HOST,USER}_URI with INVERSE_REGEX

 -- Max Kellermann <mk@cm4all.com>  Fri, 17 Jul 2015 06:53:50 -0000

cm4all-beng-proxy (7.1) unstable; urgency=low

  * feature freeze
  * translation: WANT supports USER
  * translation: add packet REGEX_ON_USER_URI

 -- Max Kellermann <mk@cm4all.com>  Tue, 14 Jul 2015 20:46:43 -0000

cm4all-beng-proxy (7.0.10) unstable; urgency=low

  * fix crash on "Cache-Control: only-if-cached"
  * fix worker respawn

 -- Max Kellermann <mk@cm4all.com>  Sat, 11 Jul 2015 10:19:11 -0000

cm4all-beng-proxy (7.0.9) unstable; urgency=low

  * istream_escape: fix crash bug when last byte is escaped
  * stats: don't crash master process on CONTROL_STATS
  * debian/rules: add kludge to support dh_python2 on Squeeze

 -- Max Kellermann <mk@cm4all.com>  Thu, 09 Jul 2015 11:40:12 -0000

cm4all-beng-proxy (7.0.8) unstable; urgency=low

  * translation: add packets EXPAND_HOME, EXPAND_STDERR_PATH
  * translation: apply EXPAND_URI to CGI addresses
  * session: fix crash while invalidating widget session

 -- Max Kellermann <mk@cm4all.com>  Thu, 25 Jun 2015 13:29:01 -0000

cm4all-beng-proxy (7.0.7) unstable; urgency=low

  * translation: add packet AUTO_DEFLATE
  * istream_deflate: fix stalled stream
  * tcache: expand uncacheable responses

 -- Max Kellermann <mk@cm4all.com>  Wed, 24 Jun 2015 11:43:47 -0000

cm4all-beng-proxy (7.0.6) unstable; urgency=low

  * tcache: expand responses of uncacheable requests

 -- Max Kellermann <mk@cm4all.com>  Fri, 19 Jun 2015 13:02:32 -0000

cm4all-beng-proxy (7.0.5) unstable; urgency=low

  * merge release 6.6
  * control: flush the whole translation cache if the TCACHE_INVALIDATE
    payload is empty
  * namespace: support IPC namespaces

 -- Max Kellermann <mk@cm4all.com>  Thu, 11 Jun 2015 16:31:34 -0000

cm4all-beng-proxy (7.0.4) unstable; urgency=low

  * handler: send LISTENER_TAG if translation protocol version is not yet
    negotiated
  * handler: bypass translation cache during protocol version negotiation

 -- Max Kellermann <mk@cm4all.com>  Thu, 28 May 2015 13:10:12 -0000

cm4all-beng-proxy (7.0.3) unstable; urgency=low

  * handler: more "verbose_response" messages
  * handler: return "502 Bad Gateway" on translation server error
  * translation: protocol v2 always transmits LISTENER_TAG
  * translation: add packets REGEX_ON_HOST_URI, SESSION_SITE
  * session_manager: fix bogus assertion failure in cleanup
  * build with libwas 1.0

 -- Max Kellermann <mk@cm4all.com>  Wed, 20 May 2015 16:41:44 -0000

cm4all-beng-proxy (7.0.2) unstable; urgency=low

  * merge release 6.5
  * require Boost 1.49

 -- Max Kellermann <mk@cm4all.com>  Wed, 29 Apr 2015 11:43:57 -0000

cm4all-beng-proxy (7.0.1) unstable; urgency=low

  * forward the "Accept-Ranges" response header
  * forward the "Range" request header
  * forward the request headers "Accept-Charset" and "Accept-Encoding" to
    frame widgets

 -- Max Kellermann <mk@cm4all.com>  Fri, 13 Mar 2015 16:53:29 -0000

cm4all-beng-proxy (6.12) unstable; urgency=low

  * css_parser: fix buffer overflow due to off-by-one check
  * fcgi: fix uninitialized variable
  * was: fix error after blocking send on control channel
  * fb_pool: compress I/O buffers periodically
  * ssl: initialize OpenSSL engines
  * support SESSION_SITE in processor
  * lb: never forward headers X-CM4all-BENG-Peer-Subject and
    X-CM4all-BENG-Peer-Issuer-Subject

 -- Max Kellermann <mk@cm4all.com>  Mon, 26 Oct 2015 09:34:09 -0000

cm4all-beng-proxy (6.11) unstable; urgency=low

  * fcgi_client: fix hang after error logger failure

 -- Max Kellermann <mk@cm4all.com>  Thu, 17 Sep 2015 19:06:14 -0000

cm4all-beng-proxy (6.10) unstable; urgency=low

  * translate_parser: allow absolute LOCAL_URI
  * uri-verify: don't check the query string
  * bp_control: let worker handle control packets in single-worker mode
  * stock: fix "outgoing_connections" being always zero in control stats
  * lb_stats: include TCP connections in "outgoing_connections"

 -- Max Kellermann <mk@cm4all.com>  Tue, 01 Sep 2015 11:51:11 -0000

cm4all-beng-proxy (6.9) unstable; urgency=low

  * fcgi_client: ignore STDERR packets in size calculation

 -- Max Kellermann <mk@cm4all.com>  Thu, 27 Aug 2015 14:04:04 -0000

cm4all-beng-proxy (6.8) unstable; urgency=low

  * tcache: verify URI after cache miss

 -- Max Kellermann <mk@cm4all.com>  Wed, 26 Aug 2015 12:32:19 -0000

cm4all-beng-proxy (6.7) unstable; urgency=low

  * ssl: fix certificate chain with Server Name Indication
  * lb: fix hang during shutdown

 -- Max Kellermann <mk@cm4all.com>  Wed, 22 Jul 2015 20:47:55 -0000

cm4all-beng-proxy (6.6) unstable; urgency=low

  * debian/rules: remove remaining python-central invocation
  * init: enable session_save_path by default if
    /var/run/cm4all/beng-proxy exists
  * init: read /etc/default/cm4all-beng-proxy.local
  * namespace: set "setgroups=deny" for Linux 3.18+
  * namespace: retry with mount flag "noexec" if mounting fails
  * build with libwas 1.0

 -- Max Kellermann <mk@cm4all.com>  Thu, 11 Jun 2015 15:22:14 -0000

cm4all-beng-proxy (6.5) unstable; urgency=low

  * debian: improve clang build-dependency
  * debian: migrate from python-central to dh_python2
  * debian: add missing dependency on python-twisted-names

 -- Max Kellermann <mk@cm4all.com>  Mon, 27 Apr 2015 15:27:10 -0000

cm4all-beng-proxy (6.4) unstable; urgency=low

  * widget: fix "Range" request headers with non-default view

 -- Max Kellermann <mk@cm4all.com>  Fri, 10 Apr 2015 12:28:47 -0000

cm4all-beng-proxy (6.3) unstable; urgency=low

  * forward the request headers "If-Modified-Since", "If-Unmodified-Since",
    "If-Match", "If-None-Match" and "If-Range" to frame widgets
  * session: improve session cleanup reliability
  * lb: verify SSL certificates in --check
  * ssl: reduce CPU overhead during TLS handshake

 -- Max Kellermann <mk@cm4all.com>  Tue, 24 Mar 2015 16:56:00 -0000

cm4all-beng-proxy (6.2) unstable; urgency=low

  * merge release 5.16

 -- Max Kellermann <mk@cm4all.com>  Wed, 18 Mar 2015 10:11:04 -0000

cm4all-beng-proxy (6.1) unstable; urgency=low

  * feature freeze

 -- Max Kellermann <mk@cm4all.com>  Thu, 05 Mar 2015 10:57:18 -0000

cm4all-beng-proxy (6.0.16) unstable; urgency=low

  * don't drop WANT request packet in repeated translation

 -- Max Kellermann <mk@cm4all.com>  Mon, 02 Mar 2015 08:38:49 -0000

cm4all-beng-proxy (6.0.15) unstable; urgency=low

  * widget: support the CONTENT_TYPE_LOOKUP protocol
  * CGI: disable request URI forwarding if there's a SCRIPT_NAME

 -- Max Kellermann <mk@cm4all.com>  Tue, 24 Feb 2015 16:44:37 -0000

cm4all-beng-proxy (6.0.14) unstable; urgency=low

  * merge release 5.15

 -- Max Kellermann <mk@cm4all.com>  Mon, 23 Feb 2015 12:48:39 -0000

cm4all-beng-proxy (6.0.13) unstable; urgency=low

  * don't steal the X-CM4all-View header from the HTTP cache

 -- Max Kellermann <mk@cm4all.com>  Fri, 20 Feb 2015 11:35:10 -0000

cm4all-beng-proxy (6.0.12) unstable; urgency=low

  * fcgi: don't redirect stderro to /dev/null
  * handler: reserve request body for focused widget even if processor
    disabled
  * remove the X-CM4all-View header after using it
  * headers: add group "TRANSFORMATION"
  * translation: add packet EXPAND_HEADER

 -- Max Kellermann <mk@cm4all.com>  Thu, 19 Feb 2015 15:36:19 -0000

cm4all-beng-proxy (6.0.11) unstable; urgency=low

  * translation: add packet EXPAND_READ_FILE
  * control: add command CONTROL_FADE_CHILDREN

 -- Max Kellermann <mk@cm4all.com>  Tue, 17 Feb 2015 12:02:40 -0000

cm4all-beng-proxy (6.0.10) unstable; urgency=low

  * merge release 5.14
  * translation: add packets NON_BLOCKING, READ_FILE

 -- Max Kellermann <mk@cm4all.com>  Fri, 13 Feb 2015 17:24:35 -0000

cm4all-beng-proxy (6.0.9) unstable; urgency=low

  * namespace_options: improved PIVOT_ROOT error message
  * translation: add packet EXPAND_BIND_MOUNT

 -- Max Kellermann <mk@cm4all.com>  Wed, 11 Feb 2015 11:36:51 -0000

cm4all-beng-proxy (6.0.8) unstable; urgency=low

  * debian: remove translation server demo packages
  * init: change default translation server address to @translation
  * translation: add packet EXPAND_COOKIE_HOST

 -- Max Kellermann <mk@cm4all.com>  Tue, 10 Feb 2015 12:24:22 -0000

cm4all-beng-proxy (6.0.7) unstable; urgency=low

  * translation: add packet LISTENER_TAG

 -- Max Kellermann <mk@cm4all.com>  Mon, 09 Feb 2015 11:02:06 -0000

cm4all-beng-proxy (6.0.6) unstable; urgency=low

  * http_server, http_client: reduce overhead of proxying chunked body

 -- Max Kellermann <mk@cm4all.com>  Fri, 06 Feb 2015 07:44:17 -0000

cm4all-beng-proxy (6.0.5) unstable; urgency=low

  * merge release 5.13
  * translate_client: check for PROBE_PATH_SUFFIXES without PROBE_SUFFIX
  * fix stack overflow on PROBE_SUFFIXES loop

 -- Max Kellermann <mk@cm4all.com>  Thu, 05 Feb 2015 13:30:21 -0000

cm4all-beng-proxy (6.0.4) unstable; urgency=low

  * hstock: fix memory leak
  * response: fix crash on invalid X-CM4all-View header
  * translation: add packets AUTH_FILE, EXPAND_AUTH_FILE,
    APPEND_AUTH, EXPAND_APPEND_AUTH
  * log unknown view names in X-CM4all-View

 -- Max Kellermann <mk@cm4all.com>  Wed, 04 Feb 2015 22:16:07 -0000

cm4all-beng-proxy (6.0.3) unstable; urgency=low

  * support response header X-CM4all-View for all responses
  * reduce fork overhead by dropping NFS cache
  * reduce I/O multi-threading overhead

 -- Max Kellermann <mk@cm4all.com>  Tue, 03 Feb 2015 14:50:27 -0000

cm4all-beng-proxy (6.0.2) unstable; urgency=low

  * translate_client: allow BASE="/" (regression fix)

 -- Max Kellermann <mk@cm4all.com>  Mon, 02 Feb 2015 11:32:01 -0000

cm4all-beng-proxy (6.0.1) unstable; urgency=low

  * translation: add packets EXPAND_DOCUMENT_ROOT, PROBE_PATH_SUFFIXES

 -- Max Kellermann <mk@cm4all.com>  Thu, 29 Jan 2015 22:32:02 -0000

cm4all-beng-proxy (5.16) unstable; urgency=low

  * net: fix crash due to parsing '@' twice
  * net: fix another off-by-one bug in local socket addresses
  * random: fix partial entropy collection
  * http_server: support method PATCH (RFC 5789)

 -- Max Kellermann <mk@cm4all.com>  Wed, 18 Mar 2015 09:56:43 -0000

cm4all-beng-proxy (5.15) unstable; urgency=low

  * ssl_client: fix crash on request with Keep-Alive disabled

 -- Max Kellermann <mk@cm4all.com>  Mon, 23 Feb 2015 12:44:50 -0000

cm4all-beng-proxy (5.14) unstable; urgency=low

  * merge release 4.22

 -- Max Kellermann <mk@cm4all.com>  Wed, 11 Feb 2015 20:50:41 -0000

cm4all-beng-proxy (5.13) unstable; urgency=low

  * ssl: throttle when OpenSSL buffer grows too large

 -- Max Kellermann <mk@cm4all.com>  Thu, 05 Feb 2015 10:14:15 -0000

cm4all-beng-proxy (5.12) unstable; urgency=low

  * merge release 4.21

 -- Max Kellermann <mk@cm4all.com>  Thu, 22 Jan 2015 16:42:55 -0000

cm4all-beng-proxy (5.11) unstable; urgency=low

  * merge release 4.20
  * ssl: disable weak ciphers

 -- Max Kellermann <mk@cm4all.com>  Fri, 16 Jan 2015 12:20:58 -0000

cm4all-beng-proxy (5.10) unstable; urgency=low

  * fix cookie mangling in CGI handlers

 -- Max Kellermann <mk@cm4all.com>  Wed, 14 Jan 2015 21:45:01 -0000

cm4all-beng-proxy (5.9) unstable; urgency=low

  * merge release 4.19
  * log-tee: new access logger

 -- Max Kellermann <mk@cm4all.com>  Wed, 24 Sep 2014 14:41:51 -0000

cm4all-beng-proxy (5.8) unstable; urgency=low

  * fcache: work around assertion failure

 -- Max Kellermann <mk@cm4all.com>  Thu, 18 Sep 2014 17:47:40 -0000

cm4all-beng-proxy (5.7) unstable; urgency=low

  * was_client: fix crash bug

 -- Max Kellermann <mk@cm4all.com>  Wed, 17 Sep 2014 18:39:12 -0000

cm4all-beng-proxy (5.6) unstable; urgency=low

  * ssl_filter: fix stalled connection

 -- Max Kellermann <mk@cm4all.com>  Wed, 17 Sep 2014 06:43:12 -0000

cm4all-beng-proxy (5.5) unstable; urgency=low

  * merge release 4.18

 -- Max Kellermann <mk@cm4all.com>  Fri, 12 Sep 2014 10:30:14 -0000

cm4all-beng-proxy (5.4) unstable; urgency=low

  * merge release 4.16

 -- Max Kellermann <mk@cm4all.com>  Wed, 10 Sep 2014 06:19:42 -0000

cm4all-beng-proxy (5.3) unstable; urgency=low

  * child_manager: fix tree insertion bug
  * http_server: fix logger assertion failure

 -- Max Kellermann <mk@cm4all.com>  Fri, 29 Aug 2014 18:50:09 -0000

cm4all-beng-proxy (5.2) unstable; urgency=low

  * was_input: fix assertion failure

 -- Max Kellermann <mk@cm4all.com>  Fri, 29 Aug 2014 11:30:37 -0000

cm4all-beng-proxy (5.1) unstable; urgency=low

  * merge release 4.15
  * net: fix off-by-one bug in local socket addresses

 -- Max Kellermann <mk@cm4all.com>  Fri, 29 Aug 2014 08:55:55 -0000

cm4all-beng-proxy (5.0.14) unstable; urgency=low

  * buffered_socket: reduce memory usage
  * ssl_filter: reduce memory usage further

 -- Max Kellermann <mk@cm4all.com>  Wed, 13 Aug 2014 11:01:56 -0000

cm4all-beng-proxy (5.0.13) unstable; urgency=low

  * merge release 4.14
  * ssl_filter: reduce memory usage

 -- Max Kellermann <mk@cm4all.com>  Fri, 08 Aug 2014 17:45:33 -0000

cm4all-beng-proxy (5.0.12) unstable; urgency=low

  * merge release 4.13
  * http_cache: fix memcached crash bug
  * lb: SIGHUP flushes the SSL session cache
  * ssl_factory: reduce memory usage

 -- Max Kellermann <mk@cm4all.com>  Tue, 05 Aug 2014 12:53:05 -0000

cm4all-beng-proxy (5.0.11) unstable; urgency=low

  * merge release 4.11
  * http_{client,server}: support WebSocket (RFC 6455)

 -- Max Kellermann <mk@cm4all.com>  Tue, 29 Jul 2014 20:31:30 -0000

cm4all-beng-proxy (5.0.10) unstable; urgency=low

  * merge release 4.10
  * http_server: don't disable keep-alive when discarding optional request
    body ("Expect: 100-continue")

 -- Max Kellermann <mk@cm4all.com>  Wed, 23 Jul 2014 17:51:02 -0000

cm4all-beng-proxy (5.0.9) unstable; urgency=low

  * merge release 4.9
  * translation: CONTENT_TYPE_LOOKUP response may contain transformations

 -- Max Kellermann <mk@cm4all.com>  Mon, 21 Jul 2014 16:37:34 -0000

cm4all-beng-proxy (5.0.8) unstable; urgency=low

  * merge release 4.8
  * translation: new packet AUTO_GZIPPED

 -- Max Kellermann <mk@cm4all.com>  Fri, 18 Jul 2014 19:04:45 -0000

cm4all-beng-proxy (5.0.7) unstable; urgency=low

  * lb: add per-listener option "verbose_response"
  * header_forward: another COOKIE=BOTH forwarding bug fix
  * translation: new packets REQUEST_HEADER, EXPAND_REQUEST_HEADER

 -- Max Kellermann <mk@cm4all.com>  Fri, 11 Jul 2014 13:46:08 -0000

cm4all-beng-proxy (5.0.6) unstable; urgency=low

  * merge release 4.7
  * translation: add packet EXPAND_SITE

 -- Max Kellermann <mk@cm4all.com>  Wed, 02 Jul 2014 12:58:55 +0200

cm4all-beng-proxy (5.0.5) unstable; urgency=low

  * translation: add packet EXPAND_URI
  * tcache: VALIDATE_MTIME=0 matches when the file does not exist

 -- Max Kellermann <mk@cm4all.com>  Mon, 30 Jun 2014 14:15:02 -0000

cm4all-beng-proxy (5.0.4) unstable; urgency=low

  * merge release 4.6

 -- Max Kellermann <mk@cm4all.com>  Wed, 25 Jun 2014 13:05:26 -0000

cm4all-beng-proxy (5.0.3) unstable; urgency=low

  * tcache: optimize invalidation with host filter
  * tcache: optimize invalidation with site filter

 -- Max Kellermann <mk@cm4all.com>  Tue, 24 Jun 2014 20:24:25 -0000

cm4all-beng-proxy (5.0.2) unstable; urgency=low

  * merge release 4.5
  * session: fix potential crash on shared memory exhaustion
  * session: really purge new sessions first
  * translate_client: strict HEADER_FORWARD checks
  * translate_client: fix the COOKIE=BOTH parser
  * header_forward: fix COOKIE=BOTH forwarding

 -- Max Kellermann <mk@cm4all.com>  Mon, 16 Jun 2014 14:26:06 -0000

cm4all-beng-proxy (5.0.1) unstable; urgency=low

  * processor: allow Content-Type application/xml
  * was, pipe_filter: don't inherit environment variables
  * pipe_filter: fix command-line argument corruption bug
  * pipe_filter: support custom environment variables
  * translation: SETENV sets environment vars for FastCGI and WAS
  * header_forward: add mode COOKIE=BOTH

 -- Max Kellermann <mk@cm4all.com>  Fri, 06 Jun 2014 13:41:44 -0000

cm4all-beng-proxy (4.23) unstable; urgency=low

  * http_server: support method PATCH (RFC 5789)
  * session: fix expiration timer
  * session: allocate 64k sessions (was 32k)
  * session: work around high CPU usage due to session purging
  * request_session: don't send cleared session id of ignored session
  * ajp: fix bogus error "Peer closed the socket prematurely"
  * fcgi: fix uninitialized variable
  * fcgi: fix hang after error logger failure
  * fcgi: ignore STDERR packets in size calculation
  * header_forward: always forward "Allow"
  * translate_cache: optimize memory usage
  * css_parser: fix buffer overflow due to off-by-one check
  * support SESSION_SITE in processor
  * lb: fix hang during shutdown
  * namespace: retry with mount flag "noexec" if mounting fails
  * random: fix partial entropy collection

 -- Max Kellermann <mk@cm4all.com>  Fri, 04 Dec 2015 16:52:26 -0000

cm4all-beng-proxy (4.22) unstable; urgency=low

  * fcgi: fix wrong child process reuse with different JailCGI homes

 -- Max Kellermann <mk@cm4all.com>  Wed, 11 Feb 2015 19:30:05 -0000

cm4all-beng-proxy (4.21) unstable; urgency=low

  * cgi, pipe: fix crash after fork failure when input is a regular file

 -- Max Kellermann <mk@cm4all.com>  Thu, 22 Jan 2015 16:38:00 -0000

cm4all-beng-proxy (4.20) unstable; urgency=low

  * ssl_server: disable SSLv2 and SSLv3 because they are insecure
  * ssl_client: enable TLS versions newer than 1.1

 -- Max Kellermann <mk@cm4all.com>  Fri, 16 Jan 2015 12:12:02 -0000

cm4all-beng-proxy (4.19) unstable; urgency=low

  * lb/tcp: fix assertion failure

 -- Max Kellermann <mk@cm4all.com>  Wed, 24 Sep 2014 14:31:24 -0000

cm4all-beng-proxy (4.18) unstable; urgency=low

  * http_server: fix missing response (Keep-Alive disabled)

 -- Max Kellermann <mk@cm4all.com>  Fri, 12 Sep 2014 10:22:51 -0000

cm4all-beng-proxy (4.17) unstable; urgency=low

  * http_server: fix logger assertion failure

 -- Max Kellermann <mk@cm4all.com>  Thu, 11 Sep 2014 08:52:31 -0000

cm4all-beng-proxy (4.16) unstable; urgency=low

  * was_client: fix assertion failure

 -- Max Kellermann <mk@cm4all.com>  Wed, 10 Sep 2014 06:17:58 -0000

cm4all-beng-proxy (4.15) unstable; urgency=low

  * merge release 3.1.38

 -- Max Kellermann <mk@cm4all.com>  Fri, 29 Aug 2014 08:52:10 -0000

cm4all-beng-proxy (4.14) unstable; urgency=low

  * ssl_filter: fix error check
  * http_server: log failed requests
  * lb_http: reduce verbosity of ECONNRESET log message

 -- Max Kellermann <mk@cm4all.com>  Fri, 08 Aug 2014 17:41:52 -0000

cm4all-beng-proxy (4.13) unstable; urgency=low

  * thread_worker: smaller thread stack (64 kB)
  * ssl_factory: enable ECDH for perfect forward secrecy
  * thread_socket_filter: reinvoke writing after recovering from full
    output buffer
  * buffered_socket: reschedule reading after input buffer drained

 -- Max Kellermann <mk@cm4all.com>  Tue, 05 Aug 2014 12:37:11 -0000

cm4all-beng-proxy (4.12) unstable; urgency=low

  * pool: fix bogus assertion failure after SSL disconnect
  * lb/tcp: fix send error message
  * lb/tcp: fix crash after write error
  * thread_socket_filter: fix assertion failure with full output buffer
  * thread_socket_filter: fix crash after write error

 -- Max Kellermann <mk@cm4all.com>  Thu, 31 Jul 2014 16:19:57 -0000

cm4all-beng-proxy (4.11) unstable; urgency=low

  * merge release 3.1.37

 -- Max Kellermann <mk@cm4all.com>  Mon, 28 Jul 2014 15:34:53 -0000

cm4all-beng-proxy (4.10) unstable; urgency=low

  * merge release 3.1.36
  * lhttp_stock: fix crash after fork failure

 -- Max Kellermann <mk@cm4all.com>  Wed, 23 Jul 2014 17:47:36 -0000

cm4all-beng-proxy (4.9) unstable; urgency=low

  * merge release 3.1.35

 -- Max Kellermann <mk@cm4all.com>  Mon, 21 Jul 2014 16:34:15 -0000

cm4all-beng-proxy (4.8) unstable; urgency=low

  * ssl: fix choking decryption on large SSL packets
  * http_server: discard incoming data while waiting for drained response

 -- Max Kellermann <mk@cm4all.com>  Thu, 17 Jul 2014 23:16:21 -0000

cm4all-beng-proxy (4.7) unstable; urgency=low

  * lb: flush all output buffers before closing HTTPS connection

 -- Max Kellermann <mk@cm4all.com>  Wed, 02 Jul 2014 10:46:07 -0000

cm4all-beng-proxy (4.6) unstable; urgency=low

  * merge release 3.1.34

 -- Max Kellermann <mk@cm4all.com>  Wed, 25 Jun 2014 13:02:07 -0000

cm4all-beng-proxy (4.5) unstable; urgency=low

  * tcache: enable VARY on LOCAL_ADDRESS_STRING

 -- Max Kellermann <mk@cm4all.com>  Sun, 15 Jun 2014 21:14:17 -0000

cm4all-beng-proxy (4.4) unstable; urgency=low

  * debian/control: refuse to build with libnfs 1.9.3-1 due to broken
    package name

 -- Max Kellermann <mk@cm4all.com>  Tue, 10 Jun 2014 09:59:57 -0000

cm4all-beng-proxy (4.3) unstable; urgency=low

  * merge release 3.1.33
  * widget_uri, cgi_address: fix potential crash

 -- Max Kellermann <mk@cm4all.com>  Tue, 10 Jun 2014 08:47:34 -0000

cm4all-beng-proxy (4.2) unstable; urgency=low

  * widget: avoid double slash when concatenating (Local) HTTP URI and
    path_info

 -- Max Kellermann <mk@cm4all.com>  Tue, 03 Jun 2014 18:08:54 -0000

cm4all-beng-proxy (4.1) unstable; urgency=medium

  * feature freeze

 -- Max Kellermann <mk@cm4all.com>  Fri, 30 May 2014 13:42:38 +0200

cm4all-beng-proxy (4.0.49) unstable; urgency=low

  * lb_config: allow escaping backslash in lb.conf
  * translation: add packet AUTH (yet another authentication protocol)

 -- Max Kellermann <mk@cm4all.com>  Wed, 28 May 2014 15:14:54 -0000

cm4all-beng-proxy (4.0.48) unstable; urgency=low

  * cgi_address: avoid double slash when concatenating script_name and
    path_info
  * cgi_address: default to script_name="/"

 -- Max Kellermann <mk@cm4all.com>  Tue, 27 May 2014 11:47:19 -0000

cm4all-beng-proxy (4.0.47) unstable; urgency=low

  * args: unescape values with dollar sign (4.0.46 regression)
  * translate_client: fix "Could not locate resource" (4.0.38 regression)

 -- Max Kellermann <mk@cm4all.com>  Mon, 26 May 2014 17:02:48 -0000

cm4all-beng-proxy (4.0.46) unstable; urgency=low

  * translate_client: check for valid base address after EASY_BASE
  * fcgi_client: detect bogus Content-Length response header

 -- Max Kellermann <mk@cm4all.com>  Mon, 26 May 2014 12:11:55 -0000

cm4all-beng-proxy (4.0.45) unstable; urgency=low

  * translate_client: fix crash after misplaced AUTO_BASE
  * fcgi_client: support STDERR_PATH for FastCGI's STDERR stream

 -- Max Kellermann <mk@cm4all.com>  Thu, 22 May 2014 15:42:08 -0000

cm4all-beng-proxy (4.0.44) unstable; urgency=low

  * cgi_address: unescape PATH_INFO in ENOTDIR handler
  * python/translation/response: add method bind_mount()

 -- Max Kellermann <mk@cm4all.com>  Wed, 21 May 2014 13:58:15 -0000

cm4all-beng-proxy (4.0.43) unstable; urgency=low

  * merge release 3.1.32
  * lhttp_stock: handle fork() failures
  * handler: fix assertion failure on malformed request URI

 -- Max Kellermann <mk@cm4all.com>  Wed, 21 May 2014 07:27:05 -0000

cm4all-beng-proxy (4.0.42) unstable; urgency=low

  * tstock: log abstract socket paths properly
  * translation: add packet COOKIE_PATH
  * cookie_{server,client}: upgrade to RFC 6265
  * http_string: allow comma in cookie values (RFC ignorant)

 -- Max Kellermann <mk@cm4all.com>  Wed, 14 May 2014 10:41:34 -0000

cm4all-beng-proxy (4.0.41) unstable; urgency=low

  * handler: forget CHECK after the check has completed
  * handler: apply SESSION before repeating translation
  * fcgi, lhttp, delegate: apply STDERR_PATH to stdout

 -- Max Kellermann <mk@cm4all.com>  Tue, 13 May 2014 15:14:58 -0000

cm4all-beng-proxy (4.0.40) unstable; urgency=low

  * file_hander: fix memory leak
  * rerror: add option "verbose_response"
  * translation: rename LHTTP_EXPAND_URI to EXPAND_LHTTP_URI
  * tcache: raise MAX_AGE limit to one day
  * ajp_client: fix header corruption
  * ajp_client: fix buffer overflow
  * python/translation/response: add method expand_pair()

 -- Max Kellermann <mk@cm4all.com>  Mon, 12 May 2014 15:58:07 -0000

cm4all-beng-proxy (4.0.39) unstable; urgency=low

  * file_enotdir: fix PATH_INFO forwarding for LHTTP

 -- Max Kellermann <mk@cm4all.com>  Fri, 09 May 2014 13:38:57 -0000

cm4all-beng-proxy (4.0.38) unstable; urgency=low

  * translation: add packet STDERR_PATH
  * translate_client: detect missing LHTTP_URI, NFS_EXPORT
  * handler: fix the USER translation packet (broken since 4.0.17)

 -- Max Kellermann <mk@cm4all.com>  Thu, 08 May 2014 21:49:55 -0000

cm4all-beng-proxy (4.0.37) unstable; urgency=low

  * enotdir: forward PATH_INFO to LHTTP server
  * lhttp: support environment variables via PAIR

 -- Max Kellermann <mk@cm4all.com>  Thu, 08 May 2014 12:59:50 -0000

cm4all-beng-proxy (4.0.36) unstable; urgency=low

  * tcache: log the final cache key
  * translation: add packet ENOTDIR

 -- Max Kellermann <mk@cm4all.com>  Thu, 08 May 2014 08:56:13 -0000

cm4all-beng-proxy (4.0.35) unstable; urgency=low

  * namespace_options, client-socket: Debian Squeeze compatibility tweaks
  * tcache: paranoid checks for REGEX (optional via UNSAFE_BASE)
  * translation: add packet REDIRECT_QUERY_STRING

 -- Max Kellermann <mk@cm4all.com>  Tue, 06 May 2014 16:20:22 -0000

cm4all-beng-proxy (4.0.34) unstable; urgency=low

  * tcache: fix URI with BASE
  * tcache: allow URI with AUTO_BASE/EASY_BASE
  * tcache: allow TEST_PATH with BASE
  * translation: add packet EXPAND_TEST_PATH

 -- Max Kellermann <mk@cm4all.com>  Tue, 06 May 2014 12:58:50 -0000

cm4all-beng-proxy (4.0.33) unstable; urgency=low

  * allow FILE_NOT_FOUND depth 20
  * translation: add packets EXPAND_SCRIPT_NAME, TEST_PATH

 -- Max Kellermann <mk@cm4all.com>  Mon, 05 May 2014 16:05:09 -0000

cm4all-beng-proxy (4.0.32) unstable; urgency=low

  * cgi_address: allow BASE without PATH_INFO
  * implement FILE_NOT_FOUND support for CGI, FastCGI, WAS, LHTTP

 -- Max Kellermann <mk@cm4all.com>  Fri, 02 May 2014 14:32:47 -0000

cm4all-beng-proxy (4.0.31) unstable; urgency=low

  * translation: add packet EXPAND_REDIRECT
  * tcache: regex compiler errors and base mismatches are fatal

 -- Max Kellermann <mk@cm4all.com>  Thu, 01 May 2014 18:23:24 -0000

cm4all-beng-proxy (4.0.30) unstable; urgency=low

  * merge release 3.1.31
  * uri_base: fix BASE store bug after request to the BASE

 -- Max Kellermann <mk@cm4all.com>  Tue, 29 Apr 2014 21:53:37 -0000

cm4all-beng-proxy (4.0.29) unstable; urgency=low

  * processor: add URI rewrite mode "response"

 -- Max Kellermann <mk@cm4all.com>  Wed, 23 Apr 2014 23:59:00 -0000

cm4all-beng-proxy (4.0.28) unstable; urgency=low

  * handler: fix SESSION and PARAM breakage
  * tcache: fix VARY/PARAM check
  * translation: allow null bytes in SESSION

 -- Max Kellermann <mk@cm4all.com>  Thu, 17 Apr 2014 12:21:29 -0000

cm4all-beng-proxy (4.0.27) unstable; urgency=low

  * tstock: support abstract sockets

 -- Max Kellermann <mk@cm4all.com>  Fri, 04 Apr 2014 12:58:09 -0000

cm4all-beng-proxy (4.0.26) unstable; urgency=low

  * merge release 3.1.28
  * translation: add packet EXPIRES_RELATIVE

 -- Max Kellermann <mk@cm4all.com>  Tue, 01 Apr 2014 17:18:55 -0000

cm4all-beng-proxy (4.0.25) unstable; urgency=low

  * merge release 3.1.27
  * lb/tcp: fix busy loop

 -- Max Kellermann <mk@cm4all.com>  Thu, 27 Mar 2014 11:22:05 -0000

cm4all-beng-proxy (4.0.24) unstable; urgency=low

  * failure: fix bogus assertion failure with abstract sockets
  * lb/tcp: fix memory leaks
  * lb/tcp: drain output buffers before closing the connection

 -- Max Kellermann <mk@cm4all.com>  Mon, 24 Mar 2014 17:42:04 -0000

cm4all-beng-proxy (4.0.23) unstable; urgency=low

  * translation: new packet DIRECTORY_INDEX

 -- Max Kellermann <mk@cm4all.com>  Fri, 21 Mar 2014 13:00:39 -0000

cm4all-beng-proxy (4.0.22) unstable; urgency=low

  * translation: allow ERROR_DOCUMENT payload, echo
  * translation: new packets FILE_NOT_FOUND, CONTENT_TYPE_LOOKUP
  * translate_client: check for multiple REGEX / INVERSE_REGEX
  * translate_client: support abstract sockets in ADDRESS_STRING

 -- Max Kellermann <mk@cm4all.com>  Thu, 20 Mar 2014 12:28:04 -0000

cm4all-beng-proxy (4.0.21) unstable; urgency=low

  * merge release 3.1.26
  * handler: forward HTTP errors from translation cache to browser
  * tcache: reduce memory usage
  * translate_client: don't send REMOTE_HOST unless requested via WANT
  * translate_client: check if BASE matches request URI
  * translation: make "UNSAFE_BASE" a modifier for "BASE"
  * translation: new packet "EASY_BASE" simplifies "BASE" usage
  * translation: new packets "REGEX_TAIL", "REGEX_UNESCAPE"

 -- Max Kellermann <mk@cm4all.com>  Mon, 17 Mar 2014 22:00:23 -0000

cm4all-beng-proxy (4.0.20) unstable; urgency=low

  * merge release 3.1.25
  * translate_client: refuse to parse incoming request packets
  * translate_client: check for illegal null bytes
  * translation: add packet "UNSAFE_BASE"
  * lb: drop root privileges irreversibly using PR_SET_NO_NEW_PRIVS

 -- Max Kellermann <mk@cm4all.com>  Thu, 13 Mar 2014 13:34:47 -0000

cm4all-beng-proxy (4.0.19) unstable; urgency=low

  * translation: add packet WANT, make several packets optional
  * translate_client: allow combining CHECK and WANT_FULL_URI
  * tcache: make PARAM cacheable, supported by VARY
  * python/translation/request: accept BEGIN in packetReceived()
  * python/translation/request: add attribute "protocol_version"
  * lb: detach from file system (security)

 -- Max Kellermann <mk@cm4all.com>  Wed, 05 Mar 2014 14:16:42 -0000

cm4all-beng-proxy (4.0.18) unstable; urgency=low

  * doc/lb: document sticky mode "source_ip"
  * lb/tcp: fix endless loop due to misrouted write event

 -- Max Kellermann <mk@cm4all.com>  Tue, 18 Feb 2014 14:48:47 -0000

cm4all-beng-proxy (4.0.17) unstable; urgency=low

  * handler: apply session directives from current translation response
    before resuming the "previous" response

 -- Max Kellermann <mk@cm4all.com>  Mon, 17 Feb 2014 17:46:44 -0000

cm4all-beng-proxy (4.0.16) unstable; urgency=low

  * namespace: set up uid/gid mapping without MOUNT_PROC
  * namespace: allow BIND_MOUNT, MOUNT_PROC, MOUNT_HOME, MOUNT_TMP_TMPFS without
    PIVOT_ROOT
  * configurable resource limits for child processes

 -- Max Kellermann <mk@cm4all.com>  Fri, 07 Feb 2014 12:48:44 -0000

cm4all-beng-proxy (4.0.15) unstable; urgency=low

  * daemon: set up supplementary groups
  * child_manager: log resource usage
  * fcgi_stock: kill child process after connect failure
  * fcgi_stock: kill child process after repeated timeout

 -- Max Kellermann <mk@cm4all.com>  Tue, 04 Feb 2014 15:17:36 -0000

cm4all-beng-proxy (4.0.14) unstable; urgency=low

  * add systemd unit
  * cgi, delegate, lhttp, pipe: enable missing namespace features
  * cgi, pipe: fix /proc mount failure
  * namespace: secure /proc flags
  * namespace: work around uid/gid mapper failure using PR_SET_DUMPABLE

 -- Max Kellermann <mk@cm4all.com>  Mon, 03 Feb 2014 20:40:49 -0000

cm4all-beng-proxy (4.0.13) unstable; urgency=low

  * namespace: make new root directory read-only
  * namespace: add option to mount tmpfs on /tmp
  * namespace: arbitrary bind-mounts
  * namespace: support UTS namespaces
  * namespace: set up uid/gid mapping in user namespace

 -- Max Kellermann <mk@cm4all.com>  Tue, 28 Jan 2014 22:37:47 -0000

cm4all-beng-proxy (4.0.12) unstable; urgency=low

  * cache: use monotonic clock
  * namespace: support PID namespaces
  * namespace: support mount namespace and pivot_root()
  * namespace: can mount new /proc, $HOME

 -- Max Kellermann <mk@cm4all.com>  Fri, 24 Jan 2014 14:02:34 -0000

cm4all-beng-proxy (4.0.11) unstable; urgency=low

  * was: fix misdirected pipes (4.0.10 regression)
  * translation: add packets EXPAND_APPEND, EXPAND_PAIR
  * file_handler: allow character devices

 -- Max Kellermann <mk@cm4all.com>  Tue, 21 Jan 2014 18:24:14 -0000

cm4all-beng-proxy (4.0.10) unstable; urgency=low

  * merge release 3.1.24
  * response: don't report version in "Server" response header
  * lhttp, delegate: support namespaces
  * delegate: fix spontaneous shutdown due to misrouted SIGTERM signal

 -- Max Kellermann <mk@cm4all.com>  Fri, 03 Jan 2014 21:18:45 -0000

cm4all-beng-proxy (4.0.9) unstable; urgency=low

  * pipe: fix signal handler race condition
  * pipe, CGI, FastCGI, WAS: support user/network namespaces

 -- Max Kellermann <mk@cm4all.com>  Mon, 23 Dec 2013 18:55:03 -0000

cm4all-beng-proxy (4.0.8) unstable; urgency=low

  * CGI, FastCGI, WAS: support command-line arguments
  * header-forward: add groups "CORS", "SECURE"

 -- Max Kellermann <mk@cm4all.com>  Mon, 16 Dec 2013 18:26:12 -0000

cm4all-beng-proxy (4.0.7) unstable; urgency=low

  * merge release 3.1.23
  * ssl_filter: fix stalled SSL read
  * thread_socket_filter: fix stalled SSL write

 -- Max Kellermann <mk@cm4all.com>  Sat, 07 Dec 2013 07:39:16 -0000

cm4all-beng-proxy (4.0.6) unstable; urgency=low

  * thread_queue: fix spurious thread exit

 -- Max Kellermann <mk@cm4all.com>  Tue, 26 Nov 2013 20:45:30 -0000

cm4all-beng-proxy (4.0.5) unstable; urgency=low

  * merge release 3.1.22

 -- Max Kellermann <mk@cm4all.com>  Mon, 25 Nov 2013 13:03:15 -0000

cm4all-beng-proxy (4.0.4) unstable; urgency=low

  * merge release 3.1.21
  * nfs: bind to privileged port

 -- Max Kellermann <mk@cm4all.com>  Sun, 24 Nov 2013 08:30:58 -0000

cm4all-beng-proxy (4.0.3) unstable; urgency=low

  * lb: allow the kernel to chooes a TCP bind port
  * lb: support forwarding HTTP requests with the original source IP

 -- Max Kellermann <mk@cm4all.com>  Sun, 10 Nov 2013 17:46:44 -0000

cm4all-beng-proxy (4.0.2) unstable; urgency=low

  * merge release 3.1.20
  * lb: support forwarding TCP connections with the original source IP

 -- Max Kellermann <mk@cm4all.com>  Tue, 05 Nov 2013 16:07:34 -0000

cm4all-beng-proxy (4.0.1) unstable; urgency=low

  * merge release 3.1.19

 -- Max Kellermann <mk@cm4all.com>  Wed, 30 Oct 2013 15:26:16 -0000

cm4all-beng-proxy (4.0) unstable; urgency=low

  * translation: rename TRANSLATE_PROXY to TRANSLATE_HTTP
  * thread_pool: start SSL worker threads on the first use
  * translate-client, resource-loader: support https://

 -- Max Kellermann <mk@cm4all.com>  Wed, 23 Oct 2013 19:29:38 -0000

cm4all-beng-proxy (3.1.38) unstable; urgency=low

  * istream: fix assertion failure due to inverted check
  * was_control: fix assertion failure due to missing check

 -- Max Kellermann <mk@cm4all.com>  Fri, 29 Aug 2014 08:52:53 -0000

cm4all-beng-proxy (3.1.37) unstable; urgency=low

  * http_cache: fix caching (Fast-)CGI responses
  * http_client: fix bug with HTTP 1.0 Keep-Alive
  * stock: destroy only surplus idle items

 -- Max Kellermann <mk@cm4all.com>  Mon, 28 Jul 2014 15:30:50 -0000

cm4all-beng-proxy (3.1.36) unstable; urgency=low

  * http_server: ignore case in "Connection" request header
  * http_client: allow comma-separated list in "Connection" response
    header

 -- Max Kellermann <mk@cm4all.com>  Wed, 23 Jul 2014 17:43:09 -0000

cm4all-beng-proxy (3.1.35) unstable; urgency=low

  * lb_tcp: fix memory leak after send failure
  * ssl_filter: fix race condition
  * ssl_filter: fix memory leak with client certificates

 -- Max Kellermann <mk@cm4all.com>  Mon, 21 Jul 2014 16:20:14 -0000

cm4all-beng-proxy (3.1.34) unstable; urgency=low

  * session: fix potential crash on shared memory exhaustion
  * session: really purge new sessions first
  * istream-iconv: fix endless loop with unknown charset

 -- Max Kellermann <mk@cm4all.com>  Wed, 25 Jun 2014 12:58:03 -0000

cm4all-beng-proxy (3.1.33) unstable; urgency=low

  * widget: avoid double slash when concatenating (Local) HTTP URI and
    path_info
  * pipe: fix command-line argument corruption bug
  * fcgi_client: detect bogus Content-Length response header

 -- Max Kellermann <mk@cm4all.com>  Tue, 10 Jun 2014 08:30:39 -0000

cm4all-beng-proxy (3.1.32) unstable; urgency=low

  * http_string: allow comma in cookie values (RFC ignorant)

 -- Max Kellermann <mk@cm4all.com>  Mon, 19 May 2014 07:52:24 -0000

cm4all-beng-proxy (3.1.31) unstable; urgency=low

  * rewrite-uri: fix view name corruption

 -- Max Kellermann <mk@cm4all.com>  Mon, 28 Apr 2014 16:30:17 -0000

cm4all-beng-proxy (3.1.30) unstable; urgency=low

  * translate-client: fix EXPAND_PATH on HTTP address

 -- Max Kellermann <mk@cm4all.com>  Mon, 28 Apr 2014 14:44:22 -0000

cm4all-beng-proxy (3.1.29) unstable; urgency=low

  * http-server: fix potential crash with too many request headers

 -- Max Kellermann <mk@cm4all.com>  Fri, 25 Apr 2014 15:52:16 -0000

cm4all-beng-proxy (3.1.28) unstable; urgency=low

  * buffered_socket: fix bogus assertion failure

 -- Max Kellermann <mk@cm4all.com>  Tue, 01 Apr 2014 16:53:22 -0000

cm4all-beng-proxy (3.1.27) unstable; urgency=low

  * fcgi-stock: show process name in log messages
  * fcgi-stock: check connection state before issuing new request

 -- Max Kellermann <mk@cm4all.com>  Tue, 25 Mar 2014 20:02:23 -0000

cm4all-beng-proxy (3.1.26) unstable; urgency=low

  * http-client: fix bogus assertion failure

 -- Max Kellermann <mk@cm4all.com>  Fri, 14 Mar 2014 14:36:12 -0000

cm4all-beng-proxy (3.1.25) unstable; urgency=low

  * escape: fix data corruption with glibc 2.18

 -- Max Kellermann <mk@cm4all.com>  Thu, 06 Mar 2014 11:47:14 -0000

cm4all-beng-proxy (3.1.24) unstable; urgency=low

  * fcgi-stock: fix crash on fork() failure
  * fcache: fix crash on responses without body

 -- Max Kellermann <mk@cm4all.com>  Thu, 02 Jan 2014 22:57:50 -0000

cm4all-beng-proxy (3.1.23) unstable; urgency=low

  * was-output: fix event leak
  * was-output: fix crash in error handler
  * was-client: free the request body on empty response
  * was-client: reuse connection after empty response
  * was-client: fix stalled response on LENGTH=0

 -- Max Kellermann <mk@cm4all.com>  Fri, 06 Dec 2013 13:23:40 -0000

cm4all-beng-proxy (3.1.22) unstable; urgency=low

  * http_server: fix stalled response

 -- Max Kellermann <mk@cm4all.com>  Mon, 25 Nov 2013 13:00:33 -0000

cm4all-beng-proxy (3.1.21) unstable; urgency=low

  * merge release 3.0.34
  * was-client: fix crash on abort
  * was-client: fix off-by-one error in header parser

 -- Max Kellermann <mk@cm4all.com>  Sun, 24 Nov 2013 08:04:41 -0000

cm4all-beng-proxy (3.1.20) unstable; urgency=low

  * jail: add "--" after last option, allows passing options to jail
  * keep CAP_KILL to be able to kill jailed child processes

 -- Max Kellermann <mk@cm4all.com>  Mon, 04 Nov 2013 14:41:34 -0000

cm4all-beng-proxy (3.1.19) unstable; urgency=low

  * handler: work around crash due to translation cache invalidation
  * child: send SIGKILL after 60 seconds

 -- Max Kellermann <mk@cm4all.com>  Wed, 30 Oct 2013 12:12:31 -0000

cm4all-beng-proxy (3.1.18) unstable; urgency=low

  * nfs: translate NFS3ERR_NOENT to "404 Not Found"
  * nfs_client: don't leak file descriptor to child processes

 -- Max Kellermann <mk@cm4all.com>  Wed, 30 Oct 2013 09:28:11 -0000

cm4all-beng-proxy (3.1.17) unstable; urgency=low

  * tcache: cache translation responses that contain STATUS

 -- Max Kellermann <mk@cm4all.com>  Fri, 25 Oct 2013 17:10:26 -0000

cm4all-beng-proxy (3.1.16) unstable; urgency=low

  * fcgi-stock: kill child processes with SIGUSR1 instead of SIGTERM

 -- Max Kellermann <mk@cm4all.com>  Wed, 23 Oct 2013 08:54:03 -0000

cm4all-beng-proxy (3.1.15) unstable; urgency=low

  * lhttp_address: don't unescape the BASE suffix
  * {file,nfs}_address: unescape EXPAND_PATH(_INFO) substitutions
  * child_stock: fix another assertion failure

 -- Max Kellermann <mk@cm4all.com>  Tue, 22 Oct 2013 15:15:42 -0000

cm4all-beng-proxy (3.1.14) unstable; urgency=low

  * istream_nfs: fix assertion failure on empty file
  * nfs_client: fix crash on malformed path
  * nfs_client: improved error messages
  * child_stock: fix assertion failure when busy child process gets killed

 -- Max Kellermann <mk@cm4all.com>  Mon, 21 Oct 2013 15:38:28 -0000

cm4all-beng-proxy (3.1.13) unstable; urgency=low

  * merge release 3.0.33
  * translation: new packet WANT_FULL_URI for obtaining the full URI

 -- Max Kellermann <mk@cm4all.com>  Wed, 09 Oct 2013 10:40:35 -0000

cm4all-beng-proxy (3.1.12) unstable; urgency=low

  * merge release 3.0.31
  * translation: new packet CONCURRENCY controls number of LHTTP
    connections per process

 -- Max Kellermann <mk@cm4all.com>  Sat, 05 Oct 2013 11:34:04 -0000

cm4all-beng-proxy (3.1.11) unstable; urgency=low

  * lhttp_stock: allow 4 concurrent connections per LHTTP process

 -- Max Kellermann <mk@cm4all.com>  Mon, 30 Sep 2013 16:10:05 -0000

cm4all-beng-proxy (3.1.10) unstable; urgency=low

  * resource-address: fix assertion failure in LHTTP operation
  * lhttp_request: use the LHTTP_HOST attribute
  * kill the logger process on shutdown

 -- Max Kellermann <mk@cm4all.com>  Wed, 25 Sep 2013 17:29:56 -0000

cm4all-beng-proxy (3.1.9) unstable; urgency=low

  * {fcgi,lhttp}_stock: reuse child processes after connection closed
  * translate-client: ignore DEFLATED,GZIPPED on NFS address
  * translate-client: ignore EXPAND_PATH_INFO on local file
  * ssl_factory: wildcard matches single letter
  * ssl_factory: wildcard matches only one segment

 -- Max Kellermann <mk@cm4all.com>  Tue, 24 Sep 2013 10:31:30 -0000

cm4all-beng-proxy (3.1.8) unstable; urgency=low

  * ssl_factory: fix broken certificat/key matching
  * doc: various manual updates (RFC 2617, ...)

 -- Max Kellermann <mk@cm4all.com>  Fri, 20 Sep 2013 12:55:55 -0000

cm4all-beng-proxy (3.1.7) unstable; urgency=low

  * merge release 3.0.30
  * resource-loader: new protocol "Local HTTP"

 -- Max Kellermann <mk@cm4all.com>  Tue, 17 Sep 2013 13:36:20 -0000

cm4all-beng-proxy (3.1.6) unstable; urgency=low

  * buffered_socket: fix assertion failure

 -- Max Kellermann <mk@cm4all.com>  Fri, 23 Aug 2013 12:39:47 -0000

cm4all-beng-proxy (3.1.5) unstable; urgency=low

  * merge release 3.0.26
  * lb: disallow deprecated configuration keywords
  * lb: conditional pools
  * lb_config: setting "ssl_cert" specifies both certificate and key
  * ssl_filter: support TLS Server Name Indication

 -- Max Kellermann <mk@cm4all.com>  Fri, 16 Aug 2013 16:29:34 -0000

cm4all-beng-proxy (3.1.4) unstable; urgency=low

  * nfs_cache: new dedicated cache for NFS files
  * nfs_{handler,request}: use Content-Type from translation server

 -- Max Kellermann <mk@cm4all.com>  Mon, 10 Jun 2013 20:50:58 -0000

cm4all-beng-proxy (3.1.3) unstable; urgency=low

  * nfs_client: fix crash due to uninitialized memory
  * nfs_client: disconnect idle connections
  * nfs_client: expire file metadata
  * istream-nfs: fix resuming a blocking sink
  * istream-nfs: detect file truncation

 -- Max Kellermann <mk@cm4all.com>  Mon, 03 Jun 2013 19:30:20 -0000

cm4all-beng-proxy (3.1.2) unstable; urgency=low

  * nfs_client: read larger chunks
  * nfs_handler: implement cache revalidation and byte ranges

 -- Max Kellermann <mk@cm4all.com>  Wed, 29 May 2013 16:23:15 -0000

cm4all-beng-proxy (3.1.1) unstable; urgency=low

  * nfs_client: fix crash on HEAD request
  * nfs_client: generate Last-Modified and ETag
  * http-cache: allow caching NFS files

 -- Max Kellermann <mk@cm4all.com>  Thu, 23 May 2013 11:00:49 -0000

cm4all-beng-proxy (3.1) unstable; urgency=low

  * nfs_client: new resource loader backend

 -- Max Kellermann <mk@cm4all.com>  Tue, 21 May 2013 21:14:06 -0000

cm4all-beng-proxy (3.0.34) unstable; urgency=low

  * processor: fix use-after-free crash bug

 -- Max Kellermann <mk@cm4all.com>  Sun, 24 Nov 2013 07:46:29 -0000

cm4all-beng-proxy (3.0.33) unstable; urgency=low

  * tcache: limit the cacheable CHECK length
  * tcache: allow binary data in the CHECK payload
  * tcache: fix matching the URI on INVALIDATE with CHECK

 -- Max Kellermann <mk@cm4all.com>  Wed, 09 Oct 2013 09:52:47 -0000

cm4all-beng-proxy (3.0.32) unstable; urgency=low

  * tcache: apply BASE to responses without an address
  * tcache: fix BASE on responses with CHECK
  * handler: fix crash after malformed CHECK/PREVIOUS translation

 -- Max Kellermann <mk@cm4all.com>  Tue, 08 Oct 2013 15:48:07 -0000

cm4all-beng-proxy (3.0.31) unstable; urgency=low

  * socket_wrapper: work around libevent timeout reset bug

 -- Max Kellermann <mk@cm4all.com>  Wed, 02 Oct 2013 15:30:11 -0000

cm4all-beng-proxy (3.0.30) unstable; urgency=low

  * istream-file: fix crash bug
  * fcgi, was: fix memory leak on malformed translation response

 -- Max Kellermann <mk@cm4all.com>  Tue, 17 Sep 2013 13:23:28 -0000

cm4all-beng-proxy (3.0.29) unstable; urgency=low

  * fcgi-client: fix crash on certain malformed responses
  * parser: fix crash on certain CDATA sections

 -- Max Kellermann <mk@cm4all.com>  Mon, 02 Sep 2013 10:51:58 -0000

cm4all-beng-proxy (3.0.28) unstable; urgency=low

  * processor: fix widget lookup regression

 -- Max Kellermann <mk@cm4all.com>  Mon, 26 Aug 2013 18:21:03 -0000

cm4all-beng-proxy (3.0.27) unstable; urgency=low

  * processor: fix stalled transfer with two nested processors

 -- Max Kellermann <mk@cm4all.com>  Mon, 26 Aug 2013 17:09:47 -0000

cm4all-beng-proxy (3.0.26) unstable; urgency=low

  * respones: generate header P3P:CP="CAO PSA OUR" to work around IE10 bug
  * init: auto-create /var/run/cm4all
  * lb: enable GLib multi-threading

 -- Max Kellermann <mk@cm4all.com>  Fri, 26 Jul 2013 07:21:15 -0000

cm4all-beng-proxy (3.0.25) unstable; urgency=low

  * stock: fix access to undefind memory
  * file-handler, http-util: fix If-Match / If-None-Match check

 -- Max Kellermann <mk@cm4all.com>  Wed, 29 May 2013 16:13:54 -0000

cm4all-beng-proxy (3.0.24) unstable; urgency=low

  * memcached-client: fix bogus "peer closed socket prematurely"

 -- Max Kellermann <mk@cm4all.com>  Tue, 23 Apr 2013 11:20:00 -0000

cm4all-beng-proxy (3.0.23) unstable; urgency=low

  * lb: fix memory leak when request with body gets aborted early

 -- Max Kellermann <mk@cm4all.com>  Thu, 04 Apr 2013 15:33:57 -0000

cm4all-beng-proxy (3.0.22) unstable; urgency=low

  * http-server: fix rare crash in request body handler
  * http-client: fix memory leak

 -- Max Kellermann <mk@cm4all.com>  Tue, 26 Mar 2013 07:24:22 -0000

cm4all-beng-proxy (3.0.21) unstable; urgency=low

  * ajp-client: fix malformed request packet with empty request body

 -- Max Kellermann <mk@cm4all.com>  Thu, 21 Mar 2013 17:11:22 -0000

cm4all-beng-proxy (3.0.20) unstable; urgency=low

  * http-client: fix assertion failure with certain chunked responses

 -- Max Kellermann <mk@cm4all.com>  Thu, 21 Mar 2013 10:21:13 -0000

cm4all-beng-proxy (3.0.19) unstable; urgency=low

  * istream_tee: fix crash / memory leak on I/O error before request body
    was delivered to widget

 -- Max Kellermann <mk@cm4all.com>  Mon, 18 Mar 2013 11:23:27 -0000

cm4all-beng-proxy (3.0.18) unstable; urgency=low

  * bot: detect more crawler/bot user-agents
  * lb.init: add ACCESS_LOGGER variable

 -- Max Kellermann <mk@cm4all.com>  Fri, 15 Mar 2013 14:47:08 -0000

cm4all-beng-proxy (3.0.17) unstable; urgency=low

  * lb: add ssl_verify "optional"

 -- Max Kellermann <mk@cm4all.com>  Fri, 08 Mar 2013 14:31:25 -0000

cm4all-beng-proxy (3.0.16) unstable; urgency=low

  * http-request: fix assertion failure
  * log-{cat,split}: use unsigned characters in backslash-escape

 -- Max Kellermann <mk@cm4all.com>  Thu, 07 Mar 2013 15:26:26 -0000

cm4all-beng-proxy (3.0.15) unstable; urgency=low

  * stock: fix another assertion failure during idle cleanup
  * inline-widget: avoid unrecoverable I/O errors during initialisation

 -- Max Kellermann <mk@cm4all.com>  Tue, 05 Mar 2013 07:11:46 -0000

cm4all-beng-proxy (3.0.14) unstable; urgency=low

  * stock: fix assertion failure during idle cleanup
  * http-server: count bytes received, fixes regression
  * http-server: send "100 Continue", fixes regression
  * http-client: fix potential assertion failure after "100 Continue"

 -- Max Kellermann <mk@cm4all.com>  Fri, 01 Mar 2013 16:53:54 -0000

cm4all-beng-proxy (3.0.13) unstable; urgency=low

  * merge release 2.3.7
  * uri-verify: allow double slashes
  * change product token to "CM4all Webserver"

 -- Max Kellermann <mk@cm4all.com>  Mon, 18 Feb 2013 11:35:29 -0000

cm4all-beng-proxy (3.0.12) unstable; urgency=low

  * listener: enable TCP Fast Open (requires Linux 3.7)
  * rubber: optimize huge page allocation
  * rubber: optimize hole search
  * translate-cache: optimize INVALIDATE=HOST
  * filter-cache: reserve some space in the rubber allocator

 -- Max Kellermann <mk@cm4all.com>  Fri, 15 Feb 2013 09:57:51 -0000

cm4all-beng-proxy (3.0.11) unstable; urgency=low

  * stock: slow down destruction of surplus idle items
  * fcgi-client: try harder to reuse existing FastCGI connections
  * cmdline: new options to control the FastCGI/WAS stock

 -- Max Kellermann <mk@cm4all.com>  Tue, 12 Feb 2013 09:38:35 -0000

cm4all-beng-proxy (3.0.10) unstable; urgency=low

  * child: reduce verbosity of SIGTERM log message
  * connection: reduce verbosity of ECONNRESET log message
  * http-server: fix duplicate abort call
  * http-server: add missing pool reference in request body eof
  * handler: catch malformed URIs earlier
  * rubber: allocate from holes, avoid costly compression steps
  * http-cache: reserve some space in the rubber allocator

 -- Max Kellermann <mk@cm4all.com>  Fri, 08 Feb 2013 13:15:31 -0000

cm4all-beng-proxy (3.0.9) unstable; urgency=low

  * merge release 2.3.5
  * parser: fix malformed attribute value bounds
  * translation: packet VALIDATE_MTIME discards cache items after a file
    has been modified
  * http-server: fix spurious "closed prematurely" log messages
  * http-{server,client}: improve error messages
  * istream: clear the "direct" flag set on new streams
  * slice_pool: fix slice size and slices per area calculation

 -- Max Kellermann <mk@cm4all.com>  Wed, 06 Feb 2013 17:48:47 -0000

cm4all-beng-proxy (3.0.8) unstable; urgency=low

  * merge release 2.3.3
  * return unused I/O buffers to operating system
  * parser: optimize the attribute value parser
  * sink_rubber: fix assertion failure

 -- Max Kellermann <mk@cm4all.com>  Thu, 31 Jan 2013 13:27:39 -0000

cm4all-beng-proxy (3.0.7) unstable; urgency=low

  * istream-tee: fix crash due to erroneous read

 -- Max Kellermann <mk@cm4all.com>  Fri, 18 Jan 2013 13:32:49 -0000

cm4all-beng-proxy (3.0.6) unstable; urgency=low

  * control: new command "VERBOSE" manipulates logger verbosity
  * cmdline: remove obsolete option "enable_splice"
  * ajp-client: discard response body after HEAD request
  * fcgi-client: fix assertion failure after malformed HEAD response
  * fcgi-client: don't ignore log messages after HEAD request
  * translate-client: fix assertion failure after connection reset

 -- Max Kellermann <mk@cm4all.com>  Fri, 04 Jan 2013 13:14:09 -0000

cm4all-beng-proxy (3.0.5) unstable; urgency=low

  * translate-client: reduce number of system calls (optimization)
  * http-client: release the socket earlier for reusal
  * ajp-client: fix decoding the "special" response headers
  * ajp-client: wait for "end" packet before delivering empty response
  * ajp-client: use the Content-Length response header
  * ajp-client: send Content-Length request header only if body present
  * ajp-client: support HEAD requests
  * fcgi-client: support HEAD requests
  * fcgi-client: use the Content-Length response header
  * fcgi-client: don't discard buffer after socket has been closed
  * fcgi-client: continue parsing after response has been delivered
  * fcgi-client: don't attempt to write repeatedly if request body blocks
  * fcgi-client: optimized keep-alive after empty response

 -- Max Kellermann <mk@cm4all.com>  Fri, 28 Dec 2012 13:16:02 -0000

cm4all-beng-proxy (3.0.4) unstable; urgency=low

  * {http,filter}-cache: fix garbled data on large cache entries

 -- Max Kellermann <mk@cm4all.com>  Tue, 11 Dec 2012 15:17:17 -0000

cm4all-beng-proxy (3.0.3) unstable; urgency=low

  * memcached-client: fix assertion failure

 -- Max Kellermann <mk@cm4all.com>  Fri, 07 Dec 2012 18:52:33 -0000

cm4all-beng-proxy (3.0.2) unstable; urgency=low

  * merge release 2.3.1
  * lb: verify the client certificate issuer (option "ssl_verify")
  * lb: client certificate is mandatory if "ssl_verify" is enabled
  * lb: support extra CA certificate file (option "ssl_ca_cert")
  * cmdline: can't specify both --memcached-server and http_cache_size
  * init: default to one worker

 -- Max Kellermann <mk@cm4all.com>  Fri, 07 Dec 2012 09:24:52 -0000

cm4all-beng-proxy (3.0.1) unstable; urgency=low

  * http-cache: reduce memory usage while storing
  * {http,filter}-cache: reduce fork overhead
  * pool: fix crash when first allocation is large

 -- Max Kellermann <mk@cm4all.com>  Wed, 05 Dec 2012 14:05:28 -0000

cm4all-beng-proxy (3.0) unstable; urgency=low

  * {http,filter}-cache: reduce overhead when cache is disabled
  * {http,filter}-cache: exclude allocator table from reported size
  * filter-cache: reduce memory usage while storing
  * {http,filter,translate}-cache: return more free memory to operating system
  * pool: further overhead reduction
  * pool: reduce CPU overhead for large areas
  * rubber: fix assertion failure

 -- Max Kellermann <mk@cm4all.com>  Tue, 30 Oct 2012 16:32:45 -0000

cm4all-beng-proxy (2.2.1) unstable; urgency=low

  * merge release 2.1.13
  * control_local: fix assertion failure

 -- Max Kellermann <mk@cm4all.com>  Tue, 16 Oct 2012 15:46:16 -0000

cm4all-beng-proxy (2.2) unstable; urgency=low

  * cache: optimize lookups
  * pool: reduce overhead
  * pool: optimize the linear area recycler
  * resource-address: reduce memory overhead
  * session: reduce memory usage
  * http-cache, filter-cache: return free memory to operating system
  * control_server: support local and abstract sockets
  * python/control: support abstract sockets
  * bp_control: create implicit control channel for each worker process
  * require automake 1.11

 -- Max Kellermann <mk@cm4all.com>  Tue, 09 Oct 2012 15:11:24 -0000

cm4all-beng-proxy (2.3.7) unstable; urgency=low

  * tcache: fix assertion failure in BASE handler

 -- Max Kellermann <mk@cm4all.com>  Mon, 18 Feb 2013 11:58:01 -0000

cm4all-beng-proxy (2.3.6) unstable; urgency=low

  * listener: increase the backlog to 64
  * shm: reserve swap space, avoids theoretical crash

 -- Max Kellermann <mk@cm4all.com>  Sun, 17 Feb 2013 09:29:24 -0000

cm4all-beng-proxy (2.3.5) unstable; urgency=low

  * tcache: reduce CPU pressure when there are many virtual hosts (hot fix)
  * launch the access logger after daemonizing
  * user the configured logger user for the access logger
  * auto-close the access logger
  * debian/rules: compile with -fno-omit-frame-pointer

 -- Max Kellermann <mk@cm4all.com>  Tue, 05 Feb 2013 16:27:46 -0000

cm4all-beng-proxy (2.3.4) unstable; urgency=low

  * log-split: print referer and user agent
  * log-split: cache the last file
  * log-split: allow logging local time stamps
  * log-{split,cat}: escape URI, Referer and User-Agent
  * init: add ACCESS_LOGGER variable

 -- Max Kellermann <mk@cm4all.com>  Tue, 05 Feb 2013 01:31:31 -0000

cm4all-beng-proxy (2.3.3) unstable; urgency=low

  * pool: fix a memory leak in the temporary pool
  * processor: hard limit on length of attributes and parameters

 -- Max Kellermann <mk@cm4all.com>  Thu, 31 Jan 2013 13:16:33 -0000

cm4all-beng-proxy (2.3.2) unstable; urgency=low

  * merge release 2.1.17

 -- Max Kellermann <mk@cm4all.com>  Tue, 29 Jan 2013 00:01:23 -0000

cm4all-beng-proxy (2.3.1) unstable; urgency=low

  * merge release 2.1.16
  * pool: reduce CPU overhead for large areas

 -- Max Kellermann <mk@cm4all.com>  Thu, 06 Dec 2012 16:40:02 -0000

cm4all-beng-proxy (2.3) unstable; urgency=low

  * new stable branch based on v2.1.x, without the work-in-progress
    improvements from v2.2.x
  * cache: optimize lookups
  * pool: reduce overhead
  * pool: optimize the linear area recycler
  * resource-address: reduce memory overhead
  * session: reduce memory usage
  * {http,filter}-cache: reduce overhead when cache is disabled

 -- Max Kellermann <mk@cm4all.com>  Mon, 22 Oct 2012 13:48:20 -0000

cm4all-beng-proxy (2.1.17) unstable; urgency=low

  * merge release 2.0.55

 -- Max Kellermann <mk@cm4all.com>  Mon, 28 Jan 2013 23:59:54 -0000

cm4all-beng-proxy (2.1.16) unstable; urgency=low

  * merge release 2.0.54

 -- Max Kellermann <mk@cm4all.com>  Thu, 06 Dec 2012 16:35:17 -0000

cm4all-beng-proxy (2.1.15) unstable; urgency=low

  * merge release 2.0.53

 -- Max Kellermann <mk@cm4all.com>  Mon, 22 Oct 2012 12:26:57 -0000

cm4all-beng-proxy (2.1.14) unstable; urgency=low

  * merge release 2.0.52

 -- Max Kellermann <mk@cm4all.com>  Fri, 19 Oct 2012 12:10:09 -0000

cm4all-beng-proxy (2.1.13) unstable; urgency=low

  * merge release 2.0.51

 -- Max Kellermann <mk@cm4all.com>  Tue, 16 Oct 2012 15:41:58 -0000

cm4all-beng-proxy (2.1.12) unstable; urgency=low

  * merge release 2.0.50

 -- Max Kellermann <mk@cm4all.com>  Fri, 05 Oct 2012 12:26:24 -0000

cm4all-beng-proxy (2.1.11) unstable; urgency=low

  * merge release 2.0.49

 -- Max Kellermann <mk@cm4all.com>  Fri, 28 Sep 2012 15:04:36 -0000

cm4all-beng-proxy (2.1.10) unstable; urgency=low

  * merge release 2.0.48

 -- Max Kellermann <mk@cm4all.com>  Mon, 24 Sep 2012 15:43:46 -0000

cm4all-beng-proxy (2.1.9) unstable; urgency=low

  * merge release 2.0.47
  * lb: eliminate the duplicate "Date" response header (#1169)

 -- Max Kellermann <mk@cm4all.com>  Fri, 21 Sep 2012 15:56:06 -0000

cm4all-beng-proxy (2.1.8) unstable; urgency=low

  * control: publish statistics over the control protocol

 -- Max Kellermann <mk@cm4all.com>  Fri, 07 Sep 2012 12:47:34 -0000

cm4all-beng-proxy (2.1.7) unstable; urgency=low

  * resource-address: support expanding PIPE addresses
  * translation: support EXPAND_PATH for PROXY
  * reduced connect timeouts for translation server, FastCGI and beng-lb
  * uri-relative: support relative URI with just a query string
  * uri-relative: support relative URIs starting with a double slash
  * lb: improve error messages, include listener/pool name
  * lb: validate the selected sticky modde
  * lb: add sticky mode "source_ip"

 -- Max Kellermann <mk@cm4all.com>  Fri, 31 Aug 2012 14:03:41 -0000

cm4all-beng-proxy (2.1.6) unstable; urgency=low

  * merge release 2.0.46

 -- Max Kellermann <mk@cm4all.com>  Fri, 24 Aug 2012 11:11:20 -0000

cm4all-beng-proxy (2.1.5) unstable; urgency=low

  * lb_expect_monitor: configurable connect timeout

 -- Max Kellermann <mk@cm4all.com>  Mon, 20 Aug 2012 05:40:44 -0000

cm4all-beng-proxy (2.1.4) unstable; urgency=low

  * lb_monitor: configurable timeout

 -- Max Kellermann <mk@cm4all.com>  Fri, 17 Aug 2012 09:16:36 -0000

cm4all-beng-proxy (2.1.3) unstable; urgency=low

  * merge release 2.0.44
  * lb: implement tcp_expect option "expect_graceful"

 -- Max Kellermann <mk@cm4all.com>  Tue, 14 Aug 2012 14:30:57 -0000

cm4all-beng-proxy (2.1.2) unstable; urgency=low

  * support extended HTTP status codes from RFC 6585 and WebDAV

 -- Max Kellermann <mk@cm4all.com>  Thu, 09 Aug 2012 10:10:35 -0000

cm4all-beng-proxy (2.1.1) unstable; urgency=low

  * merge release 2.0.43
  * lb: support TRACE, OPTIONS and WebDAV

 -- Max Kellermann <mk@cm4all.com>  Fri, 03 Aug 2012 11:48:46 -0000

cm4all-beng-proxy (2.1) unstable; urgency=low

  * lb: add sticky mode "jvm_route" (Tomcat)

 -- Max Kellermann <mk@cm4all.com>  Mon, 30 Jul 2012 15:53:43 -0000

cm4all-beng-proxy (2.0.55) unstable; urgency=low

  * istream-tee: fix crash due to erroneous read
  * fix random crashes in the optimized build

 -- Max Kellermann <mk@cm4all.com>  Mon, 28 Jan 2013 23:52:26 -0000

cm4all-beng-proxy (2.0.54) unstable; urgency=low

  * http-cache: fix revalidation of memcached entries

 -- Max Kellermann <mk@cm4all.com>  Thu, 06 Dec 2012 16:31:23 -0000

cm4all-beng-proxy (2.0.53) unstable; urgency=low

  * filter-cache: fix assertion failure on serving empty response
  * http-cache: limit maximum age to 5 minutes if "Vary" includes cookies
  * lb: FADE_NODE lasts for 3 hours

 -- Max Kellermann <mk@cm4all.com>  Mon, 22 Oct 2012 12:21:18 -0000

cm4all-beng-proxy (2.0.52) unstable; urgency=low

  * {http,filter}-cache: include headers in cache size calculation
  * {http,filter}-cache: reduce headers memory usage
  * http-cache: limit maximum age to 1 week
    - 1 hour when "Vary" is used
    - 30 minutes when "Vary" includes "X-WidgetId" or "X-WidgetHref"
    - 5 minutes when "Vary" includes "X-CM4all-BENG-User"
  * cache: reduce number of system calls during lookup

 -- Max Kellermann <mk@cm4all.com>  Fri, 19 Oct 2012 12:07:10 -0000

cm4all-beng-proxy (2.0.51) unstable; urgency=low

  * merge release 1.4.33
  * processor: fix assertion failure with embedded CSS
  * lb: move control channel handler to worker process

 -- Max Kellermann <mk@cm4all.com>  Tue, 16 Oct 2012 15:39:32 -0000

cm4all-beng-proxy (2.0.50) unstable; urgency=low

  * pool: reduce memory overhead of debug data
  * fcgi-client: fix assertion failure due to redundant read event
  * lb: fix crash after pipe-to-socket splice I/O error

 -- Max Kellermann <mk@cm4all.com>  Fri, 05 Oct 2012 12:23:15 -0000

cm4all-beng-proxy (2.0.49) unstable; urgency=low

  * merge release 1.4.32

 -- Max Kellermann <mk@cm4all.com>  Fri, 28 Sep 2012 15:01:26 -0000

cm4all-beng-proxy (2.0.48) unstable; urgency=low

  * lb: fix duplicate monitor requests with --watchdog
  * child: verbose logging of child process events
  * log shutdown signal

 -- Max Kellermann <mk@cm4all.com>  Mon, 24 Sep 2012 15:36:03 -0000

cm4all-beng-proxy (2.0.47) unstable; urgency=low

  * merge release 1.4.31
  * cache: disable excessive debugging checks

 -- Max Kellermann <mk@cm4all.com>  Fri, 21 Sep 2012 15:24:30 -0000

cm4all-beng-proxy (2.0.46) unstable; urgency=low

  * merge release 1.4.30
  * lb: add option --config-file

 -- Max Kellermann <mk@cm4all.com>  Fri, 24 Aug 2012 10:52:29 -0000

cm4all-beng-proxy (2.0.45) unstable; urgency=low

  * merge release 1.4.29

 -- Max Kellermann <mk@cm4all.com>  Tue, 21 Aug 2012 15:49:49 -0000

cm4all-beng-proxy (2.0.44) unstable; urgency=low

  * lb: allow sticky with only one node
  * lb: add option "--check"
  * lb: run all monitors right after startup
  * lb: disable expiry of monitor results
  * lb: improved fallback for "sticky cookie"
  * lb: use Bulldog for "sticky cookie"
  * balancer, lb: persistent "fade" flag
  * balancer, lb: use the Bulldog "graceful" flag
  * control: add packet CONTROL_DUMP_POOLS

 -- Max Kellermann <mk@cm4all.com>  Tue, 14 Aug 2012 13:13:01 -0000

cm4all-beng-proxy (2.0.43) unstable; urgency=low

  * merge release 1.4.28
  * istream-replace: fix assertion failure with embedded CSS

 -- Max Kellermann <mk@cm4all.com>  Thu, 02 Aug 2012 11:14:27 -0000

cm4all-beng-proxy (2.0.42) unstable; urgency=low

  * js: new higher-level API

 -- Max Kellermann <mk@cm4all.com>  Wed, 01 Aug 2012 11:32:28 -0000

cm4all-beng-proxy (2.0.41) unstable; urgency=low

  * session: fix bogus assertion failure when loading expired session

 -- Max Kellermann <mk@cm4all.com>  Fri, 27 Jul 2012 12:47:49 -0000

cm4all-beng-proxy (2.0.40) unstable; urgency=low

  * merge release 1.4.27

 -- Max Kellermann <mk@cm4all.com>  Tue, 24 Jul 2012 16:29:13 -0000

cm4all-beng-proxy (2.0.39) unstable; urgency=low

  * merge release 1.4.26

 -- Max Kellermann <mk@cm4all.com>  Tue, 17 Jul 2012 17:00:20 -0000

cm4all-beng-proxy (2.0.38) unstable; urgency=low

  * merge release 1.4.25
  * strset: fix GROUP_CONTAINER false negatives

 -- Max Kellermann <mk@cm4all.com>  Tue, 17 Jul 2012 16:03:49 -0000

cm4all-beng-proxy (2.0.37) unstable; urgency=low

  * merge release 1.4.24

 -- Max Kellermann <mk@cm4all.com>  Mon, 16 Jul 2012 10:36:57 -0000

cm4all-beng-proxy (2.0.36) unstable; urgency=low

  * proxy-handler: re-add the URI suffix for "transparent" requests

 -- Max Kellermann <mk@cm4all.com>  Wed, 11 Jul 2012 14:12:11 -0000

cm4all-beng-proxy (2.0.35) unstable; urgency=low

  * translate: allow WIDGET_GROUP without PROCESS

 -- Max Kellermann <mk@cm4all.com>  Thu, 05 Jul 2012 13:03:21 -0000

cm4all-beng-proxy (2.0.34) unstable; urgency=low

  * session_save: skip shutdown code if saving is not configured
  * http-server: fix assertion on I/O error during POST
  * header-forward: new group FORWARD to forward the "Host" header

 -- Max Kellermann <mk@cm4all.com>  Tue, 03 Jul 2012 16:46:39 -0000

cm4all-beng-proxy (2.0.33) unstable; urgency=low

  * processor: option SELF_CONTAINER allows widget to only embed itself
  * processor: allow embedding approved widget groups
  * processor: optionally invoke CSS processor for style attributes
  * response, lb_http: put "Discard" cookie attribute to the end (Android bug)

 -- Max Kellermann <mk@cm4all.com>  Mon, 02 Jul 2012 17:52:32 -0000

cm4all-beng-proxy (2.0.32) unstable; urgency=low

  * socket_wrapper: fix two assertion failures
  * pheaders: emit Cache-Control:no-store to work around IE quirk

 -- Max Kellermann <mk@cm4all.com>  Tue, 26 Jun 2012 09:41:51 -0000

cm4all-beng-proxy (2.0.31) unstable; urgency=low

  * lb: publish the SSL peer issuer subject
  * widget-registry: copy the direct_addressing attribute

 -- Max Kellermann <mk@cm4all.com>  Wed, 06 Jun 2012 13:36:04 -0000

cm4all-beng-proxy (2.0.30) unstable; urgency=low

  * init: add --group variable to .default file
  * doc: update view security documentation
  * processor: apply underscore prefix to <A NAME="...">
  * session: restore sessions from a file

 -- Max Kellermann <mk@cm4all.com>  Fri, 01 Jun 2012 11:06:50 -0000

cm4all-beng-proxy (2.0.29) unstable; urgency=low

  * widget: optional direct URI addressing scheme
  * processor: eliminate additional underscore from class prefix
  * ssl_filter: support TLS client certificates

 -- Max Kellermann <mk@cm4all.com>  Tue, 29 May 2012 13:29:06 -0000

cm4all-beng-proxy (2.0.28) unstable; urgency=low

  * merge release 1.4.22

 -- Max Kellermann <mk@cm4all.com>  Wed, 16 May 2012 10:24:31 -0000

cm4all-beng-proxy (2.0.27) unstable; urgency=low

  * uri-address: fix assertion failures with UNIX domain sockets
  * uri-address: fix redirects with matching absolute URI

 -- Max Kellermann <mk@cm4all.com>  Wed, 09 May 2012 16:16:06 -0000

cm4all-beng-proxy (2.0.26) unstable; urgency=low

  * processor: rewrite URIs in META/refresh

 -- Max Kellermann <mk@cm4all.com>  Thu, 03 May 2012 14:43:03 -0000

cm4all-beng-proxy (2.0.25) unstable; urgency=low

  * merge release 1.4.21
  * processor: fix double free bug on failed widget lookup
  * session: don't access the session manager after worker crash
  * proxy-widget: fix assertion failure with empty view name

 -- Max Kellermann <mk@cm4all.com>  Thu, 26 Apr 2012 14:22:10 -0000

cm4all-beng-proxy (2.0.24) unstable; urgency=low

  * processor: optionally invoke CSS processor for <style>

 -- Max Kellermann <mk@cm4all.com>  Fri, 20 Apr 2012 12:10:42 -0000

cm4all-beng-proxy (2.0.23) unstable; urgency=low

  * widget-resolver: check for translation server failure
  * widget-resolver: don't sync with session when view is invalid
  * rewrite-uri: check for invalid view name
  * {css_,}processor: eliminate second underscore from class prefix
  * doc: document the algorithm for replacing two leading underscores

 -- Max Kellermann <mk@cm4all.com>  Thu, 29 Mar 2012 15:37:52 -0000

cm4all-beng-proxy (2.0.22) unstable; urgency=low

  * merge release 1.4.20
  * proxy-widget: forbid client to select view with address
  * proxy-widget: allow any view selection when widget is not a container
  * widget-http: allow any view selection for unprocessable response
  * widget-http: inherit the view from the template
  * widget-request: sync with session only if processor is enabled
  * widget-http: postpone saving to session after receiving response headers
  * processor: add entities &c:id; &c:type; &c:class;

 -- Max Kellermann <mk@cm4all.com>  Mon, 26 Mar 2012 14:05:05 -0000

cm4all-beng-proxy (2.0.21) unstable; urgency=low

  * css_processor: use mode "partial" for @import
  * rewrite-uri: use mode "partial" on invalid input

 -- Max Kellermann <mk@cm4all.com>  Tue, 20 Mar 2012 18:11:28 -0000

cm4all-beng-proxy (2.0.20) unstable; urgency=low

  * {css_,}processor: default mode is "partial"
  * processor: handle underscore prefixes in the "for" attribute

 -- Max Kellermann <mk@cm4all.com>  Tue, 20 Mar 2012 16:48:51 -0000

cm4all-beng-proxy (2.0.19) unstable; urgency=low

  * merge release 1.4.19

 -- Max Kellermann <mk@cm4all.com>  Tue, 20 Mar 2012 08:41:03 -0000

cm4all-beng-proxy (2.0.18) unstable; urgency=low

  * merge release 1.4.18

 -- Max Kellermann <mk@cm4all.com>  Thu, 15 Mar 2012 15:53:12 -0000

cm4all-beng-proxy (2.0.17) unstable; urgency=low

  * merge release 1.4.17
  * css_parser: check for url() following another token
  * css_processor: rewrite @import URIs
  * {text_,}processor: new entity &c:local;

 -- Max Kellermann <mk@cm4all.com>  Fri, 09 Mar 2012 16:50:19 -0000

cm4all-beng-proxy (2.0.16) unstable; urgency=low

  * response: generate Vary response header from translation response
  * widget-resolver: fix NULL dereference after failure
  * translation: User-Agent classification

 -- Max Kellermann <mk@cm4all.com>  Tue, 06 Mar 2012 11:54:10 -0000

cm4all-beng-proxy (2.0.15) unstable; urgency=low

  * merge release 1.4.16
  * uri-address: fix NULL dereference on certain malformed URIs

 -- Max Kellermann <mk@cm4all.com>  Fri, 02 Mar 2012 16:28:54 -0000

cm4all-beng-proxy (2.0.14) unstable; urgency=low

  * address-resolver: add missing initialization
  * rewrite-uri: fix NULL pointer dereference with "local URI"
  * rewrite-uri: allow mode=proxy (optional temporary kludge)
  * widget-http: auto-disable processor (optional temporary kludge)

 -- Max Kellermann <mk@cm4all.com>  Thu, 01 Mar 2012 18:36:38 -0000

cm4all-beng-proxy (2.0.13) unstable; urgency=low

  * merge release 1.4.15
  * translation: make CGI auto-base optional
  * handler: fix up translation client errors

 -- Max Kellermann <mk@cm4all.com>  Thu, 23 Feb 2012 17:31:03 -0000

cm4all-beng-proxy (2.0.12) unstable; urgency=low

  * merge release 1.4.13

 -- Max Kellermann <mk@cm4all.com>  Thu, 16 Feb 2012 14:41:45 -0000

cm4all-beng-proxy (2.0.11) unstable; urgency=low

  * merge release 1.4.11
  * processor: skip rewriting absolute URIs

 -- Max Kellermann <mk@cm4all.com>  Thu, 09 Feb 2012 09:43:06 -0000

cm4all-beng-proxy (2.0.10) unstable; urgency=low

  * resource-address: initialise type, fixes assertion failure

 -- Max Kellermann <mk@cm4all.com>  Tue, 07 Feb 2012 16:57:06 -0000

cm4all-beng-proxy (2.0.9) unstable; urgency=low

  * [css]processor: expand underscore only XML id / CSS class
  * widget-http: filter processor response headers
  * processor: forward Wildfire headers in the debug build

 -- Max Kellermann <mk@cm4all.com>  Tue, 07 Feb 2012 12:32:33 -0000

cm4all-beng-proxy (2.0.8) unstable; urgency=low

  * rewrite-uri: prefix "@/" refers to widget's "local URI"

 -- Max Kellermann <mk@cm4all.com>  Fri, 03 Feb 2012 13:50:16 -0000

cm4all-beng-proxy (2.0.7) unstable; urgency=low

  * merge release 1.4.10
  * stock: clear idle objects periodically

 -- Max Kellermann <mk@cm4all.com>  Thu, 02 Feb 2012 14:10:24 -0000

cm4all-beng-proxy (2.0.6) unstable; urgency=low

  * merge release 1.4.9

 -- Max Kellermann <mk@cm4all.com>  Tue, 31 Jan 2012 15:10:18 -0000

cm4all-beng-proxy (2.0.5) unstable; urgency=low

  * merge release 1.4.8
  * translate-client: verify the PROXY and AJP payloads
  * translation: support inserting regex matches into CGI/file path
  * translation: support customizing the cookie's "Domain" attribute
  * request: new option "dynamic_session_cookie" adds suffix to cookie
    name
  * uri-address: verify the path component

 -- Max Kellermann <mk@cm4all.com>  Wed, 25 Jan 2012 17:05:09 -0000

cm4all-beng-proxy (2.0.4) unstable; urgency=low

  * merge release 1.4.6
  * access-log: don't log the remote port
  * translation: support inserting regex matches into CGI's PATH_INFO
  * tcache: generate BASE automatically for CGI

 -- Max Kellermann <mk@cm4all.com>  Tue, 10 Jan 2012 15:18:37 -0000

cm4all-beng-proxy (2.0.3) unstable; urgency=low

  * merge release 1.4.4
  * http-server: log remote host address

 -- Max Kellermann <mk@cm4all.com>  Tue, 27 Dec 2011 07:41:15 -0000

cm4all-beng-proxy (2.0.2) unstable; urgency=low

  * merge release 1.4.2
  * widget-http: improved HTTP error messages
  * processor: forbid widget request after URI compress failure

 -- Max Kellermann <mk@cm4all.com>  Wed, 07 Dec 2011 16:51:58 -0000

cm4all-beng-proxy (2.0.1) unstable; urgency=low

  * merge release 1.4.1

 -- Max Kellermann <mk@cm4all.com>  Fri, 18 Nov 2011 13:57:27 -0000

cm4all-beng-proxy (2.0) unstable; urgency=low

  * rewrite-uri: reapply 'drop the deprecated mode "proxy"'
  * proxy-widget: reapply 'client can choose only views that have an address'

 -- Max Kellermann <mk@cm4all.com>  Thu, 17 Nov 2011 08:22:39 +0100

cm4all-beng-proxy (1.4.33) unstable; urgency=low

  * istream-file: reduce memory usage for small files
  * file-handler: fix xattr usage on ranged file request (possible
    assertion failure)

 -- Max Kellermann <mk@cm4all.com>  Tue, 16 Oct 2012 15:28:57 -0000

cm4all-beng-proxy (1.4.32) unstable; urgency=low

  * cgi: fix spontaneous shutdown due to misrouted SIGTERM signal

 -- Max Kellermann <mk@cm4all.com>  Fri, 28 Sep 2012 14:39:13 -0000

cm4all-beng-proxy (1.4.31) unstable; urgency=low

  * shm: fix check for shared memory allocation failure
  * child: handle lost SIGCHLD events
  * child: ignore stale child processes

 -- Max Kellermann <mk@cm4all.com>  Fri, 21 Sep 2012 15:21:20 -0000

cm4all-beng-proxy (1.4.30) unstable; urgency=low

  * http-server: parse all tokens in the "Connection" request header

 -- Max Kellermann <mk@cm4all.com>  Fri, 24 Aug 2012 10:50:28 -0000

cm4all-beng-proxy (1.4.29) unstable; urgency=low

  * proxy-widget: fix memory leak on aborted POST request

 -- Max Kellermann <mk@cm4all.com>  Tue, 21 Aug 2012 15:05:12 -0000

cm4all-beng-proxy (1.4.28) unstable; urgency=low

  * worker: reinitialize signal handlers after fork failure
  * lb: work around libevent bug that freezes during shutdown

 -- Max Kellermann <mk@cm4all.com>  Thu, 02 Aug 2012 13:53:18 -0000

cm4all-beng-proxy (1.4.27) unstable; urgency=low

  * lb: fix hanging SSL connection on bulk transfer

 -- Max Kellermann <mk@cm4all.com>  Tue, 24 Jul 2012 14:58:17 -0000

cm4all-beng-proxy (1.4.26) unstable; urgency=low

  * processor: fix regression, missing NULL check

 -- Max Kellermann <mk@cm4all.com>  Tue, 17 Jul 2012 16:55:24 -0000

cm4all-beng-proxy (1.4.25) unstable; urgency=low

  * processor: don't rewrite the fragment part of the URI

 -- Max Kellermann <mk@cm4all.com>  Tue, 17 Jul 2012 15:50:06 -0000

cm4all-beng-proxy (1.4.24) unstable; urgency=low

  * lb: fix splicing with SSL

 -- Max Kellermann <mk@cm4all.com>  Mon, 16 Jul 2012 10:32:17 -0000

cm4all-beng-proxy (1.4.23) unstable; urgency=low

  * widget-http: fix double free bug when POST is aborted

 -- Max Kellermann <mk@cm4all.com>  Tue, 03 Jul 2012 16:42:28 -0000

cm4all-beng-proxy (1.4.22) unstable; urgency=low

  * merge release 1.2.27
  * widget: backport memory leak fix from 2.0
  * widget-http: fix memory leak on abort

 -- Max Kellermann <mk@cm4all.com>  Wed, 16 May 2012 10:00:23 -0000

cm4all-beng-proxy (1.4.21) unstable; urgency=low

  * merge release 1.2.26

 -- Max Kellermann <mk@cm4all.com>  Thu, 26 Apr 2012 14:17:56 -0000

cm4all-beng-proxy (1.4.20) unstable; urgency=low

  * merge release 1.2.25

 -- Max Kellermann <mk@cm4all.com>  Mon, 26 Mar 2012 14:03:14 -0000

cm4all-beng-proxy (1.4.19) unstable; urgency=low

  * merge release 1.2.24

 -- Max Kellermann <mk@cm4all.com>  Tue, 20 Mar 2012 08:36:19 -0000

cm4all-beng-proxy (1.4.18) unstable; urgency=low

  * merge release 1.2.23

 -- Max Kellermann <mk@cm4all.com>  Thu, 15 Mar 2012 15:50:20 -0000

cm4all-beng-proxy (1.4.17) unstable; urgency=low

  * merge release 1.2.22

 -- Max Kellermann <mk@cm4all.com>  Thu, 08 Mar 2012 18:36:00 -0000

cm4all-beng-proxy (1.4.16) unstable; urgency=low

  * merge release 1.2.21

 -- Max Kellermann <mk@cm4all.com>  Fri, 02 Mar 2012 16:03:51 -0000

cm4all-beng-proxy (1.4.15) unstable; urgency=low

  * merge release 1.2.20

 -- Max Kellermann <mk@cm4all.com>  Thu, 23 Feb 2012 17:12:30 -0000

cm4all-beng-proxy (1.4.14) unstable; urgency=low

  * merge release 1.2.19

 -- Max Kellermann <mk@cm4all.com>  Thu, 23 Feb 2012 15:35:04 -0000

cm4all-beng-proxy (1.4.13) unstable; urgency=low

  * merge release 1.2.18

 -- Max Kellermann <mk@cm4all.com>  Thu, 16 Feb 2012 13:53:49 -0000

cm4all-beng-proxy (1.4.12) unstable; urgency=low

  * merge release 1.2.17

 -- Max Kellermann <mk@cm4all.com>  Wed, 15 Feb 2012 09:27:50 -0000

cm4all-beng-proxy (1.4.11) unstable; urgency=low

  * merge release 1.2.16

 -- Max Kellermann <mk@cm4all.com>  Thu, 09 Feb 2012 09:33:30 -0000

cm4all-beng-proxy (1.4.10) unstable; urgency=low

  * merge release 1.2.15

 -- Max Kellermann <mk@cm4all.com>  Thu, 02 Feb 2012 13:43:11 -0000

cm4all-beng-proxy (1.4.9) unstable; urgency=low

  * merge release 1.2.14

 -- Max Kellermann <mk@cm4all.com>  Tue, 31 Jan 2012 15:06:57 -0000

cm4all-beng-proxy (1.4.8) unstable; urgency=low

  * merge release 1.2.13

 -- Max Kellermann <mk@cm4all.com>  Wed, 25 Jan 2012 12:16:53 -0000

cm4all-beng-proxy (1.4.7) unstable; urgency=low

  * merge release 1.2.12

 -- Max Kellermann <mk@cm4all.com>  Tue, 17 Jan 2012 08:37:01 -0000

cm4all-beng-proxy (1.4.6) unstable; urgency=low

  * merge release 1.2.11

 -- Max Kellermann <mk@cm4all.com>  Wed, 04 Jan 2012 15:41:43 -0000

cm4all-beng-proxy (1.4.5) unstable; urgency=low

  * merge release 1.2.10

 -- Max Kellermann <mk@cm4all.com>  Wed, 28 Dec 2011 17:07:13 -0000

cm4all-beng-proxy (1.4.4) unstable; urgency=low

  * merge release 1.2.9

 -- Max Kellermann <mk@cm4all.com>  Thu, 22 Dec 2011 11:28:39 -0000

cm4all-beng-proxy (1.4.3) unstable; urgency=low

  * merge release 1.2.8

 -- Max Kellermann <mk@cm4all.com>  Wed, 14 Dec 2011 11:20:04 -0000

cm4all-beng-proxy (1.4.2) unstable; urgency=low

  * text-processor: allow processing "application/javascript",
    "application/json"
  * uri-relative: allow backtracking to the widget base with "../"
  * merge release 1.2.7

 -- Max Kellermann <mk@cm4all.com>  Tue, 06 Dec 2011 12:39:24 -0000

cm4all-beng-proxy (1.4.1) unstable; urgency=low

  * merge release 1.2.6

 -- Max Kellermann <mk@cm4all.com>  Fri, 18 Nov 2011 13:53:56 -0000

cm4all-beng-proxy (1.4) unstable; urgency=low

  * proxy-widget: revert 'client can choose only views that have an address'
  * rewrite-uri: revert 'drop the deprecated mode "proxy"'

 -- Max Kellermann <mk@cm4all.com>  Thu, 17 Nov 2011 08:10:42 +0100

cm4all-beng-proxy (1.3.2) unstable; urgency=low

  * tcache: add regex matching, translation packets REGEX, INVERSE_REGEX
  * widget: don't start the prefix with an underscore
  * translation: add new packet PROCESS_TEXT, to expand entity references
  * translation: add new packet WIDGET_INFO, enables additional request headers
  * doc: document the algorithm for replacing three leading underscores

 -- Max Kellermann <mk@cm4all.com>  Wed, 16 Nov 2011 17:00:16 +0100

cm4all-beng-proxy (1.3.1) unstable; urgency=low

  * merge release 1.2.5

 -- Max Kellermann <mk@cm4all.com>  Tue, 08 Nov 2011 19:51:18 +0100

cm4all-beng-proxy (1.3) unstable; urgency=low

  * rewrite-uri: drop the deprecated mode "proxy"
  * proxy-widget: client can choose only views that have an address

 -- Max Kellermann <mk@cm4all.com>  Mon, 31 Oct 2011 17:41:14 +0100

cm4all-beng-proxy (1.2.27) unstable; urgency=low

  * merge release 1.1.40

 -- Max Kellermann <mk@cm4all.com>  Wed, 16 May 2012 09:51:50 -0000

cm4all-beng-proxy (1.2.26) unstable; urgency=low

  * merge release 1.1.39

 -- Max Kellermann <mk@cm4all.com>  Thu, 26 Apr 2012 14:16:40 -0000

cm4all-beng-proxy (1.2.25) unstable; urgency=low

  * merge release 1.1.38

 -- Max Kellermann <mk@cm4all.com>  Mon, 26 Mar 2012 14:01:44 -0000

cm4all-beng-proxy (1.2.24) unstable; urgency=low

  * merge release 1.1.37

 -- Max Kellermann <mk@cm4all.com>  Tue, 20 Mar 2012 08:33:31 -0000

cm4all-beng-proxy (1.2.23) unstable; urgency=low

  * merge release 1.1.36

 -- Max Kellermann <mk@cm4all.com>  Thu, 15 Mar 2012 15:37:10 -0000

cm4all-beng-proxy (1.2.22) unstable; urgency=low

  * merge release 1.1.35

 -- Max Kellermann <mk@cm4all.com>  Thu, 08 Mar 2012 18:29:39 -0000

cm4all-beng-proxy (1.2.21) unstable; urgency=low

  * merge release 1.1.34

 -- Max Kellermann <mk@cm4all.com>  Fri, 02 Mar 2012 16:02:00 -0000

cm4all-beng-proxy (1.2.20) unstable; urgency=low

  * merge release 1.1.33

 -- Max Kellermann <mk@cm4all.com>  Thu, 23 Feb 2012 17:11:15 -0000

cm4all-beng-proxy (1.2.19) unstable; urgency=low

  * merge release 1.1.32

 -- Max Kellermann <mk@cm4all.com>  Thu, 23 Feb 2012 15:18:36 -0000

cm4all-beng-proxy (1.2.18) unstable; urgency=low

  * merge release 1.1.31

 -- Max Kellermann <mk@cm4all.com>  Thu, 16 Feb 2012 13:52:42 -0000

cm4all-beng-proxy (1.2.17) unstable; urgency=low

  * merge release 1.1.30

 -- Max Kellermann <mk@cm4all.com>  Wed, 15 Feb 2012 09:26:45 -0000

cm4all-beng-proxy (1.2.16) unstable; urgency=low

  * merge release 1.1.29

 -- Max Kellermann <mk@cm4all.com>  Thu, 09 Feb 2012 09:31:50 -0000

cm4all-beng-proxy (1.2.15) unstable; urgency=low

  * merge release 1.1.28

 -- Max Kellermann <mk@cm4all.com>  Thu, 02 Feb 2012 13:41:45 -0000

cm4all-beng-proxy (1.2.14) unstable; urgency=low

  * merge release 1.1.27

 -- Max Kellermann <mk@cm4all.com>  Tue, 31 Jan 2012 15:04:32 -0000

cm4all-beng-proxy (1.2.13) unstable; urgency=low

  * merge release 1.1.26

 -- Max Kellermann <mk@cm4all.com>  Wed, 25 Jan 2012 12:15:19 -0000

cm4all-beng-proxy (1.2.12) unstable; urgency=low

  * merge release 1.1.25

 -- Max Kellermann <mk@cm4all.com>  Tue, 17 Jan 2012 08:31:44 -0000

cm4all-beng-proxy (1.2.11) unstable; urgency=low

  * merge release 1.1.24

 -- Max Kellermann <mk@cm4all.com>  Wed, 04 Jan 2012 15:38:27 -0000

cm4all-beng-proxy (1.2.10) unstable; urgency=low

  * merge release 1.1.23

 -- Max Kellermann <mk@cm4all.com>  Wed, 28 Dec 2011 17:01:43 -0000

cm4all-beng-proxy (1.2.9) unstable; urgency=low

  * merge release 1.1.22

 -- Max Kellermann <mk@cm4all.com>  Thu, 22 Dec 2011 10:28:29 -0000

cm4all-beng-proxy (1.2.8) unstable; urgency=low

  * merge release 1.1.21

 -- Max Kellermann <mk@cm4all.com>  Wed, 14 Dec 2011 11:12:32 -0000

cm4all-beng-proxy (1.2.7) unstable; urgency=low

  * merge release 1.1.20

 -- Max Kellermann <mk@cm4all.com>  Tue, 06 Dec 2011 11:43:10 -0000

cm4all-beng-proxy (1.2.6) unstable; urgency=low

  * merge release 1.1.19

 -- Max Kellermann <mk@cm4all.com>  Fri, 18 Nov 2011 13:47:43 -0000

cm4all-beng-proxy (1.2.5) unstable; urgency=low

  * merge release 1.1.18
  * file-handler: handle If-Modified-Since followed by filter

 -- Max Kellermann <mk@cm4all.com>  Tue, 08 Nov 2011 19:43:58 +0100

cm4all-beng-proxy (1.2.4) unstable; urgency=low

  * merge release 1.1.17

 -- Max Kellermann <mk@cm4all.com>  Wed, 02 Nov 2011 16:58:28 +0100

cm4all-beng-proxy (1.2.3) unstable; urgency=low

  * merge release 1.1.16

 -- Max Kellermann <mk@cm4all.com>  Fri, 21 Oct 2011 15:16:13 +0200

cm4all-beng-proxy (1.2.2) unstable; urgency=low

  * merge release 1.1.15
  * widget-view: an empty name refers to the default view
  * processor: new entity &c:view;

 -- Max Kellermann <mk@cm4all.com>  Wed, 19 Oct 2011 11:43:20 +0200

cm4all-beng-proxy (1.2.1) unstable; urgency=low

  * merge release 1.1.13

 -- Max Kellermann <mk@cm4all.com>  Wed, 05 Oct 2011 17:16:04 +0200

cm4all-beng-proxy (1.2) unstable; urgency=low

  * delegate-client: improved error reporting
  * response-error: resolve errno codes
  * python/control/client: bind the unix domain socket
  * python/control/client: implement timeout
  * lb_control: allow querying node status over control socket

 -- Max Kellermann <mk@cm4all.com>  Tue, 27 Sep 2011 12:00:44 +0200

cm4all-beng-proxy (1.1.40) unstable; urgency=low

  * merge release 1.0.34

 -- Max Kellermann <mk@cm4all.com>  Wed, 16 May 2012 09:50:37 -0000

cm4all-beng-proxy (1.1.39) unstable; urgency=low

  * merge release 1.0.33

 -- Max Kellermann <mk@cm4all.com>  Thu, 26 Apr 2012 14:12:30 -0000

cm4all-beng-proxy (1.1.38) unstable; urgency=low

  * merge release 1.0.32

 -- Max Kellermann <mk@cm4all.com>  Mon, 26 Mar 2012 14:00:38 -0000

cm4all-beng-proxy (1.1.37) unstable; urgency=low

  * merge release 1.0.31

 -- Max Kellermann <mk@cm4all.com>  Tue, 20 Mar 2012 08:31:08 -0000

cm4all-beng-proxy (1.1.36) unstable; urgency=low

  * merge release 1.0.30

 -- Max Kellermann <mk@cm4all.com>  Thu, 15 Mar 2012 15:36:15 -0000

cm4all-beng-proxy (1.1.35) unstable; urgency=low

  * merge release 1.0.29
  * css_processor: delete "-c-mode" and "-c-view" from output

 -- Max Kellermann <mk@cm4all.com>  Thu, 08 Mar 2012 18:16:03 -0000

cm4all-beng-proxy (1.1.34) unstable; urgency=low

  * merge release 1.0.28

 -- Max Kellermann <mk@cm4all.com>  Fri, 02 Mar 2012 15:26:44 -0000

cm4all-beng-proxy (1.1.33) unstable; urgency=low

  * merge release 1.0.27

 -- Max Kellermann <mk@cm4all.com>  Thu, 23 Feb 2012 17:09:57 -0000

cm4all-beng-proxy (1.1.32) unstable; urgency=low

  * merge release 1.0.26

 -- Max Kellermann <mk@cm4all.com>  Thu, 23 Feb 2012 15:14:56 -0000

cm4all-beng-proxy (1.1.31) unstable; urgency=low

  * merge release 1.0.25

 -- Max Kellermann <mk@cm4all.com>  Thu, 16 Feb 2012 13:49:26 -0000

cm4all-beng-proxy (1.1.30) unstable; urgency=low

  * merge release 1.0.24

 -- Max Kellermann <mk@cm4all.com>  Wed, 15 Feb 2012 09:25:38 -0000

cm4all-beng-proxy (1.1.29) unstable; urgency=low

  * merge release 1.0.23

 -- Max Kellermann <mk@cm4all.com>  Thu, 09 Feb 2012 09:30:18 -0000

cm4all-beng-proxy (1.1.28) unstable; urgency=low

  * merge release 1.0.22

 -- Max Kellermann <mk@cm4all.com>  Thu, 02 Feb 2012 13:39:21 -0000

cm4all-beng-proxy (1.1.27) unstable; urgency=low

  * merge release 1.0.21

 -- Max Kellermann <mk@cm4all.com>  Tue, 31 Jan 2012 14:59:06 -0000

cm4all-beng-proxy (1.1.26) unstable; urgency=low

  * merge release 1.0.20

 -- Max Kellermann <mk@cm4all.com>  Wed, 25 Jan 2012 12:13:43 -0000

cm4all-beng-proxy (1.1.25) unstable; urgency=low

  * merge release 1.0.19

 -- Max Kellermann <mk@cm4all.com>  Tue, 17 Jan 2012 08:29:34 -0000

cm4all-beng-proxy (1.1.24) unstable; urgency=low

  * merge release 1.0.18

 -- Max Kellermann <mk@cm4all.com>  Wed, 04 Jan 2012 15:27:35 -0000

cm4all-beng-proxy (1.1.23) unstable; urgency=low

  * header-forward: remove port number from X-Forwarded-For

 -- Max Kellermann <mk@cm4all.com>  Wed, 28 Dec 2011 16:51:41 -0000

cm4all-beng-proxy (1.1.22) unstable; urgency=low

  * merge release 1.0.17
  * istream-socket: fix potential assertion failure

 -- Max Kellermann <mk@cm4all.com>  Wed, 21 Dec 2011 16:44:46 -0000

cm4all-beng-proxy (1.1.21) unstable; urgency=low

  * merge release 1.0.16

 -- Max Kellermann <mk@cm4all.com>  Wed, 14 Dec 2011 11:07:58 -0000

cm4all-beng-proxy (1.1.20) unstable; urgency=low

  * merge release 1.0.15
  * processor: don't rewrite "mailto:" hyperlinks

 -- Max Kellermann <mk@cm4all.com>  Mon, 05 Dec 2011 18:37:10 -0000

cm4all-beng-proxy (1.1.19) unstable; urgency=low

  * {css_,}processor: quote widget classes for prefixing XML IDs, CSS classes

 -- Max Kellermann <mk@cm4all.com>  Fri, 18 Nov 2011 13:17:02 -0000

cm4all-beng-proxy (1.1.18) unstable; urgency=low

  * merge release 1.0.13
  * lb_http: eliminate the duplicate "Date" response header

 -- Max Kellermann <mk@cm4all.com>  Tue, 08 Nov 2011 19:33:07 +0100

cm4all-beng-proxy (1.1.17) unstable; urgency=low

  * merge release 1.0.13

 -- Max Kellermann <mk@cm4all.com>  Wed, 02 Nov 2011 16:52:21 +0100

cm4all-beng-proxy (1.1.16) unstable; urgency=low

  * merge release 1.0.12

 -- Max Kellermann <mk@cm4all.com>  Fri, 21 Oct 2011 15:09:55 +0200

cm4all-beng-proxy (1.1.15) unstable; urgency=low

  * merge release 1.0.11

 -- Max Kellermann <mk@cm4all.com>  Wed, 19 Oct 2011 09:36:38 +0200

cm4all-beng-proxy (1.1.14) unstable; urgency=low

  * merge release 1.0.10

 -- Max Kellermann <mk@cm4all.com>  Fri, 07 Oct 2011 15:15:00 +0200

cm4all-beng-proxy (1.1.13) unstable; urgency=low

  * merge release 1.0.9

 -- Max Kellermann <mk@cm4all.com>  Thu, 29 Sep 2011 16:47:56 +0200

cm4all-beng-proxy (1.1.12) unstable; urgency=low

  * merge release 1.0.8

 -- Max Kellermann <mk@cm4all.com>  Thu, 22 Sep 2011 17:13:41 +0200

cm4all-beng-proxy (1.1.11) unstable; urgency=low

  * merge release 1.0.7
  * widget-http: response header X-CM4all-View selects a view
  * processor, css_processor: support prefixing XML ids
  * processor: property "c:view" selects a view

 -- Max Kellermann <mk@cm4all.com>  Fri, 16 Sep 2011 12:25:24 +0200

cm4all-beng-proxy (1.1.10) unstable; urgency=low

  * merge release 1.0.6
  * http-request: don't clear failure state on successful TCP connection
  * istream-socket: fix assertion failure after receive error
  * ssl_filter: check for end-of-file on plain socket
  * ssl_filter: fix buffer assertion failures

 -- Max Kellermann <mk@cm4all.com>  Tue, 13 Sep 2011 18:50:18 +0200

cm4all-beng-proxy (1.1.9) unstable; urgency=low

  * http-request: improve keep-alive cancellation detection
  * http-request: mark server "failed" after HTTP client error
  * lb: implement the control protocol
    - can disable and re-enable workers
  * lb: don't allow sticky pool with only one member
  * lb: verify that a new sticky host is alive
  * lb: mark server "failed" after HTTP client error

 -- Max Kellermann <mk@cm4all.com>  Fri, 09 Sep 2011 13:03:55 +0200

cm4all-beng-proxy (1.1.8) unstable; urgency=low

  * merge release 1.0.5
  * {css_,}processor: one more underscore for the prefix
  * processor: remove rewrite-uri processing instructions from output
  * translate: unknown packet is a fatal error
  * processor: add option to set widget/focus by default
  * rewrite-uri: a leading tilde refers to the widget base; translation
    packet ANCHOR_ABSOLUTE enables it by default

 -- Max Kellermann <mk@cm4all.com>  Mon, 05 Sep 2011 17:56:31 +0200

cm4all-beng-proxy (1.1.7) unstable; urgency=low

  * css_processor: implement property "-c-mode"
  * css_processor: translate underscore prefix in class names
  * processor: translate underscore prefix in CSS class names

 -- Max Kellermann <mk@cm4all.com>  Mon, 29 Aug 2011 17:47:48 +0200

cm4all-beng-proxy (1.1.6) unstable; urgency=low

  * merge release 1.0.3
  * implement CSS processor

 -- Max Kellermann <mk@cm4all.com>  Mon, 22 Aug 2011 17:13:56 +0200

cm4all-beng-proxy (1.1.5) unstable; urgency=low

  * lb: optionally generate Via and X-Forwarded-For

 -- Max Kellermann <mk@cm4all.com>  Wed, 17 Aug 2011 12:45:14 +0200

cm4all-beng-proxy (1.1.4) unstable; urgency=low

  * pipe-stock: fix assertion failure after optimization bug
  * istream-pipe: reuse drained pipes immediately
  * sink-socket: reinstate write event during bulk transfers

 -- Max Kellermann <mk@cm4all.com>  Thu, 11 Aug 2011 14:41:37 +0200

cm4all-beng-proxy (1.1.3) unstable; urgency=low

  * widget: quote invalid XMLID/JS characters for &c:prefix;
  * lb: add protocol "tcp"

 -- Max Kellermann <mk@cm4all.com>  Wed, 10 Aug 2011 18:53:12 +0200

cm4all-beng-proxy (1.1.2) unstable; urgency=low

  * merge release 1.0.2
  * http-server: report detailed errors
  * widget-http: implement header dumps
  * cgi, fastcgi: enable cookie jar with custom cookie "host"

 -- Max Kellermann <mk@cm4all.com>  Thu, 04 Aug 2011 17:27:51 +0200

cm4all-beng-proxy (1.1.1) unstable; urgency=low

  * merge release 1.0.1
  * lb: don't ignore unimplemented configuration keywords
  * lb: configurable monitor check interval
  * session: configurable idle timeout

 -- Max Kellermann <mk@cm4all.com>  Tue, 26 Jul 2011 11:27:20 +0200

cm4all-beng-proxy (1.1) unstable; urgency=low

  * http-client: send "Expect: 100-continue" only for big request body
  * lb: implement monitors (ping, connect, tcp_expect)

 -- Max Kellermann <mk@cm4all.com>  Wed, 20 Jul 2011 15:04:22 +0200
  
cm4all-beng-proxy (1.0.34) unstable; urgency=low

  * resource-loader: don't strip last segment from IPv6 address

 -- Max Kellermann <mk@cm4all.com>  Wed, 16 May 2012 09:47:43 -0000

cm4all-beng-proxy (1.0.33) unstable; urgency=low

  * widget-resolver: fix assertion failure on recursive abort

 -- Max Kellermann <mk@cm4all.com>  Thu, 26 Apr 2012 14:04:01 -0000

cm4all-beng-proxy (1.0.32) unstable; urgency=low

  * http-cache: add missing initialization on memcached miss

 -- Max Kellermann <mk@cm4all.com>  Mon, 26 Mar 2012 13:35:01 -0000

cm4all-beng-proxy (1.0.31) unstable; urgency=low

  * proxy-widget: close the request body when the view doesn't exist

 -- Max Kellermann <mk@cm4all.com>  Tue, 20 Mar 2012 08:28:00 -0000

cm4all-beng-proxy (1.0.30) unstable; urgency=low

  * widget-view: initialize the header forward settings
  * translate-client: new view inherits header forward settings from
    default view
  * handler: clear transformation after translation error
  * http-cache: release the memcached response on abort
  * fcgi-request: close the request body on stock failure

 -- Max Kellermann <mk@cm4all.com>  Thu, 15 Mar 2012 15:34:18 -0000

cm4all-beng-proxy (1.0.29) unstable; urgency=low

  * processor: unescape custom header values
  * widget-resolver: fix NULL dereference after failure

 -- Max Kellermann <mk@cm4all.com>  Thu, 08 Mar 2012 18:10:14 -0000

cm4all-beng-proxy (1.0.28) unstable; urgency=low

  * widget-resolver: serve responses in the right order
  * widget-request: fix session related assertion failure
  * translate: initialize all GError variables

 -- Max Kellermann <mk@cm4all.com>  Fri, 02 Mar 2012 15:20:54 -0000

cm4all-beng-proxy (1.0.27) unstable; urgency=low

  * resource-address: fix regression when CGI URI is not set

 -- Max Kellermann <mk@cm4all.com>  Thu, 23 Feb 2012 17:08:16 -0000

cm4all-beng-proxy (1.0.26) unstable; urgency=low

  * resource-address: apply BASE to the CGI request URI

 -- Max Kellermann <mk@cm4all.com>  Thu, 23 Feb 2012 15:11:42 -0000

cm4all-beng-proxy (1.0.25) unstable; urgency=low

  * cgi-client: clear the input pointer on close

 -- Max Kellermann <mk@cm4all.com>  Thu, 16 Feb 2012 13:46:13 -0000

cm4all-beng-proxy (1.0.24) unstable; urgency=low

  * debian/rules: optimize parallel build
  * cgi: break loop when headers are finished

 -- Max Kellermann <mk@cm4all.com>  Wed, 15 Feb 2012 09:23:22 -0000

cm4all-beng-proxy (1.0.23) unstable; urgency=low

  * cgi: detect large response headers
  * cgi: continue parsing response headers after buffer boundary
  * cgi: bigger response header buffer
  * fcgi-client: detect large response headers

 -- Max Kellermann <mk@cm4all.com>  Thu, 09 Feb 2012 09:27:50 -0000

cm4all-beng-proxy (1.0.22) unstable; urgency=low

  * debian/rules: don't run libtool
  * lb: thread safety for the SSL filter
  * lb: fix crash during shutdown
  * http-server: fix uninitialised variable

 -- Max Kellermann <mk@cm4all.com>  Thu, 02 Feb 2012 13:03:08 -0000

cm4all-beng-proxy (1.0.21) unstable; urgency=low

  * hstock: fix memory leak
  * notify: fix endless busy loop
  * ssl_filter: fix hang while tearing down connection

 -- Max Kellermann <mk@cm4all.com>  Tue, 31 Jan 2012 15:24:50 -0000

cm4all-beng-proxy (1.0.20) unstable; urgency=low

  * ssl: load the whole certificate chain
  * translate: fix PATH+JAILCGI+SITE check
  * translate: fix HOME check
  * resource-address: include all CGI attributes in cache key

 -- Max Kellermann <mk@cm4all.com>  Wed, 25 Jan 2012 12:10:43 -0000

cm4all-beng-proxy (1.0.19) unstable; urgency=low

  * cookie-client: add a missing out-of-memory check

 -- Max Kellermann <mk@cm4all.com>  Tue, 17 Jan 2012 08:27:38 -0000

cm4all-beng-proxy (1.0.18) unstable; urgency=low

  * resource-address: support zero-length path_info prefix (for BASE)
  * hashmap: optimize insertions
  * http-server: limit the number of request headers
  * proxy-widget: discard the unused request body on error

 -- Max Kellermann <mk@cm4all.com>  Wed, 04 Jan 2012 14:55:59 -0000

cm4all-beng-proxy (1.0.17) unstable; urgency=low

  * istream-chunked: avoid recursive buffer write, fixes crash

 -- Max Kellermann <mk@cm4all.com>  Wed, 21 Dec 2011 16:37:44 -0000

cm4all-beng-proxy (1.0.16) unstable; urgency=low

  * http-server: disable timeout while waiting for CGI
  * cgi: fix segmentation fault
  * processor: discard child's request body on abort
  * proxy-widget: discard the unused request body on error

 -- Max Kellermann <mk@cm4all.com>  Wed, 14 Dec 2011 11:53:31 +0100

cm4all-beng-proxy (1.0.15) unstable; urgency=low

  * http-client: fix assertion failure on bogus "100 Continue"
  * handler: don't close the request body twice
  * session: add a missing out-of-memory check
  * fcgi-client: check for EV_READ event
  * fcgi-serialize: fix serializing parameter without value

 -- Max Kellermann <mk@cm4all.com>  Mon, 05 Dec 2011 17:47:20 -0000

cm4all-beng-proxy (1.0.14) unstable; urgency=low

  * http-server: don't generate chunked HEAD response
  * http-server: don't override Content-Length for HEAD response
  * lb_http, proxy-widget, response: forward Content-Length after HEAD

 -- Max Kellermann <mk@cm4all.com>  Tue, 08 Nov 2011 18:19:42 +0100

cm4all-beng-proxy (1.0.13) unstable; urgency=low

  * processor: initialize URI rewrite options for <?cm4all-rewrite-uri?>

 -- Max Kellermann <mk@cm4all.com>  Wed, 02 Nov 2011 16:47:48 +0100

cm4all-beng-proxy (1.0.12) unstable; urgency=low

  * http-server, proxy-widget: add missing newline to log message
  * fcgi_client: fix assertion failure on response body error
  * http-cache-choice: fix crash due to wrong filter callback

 -- Max Kellermann <mk@cm4all.com>  Fri, 21 Oct 2011 15:02:42 +0200

cm4all-beng-proxy (1.0.11) unstable; urgency=low

  * lb_config: fix binding to wildcard address
  * rewrite-uri: clarify warning message when widget has no id

 -- Max Kellermann <mk@cm4all.com>  Wed, 19 Oct 2011 09:26:48 +0200

cm4all-beng-proxy (1.0.10) unstable; urgency=low

  * debian/control: beng-lb doesn't need "daemon" anymore
  * http-string: allow space in unquoted cookie values (RFC ignorant)

 -- Max Kellermann <mk@cm4all.com>  Fri, 07 Oct 2011 15:06:32 +0200

cm4all-beng-proxy (1.0.9) unstable; urgency=low

  * tcp-balancer: store a copy of the socket address
  * lb: default log directory is /var/log/cm4all/beng-lb
  * lb: use new built-in watchdog instead of /usr/bin/daemon

 -- Max Kellermann <mk@cm4all.com>  Thu, 29 Sep 2011 16:19:34 +0200

cm4all-beng-proxy (1.0.8) unstable; urgency=low

  * resource-address: copy the delegate JailCGI parameters (crash bug fix)
  * response: use the same URI for storing and dropping widget sessions

 -- Max Kellermann <mk@cm4all.com>  Thu, 22 Sep 2011 13:39:08 +0200

cm4all-beng-proxy (1.0.7) unstable; urgency=low

  * inline-widget: discard request body when class lookup fails

 -- Max Kellermann <mk@cm4all.com>  Fri, 16 Sep 2011 12:16:04 +0200

cm4all-beng-proxy (1.0.6) unstable; urgency=low

  * processor: support short "SCRIPT" tag
  * widget-uri: use the template's view specification

 -- Max Kellermann <mk@cm4all.com>  Tue, 13 Sep 2011 18:14:24 +0200

cm4all-beng-proxy (1.0.5) unstable; urgency=low

  * resource-loader: delete comma when extracting from X-Forwarded-For

 -- Max Kellermann <mk@cm4all.com>  Mon, 05 Sep 2011 17:43:22 +0200

cm4all-beng-proxy (1.0.4) unstable; urgency=low

  * istream-replace: update the buffer reader after new data was added

 -- Max Kellermann <mk@cm4all.com>  Mon, 05 Sep 2011 15:43:17 +0200

cm4all-beng-proxy (1.0.3) unstable; urgency=low

  * merge release 0.9.35
  * control-handler: fix uninitialized variable

 -- Max Kellermann <mk@cm4all.com>  Thu, 18 Aug 2011 15:15:52 +0200

cm4all-beng-proxy (1.0.2) unstable; urgency=low

  * merge release 0.9.34
  * handler: always log translate client errors
  * tcp-balancer: fix memory leak in error handler
  * http-string: allow more characters in cookie values (RFC ignorant)

 -- Max Kellermann <mk@cm4all.com>  Mon, 01 Aug 2011 16:30:05 +0200

cm4all-beng-proxy (1.0.1) unstable; urgency=low

  * session: increase idle timeout to 20 minutes

 -- Max Kellermann <mk@cm4all.com>  Tue, 26 Jul 2011 11:23:36 +0200

cm4all-beng-proxy (1.0) unstable; urgency=low

  * merge release 0.9.33
  * header-forward: eliminate the duplicate "Date" response header
  * proxy-handler: don't pass internal URI arguments to CGI

 -- Max Kellermann <mk@cm4all.com>  Mon, 18 Jul 2011 17:07:42 +0200

cm4all-beng-proxy (0.10.14) unstable; urgency=low

  * merge release 0.9.32

 -- Max Kellermann <mk@cm4all.com>  Tue, 12 Jul 2011 19:02:23 +0200

cm4all-beng-proxy (0.10.13) unstable; urgency=low

  * growing-buffer: reset the position when skipping buffers

 -- Max Kellermann <mk@cm4all.com>  Wed, 06 Jul 2011 10:07:50 +0200

cm4all-beng-proxy (0.10.12) unstable; urgency=low

  * merge release 0.9.31
  * rewrite-uri: log widget base mismatch
  * istream-replace: fix assertion failure with splitted buffer

 -- Max Kellermann <mk@cm4all.com>  Tue, 05 Jul 2011 22:05:44 +0200

cm4all-beng-proxy (0.10.11) unstable; urgency=low

  * merge release 0.9.30
  * lb: add SSL/TLS support

 -- Max Kellermann <mk@cm4all.com>  Mon, 04 Jul 2011 17:14:21 +0200

cm4all-beng-proxy (0.10.10) unstable; urgency=low

  * merge release 0.9.29

 -- Max Kellermann <mk@cm4all.com>  Tue, 28 Jun 2011 17:56:43 +0200

cm4all-beng-proxy (0.10.9) unstable; urgency=low

  * merge release 0.9.28

 -- Max Kellermann <mk@cm4all.com>  Mon, 27 Jun 2011 13:38:03 +0200

cm4all-beng-proxy (0.10.8) unstable; urgency=low

  * lb_http: don't access the connection object after it was closed
  * restart the load balancer automatically

 -- Max Kellermann <mk@cm4all.com>  Wed, 22 Jun 2011 12:38:39 +0200

cm4all-beng-proxy (0.10.7) unstable; urgency=low

  * config: make the session cookie name configurable
  * uri-relative: allow relative base URIs (for CGI)
  * widget-uri: combine existing CGI PATH_INFO and given widget location
  * python/translation/widget: support "path_info" specification

 -- Max Kellermann <mk@cm4all.com>  Mon, 20 Jun 2011 14:54:38 +0200

cm4all-beng-proxy (0.10.6) unstable; urgency=low

  * merge release 0.9.26

 -- Max Kellermann <mk@cm4all.com>  Wed, 15 Jun 2011 09:19:28 +0200

cm4all-beng-proxy (0.10.5) unstable; urgency=low

  * merge release 0.9.26

 -- Max Kellermann <mk@cm4all.com>  Fri, 10 Jun 2011 10:09:09 +0200

cm4all-beng-proxy (0.10.4) unstable; urgency=low

  * doc: add beng-lb documentation
  * lb: implement "fallback" option
  * merge release 0.9.25

 -- Max Kellermann <mk@cm4all.com>  Wed, 08 Jun 2011 14:13:43 +0200

cm4all-beng-proxy (0.10.3) unstable; urgency=low

  * python/translation.widget: support keyword "sticky"
  * lb: implement sticky modes "failover", "cookie"

 -- Max Kellermann <mk@cm4all.com>  Mon, 06 Jun 2011 15:51:36 +0200

cm4all-beng-proxy (0.10.2) unstable; urgency=low

  * debian: fix beng-lb pid file name
  * lb_http: implement sticky sessions
  * merge release 0.9.24

 -- Max Kellermann <mk@cm4all.com>  Tue, 31 May 2011 14:32:03 +0200

cm4all-beng-proxy (0.10.1) unstable; urgency=low

  * lb_http: close request body on error
  * lb_listener: print error message when binding fails
  * merge release 0.9.23

 -- Max Kellermann <mk@cm4all.com>  Fri, 27 May 2011 13:13:55 +0200

cm4all-beng-proxy (0.10) unstable; urgency=low

  * failure: fix inverted logic bug in expiry check
  * tcp-balancer: implement session stickiness
  * lb: new stand-alone load balancer

 -- Max Kellermann <mk@cm4all.com>  Thu, 26 May 2011 14:32:02 +0200

cm4all-beng-proxy (0.9.35) unstable; urgency=low

  * resource-loader: pass the last X-Forwarded-For element to AJP

 -- Max Kellermann <mk@cm4all.com>  Thu, 18 Aug 2011 15:05:02 +0200

cm4all-beng-proxy (0.9.34) unstable; urgency=low

  * request: fix double request body close in errdoc handler
  * handler: close request body on early abort

 -- Max Kellermann <mk@cm4all.com>  Mon, 01 Aug 2011 16:21:43 +0200

cm4all-beng-proxy (0.9.33) unstable; urgency=low

  * {http,ajp}-request, errdoc: check before closing the request body on
    error

 -- Max Kellermann <mk@cm4all.com>  Mon, 18 Jul 2011 16:30:29 +0200

cm4all-beng-proxy (0.9.32) unstable; urgency=low

  * processor: dispose request body when focused widget was not found
  * http-string: allow the slash in cookie values (RFC ignorant)

 -- Max Kellermann <mk@cm4all.com>  Tue, 12 Jul 2011 18:16:01 +0200

cm4all-beng-proxy (0.9.31) unstable; urgency=low

  * growing-buffer: fix assertion failure with empty first buffer

 -- Max Kellermann <mk@cm4all.com>  Tue, 05 Jul 2011 21:58:24 +0200

cm4all-beng-proxy (0.9.30) unstable; urgency=low

  * growing-buffer: fix assertion failure in reader when buffer is empty

 -- Max Kellermann <mk@cm4all.com>  Mon, 04 Jul 2011 16:59:28 +0200

cm4all-beng-proxy (0.9.29) unstable; urgency=low

  * http-string: allow the equality sign in cookie values (RFC ignorant)

 -- Max Kellermann <mk@cm4all.com>  Tue, 28 Jun 2011 17:50:23 +0200

cm4all-beng-proxy (0.9.28) unstable; urgency=low

  * http-string: allow round brackets in cookie values (RFC ignorant)

 -- Max Kellermann <mk@cm4all.com>  Mon, 27 Jun 2011 13:23:58 +0200

cm4all-beng-proxy (0.9.27) unstable; urgency=low

  * handler: don't delete existing session in TRANSPARENT mode

 -- Max Kellermann <mk@cm4all.com>  Wed, 15 Jun 2011 09:08:48 +0200

cm4all-beng-proxy (0.9.26) unstable; urgency=low

  * worker: read "crash" value before destroying shared memory
  * session: fix crash while discarding session

 -- Max Kellermann <mk@cm4all.com>  Fri, 10 Jun 2011 09:54:56 +0200

cm4all-beng-proxy (0.9.25) unstable; urgency=low

  * response: discard the request body before passing to errdoc
  * worker: don't restart all workers after "safe" worker crash
  * cgi: check for end-of-file after splice

 -- Max Kellermann <mk@cm4all.com>  Wed, 08 Jun 2011 15:02:35 +0200

cm4all-beng-proxy (0.9.24) unstable; urgency=low

  * fcgi-client: really discard packets on request id mismatch
  * memcached-client: don't schedule read event when buffer is full
  * session: support beng-lb sticky sessions

 -- Max Kellermann <mk@cm4all.com>  Tue, 31 May 2011 14:23:41 +0200

cm4all-beng-proxy (0.9.23) unstable; urgency=low

  * tcp-balancer: retry connecting to cluster if a node fails

 -- Max Kellermann <mk@cm4all.com>  Fri, 27 May 2011 13:01:31 +0200

cm4all-beng-proxy (0.9.22) unstable; urgency=low

  * failure: fix inverted logic bug in expiry check
  * uri-extract: support AJP URLs, fixes AJP cookies
  * ajp-client: don't schedule read event when buffer is full

 -- Max Kellermann <mk@cm4all.com>  Thu, 26 May 2011 08:32:32 +0200

cm4all-beng-proxy (0.9.21) unstable; urgency=low

  * balancer: re-enable load balancing (regression fix)
  * merge release 0.8.38

 -- Max Kellermann <mk@cm4all.com>  Fri, 20 May 2011 11:03:31 +0200

cm4all-beng-proxy (0.9.20) unstable; urgency=low

  * http-cache: fix assertion failure caused by wrong destructor
  * merge release 0.8.37

 -- Max Kellermann <mk@cm4all.com>  Mon, 16 May 2011 14:03:09 +0200

cm4all-beng-proxy (0.9.19) unstable; urgency=low

  * http-request: don't retry requests with a request body

 -- Max Kellermann <mk@cm4all.com>  Thu, 12 May 2011 11:35:55 +0200

cm4all-beng-proxy (0.9.18) unstable; urgency=low

  * http-body: fix assertion failure on EOF chunk after socket was closed
  * widget-http: fix crash in widget lookup error handler
  * merge release 0.8.36

 -- Max Kellermann <mk@cm4all.com>  Tue, 10 May 2011 18:56:33 +0200

cm4all-beng-proxy (0.9.17) unstable; urgency=low

  * growing-buffer: fix assertion failure after large initial write
  * http-request: retry after connection failure
  * test/t-cgi: fix bashisms in test scripts

 -- Max Kellermann <mk@cm4all.com>  Wed, 04 May 2011 18:54:57 +0200

cm4all-beng-proxy (0.9.16) unstable; urgency=low

  * resource-address: append "transparent" args to CGI path_info
  * tcache: fix crash on FastCGI with BASE

 -- Max Kellermann <mk@cm4all.com>  Mon, 02 May 2011 16:07:21 +0200

cm4all-beng-proxy (0.9.15) unstable; urgency=low

  * configure.ac: check if valgrind/memcheck.h is installed
  * configure.ac: check if libattr is available
  * access-log: log Referer and User-Agent
  * access-log: log the request duration
  * proxy-handler: allow forwarding URI arguments
  * merge release 0.8.35

 -- Max Kellermann <mk@cm4all.com>  Wed, 27 Apr 2011 18:54:17 +0200

cm4all-beng-proxy (0.9.14) unstable; urgency=low

  * processor: don't clear widget pointer at opening tag
  * debian: move ulimit call from init script to *.default
  * merge release 0.8.33

 -- Max Kellermann <mk@cm4all.com>  Wed, 13 Apr 2011 17:03:29 +0200

cm4all-beng-proxy (0.9.13) unstable; urgency=low

  * proxy-widget: apply the widget's response header forward settings
  * response: add option to dump the widget tree
  * widget-class: move header forward settings to view
  * merge release 0.8.30

 -- Max Kellermann <mk@cm4all.com>  Mon, 04 Apr 2011 16:31:26 +0200

cm4all-beng-proxy (0.9.12) unstable; urgency=low

  * widget: internal API refactorization
  * was-control: fix argument order in "abort" call
  * was-client: duplicate the GError object when it is used twice
  * {file,delegate}-handler: add Expires/ETag headers to 304 response
  * cgi: allow setting environment variables

 -- Max Kellermann <mk@cm4all.com>  Thu, 24 Mar 2011 15:12:54 +0100

cm4all-beng-proxy (0.9.11) unstable; urgency=low

  * processor: major API refactorization
  * merge release 0.8.29

 -- Max Kellermann <mk@cm4all.com>  Mon, 21 Mar 2011 19:43:28 +0100

cm4all-beng-proxy (0.9.10) unstable; urgency=low

  * merge release 0.8.27

 -- Max Kellermann <mk@cm4all.com>  Fri, 18 Mar 2011 14:11:16 +0100

cm4all-beng-proxy (0.9.9) unstable; urgency=low

  * merge release 0.8.25

 -- Max Kellermann <mk@cm4all.com>  Mon, 14 Mar 2011 16:05:51 +0100

cm4all-beng-proxy (0.9.8) unstable; urgency=low

  * translate: support UNIX domain sockets in ADDRESS_STRING
  * resource-address: support connections to existing FastCGI servers

 -- Max Kellermann <mk@cm4all.com>  Fri, 11 Mar 2011 19:24:33 +0100

cm4all-beng-proxy (0.9.7) unstable; urgency=low

  * merge release 0.8.24

 -- Max Kellermann <mk@cm4all.com>  Fri, 04 Mar 2011 13:07:36 +0100

cm4all-beng-proxy (0.9.6) unstable; urgency=low

  * merge release 0.8.23

 -- Max Kellermann <mk@cm4all.com>  Mon, 28 Feb 2011 11:47:45 +0100

cm4all-beng-proxy (0.9.5) unstable; urgency=low

  * translate: allow SITE without CGI

 -- Max Kellermann <mk@cm4all.com>  Mon, 31 Jan 2011 06:35:24 +0100

cm4all-beng-proxy (0.9.4) unstable; urgency=low

  * widget-class: allow distinct addresses for each view

 -- Max Kellermann <mk@cm4all.com>  Thu, 27 Jan 2011 17:51:21 +0100

cm4all-beng-proxy (0.9.3) unstable; urgency=low

  * istream-catch: log errors
  * proxy-handler: pass the original request URI to (Fast)CGI
  * proxy-handler: pass the original document root to (Fast)CGI
  * fcgi-stock: pass site id to child process
  * translation: new packet "HOME" for JailCGI
  * resource-loader: get remote host from "X-Forwarded-For"
  * cgi, fcgi-client: pass client IP address to application

 -- Max Kellermann <mk@cm4all.com>  Fri, 21 Jan 2011 18:13:38 +0100

cm4all-beng-proxy (0.9.2) unstable; urgency=low

  * merge release 0.8.21
  * http-response: better context for error messages
  * istream: method close() does not invoke handler->abort()
  * istream: better context for error messages
  * ajp-client: destruct properly when request stream fails
  * {delegate,fcgi,was}-stock: use the JailCGI 1.4 wrapper

 -- Max Kellermann <mk@cm4all.com>  Mon, 17 Jan 2011 12:08:04 +0100

cm4all-beng-proxy (0.9.1) unstable; urgency=low

  * http-server: count the number of raw bytes sent and received
  * control-handler: support TCACHE_INVALIDATE with SITE
  * new programs "log-forward", "log-exec" for network logging
  * new program "log-split" for creating per-site log files
  * new program "log-traffic" for creating per-site traffic logs
  * move logging servers to new package cm4all-beng-proxy-logging
  * python/control.client: add parameter "broadcast"

 -- Max Kellermann <mk@cm4all.com>  Thu, 02 Dec 2010 12:07:16 +0100

cm4all-beng-proxy (0.9) unstable; urgency=low

  * merge release 0.8.19
  * was-client: explicitly send 32 bit METHOD payload
  * was-client: explicitly parse STATUS as 32 bit integer
  * was-client: clear control channel object on destruction
  * was-client: reuse child process if state is clean on EOF
  * was-client: abort properly after receiving illegal packet
  * was-client: allow "request STOP" before response completed
  * was-client: postpone the response handler invocation
  * was-control: send packets in bulk
  * python: support WAS widgets
  * http-server: enable "cork" mode only for beginning of response
  * http-cache: don't access freed memory in pool_unref_denotify()
  * http: use libcm4all-http
  * new datagram based binary protocol for access logging
  * main: default WAS stock limit is 16

 -- Max Kellermann <mk@cm4all.com>  Thu, 18 Nov 2010 19:56:17 +0100

cm4all-beng-proxy (0.8.38) unstable; urgency=low

  * failure: update time stamp on existing item
  * errdoc: free the original response body on abort

 -- Max Kellermann <mk@cm4all.com>  Fri, 20 May 2011 10:17:14 +0200

cm4all-beng-proxy (0.8.37) unstable; urgency=low

  * widget-resolver: don't reuse failed resolver
  * http-request: fix NULL pointer dereference on invalid URI
  * config: disable the TCP stock limit by default

 -- Max Kellermann <mk@cm4all.com>  Mon, 16 May 2011 13:41:32 +0200

cm4all-beng-proxy (0.8.36) unstable; urgency=low

  * http-server: check if client closes connection while processing
  * http-client: release the socket before invoking the callback
  * fcgi-client: fix assertion failure on full input buffer
  * memcached-client: re-enable socket event after direct copy
  * istream-file: fix assertion failure on range request
  * test/t-cgi: fix bashisms in test scripts

 -- Max Kellermann <mk@cm4all.com>  Tue, 10 May 2011 18:45:48 +0200

cm4all-beng-proxy (0.8.35) unstable; urgency=low

  * session: fix potential session defragmentation crash
  * ajp-request: use "host:port" as TCP stock key
  * cgi: evaluate the Content-Length response header

 -- Max Kellermann <mk@cm4all.com>  Wed, 27 Apr 2011 13:32:05 +0200

cm4all-beng-proxy (0.8.34) unstable; urgency=low

  * js: replace all '%' with '$'
  * js: check if session_id is null
  * debian: add package cm4all-beng-proxy-tools

 -- Max Kellermann <mk@cm4all.com>  Tue, 19 Apr 2011 18:43:54 +0200

cm4all-beng-proxy (0.8.33) unstable; urgency=low

  * processor: don't quote query string arguments with dollar sign
  * widget-request: safely remove "view" and "path" from argument table
  * debian/control: add "Breaks << 0.8.32" on the JavaScript library

 -- Max Kellermann <mk@cm4all.com>  Tue, 12 Apr 2011 18:21:55 +0200

cm4all-beng-proxy (0.8.32) unstable; urgency=low

  * args: quote arguments with the dollar sign

 -- Max Kellermann <mk@cm4all.com>  Tue, 12 Apr 2011 13:34:42 +0200

cm4all-beng-proxy (0.8.31) unstable; urgency=low

  * proxy-widget: eliminate the duplicate "Server" response header
  * translation: add packet UNTRUSTED_SITE_SUFFIX

 -- Max Kellermann <mk@cm4all.com>  Thu, 07 Apr 2011 16:23:37 +0200

cm4all-beng-proxy (0.8.30) unstable; urgency=low

  * handler: make lower-case realm name from the "Host" header
  * session: copy attribute "realm", fixes segmentation fault

 -- Max Kellermann <mk@cm4all.com>  Tue, 29 Mar 2011 16:47:43 +0200

cm4all-beng-proxy (0.8.29) unstable; urgency=low

  * ajp-client: send query string in an AJP attribute

 -- Max Kellermann <mk@cm4all.com>  Mon, 21 Mar 2011 19:16:16 +0100

cm4all-beng-proxy (0.8.28) unstable; urgency=low

  * resource-loader: use X-Forwarded-For to obtain AJP remote host
  * resource-loader: strip port from AJP remote address
  * resource-loader: don't pass remote host to AJP server
  * resource-loader: parse server port for AJP
  * ajp-client: always send content-length
  * ajp-client: parse the remaining buffer after EAGAIN

 -- Max Kellermann <mk@cm4all.com>  Mon, 21 Mar 2011 11:12:07 +0100

cm4all-beng-proxy (0.8.27) unstable; urgency=low

  * http-request: close the request body on malformed URI
  * ajp-request: AJP translation packet contains ajp://host:port/path

 -- Max Kellermann <mk@cm4all.com>  Fri, 18 Mar 2011 14:04:21 +0100

cm4all-beng-proxy (0.8.26) unstable; urgency=low

  * python/response: fix typo in ajp()
  * session: validate sessions only within one realm

 -- Max Kellermann <mk@cm4all.com>  Fri, 18 Mar 2011 08:59:41 +0100

cm4all-beng-proxy (0.8.25) unstable; urgency=low

  * widget-http: discard request body on unknown view name
  * inline-widget: discard request body on error
  * {http,fcgi,was}-client: allocate response headers from caller pool
  * cmdline: fcgi_stock_limit defaults to 0 (no limit)

 -- Max Kellermann <mk@cm4all.com>  Mon, 14 Mar 2011 15:53:42 +0100

cm4all-beng-proxy (0.8.24) unstable; urgency=low

  * fcgi-client: release the connection even when padding not consumed
    after empty response

 -- Max Kellermann <mk@cm4all.com>  Wed, 02 Mar 2011 17:39:33 +0100

cm4all-beng-proxy (0.8.23) unstable; urgency=low

  * memcached-client: allocate a new memory pool
  * memcached-client: copy caller_pool reference before freeing the client
  * fcgi-client: check headers!=NULL
  * fcgi-client: release the connection even when padding not consumed

 -- Max Kellermann <mk@cm4all.com>  Mon, 28 Feb 2011 10:50:02 +0100

cm4all-beng-proxy (0.8.22) unstable; urgency=low

  * cgi: fill special variables CONTENT_TYPE, CONTENT_LENGTH
  * memcached-client: remove stray pool_unref() call
  * memcached-client: reuse the socket if the remaining value is buffered
  * http-cache-choice: abbreviate memcached keys
  * *-cache: allocate a parent pool for cache items
  * pool: re-enable linear pools
  * frame: free the request body on error
  * http-cache: free cached body which was dismissed

 -- Max Kellermann <mk@cm4all.com>  Mon, 07 Feb 2011 15:34:09 +0100

cm4all-beng-proxy (0.8.21) unstable; urgency=low

  * merge release 0.7.55
  * jail: translate the document root properly
  * header-forward: forward the "Host" header to CGI/FastCGI/AJP
  * http-error: map ENOTDIR to "404 Not Found"
  * http-server: fix assertion failure on write error
  * fcgi-stock: clear all environment variables

 -- Max Kellermann <mk@cm4all.com>  Thu, 06 Jan 2011 16:04:20 +0100

cm4all-beng-proxy (0.8.20) unstable; urgency=low

  * widget-resolver: add pedantic state assertions
  * async: remember a copy of the operation in !NDEBUG
  * python/translation/response: max_age() returns self

 -- Max Kellermann <mk@cm4all.com>  Mon, 06 Dec 2010 23:02:50 +0100

cm4all-beng-proxy (0.8.19) unstable; urgency=low

  * merge release 0.7.54

 -- Max Kellermann <mk@cm4all.com>  Wed, 17 Nov 2010 16:25:10 +0100

cm4all-beng-proxy (0.8.18) unstable; urgency=low

  * was-client: explicitly send 32 bit METHOD payload
  * was-client: explicitly parse STATUS as 32 bit integer
  * istream: check presence of as_fd() in optimized build

 -- Max Kellermann <mk@cm4all.com>  Fri, 05 Nov 2010 11:00:54 +0100

cm4all-beng-proxy (0.8.17) unstable; urgency=low

  * merged release 0.7.53
  * widget: use colon as widget path separator
  * was-client: check for abort during response handler
  * was-client: implement STOP
  * was-client: release memory pools
  * was-launch: enable non-blocking mode on input and output
  * http-server: don't crash on malformed pipelined request
  * main: free the WAS stock and the UDP listener in the SIGTERM handler

 -- Max Kellermann <mk@cm4all.com>  Thu, 28 Oct 2010 19:50:26 +0200

cm4all-beng-proxy (0.8.16) unstable; urgency=low

  * merged release 0.7.52
  * was-client: support for the WAS protocol

 -- Max Kellermann <mk@cm4all.com>  Wed, 13 Oct 2010 16:45:18 +0200

cm4all-beng-proxy (0.8.15) unstable; urgency=low

  * resource-address: don't skip question mark twice

 -- Max Kellermann <mk@cm4all.com>  Tue, 28 Sep 2010 12:20:33 +0200

cm4all-beng-proxy (0.8.14) unstable; urgency=low

  * processor: schedule "xmlns:c" deletion

 -- Max Kellermann <mk@cm4all.com>  Thu, 23 Sep 2010 14:42:31 +0200

cm4all-beng-proxy (0.8.13) unstable; urgency=low

  * processor: delete "xmlns:c" attributes from link elements
  * istream-{head,zero}: implement method available()
  * merged release 0.7.51

 -- Max Kellermann <mk@cm4all.com>  Tue, 17 Aug 2010 09:54:33 +0200

cm4all-beng-proxy (0.8.12) unstable; urgency=low

  * http-cache-memcached: copy resource address
  * debian/control: add missing ${shlibs:Depends}
  * merged release 0.7.50

 -- Max Kellermann <mk@cm4all.com>  Thu, 12 Aug 2010 20:17:52 +0200

cm4all-beng-proxy (0.8.11) unstable; urgency=low

  * delegate-client: fix SCM_RIGHTS check
  * use Linux 2.6 CLOEXEC/NONBLOCK flags
  * tcache: INVALIDATE removes all variants (error documents etc.)
  * control: new UDP based protocol, allows invalidating caches
  * hashmap: fix assertion failure in hashmap_remove_match()
  * merged release 0.7.49

 -- Max Kellermann <mk@cm4all.com>  Tue, 10 Aug 2010 15:48:10 +0200

cm4all-beng-proxy (0.8.10) unstable; urgency=low

  * tcache: copy response.previous

 -- Max Kellermann <mk@cm4all.com>  Mon, 02 Aug 2010 18:03:43 +0200

cm4all-beng-proxy (0.8.9) unstable; urgency=low

  * (f?)cgi-handler: forward query string only if focused
  * ajp-handler: merge into proxy-handler
  * proxy-handler: forward query string if focused
  * cgi, fastcgi-handler: enable the resource cache
  * translation: add packets CHECK and PREVIOUS for authentication
  * python: add Response.max_age()

 -- Max Kellermann <mk@cm4all.com>  Fri, 30 Jul 2010 11:39:22 +0200

cm4all-beng-proxy (0.8.8) unstable; urgency=low

  * prototypes/translate.py: added new ticket-fastcgi programs
  * http-cache: implement FastCGI caching
  * merged release 0.7.47

 -- Max Kellermann <mk@cm4all.com>  Wed, 21 Jul 2010 13:00:43 +0200

cm4all-beng-proxy (0.8.7) unstable; urgency=low

  * istream-delayed: update the "direct" bit mask
  * http-client: send "Expect: 100-continue"
  * response, widget-http: apply istream_pipe to filter input
  * proxy-handler: apply istream_pipe to request body
  * istream-ajp-body: send larger request body packets
  * ajp-client: support splice()
  * merged release 0.7.46

 -- Max Kellermann <mk@cm4all.com>  Fri, 25 Jun 2010 18:52:04 +0200

cm4all-beng-proxy (0.8.6) unstable; urgency=low

  * translation: added support for custom error documents
  * response: convert HEAD to GET if filter follows
  * processor: short-circuit on HEAD request
  * python: depend on python-twisted-core

 -- Max Kellermann <mk@cm4all.com>  Wed, 16 Jun 2010 16:37:42 +0200

cm4all-beng-proxy (0.8.5) unstable; urgency=low

  * istream-tee: allow second output to block
  * widget-http: don't transform error documents
  * response, widget-http: disable filters after widget frame request
  * translation: added packet FILTER_4XX to filter client errors
  * merged release 0.7.45

 -- Max Kellermann <mk@cm4all.com>  Thu, 10 Jun 2010 16:13:14 +0200

cm4all-beng-proxy (0.8.4) unstable; urgency=low

  * python: added missing "Response" import
  * python: resume parsing after deferred call
  * http-client: implement istream method as_fd()
  * merged release 0.7.44

 -- Max Kellermann <mk@cm4all.com>  Mon, 07 Jun 2010 17:01:16 +0200

cm4all-beng-proxy (0.8.3) unstable; urgency=low

  * file-handler: implement If-Range (RFC 2616 14.27)
  * merged release 0.7.42

 -- Max Kellermann <mk@cm4all.com>  Tue, 01 Jun 2010 16:17:13 +0200

cm4all-beng-proxy (0.8.2) unstable; urgency=low

  * cookie-client: verify the cookie path
  * python: use Twisted's logging library
  * python: added a widget registry class
  * merged release 0.7.41

 -- Max Kellermann <mk@cm4all.com>  Wed, 26 May 2010 13:08:16 +0200

cm4all-beng-proxy (0.8.1) unstable; urgency=low

  * http-cache-memcached: delete entity records on POST

 -- Max Kellermann <mk@cm4all.com>  Tue, 18 May 2010 12:21:55 +0200

cm4all-beng-proxy (0.8) unstable; urgency=low

  * istream: added method as_fd() to convert istream to file descriptor
  * fork: support passing stdin istream fd to child process
  * http-cache: discard only matching entries on POST
  * istream-html-escape: escape single and double quote
  * rewrite-uri: escape the result with XML entities

 -- Max Kellermann <mk@cm4all.com>  Thu, 13 May 2010 12:34:46 +0200

cm4all-beng-proxy (0.7.55) unstable; urgency=low

  * pool: reparent pools in optimized build
  * istream-deflate: add missing pool reference while reading
  * istream-deflate: fix several error handlers

 -- Max Kellermann <mk@cm4all.com>  Thu, 06 Jan 2011 12:59:39 +0100

cm4all-beng-proxy (0.7.54) unstable; urgency=low

  * http-server: fix crash on deferred chunked request body
  * parser: fix crash on malformed SCRIPT element

 -- Max Kellermann <mk@cm4all.com>  Wed, 17 Nov 2010 16:13:09 +0100

cm4all-beng-proxy (0.7.53) unstable; urgency=low

  * http-server: don't crash on malformed pipelined request
  * sink-header: fix assertion failure on empty trailer

 -- Max Kellermann <mk@cm4all.com>  Thu, 28 Oct 2010 18:39:01 +0200

cm4all-beng-proxy (0.7.52) unstable; urgency=low

  * fcgi-client: fix send timeout handler
  * fork: finish the buffer after pipe was drained

 -- Max Kellermann <mk@cm4all.com>  Wed, 13 Oct 2010 16:39:26 +0200

cm4all-beng-proxy (0.7.51) unstable; urgency=low

  * http-client: clear response body pointer before forwarding EOF event
  * processor: fix assertion failure for c:mode in c:widget

 -- Max Kellermann <mk@cm4all.com>  Mon, 16 Aug 2010 17:01:48 +0200

cm4all-beng-proxy (0.7.50) unstable; urgency=low

  * header-forward: don't forward the "Host" header to HTTP servers
  * resource-address: use uri_relative() for CGI
  * uri-relative: don't lose host name in uri_absolute()
  * uri-relative: don't fail on absolute URIs
  * http-cache-heap: don't use uninitialized item size

 -- Max Kellermann <mk@cm4all.com>  Thu, 12 Aug 2010 20:03:49 +0200

cm4all-beng-proxy (0.7.49) unstable; urgency=low

  * hashmap: fix assertion failure in hashmap_remove_value()

 -- Max Kellermann <mk@cm4all.com>  Tue, 10 Aug 2010 15:37:12 +0200

cm4all-beng-proxy (0.7.48) unstable; urgency=low

  * pipe-stock: add assertions on file descriptors

 -- Max Kellermann <mk@cm4all.com>  Mon, 09 Aug 2010 14:56:54 +0200

cm4all-beng-proxy (0.7.47) unstable; urgency=low

  * cmdline: add option "--group"

 -- Max Kellermann <mk@cm4all.com>  Fri, 16 Jul 2010 18:39:53 +0200

cm4all-beng-proxy (0.7.46) unstable; urgency=low

  * handler: initialize all translate_response attributes
  * http-client: consume buffer before header length check
  * istream-pipe: clear "direct" flags in constructor
  * istream-pipe: return gracefully when handler blocks
  * ajp-client: hold pool reference to reset TCP_CORK

 -- Max Kellermann <mk@cm4all.com>  Mon, 21 Jun 2010 17:53:21 +0200

cm4all-beng-proxy (0.7.45) unstable; urgency=low

  * istream-tee: separate "weak" values for the two outputs
  * fcache: don't close output when caching has been canceled
  * tcache: copy the attribute "secure_cookie"

 -- Max Kellermann <mk@cm4all.com>  Thu, 10 Jun 2010 15:21:34 +0200

cm4all-beng-proxy (0.7.44) unstable; urgency=low

  * http-client: check response header length
  * http-server: check request header length

 -- Max Kellermann <mk@cm4all.com>  Mon, 07 Jun 2010 16:51:57 +0200

cm4all-beng-proxy (0.7.43) unstable; urgency=low

  * http-cache: fixed NULL pointer dereference when storing empty response
    body on the heap

 -- Max Kellermann <mk@cm4all.com>  Tue, 01 Jun 2010 18:52:45 +0200

cm4all-beng-proxy (0.7.42) unstable; urgency=low

  * fork: check "direct" flag again after buffer flush
  * pool: pool_unref_denotify() remembers the code location
  * sink-{buffer,gstring}: don't invoke callback in abort()
  * async: added another debug flag to verify correctness

 -- Max Kellermann <mk@cm4all.com>  Mon, 31 May 2010 21:15:58 +0200

cm4all-beng-proxy (0.7.41) unstable; urgency=low

  * http-cache: initialize response status and headers on empty body

 -- Max Kellermann <mk@cm4all.com>  Tue, 25 May 2010 16:27:25 +0200

cm4all-beng-proxy (0.7.40) unstable; urgency=low

  * http-cache: fixed NULL pointer dereference when storing empty response
    body in memcached

 -- Max Kellermann <mk@cm4all.com>  Tue, 25 May 2010 15:04:44 +0200

cm4all-beng-proxy (0.7.39) unstable; urgency=low

  * memcached-stock: close value on connect failure
  * http: implement remaining status codes
  * http-cache: allow caching empty response body
  * http-cache: cache status codes 203, 206, 300, 301, 410
  * http-cache: don't cache authorized resources

 -- Max Kellermann <mk@cm4all.com>  Fri, 21 May 2010 17:37:29 +0200

cm4all-beng-proxy (0.7.38) unstable; urgency=low

  * http-server: send HTTP/1.1 declaration with "100 Continue"
  * connection: initialize "site_name", fixes crash bug
  * translation: added packet SECURE_COOKIE

 -- Max Kellermann <mk@cm4all.com>  Thu, 20 May 2010 15:40:34 +0200

cm4all-beng-proxy (0.7.37) unstable; urgency=low

  * *-client: implement a socket leak detector
  * handler: initialize response header without translation server

 -- Max Kellermann <mk@cm4all.com>  Tue, 18 May 2010 12:05:11 +0200

cm4all-beng-proxy (0.7.36) unstable; urgency=low

  * http-client: fixed NULL pointer dereference
  * handler, response: removed duplicate request body destruction calls

 -- Max Kellermann <mk@cm4all.com>  Tue, 11 May 2010 17:16:36 +0200

cm4all-beng-proxy (0.7.35) unstable; urgency=low

  * {http,fcgi,ajp}-request: close the request body on abort
  * handler: set fake translation response on malformed URI

 -- Max Kellermann <mk@cm4all.com>  Mon, 10 May 2010 11:22:23 +0200

cm4all-beng-proxy (0.7.34) unstable; urgency=low

  * translate: check the UNTRUSTED packet
  * translation: added packet UNTRUSTED_PREFIX

 -- Max Kellermann <mk@cm4all.com>  Fri, 30 Apr 2010 19:14:37 +0200

cm4all-beng-proxy (0.7.33) unstable; urgency=low

  * merged release 0.7.27.1
  * fcache: don't continue storing in background
  * fcgi-client: re-add event after some input data has been read

 -- Max Kellermann <mk@cm4all.com>  Fri, 30 Apr 2010 11:31:08 +0200

cm4all-beng-proxy (0.7.32) unstable; urgency=low

  * response: generate the "Server" response header
  * response: support the Authentication-Info response header
  * response: support custom authentication pages
  * translation: support custom response headers

 -- Max Kellermann <mk@cm4all.com>  Tue, 27 Apr 2010 17:09:59 +0200

cm4all-beng-proxy (0.7.31) unstable; urgency=low

  * support HTTP authentication (RFC 2617)

 -- Max Kellermann <mk@cm4all.com>  Mon, 26 Apr 2010 17:26:42 +0200

cm4all-beng-proxy (0.7.30) unstable; urgency=low

  * fcgi-client: support responses without a body
  * {http,fcgi}-client: hold caller pool reference during callback

 -- Max Kellermann <mk@cm4all.com>  Fri, 23 Apr 2010 14:41:05 +0200

cm4all-beng-proxy (0.7.29) unstable; urgency=low

  * http-cache: added missing pool_unref() in memcached_miss()
  * pool: added checked pool references

 -- Max Kellermann <mk@cm4all.com>  Thu, 22 Apr 2010 15:45:48 +0200

cm4all-beng-proxy (0.7.28) unstable; urgency=low

  * fcgi-client: support response status
  * translate: malformed packets are fatal
  * http-cache: don't cache resources with very long URIs
  * memcached-client: increase the maximum key size to 32 kB

 -- Max Kellermann <mk@cm4all.com>  Thu, 15 Apr 2010 15:06:51 +0200

cm4all-beng-proxy (0.7.27.1) unstable; urgency=low

  * http-cache: added missing pool_unref() in memcached_miss()
  * http-cache: don't cache resources with very long URIs
  * memcached-client: increase the maximum key size to 32 kB
  * fork: properly handle partially filled output buffer
  * fork: re-add event after some input data has been read

 -- Max Kellermann <mk@cm4all.com>  Thu, 29 Apr 2010 15:30:21 +0200

cm4all-beng-proxy (0.7.27) unstable; urgency=low

  * session: use GLib's PRNG to generate session ids
  * session: seed the PRNG with /dev/random
  * response: log UNTRUSTED violation attempts
  * response: drop widget sessions when there is no focus

 -- Max Kellermann <mk@cm4all.com>  Fri, 09 Apr 2010 12:04:18 +0200

cm4all-beng-proxy (0.7.26) unstable; urgency=low

  * memcached-client: schedule read event before callback
  * istream-tee: continue with second output if first is closed

 -- Max Kellermann <mk@cm4all.com>  Sun, 28 Mar 2010 18:08:11 +0200

cm4all-beng-proxy (0.7.25) unstable; urgency=low

  * memcached-client: don't poll if socket is closed
  * fork: close file descriptor on input error
  * pool: don't check attachments in pool_trash()

 -- Max Kellermann <mk@cm4all.com>  Thu, 25 Mar 2010 13:28:01 +0100

cm4all-beng-proxy (0.7.24) unstable; urgency=low

  * memcached-client: release socket after splice

 -- Max Kellermann <mk@cm4all.com>  Mon, 22 Mar 2010 11:29:45 +0100

cm4all-beng-proxy (0.7.23) unstable; urgency=low

  * sink-header: support splice
  * memcached-client: support splice (response)
  * fcgi-client: recover correctly after send error
  * fcgi-client: support chunked request body
  * fcgi-client: basic splice support for the request body
  * http-cache: duplicate headers
  * {http,memcached}-client: check "direct" mode after buffer flush
  * cmdline: added option "fcgi_stock_limit"
  * python: auto-export function write_packet()
  * python: Response methods return self

 -- Max Kellermann <mk@cm4all.com>  Fri, 19 Mar 2010 13:28:35 +0100

cm4all-beng-proxy (0.7.22) unstable; urgency=low

  * python: re-add function write_packet()

 -- Max Kellermann <mk@cm4all.com>  Fri, 12 Mar 2010 12:27:21 +0100

cm4all-beng-proxy (0.7.21) unstable; urgency=low

  * ajp-client: handle EAGAIN from send()
  * python: install the missing sources

 -- Max Kellermann <mk@cm4all.com>  Thu, 11 Mar 2010 16:58:25 +0100

cm4all-beng-proxy (0.7.20) unstable; urgency=low

  * http-client: don't reinstate event when socket is closed
  * access-log: log the site name
  * python: removed unused function write_packet()
  * python: split the module beng_proxy.translation
  * python: allow overriding query string and param in absolute_uri()
  * python: moved absolute_uri() to a separate library

 -- Max Kellermann <mk@cm4all.com>  Thu, 11 Mar 2010 09:48:52 +0100

cm4all-beng-proxy (0.7.19) unstable; urgency=low

  * client-socket: translate EV_TIMEOUT to ETIMEDOUT
  * fork: refill the input buffer as soon as possible
  * delegate-client: implement an abortable event
  * pool: added assertions for libevent leaks
  * direct: added option "-s enable_splice=no"

 -- Max Kellermann <mk@cm4all.com>  Thu, 04 Mar 2010 17:34:56 +0100

cm4all-beng-proxy (0.7.18) unstable; urgency=low

  * args: reserve memory for the trailing null byte

 -- Max Kellermann <mk@cm4all.com>  Tue, 23 Feb 2010 17:46:04 +0100

cm4all-beng-proxy (0.7.17) unstable; urgency=low

  * translation: added the BOUNCE packet (variant of REDIRECT)
  * translation: change widget packet HOST to UNTRUSTED
  * translation: pass internal URI arguments to the translation server
  * handler: use the specified status with REDIRECT
  * python: added method Request.absolute_uri()

 -- Max Kellermann <mk@cm4all.com>  Tue, 23 Feb 2010 16:15:22 +0100

cm4all-beng-proxy (0.7.16) unstable; urgency=low

  * processor: separate trusted from untrusted widgets by host name
  * processor: mode=partition is deprecated
  * translate: fix DOCUMENT_ROOT handler for CGI/FASTCGI
  * fcgi-request: added JailCGI support

 -- Max Kellermann <mk@cm4all.com>  Fri, 19 Feb 2010 14:29:29 +0100

cm4all-beng-proxy (0.7.15) unstable; urgency=low

  * processor: unreference the caller pool in abort()
  * tcache: clear BASE on mismatch
  * fcgi-client: generate the Content-Length request header
  * fcgi-client: send the CONTENT_TYPE parameter
  * prototypes/translate.py: use FastCGI to run PHP

 -- Max Kellermann <mk@cm4all.com>  Thu, 11 Feb 2010 14:43:21 +0100

cm4all-beng-proxy (0.7.14) unstable; urgency=low

  * connection: drop connections when the limit is exceeded
  * resource-address: added BASE support
  * fcgi-client: check the request ID in response packets
  * http-client: check response body when request body is closed
  * html-escape: use the last ampersand before the semicolon
  * html-escape: support &apos;
  * processor: unescape widget parameter values

 -- Max Kellermann <mk@cm4all.com>  Fri, 29 Jan 2010 17:49:43 +0100

cm4all-beng-proxy (0.7.13) unstable; urgency=low

  * fcgi-request: duplicate socket path
  * fcgi-request: support ACTION
  * fcgi-client: provide SCRIPT_FILENAME
  * fcgi-client: append empty PARAMS packet
  * fcgi-client: try to read response before request is finished
  * fcgi-client: implement the STDERR packet
  * fcgi-client: support request headers and body
  * fcgi-stock: manage one socket per child process
  * fcgi-stock: unlink socket path after connect
  * fcgi-stock: redirect fd 1,2 to /dev/null
  * fcgi-stock: kill FastCGI processes after 5 minutes idle
  * translation: new packet PAIR for passing parameters to FastCGI

 -- Max Kellermann <mk@cm4all.com>  Thu, 14 Jan 2010 13:36:48 +0100

cm4all-beng-proxy (0.7.12) unstable; urgency=low

  * http-cache: unlock the cache item after successful revalidation
  * http-cache-memcached: pass the expiration time to memcached
  * sink-header: comprise pending data in method available()
  * header-forward: forward the Expires response header

 -- Max Kellermann <mk@cm4all.com>  Tue, 22 Dec 2009 16:18:49 +0100

cm4all-beng-proxy (0.7.11) unstable; urgency=low

  * {ajp,memcached}-client: fix dis\appearing event for duplex socket
  * memcached-client: handle EAGAIN after send()
  * memcached-client: release socket as early as possible
  * header-forward: don't forward Accept-Encoding if transformation is
    enabled
  * widget-http, inline-widget: check Content-Encoding before processing
  * file-handler: send "Vary: Accept-Encoding" for compressed response
  * header-forward: support duplicate headers
  * fcache: implemented a 60 seconds timeout
  * fcache: copy pointer to local variable before callback
  * event2: refresh timeout after event has occurred

 -- Max Kellermann <mk@cm4all.com>  Fri, 18 Dec 2009 16:45:24 +0100

cm4all-beng-proxy (0.7.10) unstable; urgency=low

  * http-{server,client}: fix disappearing event for duplex socket

 -- Max Kellermann <mk@cm4all.com>  Mon, 14 Dec 2009 15:46:25 +0100

cm4all-beng-proxy (0.7.9) unstable; urgency=low

  * http: "Expect" is a hop-by-hop header
  * http-server: send "100 Continue" unless request body closed
  * http-client: poll socket after splice
  * http-server: handle EAGAIN after splice
  * http-server: send a 417 response on unrecognized "Expect" request
  * response, widget-http: append filter id to resource tag
  * resource-tag: check for "Cache-Control: no-store"

 -- Max Kellermann <mk@cm4all.com>  Mon, 14 Dec 2009 13:05:15 +0100

cm4all-beng-proxy (0.7.8) unstable; urgency=low

  * http-body: support partial response in method available()
  * file-handler: support pre-compressed static files
  * fcache: honor the "Cache-Control: no-store" response header

 -- Max Kellermann <mk@cm4all.com>  Wed, 09 Dec 2009 15:49:25 +0100

cm4all-beng-proxy (0.7.7) unstable; urgency=low

  * parser: allow underscore in attribute names
  * processor: check "type" attribute before URI rewriting
  * http-client: start receiving before request is sent
  * http-client: try to read response after write error
  * http-client: deliver response body after headers are finished
  * http-client: release socket as early as possible
  * http-client: serve buffer after socket has been closed
  * istream-chunked: clear input stream in abort handler
  * growing-buffer: fix crash after close in "data" callback

 -- Max Kellermann <mk@cm4all.com>  Thu, 03 Dec 2009 13:09:57 +0100

cm4all-beng-proxy (0.7.6) unstable; urgency=low

  * istream-hold: return -2 if handler is not available yet
  * http, ajp, fcgi: use istream_hold on request body
  * http-client: implemented splicing the request body
  * response: added missing URI substitution

 -- Max Kellermann <mk@cm4all.com>  Tue, 17 Nov 2009 15:25:35 +0100

cm4all-beng-proxy (0.7.5) unstable; urgency=low

  * session: 64 bit session ids
  * session: allow arbitrary session id size (at compile-time)
  * debian: larger default log file (16 * 4MB)
  * debian: added package cm4all-beng-proxy-toi

 -- Max Kellermann <mk@cm4all.com>  Mon, 16 Nov 2009 15:51:24 +0100

cm4all-beng-proxy (0.7.4) unstable; urgency=low

  * measure the latency of external resources
  * widget-http: partially revert "don't query session if !stateful"

 -- Max Kellermann <mk@cm4all.com>  Tue, 10 Nov 2009 15:06:03 +0100

cm4all-beng-proxy (0.7.3) unstable; urgency=low

  * uri-verify: don't reject double slash after first segment
  * hostname: allow the hyphen character
  * processor: allow processing without session
  * widget-http: don't query session if !stateful
  * request: disable session management for known bots
  * python: fixed AttributeError in __getattr__()
  * python: added method Response.process()
  * translation: added the response packets URI, HOST, SCHEME
  * translation: added header forward packets

 -- Max Kellermann <mk@cm4all.com>  Mon, 09 Nov 2009 16:40:27 +0100

cm4all-beng-proxy (0.7.2) unstable; urgency=low

  * fcache: close all caching connections on exit
  * istream-file: retry reading after EAGAIN
  * direct, istream-pipe: re-enable SPLICE_F_NONBLOCK
  * direct, istream-pipe: disable the SPLICE_F_MORE flag
  * http-client: handle EAGAIN after splice
  * http-client, header-writer: remove hop-by-hop response headers
  * response: optimized transformed response headers
  * handler: mangle CGI and FastCGI headers
  * header-forward: generate the X-Forwarded-For header
  * header-forward: add local host name to "Via" request header

 -- Max Kellermann <mk@cm4all.com>  Fri, 30 Oct 2009 13:41:02 +0100

cm4all-beng-proxy (0.7.1) unstable; urgency=low

  * file-handler: close the stream on "304 Not Modified"
  * pool: use assembler code only on gcc
  * cmdline: added option "--set tcp_stock_limit"
  * Makefile.am: enable the "subdir-objects" option

 -- Max Kellermann <mk@cm4all.com>  Thu, 22 Oct 2009 12:17:11 +0200

cm4all-beng-proxy (0.7) unstable; urgency=low

  * ajp-client: check if connection was closed during response callback
  * header-forward: log session id
  * istream: separate TCP splicing checks
  * istream-pipe: fix segmentation fault after incomplete direct transfer
  * istream-pipe: implement the "available" method
  * istream-pipe: allocate pipe only if handler supports it
  * istream-pipe: flush the pipe before reading from input
  * istream-pipe: reuse pipes in a stock
  * direct: support splice() from TCP socket to pipe
  * istream: direct() returns -3 if stream has been closed
  * hstock: don't destroy stocks while items are being created
  * tcp-stock: limit number of connections per host to 256
  * translate, http-client, ajp-client, cgi, http-cache: verify the HTTP
    response status
  * prototypes/translate.py: disallow "/../" and null bytes
  * prototypes/translate.py: added "/jail-delegate/" location
  * uri-parser: strict RFC 2396 URI verification
  * uri-parser: don't unescape the URI path
  * http-client, ajp-client: verify the request URI
  * uri-escape: unescape each character only once
  * http-cache: never use the memcached stock if caching is disabled
  * allow 8192 connections by default
  * allow 65536 file handles by default
  * added package cm4all-jailed-beng-proxy-delegate-helper

 -- Max Kellermann <mk@cm4all.com>  Wed, 21 Oct 2009 15:00:56 +0200

cm4all-beng-proxy (0.6.23) unstable; urgency=low

  * header-forward: log session information
  * prototypes/translate.py: added /cgi-bin/ location
  * http-server: disable keep-alive for HTTP/1.0 clients
  * http-server: don't send "Connection: Keep-Alive"
  * delegate-stock: clear the environment
  * delegate-stock: added jail support
  * delegate-client: reuse helper process after I/O error

 -- Max Kellermann <mk@cm4all.com>  Mon, 12 Oct 2009 17:29:35 +0200

cm4all-beng-proxy (0.6.22) unstable; urgency=low

  * istream-tee: clear both "enabled" flags in the eof/abort handler
  * istream-tee: fall back to first data() return value if second stream
    closed itself
  * http-cache: don't log body_abort after close

 -- Max Kellermann <mk@cm4all.com>  Thu, 01 Oct 2009 19:19:37 +0200

cm4all-beng-proxy (0.6.21) unstable; urgency=low

  * http-client: log more error messages
  * delegate-stock: added the DOCUMENT_ROOT environment variable
  * response, widget: accept "application/xhtml+xml"
  * cookie-server: allow square brackets in unquoted cookie values
    (violating RFC 2109 and RFC 2616)

 -- Max Kellermann <mk@cm4all.com>  Thu, 01 Oct 2009 13:55:40 +0200

cm4all-beng-proxy (0.6.20) unstable; urgency=low

  * stock: clear stock after 60 seconds idle
  * hstock: remove empty stocks
  * http-server, http-client, cgi: fixed off-by-one bug in header parser
  * istream-pipe: fix the direct() return value on error
  * istream-pipe: fix formula in range assertion
  * http-cache-memcached: implemented "remove"
  * handler: added FastCGI handler
  * fcgi-client: unref caller pool after socket release
  * fcgi-client: implemented response headers

 -- Max Kellermann <mk@cm4all.com>  Tue, 29 Sep 2009 14:07:13 +0200

cm4all-beng-proxy (0.6.19) unstable; urgency=low

  * http-client: release caller pool after socket release
  * memcached-client: release socket on marshalling error
  * stock: unref caller pool in abort handler
  * stock: lazy cleanup
  * http-cache: copy caller_pool to local variable

 -- Max Kellermann <mk@cm4all.com>  Thu, 24 Sep 2009 16:02:17 +0200

cm4all-beng-proxy (0.6.18) unstable; urgency=low

  * delegate-handler: support conditional GET and ranges
  * file-handler: fix suffix-byte-range-spec parser
  * delegate-helper: call open() with O_CLOEXEC|O_NOCTTY
  * istream-file: don't set FD_CLOEXEC if O_CLOEXEC is available
  * stock: hold caller pool during "get" operation
  * main: free balancer object during shutdown
  * memcached-client: enable socket timeout
  * delegate-stock: set FD_CLOEXEC on socket

 -- Max Kellermann <mk@cm4all.com>  Thu, 24 Sep 2009 10:50:53 +0200

cm4all-beng-proxy (0.6.17) unstable; urgency=low

  * tcp-stock: implemented a load balancer
  * python: accept address list in the ajp() method
  * http-server: added timeout for the HTTP request headers
  * response: close template when the content type is wrong
  * delegate-get: implemented response headers
  * delegate-get: provide status codes and error messages

 -- Max Kellermann <mk@cm4all.com>  Fri, 18 Sep 2009 15:36:57 +0200

cm4all-beng-proxy (0.6.16) unstable; urgency=low

  * tcp-stock: added support for bulldog-tyke
  * sink-buffer: close input if it's not used in the constructor
  * http-cache-memcached: close response body when deserialization fails
  * serialize: fix regression in serialize_uint64()

 -- Max Kellermann <mk@cm4all.com>  Tue, 15 Sep 2009 19:26:07 +0200

cm4all-beng-proxy (0.6.15) unstable; urgency=low

  * http-cache-choice: find more duplicates during cleanup
  * handler: added AJP handler
  * ajp-request: unref pool only on tcp_stock failure
  * ajp-client: prevent parser recursion
  * ajp-client: free request body when response is closed
  * ajp-client: reuse connection after END_RESPONSE packet
  * ajp-client: enable TCP_CORK while sending
  * istream-ajp-body: added a second "length" header field
  * ajp-client: auto-send empty request body chunk
  * ajp-client: register "write" event after GET_BODY_CHUNK packet
  * ajp-client: implemented request and response headers
  * http-cache-rfc: don't rewind tpool if called recursively

 -- Max Kellermann <mk@cm4all.com>  Fri, 11 Sep 2009 16:04:06 +0200

cm4all-beng-proxy (0.6.14) unstable; urgency=low

  * istream-tee: don't restart reading if already in progress

 -- Max Kellermann <mk@cm4all.com>  Thu, 03 Sep 2009 13:21:06 +0200

cm4all-beng-proxy (0.6.13) unstable; urgency=low

  * cookie-server: fix parsing multiple cookies
  * http-cache-memcached: clean up expired "choice" items
  * sink-gstring: use callback instead of public struct
  * istream-tee: restart reading when one output is closed

 -- Max Kellermann <mk@cm4all.com>  Wed, 02 Sep 2009 17:02:53 +0200

cm4all-beng-proxy (0.6.12) unstable; urgency=low

  * http-cache: don't attempt to remove cache items when the cache is disabled

 -- Max Kellermann <mk@cm4all.com>  Fri, 28 Aug 2009 15:40:48 +0200

cm4all-beng-proxy (0.6.11) unstable; urgency=low

  * http-cache-memcached: store HTTP status and response headers
  * http-cache-memcached: implemented flush (SIGHUP)
  * http-cache-memcached: support "Vary"
  * http-client: work around assertion failure in response_stream_close()

 -- Max Kellermann <mk@cm4all.com>  Thu, 27 Aug 2009 12:33:17 +0200

cm4all-beng-proxy (0.6.10) unstable; urgency=low

  * parser: finish tag before bailing out
  * http-request: allow URLs without path component
  * fork: clear event in read() method
  * istream-file: pass options O_CLOEXEC|O_NOCTTY to open()
  * response: check if the "Host" request header is valid

 -- Max Kellermann <mk@cm4all.com>  Tue, 18 Aug 2009 16:37:19 +0200

cm4all-beng-proxy (0.6.9) unstable; urgency=low

  * direct: disable SPLICE_F_NONBLOCK (temporary NFS EAGAIN workaround)

 -- Max Kellermann <mk@cm4all.com>  Mon, 17 Aug 2009 13:52:49 +0200

cm4all-beng-proxy (0.6.8) unstable; urgency=low

  * widget-http: close response body in error code path
  * http-cache: implemented memcached backend (--memcached-server)
  * processor: &c:base; returns the URI without scheme and host

 -- Max Kellermann <mk@cm4all.com>  Mon, 17 Aug 2009 12:29:19 +0200

cm4all-beng-proxy (0.6.7) unstable; urgency=low

  * file-handler: generate Expires from xattr user.MaxAge
  * cmdline: added option --set to configure:
    - max_connections
    - http_cache_size
    - filter_cache_size
    - translate_cache_size
  * flush caches on SIGHUP

 -- Max Kellermann <mk@cm4all.com>  Fri, 07 Aug 2009 11:41:10 +0200

cm4all-beng-proxy (0.6.6) unstable; urgency=low

  * added missing GLib build dependency
  * cgi-handler: set the "body_consumed" flag

 -- Max Kellermann <mk@cm4all.com>  Tue, 04 Aug 2009 09:53:01 +0200

cm4all-beng-proxy (0.6.5) unstable; urgency=low

  * shm: pass MAP_NORESERVE to mmap()
  * proxy-handler: support cookies
  * translation: added DISCARD_SESSION packet

 -- Max Kellermann <mk@cm4all.com>  Wed, 15 Jul 2009 18:00:33 +0200

cm4all-beng-proxy (0.6.4) unstable; urgency=low

  * http-client: don't read response body in HEAD requests
  * ajp-client: invoke the "abort" handler on error
  * filter-cache: lock cache items while they are served

 -- Max Kellermann <mk@cm4all.com>  Thu, 09 Jul 2009 14:36:14 +0200

cm4all-beng-proxy (0.6.3) unstable; urgency=low

  * http-server: implemented the DELETE method
  * http-server: refuse HTTP/0.9 requests
  * proxy-handler: send request body to template when no widget is focused
  * widget-request: pass original HTTP method to widget
  * session: automatically defragment sessions

 -- Max Kellermann <mk@cm4all.com>  Tue, 07 Jul 2009 16:57:22 +0200

cm4all-beng-proxy (0.6.2) unstable; urgency=low

  * lock: fixed race condition in debug flag updates
  * session: use rwlock for the session manager
  * proxy-handler: pass request headers to the remote HTTP server
  * proxy-handler: forward original Accept-Charset if processor is disabled
  * pipe: don't filter resources without a body
  * fcache: forward original HTTP status over "pipe" filter
  * cgi: support the "Status" line

 -- Max Kellermann <mk@cm4all.com>  Mon, 06 Jul 2009 16:38:26 +0200

cm4all-beng-proxy (0.6.1) unstable; urgency=low

  * session: consistently lock all session objects
  * rewrite-uri: check if widget_external_uri() returns NULL
  * widget-uri: don't generate the "path" argument when it's NULL
  * widget-uri: strip superfluous question mark from widget_base_address()
  * widget-uri: append parameters from the template first
  * widget-uri: re-add configured query string in widget_absolute_uri()
  * widget-uri: eliminate configured query string in widget_external_uri()
  * processor: don't consider session data for base=child and base=parent

 -- Max Kellermann <mk@cm4all.com>  Fri, 03 Jul 2009 15:52:01 +0200

cm4all-beng-proxy (0.6) unstable; urgency=low

  * inline-widget: check the widget HTTP response status
  * response: don't apply transformation on failed response
  * resource-address: include pipe arguments in filter cache key
  * handler: removed session redirect on the first request
  * http-cache: accept ETag response header instead of Last-Modified
  * filter-cache: don't require Last-Modified or Expires
  * file-handler: disable ETag only when processor comes first
  * file-handler: read ETag from xattr
  * pipe: generate new ETag for piped resource
  * session: purge sessions when shared memory is full
  * handler: don't enforce sessions for filtered responses

 -- Max Kellermann <mk@cm4all.com>  Tue, 30 Jun 2009 17:48:20 +0200

cm4all-beng-proxy (0.5.14) unstable; urgency=low

  * ajp-client: implemented request body
  * cookie-client: obey "max-age=0" properly
  * processor: forward the original HTTP status
  * response, widget-http: don't allow processing resource without body
  * widget-http: check the Content-Type before invoking processor
  * response: pass the "Location" response header
  * debian: added a separate -optimized-dbg package
  * added init script support for multiple ports (--port) and multiple listen
    (--listen) command line argumnents
  * translation: added the "APPEND" packet for command line arguments
  * pipe: support command line arguments

 -- Max Kellermann <mk@cm4all.com>  Mon, 29 Jun 2009 16:51:16 +0200

cm4all-beng-proxy (0.5.13) unstable; urgency=low

  * widget-registry: clear local_address in translate request
  * cmdline: added the "--listen" option

 -- Max Kellermann <mk@cm4all.com>  Wed, 24 Jun 2009 12:27:17 +0200

cm4all-beng-proxy (0.5.12) unstable; urgency=low

  * response: pass the "Location" response handler
  * added support for multiple listener ports

 -- Max Kellermann <mk@cm4all.com>  Tue, 23 Jun 2009 23:34:55 +0200

cm4all-beng-proxy (0.5.11) unstable; urgency=low

  * build with autotools
  * use libcm4all-socket, GLib
  * Makefile.am: support out-of-tree builds
  * added optimized Debian package
  * tcache: fixed wrong assignment in VARY=HOST
  * translation: added request packet LOCAL_ADDRESS

 -- Max Kellermann <mk@cm4all.com>  Tue, 23 Jun 2009 15:42:12 +0200

cm4all-beng-proxy (0.5.10) unstable; urgency=low

  * widget-http: assign the "address" variable

 -- Max Kellermann <mk@cm4all.com>  Mon, 15 Jun 2009 18:38:58 +0200

cm4all-beng-proxy (0.5.9) unstable; urgency=low

  * tcache: fixed typo in tcache_string_match()
  * tcache: support VARY=SESSION
  * translate: added the INVALIDATE response packet
  * cache, session: higher size limits
  * widget-uri: separate query_string from path_info
  * widget-uri: ignore widget parameters in widget_external_uri()

 -- Max Kellermann <mk@cm4all.com>  Mon, 15 Jun 2009 17:06:11 +0200

cm4all-beng-proxy (0.5.8) unstable; urgency=low

  * handler: fixed double free bug in translate_callback()

 -- Max Kellermann <mk@cm4all.com>  Sun, 14 Jun 2009 19:05:09 +0200

cm4all-beng-proxy (0.5.7) unstable; urgency=low

  * forward the Content-Disposition header
  * handler: assign new session to local variable, fix segfault
  * handler: don't dereference the NULL session

 -- Max Kellermann <mk@cm4all.com>  Sun, 14 Jun 2009 13:01:52 +0200

cm4all-beng-proxy (0.5.6) unstable; urgency=low

  * widget-http: send the "Via" request header instead of "X-Forwarded-For"
  * proxy-handler: send the "Via" request header
  * widget-request: check the "path" argument before calling uri_compress()

 -- Max Kellermann <mk@cm4all.com>  Tue, 09 Jun 2009 12:21:00 +0200

cm4all-beng-proxy (0.5.5) unstable; urgency=low

  * processor: allow specifying relative URI in c:base=child
  * widget-request: verify the "path" argument
  * widget: allocate address from widget's pool
  * widget-http: support multiple Set-Cookie response headers

 -- Max Kellermann <mk@cm4all.com>  Thu, 04 Jun 2009 15:10:15 +0200

cm4all-beng-proxy (0.5.4) unstable; urgency=low

  * implemented delegation of open() to a helper program
  * added the BASE translation packet, supported by the translation cache
  * deprecated c:mode=proxy
  * rewrite-uri: always enable focus in mode=partial
  * http-cache: don't cache resources with query string (RFC 2616 13.9)
  * http-cache: lock cache items while they are served

 -- Max Kellermann <mk@cm4all.com>  Thu, 28 May 2009 11:44:01 +0200

cm4all-beng-proxy (0.5.3) unstable; urgency=low

  * cgi: close request body on fork() failure
  * fork: added workaround for pipe-to-pipe splice()
  * http-cache: use cache entry when response ETag matches
  * cgi: loop in istream_cgi_read() to prevent blocking
  * cache: check for expired items once a minute
  * cache: optimize search for oldest item

 -- Max Kellermann <mk@cm4all.com>  Wed, 06 May 2009 13:23:46 +0200

cm4all-beng-proxy (0.5.2) unstable; urgency=low

  * added filter cache
  * header-parser: added missing range check in header_parse_line()
  * fork: added event for writing to the child process
  * fork: don't splice() from a pipe
  * response: don't pass request body to unfocused processor
  * added filter type "pipe"

 -- Max Kellermann <mk@cm4all.com>  Wed, 29 Apr 2009 13:24:26 +0200

cm4all-beng-proxy (0.5.1) unstable; urgency=low

  * processor: fixed base=child assertion failure
  * handler: close request body if it was not consumed
  * static-file: generate Last-Modified and ETag response headers
  * static-file: obey the Content-Type provided by the translation server
  * static-file: get Content-Type from extended attribute
  * http-cache: use istream_null when cached resource is empty

 -- Max Kellermann <mk@cm4all.com>  Mon, 27 Apr 2009 10:00:20 +0200

cm4all-beng-proxy (0.5) unstable; urgency=low

  * processor: accept c:mode/c:base attributes in any order
  * processor: removed alternative (anchor) rewrite syntax

 -- Max Kellermann <mk@cm4all.com>  Mon, 20 Apr 2009 22:04:19 +0200

cm4all-beng-proxy (0.4.10) unstable; urgency=low

  * processor: lift length limitation for widget parameters
  * translate: abort if a packet is too large
  * translate: support MAX_AGE for the whole response
  * hashmap: fix corruption of slot chain in hashmap_remove_value()

 -- Max Kellermann <mk@cm4all.com>  Fri, 17 Apr 2009 13:02:50 +0200

cm4all-beng-proxy (0.4.9) unstable; urgency=low

  * http-cache: explicitly start reading into cache
  * cgi: clear "headers" variable before publishing the response
  * translate: use DOCUMENT_ROOT as CGI parameter

 -- Max Kellermann <mk@cm4all.com>  Mon, 06 Apr 2009 16:21:57 +0200

cm4all-beng-proxy (0.4.8) unstable; urgency=low

  * translate: allow ADDRESS packets in AJP addresses
  * translate: initialize all fields of a FastCGI address
  * http-cache: close all caching connections on exit
  * processor: don't rewrite SCRIPT SRC attribute when proxying

 -- Max Kellermann <mk@cm4all.com>  Thu, 02 Apr 2009 15:45:46 +0200

cm4all-beng-proxy (0.4.7) unstable; urgency=low

  * http-server: use istream_null for empty request body
  * parser: check for trailing slash only in TAG_OPEN tags
  * parser: added support for XML Processing Instructions
  * processor: implemented XML Processing Instruction "cm4all-rewrite-uri"
  * uri-escape: escape the slash character
  * cache: remove all matching items in cache_remove()
  * http-cache: lock cache items while holding a reference

 -- Max Kellermann <mk@cm4all.com>  Thu, 02 Apr 2009 12:02:53 +0200

cm4all-beng-proxy (0.4.6) unstable; urgency=low

  * file_handler: fixed logic error in If-Modified-Since check
  * date: return UTC time stamp in http_date_parse()
  * cache: continue search after item was invalidated
  * cache: remove the correct cache item
  * istream-chunked: work around invalid assertion failure
  * istream-subst: fixed corruption after partial match

 -- Max Kellermann <mk@cm4all.com>  Wed, 25 Mar 2009 15:03:10 +0100

cm4all-beng-proxy (0.4.5) unstable; urgency=low

  * http-server: assume keep-alive is enabled on HTTP 1.1
  * http-client: unregister EV_READ when the buffer is full
  * translation: added QUERY_STRING packet
  * processor: optionally parse base/mode from URI

 -- Max Kellermann <mk@cm4all.com>  Tue, 17 Mar 2009 13:04:25 +0100

cm4all-beng-proxy (0.4.4) unstable; urgency=low

  * forward Accept-Language request header to the translation server
  * translate: added the USER_AGENT request packet
  * session: obey the USER/MAX_AGE setting
  * use libcm4all-inline-dev in libcm4all-beng-proxy-dev
  * added pkg-config file for libcm4all-beng-proxy-dev
  * updated python-central dependencies
  * processor: parse c:base/c:mode attributes in PARAM tags

 -- Max Kellermann <mk@cm4all.com>  Wed, 11 Mar 2009 09:43:48 +0100

cm4all-beng-proxy (0.4.3) unstable; urgency=low

  * processor: rewrite URI in LINK tags
  * processor: rewrite URI in PARAM tags
  * use splice() from glibc 2.7
  * translate: added VARY response packet
  * build documentation with texlive

 -- Max Kellermann <mk@cm4all.com>  Wed, 04 Mar 2009 09:53:56 +0100

cm4all-beng-proxy (0.4.2) unstable; urgency=low

  * hashmap: fix corruption in slot chain
  * use monotonic clock to calculate expiry times
  * processor: rewrite URIs in the EMBED, VIDEO, AUDIO tags

 -- Max Kellermann <mk@cm4all.com>  Tue, 17 Feb 2009 17:14:48 +0100

cm4all-beng-proxy (0.4.1) unstable; urgency=low

  * translate: clear client->transformation
  * handler: check for translation errors
  * http-server: fixed assertion failure during shutdown
  * http-server: send "Keep-Alive" response header
  * worker: after fork(), call event_reinit() in the parent process
  * added valgrind build dependency
  * build with Debian's libevent-1.4 package

 -- Max Kellermann <mk@cm4all.com>  Tue, 10 Feb 2009 11:48:53 +0100

cm4all-beng-proxy (0.4) unstable; urgency=low

  * added support for transformation views
    - in the JavaScript API, mode=proxy is now deprecated
  * http-cache: fix segfault when request_headers==NULL
  * http-cache: store multiple (varying) versions of a resource
  * http-cache: use the "max-age" cache-control response

 -- Max Kellermann <mk@cm4all.com>  Fri, 30 Jan 2009 13:29:43 +0100

cm4all-beng-proxy (0.3.9) unstable; urgency=low

  * http-client: assume keep-alive is enabled on HTTP 1.1
  * processor: use configured/session path-info for mode=child URIs

 -- Max Kellermann <mk@cm4all.com>  Tue, 27 Jan 2009 13:07:51 +0100

cm4all-beng-proxy (0.3.8) unstable; urgency=low

  * processor: pass Content-Type and Content-Language headers from
    template
  * http-client: allow chunked response body without keep-alive

 -- Max Kellermann <mk@cm4all.com>  Fri, 23 Jan 2009 13:02:42 +0100

cm4all-beng-proxy (0.3.7) unstable; urgency=low

  * istream_subst: exit the loop if state==INSERT
  * istream_iconv: check if the full buffer could be flushed
  * worker: don't reinitialize session manager during shutdown

 -- Max Kellermann <mk@cm4all.com>  Thu, 15 Jan 2009 10:39:47 +0100

cm4all-beng-proxy (0.3.6) unstable; urgency=low

  * processor: ignore closing </header>
  * widget-http: now really don't check content-type in frame parents
  * parser: skip comments
  * processor: implemented c:base="parent"
  * processor: added "c:" prefix to c:widget child elements
  * processor: renamed the "c:param" element to "c:parameter"

 -- Max Kellermann <mk@cm4all.com>  Thu, 08 Jan 2009 11:17:29 +0100

cm4all-beng-proxy (0.3.5) unstable; urgency=low

  * widget-http: don't check content-type in frame parents
  * istream-subst: allow null bytes in the input stream
  * js: added the "translate" parameter for passing values to the
    translation server
  * rewrite-uri: refuse to rewrite a frame URI without widget id

 -- Max Kellermann <mk@cm4all.com>  Mon, 05 Jan 2009 16:46:32 +0100

cm4all-beng-proxy (0.3.4) unstable; urgency=low

  * processor: added support for custom widget request headers
  * http-cache: obey the "Vary" response header
  * http-cache: pass the new http_cache_info object when testing a cache
    item

 -- Max Kellermann <mk@cm4all.com>  Tue, 30 Dec 2008 15:46:44 +0100

cm4all-beng-proxy (0.3.3) unstable; urgency=low

  * processor: grew widget parameter buffer to 512 bytes
  * widget-resolver: clear widget->resolver on abort
  * cgi: clear the input's handler in cgi_async_abort()
  * widget-stream: use istream_hold (reverts r4171)

 -- Max Kellermann <mk@cm4all.com>  Fri, 05 Dec 2008 14:43:05 +0100

cm4all-beng-proxy (0.3.2) unstable; urgency=low

  * processor: free memory before calling embed_frame_widget()
  * processor: allocate query string from the widget pool
  * processor: removed the obsolete widget attributes "tag" and "style"
  * parser: hold a reference to the pool

 -- Max Kellermann <mk@cm4all.com>  Mon, 01 Dec 2008 14:15:38 +0100

cm4all-beng-proxy (0.3.1) unstable; urgency=low

  * http-client: remove Transfer-Encoding and Content-Length from response
    headers
  * http-client: don't read body after invoke_response()
  * fork: retry splice() after EAGAIN
  * fork: don't close input when splice() fails
  * cgi: abort the response handler when the stdin stream fails
  * istream_file, istream_pipe, fork, client_socket, listener: fixed file
    descriptor leaks
  * processor: hold a reference to the caller's pool
  * debian/rules: enabled test suite

 -- Max Kellermann <mk@cm4all.com>  Thu, 27 Nov 2008 16:01:16 +0100

cm4all-beng-proxy (0.3) unstable; urgency=low

  * implemented widget filters
  * translate: initialize all fields of a CGI address
  * fork: read request body on EAGAIN
  * fork: implemented the direct() method with splice()
  * python: added class Response
  * prototypes/translate.py:
    - support "filter"
    - support "content_type"
  * demo: added widget filter demo

 -- Max Kellermann <mk@cm4all.com>  Wed, 26 Nov 2008 16:27:29 +0100

cm4all-beng-proxy (0.2) unstable; urgency=low

  * don't quote text/xml widgets
  * widget-resolver: pass widget_pool to widget_class_lookup()
  * widget-registry: allocate widget_class from widget_pool
  * widget-stream: eliminated the async operation proxy, because the
    operation cannot be aborted before the constructor returns
  * widget-stream: don't clear the "delayed" stream in the response() callback
  * rewrite-uri: trigger istream_read(delayed) after istream_delayed_set()
  * doc: clarified XSLT integration

 -- Max Kellermann <mk@cm4all.com>  Tue, 25 Nov 2008 15:28:54 +0100

cm4all-beng-proxy (0.1) unstable; urgency=low

  * initial release

 -- Max Kellermann <mk@cm4all.com>  Mon, 17 Nov 2008 11:59:36 +0100<|MERGE_RESOLUTION|>--- conflicted
+++ resolved
@@ -1,7 +1,6 @@
-<<<<<<< HEAD
 cm4all-beng-proxy (15.9) unstable; urgency=low
 
-  * 
+  * merge release 14.22
 
  --   
 
@@ -162,13 +161,12 @@
   * eliminate dependency on libevent
 
  -- Max Kellermann <mk@cm4all.com>  Mon, 03 Sep 2018 12:14:18 +0200
-=======
+
 cm4all-beng-proxy (14.22) unstable; urgency=low
 
   * merge release 13.15
 
  -- Max Kellermann <mk@cm4all.com>  Mon, 11 Feb 2019 08:46:49 +0100
->>>>>>> 00fe4fef
 
 cm4all-beng-proxy (14.21) unstable; urgency=low
 
