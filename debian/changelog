<<<<<<< HEAD
cm4all-beng-proxy (16.0.1) unstable; urgency=low
=======
cm4all-beng-proxy (15.14) unstable; urgency=low

  * http_server: fix crash bug (15.12 regression)

 -- Max Kellermann <mk@cm4all.com>  Wed, 06 Mar 2019 10:35:38 +0100

cm4all-beng-proxy (15.13) unstable; urgency=low

  * balancer: fix crash bug (15.12 regression)

 -- Max Kellermann <mk@cm4all.com>  Wed, 06 Mar 2019 09:50:45 +0100

cm4all-beng-proxy (15.12) unstable; urgency=low
>>>>>>> 43fc6504

  * balancer: wait for consecutive failures before disabling node
  * http_client: continue receiving pending data after server closed the
    connection
  * http_server: preserve connection after discarding short request body
  * spawn/client: retry sending after EAGAIN

 -- Max Kellermann <mk@cm4all.com>  Wed, 06 Mar 2019 00:08:34 +0100

cm4all-beng-proxy (15.11) unstable; urgency=low

  * was, fcgi: truncate long stderr lines before sending to Pond
  * lb/control: log TCACHE_INVALIDATE packets
  * lb/certdb: fix shutdown hang

 -- Max Kellermann <mk@cm4all.com>  Tue, 26 Feb 2019 23:54:43 +0100

cm4all-beng-proxy (15.10) unstable; urgency=low

  * merge release 14.23

 -- Max Kellermann <mk@cm4all.com>  Wed, 13 Feb 2019 09:04:33 +0100

cm4all-beng-proxy (15.9) unstable; urgency=low

  * merge release 14.22
  * bot: add Applebot

 -- Max Kellermann <mk@cm4all.com>  Mon, 11 Feb 2019 08:57:30 +0100

cm4all-beng-proxy (15.8) unstable; urgency=low

  * lhttp: increase listener backlog
  * bp/mod_auth_easy: protect all files with .access

 -- Max Kellermann <mk@cm4all.com>  Wed, 06 Feb 2019 11:48:31 +0100

cm4all-beng-proxy (15.7) unstable; urgency=low

  * bp/mod_auth_easy: fix inverted check in .access file check
  * bp/processor: don't allow empty widget class name
  * debian: migrate from "-dbg" to "-dbgsym" packages
  * fix the pkg-config include directory

 -- Max Kellermann <mk@cm4all.com>  Mon, 28 Jan 2019 12:58:31 +0100

cm4all-beng-proxy (15.6) unstable; urgency=low

  * bp/mod_auth_easy: user name check is case insensitive
  * bp/mod_auth_easy: implement .access files

 -- Max Kellermann <mk@cm4all.com>  Tue, 22 Jan 2019 22:43:33 +0100

cm4all-beng-proxy (15.5) unstable; urgency=low

  * bp: add option to emulate mod_auth_easy

 -- Max Kellermann <mk@cm4all.com>  Mon, 21 Jan 2019 14:56:51 +0100

cm4all-beng-proxy (15.4) unstable; urgency=low

  * processor: rewrite empty form action URIs

 -- Max Kellermann <mk@cm4all.com>  Thu, 10 Jan 2019 11:11:45 +0100

cm4all-beng-proxy (15.3) unstable; urgency=low

  * merge release 14.21

 -- Max Kellermann <mk@cm4all.com>  Thu, 03 Jan 2019 11:28:35 +0100

cm4all-beng-proxy (15.2) unstable; urgency=low

  * merge release 14.20

 -- Max Kellermann <mk@cm4all.com>  Sun, 30 Dec 2018 13:52:14 +0100

cm4all-beng-proxy (15.1) unstable; urgency=low

  * feature freeze

 -- Max Kellermann <mk@cm4all.com>  Mon, 17 Dec 2018 15:10:07 +0100

cm4all-beng-proxy (15.0.14) unstable; urgency=low

  * merge release 14.19

 -- Max Kellermann <mk@cm4all.com>  Thu, 13 Dec 2018 10:46:26 +0100

cm4all-beng-proxy (15.0.13) unstable; urgency=low

  * spawn: configurable resource limits CPUWeight, TasksMax, MemoryMax
  * lhttp, fcgi: kill idle processes after 15 minutes
  * filter: use the previous status if filter returns "200 OK"
  * require OpenSSL 1.1

 -- Max Kellermann <mk@cm4all.com>  Mon, 10 Dec 2018 15:13:14 +0100

cm4all-beng-proxy (15.0.12) unstable; urgency=low

  * istream: fix two assertion failures

 -- Max Kellermann <mk@cm4all.com>  Mon, 03 Dec 2018 09:37:21 +0100

cm4all-beng-proxy (15.0.11) unstable; urgency=low

  * widget: widget tag headers replace existing headers

 -- Max Kellermann <mk@cm4all.com>  Thu, 29 Nov 2018 20:31:17 +0100

cm4all-beng-proxy (15.0.10) unstable; urgency=low

  * subst/yaml: use "{%name%}" and allow switching to "{[name]}" with
    SUBST_ALT_SYNTAX

 -- Max Kellermann <mk@cm4all.com>  Thu, 29 Nov 2018 13:14:59 +0100

cm4all-beng-proxy (15.0.9) unstable; urgency=low

  * fix EBADFD
  * subst/yaml: use "{[name]}" instead of "{{name}}"
  * subst/yaml: use the dot as a YAML path separator
  * subst/yaml: allow traversing child maps
  * bp/headers: optimize
  * bp/headers: add group "AUTH"

 -- Max Kellermann <mk@cm4all.com>  Tue, 27 Nov 2018 16:57:41 +0100

cm4all-beng-proxy (15.0.8) unstable; urgency=low

  * processor: don't rewrite "data:" links
  * processor: fix use-after-free crash bug in URI rewriter

 -- Max Kellermann <mk@cm4all.com>  Thu, 22 Nov 2018 09:24:35 +0100

cm4all-beng-proxy (15.0.7) unstable; urgency=low

  * translation: fix assertion failure
  * translation: fix use-after-free bug in PROBE_SUFFIX handler
  * certdb: add option --account-key

 -- Max Kellermann <mk@cm4all.com>  Wed, 21 Nov 2018 20:19:10 +0100

cm4all-beng-proxy (15.0.6) unstable; urgency=low

  * translation: fix bogus error "malformed MOUNT_UTS_NAMESPACE packet"
  * translation: add packet ALT_HOST

 -- Max Kellermann <mk@cm4all.com>  Fri, 16 Nov 2018 13:35:20 +0100

cm4all-beng-proxy (15.0.5) unstable; urgency=low

  * translation: add packet SUBST_YAML_FILE

 -- Max Kellermann <mk@cm4all.com>  Wed, 31 Oct 2018 12:38:58 +0100

cm4all-beng-proxy (15.0.4) unstable; urgency=low

  * merge release 14.18
  * bp: optimize the number of concurrent filter processes
  * translation: size optimizations
  * dev: convert headers to C++
  * ajp: remove unused AJPv13 protocol implementation
  * spawn: fix warning "... died from signal 31"

 -- Max Kellermann <mk@cm4all.com>  Mon, 22 Oct 2018 17:58:19 +0200

cm4all-beng-proxy (15.0.3) unstable; urgency=low

  * merge release 14.13

 -- Max Kellermann <mk@cm4all.com>  Mon, 01 Oct 2018 12:24:46 +0200

cm4all-beng-proxy (15.0.2) unstable; urgency=low

  * merge release 14.12
  * spawn: add fallback PATH

 -- Max Kellermann <mk@cm4all.com>  Thu, 27 Sep 2018 12:55:56 +0200

cm4all-beng-proxy (15.0.1) unstable; urgency=low

  * spawn: support reassociating with PID namespaces
  * http_{client,server}: remove HTTP/1.0 support
  * eliminate dependency on libevent

 -- Max Kellermann <mk@cm4all.com>  Mon, 03 Sep 2018 12:14:18 +0200

cm4all-beng-proxy (14.23) unstable; urgency=low

  * merge release 13.16

 -- Max Kellermann <mk@cm4all.com>  Wed, 13 Feb 2019 08:32:30 +0100

cm4all-beng-proxy (14.22) unstable; urgency=low

  * merge release 13.15

 -- Max Kellermann <mk@cm4all.com>  Mon, 11 Feb 2019 08:46:49 +0100

cm4all-beng-proxy (14.21) unstable; urgency=low

  * lhttp: fix crash bug (14.20 regression)

 -- Max Kellermann <mk@cm4all.com>  Thu, 03 Jan 2019 11:12:48 +0100

cm4all-beng-proxy (14.20) unstable; urgency=low

  * pipe: remove excess fcntl() system calls in the debug build
  * http_client: fix two crash bugs
  * http_client: fix stall bug with SSL
  * http_client: fix "Peer closed the socket prematurely" error with SSL

 -- Max Kellermann <mk@cm4all.com>  Sun, 30 Dec 2018 13:40:44 +0100

cm4all-beng-proxy (14.19) unstable; urgency=low

  * certdb: fix "std::bad_alloc" error after database connection loss
  * widget: fix missing request body for focused inline widget

 -- Max Kellermann <mk@cm4all.com>  Wed, 12 Dec 2018 22:23:06 +0100

cm4all-beng-proxy (14.18) unstable; urgency=low

  * was: fix use-after-free bug
  * enlarge I/O buffers to 32 for faster bulk transfers

 -- Max Kellermann <mk@cm4all.com>  Tue, 16 Oct 2018 19:05:34 +0200

cm4all-beng-proxy (14.17) unstable; urgency=low

  * translation, http_cache: fix use-after-free bugs

 -- Max Kellermann <mk@cm4all.com>  Mon, 15 Oct 2018 22:27:39 +0200

cm4all-beng-proxy (14.16) unstable; urgency=low

  * http_client: fix assertion failure due to unexpected recursion

 -- Max Kellermann <mk@cm4all.com>  Mon, 15 Oct 2018 17:03:13 +0200

cm4all-beng-proxy (14.15) unstable; urgency=low

  * spawn: fix error "Failed to create systemd scope: Unit
    cm4all-beng-spawn.scope not loaded"

 -- Max Kellermann <mk@cm4all.com>  Wed, 10 Oct 2018 11:49:25 +0200

cm4all-beng-proxy (14.14) unstable; urgency=low

  * merge release 13.13

 -- Max Kellermann <mk@cm4all.com>  Fri, 05 Oct 2018 14:10:08 +0200

cm4all-beng-proxy (14.13) unstable; urgency=low

  * spawn: fix "signalfd() failed: Bad file descriptor"
  * translation: fix crash bug
  * session: fix data loss after defragmentation

 -- Max Kellermann <mk@cm4all.com>  Fri, 28 Sep 2018 15:24:19 +0200

cm4all-beng-proxy (14.12) unstable; urgency=low

  * improved memory leak detector
  * add listener options "ack_timeout", "keepalive"
  * support HTTP method "REPORT"

 -- Max Kellermann <mk@cm4all.com>  Thu, 27 Sep 2018 10:55:50 +0200

cm4all-beng-proxy (14.11) unstable; urgency=low

  * merge release 13.12

 -- Max Kellermann <mk@cm4all.com>  Sat, 01 Sep 2018 19:46:50 +0200

cm4all-beng-proxy (14.10) unstable; urgency=low

  * http: don't require "Connection" header for WebSocket upgrade
  * bp/http: fix WebSocket header duplication

 -- Max Kellermann <mk@cm4all.com>  Wed, 22 Aug 2018 11:11:50 -0000

cm4all-beng-proxy (14.9) unstable; urgency=low

  * bp/http: abolish the forced "Connection:keep-alive" request header
  * spawn: work around LXC/systemd bug causing spawner failures

 -- Max Kellermann <mk@cm4all.com>  Thu, 16 Aug 2018 15:21:58 -0000

cm4all-beng-proxy (14.8) unstable; urgency=low

  * http_cache, fcache: fix use-after-free crash bug
  * spawn: support the systemd hybrid cgroup hierarchy

 -- Max Kellermann <mk@cm4all.com>  Tue, 19 Jun 2018 14:46:39 -0000

cm4all-beng-proxy (14.7) unstable; urgency=low

  * certdb: DELETE old name before INSERT to avoid constraint violation

 -- Max Kellermann <mk@cm4all.com>  Tue, 05 Jun 2018 20:12:17 -0000

cm4all-beng-proxy (14.6) unstable; urgency=low

  * http_client: fix use-after-free data corruption bug
  * fcache: fix use-after-free crash bug upon cancellation
  * access_log: fix crash after sendmsg() failure
  * istream/replace: fix stall bug
  * istream/subst: optimize mismatch check

 -- Max Kellermann <mk@cm4all.com>  Mon, 04 Jun 2018 10:22:47 -0000

cm4all-beng-proxy (14.5) unstable; urgency=low

  * access_log: fix CRC errors due to stack corruption

 -- Max Kellermann <mk@cm4all.com>  Mon, 14 May 2018 14:34:18 -0000

cm4all-beng-proxy (14.4) unstable; urgency=low

  * lb: fix "pivot_root" problem during start on kernel 4.9-
  * enable core dumps (PR_SET_DUMPABLE)
  * debian: don't start daemon during initial installation

 -- Max Kellermann <mk@cm4all.com>  Mon, 14 May 2018 10:42:12 -0000

cm4all-beng-proxy (14.3) unstable; urgency=low

  * bp: allow configuring child error logger without access logger
  * log: fix datagram corruption due to wrong attribute code
  * log-json: escape control characters

 -- Max Kellermann <mk@cm4all.com>  Thu, 26 Apr 2018 11:00:05 -0000

cm4all-beng-proxy (14.2) unstable; urgency=low

  * lb: fix use-after-free crash after using translation response
  * http_cache: fix use-after-free crash on request cancellation
  * http_client: fix assertion failure upon discarding large request body

 -- Max Kellermann <mk@cm4all.com>  Tue, 24 Apr 2018 11:11:36 -0000

cm4all-beng-proxy (14.1) unstable; urgency=low

  * feature freeze
  * lhttp: fix memory leak
  * lhttp: pass URI and site name to error logger
  * fcgi: implement "forward_child_errors" for STDERR payloads
  * pipe: fix assertion failure
  * cgi: fix crash bug
  * bp: SIGHUP flushes the NFS cache
  * control: add packet FLUSH_NFS_CACHE

 -- Max Kellermann <mk@cm4all.com>  Thu, 19 Apr 2018 08:43:23 -0000

cm4all-beng-proxy (14.0.9) unstable; urgency=low

  * translation: allow disabling the HTTP cache with "UNCACHED"
  * http_cache: remove the memcached backend
  * access_log: use protocol version 2
  * fcgi, was, lhttp: option "forward_child_errors" forwards stderr to logger

 -- Max Kellermann <mk@cm4all.com>  Mon, 26 Mar 2018 09:42:46 -0000

cm4all-beng-proxy (14.0.8) unstable; urgency=low

  * merge release 13.11
  * bp: add SSL/TLS support to the HTTP server
  * fix bogus assertion failure

 -- Max Kellermann <mk@cm4all.com>  Mon, 12 Mar 2018 10:38:35 -0000

cm4all-beng-proxy (14.0.7) unstable; urgency=low

  * merge release 13.10
  * header-forward: include "Content-Location" in header group "LINK"
  * http_client: enable keep-alive on HTTPS connections
  * ssl/client: send client certificates on server request
  * ssl/client: translation packet CERTIFICATE chooses client certificate
  * ssl/client: enable SNI

 -- Max Kellermann <mk@cm4all.com>  Thu, 01 Mar 2018 11:59:04 -0000

cm4all-beng-proxy (14.0.6) unstable; urgency=low

  * http_server: generate Content-Length for empty response (14.0.1
    regression)

 -- Max Kellermann <mk@cm4all.com>  Fri, 02 Feb 2018 10:54:19 -0000

cm4all-beng-proxy (14.0.5) unstable; urgency=low

  * bp: fix forwarding headers for request body

 -- Max Kellermann <mk@cm4all.com>  Thu, 25 Jan 2018 11:48:09 -0000

cm4all-beng-proxy (14.0.4) unstable; urgency=low

  * merge release 13.8
  * certdb: create ACME CSRs without subject, only subjectAltName

 -- Max Kellermann <mk@cm4all.com>  Tue, 23 Jan 2018 15:04:11 -0000

cm4all-beng-proxy (14.0.3) unstable; urgency=low

  * merge release 13.5
  * bp: fix nullptr dereference bug

 -- Max Kellermann <mk@cm4all.com>  Thu, 18 Jan 2018 18:24:29 -0000

cm4all-beng-proxy (14.0.2) unstable; urgency=low

  * access_log: support protocol version 2 (with CRC)
  * processor: rewrite URIs in META/property="og:{image,url}"
  * certdb: eliminate duplicate authz request
  * certdb: add ACME option "--debug"
  * certdb: implement ACME "http-01", option "--challenge-directory"

 -- Max Kellermann <mk@cm4all.com>  Fri, 12 Jan 2018 11:07:14 -0000

cm4all-beng-proxy (14.0.1) unstable; urgency=low

  * lb: forward HTTP from Lua to dynamic server (development feature)
  * certdb: retry ACME requests after status 5xx (server error)
  * certdb: support the Workshop control channel
  * log-json: generate JSONL (JSON Lines)

 -- Max Kellermann <mk@cm4all.com>  Fri, 05 Jan 2018 11:47:08 -0000

cm4all-beng-proxy (13.16) unstable; urgency=low

  * processor: fix crash due to malformed XML attribute
  * http_client: fix crash bug
  * ssl/cache: fix two crash bugs

 -- Max Kellermann <mk@cm4all.com>  Tue, 12 Feb 2019 21:39:41 +0100

cm4all-beng-proxy (13.15) unstable; urgency=low

  * was: send PREMATURE after client canceled the request

 -- Max Kellermann <mk@cm4all.com>  Mon, 11 Feb 2019 08:37:20 +0100

cm4all-beng-proxy (13.14) unstable; urgency=low

  * http_client: fix assertion failure due to unexpected recursion
  * lhttp: increase listener backlog
  * pipe: remove excess fcntl() system calls in the debug build
  * bp/processor: don't allow empty widget class name

 -- Max Kellermann <mk@cm4all.com>  Mon, 11 Feb 2019 07:40:00 +0100

cm4all-beng-proxy (13.13) unstable; urgency=low

  * was: fix memory leak
  * was: force pipe buffers to 256 kB
  * session: fix data loss after defragmentation

 -- Max Kellermann <mk@cm4all.com>  Fri, 05 Oct 2018 12:23:09 +0200

cm4all-beng-proxy (13.12) unstable; urgency=low

  * bp/http: abolish the forced "Connection:keep-alive" request header
  * session: fix two assertion failures
  * fcgi, lhttp: fix race condition with socket permissions
  * cgi: fix crash bug
  * pipe: fix assertion failure
  * fcache: fix crash due to mistakenly detected memory leak
  * lb: fix "pivot_root" problem during start on kernel 4.9-
  * enable core dumps (PR_SET_DUMPABLE)
  * debian: don't start daemon during initial installation

 -- Max Kellermann <mk@cm4all.com>  Sat, 01 Sep 2018 17:23:30 -0000

cm4all-beng-proxy (13.11) unstable; urgency=low

  * lb: ssl_cert_db and ssl_verify are mutually exclusive
  * log-json: fix crash bug with unknown type value
  * log: support type "SSH"

 -- Max Kellermann <mk@cm4all.com>  Fri, 09 Mar 2018 09:15:14 -0000

cm4all-beng-proxy (13.10) unstable; urgency=low

  * access_log: support record attribute "type"

 -- Max Kellermann <mk@cm4all.com>  Wed, 07 Feb 2018 08:27:48 -0000

cm4all-beng-proxy (13.9) unstable; urgency=low

  * spawn: fix kernel warning "oom_adj is deprecated, please use
    oom_score_adj instead"
  * lb/config: check whether sticky_mode is compatible with Zeroconf
  * access_log: fix crash on connect failure

 -- Max Kellermann <mk@cm4all.com>  Tue, 06 Feb 2018 09:23:23 -0000

cm4all-beng-proxy (13.8) unstable; urgency=low

  * lb/http: fix use-after-free bug

 -- Max Kellermann <mk@cm4all.com>  Tue, 23 Jan 2018 14:46:15 -0000

cm4all-beng-proxy (13.7) unstable; urgency=low

  * lb/tcp: fix use-after-free bug when outbound connect fails early
  * spawn: fix resource limits problem with user namespaces
  * spawn: increase the OOM score of child processes

 -- Max Kellermann <mk@cm4all.com>  Tue, 23 Jan 2018 11:54:03 -0000

cm4all-beng-proxy (13.6) unstable; urgency=low

  * http_server: fix two crash bugs with "417 Expectation failed"
  * lb: fix crash bug when POSTing to global_http_check
  * lb/tcp: fix double free bug when outbound is not yet connected

 -- Max Kellermann <mk@cm4all.com>  Mon, 22 Jan 2018 10:18:58 -0000

cm4all-beng-proxy (13.5) unstable; urgency=low

  * lb/tcp: fix crash with empty Zeroconf pool
  * nfs: fix memory leak
  * certdb: eliminate duplicate authz request
  * certdb: retry ACME nonce request after status 500
  * certdb: update the Let's Encrypt agreement URL to v1.2
  * certdb: add ACME option "--debug"
  * ssl: fix three transfer stall bugs
  * shrink I/O buffers back to 8 kB
  * access_log: support protocol version 2 (with CRC)

 -- Max Kellermann <mk@cm4all.com>  Thu, 18 Jan 2018 17:59:13 -0000

cm4all-beng-proxy (13.4) unstable; urgency=low

  * fcache: fix use-after-free crash bug

 -- Max Kellermann <mk@cm4all.com>  Wed, 03 Jan 2018 09:31:05 -0000

cm4all-beng-proxy (13.3) unstable; urgency=low

  * merge release 12.9

 -- Max Kellermann <mk@cm4all.com>  Mon, 18 Dec 2017 10:16:28 -0000

cm4all-beng-proxy (13.2) unstable; urgency=low

  * widget: case insensitive check for UNTRUSTED_SITE_SUFFIX and
    UNTRUSTED_RAW_SITE_SUFFIX

 -- Max Kellermann <mk@cm4all.com>  Fri, 01 Dec 2017 14:54:24 -0000

cm4all-beng-proxy (13.1) unstable; urgency=low

  * feature freeze

 -- Max Kellermann <mk@cm4all.com>  Thu, 30 Nov 2017 12:05:07 -0000

cm4all-beng-proxy (13.0.12) unstable; urgency=low

  * merge release 12.8
  * http_cache: handle If-None-Match, If-Modified-Since etc.
  * spawn: raise the command-line argument limit
  * log internal server errors even without --verbose

 -- Max Kellermann <mk@cm4all.com>  Tue, 21 Nov 2017 11:58:58 -0000

cm4all-beng-proxy (13.0.11) unstable; urgency=low

  * bp: map EACCES/EPERM to "403 Forbidden"
  * log-cat: use the local time zone

 -- Max Kellermann <mk@cm4all.com>  Mon, 06 Nov 2017 09:29:22 -0000

cm4all-beng-proxy (13.0.10) unstable; urgency=low

  * avahi: make services visible initially (13.0.9 regression)
  * lb: add client address filter for global_http_check
  * python/control/client: add methods send_{en,dis}able_zeroconf()

 -- Max Kellermann <mk@cm4all.com>  Tue, 10 Oct 2017 21:51:40 -0000

cm4all-beng-proxy (13.0.9) unstable; urgency=low

  * lb: support monitors in Zeroconf clusters
  * lb/config: require certificate even if ssl_cert_db is used
  * lb/monitor/expect: fix memory leak
  * certdb: retry ACME "new-authz" after "unauthorized"
  * certdb: generate a new private key for each "new-cert"
  * certdb: fix collisions with ACME challenge certificates
  * certdb: allow altNames longer than 64 characters with ACME
  * log: add attribute "FORWARDED_TO"
  * control: add packets "DISABLE_ZEROCONF", "ENABLE_ZEROCONF"

 -- Max Kellermann <mk@cm4all.com>  Fri, 06 Oct 2017 11:20:15 -0000

cm4all-beng-proxy (13.0.8.1) unstable; urgency=low

  * fix assertion failure when sending large HTTP headers
  * http_server: disallow request headers larger than 8 kB

 -- Max Kellermann <mk@cm4all.com>  Tue, 17 Oct 2017 09:49:47 -0000

cm4all-beng-proxy (13.0.8) unstable; urgency=low

  * certdb: check for database commit errors
  * certdb: repeat after PostgreSQL serialization failure

 -- Max Kellermann <mk@cm4all.com>  Tue, 26 Sep 2017 19:59:53 -0000

cm4all-beng-proxy (13.0.7) unstable; urgency=low

  * fcache: fix bogus memory leak test
  * handler: change "Translation server failed" to "Configuration server ..."
  * spawn: wait & try again after "Unit cm4all-beng-spawn.scope already exists"

 -- Max Kellermann <mk@cm4all.com>  Mon, 25 Sep 2017 13:16:21 -0000

cm4all-beng-proxy (13.0.6) unstable; urgency=low

  * merge release 12.5
  * widget/inline: fix memory leak on canceled POST
  * widget/inline: implement a response header timeout of 5s
  * certdb: fix notifications in non-default PostgreSQL schema

 -- Max Kellermann <mk@cm4all.com>  Wed, 20 Sep 2017 20:56:04 -0000

cm4all-beng-proxy (13.0.5) unstable; urgency=low

  * merge release 12.4
  * lb/http: fix several memory leaks with POST requests
  * lb: fix shutdown crash bug
  * lb: CONTROL_STATS returns translation cache size
  * log/lua: add a "filter" mode

 -- Max Kellermann <mk@cm4all.com>  Thu, 14 Sep 2017 18:39:12 -0000

cm4all-beng-proxy (13.0.4) unstable; urgency=low

  * lb: fix request headers in access logger (affects
    "ignore_localhost_200" and "User-Agent", "Referer", "Host",
    "X-Forwarded-For")

 -- Max Kellermann <mk@cm4all.com>  Mon, 11 Sep 2017 20:04:23 -0000

cm4all-beng-proxy (13.0.3) unstable; urgency=low

  * fix crash bug in CSS processor
  * lb: print the site name in access logs
  * log: add attribute MESSAGE

 -- Max Kellermann <mk@cm4all.com>  Mon, 11 Sep 2017 17:43:57 -0000

cm4all-beng-proxy (13.0.2) unstable; urgency=low

  * log translation server failures even without --verbose
  * translation: allow arbitrary non-zero characters in CHILD_TAG
  * control: add listener option "interface"
  * control: disable the "V6ONLY" flag on all IPv6 wildcard listeners
  * control: switch to IPv4 if joining IPv6 wildcard to IPv4 multicast group

 -- Max Kellermann <mk@cm4all.com>  Fri, 08 Sep 2017 12:24:04 -0000

cm4all-beng-proxy (13.0.1) unstable; urgency=low

  * remove libdaemon dependency
  * lhttp: FADE_CHILDEN prevents reusing existing busy processes
  * bp: allow CONTROL_FADE_CHILDREN with tag as payload

 -- Max Kellermann <mk@cm4all.com>  Tue, 29 Aug 2017 10:40:13 -0000

cm4all-beng-proxy (12.9) unstable; urgency=low

  * was: fix crash after malformed HEAD response
  * http_client: fix retry after error
  * lb/lua: allow building with LuaJIT 2.1

 -- Max Kellermann <mk@cm4all.com>  Mon, 18 Dec 2017 10:03:34 -0000

cm4all-beng-proxy (12.8) unstable; urgency=low

  * file: emit "Last-Modified" header in "304" responses
  * file: improved support for the user.ETag xattr
  * http_cache: update "Expires" from "304" responses

 -- Max Kellermann <mk@cm4all.com>  Fri, 17 Nov 2017 11:41:02 -0000

cm4all-beng-proxy (12.7) unstable; urgency=low

  * file: ignore If-Modified-Since after successful If-None-Match
  * file: emit cache headers in "304" responses (v11 regression)
  * file: failed If-None-Match emits "304" response, not "412"

 -- Max Kellermann <mk@cm4all.com>  Thu, 16 Nov 2017 12:19:44 -0000

cm4all-beng-proxy (12.6) unstable; urgency=low

  * fix assertion failure when sending large HTTP headers
  * http_server: disallow request headers larger than 8 kB
  * spawn: wait & try again after "Unit cm4all-beng-spawn.scope already exists"
  * widget/inline: fix memory leak on canceled POST
  * control: add listener option "interface"
  * control: disable the "V6ONLY" flag on all IPv6 wildcard listeners
  * control: switch to IPv4 if joining IPv6 wildcard to IPv4 multicast group
  * lb: print the site name in access logs
  * lb: fix request headers in access logger (affects
    "ignore_localhost_200" and "User-Agent", "Referer", "Host",
    "X-Forwarded-For")
  * lb/monitor/expect: fix memory leak
  * certdb: fix notifications in non-default PostgreSQL schema

 -- Max Kellermann <mk@cm4all.com>  Tue, 17 Oct 2017 10:58:40 -0000

cm4all-beng-proxy (12.5) unstable; urgency=low

  * lb/http: fix another memory leak with POST requests
  * lb: fix shutdown crash bug
  * certdb: fix crash after PostgreSQL host lookup failure

 -- Max Kellermann <mk@cm4all.com>  Wed, 20 Sep 2017 10:30:52 -0000

cm4all-beng-proxy (12.4) unstable; urgency=low

  * lb/http: fix several memory leaks with POST requests
  * fix crash bug in CSS processor

 -- Max Kellermann <mk@cm4all.com>  Wed, 13 Sep 2017 13:58:06 -0000

cm4all-beng-proxy (12.3) unstable; urgency=low

  * remove libhttp dependency
  * logger: fix off-by-one bug in log level check
  * http_server: fix crash bug

 -- Max Kellermann <mk@cm4all.com>  Tue, 29 Aug 2017 09:44:27 -0000

cm4all-beng-proxy (12.2) unstable; urgency=low

  * spawn: use the "systemd" controller
  * debian/control: move from "non-free" to "main"

 -- Max Kellermann <mk@cm4all.com>  Wed, 23 Aug 2017 09:35:27 -0000

cm4all-beng-proxy (12.1) unstable; urgency=low

  * all code is now covered by the Simplified BSD License (BSD-2-Clause)

 -- Max Kellermann <mk@cm4all.com>  Fri, 18 Aug 2017 08:53:52 -0000

cm4all-beng-proxy (12.0.44) unstable; urgency=low

  * lb: retry after connect error to Zeroconf member
  * spawn: make /proc writable if user namespaces are allowed

 -- Max Kellermann <mk@cm4all.com>  Thu, 17 Aug 2017 11:26:34 -0000

cm4all-beng-proxy (12.0.43) unstable; urgency=low

  * spawn: fix MOUNT_ROOT_TMPFS failure with USER_NAMESPACE
  * lb/control: allow TCACHE_INVALIDATE on SITE
  * systemd: no "-v" by default

 -- Max Kellermann <mk@cm4all.com>  Tue, 15 Aug 2017 21:41:04 -0000

cm4all-beng-proxy (12.0.42) unstable; urgency=low

  * spawn: fix bogus pivot_root() error message
  * translation: add packet MOUNT_ROOT_TMPFS

 -- Max Kellermann <mk@cm4all.com>  Tue, 15 Aug 2017 09:39:08 -0000

cm4all-beng-proxy (12.0.41) unstable; urgency=low

  * spawn: fix NETWORK_NAMESPACE_NAME corruption
  * spawn: work around USER_NAMESPACE + NETWORK_NAMESPACE_NAME conflict

 -- Max Kellermann <mk@cm4all.com>  Fri, 04 Aug 2017 16:15:09 -0000

cm4all-beng-proxy (12.0.40) unstable; urgency=low

  * spawn: attach to existing network namespace with NETWORK_NAMESPACE_NAME
  * spawn: allow unshare(), mount(), umount(), pivot_root()

 -- Max Kellermann <mk@cm4all.com>  Fri, 04 Aug 2017 09:42:44 -0000

cm4all-beng-proxy (12.0.39) unstable; urgency=low

  * net: resolving "*" prefers the IPv6 wildcard "::"
  * spawn: run the PID namespace init process as root
  * spawn: tight system call whitelist for init process
  * spawn: forbid fanotify_*, nfsservctl, syslog
  * lb/translation: fix false cache misses
  * lb/control: TCACHE_INVALIDATE flushes all translation caches
  * lb/cluster: improve consistent hashing distribution
  * control: support more commands in TCACHE_INVALIDATE payload
  * translation: fix the FORBID_MULTICAST setting
  * translation: add packet FORBID_BIND

 -- Max Kellermann <mk@cm4all.com>  Tue, 01 Aug 2017 14:03:03 -0000

cm4all-beng-proxy (12.0.38) unstable; urgency=low

  * fcgi: fix crash bug

 -- Max Kellermann <mk@cm4all.com>  Wed, 26 Jul 2017 17:43:05 -0000

cm4all-beng-proxy (12.0.37) unstable; urgency=low

  * bp: check HTTPS_ONLY before anything else

 -- Max Kellermann <mk@cm4all.com>  Thu, 20 Jul 2017 15:00:37 -0000

cm4all-beng-proxy (12.0.36) unstable; urgency=low

  * translation: add packet HTTPS_ONLY

 -- Max Kellermann <mk@cm4all.com>  Thu, 20 Jul 2017 13:26:49 -0000

cm4all-beng-proxy (12.0.35) unstable; urgency=low

  * bp: translation REQUEST_HEADER overrides existing request headers
  * bp: never forward the "X-CM4all-DocRoot" header
  * lb: set the "X-CM4all-HTTPS" header
  * cgi, fcgi: set HTTPS=on if the "X-CM4all-HTTPS" header is set

 -- Max Kellermann <mk@cm4all.com>  Wed, 19 Jul 2017 12:36:36 -0000

cm4all-beng-proxy (12.0.34) unstable; urgency=low

  * http_client: disable the read timeout

 -- Max Kellermann <mk@cm4all.com>  Wed, 19 Jul 2017 08:16:09 -0000

cm4all-beng-proxy (12.0.33) unstable; urgency=low

  * log-exec: allow multiple multicast processes on same host
  * headers: rename "X-CM4all-BENG-SSL" to "X-CM4all-HTTPS"
  * access_log: add option "send_to" which replaces log-forward

 -- Max Kellermann <mk@cm4all.com>  Tue, 18 Jul 2017 09:51:01 -0000

cm4all-beng-proxy (12.0.32) unstable; urgency=low

  * lb/translation: fix bogus wildcard cache entries
  * lb/translation: obey MAX_AGE=0
  * logger: fix log level
  * access_log: use microsecond precision in "timestamp" attribute
  * log-json: enclose output in "[]" and put commas between records
  * log-json: add "logger_client" attribute
  * log-lua: new access logger which calls a Lua script
  * config: make "access_logger" a block
  * config: add "access_logger" options "trust_xff", "ignore_localhost_200"
  * headers: add "X-CM4all-BENG-SSL" to group "SSL"

 -- Max Kellermann <mk@cm4all.com>  Mon, 17 Jul 2017 20:33:46 -0000

cm4all-beng-proxy (12.0.31) unstable; urgency=low

  * translation: add packet FORBID_MULTICAST
  * spawn: system call filter errors are fatal if explicitly enabled
  * spawn: apply cgroup namespace again after moving to new cgroup
  * net: support interface name as scope id in IPv6 addresses
  * config: support per-"control" setting "multicast_group"
  * log-exec: fix binding to wildcard address via "*"

 -- Max Kellermann <mk@cm4all.com>  Fri, 14 Jul 2017 08:19:05 -0000

cm4all-beng-proxy (12.0.30) unstable; urgency=low

  * bp: rename zeroconf_type to zeroconf_service
  * bp: control server supports IPv6 multicast
  * config: check Zeroconf service names
  * config: allow zeroconf_service with raw service name
  * log-exec: multicast support
  * translation: add packet REDIRECT_FULL_URI

 -- Max Kellermann <mk@cm4all.com>  Thu, 13 Jul 2017 12:13:19 -0000

cm4all-beng-proxy (12.0.29) unstable; urgency=low

  * lb: use consistent hashing to pick Zeroconf members
  * lhttp: fix bogus assertion failure during shutdown

 -- Max Kellermann <mk@cm4all.com>  Mon, 10 Jul 2017 21:49:23 -0000

cm4all-beng-proxy (12.0.28) unstable; urgency=low

  * config: add listener option "free_bind"
  * don't confuse child processes with different BIND_MOUNT settings
  * lb: add sticky_mode "xhost"'

 -- Max Kellermann <mk@cm4all.com>  Mon, 10 Jul 2017 10:20:26 -0000

cm4all-beng-proxy (12.0.27) unstable; urgency=low

  * access_log: reduce system calls in all access loggers
  * translation: add packet CGROUP_NAMESPACE
  * translation: allow underscore in cgroup controller name

 -- Max Kellermann <mk@cm4all.com>  Fri, 07 Jul 2017 15:19:28 -0000

cm4all-beng-proxy (12.0.26) unstable; urgency=low

  * spawn: abort the process immediately after uid/gid_map failure
  * spawn: create STDERR_PATH with mode 0600
  * spawn: fix socket family filter
  * translation: add packets UMASK, STDERR_PATH_JAILED

 -- Max Kellermann <mk@cm4all.com>  Tue, 04 Jul 2017 16:16:07 -0000

cm4all-beng-proxy (12.0.25) unstable; urgency=low

  * eliminate dependency on GLib
  * spawn: mount a new /proc for the PID namespace
  * spawn: implement user namespaces properly
  * spawn: fix seccomp filters on old kernels
  * spawn: fix journal for jailed processes
  * spawn: allow only local, IPv4 and IPv6 sockets
  * spawn: rename the PID namespace init process to "init"

 -- Max Kellermann <mk@cm4all.com>  Thu, 29 Jun 2017 20:10:24 -0000

cm4all-beng-proxy (12.0.24) unstable; urgency=low

  * spawn: unblock signals
  * http_server: fix memory leak
  * log: send the "Host" request header to the access logger
  * log-json: new access logger which dumps JSON
  * spawn: implement an init process for PID namespaces

 -- Max Kellermann <mk@cm4all.com>  Tue, 27 Jun 2017 11:21:19 -0000

cm4all-beng-proxy (12.0.23) unstable; urgency=low

  * lb: show the IP address of Zeroconf members in log messages
  * lb: disable failing Zeroconf members temporarily
  * config: add "spawn" section, replacing --allow-user and --allow-group

 -- Max Kellermann <mk@cm4all.com>  Wed, 21 Jun 2017 20:41:34 -0000

cm4all-beng-proxy (12.0.22) unstable; urgency=low

  * lb: suppress log message "malformed request URI"
  * was: fix assertion failure
  * translation: add packets SHELL, TOKEN

 -- Max Kellermann <mk@cm4all.com>  Tue, 20 Jun 2017 21:59:58 -0000

cm4all-beng-proxy (12.0.21) unstable; urgency=low

  * lower log level for "Peer closed the socket prematurely"
  * widget: set Request/LINK=no by default
  * translation: fix "std::exception" error messages

 -- Max Kellermann <mk@cm4all.com>  Tue, 20 Jun 2017 11:17:56 -0000

cm4all-beng-proxy (12.0.20) unstable; urgency=low

  * merge release 11.26
  * move the delegate-helper to a non-jailed package
  * translation: ignore whitespace in RLIMITS packet
  * headers: add "Referer" to group "LINK", off by default

 -- Max Kellermann <mk@cm4all.com>  Sat, 17 Jun 2017 09:49:46 -0000

cm4all-beng-proxy (12.0.19) unstable; urgency=low

  * lb: fix assertion failure with translated POST requests
  * lb: add "tag" setting to "listener" (translation packet LISTENER_TAG)

 -- Max Kellermann <mk@cm4all.com>  Mon, 12 Jun 2017 21:46:25 -0000

cm4all-beng-proxy (12.0.18) unstable; urgency=low

  * lb: SIGHUP flushes all translate_handler caches
  * certdb: command "names" obeys the "deleted" flag
  * certdb: command "find" prints column headers only with "--headers"
  * certdb: remove obsolete option "--all"

 -- Max Kellermann <mk@cm4all.com>  Tue, 06 Jun 2017 20:46:15 -0000

cm4all-beng-proxy (12.0.17) unstable; urgency=low

  * translation: add packet CANONICAL_HOST
  * lb: implement a translation_handler cache

 -- Max Kellermann <mk@cm4all.com>  Fri, 02 Jun 2017 11:25:35 -0000

cm4all-beng-proxy (12.0.16) unstable; urgency=low

  * lb: create monitors referenced only by {lua,translation}_handler
  * lb: allow the translation server to refer to branches and other types
  * lb/monitor: fix shutdown hang due to event leak
  * lb: add sticky mode "host"
  * lb: fix assertion failure with Zeroconf and sticky
  * lb: fix crash bug when Zeroconf cluster is empty
  * bp: fix crash bug

 -- Max Kellermann <mk@cm4all.com>  Wed, 31 May 2017 22:21:38 -0000

cm4all-beng-proxy (12.0.15) unstable; urgency=low

  * merge release 11.25
  * certdb: fix column "issuer_common_name" management
  * certdb: add column "handle"
    - new commands "names", "set-handle"
    - commands "load" requires handle parameter
    - command "delete" uses handle
    - commands "monitor" and "tail" print handles
    - acme commands "new-cert" and "new-authz-cert" require handle parameter
    - new acme command "renew-cert", replacing "new-authz-cert --all"
  * certdb: add command "get"
  * certdb: command "find" prints a list of matching certificates
  * certdb: add option "--progress" for Workshop
  * translation: add packet MESSAGE

 -- Max Kellermann <mk@cm4all.com>  Tue, 30 May 2017 21:42:23 -0000

cm4all-beng-proxy (12.0.14) unstable; urgency=low

  * merge release 11.24
  * certdb: add column "issuer_common_name"

 -- Max Kellermann <mk@cm4all.com>  Wed, 24 May 2017 10:27:17 -0000

cm4all-beng-proxy (12.0.13) unstable; urgency=low

  * merge release 11.23
  * lb/lua: catch "panics" and report error
  * lb/lua: fix Lua stack leaks
  * lb: allow a translation server to pick a cluster
  * fix use-after-free bug in HTTP request handler
  * spawn: forbid more dangerous system calls
  * spawn: activate system call filter for all architectures
  * translation: add packet FORBID_USER_NS

 -- Max Kellermann <mk@cm4all.com>  Sat, 20 May 2017 11:40:50 -0000

cm4all-beng-proxy (12.0.12) unstable; urgency=low

  * bp: pass the listener "interface" setting to Avahi
  * lb: fix crash with --check
  * lb: allow Lua scripts to handle HTTP requests

 -- Max Kellermann <mk@cm4all.com>  Thu, 27 Apr 2017 21:50:32 -0000

cm4all-beng-proxy (12.0.11) unstable; urgency=low

  * certdb: fix crash after PostgreSQL host lookup failure
  * transformation: fix crash due to compiler optimization
  * lb: fix crash while waiting for the Avahi resolver

 -- Max Kellermann <mk@cm4all.com>  Wed, 26 Apr 2017 11:49:48 -0000

cm4all-beng-proxy (12.0.10) unstable; urgency=low

  * merge release 11.22
  * lb: implement "sticky" in ZeroConf TCP pools
  * improved uid/gid verify error messages
  * certdb: update the Let's Encrypt agreement URL
  * certdb: add option "--agreement"

 -- Max Kellermann <mk@cm4all.com>  Tue, 18 Apr 2017 11:00:29 -0000

cm4all-beng-proxy (12.0.9) unstable; urgency=low

  * fix error "Failed to accept connection: Invalid argument"
  * lb: implement "sticky" in ZeroConf pools

 -- Max Kellermann <mk@cm4all.com>  Tue, 21 Mar 2017 09:38:04 -0000

cm4all-beng-proxy (12.0.8) unstable; urgency=low

  * merge release 11.21
  * build with Meson and Ninja
  * lb/certdb: fix assertion failure during shutdown

 -- Max Kellermann <mk@cm4all.com>  Wed, 15 Mar 2017 16:20:50 -0000

cm4all-beng-proxy (12.0.7) unstable; urgency=low

  * merge release 11.17
  * lb/http: add "redirect" as a possible destination for "branch"
  * ssl: fix memory leak
  * certdb: use $http_proxy
  * certdb: exclude *.acme.invalid from --all

 -- Max Kellermann <mk@cm4all.com>  Mon, 06 Feb 2017 22:22:08 -0000

cm4all-beng-proxy (12.0.6) unstable; urgency=low

  * lb/http: add "status" as a possible destination for "branch"
  * translation: add packet EXECUTE

 -- Max Kellermann <mk@cm4all.com>  Wed, 25 Jan 2017 21:11:58 -0000

cm4all-beng-proxy (12.0.5) unstable; urgency=low

  * merge release 11.15
  * lb/tcp: fix crash bug after connect failure
  * lb/tcp: connect outbound after SSL handshake is finished

 -- Max Kellermann <mk@cm4all.com>  Fri, 20 Jan 2017 14:12:25 -0000

cm4all-beng-proxy (12.0.4) unstable; urgency=low

  * merge release 11.13
  * spawn: forbid ptrace() and other dangerous system calls
  * certdb: add "--all" option to "new-cert" and "new-authz-cert"

 -- Max Kellermann <mk@cm4all.com>  Mon, 16 Jan 2017 19:47:31 -0000

cm4all-beng-proxy (12.0.3) unstable; urgency=low

  * config: add "access_logger", replacing the *.default setting
  * translation: add packets BIND_MOUNT_EXEC, STDERR_NULL

 -- Max Kellermann <mk@cm4all.com>  Thu, 08 Dec 2016 10:35:47 -0000

cm4all-beng-proxy (12.0.2) unstable; urgency=low

  * merge release 11.12
  * http_client: fix use-after-free bug on request cancellation
  * processor: fix buffer corruption bug
  * spawn/Systemd: fix hang while creating systemd scope
  * config: fix session_save_path corruption

 -- Max Kellermann <mk@cm4all.com>  Tue, 06 Dec 2016 11:01:26 -0000

cm4all-beng-proxy (12.0.1) unstable; urgency=low

  * move various buffers from the pool allocator to the slice allocator
  * translation: add packet CRON

 -- Max Kellermann <mk@cm4all.com>  Wed, 23 Nov 2016 14:57:02 -0000

cm4all-beng-proxy (11.26) unstable; urgency=low

  * was: added kludge to avoid killing process after STOP
  * lb/monitor: fix shutdown hang due to event leak

 -- Max Kellermann <mk@cm4all.com>  Fri, 16 Jun 2017 20:53:29 -0000

cm4all-beng-proxy (11.25) unstable; urgency=low

  * lb: fix error "Too many members"

 -- Max Kellermann <mk@cm4all.com>  Tue, 30 May 2017 18:17:53 -0000

cm4all-beng-proxy (11.24) unstable; urgency=low

  * {http,ajp}_client: fix crash after malformed URI without Keep-Alive

 -- Max Kellermann <mk@cm4all.com>  Wed, 24 May 2017 10:15:04 -0000

cm4all-beng-proxy (11.23) unstable; urgency=low

  * lb/tcp: fix stall bug
  * ssl: fix two stall bugs

 -- Max Kellermann <mk@cm4all.com>  Tue, 09 May 2017 16:25:08 -0000

cm4all-beng-proxy (11.22) unstable; urgency=low

  * bp: allow '=' in listener tag after --listen
  * was: fix crash bug
  * was: fix assertion failure

 -- Max Kellermann <mk@cm4all.com>  Thu, 13 Apr 2017 08:39:38 -0000

cm4all-beng-proxy (11.21) unstable; urgency=low

  * strmap: fix off-by-one bug
  * ssl: fix assertion failure
  * filter_cache: fix assertion failure
  * widget: detailed error message after untrusted host name mismatch
  * session: always apply SESSION_SITE

 -- Max Kellermann <mk@cm4all.com>  Wed, 15 Mar 2017 15:53:29 -0000

cm4all-beng-proxy (11.20) unstable; urgency=low

  * was: fix crash due to recursive error while sending STOP
  * was: fix crash if BODY is immediately followed by STATUS
  * widget: remove warning "... didn't send a response body"
  * filter_cache: fix assertion failure during shutdown
  * fcgi: fix assertion failure during shutdown

 -- Max Kellermann <mk@cm4all.com>  Mon, 13 Mar 2017 21:32:02 -0000

cm4all-beng-proxy (11.19) unstable; urgency=low

  * fix crash bug (assertion failure)
  * debian: remove unnecessary dependency on cm4all-certdb-sql

 -- Max Kellermann <mk@cm4all.com>  Mon, 13 Mar 2017 17:12:25 -0000

cm4all-beng-proxy (11.18) unstable; urgency=low

  * merge release 10.37

 -- Max Kellermann <mk@cm4all.com>  Tue, 28 Feb 2017 13:22:25 -0000

cm4all-beng-proxy (11.17) unstable; urgency=low

  * ssl: check for early PostgreSQL errors (e.g. DNS lookup failures)
  * certdb: set line-buffering mode
  * certdb: show HTTP status code in error message

 -- Max Kellermann <mk@cm4all.com>  Mon, 06 Feb 2017 17:08:23 -0000

cm4all-beng-proxy (11.16) unstable; urgency=low

  * http_{server,client}: reduce memory pool sizes
  * lb: SIGHUP flushes the certdb SSL session cache as well
  * lb: flush expired OpenSSL sessions every 10 minutes
  * lb: expire unused OpenSSL certificates after 24 hours
  * widget: enable Location header forwarding by default
  * translation: split header group "SSL" from "SECURE"
  * debian: move SQL scripts to package cm4all-certdb-sql

 -- Max Kellermann <mk@cm4all.com>  Mon, 30 Jan 2017 07:45:50 -0000

cm4all-beng-proxy (11.15) unstable; urgency=low

  * ssl: fix stall bug

 -- Max Kellermann <mk@cm4all.com>  Thu, 19 Jan 2017 20:56:55 -0000

cm4all-beng-proxy (11.14) unstable; urgency=low

  * http_client: fix assertion failure on chunked response cancellation
  * lb/tcp: fix assertion failure
  * ssl/filter: detect full input buffer, fail instead of stalling
  * enlarge I/O buffers to 16 kB to make large TLS fragments work

 -- Max Kellermann <mk@cm4all.com>  Tue, 17 Jan 2017 20:21:00 -0000

cm4all-beng-proxy (11.13) unstable; urgency=low

  * merge release 10.36
  * certdb: prefer certificates which expire later

 -- Max Kellermann <mk@cm4all.com>  Thu, 12 Jan 2017 20:18:08 -0000

cm4all-beng-proxy (11.12) unstable; urgency=low

  * merge release 10.35

 -- Max Kellermann <mk@cm4all.com>  Tue, 06 Dec 2016 08:03:09 -0000

cm4all-beng-proxy (11.11) unstable; urgency=low

  * fix theoretical data corruption bug in the header buffer
  * was: wait longer for PREMATURE after sending STOP
  * was: ignore in-flight packets during STOP recovery
  * was: implement early STOP recovery (before response headers)

 -- Max Kellermann <mk@cm4all.com>  Wed, 16 Nov 2016 19:47:11 -0000

cm4all-beng-proxy (11.10) unstable; urgency=low

  * merge release 10.34
  * systemd: override the locale, fixes "_S_create_c_locale" error

 -- Max Kellermann <mk@cm4all.com>  Tue, 25 Oct 2016 11:51:18 -0000

cm4all-beng-proxy (11.9) unstable; urgency=low

  * merge release 10.33

 -- Max Kellermann <mk@cm4all.com>  Wed, 19 Oct 2016 20:04:13 -0000

cm4all-beng-proxy (11.8) unstable; urgency=low

  * tcp_stock: fix crash during cancellation
  * config: fix memory leak

 -- Max Kellermann <mk@cm4all.com>  Sun, 09 Oct 2016 15:53:22 -0000

cm4all-beng-proxy (11.7) unstable; urgency=low

  * merge release 10.32
  * enforce Zeroconf/avahi-daemon browser notify after restarting beng-proxy

 -- Max Kellermann <mk@cm4all.com>  Tue, 04 Oct 2016 21:59:34 -0000

cm4all-beng-proxy (11.6) unstable; urgency=low

  * was: fix use-after-free bug

 -- Max Kellermann <mk@cm4all.com>  Thu, 29 Sep 2016 14:26:50 -0000

cm4all-beng-proxy (11.5) unstable; urgency=low

  * avahi: fix interface and protocol published via Zeroconf
  * lb: fix collision in Zeroconf node lookups
  * lb: support IPv6 link-local addresses from Zeroconf
  * lb: work around avahi-daemon IPv4/IPv6 mixup bug
  * config: allow space after '=' in @set
  * doc: remove bogus semicolons from configuration examples

 -- Max Kellermann <mk@cm4all.com>  Wed, 28 Sep 2016 21:42:43 -0000

cm4all-beng-proxy (11.4) unstable; urgency=low

  * merge release 10.31
  * bp: fix Zeroconf with automatic port

 -- Max Kellermann <mk@cm4all.com>  Tue, 27 Sep 2016 19:29:24 -0000

cm4all-beng-proxy (11.3) unstable; urgency=low

  * delegate: fix memory leak after clone() failure
  * avahi/client: fix shutdown hang due to event leak
  * config: add listener options "interface", "reuse_port"
  * lb: fix dbus connect failure due to process isolation
  * config: rename "include" to "@include"
  * config: introduce variables

 -- Max Kellermann <mk@cm4all.com>  Mon, 26 Sep 2016 20:28:47 -0000

cm4all-beng-proxy (11.2) unstable; urgency=low

  * disable the "V6ONLY" flag on all IPv6 wildcard listeners
  * fix crash bug due to uninitialized memory
  * etc: include conf.d/*.conf
  * debian: re-add dh_installinit to install the *.default files

 -- Max Kellermann <mk@cm4all.com>  Mon, 12 Sep 2016 11:32:14 -0000

cm4all-beng-proxy (11.1) unstable; urgency=low

  * merge release 10.30

 -- Max Kellermann <mk@cm4all.com>  Fri, 09 Sep 2016 09:28:23 -0000

cm4all-beng-proxy (11.0.3) unstable; urgency=low

  * config: allow shell wildcard after "include"
  * fcgi: fix "Connection refused" error
  * widget: improve error message when there is no address

 -- Max Kellermann <mk@cm4all.com>  Fri, 02 Sep 2016 12:55:19 -0000

cm4all-beng-proxy (11.0.2) unstable; urgency=low

  * spawn: fix clone=ENOMEM due to broken PID namespace
  * control: allow only TCACHE_INVALIDATE, STATS and NODE_STATUS via IP
  * config: add command "include_optional"

 -- Max Kellermann <mk@cm4all.com>  Wed, 31 Aug 2016 13:32:35 -0000

cm4all-beng-proxy (11.0.1) unstable; urgency=low

  * spawn: switch to a new systemd scope
  * spawn: create new PID namespace
  * spawn: create systemd journal identifier
  * translation: add packets CGROUP, CGROUP_SET, EXTERNAL_SESSION_MANAGER,
    EXTERNAL_SESSION_KEEPALIVE
  * session: allow multiple realms per session
  * ssl: free more drained I/O buffers
  * ssl: reduce memory usage
  * SlicePool: reduce fragmentation
  * enable TCP_DEFER_ACCEPT for HTTP listeners
  * remove the "args_escape_char" kludge after 5 years of transition
  * support kB, MB, GB suffixes in cache size specifications
  * bp: add configuration file
  * bp: allow multiple control listeners
  * lb: allow including configuration files
  * debian/lb.postinst: move user "cm4all-beng-lb" to group "nogroup"
  * remove obsolete sysv init scripts, depend on systemd instead
  * ZeroConf publish support

 -- Max Kellermann <mk@cm4all.com>  Tue, 30 Aug 2016 22:24:03 -0000

cm4all-beng-proxy (10.37) unstable; urgency=low

  * translation: expand REDIRECT with BASE

 -- Max Kellermann <mk@cm4all.com>  Tue, 28 Feb 2017 13:16:57 -0000

cm4all-beng-proxy (10.36) unstable; urgency=low

  * certdb: fix crash bug
  * lb: allow core dumps from within the isolated process

 -- Max Kellermann <mk@cm4all.com>  Thu, 12 Jan 2017 20:08:07 -0000

cm4all-beng-proxy (10.35) unstable; urgency=low

  * ssl: OpenSSL 1.1 compatibility
  * bot: add another Majestic bot user agent string
  * systemd: depend on network-online.target

 -- Max Kellermann <mk@cm4all.com>  Tue, 06 Dec 2016 07:42:56 -0000

cm4all-beng-proxy (10.34) unstable; urgency=low

  * lb: adapt to Linux 4.8 user namespace API change

 -- Max Kellermann <mk@cm4all.com>  Tue, 25 Oct 2016 11:35:30 -0000

cm4all-beng-proxy (10.33) unstable; urgency=low

  * spawn: create systemd journal identifier
  * spawn: no signal interruption while waiting for client to become ready
  * spawn: allow numeric uids/gids after --allow-user / --allow-group
  * was: add stopwatch support

 -- Max Kellermann <mk@cm4all.com>  Wed, 19 Oct 2016 19:38:21 -0000

cm4all-beng-proxy (10.32) unstable; urgency=low

  * merge release 9.16

 -- Max Kellermann <mk@cm4all.com>  Tue, 04 Oct 2016 11:05:53 -0000

cm4all-beng-proxy (10.31) unstable; urgency=low

  * fix memory leak after resource loader failure
  * delegate: fix memory leak after clone() failure
  * was: fix crash on spawn error

 -- Max Kellermann <mk@cm4all.com>  Tue, 27 Sep 2016 18:54:54 -0000

cm4all-beng-proxy (10.30) unstable; urgency=low

  * merge release 9.15

 -- Max Kellermann <mk@cm4all.com>  Thu, 08 Sep 2016 14:50:50 -0000

cm4all-beng-proxy (10.29) unstable; urgency=low

  * istream/pipe: fix crash after running out of file descriptors
  * bp: raise default connection limit to 32k
  * delegate: fix potential crash
  * translation: detect BASE/URI mismatch with INTERNAL_REDIRECT
  * lb/monitor/expect: fix assertion failure on shutdown
  * systemd: set default NOFILE limits to 256k
  * systemd: enable crash dumps

 -- Max Kellermann <mk@cm4all.com>  Wed, 07 Sep 2016 07:57:48 -0000

cm4all-beng-proxy (10.28) unstable; urgency=low

  * widget: improve error message when there is no address
  * lb: fix default control port
  * debian: adjust Ruby dependencies for Debian Jessie

 -- Max Kellermann <mk@cm4all.com>  Mon, 05 Sep 2016 10:58:34 -0000

cm4all-beng-proxy (10.27) unstable; urgency=low

  * ssl: disable RC4
  * ssl: ignore the client's cipher preferences
  * ssl: send TLS alert to peer after handshake refusal
  * fix crash when compiled with GCC6

 -- Max Kellermann <mk@cm4all.com>  Mon, 22 Aug 2016 18:34:30 -0000

cm4all-beng-proxy (10.26) unstable; urgency=low

  * bot: recognize WordPress pingbacks as "bot"
  * lb/monitor/expect: delay the receive call by 10ms
  * certdb, bp_cmdline, log-forward: use IPv6 only if available

 -- Max Kellermann <mk@cm4all.com>  Thu, 11 Aug 2016 13:04:23 -0000

cm4all-beng-proxy (10.25) unstable; urgency=low

  * shm: fix double allocation bug which caused session corruption

 -- Max Kellermann <mk@cm4all.com>  Thu, 21 Jul 2016 18:54:12 -0000

cm4all-beng-proxy (10.24) unstable; urgency=low

  * http_client: fix "excess data" error after "100 Continue"

 -- Max Kellermann <mk@cm4all.com>  Wed, 20 Jul 2016 12:25:34 -0000

cm4all-beng-proxy (10.23) unstable; urgency=low

  * cgi: ignore the "Proxy" request header to work around security
    vulnerabilities in several CGI programs
  * http_client: differentiate between "empty response body" and "no body"
  * http_server: log "-" if there is no response body

 -- Max Kellermann <mk@cm4all.com>  Tue, 19 Jul 2016 13:43:34 -0000

cm4all-beng-proxy (10.22) unstable; urgency=low

  * debian/control: add missing dependency on libcm4all-inline-dev
  * http_address: ensure that at least one socket address is specified
  * systemd: implement "reload"

 -- Max Kellermann <mk@cm4all.com>  Mon, 04 Jul 2016 11:12:29 -0000

cm4all-beng-proxy (10.21) unstable; urgency=low

  * session: fix user expiry after defragmentation
  * session: save site name in session file

 -- Max Kellermann <mk@cm4all.com>  Wed, 08 Jun 2016 20:07:13 -0000

cm4all-beng-proxy (10.20) unstable; urgency=low

  * fix nullptr dereference while removing stale "session" parameter

 -- Max Kellermann <mk@cm4all.com>  Wed, 25 May 2016 11:06:38 -0000

cm4all-beng-proxy (10.19) unstable; urgency=low

  * merge release 9.14
  * log the request URI on session realm mismatch
  * omit stale "session" parameter in processed URIs

 -- Max Kellermann <mk@cm4all.com>  Tue, 24 May 2016 17:36:07 -0000

cm4all-beng-proxy (10.18) unstable; urgency=low

  * http_client: fix TLS memory leak / crash bug

 -- Max Kellermann <mk@cm4all.com>  Thu, 19 May 2016 10:49:58 -0000

cm4all-beng-proxy (10.17) unstable; urgency=low

  * spawn/client: handle empty payloads from recvmmsg()

 -- Max Kellermann <mk@cm4all.com>  Mon, 09 May 2016 10:05:55 -0000

cm4all-beng-proxy (10.16) unstable; urgency=low

  * control: enable SO_REUSEADDR on the UDP socket

 -- Max Kellermann <mk@cm4all.com>  Fri, 29 Apr 2016 13:13:31 -0000

cm4all-beng-proxy (10.15) unstable; urgency=low

  * was: fix crash after spawn failure
  * spawn/client: abort worker process when the spawner is gone
  * spawn/client: optimize message receiver
  * spawn/server: retry sending after EAGAIN

 -- Max Kellermann <mk@cm4all.com>  Fri, 29 Apr 2016 09:31:54 -0000

cm4all-beng-proxy (10.14) unstable; urgency=low

  * enable TCP_DEFER_ACCEPT for HTTP and SSL listeners
  * ssl: increase the handshake timeout to 60 seconds
  * lb: log the client IP address

 -- Max Kellermann <mk@cm4all.com>  Thu, 28 Apr 2016 09:24:19 -0000

cm4all-beng-proxy (10.13) unstable; urgency=low

  * was: fix crash after early-crashing WAS process
  * was: fix crash after WAS process has been released
  * ssl: limit the handshake duration
  * beng-proxy: support listening on UNIX domain sockets

 -- Max Kellermann <mk@cm4all.com>  Wed, 27 Apr 2016 18:34:26 -0000

cm4all-beng-proxy (10.12) unstable; urgency=low

  * ssl: reduce allocator fragmentation, cycle another buffer

 -- Max Kellermann <mk@cm4all.com>  Thu, 21 Apr 2016 07:29:51 -0000

cm4all-beng-proxy (10.11) unstable; urgency=low

  * thread_queue: fix race condition
  * ssl: reduce allocator fragmentation

 -- Max Kellermann <mk@cm4all.com>  Mon, 18 Apr 2016 14:51:41 -0000

cm4all-beng-proxy (10.10) unstable; urgency=low

  * merge release 9.13
  * SlicePool: reduce fragmentation

 -- Max Kellermann <mk@cm4all.com>  Tue, 12 Apr 2016 15:12:03 -0000

cm4all-beng-proxy (10.9) unstable; urgency=low

  * merge release 9.12

 -- Max Kellermann <mk@cm4all.com>  Wed, 06 Apr 2016 12:11:38 -0000

cm4all-beng-proxy (10.8) unstable; urgency=low

  * SlicePool: optimize allocation
  * lb: cycle buffers before compressing slice allocator
  * was: fix spurious "Resource temporarily unavailable" warnings

 -- Max Kellermann <mk@cm4all.com>  Wed, 06 Apr 2016 06:35:37 -0000

cm4all-beng-proxy (10.7) unstable; urgency=low

  * lb: fix systemd service start timeout
  * spawn: fix assertion failure when STDERR_PATH fails
  * was: fix use-after-free bug

 -- Max Kellermann <mk@cm4all.com>  Tue, 29 Mar 2016 10:31:34 -0000

cm4all-beng-proxy (10.6) unstable; urgency=low

  * lb: fix false memory leak during shutdown
  * ssl: cycle buffers to reduce allocator fragmentation

 -- Max Kellermann <mk@cm4all.com>  Wed, 23 Mar 2016 14:16:55 -0000

cm4all-beng-proxy (10.5) unstable; urgency=low

  * lb: fix crash due to duplicate OpenSSL initialization by libpq
  * lb: check cert_db.ca_cert settings with --check
  * lb: fix shutdown with --watchdog
  * http_client: fix assertion failure with keep-alive disabled
  * http_server: fix missing "100 Continue"
  * certdb: unwrap key in "new-cert
  * certdb: allow overriding database with /etc/cm4all/beng/certdb.connect
  * spawn: fix assertion failure

 -- Max Kellermann <mk@cm4all.com>  Tue, 08 Mar 2016 16:01:22 -0000

cm4all-beng-proxy (10.4) unstable; urgency=low

  * merge release 9.11
  * spawn: fix uninitialized MOUNT_TMP_TMPFS setting

 -- Max Kellermann <mk@cm4all.com>  Thu, 03 Mar 2016 13:11:49 -0000

cm4all-beng-proxy (10.3) unstable; urgency=low

  * lhttp: fix double free bug
  * lhttp, fcgi: abandon child process after connect failure
  * spawn: wait for spawn process during shutdown
  * {http,filter,nfs}_cache: raise cacheable size limit to 512 kB
  * http_client: reschedule read event after blocking write recovery

 -- Max Kellermann <mk@cm4all.com>  Wed, 02 Mar 2016 14:06:44 -0000

cm4all-beng-proxy (10.2) unstable; urgency=low

  * rubber: remove excessive debugging code to speed up cache flush
  * spawn: fix SETENV breakage
  * spawn: initialize supplementary groups
  * spawn: change to user www-data by default
  * http_client: fix double free bug
  * fcache: raise default expiration to one week
  * systemd: set "Type=notify"

 -- Max Kellermann <mk@cm4all.com>  Tue, 01 Mar 2016 18:43:23 -0000

cm4all-beng-proxy (10.1) unstable; urgency=low

  * merge release 9.10
  * python: add missing constant TRANSLATE_REALM_FROM_AUTH_BASE
  * spawn: dedicated process for spawning child processes
  * fcgi: terminate FastCGI processes with SIGTERM instead of SIGUSR1
  * was: implement response body interruption
  * translation: add packet NO_NEW_PRIVS
  * session: 128 bit session ids
  * emit systemd "READY" notification
  * debian: eliminate the TOI build

 -- Max Kellermann <mk@cm4all.com>  Thu, 25 Feb 2016 23:55:33 -0000

cm4all-beng-proxy (10.0.5) unstable; urgency=low

  * http_client: fix memory leak
  * spawn/prepared: fix environment variable breakage
  * request: fix crash (due to realm regression in 10.0.4)

 -- Max Kellermann <mk@cm4all.com>  Tue, 09 Feb 2016 18:09:43 -0000

cm4all-beng-proxy (10.0.4) unstable; urgency=low

  * istream/dechunk: merge chunk sizes
  * istream/dechunk: fix bogus "closed prematurely" error
  * spawn/JailConfig: fix jail.conf parser regression
  * translate_parser: fix JailCGI home path regression
  * translation: add packet REALM_FROM_AUTH_BASE
  * translation: allow mount options in MOUNT_TMP_TMPFS
  * pipe_filter: add JailCGI support
  * fcgi/stock: fix double free bug
  * http_request: fix connection leak after OpenSSL error
  * ssl/cache: fix two crash bugs
  * ssl/cache: reduce delay from 1s to 200ms
  * ssl/cache: maintain cache only in worker process
  * ssl/cache: support CA chains
  * ssl/factory: support the subjectAltName extension
  * ssl/filter: handle "close notify" alerts
  * certdb: rename PostgreSQL table to singular
  * certdb: load PostgreSQL connect string from lb.conf
  * certdb: support the subjectAltName extension
  * certdb: implement the ACME protocol
  * systemd/lb: disable --watchdog, set Restart=on-failure instead
  * systemd/bp: default to --workers=0, set Restart=on-failure instead

 -- Max Kellermann <mk@cm4all.com>  Thu, 04 Feb 2016 21:12:22 -0000

cm4all-beng-proxy (10.0.3) unstable; urgency=low

  * ssl/cache: populate name cache asynchronously
  * certdb: add command "populate"

 -- Max Kellermann <mk@cm4all.com>  Tue, 12 Jan 2016 10:35:32 -0000

cm4all-beng-proxy (10.0.2) unstable; urgency=low

  * ssl/cache: open multiple PostgreSQL connections on demand
  * ssl/cache: mirror a list of all certificate host names
  * certdb: add command "delete"

 -- Max Kellermann <mk@cm4all.com>  Wed, 06 Jan 2016 11:11:51 -0000

cm4all-beng-proxy (10.0.1) unstable; urgency=low

  * drop support for Debian Squeeze
  * inline_widget: time out after 10 seconds
  * lb: support SSL certificates stored in PostgreSQL database
  * disable the access log by default

 -- Max Kellermann <mk@cm4all.com>  Fri, 18 Dec 2015 18:48:31 -0000

cm4all-beng-proxy (9.16) unstable; urgency=low

  * fix memory leak after resource loader failure
  * was: fix crash on spawn error
  * fcache: check X-CM4all-BENG-User (via REVEAL_USER) in cache lookup

 -- Max Kellermann <mk@cm4all.com>  Tue, 04 Oct 2016 10:44:09 -0000

cm4all-beng-proxy (9.15) unstable; urgency=low

  * cgi: ignore the "Proxy" request header to work around security
    vulnerabilities in several CGI programs
  * http_address: ensure that at least one socket address is specified
  * http_server: update the "raw bytes sent" attribute properly
  * http_client: differentiate between "empty response body" and "no body"
  * http_client: fix "excess data" error after "100 Continue"
  * fcgi: fix assertion failure
  * shm: fix double allocation bug which caused session corruption
  * session: fix user expiry after defragmentation
  * omit stale "session" parameter in processed URIs
  * bot: recognize WordPress pingbacks as "bot"
  * fix crash when compiled with GCC6
  * bp: raise default connection limit to 32k
  * systemd: set default NOFILE limits to 256k
  * systemd: enable crash dumps

 -- Max Kellermann <mk@cm4all.com>  Thu, 08 Sep 2016 14:25:37 -0000

cm4all-beng-proxy (9.14) unstable; urgency=low

  * merge release 8.13
  * was: fix crash on malformed STATUS packet

 -- Max Kellermann <mk@cm4all.com>  Fri, 20 May 2016 15:43:48 -0000

cm4all-beng-proxy (9.13) unstable; urgency=low

  * merge release 8.12
  * lb: fix false memory leak during shutdown

 -- Max Kellermann <mk@cm4all.com>  Tue, 12 Apr 2016 13:03:18 -0000

cm4all-beng-proxy (9.12) unstable; urgency=low

  * header-forward: fix duplicate "Location" header

 -- Max Kellermann <mk@cm4all.com>  Wed, 06 Apr 2016 12:09:46 -0000

cm4all-beng-proxy (9.11) unstable; urgency=low

  * merge release 8.11

 -- Max Kellermann <mk@cm4all.com>  Thu, 03 Mar 2016 13:03:41 -0000

cm4all-beng-proxy (9.10) unstable; urgency=low

  * merge release 8.10

 -- Max Kellermann <mk@cm4all.com>  Wed, 24 Feb 2016 11:46:38 -0000

cm4all-beng-proxy (9.9) unstable; urgency=low

  * merge release 8.9

 -- Max Kellermann <mk@cm4all.com>  Tue, 23 Feb 2016 15:56:21 -0000

cm4all-beng-proxy (9.8) unstable; urgency=low

  * merge release 8.8

 -- Max Kellermann <mk@cm4all.com>  Tue, 16 Feb 2016 11:30:47 -0000

cm4all-beng-proxy (9.7) unstable; urgency=low

  * merge release 8.7
  * http_request: fix connection leak after OpenSSL error

 -- Max Kellermann <mk@cm4all.com>  Tue, 26 Jan 2016 15:56:31 -0000

cm4all-beng-proxy (9.6) unstable; urgency=low

  * systemd: log to systemd-journald by default
  * header_forward: fix duplicate "Location" header
  * "--access-logger=null" disables the access log
  * widget: log Set-Cookie without host

 -- Max Kellermann <mk@cm4all.com>  Thu, 17 Dec 2015 22:15:04 -0000

cm4all-beng-proxy (9.5) unstable; urgency=low

  * merge release 4.23
  * auth: send the LISTENER_TAG packet with AUTH requests

 -- Max Kellermann <mk@cm4all.com>  Tue, 15 Dec 2015 13:46:36 -0000

cm4all-beng-proxy (9.4) unstable; urgency=low

  * processor: fix crash bug
  * ajp: fix bogus error "Peer closed the socket prematurely"
  * fcgi: fail after receiving excess data at end of response body
  * fcgi: fix assertion failure on i386
  * was: fold header name case
  * was: announce request body length as early as possible
  * was: fix crash bug with empty response

 -- Max Kellermann <mk@cm4all.com>  Thu, 19 Nov 2015 11:28:59 -0000

cm4all-beng-proxy (9.3) unstable; urgency=low

  * fcgi: fix buffer overflow with large response body
  * header_forward: always forward "Allow"

 -- Max Kellermann <mk@cm4all.com>  Tue, 17 Nov 2015 00:33:20 -0000

cm4all-beng-proxy (9.2) unstable; urgency=low

  * translate_client: fix crash bug

 -- Max Kellermann <mk@cm4all.com>  Mon, 16 Nov 2015 08:38:02 -0000

cm4all-beng-proxy (9.1) unstable; urgency=low

  * feature freeze
  * http_client: response body allows optimized socket writes
  * http_cache: response body allows optimized socket writes
  * fcgi: fix stall bug
  * fcgi: optimized response body chunking
  * fcgi: don't send empty PARAMS packet when request headers are empty
  * handler: use lstat() for FILE_NOT_FOUND
  * client_balancer: fix memory leak
  * istream: fix assertion failure
  * istream_tee: fix size miscalculation
  * nfs_stock: fix assertion failure
  * translate_cache: optimize memory usage
  * reduce fork() overhead

 -- Max Kellermann <mk@cm4all.com>  Fri, 13 Nov 2015 00:50:52 -0000

cm4all-beng-proxy (9.0.9) unstable; urgency=low

  * tstock: fix libevent crash on connection failure
  * tstock: fix hanging process during shutdown
  * request_session: don't send cleared session id of ignored session
  * pipe_stock: fix EBADF error due to malformed pointer cast
  * http_{client,server}: optimize chunked socket writes

 -- Max Kellermann <mk@cm4all.com>  Fri, 06 Nov 2015 23:39:50 -0000

cm4all-beng-proxy (9.0.8) unstable; urgency=low

  * child_stock: fix crash bug
  * translate_stock: fix use-after-free crash bug

 -- Max Kellermann <mk@cm4all.com>  Thu, 05 Nov 2015 15:14:43 -0000

cm4all-beng-proxy (9.0.7) unstable; urgency=low

  * merge release 8.6
  * ajp: fix regression after code refactoring
  * http_{client,server}: optimize socket writes
  * translate_stock: configurable stock limit, defaulting to 64
  * translate_cache: fix crash bug when cache is disabled
  * errdoc: fix crash bug when aborting error document generator

 -- Max Kellermann <mk@cm4all.com>  Wed, 04 Nov 2015 21:50:44 -0000

cm4all-beng-proxy (9.0.6) unstable; urgency=low

  * debian/rules: cross-compiler support
  * debian: build with gcc 5 on Debian Stretch
  * processor: fix broken URI rewrite after <script> due to inverted check
  * widget: log class name

 -- Max Kellermann <mk@cm4all.com>  Fri, 16 Oct 2015 10:21:42 -0000

cm4all-beng-proxy (9.0.5) unstable; urgency=low

  * merge release 8.5

 -- Max Kellermann <mk@cm4all.com>  Mon, 12 Oct 2015 10:44:20 -0000

cm4all-beng-proxy (9.0.4) unstable; urgency=low

  * xml_parser: fix assertion failure on abort
  * css_parser: fix buffer overflow due to off-by-one check

 -- Max Kellermann <mk@cm4all.com>  Thu, 08 Oct 2015 19:32:07 -0000

cm4all-beng-proxy (9.0.3) unstable; urgency=low

  * fcgi: fix uninitialized variable
  * processor: fix heap corruption due to wrong string length

 -- Max Kellermann <mk@cm4all.com>  Wed, 07 Oct 2015 19:56:05 -0000

cm4all-beng-proxy (9.0.2) unstable; urgency=low

  * translation: packet REVEAL_USER sends X-CM4all-BENG-User to filter

 -- Max Kellermann <mk@cm4all.com>  Mon, 05 Oct 2015 19:08:22 -0000

cm4all-beng-proxy (9.0.1) unstable; urgency=low

  * merge release 8.4
  * translation: add header group "LINK"
  * translation: add packet MOUNT_TMPFS
  * fix spurious BIND_MOUNT_RW failures

 -- Max Kellermann <mk@cm4all.com>  Fri, 02 Oct 2015 15:36:42 -0000

cm4all-beng-proxy (8.13) unstable; urgency=low

  * http_client: fix TLS memory leak
  * http_client: fix assertion failure with keep-alive disabled
  * was: fix crash after early-crashing WAS process
  * lb: fix false memory leak during shutdown
  * http_server: fix missing "100 Continue"
  * {http,filter,nfs}_cache: raise cacheable size limit to 512 kB
  * fcache: raise default expiration to one week
  * rubber: remove excessive debugging code to speed up cache flush

 -- Max Kellermann <mk@cm4all.com>  Fri, 20 May 2016 15:34:32 -0000

cm4all-beng-proxy (8.12) unstable; urgency=low

  * was: fix crash on malformed STATUS packet
  * was: allow 16 bit STATUS packet

 -- Max Kellermann <mk@cm4all.com>  Tue, 12 Apr 2016 12:28:21 -0000

cm4all-beng-proxy (8.11) unstable; urgency=low

  * http_client: fix assertion failure with TLS
  * lhttp, fcgi: abandon child process after connect failure
  * http_client: reschedule read event after blocking write recovery

 -- Max Kellermann <mk@cm4all.com>  Thu, 03 Mar 2016 12:59:50 -0000

cm4all-beng-proxy (8.10) unstable; urgency=low

  * was/input: verify the announced LENGTH
  * was/input: fix the "available" formula

 -- Max Kellermann <mk@cm4all.com>  Wed, 24 Feb 2016 11:31:50 -0000

cm4all-beng-proxy (8.9) unstable; urgency=low

  * istream/catch: fix another assertion failure

 -- Max Kellermann <mk@cm4all.com>  Tue, 23 Feb 2016 15:52:46 -0000

cm4all-beng-proxy (8.8) unstable; urgency=low

  * istream/catch: fix assertion failure

 -- Max Kellermann <mk@cm4all.com>  Tue, 16 Feb 2016 11:21:25 -0000

cm4all-beng-proxy (8.7) unstable; urgency=low

  * cgi, pipe: fix off-by-one bug in stderr filter

 -- Max Kellermann <mk@cm4all.com>  Tue, 26 Jan 2016 15:55:03 -0000

cm4all-beng-proxy (8.6) unstable; urgency=low

  * merge release 7.9

 -- Max Kellermann <mk@cm4all.com>  Mon, 26 Oct 2015 09:48:00 -0000

cm4all-beng-proxy (8.5) unstable; urgency=low

  * css_parser: fix buffer overflow due to off-by-one check
  * fcgi: fix uninitialized variable
  * fix spurious BIND_MOUNT_RW failures
  * fix two crashes due to malformed URI escapes

 -- Max Kellermann <mk@cm4all.com>  Mon, 12 Oct 2015 10:20:32 -0000

cm4all-beng-proxy (8.4) unstable; urgency=low

  * was: fix another memory leak

 -- Max Kellermann <mk@cm4all.com>  Fri, 02 Oct 2015 11:05:21 -0000

cm4all-beng-proxy (8.3) unstable; urgency=low

  * was: fix several memory leaks

 -- Max Kellermann <mk@cm4all.com>  Fri, 02 Oct 2015 09:54:09 -0000

cm4all-beng-proxy (8.2) unstable; urgency=low

  * debian/control: add "Breaks" on old translation servers to avoid
    runtime breakages due to broken widget descriptors; the translation
    server 1.9.1 contains a workaround
  * translate_parser: fix crash after malformed/misplaced
    UNTRUSTED_*_SITE_SUFFIX packet

 -- Max Kellermann <mk@cm4all.com>  Fri, 25 Sep 2015 12:55:18 -0000

cm4all-beng-proxy (8.1) unstable; urgency=low

  * feature freeze
  * fb_pool: compress I/O buffers periodically
  * http_cache, fcache, nfs_cache: compress the cache periodically

 -- Max Kellermann <mk@cm4all.com>  Tue, 22 Sep 2015 17:26:06 -0000

cm4all-beng-proxy (8.0.13) unstable; urgency=low

  * merge release 7.8
  * translation: support writable bind mounts (BIND_MOUNT_RW)
  * translation: add packet UNTRUSTED_RAW_SITE_SUFFIX
  * ssl: initialize OpenSSL engines
  * rewrite_uri: support "https://" and "//" URIs
  * regex: fix double free bug

 -- Max Kellermann <mk@cm4all.com>  Tue, 22 Sep 2015 08:00:20 -0000

cm4all-beng-proxy (8.0.12) unstable; urgency=low

  * merge release 7.7
  * rubber: optimized hole search
  * rubber: simplified defragmentation on tail allocation

 -- Max Kellermann <mk@cm4all.com>  Thu, 17 Sep 2015 20:41:59 -0000

cm4all-beng-proxy (8.0.11) unstable; urgency=low

  * regex: fix move operator, fixes spurious "Invalid regex capture"

 -- Max Kellermann <mk@cm4all.com>  Thu, 03 Sep 2015 13:08:16 -0000

cm4all-beng-proxy (8.0.10) unstable; urgency=low

  * regex: mismatching optional capture expands to empty string
  * regex: work around problem with mismatching optional last capture
  * request: avoid compressing the response body twice

 -- Max Kellermann <mk@cm4all.com>  Wed, 02 Sep 2015 15:56:38 -0000

cm4all-beng-proxy (8.0.9) unstable; urgency=low

  * merge release 7.6
  * regex: fix off-by-one error in capture range check

 -- Max Kellermann <mk@cm4all.com>  Tue, 01 Sep 2015 13:57:06 -0000

cm4all-beng-proxy (8.0.8) unstable; urgency=low

  * tcache: fix crash on regex mismatch

 -- Max Kellermann <mk@cm4all.com>  Mon, 31 Aug 2015 05:35:14 -0000

cm4all-beng-proxy (8.0.7) unstable; urgency=low

  * merge release 7.5
  * regex: fix spurious compile failures
  * fcache: include actual body data in stats
  * nfs_cache: add stats
  * fix several crash bugs with malformed URI escapes
  * control/stats: add cache brutto sizes
  * control/stats: add I/O buffers size

 -- Max Kellermann <mk@cm4all.com>  Thu, 27 Aug 2015 22:11:02 -0000

cm4all-beng-proxy (8.0.6) unstable; urgency=low

  * translation: decouple REGEX_UNESCAPE from INVERSE_REGEX

 -- Max Kellermann <mk@cm4all.com>  Tue, 25 Aug 2015 09:57:23 -0000

cm4all-beng-proxy (8.0.5) unstable; urgency=low

  * translation: add packet INVERSE_REGEX_UNESCAPE

 -- Max Kellermann <mk@cm4all.com>  Mon, 24 Aug 2015 16:58:16 -0000

cm4all-beng-proxy (8.0.4) unstable; urgency=low

  * translate_client: fix crash due to uninitialized variable

 -- Max Kellermann <mk@cm4all.com>  Fri, 21 Aug 2015 11:26:40 -0000

cm4all-beng-proxy (8.0.3) unstable; urgency=low

  * translation: add login packet SERVICE
  * translation: login allows packet LISTENER_TAG
  * translation: protocol v3 uses anchored regex
  * regex: disable the "multi-line" option
  * regex: switch to the PCRE library

 -- Max Kellermann <mk@cm4all.com>  Mon, 17 Aug 2015 14:31:32 -0000

cm4all-beng-proxy (8.0.2) unstable; urgency=low

  * translation: add packets LOGIN, PASSWORD, UID_GID
  * translation: native Refence support

 -- Max Kellermann <mk@cm4all.com>  Thu, 06 Aug 2015 11:15:58 -0000

cm4all-beng-proxy (8.0.1) unstable; urgency=low

  * cgi, pipe: log PID in stderr output
  * translation: add packets AUTO_GZIP, INTERNAL_REDIRECT

 -- Max Kellermann <mk@cm4all.com>  Fri, 24 Jul 2015 10:27:51 -0000

cm4all-beng-proxy (7.9) unstable; urgency=low

  * merge release 6.12

 -- Max Kellermann <mk@cm4all.com>  Mon, 26 Oct 2015 09:37:41 -0000

cm4all-beng-proxy (7.8) unstable; urgency=low

  * support SESSION_SITE in processor

 -- Max Kellermann <mk@cm4all.com>  Mon, 21 Sep 2015 12:26:13 -0000

cm4all-beng-proxy (7.7) unstable; urgency=low

  * merge release 6.11

 -- Max Kellermann <mk@cm4all.com>  Thu, 17 Sep 2015 19:08:50 -0000

cm4all-beng-proxy (7.6) unstable; urgency=low

  * merge release 6.10
  * fcache: include actual body data in stats
  * nfs_cache: add stats
  * control/stats: add cache brutto sizes
  * control/stats: add I/O buffers size

 -- Max Kellermann <mk@cm4all.com>  Tue, 01 Sep 2015 12:48:48 -0000

cm4all-beng-proxy (7.5) unstable; urgency=low

  * merge release 6.9

 -- Max Kellermann <mk@cm4all.com>  Thu, 27 Aug 2015 14:30:18 -0000

cm4all-beng-proxy (7.4) unstable; urgency=low

  * merge release 6.8
  * tcache: fix minor memory leak

 -- Max Kellermann <mk@cm4all.com>  Wed, 26 Aug 2015 13:29:42 -0000

cm4all-beng-proxy (7.3) unstable; urgency=low

  * merge release 6.7

 -- Max Kellermann <mk@cm4all.com>  Wed, 22 Jul 2015 21:18:30 -0000

cm4all-beng-proxy (7.2) unstable; urgency=low

  * translation: allow REGEX_ON_{HOST,USER}_URI with INVERSE_REGEX

 -- Max Kellermann <mk@cm4all.com>  Fri, 17 Jul 2015 06:53:50 -0000

cm4all-beng-proxy (7.1) unstable; urgency=low

  * feature freeze
  * translation: WANT supports USER
  * translation: add packet REGEX_ON_USER_URI

 -- Max Kellermann <mk@cm4all.com>  Tue, 14 Jul 2015 20:46:43 -0000

cm4all-beng-proxy (7.0.10) unstable; urgency=low

  * fix crash on "Cache-Control: only-if-cached"
  * fix worker respawn

 -- Max Kellermann <mk@cm4all.com>  Sat, 11 Jul 2015 10:19:11 -0000

cm4all-beng-proxy (7.0.9) unstable; urgency=low

  * istream_escape: fix crash bug when last byte is escaped
  * stats: don't crash master process on CONTROL_STATS
  * debian/rules: add kludge to support dh_python2 on Squeeze

 -- Max Kellermann <mk@cm4all.com>  Thu, 09 Jul 2015 11:40:12 -0000

cm4all-beng-proxy (7.0.8) unstable; urgency=low

  * translation: add packets EXPAND_HOME, EXPAND_STDERR_PATH
  * translation: apply EXPAND_URI to CGI addresses
  * session: fix crash while invalidating widget session

 -- Max Kellermann <mk@cm4all.com>  Thu, 25 Jun 2015 13:29:01 -0000

cm4all-beng-proxy (7.0.7) unstable; urgency=low

  * translation: add packet AUTO_DEFLATE
  * istream_deflate: fix stalled stream
  * tcache: expand uncacheable responses

 -- Max Kellermann <mk@cm4all.com>  Wed, 24 Jun 2015 11:43:47 -0000

cm4all-beng-proxy (7.0.6) unstable; urgency=low

  * tcache: expand responses of uncacheable requests

 -- Max Kellermann <mk@cm4all.com>  Fri, 19 Jun 2015 13:02:32 -0000

cm4all-beng-proxy (7.0.5) unstable; urgency=low

  * merge release 6.6
  * control: flush the whole translation cache if the TCACHE_INVALIDATE
    payload is empty
  * namespace: support IPC namespaces

 -- Max Kellermann <mk@cm4all.com>  Thu, 11 Jun 2015 16:31:34 -0000

cm4all-beng-proxy (7.0.4) unstable; urgency=low

  * handler: send LISTENER_TAG if translation protocol version is not yet
    negotiated
  * handler: bypass translation cache during protocol version negotiation

 -- Max Kellermann <mk@cm4all.com>  Thu, 28 May 2015 13:10:12 -0000

cm4all-beng-proxy (7.0.3) unstable; urgency=low

  * handler: more "verbose_response" messages
  * handler: return "502 Bad Gateway" on translation server error
  * translation: protocol v2 always transmits LISTENER_TAG
  * translation: add packets REGEX_ON_HOST_URI, SESSION_SITE
  * session_manager: fix bogus assertion failure in cleanup
  * build with libwas 1.0

 -- Max Kellermann <mk@cm4all.com>  Wed, 20 May 2015 16:41:44 -0000

cm4all-beng-proxy (7.0.2) unstable; urgency=low

  * merge release 6.5
  * require Boost 1.49

 -- Max Kellermann <mk@cm4all.com>  Wed, 29 Apr 2015 11:43:57 -0000

cm4all-beng-proxy (7.0.1) unstable; urgency=low

  * forward the "Accept-Ranges" response header
  * forward the "Range" request header
  * forward the request headers "Accept-Charset" and "Accept-Encoding" to
    frame widgets

 -- Max Kellermann <mk@cm4all.com>  Fri, 13 Mar 2015 16:53:29 -0000

cm4all-beng-proxy (6.12) unstable; urgency=low

  * css_parser: fix buffer overflow due to off-by-one check
  * fcgi: fix uninitialized variable
  * was: fix error after blocking send on control channel
  * fb_pool: compress I/O buffers periodically
  * ssl: initialize OpenSSL engines
  * support SESSION_SITE in processor
  * lb: never forward headers X-CM4all-BENG-Peer-Subject and
    X-CM4all-BENG-Peer-Issuer-Subject

 -- Max Kellermann <mk@cm4all.com>  Mon, 26 Oct 2015 09:34:09 -0000

cm4all-beng-proxy (6.11) unstable; urgency=low

  * fcgi_client: fix hang after error logger failure

 -- Max Kellermann <mk@cm4all.com>  Thu, 17 Sep 2015 19:06:14 -0000

cm4all-beng-proxy (6.10) unstable; urgency=low

  * translate_parser: allow absolute LOCAL_URI
  * uri-verify: don't check the query string
  * bp_control: let worker handle control packets in single-worker mode
  * stock: fix "outgoing_connections" being always zero in control stats
  * lb_stats: include TCP connections in "outgoing_connections"

 -- Max Kellermann <mk@cm4all.com>  Tue, 01 Sep 2015 11:51:11 -0000

cm4all-beng-proxy (6.9) unstable; urgency=low

  * fcgi_client: ignore STDERR packets in size calculation

 -- Max Kellermann <mk@cm4all.com>  Thu, 27 Aug 2015 14:04:04 -0000

cm4all-beng-proxy (6.8) unstable; urgency=low

  * tcache: verify URI after cache miss

 -- Max Kellermann <mk@cm4all.com>  Wed, 26 Aug 2015 12:32:19 -0000

cm4all-beng-proxy (6.7) unstable; urgency=low

  * ssl: fix certificate chain with Server Name Indication
  * lb: fix hang during shutdown

 -- Max Kellermann <mk@cm4all.com>  Wed, 22 Jul 2015 20:47:55 -0000

cm4all-beng-proxy (6.6) unstable; urgency=low

  * debian/rules: remove remaining python-central invocation
  * init: enable session_save_path by default if
    /var/run/cm4all/beng-proxy exists
  * init: read /etc/default/cm4all-beng-proxy.local
  * namespace: set "setgroups=deny" for Linux 3.18+
  * namespace: retry with mount flag "noexec" if mounting fails
  * build with libwas 1.0

 -- Max Kellermann <mk@cm4all.com>  Thu, 11 Jun 2015 15:22:14 -0000

cm4all-beng-proxy (6.5) unstable; urgency=low

  * debian: improve clang build-dependency
  * debian: migrate from python-central to dh_python2
  * debian: add missing dependency on python-twisted-names

 -- Max Kellermann <mk@cm4all.com>  Mon, 27 Apr 2015 15:27:10 -0000

cm4all-beng-proxy (6.4) unstable; urgency=low

  * widget: fix "Range" request headers with non-default view

 -- Max Kellermann <mk@cm4all.com>  Fri, 10 Apr 2015 12:28:47 -0000

cm4all-beng-proxy (6.3) unstable; urgency=low

  * forward the request headers "If-Modified-Since", "If-Unmodified-Since",
    "If-Match", "If-None-Match" and "If-Range" to frame widgets
  * session: improve session cleanup reliability
  * lb: verify SSL certificates in --check
  * ssl: reduce CPU overhead during TLS handshake

 -- Max Kellermann <mk@cm4all.com>  Tue, 24 Mar 2015 16:56:00 -0000

cm4all-beng-proxy (6.2) unstable; urgency=low

  * merge release 5.16

 -- Max Kellermann <mk@cm4all.com>  Wed, 18 Mar 2015 10:11:04 -0000

cm4all-beng-proxy (6.1) unstable; urgency=low

  * feature freeze

 -- Max Kellermann <mk@cm4all.com>  Thu, 05 Mar 2015 10:57:18 -0000

cm4all-beng-proxy (6.0.16) unstable; urgency=low

  * don't drop WANT request packet in repeated translation

 -- Max Kellermann <mk@cm4all.com>  Mon, 02 Mar 2015 08:38:49 -0000

cm4all-beng-proxy (6.0.15) unstable; urgency=low

  * widget: support the CONTENT_TYPE_LOOKUP protocol
  * CGI: disable request URI forwarding if there's a SCRIPT_NAME

 -- Max Kellermann <mk@cm4all.com>  Tue, 24 Feb 2015 16:44:37 -0000

cm4all-beng-proxy (6.0.14) unstable; urgency=low

  * merge release 5.15

 -- Max Kellermann <mk@cm4all.com>  Mon, 23 Feb 2015 12:48:39 -0000

cm4all-beng-proxy (6.0.13) unstable; urgency=low

  * don't steal the X-CM4all-View header from the HTTP cache

 -- Max Kellermann <mk@cm4all.com>  Fri, 20 Feb 2015 11:35:10 -0000

cm4all-beng-proxy (6.0.12) unstable; urgency=low

  * fcgi: don't redirect stderro to /dev/null
  * handler: reserve request body for focused widget even if processor
    disabled
  * remove the X-CM4all-View header after using it
  * headers: add group "TRANSFORMATION"
  * translation: add packet EXPAND_HEADER

 -- Max Kellermann <mk@cm4all.com>  Thu, 19 Feb 2015 15:36:19 -0000

cm4all-beng-proxy (6.0.11) unstable; urgency=low

  * translation: add packet EXPAND_READ_FILE
  * control: add command CONTROL_FADE_CHILDREN

 -- Max Kellermann <mk@cm4all.com>  Tue, 17 Feb 2015 12:02:40 -0000

cm4all-beng-proxy (6.0.10) unstable; urgency=low

  * merge release 5.14
  * translation: add packets NON_BLOCKING, READ_FILE

 -- Max Kellermann <mk@cm4all.com>  Fri, 13 Feb 2015 17:24:35 -0000

cm4all-beng-proxy (6.0.9) unstable; urgency=low

  * namespace_options: improved PIVOT_ROOT error message
  * translation: add packet EXPAND_BIND_MOUNT

 -- Max Kellermann <mk@cm4all.com>  Wed, 11 Feb 2015 11:36:51 -0000

cm4all-beng-proxy (6.0.8) unstable; urgency=low

  * debian: remove translation server demo packages
  * init: change default translation server address to @translation
  * translation: add packet EXPAND_COOKIE_HOST

 -- Max Kellermann <mk@cm4all.com>  Tue, 10 Feb 2015 12:24:22 -0000

cm4all-beng-proxy (6.0.7) unstable; urgency=low

  * translation: add packet LISTENER_TAG

 -- Max Kellermann <mk@cm4all.com>  Mon, 09 Feb 2015 11:02:06 -0000

cm4all-beng-proxy (6.0.6) unstable; urgency=low

  * http_server, http_client: reduce overhead of proxying chunked body

 -- Max Kellermann <mk@cm4all.com>  Fri, 06 Feb 2015 07:44:17 -0000

cm4all-beng-proxy (6.0.5) unstable; urgency=low

  * merge release 5.13
  * translate_client: check for PROBE_PATH_SUFFIXES without PROBE_SUFFIX
  * fix stack overflow on PROBE_SUFFIXES loop

 -- Max Kellermann <mk@cm4all.com>  Thu, 05 Feb 2015 13:30:21 -0000

cm4all-beng-proxy (6.0.4) unstable; urgency=low

  * hstock: fix memory leak
  * response: fix crash on invalid X-CM4all-View header
  * translation: add packets AUTH_FILE, EXPAND_AUTH_FILE,
    APPEND_AUTH, EXPAND_APPEND_AUTH
  * log unknown view names in X-CM4all-View

 -- Max Kellermann <mk@cm4all.com>  Wed, 04 Feb 2015 22:16:07 -0000

cm4all-beng-proxy (6.0.3) unstable; urgency=low

  * support response header X-CM4all-View for all responses
  * reduce fork overhead by dropping NFS cache
  * reduce I/O multi-threading overhead

 -- Max Kellermann <mk@cm4all.com>  Tue, 03 Feb 2015 14:50:27 -0000

cm4all-beng-proxy (6.0.2) unstable; urgency=low

  * translate_client: allow BASE="/" (regression fix)

 -- Max Kellermann <mk@cm4all.com>  Mon, 02 Feb 2015 11:32:01 -0000

cm4all-beng-proxy (6.0.1) unstable; urgency=low

  * translation: add packets EXPAND_DOCUMENT_ROOT, PROBE_PATH_SUFFIXES

 -- Max Kellermann <mk@cm4all.com>  Thu, 29 Jan 2015 22:32:02 -0000

cm4all-beng-proxy (5.16) unstable; urgency=low

  * net: fix crash due to parsing '@' twice
  * net: fix another off-by-one bug in local socket addresses
  * random: fix partial entropy collection
  * http_server: support method PATCH (RFC 5789)

 -- Max Kellermann <mk@cm4all.com>  Wed, 18 Mar 2015 09:56:43 -0000

cm4all-beng-proxy (5.15) unstable; urgency=low

  * ssl_client: fix crash on request with Keep-Alive disabled

 -- Max Kellermann <mk@cm4all.com>  Mon, 23 Feb 2015 12:44:50 -0000

cm4all-beng-proxy (5.14) unstable; urgency=low

  * merge release 4.22

 -- Max Kellermann <mk@cm4all.com>  Wed, 11 Feb 2015 20:50:41 -0000

cm4all-beng-proxy (5.13) unstable; urgency=low

  * ssl: throttle when OpenSSL buffer grows too large

 -- Max Kellermann <mk@cm4all.com>  Thu, 05 Feb 2015 10:14:15 -0000

cm4all-beng-proxy (5.12) unstable; urgency=low

  * merge release 4.21

 -- Max Kellermann <mk@cm4all.com>  Thu, 22 Jan 2015 16:42:55 -0000

cm4all-beng-proxy (5.11) unstable; urgency=low

  * merge release 4.20
  * ssl: disable weak ciphers

 -- Max Kellermann <mk@cm4all.com>  Fri, 16 Jan 2015 12:20:58 -0000

cm4all-beng-proxy (5.10) unstable; urgency=low

  * fix cookie mangling in CGI handlers

 -- Max Kellermann <mk@cm4all.com>  Wed, 14 Jan 2015 21:45:01 -0000

cm4all-beng-proxy (5.9) unstable; urgency=low

  * merge release 4.19
  * log-tee: new access logger

 -- Max Kellermann <mk@cm4all.com>  Wed, 24 Sep 2014 14:41:51 -0000

cm4all-beng-proxy (5.8) unstable; urgency=low

  * fcache: work around assertion failure

 -- Max Kellermann <mk@cm4all.com>  Thu, 18 Sep 2014 17:47:40 -0000

cm4all-beng-proxy (5.7) unstable; urgency=low

  * was_client: fix crash bug

 -- Max Kellermann <mk@cm4all.com>  Wed, 17 Sep 2014 18:39:12 -0000

cm4all-beng-proxy (5.6) unstable; urgency=low

  * ssl_filter: fix stalled connection

 -- Max Kellermann <mk@cm4all.com>  Wed, 17 Sep 2014 06:43:12 -0000

cm4all-beng-proxy (5.5) unstable; urgency=low

  * merge release 4.18

 -- Max Kellermann <mk@cm4all.com>  Fri, 12 Sep 2014 10:30:14 -0000

cm4all-beng-proxy (5.4) unstable; urgency=low

  * merge release 4.16

 -- Max Kellermann <mk@cm4all.com>  Wed, 10 Sep 2014 06:19:42 -0000

cm4all-beng-proxy (5.3) unstable; urgency=low

  * child_manager: fix tree insertion bug
  * http_server: fix logger assertion failure

 -- Max Kellermann <mk@cm4all.com>  Fri, 29 Aug 2014 18:50:09 -0000

cm4all-beng-proxy (5.2) unstable; urgency=low

  * was_input: fix assertion failure

 -- Max Kellermann <mk@cm4all.com>  Fri, 29 Aug 2014 11:30:37 -0000

cm4all-beng-proxy (5.1) unstable; urgency=low

  * merge release 4.15
  * net: fix off-by-one bug in local socket addresses

 -- Max Kellermann <mk@cm4all.com>  Fri, 29 Aug 2014 08:55:55 -0000

cm4all-beng-proxy (5.0.14) unstable; urgency=low

  * buffered_socket: reduce memory usage
  * ssl_filter: reduce memory usage further

 -- Max Kellermann <mk@cm4all.com>  Wed, 13 Aug 2014 11:01:56 -0000

cm4all-beng-proxy (5.0.13) unstable; urgency=low

  * merge release 4.14
  * ssl_filter: reduce memory usage

 -- Max Kellermann <mk@cm4all.com>  Fri, 08 Aug 2014 17:45:33 -0000

cm4all-beng-proxy (5.0.12) unstable; urgency=low

  * merge release 4.13
  * http_cache: fix memcached crash bug
  * lb: SIGHUP flushes the SSL session cache
  * ssl_factory: reduce memory usage

 -- Max Kellermann <mk@cm4all.com>  Tue, 05 Aug 2014 12:53:05 -0000

cm4all-beng-proxy (5.0.11) unstable; urgency=low

  * merge release 4.11
  * http_{client,server}: support WebSocket (RFC 6455)

 -- Max Kellermann <mk@cm4all.com>  Tue, 29 Jul 2014 20:31:30 -0000

cm4all-beng-proxy (5.0.10) unstable; urgency=low

  * merge release 4.10
  * http_server: don't disable keep-alive when discarding optional request
    body ("Expect: 100-continue")

 -- Max Kellermann <mk@cm4all.com>  Wed, 23 Jul 2014 17:51:02 -0000

cm4all-beng-proxy (5.0.9) unstable; urgency=low

  * merge release 4.9
  * translation: CONTENT_TYPE_LOOKUP response may contain transformations

 -- Max Kellermann <mk@cm4all.com>  Mon, 21 Jul 2014 16:37:34 -0000

cm4all-beng-proxy (5.0.8) unstable; urgency=low

  * merge release 4.8
  * translation: new packet AUTO_GZIPPED

 -- Max Kellermann <mk@cm4all.com>  Fri, 18 Jul 2014 19:04:45 -0000

cm4all-beng-proxy (5.0.7) unstable; urgency=low

  * lb: add per-listener option "verbose_response"
  * header_forward: another COOKIE=BOTH forwarding bug fix
  * translation: new packets REQUEST_HEADER, EXPAND_REQUEST_HEADER

 -- Max Kellermann <mk@cm4all.com>  Fri, 11 Jul 2014 13:46:08 -0000

cm4all-beng-proxy (5.0.6) unstable; urgency=low

  * merge release 4.7
  * translation: add packet EXPAND_SITE

 -- Max Kellermann <mk@cm4all.com>  Wed, 02 Jul 2014 12:58:55 +0200

cm4all-beng-proxy (5.0.5) unstable; urgency=low

  * translation: add packet EXPAND_URI
  * tcache: VALIDATE_MTIME=0 matches when the file does not exist

 -- Max Kellermann <mk@cm4all.com>  Mon, 30 Jun 2014 14:15:02 -0000

cm4all-beng-proxy (5.0.4) unstable; urgency=low

  * merge release 4.6

 -- Max Kellermann <mk@cm4all.com>  Wed, 25 Jun 2014 13:05:26 -0000

cm4all-beng-proxy (5.0.3) unstable; urgency=low

  * tcache: optimize invalidation with host filter
  * tcache: optimize invalidation with site filter

 -- Max Kellermann <mk@cm4all.com>  Tue, 24 Jun 2014 20:24:25 -0000

cm4all-beng-proxy (5.0.2) unstable; urgency=low

  * merge release 4.5
  * session: fix potential crash on shared memory exhaustion
  * session: really purge new sessions first
  * translate_client: strict HEADER_FORWARD checks
  * translate_client: fix the COOKIE=BOTH parser
  * header_forward: fix COOKIE=BOTH forwarding

 -- Max Kellermann <mk@cm4all.com>  Mon, 16 Jun 2014 14:26:06 -0000

cm4all-beng-proxy (5.0.1) unstable; urgency=low

  * processor: allow Content-Type application/xml
  * was, pipe_filter: don't inherit environment variables
  * pipe_filter: fix command-line argument corruption bug
  * pipe_filter: support custom environment variables
  * translation: SETENV sets environment vars for FastCGI and WAS
  * header_forward: add mode COOKIE=BOTH

 -- Max Kellermann <mk@cm4all.com>  Fri, 06 Jun 2014 13:41:44 -0000

cm4all-beng-proxy (4.23) unstable; urgency=low

  * http_server: support method PATCH (RFC 5789)
  * session: fix expiration timer
  * session: allocate 64k sessions (was 32k)
  * session: work around high CPU usage due to session purging
  * request_session: don't send cleared session id of ignored session
  * ajp: fix bogus error "Peer closed the socket prematurely"
  * fcgi: fix uninitialized variable
  * fcgi: fix hang after error logger failure
  * fcgi: ignore STDERR packets in size calculation
  * header_forward: always forward "Allow"
  * translate_cache: optimize memory usage
  * css_parser: fix buffer overflow due to off-by-one check
  * support SESSION_SITE in processor
  * lb: fix hang during shutdown
  * namespace: retry with mount flag "noexec" if mounting fails
  * random: fix partial entropy collection

 -- Max Kellermann <mk@cm4all.com>  Fri, 04 Dec 2015 16:52:26 -0000

cm4all-beng-proxy (4.22) unstable; urgency=low

  * fcgi: fix wrong child process reuse with different JailCGI homes

 -- Max Kellermann <mk@cm4all.com>  Wed, 11 Feb 2015 19:30:05 -0000

cm4all-beng-proxy (4.21) unstable; urgency=low

  * cgi, pipe: fix crash after fork failure when input is a regular file

 -- Max Kellermann <mk@cm4all.com>  Thu, 22 Jan 2015 16:38:00 -0000

cm4all-beng-proxy (4.20) unstable; urgency=low

  * ssl_server: disable SSLv2 and SSLv3 because they are insecure
  * ssl_client: enable TLS versions newer than 1.1

 -- Max Kellermann <mk@cm4all.com>  Fri, 16 Jan 2015 12:12:02 -0000

cm4all-beng-proxy (4.19) unstable; urgency=low

  * lb/tcp: fix assertion failure

 -- Max Kellermann <mk@cm4all.com>  Wed, 24 Sep 2014 14:31:24 -0000

cm4all-beng-proxy (4.18) unstable; urgency=low

  * http_server: fix missing response (Keep-Alive disabled)

 -- Max Kellermann <mk@cm4all.com>  Fri, 12 Sep 2014 10:22:51 -0000

cm4all-beng-proxy (4.17) unstable; urgency=low

  * http_server: fix logger assertion failure

 -- Max Kellermann <mk@cm4all.com>  Thu, 11 Sep 2014 08:52:31 -0000

cm4all-beng-proxy (4.16) unstable; urgency=low

  * was_client: fix assertion failure

 -- Max Kellermann <mk@cm4all.com>  Wed, 10 Sep 2014 06:17:58 -0000

cm4all-beng-proxy (4.15) unstable; urgency=low

  * merge release 3.1.38

 -- Max Kellermann <mk@cm4all.com>  Fri, 29 Aug 2014 08:52:10 -0000

cm4all-beng-proxy (4.14) unstable; urgency=low

  * ssl_filter: fix error check
  * http_server: log failed requests
  * lb_http: reduce verbosity of ECONNRESET log message

 -- Max Kellermann <mk@cm4all.com>  Fri, 08 Aug 2014 17:41:52 -0000

cm4all-beng-proxy (4.13) unstable; urgency=low

  * thread_worker: smaller thread stack (64 kB)
  * ssl_factory: enable ECDH for perfect forward secrecy
  * thread_socket_filter: reinvoke writing after recovering from full
    output buffer
  * buffered_socket: reschedule reading after input buffer drained

 -- Max Kellermann <mk@cm4all.com>  Tue, 05 Aug 2014 12:37:11 -0000

cm4all-beng-proxy (4.12) unstable; urgency=low

  * pool: fix bogus assertion failure after SSL disconnect
  * lb/tcp: fix send error message
  * lb/tcp: fix crash after write error
  * thread_socket_filter: fix assertion failure with full output buffer
  * thread_socket_filter: fix crash after write error

 -- Max Kellermann <mk@cm4all.com>  Thu, 31 Jul 2014 16:19:57 -0000

cm4all-beng-proxy (4.11) unstable; urgency=low

  * merge release 3.1.37

 -- Max Kellermann <mk@cm4all.com>  Mon, 28 Jul 2014 15:34:53 -0000

cm4all-beng-proxy (4.10) unstable; urgency=low

  * merge release 3.1.36
  * lhttp_stock: fix crash after fork failure

 -- Max Kellermann <mk@cm4all.com>  Wed, 23 Jul 2014 17:47:36 -0000

cm4all-beng-proxy (4.9) unstable; urgency=low

  * merge release 3.1.35

 -- Max Kellermann <mk@cm4all.com>  Mon, 21 Jul 2014 16:34:15 -0000

cm4all-beng-proxy (4.8) unstable; urgency=low

  * ssl: fix choking decryption on large SSL packets
  * http_server: discard incoming data while waiting for drained response

 -- Max Kellermann <mk@cm4all.com>  Thu, 17 Jul 2014 23:16:21 -0000

cm4all-beng-proxy (4.7) unstable; urgency=low

  * lb: flush all output buffers before closing HTTPS connection

 -- Max Kellermann <mk@cm4all.com>  Wed, 02 Jul 2014 10:46:07 -0000

cm4all-beng-proxy (4.6) unstable; urgency=low

  * merge release 3.1.34

 -- Max Kellermann <mk@cm4all.com>  Wed, 25 Jun 2014 13:02:07 -0000

cm4all-beng-proxy (4.5) unstable; urgency=low

  * tcache: enable VARY on LOCAL_ADDRESS_STRING

 -- Max Kellermann <mk@cm4all.com>  Sun, 15 Jun 2014 21:14:17 -0000

cm4all-beng-proxy (4.4) unstable; urgency=low

  * debian/control: refuse to build with libnfs 1.9.3-1 due to broken
    package name

 -- Max Kellermann <mk@cm4all.com>  Tue, 10 Jun 2014 09:59:57 -0000

cm4all-beng-proxy (4.3) unstable; urgency=low

  * merge release 3.1.33
  * widget_uri, cgi_address: fix potential crash

 -- Max Kellermann <mk@cm4all.com>  Tue, 10 Jun 2014 08:47:34 -0000

cm4all-beng-proxy (4.2) unstable; urgency=low

  * widget: avoid double slash when concatenating (Local) HTTP URI and
    path_info

 -- Max Kellermann <mk@cm4all.com>  Tue, 03 Jun 2014 18:08:54 -0000

cm4all-beng-proxy (4.1) unstable; urgency=medium

  * feature freeze

 -- Max Kellermann <mk@cm4all.com>  Fri, 30 May 2014 13:42:38 +0200

cm4all-beng-proxy (4.0.49) unstable; urgency=low

  * lb_config: allow escaping backslash in lb.conf
  * translation: add packet AUTH (yet another authentication protocol)

 -- Max Kellermann <mk@cm4all.com>  Wed, 28 May 2014 15:14:54 -0000

cm4all-beng-proxy (4.0.48) unstable; urgency=low

  * cgi_address: avoid double slash when concatenating script_name and
    path_info
  * cgi_address: default to script_name="/"

 -- Max Kellermann <mk@cm4all.com>  Tue, 27 May 2014 11:47:19 -0000

cm4all-beng-proxy (4.0.47) unstable; urgency=low

  * args: unescape values with dollar sign (4.0.46 regression)
  * translate_client: fix "Could not locate resource" (4.0.38 regression)

 -- Max Kellermann <mk@cm4all.com>  Mon, 26 May 2014 17:02:48 -0000

cm4all-beng-proxy (4.0.46) unstable; urgency=low

  * translate_client: check for valid base address after EASY_BASE
  * fcgi_client: detect bogus Content-Length response header

 -- Max Kellermann <mk@cm4all.com>  Mon, 26 May 2014 12:11:55 -0000

cm4all-beng-proxy (4.0.45) unstable; urgency=low

  * translate_client: fix crash after misplaced AUTO_BASE
  * fcgi_client: support STDERR_PATH for FastCGI's STDERR stream

 -- Max Kellermann <mk@cm4all.com>  Thu, 22 May 2014 15:42:08 -0000

cm4all-beng-proxy (4.0.44) unstable; urgency=low

  * cgi_address: unescape PATH_INFO in ENOTDIR handler
  * python/translation/response: add method bind_mount()

 -- Max Kellermann <mk@cm4all.com>  Wed, 21 May 2014 13:58:15 -0000

cm4all-beng-proxy (4.0.43) unstable; urgency=low

  * merge release 3.1.32
  * lhttp_stock: handle fork() failures
  * handler: fix assertion failure on malformed request URI

 -- Max Kellermann <mk@cm4all.com>  Wed, 21 May 2014 07:27:05 -0000

cm4all-beng-proxy (4.0.42) unstable; urgency=low

  * tstock: log abstract socket paths properly
  * translation: add packet COOKIE_PATH
  * cookie_{server,client}: upgrade to RFC 6265
  * http_string: allow comma in cookie values (RFC ignorant)

 -- Max Kellermann <mk@cm4all.com>  Wed, 14 May 2014 10:41:34 -0000

cm4all-beng-proxy (4.0.41) unstable; urgency=low

  * handler: forget CHECK after the check has completed
  * handler: apply SESSION before repeating translation
  * fcgi, lhttp, delegate: apply STDERR_PATH to stdout

 -- Max Kellermann <mk@cm4all.com>  Tue, 13 May 2014 15:14:58 -0000

cm4all-beng-proxy (4.0.40) unstable; urgency=low

  * file_hander: fix memory leak
  * rerror: add option "verbose_response"
  * translation: rename LHTTP_EXPAND_URI to EXPAND_LHTTP_URI
  * tcache: raise MAX_AGE limit to one day
  * ajp_client: fix header corruption
  * ajp_client: fix buffer overflow
  * python/translation/response: add method expand_pair()

 -- Max Kellermann <mk@cm4all.com>  Mon, 12 May 2014 15:58:07 -0000

cm4all-beng-proxy (4.0.39) unstable; urgency=low

  * file_enotdir: fix PATH_INFO forwarding for LHTTP

 -- Max Kellermann <mk@cm4all.com>  Fri, 09 May 2014 13:38:57 -0000

cm4all-beng-proxy (4.0.38) unstable; urgency=low

  * translation: add packet STDERR_PATH
  * translate_client: detect missing LHTTP_URI, NFS_EXPORT
  * handler: fix the USER translation packet (broken since 4.0.17)

 -- Max Kellermann <mk@cm4all.com>  Thu, 08 May 2014 21:49:55 -0000

cm4all-beng-proxy (4.0.37) unstable; urgency=low

  * enotdir: forward PATH_INFO to LHTTP server
  * lhttp: support environment variables via PAIR

 -- Max Kellermann <mk@cm4all.com>  Thu, 08 May 2014 12:59:50 -0000

cm4all-beng-proxy (4.0.36) unstable; urgency=low

  * tcache: log the final cache key
  * translation: add packet ENOTDIR

 -- Max Kellermann <mk@cm4all.com>  Thu, 08 May 2014 08:56:13 -0000

cm4all-beng-proxy (4.0.35) unstable; urgency=low

  * namespace_options, client-socket: Debian Squeeze compatibility tweaks
  * tcache: paranoid checks for REGEX (optional via UNSAFE_BASE)
  * translation: add packet REDIRECT_QUERY_STRING

 -- Max Kellermann <mk@cm4all.com>  Tue, 06 May 2014 16:20:22 -0000

cm4all-beng-proxy (4.0.34) unstable; urgency=low

  * tcache: fix URI with BASE
  * tcache: allow URI with AUTO_BASE/EASY_BASE
  * tcache: allow TEST_PATH with BASE
  * translation: add packet EXPAND_TEST_PATH

 -- Max Kellermann <mk@cm4all.com>  Tue, 06 May 2014 12:58:50 -0000

cm4all-beng-proxy (4.0.33) unstable; urgency=low

  * allow FILE_NOT_FOUND depth 20
  * translation: add packets EXPAND_SCRIPT_NAME, TEST_PATH

 -- Max Kellermann <mk@cm4all.com>  Mon, 05 May 2014 16:05:09 -0000

cm4all-beng-proxy (4.0.32) unstable; urgency=low

  * cgi_address: allow BASE without PATH_INFO
  * implement FILE_NOT_FOUND support for CGI, FastCGI, WAS, LHTTP

 -- Max Kellermann <mk@cm4all.com>  Fri, 02 May 2014 14:32:47 -0000

cm4all-beng-proxy (4.0.31) unstable; urgency=low

  * translation: add packet EXPAND_REDIRECT
  * tcache: regex compiler errors and base mismatches are fatal

 -- Max Kellermann <mk@cm4all.com>  Thu, 01 May 2014 18:23:24 -0000

cm4all-beng-proxy (4.0.30) unstable; urgency=low

  * merge release 3.1.31
  * uri_base: fix BASE store bug after request to the BASE

 -- Max Kellermann <mk@cm4all.com>  Tue, 29 Apr 2014 21:53:37 -0000

cm4all-beng-proxy (4.0.29) unstable; urgency=low

  * processor: add URI rewrite mode "response"

 -- Max Kellermann <mk@cm4all.com>  Wed, 23 Apr 2014 23:59:00 -0000

cm4all-beng-proxy (4.0.28) unstable; urgency=low

  * handler: fix SESSION and PARAM breakage
  * tcache: fix VARY/PARAM check
  * translation: allow null bytes in SESSION

 -- Max Kellermann <mk@cm4all.com>  Thu, 17 Apr 2014 12:21:29 -0000

cm4all-beng-proxy (4.0.27) unstable; urgency=low

  * tstock: support abstract sockets

 -- Max Kellermann <mk@cm4all.com>  Fri, 04 Apr 2014 12:58:09 -0000

cm4all-beng-proxy (4.0.26) unstable; urgency=low

  * merge release 3.1.28
  * translation: add packet EXPIRES_RELATIVE

 -- Max Kellermann <mk@cm4all.com>  Tue, 01 Apr 2014 17:18:55 -0000

cm4all-beng-proxy (4.0.25) unstable; urgency=low

  * merge release 3.1.27
  * lb/tcp: fix busy loop

 -- Max Kellermann <mk@cm4all.com>  Thu, 27 Mar 2014 11:22:05 -0000

cm4all-beng-proxy (4.0.24) unstable; urgency=low

  * failure: fix bogus assertion failure with abstract sockets
  * lb/tcp: fix memory leaks
  * lb/tcp: drain output buffers before closing the connection

 -- Max Kellermann <mk@cm4all.com>  Mon, 24 Mar 2014 17:42:04 -0000

cm4all-beng-proxy (4.0.23) unstable; urgency=low

  * translation: new packet DIRECTORY_INDEX

 -- Max Kellermann <mk@cm4all.com>  Fri, 21 Mar 2014 13:00:39 -0000

cm4all-beng-proxy (4.0.22) unstable; urgency=low

  * translation: allow ERROR_DOCUMENT payload, echo
  * translation: new packets FILE_NOT_FOUND, CONTENT_TYPE_LOOKUP
  * translate_client: check for multiple REGEX / INVERSE_REGEX
  * translate_client: support abstract sockets in ADDRESS_STRING

 -- Max Kellermann <mk@cm4all.com>  Thu, 20 Mar 2014 12:28:04 -0000

cm4all-beng-proxy (4.0.21) unstable; urgency=low

  * merge release 3.1.26
  * handler: forward HTTP errors from translation cache to browser
  * tcache: reduce memory usage
  * translate_client: don't send REMOTE_HOST unless requested via WANT
  * translate_client: check if BASE matches request URI
  * translation: make "UNSAFE_BASE" a modifier for "BASE"
  * translation: new packet "EASY_BASE" simplifies "BASE" usage
  * translation: new packets "REGEX_TAIL", "REGEX_UNESCAPE"

 -- Max Kellermann <mk@cm4all.com>  Mon, 17 Mar 2014 22:00:23 -0000

cm4all-beng-proxy (4.0.20) unstable; urgency=low

  * merge release 3.1.25
  * translate_client: refuse to parse incoming request packets
  * translate_client: check for illegal null bytes
  * translation: add packet "UNSAFE_BASE"
  * lb: drop root privileges irreversibly using PR_SET_NO_NEW_PRIVS

 -- Max Kellermann <mk@cm4all.com>  Thu, 13 Mar 2014 13:34:47 -0000

cm4all-beng-proxy (4.0.19) unstable; urgency=low

  * translation: add packet WANT, make several packets optional
  * translate_client: allow combining CHECK and WANT_FULL_URI
  * tcache: make PARAM cacheable, supported by VARY
  * python/translation/request: accept BEGIN in packetReceived()
  * python/translation/request: add attribute "protocol_version"
  * lb: detach from file system (security)

 -- Max Kellermann <mk@cm4all.com>  Wed, 05 Mar 2014 14:16:42 -0000

cm4all-beng-proxy (4.0.18) unstable; urgency=low

  * doc/lb: document sticky mode "source_ip"
  * lb/tcp: fix endless loop due to misrouted write event

 -- Max Kellermann <mk@cm4all.com>  Tue, 18 Feb 2014 14:48:47 -0000

cm4all-beng-proxy (4.0.17) unstable; urgency=low

  * handler: apply session directives from current translation response
    before resuming the "previous" response

 -- Max Kellermann <mk@cm4all.com>  Mon, 17 Feb 2014 17:46:44 -0000

cm4all-beng-proxy (4.0.16) unstable; urgency=low

  * namespace: set up uid/gid mapping without MOUNT_PROC
  * namespace: allow BIND_MOUNT, MOUNT_PROC, MOUNT_HOME, MOUNT_TMP_TMPFS without
    PIVOT_ROOT
  * configurable resource limits for child processes

 -- Max Kellermann <mk@cm4all.com>  Fri, 07 Feb 2014 12:48:44 -0000

cm4all-beng-proxy (4.0.15) unstable; urgency=low

  * daemon: set up supplementary groups
  * child_manager: log resource usage
  * fcgi_stock: kill child process after connect failure
  * fcgi_stock: kill child process after repeated timeout

 -- Max Kellermann <mk@cm4all.com>  Tue, 04 Feb 2014 15:17:36 -0000

cm4all-beng-proxy (4.0.14) unstable; urgency=low

  * add systemd unit
  * cgi, delegate, lhttp, pipe: enable missing namespace features
  * cgi, pipe: fix /proc mount failure
  * namespace: secure /proc flags
  * namespace: work around uid/gid mapper failure using PR_SET_DUMPABLE

 -- Max Kellermann <mk@cm4all.com>  Mon, 03 Feb 2014 20:40:49 -0000

cm4all-beng-proxy (4.0.13) unstable; urgency=low

  * namespace: make new root directory read-only
  * namespace: add option to mount tmpfs on /tmp
  * namespace: arbitrary bind-mounts
  * namespace: support UTS namespaces
  * namespace: set up uid/gid mapping in user namespace

 -- Max Kellermann <mk@cm4all.com>  Tue, 28 Jan 2014 22:37:47 -0000

cm4all-beng-proxy (4.0.12) unstable; urgency=low

  * cache: use monotonic clock
  * namespace: support PID namespaces
  * namespace: support mount namespace and pivot_root()
  * namespace: can mount new /proc, $HOME

 -- Max Kellermann <mk@cm4all.com>  Fri, 24 Jan 2014 14:02:34 -0000

cm4all-beng-proxy (4.0.11) unstable; urgency=low

  * was: fix misdirected pipes (4.0.10 regression)
  * translation: add packets EXPAND_APPEND, EXPAND_PAIR
  * file_handler: allow character devices

 -- Max Kellermann <mk@cm4all.com>  Tue, 21 Jan 2014 18:24:14 -0000

cm4all-beng-proxy (4.0.10) unstable; urgency=low

  * merge release 3.1.24
  * response: don't report version in "Server" response header
  * lhttp, delegate: support namespaces
  * delegate: fix spontaneous shutdown due to misrouted SIGTERM signal

 -- Max Kellermann <mk@cm4all.com>  Fri, 03 Jan 2014 21:18:45 -0000

cm4all-beng-proxy (4.0.9) unstable; urgency=low

  * pipe: fix signal handler race condition
  * pipe, CGI, FastCGI, WAS: support user/network namespaces

 -- Max Kellermann <mk@cm4all.com>  Mon, 23 Dec 2013 18:55:03 -0000

cm4all-beng-proxy (4.0.8) unstable; urgency=low

  * CGI, FastCGI, WAS: support command-line arguments
  * header-forward: add groups "CORS", "SECURE"

 -- Max Kellermann <mk@cm4all.com>  Mon, 16 Dec 2013 18:26:12 -0000

cm4all-beng-proxy (4.0.7) unstable; urgency=low

  * merge release 3.1.23
  * ssl_filter: fix stalled SSL read
  * thread_socket_filter: fix stalled SSL write

 -- Max Kellermann <mk@cm4all.com>  Sat, 07 Dec 2013 07:39:16 -0000

cm4all-beng-proxy (4.0.6) unstable; urgency=low

  * thread_queue: fix spurious thread exit

 -- Max Kellermann <mk@cm4all.com>  Tue, 26 Nov 2013 20:45:30 -0000

cm4all-beng-proxy (4.0.5) unstable; urgency=low

  * merge release 3.1.22

 -- Max Kellermann <mk@cm4all.com>  Mon, 25 Nov 2013 13:03:15 -0000

cm4all-beng-proxy (4.0.4) unstable; urgency=low

  * merge release 3.1.21
  * nfs: bind to privileged port

 -- Max Kellermann <mk@cm4all.com>  Sun, 24 Nov 2013 08:30:58 -0000

cm4all-beng-proxy (4.0.3) unstable; urgency=low

  * lb: allow the kernel to chooes a TCP bind port
  * lb: support forwarding HTTP requests with the original source IP

 -- Max Kellermann <mk@cm4all.com>  Sun, 10 Nov 2013 17:46:44 -0000

cm4all-beng-proxy (4.0.2) unstable; urgency=low

  * merge release 3.1.20
  * lb: support forwarding TCP connections with the original source IP

 -- Max Kellermann <mk@cm4all.com>  Tue, 05 Nov 2013 16:07:34 -0000

cm4all-beng-proxy (4.0.1) unstable; urgency=low

  * merge release 3.1.19

 -- Max Kellermann <mk@cm4all.com>  Wed, 30 Oct 2013 15:26:16 -0000

cm4all-beng-proxy (4.0) unstable; urgency=low

  * translation: rename TRANSLATE_PROXY to TRANSLATE_HTTP
  * thread_pool: start SSL worker threads on the first use
  * translate-client, resource-loader: support https://

 -- Max Kellermann <mk@cm4all.com>  Wed, 23 Oct 2013 19:29:38 -0000

cm4all-beng-proxy (3.1.38) unstable; urgency=low

  * istream: fix assertion failure due to inverted check
  * was_control: fix assertion failure due to missing check

 -- Max Kellermann <mk@cm4all.com>  Fri, 29 Aug 2014 08:52:53 -0000

cm4all-beng-proxy (3.1.37) unstable; urgency=low

  * http_cache: fix caching (Fast-)CGI responses
  * http_client: fix bug with HTTP 1.0 Keep-Alive
  * stock: destroy only surplus idle items

 -- Max Kellermann <mk@cm4all.com>  Mon, 28 Jul 2014 15:30:50 -0000

cm4all-beng-proxy (3.1.36) unstable; urgency=low

  * http_server: ignore case in "Connection" request header
  * http_client: allow comma-separated list in "Connection" response
    header

 -- Max Kellermann <mk@cm4all.com>  Wed, 23 Jul 2014 17:43:09 -0000

cm4all-beng-proxy (3.1.35) unstable; urgency=low

  * lb_tcp: fix memory leak after send failure
  * ssl_filter: fix race condition
  * ssl_filter: fix memory leak with client certificates

 -- Max Kellermann <mk@cm4all.com>  Mon, 21 Jul 2014 16:20:14 -0000

cm4all-beng-proxy (3.1.34) unstable; urgency=low

  * session: fix potential crash on shared memory exhaustion
  * session: really purge new sessions first
  * istream-iconv: fix endless loop with unknown charset

 -- Max Kellermann <mk@cm4all.com>  Wed, 25 Jun 2014 12:58:03 -0000

cm4all-beng-proxy (3.1.33) unstable; urgency=low

  * widget: avoid double slash when concatenating (Local) HTTP URI and
    path_info
  * pipe: fix command-line argument corruption bug
  * fcgi_client: detect bogus Content-Length response header

 -- Max Kellermann <mk@cm4all.com>  Tue, 10 Jun 2014 08:30:39 -0000

cm4all-beng-proxy (3.1.32) unstable; urgency=low

  * http_string: allow comma in cookie values (RFC ignorant)

 -- Max Kellermann <mk@cm4all.com>  Mon, 19 May 2014 07:52:24 -0000

cm4all-beng-proxy (3.1.31) unstable; urgency=low

  * rewrite-uri: fix view name corruption

 -- Max Kellermann <mk@cm4all.com>  Mon, 28 Apr 2014 16:30:17 -0000

cm4all-beng-proxy (3.1.30) unstable; urgency=low

  * translate-client: fix EXPAND_PATH on HTTP address

 -- Max Kellermann <mk@cm4all.com>  Mon, 28 Apr 2014 14:44:22 -0000

cm4all-beng-proxy (3.1.29) unstable; urgency=low

  * http-server: fix potential crash with too many request headers

 -- Max Kellermann <mk@cm4all.com>  Fri, 25 Apr 2014 15:52:16 -0000

cm4all-beng-proxy (3.1.28) unstable; urgency=low

  * buffered_socket: fix bogus assertion failure

 -- Max Kellermann <mk@cm4all.com>  Tue, 01 Apr 2014 16:53:22 -0000

cm4all-beng-proxy (3.1.27) unstable; urgency=low

  * fcgi-stock: show process name in log messages
  * fcgi-stock: check connection state before issuing new request

 -- Max Kellermann <mk@cm4all.com>  Tue, 25 Mar 2014 20:02:23 -0000

cm4all-beng-proxy (3.1.26) unstable; urgency=low

  * http-client: fix bogus assertion failure

 -- Max Kellermann <mk@cm4all.com>  Fri, 14 Mar 2014 14:36:12 -0000

cm4all-beng-proxy (3.1.25) unstable; urgency=low

  * escape: fix data corruption with glibc 2.18

 -- Max Kellermann <mk@cm4all.com>  Thu, 06 Mar 2014 11:47:14 -0000

cm4all-beng-proxy (3.1.24) unstable; urgency=low

  * fcgi-stock: fix crash on fork() failure
  * fcache: fix crash on responses without body

 -- Max Kellermann <mk@cm4all.com>  Thu, 02 Jan 2014 22:57:50 -0000

cm4all-beng-proxy (3.1.23) unstable; urgency=low

  * was-output: fix event leak
  * was-output: fix crash in error handler
  * was-client: free the request body on empty response
  * was-client: reuse connection after empty response
  * was-client: fix stalled response on LENGTH=0

 -- Max Kellermann <mk@cm4all.com>  Fri, 06 Dec 2013 13:23:40 -0000

cm4all-beng-proxy (3.1.22) unstable; urgency=low

  * http_server: fix stalled response

 -- Max Kellermann <mk@cm4all.com>  Mon, 25 Nov 2013 13:00:33 -0000

cm4all-beng-proxy (3.1.21) unstable; urgency=low

  * merge release 3.0.34
  * was-client: fix crash on abort
  * was-client: fix off-by-one error in header parser

 -- Max Kellermann <mk@cm4all.com>  Sun, 24 Nov 2013 08:04:41 -0000

cm4all-beng-proxy (3.1.20) unstable; urgency=low

  * jail: add "--" after last option, allows passing options to jail
  * keep CAP_KILL to be able to kill jailed child processes

 -- Max Kellermann <mk@cm4all.com>  Mon, 04 Nov 2013 14:41:34 -0000

cm4all-beng-proxy (3.1.19) unstable; urgency=low

  * handler: work around crash due to translation cache invalidation
  * child: send SIGKILL after 60 seconds

 -- Max Kellermann <mk@cm4all.com>  Wed, 30 Oct 2013 12:12:31 -0000

cm4all-beng-proxy (3.1.18) unstable; urgency=low

  * nfs: translate NFS3ERR_NOENT to "404 Not Found"
  * nfs_client: don't leak file descriptor to child processes

 -- Max Kellermann <mk@cm4all.com>  Wed, 30 Oct 2013 09:28:11 -0000

cm4all-beng-proxy (3.1.17) unstable; urgency=low

  * tcache: cache translation responses that contain STATUS

 -- Max Kellermann <mk@cm4all.com>  Fri, 25 Oct 2013 17:10:26 -0000

cm4all-beng-proxy (3.1.16) unstable; urgency=low

  * fcgi-stock: kill child processes with SIGUSR1 instead of SIGTERM

 -- Max Kellermann <mk@cm4all.com>  Wed, 23 Oct 2013 08:54:03 -0000

cm4all-beng-proxy (3.1.15) unstable; urgency=low

  * lhttp_address: don't unescape the BASE suffix
  * {file,nfs}_address: unescape EXPAND_PATH(_INFO) substitutions
  * child_stock: fix another assertion failure

 -- Max Kellermann <mk@cm4all.com>  Tue, 22 Oct 2013 15:15:42 -0000

cm4all-beng-proxy (3.1.14) unstable; urgency=low

  * istream_nfs: fix assertion failure on empty file
  * nfs_client: fix crash on malformed path
  * nfs_client: improved error messages
  * child_stock: fix assertion failure when busy child process gets killed

 -- Max Kellermann <mk@cm4all.com>  Mon, 21 Oct 2013 15:38:28 -0000

cm4all-beng-proxy (3.1.13) unstable; urgency=low

  * merge release 3.0.33
  * translation: new packet WANT_FULL_URI for obtaining the full URI

 -- Max Kellermann <mk@cm4all.com>  Wed, 09 Oct 2013 10:40:35 -0000

cm4all-beng-proxy (3.1.12) unstable; urgency=low

  * merge release 3.0.31
  * translation: new packet CONCURRENCY controls number of LHTTP
    connections per process

 -- Max Kellermann <mk@cm4all.com>  Sat, 05 Oct 2013 11:34:04 -0000

cm4all-beng-proxy (3.1.11) unstable; urgency=low

  * lhttp_stock: allow 4 concurrent connections per LHTTP process

 -- Max Kellermann <mk@cm4all.com>  Mon, 30 Sep 2013 16:10:05 -0000

cm4all-beng-proxy (3.1.10) unstable; urgency=low

  * resource-address: fix assertion failure in LHTTP operation
  * lhttp_request: use the LHTTP_HOST attribute
  * kill the logger process on shutdown

 -- Max Kellermann <mk@cm4all.com>  Wed, 25 Sep 2013 17:29:56 -0000

cm4all-beng-proxy (3.1.9) unstable; urgency=low

  * {fcgi,lhttp}_stock: reuse child processes after connection closed
  * translate-client: ignore DEFLATED,GZIPPED on NFS address
  * translate-client: ignore EXPAND_PATH_INFO on local file
  * ssl_factory: wildcard matches single letter
  * ssl_factory: wildcard matches only one segment

 -- Max Kellermann <mk@cm4all.com>  Tue, 24 Sep 2013 10:31:30 -0000

cm4all-beng-proxy (3.1.8) unstable; urgency=low

  * ssl_factory: fix broken certificat/key matching
  * doc: various manual updates (RFC 2617, ...)

 -- Max Kellermann <mk@cm4all.com>  Fri, 20 Sep 2013 12:55:55 -0000

cm4all-beng-proxy (3.1.7) unstable; urgency=low

  * merge release 3.0.30
  * resource-loader: new protocol "Local HTTP"

 -- Max Kellermann <mk@cm4all.com>  Tue, 17 Sep 2013 13:36:20 -0000

cm4all-beng-proxy (3.1.6) unstable; urgency=low

  * buffered_socket: fix assertion failure

 -- Max Kellermann <mk@cm4all.com>  Fri, 23 Aug 2013 12:39:47 -0000

cm4all-beng-proxy (3.1.5) unstable; urgency=low

  * merge release 3.0.26
  * lb: disallow deprecated configuration keywords
  * lb: conditional pools
  * lb_config: setting "ssl_cert" specifies both certificate and key
  * ssl_filter: support TLS Server Name Indication

 -- Max Kellermann <mk@cm4all.com>  Fri, 16 Aug 2013 16:29:34 -0000

cm4all-beng-proxy (3.1.4) unstable; urgency=low

  * nfs_cache: new dedicated cache for NFS files
  * nfs_{handler,request}: use Content-Type from translation server

 -- Max Kellermann <mk@cm4all.com>  Mon, 10 Jun 2013 20:50:58 -0000

cm4all-beng-proxy (3.1.3) unstable; urgency=low

  * nfs_client: fix crash due to uninitialized memory
  * nfs_client: disconnect idle connections
  * nfs_client: expire file metadata
  * istream-nfs: fix resuming a blocking sink
  * istream-nfs: detect file truncation

 -- Max Kellermann <mk@cm4all.com>  Mon, 03 Jun 2013 19:30:20 -0000

cm4all-beng-proxy (3.1.2) unstable; urgency=low

  * nfs_client: read larger chunks
  * nfs_handler: implement cache revalidation and byte ranges

 -- Max Kellermann <mk@cm4all.com>  Wed, 29 May 2013 16:23:15 -0000

cm4all-beng-proxy (3.1.1) unstable; urgency=low

  * nfs_client: fix crash on HEAD request
  * nfs_client: generate Last-Modified and ETag
  * http-cache: allow caching NFS files

 -- Max Kellermann <mk@cm4all.com>  Thu, 23 May 2013 11:00:49 -0000

cm4all-beng-proxy (3.1) unstable; urgency=low

  * nfs_client: new resource loader backend

 -- Max Kellermann <mk@cm4all.com>  Tue, 21 May 2013 21:14:06 -0000

cm4all-beng-proxy (3.0.34) unstable; urgency=low

  * processor: fix use-after-free crash bug

 -- Max Kellermann <mk@cm4all.com>  Sun, 24 Nov 2013 07:46:29 -0000

cm4all-beng-proxy (3.0.33) unstable; urgency=low

  * tcache: limit the cacheable CHECK length
  * tcache: allow binary data in the CHECK payload
  * tcache: fix matching the URI on INVALIDATE with CHECK

 -- Max Kellermann <mk@cm4all.com>  Wed, 09 Oct 2013 09:52:47 -0000

cm4all-beng-proxy (3.0.32) unstable; urgency=low

  * tcache: apply BASE to responses without an address
  * tcache: fix BASE on responses with CHECK
  * handler: fix crash after malformed CHECK/PREVIOUS translation

 -- Max Kellermann <mk@cm4all.com>  Tue, 08 Oct 2013 15:48:07 -0000

cm4all-beng-proxy (3.0.31) unstable; urgency=low

  * socket_wrapper: work around libevent timeout reset bug

 -- Max Kellermann <mk@cm4all.com>  Wed, 02 Oct 2013 15:30:11 -0000

cm4all-beng-proxy (3.0.30) unstable; urgency=low

  * istream-file: fix crash bug
  * fcgi, was: fix memory leak on malformed translation response

 -- Max Kellermann <mk@cm4all.com>  Tue, 17 Sep 2013 13:23:28 -0000

cm4all-beng-proxy (3.0.29) unstable; urgency=low

  * fcgi-client: fix crash on certain malformed responses
  * parser: fix crash on certain CDATA sections

 -- Max Kellermann <mk@cm4all.com>  Mon, 02 Sep 2013 10:51:58 -0000

cm4all-beng-proxy (3.0.28) unstable; urgency=low

  * processor: fix widget lookup regression

 -- Max Kellermann <mk@cm4all.com>  Mon, 26 Aug 2013 18:21:03 -0000

cm4all-beng-proxy (3.0.27) unstable; urgency=low

  * processor: fix stalled transfer with two nested processors

 -- Max Kellermann <mk@cm4all.com>  Mon, 26 Aug 2013 17:09:47 -0000

cm4all-beng-proxy (3.0.26) unstable; urgency=low

  * respones: generate header P3P:CP="CAO PSA OUR" to work around IE10 bug
  * init: auto-create /var/run/cm4all
  * lb: enable GLib multi-threading

 -- Max Kellermann <mk@cm4all.com>  Fri, 26 Jul 2013 07:21:15 -0000

cm4all-beng-proxy (3.0.25) unstable; urgency=low

  * stock: fix access to undefind memory
  * file-handler, http-util: fix If-Match / If-None-Match check

 -- Max Kellermann <mk@cm4all.com>  Wed, 29 May 2013 16:13:54 -0000

cm4all-beng-proxy (3.0.24) unstable; urgency=low

  * memcached-client: fix bogus "peer closed socket prematurely"

 -- Max Kellermann <mk@cm4all.com>  Tue, 23 Apr 2013 11:20:00 -0000

cm4all-beng-proxy (3.0.23) unstable; urgency=low

  * lb: fix memory leak when request with body gets aborted early

 -- Max Kellermann <mk@cm4all.com>  Thu, 04 Apr 2013 15:33:57 -0000

cm4all-beng-proxy (3.0.22) unstable; urgency=low

  * http-server: fix rare crash in request body handler
  * http-client: fix memory leak

 -- Max Kellermann <mk@cm4all.com>  Tue, 26 Mar 2013 07:24:22 -0000

cm4all-beng-proxy (3.0.21) unstable; urgency=low

  * ajp-client: fix malformed request packet with empty request body

 -- Max Kellermann <mk@cm4all.com>  Thu, 21 Mar 2013 17:11:22 -0000

cm4all-beng-proxy (3.0.20) unstable; urgency=low

  * http-client: fix assertion failure with certain chunked responses

 -- Max Kellermann <mk@cm4all.com>  Thu, 21 Mar 2013 10:21:13 -0000

cm4all-beng-proxy (3.0.19) unstable; urgency=low

  * istream_tee: fix crash / memory leak on I/O error before request body
    was delivered to widget

 -- Max Kellermann <mk@cm4all.com>  Mon, 18 Mar 2013 11:23:27 -0000

cm4all-beng-proxy (3.0.18) unstable; urgency=low

  * bot: detect more crawler/bot user-agents
  * lb.init: add ACCESS_LOGGER variable

 -- Max Kellermann <mk@cm4all.com>  Fri, 15 Mar 2013 14:47:08 -0000

cm4all-beng-proxy (3.0.17) unstable; urgency=low

  * lb: add ssl_verify "optional"

 -- Max Kellermann <mk@cm4all.com>  Fri, 08 Mar 2013 14:31:25 -0000

cm4all-beng-proxy (3.0.16) unstable; urgency=low

  * http-request: fix assertion failure
  * log-{cat,split}: use unsigned characters in backslash-escape

 -- Max Kellermann <mk@cm4all.com>  Thu, 07 Mar 2013 15:26:26 -0000

cm4all-beng-proxy (3.0.15) unstable; urgency=low

  * stock: fix another assertion failure during idle cleanup
  * inline-widget: avoid unrecoverable I/O errors during initialisation

 -- Max Kellermann <mk@cm4all.com>  Tue, 05 Mar 2013 07:11:46 -0000

cm4all-beng-proxy (3.0.14) unstable; urgency=low

  * stock: fix assertion failure during idle cleanup
  * http-server: count bytes received, fixes regression
  * http-server: send "100 Continue", fixes regression
  * http-client: fix potential assertion failure after "100 Continue"

 -- Max Kellermann <mk@cm4all.com>  Fri, 01 Mar 2013 16:53:54 -0000

cm4all-beng-proxy (3.0.13) unstable; urgency=low

  * merge release 2.3.7
  * uri-verify: allow double slashes
  * change product token to "CM4all Webserver"

 -- Max Kellermann <mk@cm4all.com>  Mon, 18 Feb 2013 11:35:29 -0000

cm4all-beng-proxy (3.0.12) unstable; urgency=low

  * listener: enable TCP Fast Open (requires Linux 3.7)
  * rubber: optimize huge page allocation
  * rubber: optimize hole search
  * translate-cache: optimize INVALIDATE=HOST
  * filter-cache: reserve some space in the rubber allocator

 -- Max Kellermann <mk@cm4all.com>  Fri, 15 Feb 2013 09:57:51 -0000

cm4all-beng-proxy (3.0.11) unstable; urgency=low

  * stock: slow down destruction of surplus idle items
  * fcgi-client: try harder to reuse existing FastCGI connections
  * cmdline: new options to control the FastCGI/WAS stock

 -- Max Kellermann <mk@cm4all.com>  Tue, 12 Feb 2013 09:38:35 -0000

cm4all-beng-proxy (3.0.10) unstable; urgency=low

  * child: reduce verbosity of SIGTERM log message
  * connection: reduce verbosity of ECONNRESET log message
  * http-server: fix duplicate abort call
  * http-server: add missing pool reference in request body eof
  * handler: catch malformed URIs earlier
  * rubber: allocate from holes, avoid costly compression steps
  * http-cache: reserve some space in the rubber allocator

 -- Max Kellermann <mk@cm4all.com>  Fri, 08 Feb 2013 13:15:31 -0000

cm4all-beng-proxy (3.0.9) unstable; urgency=low

  * merge release 2.3.5
  * parser: fix malformed attribute value bounds
  * translation: packet VALIDATE_MTIME discards cache items after a file
    has been modified
  * http-server: fix spurious "closed prematurely" log messages
  * http-{server,client}: improve error messages
  * istream: clear the "direct" flag set on new streams
  * slice_pool: fix slice size and slices per area calculation

 -- Max Kellermann <mk@cm4all.com>  Wed, 06 Feb 2013 17:48:47 -0000

cm4all-beng-proxy (3.0.8) unstable; urgency=low

  * merge release 2.3.3
  * return unused I/O buffers to operating system
  * parser: optimize the attribute value parser
  * sink_rubber: fix assertion failure

 -- Max Kellermann <mk@cm4all.com>  Thu, 31 Jan 2013 13:27:39 -0000

cm4all-beng-proxy (3.0.7) unstable; urgency=low

  * istream-tee: fix crash due to erroneous read

 -- Max Kellermann <mk@cm4all.com>  Fri, 18 Jan 2013 13:32:49 -0000

cm4all-beng-proxy (3.0.6) unstable; urgency=low

  * control: new command "VERBOSE" manipulates logger verbosity
  * cmdline: remove obsolete option "enable_splice"
  * ajp-client: discard response body after HEAD request
  * fcgi-client: fix assertion failure after malformed HEAD response
  * fcgi-client: don't ignore log messages after HEAD request
  * translate-client: fix assertion failure after connection reset

 -- Max Kellermann <mk@cm4all.com>  Fri, 04 Jan 2013 13:14:09 -0000

cm4all-beng-proxy (3.0.5) unstable; urgency=low

  * translate-client: reduce number of system calls (optimization)
  * http-client: release the socket earlier for reusal
  * ajp-client: fix decoding the "special" response headers
  * ajp-client: wait for "end" packet before delivering empty response
  * ajp-client: use the Content-Length response header
  * ajp-client: send Content-Length request header only if body present
  * ajp-client: support HEAD requests
  * fcgi-client: support HEAD requests
  * fcgi-client: use the Content-Length response header
  * fcgi-client: don't discard buffer after socket has been closed
  * fcgi-client: continue parsing after response has been delivered
  * fcgi-client: don't attempt to write repeatedly if request body blocks
  * fcgi-client: optimized keep-alive after empty response

 -- Max Kellermann <mk@cm4all.com>  Fri, 28 Dec 2012 13:16:02 -0000

cm4all-beng-proxy (3.0.4) unstable; urgency=low

  * {http,filter}-cache: fix garbled data on large cache entries

 -- Max Kellermann <mk@cm4all.com>  Tue, 11 Dec 2012 15:17:17 -0000

cm4all-beng-proxy (3.0.3) unstable; urgency=low

  * memcached-client: fix assertion failure

 -- Max Kellermann <mk@cm4all.com>  Fri, 07 Dec 2012 18:52:33 -0000

cm4all-beng-proxy (3.0.2) unstable; urgency=low

  * merge release 2.3.1
  * lb: verify the client certificate issuer (option "ssl_verify")
  * lb: client certificate is mandatory if "ssl_verify" is enabled
  * lb: support extra CA certificate file (option "ssl_ca_cert")
  * cmdline: can't specify both --memcached-server and http_cache_size
  * init: default to one worker

 -- Max Kellermann <mk@cm4all.com>  Fri, 07 Dec 2012 09:24:52 -0000

cm4all-beng-proxy (3.0.1) unstable; urgency=low

  * http-cache: reduce memory usage while storing
  * {http,filter}-cache: reduce fork overhead
  * pool: fix crash when first allocation is large

 -- Max Kellermann <mk@cm4all.com>  Wed, 05 Dec 2012 14:05:28 -0000

cm4all-beng-proxy (3.0) unstable; urgency=low

  * {http,filter}-cache: reduce overhead when cache is disabled
  * {http,filter}-cache: exclude allocator table from reported size
  * filter-cache: reduce memory usage while storing
  * {http,filter,translate}-cache: return more free memory to operating system
  * pool: further overhead reduction
  * pool: reduce CPU overhead for large areas
  * rubber: fix assertion failure

 -- Max Kellermann <mk@cm4all.com>  Tue, 30 Oct 2012 16:32:45 -0000

cm4all-beng-proxy (2.2.1) unstable; urgency=low

  * merge release 2.1.13
  * control_local: fix assertion failure

 -- Max Kellermann <mk@cm4all.com>  Tue, 16 Oct 2012 15:46:16 -0000

cm4all-beng-proxy (2.2) unstable; urgency=low

  * cache: optimize lookups
  * pool: reduce overhead
  * pool: optimize the linear area recycler
  * resource-address: reduce memory overhead
  * session: reduce memory usage
  * http-cache, filter-cache: return free memory to operating system
  * control_server: support local and abstract sockets
  * python/control: support abstract sockets
  * bp_control: create implicit control channel for each worker process
  * require automake 1.11

 -- Max Kellermann <mk@cm4all.com>  Tue, 09 Oct 2012 15:11:24 -0000

cm4all-beng-proxy (2.3.7) unstable; urgency=low

  * tcache: fix assertion failure in BASE handler

 -- Max Kellermann <mk@cm4all.com>  Mon, 18 Feb 2013 11:58:01 -0000

cm4all-beng-proxy (2.3.6) unstable; urgency=low

  * listener: increase the backlog to 64
  * shm: reserve swap space, avoids theoretical crash

 -- Max Kellermann <mk@cm4all.com>  Sun, 17 Feb 2013 09:29:24 -0000

cm4all-beng-proxy (2.3.5) unstable; urgency=low

  * tcache: reduce CPU pressure when there are many virtual hosts (hot fix)
  * launch the access logger after daemonizing
  * user the configured logger user for the access logger
  * auto-close the access logger
  * debian/rules: compile with -fno-omit-frame-pointer

 -- Max Kellermann <mk@cm4all.com>  Tue, 05 Feb 2013 16:27:46 -0000

cm4all-beng-proxy (2.3.4) unstable; urgency=low

  * log-split: print referer and user agent
  * log-split: cache the last file
  * log-split: allow logging local time stamps
  * log-{split,cat}: escape URI, Referer and User-Agent
  * init: add ACCESS_LOGGER variable

 -- Max Kellermann <mk@cm4all.com>  Tue, 05 Feb 2013 01:31:31 -0000

cm4all-beng-proxy (2.3.3) unstable; urgency=low

  * pool: fix a memory leak in the temporary pool
  * processor: hard limit on length of attributes and parameters

 -- Max Kellermann <mk@cm4all.com>  Thu, 31 Jan 2013 13:16:33 -0000

cm4all-beng-proxy (2.3.2) unstable; urgency=low

  * merge release 2.1.17

 -- Max Kellermann <mk@cm4all.com>  Tue, 29 Jan 2013 00:01:23 -0000

cm4all-beng-proxy (2.3.1) unstable; urgency=low

  * merge release 2.1.16
  * pool: reduce CPU overhead for large areas

 -- Max Kellermann <mk@cm4all.com>  Thu, 06 Dec 2012 16:40:02 -0000

cm4all-beng-proxy (2.3) unstable; urgency=low

  * new stable branch based on v2.1.x, without the work-in-progress
    improvements from v2.2.x
  * cache: optimize lookups
  * pool: reduce overhead
  * pool: optimize the linear area recycler
  * resource-address: reduce memory overhead
  * session: reduce memory usage
  * {http,filter}-cache: reduce overhead when cache is disabled

 -- Max Kellermann <mk@cm4all.com>  Mon, 22 Oct 2012 13:48:20 -0000

cm4all-beng-proxy (2.1.17) unstable; urgency=low

  * merge release 2.0.55

 -- Max Kellermann <mk@cm4all.com>  Mon, 28 Jan 2013 23:59:54 -0000

cm4all-beng-proxy (2.1.16) unstable; urgency=low

  * merge release 2.0.54

 -- Max Kellermann <mk@cm4all.com>  Thu, 06 Dec 2012 16:35:17 -0000

cm4all-beng-proxy (2.1.15) unstable; urgency=low

  * merge release 2.0.53

 -- Max Kellermann <mk@cm4all.com>  Mon, 22 Oct 2012 12:26:57 -0000

cm4all-beng-proxy (2.1.14) unstable; urgency=low

  * merge release 2.0.52

 -- Max Kellermann <mk@cm4all.com>  Fri, 19 Oct 2012 12:10:09 -0000

cm4all-beng-proxy (2.1.13) unstable; urgency=low

  * merge release 2.0.51

 -- Max Kellermann <mk@cm4all.com>  Tue, 16 Oct 2012 15:41:58 -0000

cm4all-beng-proxy (2.1.12) unstable; urgency=low

  * merge release 2.0.50

 -- Max Kellermann <mk@cm4all.com>  Fri, 05 Oct 2012 12:26:24 -0000

cm4all-beng-proxy (2.1.11) unstable; urgency=low

  * merge release 2.0.49

 -- Max Kellermann <mk@cm4all.com>  Fri, 28 Sep 2012 15:04:36 -0000

cm4all-beng-proxy (2.1.10) unstable; urgency=low

  * merge release 2.0.48

 -- Max Kellermann <mk@cm4all.com>  Mon, 24 Sep 2012 15:43:46 -0000

cm4all-beng-proxy (2.1.9) unstable; urgency=low

  * merge release 2.0.47
  * lb: eliminate the duplicate "Date" response header (#1169)

 -- Max Kellermann <mk@cm4all.com>  Fri, 21 Sep 2012 15:56:06 -0000

cm4all-beng-proxy (2.1.8) unstable; urgency=low

  * control: publish statistics over the control protocol

 -- Max Kellermann <mk@cm4all.com>  Fri, 07 Sep 2012 12:47:34 -0000

cm4all-beng-proxy (2.1.7) unstable; urgency=low

  * resource-address: support expanding PIPE addresses
  * translation: support EXPAND_PATH for PROXY
  * reduced connect timeouts for translation server, FastCGI and beng-lb
  * uri-relative: support relative URI with just a query string
  * uri-relative: support relative URIs starting with a double slash
  * lb: improve error messages, include listener/pool name
  * lb: validate the selected sticky modde
  * lb: add sticky mode "source_ip"

 -- Max Kellermann <mk@cm4all.com>  Fri, 31 Aug 2012 14:03:41 -0000

cm4all-beng-proxy (2.1.6) unstable; urgency=low

  * merge release 2.0.46

 -- Max Kellermann <mk@cm4all.com>  Fri, 24 Aug 2012 11:11:20 -0000

cm4all-beng-proxy (2.1.5) unstable; urgency=low

  * lb_expect_monitor: configurable connect timeout

 -- Max Kellermann <mk@cm4all.com>  Mon, 20 Aug 2012 05:40:44 -0000

cm4all-beng-proxy (2.1.4) unstable; urgency=low

  * lb_monitor: configurable timeout

 -- Max Kellermann <mk@cm4all.com>  Fri, 17 Aug 2012 09:16:36 -0000

cm4all-beng-proxy (2.1.3) unstable; urgency=low

  * merge release 2.0.44
  * lb: implement tcp_expect option "expect_graceful"

 -- Max Kellermann <mk@cm4all.com>  Tue, 14 Aug 2012 14:30:57 -0000

cm4all-beng-proxy (2.1.2) unstable; urgency=low

  * support extended HTTP status codes from RFC 6585 and WebDAV

 -- Max Kellermann <mk@cm4all.com>  Thu, 09 Aug 2012 10:10:35 -0000

cm4all-beng-proxy (2.1.1) unstable; urgency=low

  * merge release 2.0.43
  * lb: support TRACE, OPTIONS and WebDAV

 -- Max Kellermann <mk@cm4all.com>  Fri, 03 Aug 2012 11:48:46 -0000

cm4all-beng-proxy (2.1) unstable; urgency=low

  * lb: add sticky mode "jvm_route" (Tomcat)

 -- Max Kellermann <mk@cm4all.com>  Mon, 30 Jul 2012 15:53:43 -0000

cm4all-beng-proxy (2.0.55) unstable; urgency=low

  * istream-tee: fix crash due to erroneous read
  * fix random crashes in the optimized build

 -- Max Kellermann <mk@cm4all.com>  Mon, 28 Jan 2013 23:52:26 -0000

cm4all-beng-proxy (2.0.54) unstable; urgency=low

  * http-cache: fix revalidation of memcached entries

 -- Max Kellermann <mk@cm4all.com>  Thu, 06 Dec 2012 16:31:23 -0000

cm4all-beng-proxy (2.0.53) unstable; urgency=low

  * filter-cache: fix assertion failure on serving empty response
  * http-cache: limit maximum age to 5 minutes if "Vary" includes cookies
  * lb: FADE_NODE lasts for 3 hours

 -- Max Kellermann <mk@cm4all.com>  Mon, 22 Oct 2012 12:21:18 -0000

cm4all-beng-proxy (2.0.52) unstable; urgency=low

  * {http,filter}-cache: include headers in cache size calculation
  * {http,filter}-cache: reduce headers memory usage
  * http-cache: limit maximum age to 1 week
    - 1 hour when "Vary" is used
    - 30 minutes when "Vary" includes "X-WidgetId" or "X-WidgetHref"
    - 5 minutes when "Vary" includes "X-CM4all-BENG-User"
  * cache: reduce number of system calls during lookup

 -- Max Kellermann <mk@cm4all.com>  Fri, 19 Oct 2012 12:07:10 -0000

cm4all-beng-proxy (2.0.51) unstable; urgency=low

  * merge release 1.4.33
  * processor: fix assertion failure with embedded CSS
  * lb: move control channel handler to worker process

 -- Max Kellermann <mk@cm4all.com>  Tue, 16 Oct 2012 15:39:32 -0000

cm4all-beng-proxy (2.0.50) unstable; urgency=low

  * pool: reduce memory overhead of debug data
  * fcgi-client: fix assertion failure due to redundant read event
  * lb: fix crash after pipe-to-socket splice I/O error

 -- Max Kellermann <mk@cm4all.com>  Fri, 05 Oct 2012 12:23:15 -0000

cm4all-beng-proxy (2.0.49) unstable; urgency=low

  * merge release 1.4.32

 -- Max Kellermann <mk@cm4all.com>  Fri, 28 Sep 2012 15:01:26 -0000

cm4all-beng-proxy (2.0.48) unstable; urgency=low

  * lb: fix duplicate monitor requests with --watchdog
  * child: verbose logging of child process events
  * log shutdown signal

 -- Max Kellermann <mk@cm4all.com>  Mon, 24 Sep 2012 15:36:03 -0000

cm4all-beng-proxy (2.0.47) unstable; urgency=low

  * merge release 1.4.31
  * cache: disable excessive debugging checks

 -- Max Kellermann <mk@cm4all.com>  Fri, 21 Sep 2012 15:24:30 -0000

cm4all-beng-proxy (2.0.46) unstable; urgency=low

  * merge release 1.4.30
  * lb: add option --config-file

 -- Max Kellermann <mk@cm4all.com>  Fri, 24 Aug 2012 10:52:29 -0000

cm4all-beng-proxy (2.0.45) unstable; urgency=low

  * merge release 1.4.29

 -- Max Kellermann <mk@cm4all.com>  Tue, 21 Aug 2012 15:49:49 -0000

cm4all-beng-proxy (2.0.44) unstable; urgency=low

  * lb: allow sticky with only one node
  * lb: add option "--check"
  * lb: run all monitors right after startup
  * lb: disable expiry of monitor results
  * lb: improved fallback for "sticky cookie"
  * lb: use Bulldog for "sticky cookie"
  * balancer, lb: persistent "fade" flag
  * balancer, lb: use the Bulldog "graceful" flag
  * control: add packet CONTROL_DUMP_POOLS

 -- Max Kellermann <mk@cm4all.com>  Tue, 14 Aug 2012 13:13:01 -0000

cm4all-beng-proxy (2.0.43) unstable; urgency=low

  * merge release 1.4.28
  * istream-replace: fix assertion failure with embedded CSS

 -- Max Kellermann <mk@cm4all.com>  Thu, 02 Aug 2012 11:14:27 -0000

cm4all-beng-proxy (2.0.42) unstable; urgency=low

  * js: new higher-level API

 -- Max Kellermann <mk@cm4all.com>  Wed, 01 Aug 2012 11:32:28 -0000

cm4all-beng-proxy (2.0.41) unstable; urgency=low

  * session: fix bogus assertion failure when loading expired session

 -- Max Kellermann <mk@cm4all.com>  Fri, 27 Jul 2012 12:47:49 -0000

cm4all-beng-proxy (2.0.40) unstable; urgency=low

  * merge release 1.4.27

 -- Max Kellermann <mk@cm4all.com>  Tue, 24 Jul 2012 16:29:13 -0000

cm4all-beng-proxy (2.0.39) unstable; urgency=low

  * merge release 1.4.26

 -- Max Kellermann <mk@cm4all.com>  Tue, 17 Jul 2012 17:00:20 -0000

cm4all-beng-proxy (2.0.38) unstable; urgency=low

  * merge release 1.4.25
  * strset: fix GROUP_CONTAINER false negatives

 -- Max Kellermann <mk@cm4all.com>  Tue, 17 Jul 2012 16:03:49 -0000

cm4all-beng-proxy (2.0.37) unstable; urgency=low

  * merge release 1.4.24

 -- Max Kellermann <mk@cm4all.com>  Mon, 16 Jul 2012 10:36:57 -0000

cm4all-beng-proxy (2.0.36) unstable; urgency=low

  * proxy-handler: re-add the URI suffix for "transparent" requests

 -- Max Kellermann <mk@cm4all.com>  Wed, 11 Jul 2012 14:12:11 -0000

cm4all-beng-proxy (2.0.35) unstable; urgency=low

  * translate: allow WIDGET_GROUP without PROCESS

 -- Max Kellermann <mk@cm4all.com>  Thu, 05 Jul 2012 13:03:21 -0000

cm4all-beng-proxy (2.0.34) unstable; urgency=low

  * session_save: skip shutdown code if saving is not configured
  * http-server: fix assertion on I/O error during POST
  * header-forward: new group FORWARD to forward the "Host" header

 -- Max Kellermann <mk@cm4all.com>  Tue, 03 Jul 2012 16:46:39 -0000

cm4all-beng-proxy (2.0.33) unstable; urgency=low

  * processor: option SELF_CONTAINER allows widget to only embed itself
  * processor: allow embedding approved widget groups
  * processor: optionally invoke CSS processor for style attributes
  * response, lb_http: put "Discard" cookie attribute to the end (Android bug)

 -- Max Kellermann <mk@cm4all.com>  Mon, 02 Jul 2012 17:52:32 -0000

cm4all-beng-proxy (2.0.32) unstable; urgency=low

  * socket_wrapper: fix two assertion failures
  * pheaders: emit Cache-Control:no-store to work around IE quirk

 -- Max Kellermann <mk@cm4all.com>  Tue, 26 Jun 2012 09:41:51 -0000

cm4all-beng-proxy (2.0.31) unstable; urgency=low

  * lb: publish the SSL peer issuer subject
  * widget-registry: copy the direct_addressing attribute

 -- Max Kellermann <mk@cm4all.com>  Wed, 06 Jun 2012 13:36:04 -0000

cm4all-beng-proxy (2.0.30) unstable; urgency=low

  * init: add --group variable to .default file
  * doc: update view security documentation
  * processor: apply underscore prefix to <A NAME="...">
  * session: restore sessions from a file

 -- Max Kellermann <mk@cm4all.com>  Fri, 01 Jun 2012 11:06:50 -0000

cm4all-beng-proxy (2.0.29) unstable; urgency=low

  * widget: optional direct URI addressing scheme
  * processor: eliminate additional underscore from class prefix
  * ssl_filter: support TLS client certificates

 -- Max Kellermann <mk@cm4all.com>  Tue, 29 May 2012 13:29:06 -0000

cm4all-beng-proxy (2.0.28) unstable; urgency=low

  * merge release 1.4.22

 -- Max Kellermann <mk@cm4all.com>  Wed, 16 May 2012 10:24:31 -0000

cm4all-beng-proxy (2.0.27) unstable; urgency=low

  * uri-address: fix assertion failures with UNIX domain sockets
  * uri-address: fix redirects with matching absolute URI

 -- Max Kellermann <mk@cm4all.com>  Wed, 09 May 2012 16:16:06 -0000

cm4all-beng-proxy (2.0.26) unstable; urgency=low

  * processor: rewrite URIs in META/refresh

 -- Max Kellermann <mk@cm4all.com>  Thu, 03 May 2012 14:43:03 -0000

cm4all-beng-proxy (2.0.25) unstable; urgency=low

  * merge release 1.4.21
  * processor: fix double free bug on failed widget lookup
  * session: don't access the session manager after worker crash
  * proxy-widget: fix assertion failure with empty view name

 -- Max Kellermann <mk@cm4all.com>  Thu, 26 Apr 2012 14:22:10 -0000

cm4all-beng-proxy (2.0.24) unstable; urgency=low

  * processor: optionally invoke CSS processor for <style>

 -- Max Kellermann <mk@cm4all.com>  Fri, 20 Apr 2012 12:10:42 -0000

cm4all-beng-proxy (2.0.23) unstable; urgency=low

  * widget-resolver: check for translation server failure
  * widget-resolver: don't sync with session when view is invalid
  * rewrite-uri: check for invalid view name
  * {css_,}processor: eliminate second underscore from class prefix
  * doc: document the algorithm for replacing two leading underscores

 -- Max Kellermann <mk@cm4all.com>  Thu, 29 Mar 2012 15:37:52 -0000

cm4all-beng-proxy (2.0.22) unstable; urgency=low

  * merge release 1.4.20
  * proxy-widget: forbid client to select view with address
  * proxy-widget: allow any view selection when widget is not a container
  * widget-http: allow any view selection for unprocessable response
  * widget-http: inherit the view from the template
  * widget-request: sync with session only if processor is enabled
  * widget-http: postpone saving to session after receiving response headers
  * processor: add entities &c:id; &c:type; &c:class;

 -- Max Kellermann <mk@cm4all.com>  Mon, 26 Mar 2012 14:05:05 -0000

cm4all-beng-proxy (2.0.21) unstable; urgency=low

  * css_processor: use mode "partial" for @import
  * rewrite-uri: use mode "partial" on invalid input

 -- Max Kellermann <mk@cm4all.com>  Tue, 20 Mar 2012 18:11:28 -0000

cm4all-beng-proxy (2.0.20) unstable; urgency=low

  * {css_,}processor: default mode is "partial"
  * processor: handle underscore prefixes in the "for" attribute

 -- Max Kellermann <mk@cm4all.com>  Tue, 20 Mar 2012 16:48:51 -0000

cm4all-beng-proxy (2.0.19) unstable; urgency=low

  * merge release 1.4.19

 -- Max Kellermann <mk@cm4all.com>  Tue, 20 Mar 2012 08:41:03 -0000

cm4all-beng-proxy (2.0.18) unstable; urgency=low

  * merge release 1.4.18

 -- Max Kellermann <mk@cm4all.com>  Thu, 15 Mar 2012 15:53:12 -0000

cm4all-beng-proxy (2.0.17) unstable; urgency=low

  * merge release 1.4.17
  * css_parser: check for url() following another token
  * css_processor: rewrite @import URIs
  * {text_,}processor: new entity &c:local;

 -- Max Kellermann <mk@cm4all.com>  Fri, 09 Mar 2012 16:50:19 -0000

cm4all-beng-proxy (2.0.16) unstable; urgency=low

  * response: generate Vary response header from translation response
  * widget-resolver: fix NULL dereference after failure
  * translation: User-Agent classification

 -- Max Kellermann <mk@cm4all.com>  Tue, 06 Mar 2012 11:54:10 -0000

cm4all-beng-proxy (2.0.15) unstable; urgency=low

  * merge release 1.4.16
  * uri-address: fix NULL dereference on certain malformed URIs

 -- Max Kellermann <mk@cm4all.com>  Fri, 02 Mar 2012 16:28:54 -0000

cm4all-beng-proxy (2.0.14) unstable; urgency=low

  * address-resolver: add missing initialization
  * rewrite-uri: fix NULL pointer dereference with "local URI"
  * rewrite-uri: allow mode=proxy (optional temporary kludge)
  * widget-http: auto-disable processor (optional temporary kludge)

 -- Max Kellermann <mk@cm4all.com>  Thu, 01 Mar 2012 18:36:38 -0000

cm4all-beng-proxy (2.0.13) unstable; urgency=low

  * merge release 1.4.15
  * translation: make CGI auto-base optional
  * handler: fix up translation client errors

 -- Max Kellermann <mk@cm4all.com>  Thu, 23 Feb 2012 17:31:03 -0000

cm4all-beng-proxy (2.0.12) unstable; urgency=low

  * merge release 1.4.13

 -- Max Kellermann <mk@cm4all.com>  Thu, 16 Feb 2012 14:41:45 -0000

cm4all-beng-proxy (2.0.11) unstable; urgency=low

  * merge release 1.4.11
  * processor: skip rewriting absolute URIs

 -- Max Kellermann <mk@cm4all.com>  Thu, 09 Feb 2012 09:43:06 -0000

cm4all-beng-proxy (2.0.10) unstable; urgency=low

  * resource-address: initialise type, fixes assertion failure

 -- Max Kellermann <mk@cm4all.com>  Tue, 07 Feb 2012 16:57:06 -0000

cm4all-beng-proxy (2.0.9) unstable; urgency=low

  * [css]processor: expand underscore only XML id / CSS class
  * widget-http: filter processor response headers
  * processor: forward Wildfire headers in the debug build

 -- Max Kellermann <mk@cm4all.com>  Tue, 07 Feb 2012 12:32:33 -0000

cm4all-beng-proxy (2.0.8) unstable; urgency=low

  * rewrite-uri: prefix "@/" refers to widget's "local URI"

 -- Max Kellermann <mk@cm4all.com>  Fri, 03 Feb 2012 13:50:16 -0000

cm4all-beng-proxy (2.0.7) unstable; urgency=low

  * merge release 1.4.10
  * stock: clear idle objects periodically

 -- Max Kellermann <mk@cm4all.com>  Thu, 02 Feb 2012 14:10:24 -0000

cm4all-beng-proxy (2.0.6) unstable; urgency=low

  * merge release 1.4.9

 -- Max Kellermann <mk@cm4all.com>  Tue, 31 Jan 2012 15:10:18 -0000

cm4all-beng-proxy (2.0.5) unstable; urgency=low

  * merge release 1.4.8
  * translate-client: verify the PROXY and AJP payloads
  * translation: support inserting regex matches into CGI/file path
  * translation: support customizing the cookie's "Domain" attribute
  * request: new option "dynamic_session_cookie" adds suffix to cookie
    name
  * uri-address: verify the path component

 -- Max Kellermann <mk@cm4all.com>  Wed, 25 Jan 2012 17:05:09 -0000

cm4all-beng-proxy (2.0.4) unstable; urgency=low

  * merge release 1.4.6
  * access-log: don't log the remote port
  * translation: support inserting regex matches into CGI's PATH_INFO
  * tcache: generate BASE automatically for CGI

 -- Max Kellermann <mk@cm4all.com>  Tue, 10 Jan 2012 15:18:37 -0000

cm4all-beng-proxy (2.0.3) unstable; urgency=low

  * merge release 1.4.4
  * http-server: log remote host address

 -- Max Kellermann <mk@cm4all.com>  Tue, 27 Dec 2011 07:41:15 -0000

cm4all-beng-proxy (2.0.2) unstable; urgency=low

  * merge release 1.4.2
  * widget-http: improved HTTP error messages
  * processor: forbid widget request after URI compress failure

 -- Max Kellermann <mk@cm4all.com>  Wed, 07 Dec 2011 16:51:58 -0000

cm4all-beng-proxy (2.0.1) unstable; urgency=low

  * merge release 1.4.1

 -- Max Kellermann <mk@cm4all.com>  Fri, 18 Nov 2011 13:57:27 -0000

cm4all-beng-proxy (2.0) unstable; urgency=low

  * rewrite-uri: reapply 'drop the deprecated mode "proxy"'
  * proxy-widget: reapply 'client can choose only views that have an address'

 -- Max Kellermann <mk@cm4all.com>  Thu, 17 Nov 2011 08:22:39 +0100

cm4all-beng-proxy (1.4.33) unstable; urgency=low

  * istream-file: reduce memory usage for small files
  * file-handler: fix xattr usage on ranged file request (possible
    assertion failure)

 -- Max Kellermann <mk@cm4all.com>  Tue, 16 Oct 2012 15:28:57 -0000

cm4all-beng-proxy (1.4.32) unstable; urgency=low

  * cgi: fix spontaneous shutdown due to misrouted SIGTERM signal

 -- Max Kellermann <mk@cm4all.com>  Fri, 28 Sep 2012 14:39:13 -0000

cm4all-beng-proxy (1.4.31) unstable; urgency=low

  * shm: fix check for shared memory allocation failure
  * child: handle lost SIGCHLD events
  * child: ignore stale child processes

 -- Max Kellermann <mk@cm4all.com>  Fri, 21 Sep 2012 15:21:20 -0000

cm4all-beng-proxy (1.4.30) unstable; urgency=low

  * http-server: parse all tokens in the "Connection" request header

 -- Max Kellermann <mk@cm4all.com>  Fri, 24 Aug 2012 10:50:28 -0000

cm4all-beng-proxy (1.4.29) unstable; urgency=low

  * proxy-widget: fix memory leak on aborted POST request

 -- Max Kellermann <mk@cm4all.com>  Tue, 21 Aug 2012 15:05:12 -0000

cm4all-beng-proxy (1.4.28) unstable; urgency=low

  * worker: reinitialize signal handlers after fork failure
  * lb: work around libevent bug that freezes during shutdown

 -- Max Kellermann <mk@cm4all.com>  Thu, 02 Aug 2012 13:53:18 -0000

cm4all-beng-proxy (1.4.27) unstable; urgency=low

  * lb: fix hanging SSL connection on bulk transfer

 -- Max Kellermann <mk@cm4all.com>  Tue, 24 Jul 2012 14:58:17 -0000

cm4all-beng-proxy (1.4.26) unstable; urgency=low

  * processor: fix regression, missing NULL check

 -- Max Kellermann <mk@cm4all.com>  Tue, 17 Jul 2012 16:55:24 -0000

cm4all-beng-proxy (1.4.25) unstable; urgency=low

  * processor: don't rewrite the fragment part of the URI

 -- Max Kellermann <mk@cm4all.com>  Tue, 17 Jul 2012 15:50:06 -0000

cm4all-beng-proxy (1.4.24) unstable; urgency=low

  * lb: fix splicing with SSL

 -- Max Kellermann <mk@cm4all.com>  Mon, 16 Jul 2012 10:32:17 -0000

cm4all-beng-proxy (1.4.23) unstable; urgency=low

  * widget-http: fix double free bug when POST is aborted

 -- Max Kellermann <mk@cm4all.com>  Tue, 03 Jul 2012 16:42:28 -0000

cm4all-beng-proxy (1.4.22) unstable; urgency=low

  * merge release 1.2.27
  * widget: backport memory leak fix from 2.0
  * widget-http: fix memory leak on abort

 -- Max Kellermann <mk@cm4all.com>  Wed, 16 May 2012 10:00:23 -0000

cm4all-beng-proxy (1.4.21) unstable; urgency=low

  * merge release 1.2.26

 -- Max Kellermann <mk@cm4all.com>  Thu, 26 Apr 2012 14:17:56 -0000

cm4all-beng-proxy (1.4.20) unstable; urgency=low

  * merge release 1.2.25

 -- Max Kellermann <mk@cm4all.com>  Mon, 26 Mar 2012 14:03:14 -0000

cm4all-beng-proxy (1.4.19) unstable; urgency=low

  * merge release 1.2.24

 -- Max Kellermann <mk@cm4all.com>  Tue, 20 Mar 2012 08:36:19 -0000

cm4all-beng-proxy (1.4.18) unstable; urgency=low

  * merge release 1.2.23

 -- Max Kellermann <mk@cm4all.com>  Thu, 15 Mar 2012 15:50:20 -0000

cm4all-beng-proxy (1.4.17) unstable; urgency=low

  * merge release 1.2.22

 -- Max Kellermann <mk@cm4all.com>  Thu, 08 Mar 2012 18:36:00 -0000

cm4all-beng-proxy (1.4.16) unstable; urgency=low

  * merge release 1.2.21

 -- Max Kellermann <mk@cm4all.com>  Fri, 02 Mar 2012 16:03:51 -0000

cm4all-beng-proxy (1.4.15) unstable; urgency=low

  * merge release 1.2.20

 -- Max Kellermann <mk@cm4all.com>  Thu, 23 Feb 2012 17:12:30 -0000

cm4all-beng-proxy (1.4.14) unstable; urgency=low

  * merge release 1.2.19

 -- Max Kellermann <mk@cm4all.com>  Thu, 23 Feb 2012 15:35:04 -0000

cm4all-beng-proxy (1.4.13) unstable; urgency=low

  * merge release 1.2.18

 -- Max Kellermann <mk@cm4all.com>  Thu, 16 Feb 2012 13:53:49 -0000

cm4all-beng-proxy (1.4.12) unstable; urgency=low

  * merge release 1.2.17

 -- Max Kellermann <mk@cm4all.com>  Wed, 15 Feb 2012 09:27:50 -0000

cm4all-beng-proxy (1.4.11) unstable; urgency=low

  * merge release 1.2.16

 -- Max Kellermann <mk@cm4all.com>  Thu, 09 Feb 2012 09:33:30 -0000

cm4all-beng-proxy (1.4.10) unstable; urgency=low

  * merge release 1.2.15

 -- Max Kellermann <mk@cm4all.com>  Thu, 02 Feb 2012 13:43:11 -0000

cm4all-beng-proxy (1.4.9) unstable; urgency=low

  * merge release 1.2.14

 -- Max Kellermann <mk@cm4all.com>  Tue, 31 Jan 2012 15:06:57 -0000

cm4all-beng-proxy (1.4.8) unstable; urgency=low

  * merge release 1.2.13

 -- Max Kellermann <mk@cm4all.com>  Wed, 25 Jan 2012 12:16:53 -0000

cm4all-beng-proxy (1.4.7) unstable; urgency=low

  * merge release 1.2.12

 -- Max Kellermann <mk@cm4all.com>  Tue, 17 Jan 2012 08:37:01 -0000

cm4all-beng-proxy (1.4.6) unstable; urgency=low

  * merge release 1.2.11

 -- Max Kellermann <mk@cm4all.com>  Wed, 04 Jan 2012 15:41:43 -0000

cm4all-beng-proxy (1.4.5) unstable; urgency=low

  * merge release 1.2.10

 -- Max Kellermann <mk@cm4all.com>  Wed, 28 Dec 2011 17:07:13 -0000

cm4all-beng-proxy (1.4.4) unstable; urgency=low

  * merge release 1.2.9

 -- Max Kellermann <mk@cm4all.com>  Thu, 22 Dec 2011 11:28:39 -0000

cm4all-beng-proxy (1.4.3) unstable; urgency=low

  * merge release 1.2.8

 -- Max Kellermann <mk@cm4all.com>  Wed, 14 Dec 2011 11:20:04 -0000

cm4all-beng-proxy (1.4.2) unstable; urgency=low

  * text-processor: allow processing "application/javascript",
    "application/json"
  * uri-relative: allow backtracking to the widget base with "../"
  * merge release 1.2.7

 -- Max Kellermann <mk@cm4all.com>  Tue, 06 Dec 2011 12:39:24 -0000

cm4all-beng-proxy (1.4.1) unstable; urgency=low

  * merge release 1.2.6

 -- Max Kellermann <mk@cm4all.com>  Fri, 18 Nov 2011 13:53:56 -0000

cm4all-beng-proxy (1.4) unstable; urgency=low

  * proxy-widget: revert 'client can choose only views that have an address'
  * rewrite-uri: revert 'drop the deprecated mode "proxy"'

 -- Max Kellermann <mk@cm4all.com>  Thu, 17 Nov 2011 08:10:42 +0100

cm4all-beng-proxy (1.3.2) unstable; urgency=low

  * tcache: add regex matching, translation packets REGEX, INVERSE_REGEX
  * widget: don't start the prefix with an underscore
  * translation: add new packet PROCESS_TEXT, to expand entity references
  * translation: add new packet WIDGET_INFO, enables additional request headers
  * doc: document the algorithm for replacing three leading underscores

 -- Max Kellermann <mk@cm4all.com>  Wed, 16 Nov 2011 17:00:16 +0100

cm4all-beng-proxy (1.3.1) unstable; urgency=low

  * merge release 1.2.5

 -- Max Kellermann <mk@cm4all.com>  Tue, 08 Nov 2011 19:51:18 +0100

cm4all-beng-proxy (1.3) unstable; urgency=low

  * rewrite-uri: drop the deprecated mode "proxy"
  * proxy-widget: client can choose only views that have an address

 -- Max Kellermann <mk@cm4all.com>  Mon, 31 Oct 2011 17:41:14 +0100

cm4all-beng-proxy (1.2.27) unstable; urgency=low

  * merge release 1.1.40

 -- Max Kellermann <mk@cm4all.com>  Wed, 16 May 2012 09:51:50 -0000

cm4all-beng-proxy (1.2.26) unstable; urgency=low

  * merge release 1.1.39

 -- Max Kellermann <mk@cm4all.com>  Thu, 26 Apr 2012 14:16:40 -0000

cm4all-beng-proxy (1.2.25) unstable; urgency=low

  * merge release 1.1.38

 -- Max Kellermann <mk@cm4all.com>  Mon, 26 Mar 2012 14:01:44 -0000

cm4all-beng-proxy (1.2.24) unstable; urgency=low

  * merge release 1.1.37

 -- Max Kellermann <mk@cm4all.com>  Tue, 20 Mar 2012 08:33:31 -0000

cm4all-beng-proxy (1.2.23) unstable; urgency=low

  * merge release 1.1.36

 -- Max Kellermann <mk@cm4all.com>  Thu, 15 Mar 2012 15:37:10 -0000

cm4all-beng-proxy (1.2.22) unstable; urgency=low

  * merge release 1.1.35

 -- Max Kellermann <mk@cm4all.com>  Thu, 08 Mar 2012 18:29:39 -0000

cm4all-beng-proxy (1.2.21) unstable; urgency=low

  * merge release 1.1.34

 -- Max Kellermann <mk@cm4all.com>  Fri, 02 Mar 2012 16:02:00 -0000

cm4all-beng-proxy (1.2.20) unstable; urgency=low

  * merge release 1.1.33

 -- Max Kellermann <mk@cm4all.com>  Thu, 23 Feb 2012 17:11:15 -0000

cm4all-beng-proxy (1.2.19) unstable; urgency=low

  * merge release 1.1.32

 -- Max Kellermann <mk@cm4all.com>  Thu, 23 Feb 2012 15:18:36 -0000

cm4all-beng-proxy (1.2.18) unstable; urgency=low

  * merge release 1.1.31

 -- Max Kellermann <mk@cm4all.com>  Thu, 16 Feb 2012 13:52:42 -0000

cm4all-beng-proxy (1.2.17) unstable; urgency=low

  * merge release 1.1.30

 -- Max Kellermann <mk@cm4all.com>  Wed, 15 Feb 2012 09:26:45 -0000

cm4all-beng-proxy (1.2.16) unstable; urgency=low

  * merge release 1.1.29

 -- Max Kellermann <mk@cm4all.com>  Thu, 09 Feb 2012 09:31:50 -0000

cm4all-beng-proxy (1.2.15) unstable; urgency=low

  * merge release 1.1.28

 -- Max Kellermann <mk@cm4all.com>  Thu, 02 Feb 2012 13:41:45 -0000

cm4all-beng-proxy (1.2.14) unstable; urgency=low

  * merge release 1.1.27

 -- Max Kellermann <mk@cm4all.com>  Tue, 31 Jan 2012 15:04:32 -0000

cm4all-beng-proxy (1.2.13) unstable; urgency=low

  * merge release 1.1.26

 -- Max Kellermann <mk@cm4all.com>  Wed, 25 Jan 2012 12:15:19 -0000

cm4all-beng-proxy (1.2.12) unstable; urgency=low

  * merge release 1.1.25

 -- Max Kellermann <mk@cm4all.com>  Tue, 17 Jan 2012 08:31:44 -0000

cm4all-beng-proxy (1.2.11) unstable; urgency=low

  * merge release 1.1.24

 -- Max Kellermann <mk@cm4all.com>  Wed, 04 Jan 2012 15:38:27 -0000

cm4all-beng-proxy (1.2.10) unstable; urgency=low

  * merge release 1.1.23

 -- Max Kellermann <mk@cm4all.com>  Wed, 28 Dec 2011 17:01:43 -0000

cm4all-beng-proxy (1.2.9) unstable; urgency=low

  * merge release 1.1.22

 -- Max Kellermann <mk@cm4all.com>  Thu, 22 Dec 2011 10:28:29 -0000

cm4all-beng-proxy (1.2.8) unstable; urgency=low

  * merge release 1.1.21

 -- Max Kellermann <mk@cm4all.com>  Wed, 14 Dec 2011 11:12:32 -0000

cm4all-beng-proxy (1.2.7) unstable; urgency=low

  * merge release 1.1.20

 -- Max Kellermann <mk@cm4all.com>  Tue, 06 Dec 2011 11:43:10 -0000

cm4all-beng-proxy (1.2.6) unstable; urgency=low

  * merge release 1.1.19

 -- Max Kellermann <mk@cm4all.com>  Fri, 18 Nov 2011 13:47:43 -0000

cm4all-beng-proxy (1.2.5) unstable; urgency=low

  * merge release 1.1.18
  * file-handler: handle If-Modified-Since followed by filter

 -- Max Kellermann <mk@cm4all.com>  Tue, 08 Nov 2011 19:43:58 +0100

cm4all-beng-proxy (1.2.4) unstable; urgency=low

  * merge release 1.1.17

 -- Max Kellermann <mk@cm4all.com>  Wed, 02 Nov 2011 16:58:28 +0100

cm4all-beng-proxy (1.2.3) unstable; urgency=low

  * merge release 1.1.16

 -- Max Kellermann <mk@cm4all.com>  Fri, 21 Oct 2011 15:16:13 +0200

cm4all-beng-proxy (1.2.2) unstable; urgency=low

  * merge release 1.1.15
  * widget-view: an empty name refers to the default view
  * processor: new entity &c:view;

 -- Max Kellermann <mk@cm4all.com>  Wed, 19 Oct 2011 11:43:20 +0200

cm4all-beng-proxy (1.2.1) unstable; urgency=low

  * merge release 1.1.13

 -- Max Kellermann <mk@cm4all.com>  Wed, 05 Oct 2011 17:16:04 +0200

cm4all-beng-proxy (1.2) unstable; urgency=low

  * delegate-client: improved error reporting
  * response-error: resolve errno codes
  * python/control/client: bind the unix domain socket
  * python/control/client: implement timeout
  * lb_control: allow querying node status over control socket

 -- Max Kellermann <mk@cm4all.com>  Tue, 27 Sep 2011 12:00:44 +0200

cm4all-beng-proxy (1.1.40) unstable; urgency=low

  * merge release 1.0.34

 -- Max Kellermann <mk@cm4all.com>  Wed, 16 May 2012 09:50:37 -0000

cm4all-beng-proxy (1.1.39) unstable; urgency=low

  * merge release 1.0.33

 -- Max Kellermann <mk@cm4all.com>  Thu, 26 Apr 2012 14:12:30 -0000

cm4all-beng-proxy (1.1.38) unstable; urgency=low

  * merge release 1.0.32

 -- Max Kellermann <mk@cm4all.com>  Mon, 26 Mar 2012 14:00:38 -0000

cm4all-beng-proxy (1.1.37) unstable; urgency=low

  * merge release 1.0.31

 -- Max Kellermann <mk@cm4all.com>  Tue, 20 Mar 2012 08:31:08 -0000

cm4all-beng-proxy (1.1.36) unstable; urgency=low

  * merge release 1.0.30

 -- Max Kellermann <mk@cm4all.com>  Thu, 15 Mar 2012 15:36:15 -0000

cm4all-beng-proxy (1.1.35) unstable; urgency=low

  * merge release 1.0.29
  * css_processor: delete "-c-mode" and "-c-view" from output

 -- Max Kellermann <mk@cm4all.com>  Thu, 08 Mar 2012 18:16:03 -0000

cm4all-beng-proxy (1.1.34) unstable; urgency=low

  * merge release 1.0.28

 -- Max Kellermann <mk@cm4all.com>  Fri, 02 Mar 2012 15:26:44 -0000

cm4all-beng-proxy (1.1.33) unstable; urgency=low

  * merge release 1.0.27

 -- Max Kellermann <mk@cm4all.com>  Thu, 23 Feb 2012 17:09:57 -0000

cm4all-beng-proxy (1.1.32) unstable; urgency=low

  * merge release 1.0.26

 -- Max Kellermann <mk@cm4all.com>  Thu, 23 Feb 2012 15:14:56 -0000

cm4all-beng-proxy (1.1.31) unstable; urgency=low

  * merge release 1.0.25

 -- Max Kellermann <mk@cm4all.com>  Thu, 16 Feb 2012 13:49:26 -0000

cm4all-beng-proxy (1.1.30) unstable; urgency=low

  * merge release 1.0.24

 -- Max Kellermann <mk@cm4all.com>  Wed, 15 Feb 2012 09:25:38 -0000

cm4all-beng-proxy (1.1.29) unstable; urgency=low

  * merge release 1.0.23

 -- Max Kellermann <mk@cm4all.com>  Thu, 09 Feb 2012 09:30:18 -0000

cm4all-beng-proxy (1.1.28) unstable; urgency=low

  * merge release 1.0.22

 -- Max Kellermann <mk@cm4all.com>  Thu, 02 Feb 2012 13:39:21 -0000

cm4all-beng-proxy (1.1.27) unstable; urgency=low

  * merge release 1.0.21

 -- Max Kellermann <mk@cm4all.com>  Tue, 31 Jan 2012 14:59:06 -0000

cm4all-beng-proxy (1.1.26) unstable; urgency=low

  * merge release 1.0.20

 -- Max Kellermann <mk@cm4all.com>  Wed, 25 Jan 2012 12:13:43 -0000

cm4all-beng-proxy (1.1.25) unstable; urgency=low

  * merge release 1.0.19

 -- Max Kellermann <mk@cm4all.com>  Tue, 17 Jan 2012 08:29:34 -0000

cm4all-beng-proxy (1.1.24) unstable; urgency=low

  * merge release 1.0.18

 -- Max Kellermann <mk@cm4all.com>  Wed, 04 Jan 2012 15:27:35 -0000

cm4all-beng-proxy (1.1.23) unstable; urgency=low

  * header-forward: remove port number from X-Forwarded-For

 -- Max Kellermann <mk@cm4all.com>  Wed, 28 Dec 2011 16:51:41 -0000

cm4all-beng-proxy (1.1.22) unstable; urgency=low

  * merge release 1.0.17
  * istream-socket: fix potential assertion failure

 -- Max Kellermann <mk@cm4all.com>  Wed, 21 Dec 2011 16:44:46 -0000

cm4all-beng-proxy (1.1.21) unstable; urgency=low

  * merge release 1.0.16

 -- Max Kellermann <mk@cm4all.com>  Wed, 14 Dec 2011 11:07:58 -0000

cm4all-beng-proxy (1.1.20) unstable; urgency=low

  * merge release 1.0.15
  * processor: don't rewrite "mailto:" hyperlinks

 -- Max Kellermann <mk@cm4all.com>  Mon, 05 Dec 2011 18:37:10 -0000

cm4all-beng-proxy (1.1.19) unstable; urgency=low

  * {css_,}processor: quote widget classes for prefixing XML IDs, CSS classes

 -- Max Kellermann <mk@cm4all.com>  Fri, 18 Nov 2011 13:17:02 -0000

cm4all-beng-proxy (1.1.18) unstable; urgency=low

  * merge release 1.0.13
  * lb_http: eliminate the duplicate "Date" response header

 -- Max Kellermann <mk@cm4all.com>  Tue, 08 Nov 2011 19:33:07 +0100

cm4all-beng-proxy (1.1.17) unstable; urgency=low

  * merge release 1.0.13

 -- Max Kellermann <mk@cm4all.com>  Wed, 02 Nov 2011 16:52:21 +0100

cm4all-beng-proxy (1.1.16) unstable; urgency=low

  * merge release 1.0.12

 -- Max Kellermann <mk@cm4all.com>  Fri, 21 Oct 2011 15:09:55 +0200

cm4all-beng-proxy (1.1.15) unstable; urgency=low

  * merge release 1.0.11

 -- Max Kellermann <mk@cm4all.com>  Wed, 19 Oct 2011 09:36:38 +0200

cm4all-beng-proxy (1.1.14) unstable; urgency=low

  * merge release 1.0.10

 -- Max Kellermann <mk@cm4all.com>  Fri, 07 Oct 2011 15:15:00 +0200

cm4all-beng-proxy (1.1.13) unstable; urgency=low

  * merge release 1.0.9

 -- Max Kellermann <mk@cm4all.com>  Thu, 29 Sep 2011 16:47:56 +0200

cm4all-beng-proxy (1.1.12) unstable; urgency=low

  * merge release 1.0.8

 -- Max Kellermann <mk@cm4all.com>  Thu, 22 Sep 2011 17:13:41 +0200

cm4all-beng-proxy (1.1.11) unstable; urgency=low

  * merge release 1.0.7
  * widget-http: response header X-CM4all-View selects a view
  * processor, css_processor: support prefixing XML ids
  * processor: property "c:view" selects a view

 -- Max Kellermann <mk@cm4all.com>  Fri, 16 Sep 2011 12:25:24 +0200

cm4all-beng-proxy (1.1.10) unstable; urgency=low

  * merge release 1.0.6
  * http-request: don't clear failure state on successful TCP connection
  * istream-socket: fix assertion failure after receive error
  * ssl_filter: check for end-of-file on plain socket
  * ssl_filter: fix buffer assertion failures

 -- Max Kellermann <mk@cm4all.com>  Tue, 13 Sep 2011 18:50:18 +0200

cm4all-beng-proxy (1.1.9) unstable; urgency=low

  * http-request: improve keep-alive cancellation detection
  * http-request: mark server "failed" after HTTP client error
  * lb: implement the control protocol
    - can disable and re-enable workers
  * lb: don't allow sticky pool with only one member
  * lb: verify that a new sticky host is alive
  * lb: mark server "failed" after HTTP client error

 -- Max Kellermann <mk@cm4all.com>  Fri, 09 Sep 2011 13:03:55 +0200

cm4all-beng-proxy (1.1.8) unstable; urgency=low

  * merge release 1.0.5
  * {css_,}processor: one more underscore for the prefix
  * processor: remove rewrite-uri processing instructions from output
  * translate: unknown packet is a fatal error
  * processor: add option to set widget/focus by default
  * rewrite-uri: a leading tilde refers to the widget base; translation
    packet ANCHOR_ABSOLUTE enables it by default

 -- Max Kellermann <mk@cm4all.com>  Mon, 05 Sep 2011 17:56:31 +0200

cm4all-beng-proxy (1.1.7) unstable; urgency=low

  * css_processor: implement property "-c-mode"
  * css_processor: translate underscore prefix in class names
  * processor: translate underscore prefix in CSS class names

 -- Max Kellermann <mk@cm4all.com>  Mon, 29 Aug 2011 17:47:48 +0200

cm4all-beng-proxy (1.1.6) unstable; urgency=low

  * merge release 1.0.3
  * implement CSS processor

 -- Max Kellermann <mk@cm4all.com>  Mon, 22 Aug 2011 17:13:56 +0200

cm4all-beng-proxy (1.1.5) unstable; urgency=low

  * lb: optionally generate Via and X-Forwarded-For

 -- Max Kellermann <mk@cm4all.com>  Wed, 17 Aug 2011 12:45:14 +0200

cm4all-beng-proxy (1.1.4) unstable; urgency=low

  * pipe-stock: fix assertion failure after optimization bug
  * istream-pipe: reuse drained pipes immediately
  * sink-socket: reinstate write event during bulk transfers

 -- Max Kellermann <mk@cm4all.com>  Thu, 11 Aug 2011 14:41:37 +0200

cm4all-beng-proxy (1.1.3) unstable; urgency=low

  * widget: quote invalid XMLID/JS characters for &c:prefix;
  * lb: add protocol "tcp"

 -- Max Kellermann <mk@cm4all.com>  Wed, 10 Aug 2011 18:53:12 +0200

cm4all-beng-proxy (1.1.2) unstable; urgency=low

  * merge release 1.0.2
  * http-server: report detailed errors
  * widget-http: implement header dumps
  * cgi, fastcgi: enable cookie jar with custom cookie "host"

 -- Max Kellermann <mk@cm4all.com>  Thu, 04 Aug 2011 17:27:51 +0200

cm4all-beng-proxy (1.1.1) unstable; urgency=low

  * merge release 1.0.1
  * lb: don't ignore unimplemented configuration keywords
  * lb: configurable monitor check interval
  * session: configurable idle timeout

 -- Max Kellermann <mk@cm4all.com>  Tue, 26 Jul 2011 11:27:20 +0200

cm4all-beng-proxy (1.1) unstable; urgency=low

  * http-client: send "Expect: 100-continue" only for big request body
  * lb: implement monitors (ping, connect, tcp_expect)

 -- Max Kellermann <mk@cm4all.com>  Wed, 20 Jul 2011 15:04:22 +0200
  
cm4all-beng-proxy (1.0.34) unstable; urgency=low

  * resource-loader: don't strip last segment from IPv6 address

 -- Max Kellermann <mk@cm4all.com>  Wed, 16 May 2012 09:47:43 -0000

cm4all-beng-proxy (1.0.33) unstable; urgency=low

  * widget-resolver: fix assertion failure on recursive abort

 -- Max Kellermann <mk@cm4all.com>  Thu, 26 Apr 2012 14:04:01 -0000

cm4all-beng-proxy (1.0.32) unstable; urgency=low

  * http-cache: add missing initialization on memcached miss

 -- Max Kellermann <mk@cm4all.com>  Mon, 26 Mar 2012 13:35:01 -0000

cm4all-beng-proxy (1.0.31) unstable; urgency=low

  * proxy-widget: close the request body when the view doesn't exist

 -- Max Kellermann <mk@cm4all.com>  Tue, 20 Mar 2012 08:28:00 -0000

cm4all-beng-proxy (1.0.30) unstable; urgency=low

  * widget-view: initialize the header forward settings
  * translate-client: new view inherits header forward settings from
    default view
  * handler: clear transformation after translation error
  * http-cache: release the memcached response on abort
  * fcgi-request: close the request body on stock failure

 -- Max Kellermann <mk@cm4all.com>  Thu, 15 Mar 2012 15:34:18 -0000

cm4all-beng-proxy (1.0.29) unstable; urgency=low

  * processor: unescape custom header values
  * widget-resolver: fix NULL dereference after failure

 -- Max Kellermann <mk@cm4all.com>  Thu, 08 Mar 2012 18:10:14 -0000

cm4all-beng-proxy (1.0.28) unstable; urgency=low

  * widget-resolver: serve responses in the right order
  * widget-request: fix session related assertion failure
  * translate: initialize all GError variables

 -- Max Kellermann <mk@cm4all.com>  Fri, 02 Mar 2012 15:20:54 -0000

cm4all-beng-proxy (1.0.27) unstable; urgency=low

  * resource-address: fix regression when CGI URI is not set

 -- Max Kellermann <mk@cm4all.com>  Thu, 23 Feb 2012 17:08:16 -0000

cm4all-beng-proxy (1.0.26) unstable; urgency=low

  * resource-address: apply BASE to the CGI request URI

 -- Max Kellermann <mk@cm4all.com>  Thu, 23 Feb 2012 15:11:42 -0000

cm4all-beng-proxy (1.0.25) unstable; urgency=low

  * cgi-client: clear the input pointer on close

 -- Max Kellermann <mk@cm4all.com>  Thu, 16 Feb 2012 13:46:13 -0000

cm4all-beng-proxy (1.0.24) unstable; urgency=low

  * debian/rules: optimize parallel build
  * cgi: break loop when headers are finished

 -- Max Kellermann <mk@cm4all.com>  Wed, 15 Feb 2012 09:23:22 -0000

cm4all-beng-proxy (1.0.23) unstable; urgency=low

  * cgi: detect large response headers
  * cgi: continue parsing response headers after buffer boundary
  * cgi: bigger response header buffer
  * fcgi-client: detect large response headers

 -- Max Kellermann <mk@cm4all.com>  Thu, 09 Feb 2012 09:27:50 -0000

cm4all-beng-proxy (1.0.22) unstable; urgency=low

  * debian/rules: don't run libtool
  * lb: thread safety for the SSL filter
  * lb: fix crash during shutdown
  * http-server: fix uninitialised variable

 -- Max Kellermann <mk@cm4all.com>  Thu, 02 Feb 2012 13:03:08 -0000

cm4all-beng-proxy (1.0.21) unstable; urgency=low

  * hstock: fix memory leak
  * notify: fix endless busy loop
  * ssl_filter: fix hang while tearing down connection

 -- Max Kellermann <mk@cm4all.com>  Tue, 31 Jan 2012 15:24:50 -0000

cm4all-beng-proxy (1.0.20) unstable; urgency=low

  * ssl: load the whole certificate chain
  * translate: fix PATH+JAILCGI+SITE check
  * translate: fix HOME check
  * resource-address: include all CGI attributes in cache key

 -- Max Kellermann <mk@cm4all.com>  Wed, 25 Jan 2012 12:10:43 -0000

cm4all-beng-proxy (1.0.19) unstable; urgency=low

  * cookie-client: add a missing out-of-memory check

 -- Max Kellermann <mk@cm4all.com>  Tue, 17 Jan 2012 08:27:38 -0000

cm4all-beng-proxy (1.0.18) unstable; urgency=low

  * resource-address: support zero-length path_info prefix (for BASE)
  * hashmap: optimize insertions
  * http-server: limit the number of request headers
  * proxy-widget: discard the unused request body on error

 -- Max Kellermann <mk@cm4all.com>  Wed, 04 Jan 2012 14:55:59 -0000

cm4all-beng-proxy (1.0.17) unstable; urgency=low

  * istream-chunked: avoid recursive buffer write, fixes crash

 -- Max Kellermann <mk@cm4all.com>  Wed, 21 Dec 2011 16:37:44 -0000

cm4all-beng-proxy (1.0.16) unstable; urgency=low

  * http-server: disable timeout while waiting for CGI
  * cgi: fix segmentation fault
  * processor: discard child's request body on abort
  * proxy-widget: discard the unused request body on error

 -- Max Kellermann <mk@cm4all.com>  Wed, 14 Dec 2011 11:53:31 +0100

cm4all-beng-proxy (1.0.15) unstable; urgency=low

  * http-client: fix assertion failure on bogus "100 Continue"
  * handler: don't close the request body twice
  * session: add a missing out-of-memory check
  * fcgi-client: check for EV_READ event
  * fcgi-serialize: fix serializing parameter without value

 -- Max Kellermann <mk@cm4all.com>  Mon, 05 Dec 2011 17:47:20 -0000

cm4all-beng-proxy (1.0.14) unstable; urgency=low

  * http-server: don't generate chunked HEAD response
  * http-server: don't override Content-Length for HEAD response
  * lb_http, proxy-widget, response: forward Content-Length after HEAD

 -- Max Kellermann <mk@cm4all.com>  Tue, 08 Nov 2011 18:19:42 +0100

cm4all-beng-proxy (1.0.13) unstable; urgency=low

  * processor: initialize URI rewrite options for <?cm4all-rewrite-uri?>

 -- Max Kellermann <mk@cm4all.com>  Wed, 02 Nov 2011 16:47:48 +0100

cm4all-beng-proxy (1.0.12) unstable; urgency=low

  * http-server, proxy-widget: add missing newline to log message
  * fcgi_client: fix assertion failure on response body error
  * http-cache-choice: fix crash due to wrong filter callback

 -- Max Kellermann <mk@cm4all.com>  Fri, 21 Oct 2011 15:02:42 +0200

cm4all-beng-proxy (1.0.11) unstable; urgency=low

  * lb_config: fix binding to wildcard address
  * rewrite-uri: clarify warning message when widget has no id

 -- Max Kellermann <mk@cm4all.com>  Wed, 19 Oct 2011 09:26:48 +0200

cm4all-beng-proxy (1.0.10) unstable; urgency=low

  * debian/control: beng-lb doesn't need "daemon" anymore
  * http-string: allow space in unquoted cookie values (RFC ignorant)

 -- Max Kellermann <mk@cm4all.com>  Fri, 07 Oct 2011 15:06:32 +0200

cm4all-beng-proxy (1.0.9) unstable; urgency=low

  * tcp-balancer: store a copy of the socket address
  * lb: default log directory is /var/log/cm4all/beng-lb
  * lb: use new built-in watchdog instead of /usr/bin/daemon

 -- Max Kellermann <mk@cm4all.com>  Thu, 29 Sep 2011 16:19:34 +0200

cm4all-beng-proxy (1.0.8) unstable; urgency=low

  * resource-address: copy the delegate JailCGI parameters (crash bug fix)
  * response: use the same URI for storing and dropping widget sessions

 -- Max Kellermann <mk@cm4all.com>  Thu, 22 Sep 2011 13:39:08 +0200

cm4all-beng-proxy (1.0.7) unstable; urgency=low

  * inline-widget: discard request body when class lookup fails

 -- Max Kellermann <mk@cm4all.com>  Fri, 16 Sep 2011 12:16:04 +0200

cm4all-beng-proxy (1.0.6) unstable; urgency=low

  * processor: support short "SCRIPT" tag
  * widget-uri: use the template's view specification

 -- Max Kellermann <mk@cm4all.com>  Tue, 13 Sep 2011 18:14:24 +0200

cm4all-beng-proxy (1.0.5) unstable; urgency=low

  * resource-loader: delete comma when extracting from X-Forwarded-For

 -- Max Kellermann <mk@cm4all.com>  Mon, 05 Sep 2011 17:43:22 +0200

cm4all-beng-proxy (1.0.4) unstable; urgency=low

  * istream-replace: update the buffer reader after new data was added

 -- Max Kellermann <mk@cm4all.com>  Mon, 05 Sep 2011 15:43:17 +0200

cm4all-beng-proxy (1.0.3) unstable; urgency=low

  * merge release 0.9.35
  * control-handler: fix uninitialized variable

 -- Max Kellermann <mk@cm4all.com>  Thu, 18 Aug 2011 15:15:52 +0200

cm4all-beng-proxy (1.0.2) unstable; urgency=low

  * merge release 0.9.34
  * handler: always log translate client errors
  * tcp-balancer: fix memory leak in error handler
  * http-string: allow more characters in cookie values (RFC ignorant)

 -- Max Kellermann <mk@cm4all.com>  Mon, 01 Aug 2011 16:30:05 +0200

cm4all-beng-proxy (1.0.1) unstable; urgency=low

  * session: increase idle timeout to 20 minutes

 -- Max Kellermann <mk@cm4all.com>  Tue, 26 Jul 2011 11:23:36 +0200

cm4all-beng-proxy (1.0) unstable; urgency=low

  * merge release 0.9.33
  * header-forward: eliminate the duplicate "Date" response header
  * proxy-handler: don't pass internal URI arguments to CGI

 -- Max Kellermann <mk@cm4all.com>  Mon, 18 Jul 2011 17:07:42 +0200

cm4all-beng-proxy (0.10.14) unstable; urgency=low

  * merge release 0.9.32

 -- Max Kellermann <mk@cm4all.com>  Tue, 12 Jul 2011 19:02:23 +0200

cm4all-beng-proxy (0.10.13) unstable; urgency=low

  * growing-buffer: reset the position when skipping buffers

 -- Max Kellermann <mk@cm4all.com>  Wed, 06 Jul 2011 10:07:50 +0200

cm4all-beng-proxy (0.10.12) unstable; urgency=low

  * merge release 0.9.31
  * rewrite-uri: log widget base mismatch
  * istream-replace: fix assertion failure with splitted buffer

 -- Max Kellermann <mk@cm4all.com>  Tue, 05 Jul 2011 22:05:44 +0200

cm4all-beng-proxy (0.10.11) unstable; urgency=low

  * merge release 0.9.30
  * lb: add SSL/TLS support

 -- Max Kellermann <mk@cm4all.com>  Mon, 04 Jul 2011 17:14:21 +0200

cm4all-beng-proxy (0.10.10) unstable; urgency=low

  * merge release 0.9.29

 -- Max Kellermann <mk@cm4all.com>  Tue, 28 Jun 2011 17:56:43 +0200

cm4all-beng-proxy (0.10.9) unstable; urgency=low

  * merge release 0.9.28

 -- Max Kellermann <mk@cm4all.com>  Mon, 27 Jun 2011 13:38:03 +0200

cm4all-beng-proxy (0.10.8) unstable; urgency=low

  * lb_http: don't access the connection object after it was closed
  * restart the load balancer automatically

 -- Max Kellermann <mk@cm4all.com>  Wed, 22 Jun 2011 12:38:39 +0200

cm4all-beng-proxy (0.10.7) unstable; urgency=low

  * config: make the session cookie name configurable
  * uri-relative: allow relative base URIs (for CGI)
  * widget-uri: combine existing CGI PATH_INFO and given widget location
  * python/translation/widget: support "path_info" specification

 -- Max Kellermann <mk@cm4all.com>  Mon, 20 Jun 2011 14:54:38 +0200

cm4all-beng-proxy (0.10.6) unstable; urgency=low

  * merge release 0.9.26

 -- Max Kellermann <mk@cm4all.com>  Wed, 15 Jun 2011 09:19:28 +0200

cm4all-beng-proxy (0.10.5) unstable; urgency=low

  * merge release 0.9.26

 -- Max Kellermann <mk@cm4all.com>  Fri, 10 Jun 2011 10:09:09 +0200

cm4all-beng-proxy (0.10.4) unstable; urgency=low

  * doc: add beng-lb documentation
  * lb: implement "fallback" option
  * merge release 0.9.25

 -- Max Kellermann <mk@cm4all.com>  Wed, 08 Jun 2011 14:13:43 +0200

cm4all-beng-proxy (0.10.3) unstable; urgency=low

  * python/translation.widget: support keyword "sticky"
  * lb: implement sticky modes "failover", "cookie"

 -- Max Kellermann <mk@cm4all.com>  Mon, 06 Jun 2011 15:51:36 +0200

cm4all-beng-proxy (0.10.2) unstable; urgency=low

  * debian: fix beng-lb pid file name
  * lb_http: implement sticky sessions
  * merge release 0.9.24

 -- Max Kellermann <mk@cm4all.com>  Tue, 31 May 2011 14:32:03 +0200

cm4all-beng-proxy (0.10.1) unstable; urgency=low

  * lb_http: close request body on error
  * lb_listener: print error message when binding fails
  * merge release 0.9.23

 -- Max Kellermann <mk@cm4all.com>  Fri, 27 May 2011 13:13:55 +0200

cm4all-beng-proxy (0.10) unstable; urgency=low

  * failure: fix inverted logic bug in expiry check
  * tcp-balancer: implement session stickiness
  * lb: new stand-alone load balancer

 -- Max Kellermann <mk@cm4all.com>  Thu, 26 May 2011 14:32:02 +0200

cm4all-beng-proxy (0.9.35) unstable; urgency=low

  * resource-loader: pass the last X-Forwarded-For element to AJP

 -- Max Kellermann <mk@cm4all.com>  Thu, 18 Aug 2011 15:05:02 +0200

cm4all-beng-proxy (0.9.34) unstable; urgency=low

  * request: fix double request body close in errdoc handler
  * handler: close request body on early abort

 -- Max Kellermann <mk@cm4all.com>  Mon, 01 Aug 2011 16:21:43 +0200

cm4all-beng-proxy (0.9.33) unstable; urgency=low

  * {http,ajp}-request, errdoc: check before closing the request body on
    error

 -- Max Kellermann <mk@cm4all.com>  Mon, 18 Jul 2011 16:30:29 +0200

cm4all-beng-proxy (0.9.32) unstable; urgency=low

  * processor: dispose request body when focused widget was not found
  * http-string: allow the slash in cookie values (RFC ignorant)

 -- Max Kellermann <mk@cm4all.com>  Tue, 12 Jul 2011 18:16:01 +0200

cm4all-beng-proxy (0.9.31) unstable; urgency=low

  * growing-buffer: fix assertion failure with empty first buffer

 -- Max Kellermann <mk@cm4all.com>  Tue, 05 Jul 2011 21:58:24 +0200

cm4all-beng-proxy (0.9.30) unstable; urgency=low

  * growing-buffer: fix assertion failure in reader when buffer is empty

 -- Max Kellermann <mk@cm4all.com>  Mon, 04 Jul 2011 16:59:28 +0200

cm4all-beng-proxy (0.9.29) unstable; urgency=low

  * http-string: allow the equality sign in cookie values (RFC ignorant)

 -- Max Kellermann <mk@cm4all.com>  Tue, 28 Jun 2011 17:50:23 +0200

cm4all-beng-proxy (0.9.28) unstable; urgency=low

  * http-string: allow round brackets in cookie values (RFC ignorant)

 -- Max Kellermann <mk@cm4all.com>  Mon, 27 Jun 2011 13:23:58 +0200

cm4all-beng-proxy (0.9.27) unstable; urgency=low

  * handler: don't delete existing session in TRANSPARENT mode

 -- Max Kellermann <mk@cm4all.com>  Wed, 15 Jun 2011 09:08:48 +0200

cm4all-beng-proxy (0.9.26) unstable; urgency=low

  * worker: read "crash" value before destroying shared memory
  * session: fix crash while discarding session

 -- Max Kellermann <mk@cm4all.com>  Fri, 10 Jun 2011 09:54:56 +0200

cm4all-beng-proxy (0.9.25) unstable; urgency=low

  * response: discard the request body before passing to errdoc
  * worker: don't restart all workers after "safe" worker crash
  * cgi: check for end-of-file after splice

 -- Max Kellermann <mk@cm4all.com>  Wed, 08 Jun 2011 15:02:35 +0200

cm4all-beng-proxy (0.9.24) unstable; urgency=low

  * fcgi-client: really discard packets on request id mismatch
  * memcached-client: don't schedule read event when buffer is full
  * session: support beng-lb sticky sessions

 -- Max Kellermann <mk@cm4all.com>  Tue, 31 May 2011 14:23:41 +0200

cm4all-beng-proxy (0.9.23) unstable; urgency=low

  * tcp-balancer: retry connecting to cluster if a node fails

 -- Max Kellermann <mk@cm4all.com>  Fri, 27 May 2011 13:01:31 +0200

cm4all-beng-proxy (0.9.22) unstable; urgency=low

  * failure: fix inverted logic bug in expiry check
  * uri-extract: support AJP URLs, fixes AJP cookies
  * ajp-client: don't schedule read event when buffer is full

 -- Max Kellermann <mk@cm4all.com>  Thu, 26 May 2011 08:32:32 +0200

cm4all-beng-proxy (0.9.21) unstable; urgency=low

  * balancer: re-enable load balancing (regression fix)
  * merge release 0.8.38

 -- Max Kellermann <mk@cm4all.com>  Fri, 20 May 2011 11:03:31 +0200

cm4all-beng-proxy (0.9.20) unstable; urgency=low

  * http-cache: fix assertion failure caused by wrong destructor
  * merge release 0.8.37

 -- Max Kellermann <mk@cm4all.com>  Mon, 16 May 2011 14:03:09 +0200

cm4all-beng-proxy (0.9.19) unstable; urgency=low

  * http-request: don't retry requests with a request body

 -- Max Kellermann <mk@cm4all.com>  Thu, 12 May 2011 11:35:55 +0200

cm4all-beng-proxy (0.9.18) unstable; urgency=low

  * http-body: fix assertion failure on EOF chunk after socket was closed
  * widget-http: fix crash in widget lookup error handler
  * merge release 0.8.36

 -- Max Kellermann <mk@cm4all.com>  Tue, 10 May 2011 18:56:33 +0200

cm4all-beng-proxy (0.9.17) unstable; urgency=low

  * growing-buffer: fix assertion failure after large initial write
  * http-request: retry after connection failure
  * test/t-cgi: fix bashisms in test scripts

 -- Max Kellermann <mk@cm4all.com>  Wed, 04 May 2011 18:54:57 +0200

cm4all-beng-proxy (0.9.16) unstable; urgency=low

  * resource-address: append "transparent" args to CGI path_info
  * tcache: fix crash on FastCGI with BASE

 -- Max Kellermann <mk@cm4all.com>  Mon, 02 May 2011 16:07:21 +0200

cm4all-beng-proxy (0.9.15) unstable; urgency=low

  * configure.ac: check if valgrind/memcheck.h is installed
  * configure.ac: check if libattr is available
  * access-log: log Referer and User-Agent
  * access-log: log the request duration
  * proxy-handler: allow forwarding URI arguments
  * merge release 0.8.35

 -- Max Kellermann <mk@cm4all.com>  Wed, 27 Apr 2011 18:54:17 +0200

cm4all-beng-proxy (0.9.14) unstable; urgency=low

  * processor: don't clear widget pointer at opening tag
  * debian: move ulimit call from init script to *.default
  * merge release 0.8.33

 -- Max Kellermann <mk@cm4all.com>  Wed, 13 Apr 2011 17:03:29 +0200

cm4all-beng-proxy (0.9.13) unstable; urgency=low

  * proxy-widget: apply the widget's response header forward settings
  * response: add option to dump the widget tree
  * widget-class: move header forward settings to view
  * merge release 0.8.30

 -- Max Kellermann <mk@cm4all.com>  Mon, 04 Apr 2011 16:31:26 +0200

cm4all-beng-proxy (0.9.12) unstable; urgency=low

  * widget: internal API refactorization
  * was-control: fix argument order in "abort" call
  * was-client: duplicate the GError object when it is used twice
  * {file,delegate}-handler: add Expires/ETag headers to 304 response
  * cgi: allow setting environment variables

 -- Max Kellermann <mk@cm4all.com>  Thu, 24 Mar 2011 15:12:54 +0100

cm4all-beng-proxy (0.9.11) unstable; urgency=low

  * processor: major API refactorization
  * merge release 0.8.29

 -- Max Kellermann <mk@cm4all.com>  Mon, 21 Mar 2011 19:43:28 +0100

cm4all-beng-proxy (0.9.10) unstable; urgency=low

  * merge release 0.8.27

 -- Max Kellermann <mk@cm4all.com>  Fri, 18 Mar 2011 14:11:16 +0100

cm4all-beng-proxy (0.9.9) unstable; urgency=low

  * merge release 0.8.25

 -- Max Kellermann <mk@cm4all.com>  Mon, 14 Mar 2011 16:05:51 +0100

cm4all-beng-proxy (0.9.8) unstable; urgency=low

  * translate: support UNIX domain sockets in ADDRESS_STRING
  * resource-address: support connections to existing FastCGI servers

 -- Max Kellermann <mk@cm4all.com>  Fri, 11 Mar 2011 19:24:33 +0100

cm4all-beng-proxy (0.9.7) unstable; urgency=low

  * merge release 0.8.24

 -- Max Kellermann <mk@cm4all.com>  Fri, 04 Mar 2011 13:07:36 +0100

cm4all-beng-proxy (0.9.6) unstable; urgency=low

  * merge release 0.8.23

 -- Max Kellermann <mk@cm4all.com>  Mon, 28 Feb 2011 11:47:45 +0100

cm4all-beng-proxy (0.9.5) unstable; urgency=low

  * translate: allow SITE without CGI

 -- Max Kellermann <mk@cm4all.com>  Mon, 31 Jan 2011 06:35:24 +0100

cm4all-beng-proxy (0.9.4) unstable; urgency=low

  * widget-class: allow distinct addresses for each view

 -- Max Kellermann <mk@cm4all.com>  Thu, 27 Jan 2011 17:51:21 +0100

cm4all-beng-proxy (0.9.3) unstable; urgency=low

  * istream-catch: log errors
  * proxy-handler: pass the original request URI to (Fast)CGI
  * proxy-handler: pass the original document root to (Fast)CGI
  * fcgi-stock: pass site id to child process
  * translation: new packet "HOME" for JailCGI
  * resource-loader: get remote host from "X-Forwarded-For"
  * cgi, fcgi-client: pass client IP address to application

 -- Max Kellermann <mk@cm4all.com>  Fri, 21 Jan 2011 18:13:38 +0100

cm4all-beng-proxy (0.9.2) unstable; urgency=low

  * merge release 0.8.21
  * http-response: better context for error messages
  * istream: method close() does not invoke handler->abort()
  * istream: better context for error messages
  * ajp-client: destruct properly when request stream fails
  * {delegate,fcgi,was}-stock: use the JailCGI 1.4 wrapper

 -- Max Kellermann <mk@cm4all.com>  Mon, 17 Jan 2011 12:08:04 +0100

cm4all-beng-proxy (0.9.1) unstable; urgency=low

  * http-server: count the number of raw bytes sent and received
  * control-handler: support TCACHE_INVALIDATE with SITE
  * new programs "log-forward", "log-exec" for network logging
  * new program "log-split" for creating per-site log files
  * new program "log-traffic" for creating per-site traffic logs
  * move logging servers to new package cm4all-beng-proxy-logging
  * python/control.client: add parameter "broadcast"

 -- Max Kellermann <mk@cm4all.com>  Thu, 02 Dec 2010 12:07:16 +0100

cm4all-beng-proxy (0.9) unstable; urgency=low

  * merge release 0.8.19
  * was-client: explicitly send 32 bit METHOD payload
  * was-client: explicitly parse STATUS as 32 bit integer
  * was-client: clear control channel object on destruction
  * was-client: reuse child process if state is clean on EOF
  * was-client: abort properly after receiving illegal packet
  * was-client: allow "request STOP" before response completed
  * was-client: postpone the response handler invocation
  * was-control: send packets in bulk
  * python: support WAS widgets
  * http-server: enable "cork" mode only for beginning of response
  * http-cache: don't access freed memory in pool_unref_denotify()
  * http: use libcm4all-http
  * new datagram based binary protocol for access logging
  * main: default WAS stock limit is 16

 -- Max Kellermann <mk@cm4all.com>  Thu, 18 Nov 2010 19:56:17 +0100

cm4all-beng-proxy (0.8.38) unstable; urgency=low

  * failure: update time stamp on existing item
  * errdoc: free the original response body on abort

 -- Max Kellermann <mk@cm4all.com>  Fri, 20 May 2011 10:17:14 +0200

cm4all-beng-proxy (0.8.37) unstable; urgency=low

  * widget-resolver: don't reuse failed resolver
  * http-request: fix NULL pointer dereference on invalid URI
  * config: disable the TCP stock limit by default

 -- Max Kellermann <mk@cm4all.com>  Mon, 16 May 2011 13:41:32 +0200

cm4all-beng-proxy (0.8.36) unstable; urgency=low

  * http-server: check if client closes connection while processing
  * http-client: release the socket before invoking the callback
  * fcgi-client: fix assertion failure on full input buffer
  * memcached-client: re-enable socket event after direct copy
  * istream-file: fix assertion failure on range request
  * test/t-cgi: fix bashisms in test scripts

 -- Max Kellermann <mk@cm4all.com>  Tue, 10 May 2011 18:45:48 +0200

cm4all-beng-proxy (0.8.35) unstable; urgency=low

  * session: fix potential session defragmentation crash
  * ajp-request: use "host:port" as TCP stock key
  * cgi: evaluate the Content-Length response header

 -- Max Kellermann <mk@cm4all.com>  Wed, 27 Apr 2011 13:32:05 +0200

cm4all-beng-proxy (0.8.34) unstable; urgency=low

  * js: replace all '%' with '$'
  * js: check if session_id is null
  * debian: add package cm4all-beng-proxy-tools

 -- Max Kellermann <mk@cm4all.com>  Tue, 19 Apr 2011 18:43:54 +0200

cm4all-beng-proxy (0.8.33) unstable; urgency=low

  * processor: don't quote query string arguments with dollar sign
  * widget-request: safely remove "view" and "path" from argument table
  * debian/control: add "Breaks << 0.8.32" on the JavaScript library

 -- Max Kellermann <mk@cm4all.com>  Tue, 12 Apr 2011 18:21:55 +0200

cm4all-beng-proxy (0.8.32) unstable; urgency=low

  * args: quote arguments with the dollar sign

 -- Max Kellermann <mk@cm4all.com>  Tue, 12 Apr 2011 13:34:42 +0200

cm4all-beng-proxy (0.8.31) unstable; urgency=low

  * proxy-widget: eliminate the duplicate "Server" response header
  * translation: add packet UNTRUSTED_SITE_SUFFIX

 -- Max Kellermann <mk@cm4all.com>  Thu, 07 Apr 2011 16:23:37 +0200

cm4all-beng-proxy (0.8.30) unstable; urgency=low

  * handler: make lower-case realm name from the "Host" header
  * session: copy attribute "realm", fixes segmentation fault

 -- Max Kellermann <mk@cm4all.com>  Tue, 29 Mar 2011 16:47:43 +0200

cm4all-beng-proxy (0.8.29) unstable; urgency=low

  * ajp-client: send query string in an AJP attribute

 -- Max Kellermann <mk@cm4all.com>  Mon, 21 Mar 2011 19:16:16 +0100

cm4all-beng-proxy (0.8.28) unstable; urgency=low

  * resource-loader: use X-Forwarded-For to obtain AJP remote host
  * resource-loader: strip port from AJP remote address
  * resource-loader: don't pass remote host to AJP server
  * resource-loader: parse server port for AJP
  * ajp-client: always send content-length
  * ajp-client: parse the remaining buffer after EAGAIN

 -- Max Kellermann <mk@cm4all.com>  Mon, 21 Mar 2011 11:12:07 +0100

cm4all-beng-proxy (0.8.27) unstable; urgency=low

  * http-request: close the request body on malformed URI
  * ajp-request: AJP translation packet contains ajp://host:port/path

 -- Max Kellermann <mk@cm4all.com>  Fri, 18 Mar 2011 14:04:21 +0100

cm4all-beng-proxy (0.8.26) unstable; urgency=low

  * python/response: fix typo in ajp()
  * session: validate sessions only within one realm

 -- Max Kellermann <mk@cm4all.com>  Fri, 18 Mar 2011 08:59:41 +0100

cm4all-beng-proxy (0.8.25) unstable; urgency=low

  * widget-http: discard request body on unknown view name
  * inline-widget: discard request body on error
  * {http,fcgi,was}-client: allocate response headers from caller pool
  * cmdline: fcgi_stock_limit defaults to 0 (no limit)

 -- Max Kellermann <mk@cm4all.com>  Mon, 14 Mar 2011 15:53:42 +0100

cm4all-beng-proxy (0.8.24) unstable; urgency=low

  * fcgi-client: release the connection even when padding not consumed
    after empty response

 -- Max Kellermann <mk@cm4all.com>  Wed, 02 Mar 2011 17:39:33 +0100

cm4all-beng-proxy (0.8.23) unstable; urgency=low

  * memcached-client: allocate a new memory pool
  * memcached-client: copy caller_pool reference before freeing the client
  * fcgi-client: check headers!=NULL
  * fcgi-client: release the connection even when padding not consumed

 -- Max Kellermann <mk@cm4all.com>  Mon, 28 Feb 2011 10:50:02 +0100

cm4all-beng-proxy (0.8.22) unstable; urgency=low

  * cgi: fill special variables CONTENT_TYPE, CONTENT_LENGTH
  * memcached-client: remove stray pool_unref() call
  * memcached-client: reuse the socket if the remaining value is buffered
  * http-cache-choice: abbreviate memcached keys
  * *-cache: allocate a parent pool for cache items
  * pool: re-enable linear pools
  * frame: free the request body on error
  * http-cache: free cached body which was dismissed

 -- Max Kellermann <mk@cm4all.com>  Mon, 07 Feb 2011 15:34:09 +0100

cm4all-beng-proxy (0.8.21) unstable; urgency=low

  * merge release 0.7.55
  * jail: translate the document root properly
  * header-forward: forward the "Host" header to CGI/FastCGI/AJP
  * http-error: map ENOTDIR to "404 Not Found"
  * http-server: fix assertion failure on write error
  * fcgi-stock: clear all environment variables

 -- Max Kellermann <mk@cm4all.com>  Thu, 06 Jan 2011 16:04:20 +0100

cm4all-beng-proxy (0.8.20) unstable; urgency=low

  * widget-resolver: add pedantic state assertions
  * async: remember a copy of the operation in !NDEBUG
  * python/translation/response: max_age() returns self

 -- Max Kellermann <mk@cm4all.com>  Mon, 06 Dec 2010 23:02:50 +0100

cm4all-beng-proxy (0.8.19) unstable; urgency=low

  * merge release 0.7.54

 -- Max Kellermann <mk@cm4all.com>  Wed, 17 Nov 2010 16:25:10 +0100

cm4all-beng-proxy (0.8.18) unstable; urgency=low

  * was-client: explicitly send 32 bit METHOD payload
  * was-client: explicitly parse STATUS as 32 bit integer
  * istream: check presence of as_fd() in optimized build

 -- Max Kellermann <mk@cm4all.com>  Fri, 05 Nov 2010 11:00:54 +0100

cm4all-beng-proxy (0.8.17) unstable; urgency=low

  * merged release 0.7.53
  * widget: use colon as widget path separator
  * was-client: check for abort during response handler
  * was-client: implement STOP
  * was-client: release memory pools
  * was-launch: enable non-blocking mode on input and output
  * http-server: don't crash on malformed pipelined request
  * main: free the WAS stock and the UDP listener in the SIGTERM handler

 -- Max Kellermann <mk@cm4all.com>  Thu, 28 Oct 2010 19:50:26 +0200

cm4all-beng-proxy (0.8.16) unstable; urgency=low

  * merged release 0.7.52
  * was-client: support for the WAS protocol

 -- Max Kellermann <mk@cm4all.com>  Wed, 13 Oct 2010 16:45:18 +0200

cm4all-beng-proxy (0.8.15) unstable; urgency=low

  * resource-address: don't skip question mark twice

 -- Max Kellermann <mk@cm4all.com>  Tue, 28 Sep 2010 12:20:33 +0200

cm4all-beng-proxy (0.8.14) unstable; urgency=low

  * processor: schedule "xmlns:c" deletion

 -- Max Kellermann <mk@cm4all.com>  Thu, 23 Sep 2010 14:42:31 +0200

cm4all-beng-proxy (0.8.13) unstable; urgency=low

  * processor: delete "xmlns:c" attributes from link elements
  * istream-{head,zero}: implement method available()
  * merged release 0.7.51

 -- Max Kellermann <mk@cm4all.com>  Tue, 17 Aug 2010 09:54:33 +0200

cm4all-beng-proxy (0.8.12) unstable; urgency=low

  * http-cache-memcached: copy resource address
  * debian/control: add missing ${shlibs:Depends}
  * merged release 0.7.50

 -- Max Kellermann <mk@cm4all.com>  Thu, 12 Aug 2010 20:17:52 +0200

cm4all-beng-proxy (0.8.11) unstable; urgency=low

  * delegate-client: fix SCM_RIGHTS check
  * use Linux 2.6 CLOEXEC/NONBLOCK flags
  * tcache: INVALIDATE removes all variants (error documents etc.)
  * control: new UDP based protocol, allows invalidating caches
  * hashmap: fix assertion failure in hashmap_remove_match()
  * merged release 0.7.49

 -- Max Kellermann <mk@cm4all.com>  Tue, 10 Aug 2010 15:48:10 +0200

cm4all-beng-proxy (0.8.10) unstable; urgency=low

  * tcache: copy response.previous

 -- Max Kellermann <mk@cm4all.com>  Mon, 02 Aug 2010 18:03:43 +0200

cm4all-beng-proxy (0.8.9) unstable; urgency=low

  * (f?)cgi-handler: forward query string only if focused
  * ajp-handler: merge into proxy-handler
  * proxy-handler: forward query string if focused
  * cgi, fastcgi-handler: enable the resource cache
  * translation: add packets CHECK and PREVIOUS for authentication
  * python: add Response.max_age()

 -- Max Kellermann <mk@cm4all.com>  Fri, 30 Jul 2010 11:39:22 +0200

cm4all-beng-proxy (0.8.8) unstable; urgency=low

  * prototypes/translate.py: added new ticket-fastcgi programs
  * http-cache: implement FastCGI caching
  * merged release 0.7.47

 -- Max Kellermann <mk@cm4all.com>  Wed, 21 Jul 2010 13:00:43 +0200

cm4all-beng-proxy (0.8.7) unstable; urgency=low

  * istream-delayed: update the "direct" bit mask
  * http-client: send "Expect: 100-continue"
  * response, widget-http: apply istream_pipe to filter input
  * proxy-handler: apply istream_pipe to request body
  * istream-ajp-body: send larger request body packets
  * ajp-client: support splice()
  * merged release 0.7.46

 -- Max Kellermann <mk@cm4all.com>  Fri, 25 Jun 2010 18:52:04 +0200

cm4all-beng-proxy (0.8.6) unstable; urgency=low

  * translation: added support for custom error documents
  * response: convert HEAD to GET if filter follows
  * processor: short-circuit on HEAD request
  * python: depend on python-twisted-core

 -- Max Kellermann <mk@cm4all.com>  Wed, 16 Jun 2010 16:37:42 +0200

cm4all-beng-proxy (0.8.5) unstable; urgency=low

  * istream-tee: allow second output to block
  * widget-http: don't transform error documents
  * response, widget-http: disable filters after widget frame request
  * translation: added packet FILTER_4XX to filter client errors
  * merged release 0.7.45

 -- Max Kellermann <mk@cm4all.com>  Thu, 10 Jun 2010 16:13:14 +0200

cm4all-beng-proxy (0.8.4) unstable; urgency=low

  * python: added missing "Response" import
  * python: resume parsing after deferred call
  * http-client: implement istream method as_fd()
  * merged release 0.7.44

 -- Max Kellermann <mk@cm4all.com>  Mon, 07 Jun 2010 17:01:16 +0200

cm4all-beng-proxy (0.8.3) unstable; urgency=low

  * file-handler: implement If-Range (RFC 2616 14.27)
  * merged release 0.7.42

 -- Max Kellermann <mk@cm4all.com>  Tue, 01 Jun 2010 16:17:13 +0200

cm4all-beng-proxy (0.8.2) unstable; urgency=low

  * cookie-client: verify the cookie path
  * python: use Twisted's logging library
  * python: added a widget registry class
  * merged release 0.7.41

 -- Max Kellermann <mk@cm4all.com>  Wed, 26 May 2010 13:08:16 +0200

cm4all-beng-proxy (0.8.1) unstable; urgency=low

  * http-cache-memcached: delete entity records on POST

 -- Max Kellermann <mk@cm4all.com>  Tue, 18 May 2010 12:21:55 +0200

cm4all-beng-proxy (0.8) unstable; urgency=low

  * istream: added method as_fd() to convert istream to file descriptor
  * fork: support passing stdin istream fd to child process
  * http-cache: discard only matching entries on POST
  * istream-html-escape: escape single and double quote
  * rewrite-uri: escape the result with XML entities

 -- Max Kellermann <mk@cm4all.com>  Thu, 13 May 2010 12:34:46 +0200

cm4all-beng-proxy (0.7.55) unstable; urgency=low

  * pool: reparent pools in optimized build
  * istream-deflate: add missing pool reference while reading
  * istream-deflate: fix several error handlers

 -- Max Kellermann <mk@cm4all.com>  Thu, 06 Jan 2011 12:59:39 +0100

cm4all-beng-proxy (0.7.54) unstable; urgency=low

  * http-server: fix crash on deferred chunked request body
  * parser: fix crash on malformed SCRIPT element

 -- Max Kellermann <mk@cm4all.com>  Wed, 17 Nov 2010 16:13:09 +0100

cm4all-beng-proxy (0.7.53) unstable; urgency=low

  * http-server: don't crash on malformed pipelined request
  * sink-header: fix assertion failure on empty trailer

 -- Max Kellermann <mk@cm4all.com>  Thu, 28 Oct 2010 18:39:01 +0200

cm4all-beng-proxy (0.7.52) unstable; urgency=low

  * fcgi-client: fix send timeout handler
  * fork: finish the buffer after pipe was drained

 -- Max Kellermann <mk@cm4all.com>  Wed, 13 Oct 2010 16:39:26 +0200

cm4all-beng-proxy (0.7.51) unstable; urgency=low

  * http-client: clear response body pointer before forwarding EOF event
  * processor: fix assertion failure for c:mode in c:widget

 -- Max Kellermann <mk@cm4all.com>  Mon, 16 Aug 2010 17:01:48 +0200

cm4all-beng-proxy (0.7.50) unstable; urgency=low

  * header-forward: don't forward the "Host" header to HTTP servers
  * resource-address: use uri_relative() for CGI
  * uri-relative: don't lose host name in uri_absolute()
  * uri-relative: don't fail on absolute URIs
  * http-cache-heap: don't use uninitialized item size

 -- Max Kellermann <mk@cm4all.com>  Thu, 12 Aug 2010 20:03:49 +0200

cm4all-beng-proxy (0.7.49) unstable; urgency=low

  * hashmap: fix assertion failure in hashmap_remove_value()

 -- Max Kellermann <mk@cm4all.com>  Tue, 10 Aug 2010 15:37:12 +0200

cm4all-beng-proxy (0.7.48) unstable; urgency=low

  * pipe-stock: add assertions on file descriptors

 -- Max Kellermann <mk@cm4all.com>  Mon, 09 Aug 2010 14:56:54 +0200

cm4all-beng-proxy (0.7.47) unstable; urgency=low

  * cmdline: add option "--group"

 -- Max Kellermann <mk@cm4all.com>  Fri, 16 Jul 2010 18:39:53 +0200

cm4all-beng-proxy (0.7.46) unstable; urgency=low

  * handler: initialize all translate_response attributes
  * http-client: consume buffer before header length check
  * istream-pipe: clear "direct" flags in constructor
  * istream-pipe: return gracefully when handler blocks
  * ajp-client: hold pool reference to reset TCP_CORK

 -- Max Kellermann <mk@cm4all.com>  Mon, 21 Jun 2010 17:53:21 +0200

cm4all-beng-proxy (0.7.45) unstable; urgency=low

  * istream-tee: separate "weak" values for the two outputs
  * fcache: don't close output when caching has been canceled
  * tcache: copy the attribute "secure_cookie"

 -- Max Kellermann <mk@cm4all.com>  Thu, 10 Jun 2010 15:21:34 +0200

cm4all-beng-proxy (0.7.44) unstable; urgency=low

  * http-client: check response header length
  * http-server: check request header length

 -- Max Kellermann <mk@cm4all.com>  Mon, 07 Jun 2010 16:51:57 +0200

cm4all-beng-proxy (0.7.43) unstable; urgency=low

  * http-cache: fixed NULL pointer dereference when storing empty response
    body on the heap

 -- Max Kellermann <mk@cm4all.com>  Tue, 01 Jun 2010 18:52:45 +0200

cm4all-beng-proxy (0.7.42) unstable; urgency=low

  * fork: check "direct" flag again after buffer flush
  * pool: pool_unref_denotify() remembers the code location
  * sink-{buffer,gstring}: don't invoke callback in abort()
  * async: added another debug flag to verify correctness

 -- Max Kellermann <mk@cm4all.com>  Mon, 31 May 2010 21:15:58 +0200

cm4all-beng-proxy (0.7.41) unstable; urgency=low

  * http-cache: initialize response status and headers on empty body

 -- Max Kellermann <mk@cm4all.com>  Tue, 25 May 2010 16:27:25 +0200

cm4all-beng-proxy (0.7.40) unstable; urgency=low

  * http-cache: fixed NULL pointer dereference when storing empty response
    body in memcached

 -- Max Kellermann <mk@cm4all.com>  Tue, 25 May 2010 15:04:44 +0200

cm4all-beng-proxy (0.7.39) unstable; urgency=low

  * memcached-stock: close value on connect failure
  * http: implement remaining status codes
  * http-cache: allow caching empty response body
  * http-cache: cache status codes 203, 206, 300, 301, 410
  * http-cache: don't cache authorized resources

 -- Max Kellermann <mk@cm4all.com>  Fri, 21 May 2010 17:37:29 +0200

cm4all-beng-proxy (0.7.38) unstable; urgency=low

  * http-server: send HTTP/1.1 declaration with "100 Continue"
  * connection: initialize "site_name", fixes crash bug
  * translation: added packet SECURE_COOKIE

 -- Max Kellermann <mk@cm4all.com>  Thu, 20 May 2010 15:40:34 +0200

cm4all-beng-proxy (0.7.37) unstable; urgency=low

  * *-client: implement a socket leak detector
  * handler: initialize response header without translation server

 -- Max Kellermann <mk@cm4all.com>  Tue, 18 May 2010 12:05:11 +0200

cm4all-beng-proxy (0.7.36) unstable; urgency=low

  * http-client: fixed NULL pointer dereference
  * handler, response: removed duplicate request body destruction calls

 -- Max Kellermann <mk@cm4all.com>  Tue, 11 May 2010 17:16:36 +0200

cm4all-beng-proxy (0.7.35) unstable; urgency=low

  * {http,fcgi,ajp}-request: close the request body on abort
  * handler: set fake translation response on malformed URI

 -- Max Kellermann <mk@cm4all.com>  Mon, 10 May 2010 11:22:23 +0200

cm4all-beng-proxy (0.7.34) unstable; urgency=low

  * translate: check the UNTRUSTED packet
  * translation: added packet UNTRUSTED_PREFIX

 -- Max Kellermann <mk@cm4all.com>  Fri, 30 Apr 2010 19:14:37 +0200

cm4all-beng-proxy (0.7.33) unstable; urgency=low

  * merged release 0.7.27.1
  * fcache: don't continue storing in background
  * fcgi-client: re-add event after some input data has been read

 -- Max Kellermann <mk@cm4all.com>  Fri, 30 Apr 2010 11:31:08 +0200

cm4all-beng-proxy (0.7.32) unstable; urgency=low

  * response: generate the "Server" response header
  * response: support the Authentication-Info response header
  * response: support custom authentication pages
  * translation: support custom response headers

 -- Max Kellermann <mk@cm4all.com>  Tue, 27 Apr 2010 17:09:59 +0200

cm4all-beng-proxy (0.7.31) unstable; urgency=low

  * support HTTP authentication (RFC 2617)

 -- Max Kellermann <mk@cm4all.com>  Mon, 26 Apr 2010 17:26:42 +0200

cm4all-beng-proxy (0.7.30) unstable; urgency=low

  * fcgi-client: support responses without a body
  * {http,fcgi}-client: hold caller pool reference during callback

 -- Max Kellermann <mk@cm4all.com>  Fri, 23 Apr 2010 14:41:05 +0200

cm4all-beng-proxy (0.7.29) unstable; urgency=low

  * http-cache: added missing pool_unref() in memcached_miss()
  * pool: added checked pool references

 -- Max Kellermann <mk@cm4all.com>  Thu, 22 Apr 2010 15:45:48 +0200

cm4all-beng-proxy (0.7.28) unstable; urgency=low

  * fcgi-client: support response status
  * translate: malformed packets are fatal
  * http-cache: don't cache resources with very long URIs
  * memcached-client: increase the maximum key size to 32 kB

 -- Max Kellermann <mk@cm4all.com>  Thu, 15 Apr 2010 15:06:51 +0200

cm4all-beng-proxy (0.7.27.1) unstable; urgency=low

  * http-cache: added missing pool_unref() in memcached_miss()
  * http-cache: don't cache resources with very long URIs
  * memcached-client: increase the maximum key size to 32 kB
  * fork: properly handle partially filled output buffer
  * fork: re-add event after some input data has been read

 -- Max Kellermann <mk@cm4all.com>  Thu, 29 Apr 2010 15:30:21 +0200

cm4all-beng-proxy (0.7.27) unstable; urgency=low

  * session: use GLib's PRNG to generate session ids
  * session: seed the PRNG with /dev/random
  * response: log UNTRUSTED violation attempts
  * response: drop widget sessions when there is no focus

 -- Max Kellermann <mk@cm4all.com>  Fri, 09 Apr 2010 12:04:18 +0200

cm4all-beng-proxy (0.7.26) unstable; urgency=low

  * memcached-client: schedule read event before callback
  * istream-tee: continue with second output if first is closed

 -- Max Kellermann <mk@cm4all.com>  Sun, 28 Mar 2010 18:08:11 +0200

cm4all-beng-proxy (0.7.25) unstable; urgency=low

  * memcached-client: don't poll if socket is closed
  * fork: close file descriptor on input error
  * pool: don't check attachments in pool_trash()

 -- Max Kellermann <mk@cm4all.com>  Thu, 25 Mar 2010 13:28:01 +0100

cm4all-beng-proxy (0.7.24) unstable; urgency=low

  * memcached-client: release socket after splice

 -- Max Kellermann <mk@cm4all.com>  Mon, 22 Mar 2010 11:29:45 +0100

cm4all-beng-proxy (0.7.23) unstable; urgency=low

  * sink-header: support splice
  * memcached-client: support splice (response)
  * fcgi-client: recover correctly after send error
  * fcgi-client: support chunked request body
  * fcgi-client: basic splice support for the request body
  * http-cache: duplicate headers
  * {http,memcached}-client: check "direct" mode after buffer flush
  * cmdline: added option "fcgi_stock_limit"
  * python: auto-export function write_packet()
  * python: Response methods return self

 -- Max Kellermann <mk@cm4all.com>  Fri, 19 Mar 2010 13:28:35 +0100

cm4all-beng-proxy (0.7.22) unstable; urgency=low

  * python: re-add function write_packet()

 -- Max Kellermann <mk@cm4all.com>  Fri, 12 Mar 2010 12:27:21 +0100

cm4all-beng-proxy (0.7.21) unstable; urgency=low

  * ajp-client: handle EAGAIN from send()
  * python: install the missing sources

 -- Max Kellermann <mk@cm4all.com>  Thu, 11 Mar 2010 16:58:25 +0100

cm4all-beng-proxy (0.7.20) unstable; urgency=low

  * http-client: don't reinstate event when socket is closed
  * access-log: log the site name
  * python: removed unused function write_packet()
  * python: split the module beng_proxy.translation
  * python: allow overriding query string and param in absolute_uri()
  * python: moved absolute_uri() to a separate library

 -- Max Kellermann <mk@cm4all.com>  Thu, 11 Mar 2010 09:48:52 +0100

cm4all-beng-proxy (0.7.19) unstable; urgency=low

  * client-socket: translate EV_TIMEOUT to ETIMEDOUT
  * fork: refill the input buffer as soon as possible
  * delegate-client: implement an abortable event
  * pool: added assertions for libevent leaks
  * direct: added option "-s enable_splice=no"

 -- Max Kellermann <mk@cm4all.com>  Thu, 04 Mar 2010 17:34:56 +0100

cm4all-beng-proxy (0.7.18) unstable; urgency=low

  * args: reserve memory for the trailing null byte

 -- Max Kellermann <mk@cm4all.com>  Tue, 23 Feb 2010 17:46:04 +0100

cm4all-beng-proxy (0.7.17) unstable; urgency=low

  * translation: added the BOUNCE packet (variant of REDIRECT)
  * translation: change widget packet HOST to UNTRUSTED
  * translation: pass internal URI arguments to the translation server
  * handler: use the specified status with REDIRECT
  * python: added method Request.absolute_uri()

 -- Max Kellermann <mk@cm4all.com>  Tue, 23 Feb 2010 16:15:22 +0100

cm4all-beng-proxy (0.7.16) unstable; urgency=low

  * processor: separate trusted from untrusted widgets by host name
  * processor: mode=partition is deprecated
  * translate: fix DOCUMENT_ROOT handler for CGI/FASTCGI
  * fcgi-request: added JailCGI support

 -- Max Kellermann <mk@cm4all.com>  Fri, 19 Feb 2010 14:29:29 +0100

cm4all-beng-proxy (0.7.15) unstable; urgency=low

  * processor: unreference the caller pool in abort()
  * tcache: clear BASE on mismatch
  * fcgi-client: generate the Content-Length request header
  * fcgi-client: send the CONTENT_TYPE parameter
  * prototypes/translate.py: use FastCGI to run PHP

 -- Max Kellermann <mk@cm4all.com>  Thu, 11 Feb 2010 14:43:21 +0100

cm4all-beng-proxy (0.7.14) unstable; urgency=low

  * connection: drop connections when the limit is exceeded
  * resource-address: added BASE support
  * fcgi-client: check the request ID in response packets
  * http-client: check response body when request body is closed
  * html-escape: use the last ampersand before the semicolon
  * html-escape: support &apos;
  * processor: unescape widget parameter values

 -- Max Kellermann <mk@cm4all.com>  Fri, 29 Jan 2010 17:49:43 +0100

cm4all-beng-proxy (0.7.13) unstable; urgency=low

  * fcgi-request: duplicate socket path
  * fcgi-request: support ACTION
  * fcgi-client: provide SCRIPT_FILENAME
  * fcgi-client: append empty PARAMS packet
  * fcgi-client: try to read response before request is finished
  * fcgi-client: implement the STDERR packet
  * fcgi-client: support request headers and body
  * fcgi-stock: manage one socket per child process
  * fcgi-stock: unlink socket path after connect
  * fcgi-stock: redirect fd 1,2 to /dev/null
  * fcgi-stock: kill FastCGI processes after 5 minutes idle
  * translation: new packet PAIR for passing parameters to FastCGI

 -- Max Kellermann <mk@cm4all.com>  Thu, 14 Jan 2010 13:36:48 +0100

cm4all-beng-proxy (0.7.12) unstable; urgency=low

  * http-cache: unlock the cache item after successful revalidation
  * http-cache-memcached: pass the expiration time to memcached
  * sink-header: comprise pending data in method available()
  * header-forward: forward the Expires response header

 -- Max Kellermann <mk@cm4all.com>  Tue, 22 Dec 2009 16:18:49 +0100

cm4all-beng-proxy (0.7.11) unstable; urgency=low

  * {ajp,memcached}-client: fix dis\appearing event for duplex socket
  * memcached-client: handle EAGAIN after send()
  * memcached-client: release socket as early as possible
  * header-forward: don't forward Accept-Encoding if transformation is
    enabled
  * widget-http, inline-widget: check Content-Encoding before processing
  * file-handler: send "Vary: Accept-Encoding" for compressed response
  * header-forward: support duplicate headers
  * fcache: implemented a 60 seconds timeout
  * fcache: copy pointer to local variable before callback
  * event2: refresh timeout after event has occurred

 -- Max Kellermann <mk@cm4all.com>  Fri, 18 Dec 2009 16:45:24 +0100

cm4all-beng-proxy (0.7.10) unstable; urgency=low

  * http-{server,client}: fix disappearing event for duplex socket

 -- Max Kellermann <mk@cm4all.com>  Mon, 14 Dec 2009 15:46:25 +0100

cm4all-beng-proxy (0.7.9) unstable; urgency=low

  * http: "Expect" is a hop-by-hop header
  * http-server: send "100 Continue" unless request body closed
  * http-client: poll socket after splice
  * http-server: handle EAGAIN after splice
  * http-server: send a 417 response on unrecognized "Expect" request
  * response, widget-http: append filter id to resource tag
  * resource-tag: check for "Cache-Control: no-store"

 -- Max Kellermann <mk@cm4all.com>  Mon, 14 Dec 2009 13:05:15 +0100

cm4all-beng-proxy (0.7.8) unstable; urgency=low

  * http-body: support partial response in method available()
  * file-handler: support pre-compressed static files
  * fcache: honor the "Cache-Control: no-store" response header

 -- Max Kellermann <mk@cm4all.com>  Wed, 09 Dec 2009 15:49:25 +0100

cm4all-beng-proxy (0.7.7) unstable; urgency=low

  * parser: allow underscore in attribute names
  * processor: check "type" attribute before URI rewriting
  * http-client: start receiving before request is sent
  * http-client: try to read response after write error
  * http-client: deliver response body after headers are finished
  * http-client: release socket as early as possible
  * http-client: serve buffer after socket has been closed
  * istream-chunked: clear input stream in abort handler
  * growing-buffer: fix crash after close in "data" callback

 -- Max Kellermann <mk@cm4all.com>  Thu, 03 Dec 2009 13:09:57 +0100

cm4all-beng-proxy (0.7.6) unstable; urgency=low

  * istream-hold: return -2 if handler is not available yet
  * http, ajp, fcgi: use istream_hold on request body
  * http-client: implemented splicing the request body
  * response: added missing URI substitution

 -- Max Kellermann <mk@cm4all.com>  Tue, 17 Nov 2009 15:25:35 +0100

cm4all-beng-proxy (0.7.5) unstable; urgency=low

  * session: 64 bit session ids
  * session: allow arbitrary session id size (at compile-time)
  * debian: larger default log file (16 * 4MB)
  * debian: added package cm4all-beng-proxy-toi

 -- Max Kellermann <mk@cm4all.com>  Mon, 16 Nov 2009 15:51:24 +0100

cm4all-beng-proxy (0.7.4) unstable; urgency=low

  * measure the latency of external resources
  * widget-http: partially revert "don't query session if !stateful"

 -- Max Kellermann <mk@cm4all.com>  Tue, 10 Nov 2009 15:06:03 +0100

cm4all-beng-proxy (0.7.3) unstable; urgency=low

  * uri-verify: don't reject double slash after first segment
  * hostname: allow the hyphen character
  * processor: allow processing without session
  * widget-http: don't query session if !stateful
  * request: disable session management for known bots
  * python: fixed AttributeError in __getattr__()
  * python: added method Response.process()
  * translation: added the response packets URI, HOST, SCHEME
  * translation: added header forward packets

 -- Max Kellermann <mk@cm4all.com>  Mon, 09 Nov 2009 16:40:27 +0100

cm4all-beng-proxy (0.7.2) unstable; urgency=low

  * fcache: close all caching connections on exit
  * istream-file: retry reading after EAGAIN
  * direct, istream-pipe: re-enable SPLICE_F_NONBLOCK
  * direct, istream-pipe: disable the SPLICE_F_MORE flag
  * http-client: handle EAGAIN after splice
  * http-client, header-writer: remove hop-by-hop response headers
  * response: optimized transformed response headers
  * handler: mangle CGI and FastCGI headers
  * header-forward: generate the X-Forwarded-For header
  * header-forward: add local host name to "Via" request header

 -- Max Kellermann <mk@cm4all.com>  Fri, 30 Oct 2009 13:41:02 +0100

cm4all-beng-proxy (0.7.1) unstable; urgency=low

  * file-handler: close the stream on "304 Not Modified"
  * pool: use assembler code only on gcc
  * cmdline: added option "--set tcp_stock_limit"
  * Makefile.am: enable the "subdir-objects" option

 -- Max Kellermann <mk@cm4all.com>  Thu, 22 Oct 2009 12:17:11 +0200

cm4all-beng-proxy (0.7) unstable; urgency=low

  * ajp-client: check if connection was closed during response callback
  * header-forward: log session id
  * istream: separate TCP splicing checks
  * istream-pipe: fix segmentation fault after incomplete direct transfer
  * istream-pipe: implement the "available" method
  * istream-pipe: allocate pipe only if handler supports it
  * istream-pipe: flush the pipe before reading from input
  * istream-pipe: reuse pipes in a stock
  * direct: support splice() from TCP socket to pipe
  * istream: direct() returns -3 if stream has been closed
  * hstock: don't destroy stocks while items are being created
  * tcp-stock: limit number of connections per host to 256
  * translate, http-client, ajp-client, cgi, http-cache: verify the HTTP
    response status
  * prototypes/translate.py: disallow "/../" and null bytes
  * prototypes/translate.py: added "/jail-delegate/" location
  * uri-parser: strict RFC 2396 URI verification
  * uri-parser: don't unescape the URI path
  * http-client, ajp-client: verify the request URI
  * uri-escape: unescape each character only once
  * http-cache: never use the memcached stock if caching is disabled
  * allow 8192 connections by default
  * allow 65536 file handles by default
  * added package cm4all-jailed-beng-proxy-delegate-helper

 -- Max Kellermann <mk@cm4all.com>  Wed, 21 Oct 2009 15:00:56 +0200

cm4all-beng-proxy (0.6.23) unstable; urgency=low

  * header-forward: log session information
  * prototypes/translate.py: added /cgi-bin/ location
  * http-server: disable keep-alive for HTTP/1.0 clients
  * http-server: don't send "Connection: Keep-Alive"
  * delegate-stock: clear the environment
  * delegate-stock: added jail support
  * delegate-client: reuse helper process after I/O error

 -- Max Kellermann <mk@cm4all.com>  Mon, 12 Oct 2009 17:29:35 +0200

cm4all-beng-proxy (0.6.22) unstable; urgency=low

  * istream-tee: clear both "enabled" flags in the eof/abort handler
  * istream-tee: fall back to first data() return value if second stream
    closed itself
  * http-cache: don't log body_abort after close

 -- Max Kellermann <mk@cm4all.com>  Thu, 01 Oct 2009 19:19:37 +0200

cm4all-beng-proxy (0.6.21) unstable; urgency=low

  * http-client: log more error messages
  * delegate-stock: added the DOCUMENT_ROOT environment variable
  * response, widget: accept "application/xhtml+xml"
  * cookie-server: allow square brackets in unquoted cookie values
    (violating RFC 2109 and RFC 2616)

 -- Max Kellermann <mk@cm4all.com>  Thu, 01 Oct 2009 13:55:40 +0200

cm4all-beng-proxy (0.6.20) unstable; urgency=low

  * stock: clear stock after 60 seconds idle
  * hstock: remove empty stocks
  * http-server, http-client, cgi: fixed off-by-one bug in header parser
  * istream-pipe: fix the direct() return value on error
  * istream-pipe: fix formula in range assertion
  * http-cache-memcached: implemented "remove"
  * handler: added FastCGI handler
  * fcgi-client: unref caller pool after socket release
  * fcgi-client: implemented response headers

 -- Max Kellermann <mk@cm4all.com>  Tue, 29 Sep 2009 14:07:13 +0200

cm4all-beng-proxy (0.6.19) unstable; urgency=low

  * http-client: release caller pool after socket release
  * memcached-client: release socket on marshalling error
  * stock: unref caller pool in abort handler
  * stock: lazy cleanup
  * http-cache: copy caller_pool to local variable

 -- Max Kellermann <mk@cm4all.com>  Thu, 24 Sep 2009 16:02:17 +0200

cm4all-beng-proxy (0.6.18) unstable; urgency=low

  * delegate-handler: support conditional GET and ranges
  * file-handler: fix suffix-byte-range-spec parser
  * delegate-helper: call open() with O_CLOEXEC|O_NOCTTY
  * istream-file: don't set FD_CLOEXEC if O_CLOEXEC is available
  * stock: hold caller pool during "get" operation
  * main: free balancer object during shutdown
  * memcached-client: enable socket timeout
  * delegate-stock: set FD_CLOEXEC on socket

 -- Max Kellermann <mk@cm4all.com>  Thu, 24 Sep 2009 10:50:53 +0200

cm4all-beng-proxy (0.6.17) unstable; urgency=low

  * tcp-stock: implemented a load balancer
  * python: accept address list in the ajp() method
  * http-server: added timeout for the HTTP request headers
  * response: close template when the content type is wrong
  * delegate-get: implemented response headers
  * delegate-get: provide status codes and error messages

 -- Max Kellermann <mk@cm4all.com>  Fri, 18 Sep 2009 15:36:57 +0200

cm4all-beng-proxy (0.6.16) unstable; urgency=low

  * tcp-stock: added support for bulldog-tyke
  * sink-buffer: close input if it's not used in the constructor
  * http-cache-memcached: close response body when deserialization fails
  * serialize: fix regression in serialize_uint64()

 -- Max Kellermann <mk@cm4all.com>  Tue, 15 Sep 2009 19:26:07 +0200

cm4all-beng-proxy (0.6.15) unstable; urgency=low

  * http-cache-choice: find more duplicates during cleanup
  * handler: added AJP handler
  * ajp-request: unref pool only on tcp_stock failure
  * ajp-client: prevent parser recursion
  * ajp-client: free request body when response is closed
  * ajp-client: reuse connection after END_RESPONSE packet
  * ajp-client: enable TCP_CORK while sending
  * istream-ajp-body: added a second "length" header field
  * ajp-client: auto-send empty request body chunk
  * ajp-client: register "write" event after GET_BODY_CHUNK packet
  * ajp-client: implemented request and response headers
  * http-cache-rfc: don't rewind tpool if called recursively

 -- Max Kellermann <mk@cm4all.com>  Fri, 11 Sep 2009 16:04:06 +0200

cm4all-beng-proxy (0.6.14) unstable; urgency=low

  * istream-tee: don't restart reading if already in progress

 -- Max Kellermann <mk@cm4all.com>  Thu, 03 Sep 2009 13:21:06 +0200

cm4all-beng-proxy (0.6.13) unstable; urgency=low

  * cookie-server: fix parsing multiple cookies
  * http-cache-memcached: clean up expired "choice" items
  * sink-gstring: use callback instead of public struct
  * istream-tee: restart reading when one output is closed

 -- Max Kellermann <mk@cm4all.com>  Wed, 02 Sep 2009 17:02:53 +0200

cm4all-beng-proxy (0.6.12) unstable; urgency=low

  * http-cache: don't attempt to remove cache items when the cache is disabled

 -- Max Kellermann <mk@cm4all.com>  Fri, 28 Aug 2009 15:40:48 +0200

cm4all-beng-proxy (0.6.11) unstable; urgency=low

  * http-cache-memcached: store HTTP status and response headers
  * http-cache-memcached: implemented flush (SIGHUP)
  * http-cache-memcached: support "Vary"
  * http-client: work around assertion failure in response_stream_close()

 -- Max Kellermann <mk@cm4all.com>  Thu, 27 Aug 2009 12:33:17 +0200

cm4all-beng-proxy (0.6.10) unstable; urgency=low

  * parser: finish tag before bailing out
  * http-request: allow URLs without path component
  * fork: clear event in read() method
  * istream-file: pass options O_CLOEXEC|O_NOCTTY to open()
  * response: check if the "Host" request header is valid

 -- Max Kellermann <mk@cm4all.com>  Tue, 18 Aug 2009 16:37:19 +0200

cm4all-beng-proxy (0.6.9) unstable; urgency=low

  * direct: disable SPLICE_F_NONBLOCK (temporary NFS EAGAIN workaround)

 -- Max Kellermann <mk@cm4all.com>  Mon, 17 Aug 2009 13:52:49 +0200

cm4all-beng-proxy (0.6.8) unstable; urgency=low

  * widget-http: close response body in error code path
  * http-cache: implemented memcached backend (--memcached-server)
  * processor: &c:base; returns the URI without scheme and host

 -- Max Kellermann <mk@cm4all.com>  Mon, 17 Aug 2009 12:29:19 +0200

cm4all-beng-proxy (0.6.7) unstable; urgency=low

  * file-handler: generate Expires from xattr user.MaxAge
  * cmdline: added option --set to configure:
    - max_connections
    - http_cache_size
    - filter_cache_size
    - translate_cache_size
  * flush caches on SIGHUP

 -- Max Kellermann <mk@cm4all.com>  Fri, 07 Aug 2009 11:41:10 +0200

cm4all-beng-proxy (0.6.6) unstable; urgency=low

  * added missing GLib build dependency
  * cgi-handler: set the "body_consumed" flag

 -- Max Kellermann <mk@cm4all.com>  Tue, 04 Aug 2009 09:53:01 +0200

cm4all-beng-proxy (0.6.5) unstable; urgency=low

  * shm: pass MAP_NORESERVE to mmap()
  * proxy-handler: support cookies
  * translation: added DISCARD_SESSION packet

 -- Max Kellermann <mk@cm4all.com>  Wed, 15 Jul 2009 18:00:33 +0200

cm4all-beng-proxy (0.6.4) unstable; urgency=low

  * http-client: don't read response body in HEAD requests
  * ajp-client: invoke the "abort" handler on error
  * filter-cache: lock cache items while they are served

 -- Max Kellermann <mk@cm4all.com>  Thu, 09 Jul 2009 14:36:14 +0200

cm4all-beng-proxy (0.6.3) unstable; urgency=low

  * http-server: implemented the DELETE method
  * http-server: refuse HTTP/0.9 requests
  * proxy-handler: send request body to template when no widget is focused
  * widget-request: pass original HTTP method to widget
  * session: automatically defragment sessions

 -- Max Kellermann <mk@cm4all.com>  Tue, 07 Jul 2009 16:57:22 +0200

cm4all-beng-proxy (0.6.2) unstable; urgency=low

  * lock: fixed race condition in debug flag updates
  * session: use rwlock for the session manager
  * proxy-handler: pass request headers to the remote HTTP server
  * proxy-handler: forward original Accept-Charset if processor is disabled
  * pipe: don't filter resources without a body
  * fcache: forward original HTTP status over "pipe" filter
  * cgi: support the "Status" line

 -- Max Kellermann <mk@cm4all.com>  Mon, 06 Jul 2009 16:38:26 +0200

cm4all-beng-proxy (0.6.1) unstable; urgency=low

  * session: consistently lock all session objects
  * rewrite-uri: check if widget_external_uri() returns NULL
  * widget-uri: don't generate the "path" argument when it's NULL
  * widget-uri: strip superfluous question mark from widget_base_address()
  * widget-uri: append parameters from the template first
  * widget-uri: re-add configured query string in widget_absolute_uri()
  * widget-uri: eliminate configured query string in widget_external_uri()
  * processor: don't consider session data for base=child and base=parent

 -- Max Kellermann <mk@cm4all.com>  Fri, 03 Jul 2009 15:52:01 +0200

cm4all-beng-proxy (0.6) unstable; urgency=low

  * inline-widget: check the widget HTTP response status
  * response: don't apply transformation on failed response
  * resource-address: include pipe arguments in filter cache key
  * handler: removed session redirect on the first request
  * http-cache: accept ETag response header instead of Last-Modified
  * filter-cache: don't require Last-Modified or Expires
  * file-handler: disable ETag only when processor comes first
  * file-handler: read ETag from xattr
  * pipe: generate new ETag for piped resource
  * session: purge sessions when shared memory is full
  * handler: don't enforce sessions for filtered responses

 -- Max Kellermann <mk@cm4all.com>  Tue, 30 Jun 2009 17:48:20 +0200

cm4all-beng-proxy (0.5.14) unstable; urgency=low

  * ajp-client: implemented request body
  * cookie-client: obey "max-age=0" properly
  * processor: forward the original HTTP status
  * response, widget-http: don't allow processing resource without body
  * widget-http: check the Content-Type before invoking processor
  * response: pass the "Location" response header
  * debian: added a separate -optimized-dbg package
  * added init script support for multiple ports (--port) and multiple listen
    (--listen) command line argumnents
  * translation: added the "APPEND" packet for command line arguments
  * pipe: support command line arguments

 -- Max Kellermann <mk@cm4all.com>  Mon, 29 Jun 2009 16:51:16 +0200

cm4all-beng-proxy (0.5.13) unstable; urgency=low

  * widget-registry: clear local_address in translate request
  * cmdline: added the "--listen" option

 -- Max Kellermann <mk@cm4all.com>  Wed, 24 Jun 2009 12:27:17 +0200

cm4all-beng-proxy (0.5.12) unstable; urgency=low

  * response: pass the "Location" response handler
  * added support for multiple listener ports

 -- Max Kellermann <mk@cm4all.com>  Tue, 23 Jun 2009 23:34:55 +0200

cm4all-beng-proxy (0.5.11) unstable; urgency=low

  * build with autotools
  * use libcm4all-socket, GLib
  * Makefile.am: support out-of-tree builds
  * added optimized Debian package
  * tcache: fixed wrong assignment in VARY=HOST
  * translation: added request packet LOCAL_ADDRESS

 -- Max Kellermann <mk@cm4all.com>  Tue, 23 Jun 2009 15:42:12 +0200

cm4all-beng-proxy (0.5.10) unstable; urgency=low

  * widget-http: assign the "address" variable

 -- Max Kellermann <mk@cm4all.com>  Mon, 15 Jun 2009 18:38:58 +0200

cm4all-beng-proxy (0.5.9) unstable; urgency=low

  * tcache: fixed typo in tcache_string_match()
  * tcache: support VARY=SESSION
  * translate: added the INVALIDATE response packet
  * cache, session: higher size limits
  * widget-uri: separate query_string from path_info
  * widget-uri: ignore widget parameters in widget_external_uri()

 -- Max Kellermann <mk@cm4all.com>  Mon, 15 Jun 2009 17:06:11 +0200

cm4all-beng-proxy (0.5.8) unstable; urgency=low

  * handler: fixed double free bug in translate_callback()

 -- Max Kellermann <mk@cm4all.com>  Sun, 14 Jun 2009 19:05:09 +0200

cm4all-beng-proxy (0.5.7) unstable; urgency=low

  * forward the Content-Disposition header
  * handler: assign new session to local variable, fix segfault
  * handler: don't dereference the NULL session

 -- Max Kellermann <mk@cm4all.com>  Sun, 14 Jun 2009 13:01:52 +0200

cm4all-beng-proxy (0.5.6) unstable; urgency=low

  * widget-http: send the "Via" request header instead of "X-Forwarded-For"
  * proxy-handler: send the "Via" request header
  * widget-request: check the "path" argument before calling uri_compress()

 -- Max Kellermann <mk@cm4all.com>  Tue, 09 Jun 2009 12:21:00 +0200

cm4all-beng-proxy (0.5.5) unstable; urgency=low

  * processor: allow specifying relative URI in c:base=child
  * widget-request: verify the "path" argument
  * widget: allocate address from widget's pool
  * widget-http: support multiple Set-Cookie response headers

 -- Max Kellermann <mk@cm4all.com>  Thu, 04 Jun 2009 15:10:15 +0200

cm4all-beng-proxy (0.5.4) unstable; urgency=low

  * implemented delegation of open() to a helper program
  * added the BASE translation packet, supported by the translation cache
  * deprecated c:mode=proxy
  * rewrite-uri: always enable focus in mode=partial
  * http-cache: don't cache resources with query string (RFC 2616 13.9)
  * http-cache: lock cache items while they are served

 -- Max Kellermann <mk@cm4all.com>  Thu, 28 May 2009 11:44:01 +0200

cm4all-beng-proxy (0.5.3) unstable; urgency=low

  * cgi: close request body on fork() failure
  * fork: added workaround for pipe-to-pipe splice()
  * http-cache: use cache entry when response ETag matches
  * cgi: loop in istream_cgi_read() to prevent blocking
  * cache: check for expired items once a minute
  * cache: optimize search for oldest item

 -- Max Kellermann <mk@cm4all.com>  Wed, 06 May 2009 13:23:46 +0200

cm4all-beng-proxy (0.5.2) unstable; urgency=low

  * added filter cache
  * header-parser: added missing range check in header_parse_line()
  * fork: added event for writing to the child process
  * fork: don't splice() from a pipe
  * response: don't pass request body to unfocused processor
  * added filter type "pipe"

 -- Max Kellermann <mk@cm4all.com>  Wed, 29 Apr 2009 13:24:26 +0200

cm4all-beng-proxy (0.5.1) unstable; urgency=low

  * processor: fixed base=child assertion failure
  * handler: close request body if it was not consumed
  * static-file: generate Last-Modified and ETag response headers
  * static-file: obey the Content-Type provided by the translation server
  * static-file: get Content-Type from extended attribute
  * http-cache: use istream_null when cached resource is empty

 -- Max Kellermann <mk@cm4all.com>  Mon, 27 Apr 2009 10:00:20 +0200

cm4all-beng-proxy (0.5) unstable; urgency=low

  * processor: accept c:mode/c:base attributes in any order
  * processor: removed alternative (anchor) rewrite syntax

 -- Max Kellermann <mk@cm4all.com>  Mon, 20 Apr 2009 22:04:19 +0200

cm4all-beng-proxy (0.4.10) unstable; urgency=low

  * processor: lift length limitation for widget parameters
  * translate: abort if a packet is too large
  * translate: support MAX_AGE for the whole response
  * hashmap: fix corruption of slot chain in hashmap_remove_value()

 -- Max Kellermann <mk@cm4all.com>  Fri, 17 Apr 2009 13:02:50 +0200

cm4all-beng-proxy (0.4.9) unstable; urgency=low

  * http-cache: explicitly start reading into cache
  * cgi: clear "headers" variable before publishing the response
  * translate: use DOCUMENT_ROOT as CGI parameter

 -- Max Kellermann <mk@cm4all.com>  Mon, 06 Apr 2009 16:21:57 +0200

cm4all-beng-proxy (0.4.8) unstable; urgency=low

  * translate: allow ADDRESS packets in AJP addresses
  * translate: initialize all fields of a FastCGI address
  * http-cache: close all caching connections on exit
  * processor: don't rewrite SCRIPT SRC attribute when proxying

 -- Max Kellermann <mk@cm4all.com>  Thu, 02 Apr 2009 15:45:46 +0200

cm4all-beng-proxy (0.4.7) unstable; urgency=low

  * http-server: use istream_null for empty request body
  * parser: check for trailing slash only in TAG_OPEN tags
  * parser: added support for XML Processing Instructions
  * processor: implemented XML Processing Instruction "cm4all-rewrite-uri"
  * uri-escape: escape the slash character
  * cache: remove all matching items in cache_remove()
  * http-cache: lock cache items while holding a reference

 -- Max Kellermann <mk@cm4all.com>  Thu, 02 Apr 2009 12:02:53 +0200

cm4all-beng-proxy (0.4.6) unstable; urgency=low

  * file_handler: fixed logic error in If-Modified-Since check
  * date: return UTC time stamp in http_date_parse()
  * cache: continue search after item was invalidated
  * cache: remove the correct cache item
  * istream-chunked: work around invalid assertion failure
  * istream-subst: fixed corruption after partial match

 -- Max Kellermann <mk@cm4all.com>  Wed, 25 Mar 2009 15:03:10 +0100

cm4all-beng-proxy (0.4.5) unstable; urgency=low

  * http-server: assume keep-alive is enabled on HTTP 1.1
  * http-client: unregister EV_READ when the buffer is full
  * translation: added QUERY_STRING packet
  * processor: optionally parse base/mode from URI

 -- Max Kellermann <mk@cm4all.com>  Tue, 17 Mar 2009 13:04:25 +0100

cm4all-beng-proxy (0.4.4) unstable; urgency=low

  * forward Accept-Language request header to the translation server
  * translate: added the USER_AGENT request packet
  * session: obey the USER/MAX_AGE setting
  * use libcm4all-inline-dev in libcm4all-beng-proxy-dev
  * added pkg-config file for libcm4all-beng-proxy-dev
  * updated python-central dependencies
  * processor: parse c:base/c:mode attributes in PARAM tags

 -- Max Kellermann <mk@cm4all.com>  Wed, 11 Mar 2009 09:43:48 +0100

cm4all-beng-proxy (0.4.3) unstable; urgency=low

  * processor: rewrite URI in LINK tags
  * processor: rewrite URI in PARAM tags
  * use splice() from glibc 2.7
  * translate: added VARY response packet
  * build documentation with texlive

 -- Max Kellermann <mk@cm4all.com>  Wed, 04 Mar 2009 09:53:56 +0100

cm4all-beng-proxy (0.4.2) unstable; urgency=low

  * hashmap: fix corruption in slot chain
  * use monotonic clock to calculate expiry times
  * processor: rewrite URIs in the EMBED, VIDEO, AUDIO tags

 -- Max Kellermann <mk@cm4all.com>  Tue, 17 Feb 2009 17:14:48 +0100

cm4all-beng-proxy (0.4.1) unstable; urgency=low

  * translate: clear client->transformation
  * handler: check for translation errors
  * http-server: fixed assertion failure during shutdown
  * http-server: send "Keep-Alive" response header
  * worker: after fork(), call event_reinit() in the parent process
  * added valgrind build dependency
  * build with Debian's libevent-1.4 package

 -- Max Kellermann <mk@cm4all.com>  Tue, 10 Feb 2009 11:48:53 +0100

cm4all-beng-proxy (0.4) unstable; urgency=low

  * added support for transformation views
    - in the JavaScript API, mode=proxy is now deprecated
  * http-cache: fix segfault when request_headers==NULL
  * http-cache: store multiple (varying) versions of a resource
  * http-cache: use the "max-age" cache-control response

 -- Max Kellermann <mk@cm4all.com>  Fri, 30 Jan 2009 13:29:43 +0100

cm4all-beng-proxy (0.3.9) unstable; urgency=low

  * http-client: assume keep-alive is enabled on HTTP 1.1
  * processor: use configured/session path-info for mode=child URIs

 -- Max Kellermann <mk@cm4all.com>  Tue, 27 Jan 2009 13:07:51 +0100

cm4all-beng-proxy (0.3.8) unstable; urgency=low

  * processor: pass Content-Type and Content-Language headers from
    template
  * http-client: allow chunked response body without keep-alive

 -- Max Kellermann <mk@cm4all.com>  Fri, 23 Jan 2009 13:02:42 +0100

cm4all-beng-proxy (0.3.7) unstable; urgency=low

  * istream_subst: exit the loop if state==INSERT
  * istream_iconv: check if the full buffer could be flushed
  * worker: don't reinitialize session manager during shutdown

 -- Max Kellermann <mk@cm4all.com>  Thu, 15 Jan 2009 10:39:47 +0100

cm4all-beng-proxy (0.3.6) unstable; urgency=low

  * processor: ignore closing </header>
  * widget-http: now really don't check content-type in frame parents
  * parser: skip comments
  * processor: implemented c:base="parent"
  * processor: added "c:" prefix to c:widget child elements
  * processor: renamed the "c:param" element to "c:parameter"

 -- Max Kellermann <mk@cm4all.com>  Thu, 08 Jan 2009 11:17:29 +0100

cm4all-beng-proxy (0.3.5) unstable; urgency=low

  * widget-http: don't check content-type in frame parents
  * istream-subst: allow null bytes in the input stream
  * js: added the "translate" parameter for passing values to the
    translation server
  * rewrite-uri: refuse to rewrite a frame URI without widget id

 -- Max Kellermann <mk@cm4all.com>  Mon, 05 Jan 2009 16:46:32 +0100

cm4all-beng-proxy (0.3.4) unstable; urgency=low

  * processor: added support for custom widget request headers
  * http-cache: obey the "Vary" response header
  * http-cache: pass the new http_cache_info object when testing a cache
    item

 -- Max Kellermann <mk@cm4all.com>  Tue, 30 Dec 2008 15:46:44 +0100

cm4all-beng-proxy (0.3.3) unstable; urgency=low

  * processor: grew widget parameter buffer to 512 bytes
  * widget-resolver: clear widget->resolver on abort
  * cgi: clear the input's handler in cgi_async_abort()
  * widget-stream: use istream_hold (reverts r4171)

 -- Max Kellermann <mk@cm4all.com>  Fri, 05 Dec 2008 14:43:05 +0100

cm4all-beng-proxy (0.3.2) unstable; urgency=low

  * processor: free memory before calling embed_frame_widget()
  * processor: allocate query string from the widget pool
  * processor: removed the obsolete widget attributes "tag" and "style"
  * parser: hold a reference to the pool

 -- Max Kellermann <mk@cm4all.com>  Mon, 01 Dec 2008 14:15:38 +0100

cm4all-beng-proxy (0.3.1) unstable; urgency=low

  * http-client: remove Transfer-Encoding and Content-Length from response
    headers
  * http-client: don't read body after invoke_response()
  * fork: retry splice() after EAGAIN
  * fork: don't close input when splice() fails
  * cgi: abort the response handler when the stdin stream fails
  * istream_file, istream_pipe, fork, client_socket, listener: fixed file
    descriptor leaks
  * processor: hold a reference to the caller's pool
  * debian/rules: enabled test suite

 -- Max Kellermann <mk@cm4all.com>  Thu, 27 Nov 2008 16:01:16 +0100

cm4all-beng-proxy (0.3) unstable; urgency=low

  * implemented widget filters
  * translate: initialize all fields of a CGI address
  * fork: read request body on EAGAIN
  * fork: implemented the direct() method with splice()
  * python: added class Response
  * prototypes/translate.py:
    - support "filter"
    - support "content_type"
  * demo: added widget filter demo

 -- Max Kellermann <mk@cm4all.com>  Wed, 26 Nov 2008 16:27:29 +0100

cm4all-beng-proxy (0.2) unstable; urgency=low

  * don't quote text/xml widgets
  * widget-resolver: pass widget_pool to widget_class_lookup()
  * widget-registry: allocate widget_class from widget_pool
  * widget-stream: eliminated the async operation proxy, because the
    operation cannot be aborted before the constructor returns
  * widget-stream: don't clear the "delayed" stream in the response() callback
  * rewrite-uri: trigger istream_read(delayed) after istream_delayed_set()
  * doc: clarified XSLT integration

 -- Max Kellermann <mk@cm4all.com>  Tue, 25 Nov 2008 15:28:54 +0100

cm4all-beng-proxy (0.1) unstable; urgency=low

  * initial release

 -- Max Kellermann <mk@cm4all.com>  Mon, 17 Nov 2008 11:59:36 +0100<|MERGE_RESOLUTION|>--- conflicted
+++ resolved
@@ -1,6 +1,9 @@
-<<<<<<< HEAD
 cm4all-beng-proxy (16.0.1) unstable; urgency=low
-=======
+
+  * 
+
+ --   
+
 cm4all-beng-proxy (15.14) unstable; urgency=low
 
   * http_server: fix crash bug (15.12 regression)
@@ -14,7 +17,6 @@
  -- Max Kellermann <mk@cm4all.com>  Wed, 06 Mar 2019 09:50:45 +0100
 
 cm4all-beng-proxy (15.12) unstable; urgency=low
->>>>>>> 43fc6504
 
   * balancer: wait for consecutive failures before disabling node
   * http_client: continue receiving pending data after server closed the
