<<<<<<< HEAD
cm4all-beng-proxy (11.0.1) unstable; urgency=low

  * spawn: switch to a new systemd scope
  * spawn: create new PID namespace
  * translation: add packets CGROUP, CGROUP_SET
  * ssl: free more drained I/O buffers
  * ssl: reduce memory usage
  * SlicePool: reduce fragmentation
  * enable TCP_DEFER_ACCEPT for HTTP listeners

 --   
=======
cm4all-beng-proxy (10.13) unstable; urgency=low

  * was: fix crash after early-crashing WAS process
  * was: fix crash after WAS process has been released
  * ssl: limit the handshake duration
  * beng-proxy: support listening on UNIX domain sockets

 -- Max Kellermann <mk@cm4all.com>  Wed, 27 Apr 2016 18:34:26 -0000
>>>>>>> 8f863507

cm4all-beng-proxy (10.12) unstable; urgency=low

  * ssl: reduce allocator fragmentation, cycle another buffer

 -- Max Kellermann <mk@cm4all.com>  Thu, 21 Apr 2016 07:29:51 -0000

cm4all-beng-proxy (10.11) unstable; urgency=low

  * thread_queue: fix race condition
  * ssl: reduce allocator fragmentation

 -- Max Kellermann <mk@cm4all.com>  Mon, 18 Apr 2016 14:51:41 -0000

cm4all-beng-proxy (10.10) unstable; urgency=low

  * merge release 9.13
  * SlicePool: reduce fragmentation

 -- Max Kellermann <mk@cm4all.com>  Tue, 12 Apr 2016 15:12:03 -0000

cm4all-beng-proxy (10.9) unstable; urgency=low

  * merge release 9.12

 -- Max Kellermann <mk@cm4all.com>  Wed, 06 Apr 2016 12:11:38 -0000

cm4all-beng-proxy (10.8) unstable; urgency=low

  * SlicePool: optimize allocation
  * lb: cycle buffers before compressing slice allocator
  * was: fix spurious "Resource temporarily unavailable" warnings

 -- Max Kellermann <mk@cm4all.com>  Wed, 06 Apr 2016 06:35:37 -0000

cm4all-beng-proxy (10.7) unstable; urgency=low

  * lb: fix systemd service start timeout
  * spawn: fix assertion failure when STDERR_PATH fails
  * was: fix use-after-free bug

 -- Max Kellermann <mk@cm4all.com>  Tue, 29 Mar 2016 10:31:34 -0000

cm4all-beng-proxy (10.6) unstable; urgency=low

  * lb: fix false memory leak during shutdown
  * ssl: cycle buffers to reduce allocator fragmentation

 -- Max Kellermann <mk@cm4all.com>  Wed, 23 Mar 2016 14:16:55 -0000

cm4all-beng-proxy (10.5) unstable; urgency=low

  * lb: fix crash due to duplicate OpenSSL initialization by libpq
  * lb: check cert_db.ca_cert settings with --check
  * lb: fix shutdown with --watchdog
  * http_client: fix assertion failure with keep-alive disabled
  * http_server: fix missing "100 Continue"
  * certdb: unwrap key in "new-cert
  * certdb: allow overriding database with /etc/cm4all/beng/certdb.connect
  * spawn: fix assertion failure

 -- Max Kellermann <mk@cm4all.com>  Tue, 08 Mar 2016 16:01:22 -0000

cm4all-beng-proxy (10.4) unstable; urgency=low

  * merge release 9.11
  * spawn: fix uninitialized MOUNT_TMP_TMPFS setting

 -- Max Kellermann <mk@cm4all.com>  Thu, 03 Mar 2016 13:11:49 -0000

cm4all-beng-proxy (10.3) unstable; urgency=low

  * lhttp: fix double free bug
  * lhttp, fcgi: abandon child process after connect failure
  * spawn: wait for spawn process during shutdown
  * {http,filter,nfs}_cache: raise cacheable size limit to 512 kB
  * http_client: reschedule read event after blocking write recovery

 -- Max Kellermann <mk@cm4all.com>  Wed, 02 Mar 2016 14:06:44 -0000

cm4all-beng-proxy (10.2) unstable; urgency=low

  * rubber: remove excessive debugging code to speed up cache flush
  * spawn: fix SETENV breakage
  * spawn: initialize supplementary groups
  * spawn: change to user www-data by default
  * http_client: fix double free bug
  * fcache: raise default expiration to one week
  * systemd: set "Type=notify"

 -- Max Kellermann <mk@cm4all.com>  Tue, 01 Mar 2016 18:43:23 -0000

cm4all-beng-proxy (10.1) unstable; urgency=low

  * merge release 9.10
  * python: add missing constant TRANSLATE_REALM_FROM_AUTH_BASE
  * spawn: dedicated process for spawning child processes
  * fcgi: terminate FastCGI processes with SIGTERM instead of SIGUSR1
  * was: implement response body interruption
  * translation: add packet NO_NEW_PRIVS
  * session: 128 bit session ids
  * emit systemd "READY" notification
  * debian: eliminate the TOI build

 -- Max Kellermann <mk@cm4all.com>  Thu, 25 Feb 2016 23:55:33 -0000

cm4all-beng-proxy (10.0.5) unstable; urgency=low

  * http_client: fix memory leak
  * spawn/prepared: fix environment variable breakage
  * request: fix crash (due to realm regression in 10.0.4)

 -- Max Kellermann <mk@cm4all.com>  Tue, 09 Feb 2016 18:09:43 -0000

cm4all-beng-proxy (10.0.4) unstable; urgency=low

  * istream/dechunk: merge chunk sizes
  * istream/dechunk: fix bogus "closed prematurely" error
  * spawn/JailConfig: fix jail.conf parser regression
  * translate_parser: fix JailCGI home path regression
  * translation: add packet REALM_FROM_AUTH_BASE
  * translation: allow mount options in MOUNT_TMP_TMPFS
  * pipe_filter: add JailCGI support
  * fcgi/stock: fix double free bug
  * http_request: fix connection leak after OpenSSL error
  * ssl/cache: fix two crash bugs
  * ssl/cache: reduce delay from 1s to 200ms
  * ssl/cache: maintain cache only in worker process
  * ssl/cache: support CA chains
  * ssl/factory: support the subjectAltName extension
  * ssl/filter: handle "close notify" alerts
  * certdb: rename PostgreSQL table to singular
  * certdb: load PostgreSQL connect string from lb.conf
  * certdb: support the subjectAltName extension
  * certdb: implement the ACME protocol
  * systemd/lb: disable --watchdog, set Restart=on-failure instead
  * systemd/bp: default to --workers=0, set Restart=on-failure instead

 -- Max Kellermann <mk@cm4all.com>  Thu, 04 Feb 2016 21:12:22 -0000

cm4all-beng-proxy (10.0.3) unstable; urgency=low

  * ssl/cache: populate name cache asynchronously
  * certdb: add command "populate"

 -- Max Kellermann <mk@cm4all.com>  Tue, 12 Jan 2016 10:35:32 -0000

cm4all-beng-proxy (10.0.2) unstable; urgency=low

  * ssl/cache: open multiple PostgreSQL connections on demand
  * ssl/cache: mirror a list of all certificate host names
  * certdb: add command "delete"

 -- Max Kellermann <mk@cm4all.com>  Wed, 06 Jan 2016 11:11:51 -0000

cm4all-beng-proxy (10.0.1) unstable; urgency=low

  * drop support for Debian Squeeze
  * inline_widget: time out after 10 seconds
  * lb: support SSL certificates stored in PostgreSQL database
  * disable the access log by default

 -- Max Kellermann <mk@cm4all.com>  Fri, 18 Dec 2015 18:48:31 -0000

cm4all-beng-proxy (9.13) unstable; urgency=low

  * merge release 8.12
  * lb: fix false memory leak during shutdown

 -- Max Kellermann <mk@cm4all.com>  Tue, 12 Apr 2016 13:03:18 -0000

cm4all-beng-proxy (9.12) unstable; urgency=low

  * header-forward: fix duplicate "Location" header

 -- Max Kellermann <mk@cm4all.com>  Wed, 06 Apr 2016 12:09:46 -0000

cm4all-beng-proxy (9.11) unstable; urgency=low

  * merge release 8.11

 -- Max Kellermann <mk@cm4all.com>  Thu, 03 Mar 2016 13:03:41 -0000

cm4all-beng-proxy (9.10) unstable; urgency=low

  * merge release 8.10

 -- Max Kellermann <mk@cm4all.com>  Wed, 24 Feb 2016 11:46:38 -0000

cm4all-beng-proxy (9.9) unstable; urgency=low

  * merge release 8.9

 -- Max Kellermann <mk@cm4all.com>  Tue, 23 Feb 2016 15:56:21 -0000

cm4all-beng-proxy (9.8) unstable; urgency=low

  * merge release 8.8

 -- Max Kellermann <mk@cm4all.com>  Tue, 16 Feb 2016 11:30:47 -0000

cm4all-beng-proxy (9.7) unstable; urgency=low

  * merge release 8.7
  * http_request: fix connection leak after OpenSSL error

 -- Max Kellermann <mk@cm4all.com>  Tue, 26 Jan 2016 15:56:31 -0000

cm4all-beng-proxy (9.6) unstable; urgency=low

  * systemd: log to systemd-journald by default
  * header_forward: fix duplicate "Location" header
  * "--access-logger=null" disables the access log
  * widget: log Set-Cookie without host

 -- Max Kellermann <mk@cm4all.com>  Thu, 17 Dec 2015 22:15:04 -0000

cm4all-beng-proxy (9.5) unstable; urgency=low

  * merge release 4.23
  * auth: send the LISTENER_TAG packet with AUTH requests

 -- Max Kellermann <mk@cm4all.com>  Tue, 15 Dec 2015 13:46:36 -0000

cm4all-beng-proxy (9.4) unstable; urgency=low

  * processor: fix crash bug
  * ajp: fix bogus error "Peer closed the socket prematurely"
  * fcgi: fail after receiving excess data at end of response body
  * fcgi: fix assertion failure on i386
  * was: fold header name case
  * was: announce request body length as early as possible
  * was: fix crash bug with empty response

 -- Max Kellermann <mk@cm4all.com>  Thu, 19 Nov 2015 11:28:59 -0000

cm4all-beng-proxy (9.3) unstable; urgency=low

  * fcgi: fix buffer overflow with large response body
  * header_forward: always forward "Allow"

 -- Max Kellermann <mk@cm4all.com>  Tue, 17 Nov 2015 00:33:20 -0000

cm4all-beng-proxy (9.2) unstable; urgency=low

  * translate_client: fix crash bug

 -- Max Kellermann <mk@cm4all.com>  Mon, 16 Nov 2015 08:38:02 -0000

cm4all-beng-proxy (9.1) unstable; urgency=low

  * feature freeze
  * http_client: response body allows optimized socket writes
  * http_cache: response body allows optimized socket writes
  * fcgi: fix stall bug
  * fcgi: optimized response body chunking
  * fcgi: don't send empty PARAMS packet when request headers are empty
  * handler: use lstat() for FILE_NOT_FOUND
  * client_balancer: fix memory leak
  * istream: fix assertion failure
  * istream_tee: fix size miscalculation
  * nfs_stock: fix assertion failure
  * translate_cache: optimize memory usage
  * reduce fork() overhead

 -- Max Kellermann <mk@cm4all.com>  Fri, 13 Nov 2015 00:50:52 -0000

cm4all-beng-proxy (9.0.9) unstable; urgency=low

  * tstock: fix libevent crash on connection failure
  * tstock: fix hanging process during shutdown
  * request_session: don't send cleared session id of ignored session
  * pipe_stock: fix EBADF error due to malformed pointer cast
  * http_{client,server}: optimize chunked socket writes

 -- Max Kellermann <mk@cm4all.com>  Fri, 06 Nov 2015 23:39:50 -0000

cm4all-beng-proxy (9.0.8) unstable; urgency=low

  * child_stock: fix crash bug
  * translate_stock: fix use-after-free crash bug

 -- Max Kellermann <mk@cm4all.com>  Thu, 05 Nov 2015 15:14:43 -0000

cm4all-beng-proxy (9.0.7) unstable; urgency=low

  * merge release 8.6
  * ajp: fix regression after code refactoring
  * http_{client,server}: optimize socket writes
  * translate_stock: configurable stock limit, defaulting to 64
  * translate_cache: fix crash bug when cache is disabled
  * errdoc: fix crash bug when aborting error document generator

 -- Max Kellermann <mk@cm4all.com>  Wed, 04 Nov 2015 21:50:44 -0000

cm4all-beng-proxy (9.0.6) unstable; urgency=low

  * debian/rules: cross-compiler support
  * debian: build with gcc 5 on Debian Stretch
  * processor: fix broken URI rewrite after <script> due to inverted check
  * widget: log class name

 -- Max Kellermann <mk@cm4all.com>  Fri, 16 Oct 2015 10:21:42 -0000

cm4all-beng-proxy (9.0.5) unstable; urgency=low

  * merge release 8.5

 -- Max Kellermann <mk@cm4all.com>  Mon, 12 Oct 2015 10:44:20 -0000

cm4all-beng-proxy (9.0.4) unstable; urgency=low

  * xml_parser: fix assertion failure on abort
  * css_parser: fix buffer overflow due to off-by-one check

 -- Max Kellermann <mk@cm4all.com>  Thu, 08 Oct 2015 19:32:07 -0000

cm4all-beng-proxy (9.0.3) unstable; urgency=low

  * fcgi: fix uninitialized variable
  * processor: fix heap corruption due to wrong string length

 -- Max Kellermann <mk@cm4all.com>  Wed, 07 Oct 2015 19:56:05 -0000

cm4all-beng-proxy (9.0.2) unstable; urgency=low

  * translation: packet REVEAL_USER sends X-CM4all-BENG-User to filter

 -- Max Kellermann <mk@cm4all.com>  Mon, 05 Oct 2015 19:08:22 -0000

cm4all-beng-proxy (9.0.1) unstable; urgency=low

  * merge release 8.4
  * translation: add header group "LINK"
  * translation: add packet MOUNT_TMPFS
  * fix spurious BIND_MOUNT_RW failures

 -- Max Kellermann <mk@cm4all.com>  Fri, 02 Oct 2015 15:36:42 -0000

cm4all-beng-proxy (8.12) unstable; urgency=low

  * was: fix crash on malformed STATUS packet
  * was: allow 16 bit STATUS packet

 -- Max Kellermann <mk@cm4all.com>  Tue, 12 Apr 2016 12:28:21 -0000

cm4all-beng-proxy (8.11) unstable; urgency=low

  * http_client: fix assertion failure with TLS
  * lhttp, fcgi: abandon child process after connect failure
  * http_client: reschedule read event after blocking write recovery

 -- Max Kellermann <mk@cm4all.com>  Thu, 03 Mar 2016 12:59:50 -0000

cm4all-beng-proxy (8.10) unstable; urgency=low

  * was/input: verify the announced LENGTH
  * was/input: fix the "available" formula

 -- Max Kellermann <mk@cm4all.com>  Wed, 24 Feb 2016 11:31:50 -0000

cm4all-beng-proxy (8.9) unstable; urgency=low

  * istream/catch: fix another assertion failure

 -- Max Kellermann <mk@cm4all.com>  Tue, 23 Feb 2016 15:52:46 -0000

cm4all-beng-proxy (8.8) unstable; urgency=low

  * istream/catch: fix assertion failure

 -- Max Kellermann <mk@cm4all.com>  Tue, 16 Feb 2016 11:21:25 -0000

cm4all-beng-proxy (8.7) unstable; urgency=low

  * cgi, pipe: fix off-by-one bug in stderr filter

 -- Max Kellermann <mk@cm4all.com>  Tue, 26 Jan 2016 15:55:03 -0000

cm4all-beng-proxy (8.6) unstable; urgency=low

  * merge release 7.9

 -- Max Kellermann <mk@cm4all.com>  Mon, 26 Oct 2015 09:48:00 -0000

cm4all-beng-proxy (8.5) unstable; urgency=low

  * css_parser: fix buffer overflow due to off-by-one check
  * fcgi: fix uninitialized variable
  * fix spurious BIND_MOUNT_RW failures
  * fix two crashes due to malformed URI escapes

 -- Max Kellermann <mk@cm4all.com>  Mon, 12 Oct 2015 10:20:32 -0000

cm4all-beng-proxy (8.4) unstable; urgency=low

  * was: fix another memory leak

 -- Max Kellermann <mk@cm4all.com>  Fri, 02 Oct 2015 11:05:21 -0000

cm4all-beng-proxy (8.3) unstable; urgency=low

  * was: fix several memory leaks

 -- Max Kellermann <mk@cm4all.com>  Fri, 02 Oct 2015 09:54:09 -0000

cm4all-beng-proxy (8.2) unstable; urgency=low

  * debian/control: add "Breaks" on old translation servers to avoid
    runtime breakages due to broken widget descriptors; the translation
    server 1.9.1 contains a workaround
  * translate_parser: fix crash after malformed/misplaced
    UNTRUSTED_*_SITE_SUFFIX packet

 -- Max Kellermann <mk@cm4all.com>  Fri, 25 Sep 2015 12:55:18 -0000

cm4all-beng-proxy (8.1) unstable; urgency=low

  * feature freeze
  * fb_pool: compress I/O buffers periodically
  * http_cache, fcache, nfs_cache: compress the cache periodically

 -- Max Kellermann <mk@cm4all.com>  Tue, 22 Sep 2015 17:26:06 -0000

cm4all-beng-proxy (8.0.13) unstable; urgency=low

  * merge release 7.8
  * translation: support writable bind mounts (BIND_MOUNT_RW)
  * translation: add packet UNTRUSTED_RAW_SITE_SUFFIX
  * ssl: initialize OpenSSL engines
  * rewrite_uri: support "https://" and "//" URIs
  * regex: fix double free bug

 -- Max Kellermann <mk@cm4all.com>  Tue, 22 Sep 2015 08:00:20 -0000

cm4all-beng-proxy (8.0.12) unstable; urgency=low

  * merge release 7.7
  * rubber: optimized hole search
  * rubber: simplified defragmentation on tail allocation

 -- Max Kellermann <mk@cm4all.com>  Thu, 17 Sep 2015 20:41:59 -0000

cm4all-beng-proxy (8.0.11) unstable; urgency=low

  * regex: fix move operator, fixes spurious "Invalid regex capture"

 -- Max Kellermann <mk@cm4all.com>  Thu, 03 Sep 2015 13:08:16 -0000

cm4all-beng-proxy (8.0.10) unstable; urgency=low

  * regex: mismatching optional capture expands to empty string
  * regex: work around problem with mismatching optional last capture
  * request: avoid compressing the response body twice

 -- Max Kellermann <mk@cm4all.com>  Wed, 02 Sep 2015 15:56:38 -0000

cm4all-beng-proxy (8.0.9) unstable; urgency=low

  * merge release 7.6
  * regex: fix off-by-one error in capture range check

 -- Max Kellermann <mk@cm4all.com>  Tue, 01 Sep 2015 13:57:06 -0000

cm4all-beng-proxy (8.0.8) unstable; urgency=low

  * tcache: fix crash on regex mismatch

 -- Max Kellermann <mk@cm4all.com>  Mon, 31 Aug 2015 05:35:14 -0000

cm4all-beng-proxy (8.0.7) unstable; urgency=low

  * merge release 7.5
  * regex: fix spurious compile failures
  * fcache: include actual body data in stats
  * nfs_cache: add stats
  * fix several crash bugs with malformed URI escapes
  * control/stats: add cache brutto sizes
  * control/stats: add I/O buffers size

 -- Max Kellermann <mk@cm4all.com>  Thu, 27 Aug 2015 22:11:02 -0000

cm4all-beng-proxy (8.0.6) unstable; urgency=low

  * translation: decouple REGEX_UNESCAPE from INVERSE_REGEX

 -- Max Kellermann <mk@cm4all.com>  Tue, 25 Aug 2015 09:57:23 -0000

cm4all-beng-proxy (8.0.5) unstable; urgency=low

  * translation: add packet INVERSE_REGEX_UNESCAPE

 -- Max Kellermann <mk@cm4all.com>  Mon, 24 Aug 2015 16:58:16 -0000

cm4all-beng-proxy (8.0.4) unstable; urgency=low

  * translate_client: fix crash due to uninitialized variable

 -- Max Kellermann <mk@cm4all.com>  Fri, 21 Aug 2015 11:26:40 -0000

cm4all-beng-proxy (8.0.3) unstable; urgency=low

  * translation: add login packet SERVICE
  * translation: login allows packet LISTENER_TAG
  * translation: protocol v3 uses anchored regex
  * regex: disable the "multi-line" option
  * regex: switch to the PCRE library

 -- Max Kellermann <mk@cm4all.com>  Mon, 17 Aug 2015 14:31:32 -0000

cm4all-beng-proxy (8.0.2) unstable; urgency=low

  * translation: add packets LOGIN, PASSWORD, UID_GID
  * translation: native Refence support

 -- Max Kellermann <mk@cm4all.com>  Thu, 06 Aug 2015 11:15:58 -0000

cm4all-beng-proxy (8.0.1) unstable; urgency=low

  * cgi, pipe: log PID in stderr output
  * translation: add packets AUTO_GZIP, INTERNAL_REDIRECT

 -- Max Kellermann <mk@cm4all.com>  Fri, 24 Jul 2015 10:27:51 -0000

cm4all-beng-proxy (7.9) unstable; urgency=low

  * merge release 6.12

 -- Max Kellermann <mk@cm4all.com>  Mon, 26 Oct 2015 09:37:41 -0000

cm4all-beng-proxy (7.8) unstable; urgency=low

  * support SESSION_SITE in processor

 -- Max Kellermann <mk@cm4all.com>  Mon, 21 Sep 2015 12:26:13 -0000

cm4all-beng-proxy (7.7) unstable; urgency=low

  * merge release 6.11

 -- Max Kellermann <mk@cm4all.com>  Thu, 17 Sep 2015 19:08:50 -0000

cm4all-beng-proxy (7.6) unstable; urgency=low

  * merge release 6.10
  * fcache: include actual body data in stats
  * nfs_cache: add stats
  * control/stats: add cache brutto sizes
  * control/stats: add I/O buffers size

 -- Max Kellermann <mk@cm4all.com>  Tue, 01 Sep 2015 12:48:48 -0000

cm4all-beng-proxy (7.5) unstable; urgency=low

  * merge release 6.9

 -- Max Kellermann <mk@cm4all.com>  Thu, 27 Aug 2015 14:30:18 -0000

cm4all-beng-proxy (7.4) unstable; urgency=low

  * merge release 6.8
  * tcache: fix minor memory leak

 -- Max Kellermann <mk@cm4all.com>  Wed, 26 Aug 2015 13:29:42 -0000

cm4all-beng-proxy (7.3) unstable; urgency=low

  * merge release 6.7

 -- Max Kellermann <mk@cm4all.com>  Wed, 22 Jul 2015 21:18:30 -0000

cm4all-beng-proxy (7.2) unstable; urgency=low

  * translation: allow REGEX_ON_{HOST,USER}_URI with INVERSE_REGEX

 -- Max Kellermann <mk@cm4all.com>  Fri, 17 Jul 2015 06:53:50 -0000

cm4all-beng-proxy (7.1) unstable; urgency=low

  * feature freeze
  * translation: WANT supports USER
  * translation: add packet REGEX_ON_USER_URI

 -- Max Kellermann <mk@cm4all.com>  Tue, 14 Jul 2015 20:46:43 -0000

cm4all-beng-proxy (7.0.10) unstable; urgency=low

  * fix crash on "Cache-Control: only-if-cached"
  * fix worker respawn

 -- Max Kellermann <mk@cm4all.com>  Sat, 11 Jul 2015 10:19:11 -0000

cm4all-beng-proxy (7.0.9) unstable; urgency=low

  * istream_escape: fix crash bug when last byte is escaped
  * stats: don't crash master process on CONTROL_STATS
  * debian/rules: add kludge to support dh_python2 on Squeeze

 -- Max Kellermann <mk@cm4all.com>  Thu, 09 Jul 2015 11:40:12 -0000

cm4all-beng-proxy (7.0.8) unstable; urgency=low

  * translation: add packets EXPAND_HOME, EXPAND_STDERR_PATH
  * translation: apply EXPAND_URI to CGI addresses
  * session: fix crash while invalidating widget session

 -- Max Kellermann <mk@cm4all.com>  Thu, 25 Jun 2015 13:29:01 -0000

cm4all-beng-proxy (7.0.7) unstable; urgency=low

  * translation: add packet AUTO_DEFLATE
  * istream_deflate: fix stalled stream
  * tcache: expand uncacheable responses

 -- Max Kellermann <mk@cm4all.com>  Wed, 24 Jun 2015 11:43:47 -0000

cm4all-beng-proxy (7.0.6) unstable; urgency=low

  * tcache: expand responses of uncacheable requests

 -- Max Kellermann <mk@cm4all.com>  Fri, 19 Jun 2015 13:02:32 -0000

cm4all-beng-proxy (7.0.5) unstable; urgency=low

  * merge release 6.6
  * control: flush the whole translation cache if the TCACHE_INVALIDATE
    payload is empty
  * namespace: support IPC namespaces

 -- Max Kellermann <mk@cm4all.com>  Thu, 11 Jun 2015 16:31:34 -0000

cm4all-beng-proxy (7.0.4) unstable; urgency=low

  * handler: send LISTENER_TAG if translation protocol version is not yet
    negotiated
  * handler: bypass translation cache during protocol version negotiation

 -- Max Kellermann <mk@cm4all.com>  Thu, 28 May 2015 13:10:12 -0000

cm4all-beng-proxy (7.0.3) unstable; urgency=low

  * handler: more "verbose_response" messages
  * handler: return "502 Bad Gateway" on translation server error
  * translation: protocol v2 always transmits LISTENER_TAG
  * translation: add packets REGEX_ON_HOST_URI, SESSION_SITE
  * session_manager: fix bogus assertion failure in cleanup
  * build with libwas 1.0

 -- Max Kellermann <mk@cm4all.com>  Wed, 20 May 2015 16:41:44 -0000

cm4all-beng-proxy (7.0.2) unstable; urgency=low

  * merge release 6.5
  * require Boost 1.49

 -- Max Kellermann <mk@cm4all.com>  Wed, 29 Apr 2015 11:43:57 -0000

cm4all-beng-proxy (7.0.1) unstable; urgency=low

  * forward the "Accept-Ranges" response header
  * forward the "Range" request header
  * forward the request headers "Accept-Charset" and "Accept-Encoding" to
    frame widgets

 -- Max Kellermann <mk@cm4all.com>  Fri, 13 Mar 2015 16:53:29 -0000

cm4all-beng-proxy (6.12) unstable; urgency=low

  * css_parser: fix buffer overflow due to off-by-one check
  * fcgi: fix uninitialized variable
  * was: fix error after blocking send on control channel
  * fb_pool: compress I/O buffers periodically
  * ssl: initialize OpenSSL engines
  * support SESSION_SITE in processor
  * lb: never forward headers X-CM4all-BENG-Peer-Subject and
    X-CM4all-BENG-Peer-Issuer-Subject

 -- Max Kellermann <mk@cm4all.com>  Mon, 26 Oct 2015 09:34:09 -0000

cm4all-beng-proxy (6.11) unstable; urgency=low

  * fcgi_client: fix hang after error logger failure

 -- Max Kellermann <mk@cm4all.com>  Thu, 17 Sep 2015 19:06:14 -0000

cm4all-beng-proxy (6.10) unstable; urgency=low

  * translate_parser: allow absolute LOCAL_URI
  * uri-verify: don't check the query string
  * bp_control: let worker handle control packets in single-worker mode
  * stock: fix "outgoing_connections" being always zero in control stats
  * lb_stats: include TCP connections in "outgoing_connections"

 -- Max Kellermann <mk@cm4all.com>  Tue, 01 Sep 2015 11:51:11 -0000

cm4all-beng-proxy (6.9) unstable; urgency=low

  * fcgi_client: ignore STDERR packets in size calculation

 -- Max Kellermann <mk@cm4all.com>  Thu, 27 Aug 2015 14:04:04 -0000

cm4all-beng-proxy (6.8) unstable; urgency=low

  * tcache: verify URI after cache miss

 -- Max Kellermann <mk@cm4all.com>  Wed, 26 Aug 2015 12:32:19 -0000

cm4all-beng-proxy (6.7) unstable; urgency=low

  * ssl: fix certificate chain with Server Name Indication
  * lb: fix hang during shutdown

 -- Max Kellermann <mk@cm4all.com>  Wed, 22 Jul 2015 20:47:55 -0000

cm4all-beng-proxy (6.6) unstable; urgency=low

  * debian/rules: remove remaining python-central invocation
  * init: enable session_save_path by default if
    /var/run/cm4all/beng-proxy exists
  * init: read /etc/default/cm4all-beng-proxy.local
  * namespace: set "setgroups=deny" for Linux 3.18+
  * namespace: retry with mount flag "noexec" if mounting fails
  * build with libwas 1.0

 -- Max Kellermann <mk@cm4all.com>  Thu, 11 Jun 2015 15:22:14 -0000

cm4all-beng-proxy (6.5) unstable; urgency=low

  * debian: improve clang build-dependency
  * debian: migrate from python-central to dh_python2
  * debian: add missing dependency on python-twisted-names

 -- Max Kellermann <mk@cm4all.com>  Mon, 27 Apr 2015 15:27:10 -0000

cm4all-beng-proxy (6.4) unstable; urgency=low

  * widget: fix "Range" request headers with non-default view

 -- Max Kellermann <mk@cm4all.com>  Fri, 10 Apr 2015 12:28:47 -0000

cm4all-beng-proxy (6.3) unstable; urgency=low

  * forward the request headers "If-Modified-Since", "If-Unmodified-Since",
    "If-Match", "If-None-Match" and "If-Range" to frame widgets
  * session: improve session cleanup reliability
  * lb: verify SSL certificates in --check
  * ssl: reduce CPU overhead during TLS handshake

 -- Max Kellermann <mk@cm4all.com>  Tue, 24 Mar 2015 16:56:00 -0000

cm4all-beng-proxy (6.2) unstable; urgency=low

  * merge release 5.16

 -- Max Kellermann <mk@cm4all.com>  Wed, 18 Mar 2015 10:11:04 -0000

cm4all-beng-proxy (6.1) unstable; urgency=low

  * feature freeze

 -- Max Kellermann <mk@cm4all.com>  Thu, 05 Mar 2015 10:57:18 -0000

cm4all-beng-proxy (6.0.16) unstable; urgency=low

  * don't drop WANT request packet in repeated translation

 -- Max Kellermann <mk@cm4all.com>  Mon, 02 Mar 2015 08:38:49 -0000

cm4all-beng-proxy (6.0.15) unstable; urgency=low

  * widget: support the CONTENT_TYPE_LOOKUP protocol
  * CGI: disable request URI forwarding if there's a SCRIPT_NAME

 -- Max Kellermann <mk@cm4all.com>  Tue, 24 Feb 2015 16:44:37 -0000

cm4all-beng-proxy (6.0.14) unstable; urgency=low

  * merge release 5.15

 -- Max Kellermann <mk@cm4all.com>  Mon, 23 Feb 2015 12:48:39 -0000

cm4all-beng-proxy (6.0.13) unstable; urgency=low

  * don't steal the X-CM4all-View header from the HTTP cache

 -- Max Kellermann <mk@cm4all.com>  Fri, 20 Feb 2015 11:35:10 -0000

cm4all-beng-proxy (6.0.12) unstable; urgency=low

  * fcgi: don't redirect stderro to /dev/null
  * handler: reserve request body for focused widget even if processor
    disabled
  * remove the X-CM4all-View header after using it
  * headers: add group "TRANSFORMATION"
  * translation: add packet EXPAND_HEADER

 -- Max Kellermann <mk@cm4all.com>  Thu, 19 Feb 2015 15:36:19 -0000

cm4all-beng-proxy (6.0.11) unstable; urgency=low

  * translation: add packet EXPAND_READ_FILE
  * control: add command CONTROL_FADE_CHILDREN

 -- Max Kellermann <mk@cm4all.com>  Tue, 17 Feb 2015 12:02:40 -0000

cm4all-beng-proxy (6.0.10) unstable; urgency=low

  * merge release 5.14
  * translation: add packets NON_BLOCKING, READ_FILE

 -- Max Kellermann <mk@cm4all.com>  Fri, 13 Feb 2015 17:24:35 -0000

cm4all-beng-proxy (6.0.9) unstable; urgency=low

  * namespace_options: improved PIVOT_ROOT error message
  * translation: add packet EXPAND_BIND_MOUNT

 -- Max Kellermann <mk@cm4all.com>  Wed, 11 Feb 2015 11:36:51 -0000

cm4all-beng-proxy (6.0.8) unstable; urgency=low

  * debian: remove translation server demo packages
  * init: change default translation server address to @translation
  * translation: add packet EXPAND_COOKIE_HOST

 -- Max Kellermann <mk@cm4all.com>  Tue, 10 Feb 2015 12:24:22 -0000

cm4all-beng-proxy (6.0.7) unstable; urgency=low

  * translation: add packet LISTENER_TAG

 -- Max Kellermann <mk@cm4all.com>  Mon, 09 Feb 2015 11:02:06 -0000

cm4all-beng-proxy (6.0.6) unstable; urgency=low

  * http_server, http_client: reduce overhead of proxying chunked body

 -- Max Kellermann <mk@cm4all.com>  Fri, 06 Feb 2015 07:44:17 -0000

cm4all-beng-proxy (6.0.5) unstable; urgency=low

  * merge release 5.13
  * translate_client: check for PROBE_PATH_SUFFIXES without PROBE_SUFFIX
  * fix stack overflow on PROBE_SUFFIXES loop

 -- Max Kellermann <mk@cm4all.com>  Thu, 05 Feb 2015 13:30:21 -0000

cm4all-beng-proxy (6.0.4) unstable; urgency=low

  * hstock: fix memory leak
  * response: fix crash on invalid X-CM4all-View header
  * translation: add packets AUTH_FILE, EXPAND_AUTH_FILE,
    APPEND_AUTH, EXPAND_APPEND_AUTH
  * log unknown view names in X-CM4all-View

 -- Max Kellermann <mk@cm4all.com>  Wed, 04 Feb 2015 22:16:07 -0000

cm4all-beng-proxy (6.0.3) unstable; urgency=low

  * support response header X-CM4all-View for all responses
  * reduce fork overhead by dropping NFS cache
  * reduce I/O multi-threading overhead

 -- Max Kellermann <mk@cm4all.com>  Tue, 03 Feb 2015 14:50:27 -0000

cm4all-beng-proxy (6.0.2) unstable; urgency=low

  * translate_client: allow BASE="/" (regression fix)

 -- Max Kellermann <mk@cm4all.com>  Mon, 02 Feb 2015 11:32:01 -0000

cm4all-beng-proxy (6.0.1) unstable; urgency=low

  * translation: add packets EXPAND_DOCUMENT_ROOT, PROBE_PATH_SUFFIXES

 -- Max Kellermann <mk@cm4all.com>  Thu, 29 Jan 2015 22:32:02 -0000

cm4all-beng-proxy (5.16) unstable; urgency=low

  * net: fix crash due to parsing '@' twice
  * net: fix another off-by-one bug in local socket addresses
  * random: fix partial entropy collection
  * http_server: support method PATCH (RFC 5789)

 -- Max Kellermann <mk@cm4all.com>  Wed, 18 Mar 2015 09:56:43 -0000

cm4all-beng-proxy (5.15) unstable; urgency=low

  * ssl_client: fix crash on request with Keep-Alive disabled

 -- Max Kellermann <mk@cm4all.com>  Mon, 23 Feb 2015 12:44:50 -0000

cm4all-beng-proxy (5.14) unstable; urgency=low

  * merge release 4.22

 -- Max Kellermann <mk@cm4all.com>  Wed, 11 Feb 2015 20:50:41 -0000

cm4all-beng-proxy (5.13) unstable; urgency=low

  * ssl: throttle when OpenSSL buffer grows too large

 -- Max Kellermann <mk@cm4all.com>  Thu, 05 Feb 2015 10:14:15 -0000

cm4all-beng-proxy (5.12) unstable; urgency=low

  * merge release 4.21

 -- Max Kellermann <mk@cm4all.com>  Thu, 22 Jan 2015 16:42:55 -0000

cm4all-beng-proxy (5.11) unstable; urgency=low

  * merge release 4.20
  * ssl: disable weak ciphers

 -- Max Kellermann <mk@cm4all.com>  Fri, 16 Jan 2015 12:20:58 -0000

cm4all-beng-proxy (5.10) unstable; urgency=low

  * fix cookie mangling in CGI handlers

 -- Max Kellermann <mk@cm4all.com>  Wed, 14 Jan 2015 21:45:01 -0000

cm4all-beng-proxy (5.9) unstable; urgency=low

  * merge release 4.19
  * log-tee: new access logger

 -- Max Kellermann <mk@cm4all.com>  Wed, 24 Sep 2014 14:41:51 -0000

cm4all-beng-proxy (5.8) unstable; urgency=low

  * fcache: work around assertion failure

 -- Max Kellermann <mk@cm4all.com>  Thu, 18 Sep 2014 17:47:40 -0000

cm4all-beng-proxy (5.7) unstable; urgency=low

  * was_client: fix crash bug

 -- Max Kellermann <mk@cm4all.com>  Wed, 17 Sep 2014 18:39:12 -0000

cm4all-beng-proxy (5.6) unstable; urgency=low

  * ssl_filter: fix stalled connection

 -- Max Kellermann <mk@cm4all.com>  Wed, 17 Sep 2014 06:43:12 -0000

cm4all-beng-proxy (5.5) unstable; urgency=low

  * merge release 4.18

 -- Max Kellermann <mk@cm4all.com>  Fri, 12 Sep 2014 10:30:14 -0000

cm4all-beng-proxy (5.4) unstable; urgency=low

  * merge release 4.16

 -- Max Kellermann <mk@cm4all.com>  Wed, 10 Sep 2014 06:19:42 -0000

cm4all-beng-proxy (5.3) unstable; urgency=low

  * child_manager: fix tree insertion bug
  * http_server: fix logger assertion failure

 -- Max Kellermann <mk@cm4all.com>  Fri, 29 Aug 2014 18:50:09 -0000

cm4all-beng-proxy (5.2) unstable; urgency=low

  * was_input: fix assertion failure

 -- Max Kellermann <mk@cm4all.com>  Fri, 29 Aug 2014 11:30:37 -0000

cm4all-beng-proxy (5.1) unstable; urgency=low

  * merge release 4.15
  * net: fix off-by-one bug in local socket addresses

 -- Max Kellermann <mk@cm4all.com>  Fri, 29 Aug 2014 08:55:55 -0000

cm4all-beng-proxy (5.0.14) unstable; urgency=low

  * buffered_socket: reduce memory usage
  * ssl_filter: reduce memory usage further

 -- Max Kellermann <mk@cm4all.com>  Wed, 13 Aug 2014 11:01:56 -0000

cm4all-beng-proxy (5.0.13) unstable; urgency=low

  * merge release 4.14
  * ssl_filter: reduce memory usage

 -- Max Kellermann <mk@cm4all.com>  Fri, 08 Aug 2014 17:45:33 -0000

cm4all-beng-proxy (5.0.12) unstable; urgency=low

  * merge release 4.13
  * http_cache: fix memcached crash bug
  * lb: SIGHUP flushes the SSL session cache
  * ssl_factory: reduce memory usage

 -- Max Kellermann <mk@cm4all.com>  Tue, 05 Aug 2014 12:53:05 -0000

cm4all-beng-proxy (5.0.11) unstable; urgency=low

  * merge release 4.11
  * http_{client,server}: support WebSocket (RFC 6455)

 -- Max Kellermann <mk@cm4all.com>  Tue, 29 Jul 2014 20:31:30 -0000

cm4all-beng-proxy (5.0.10) unstable; urgency=low

  * merge release 4.10
  * http_server: don't disable keep-alive when discarding optional request
    body ("Expect: 100-continue")

 -- Max Kellermann <mk@cm4all.com>  Wed, 23 Jul 2014 17:51:02 -0000

cm4all-beng-proxy (5.0.9) unstable; urgency=low

  * merge release 4.9
  * translation: CONTENT_TYPE_LOOKUP response may contain transformations

 -- Max Kellermann <mk@cm4all.com>  Mon, 21 Jul 2014 16:37:34 -0000

cm4all-beng-proxy (5.0.8) unstable; urgency=low

  * merge release 4.8
  * translation: new packet AUTO_GZIPPED

 -- Max Kellermann <mk@cm4all.com>  Fri, 18 Jul 2014 19:04:45 -0000

cm4all-beng-proxy (5.0.7) unstable; urgency=low

  * lb: add per-listener option "verbose_response"
  * header_forward: another COOKIE=BOTH forwarding bug fix
  * translation: new packets REQUEST_HEADER, EXPAND_REQUEST_HEADER

 -- Max Kellermann <mk@cm4all.com>  Fri, 11 Jul 2014 13:46:08 -0000

cm4all-beng-proxy (5.0.6) unstable; urgency=low

  * merge release 4.7
  * translation: add packet EXPAND_SITE

 -- Max Kellermann <mk@cm4all.com>  Wed, 02 Jul 2014 12:58:55 +0200

cm4all-beng-proxy (5.0.5) unstable; urgency=low

  * translation: add packet EXPAND_URI
  * tcache: VALIDATE_MTIME=0 matches when the file does not exist

 -- Max Kellermann <mk@cm4all.com>  Mon, 30 Jun 2014 14:15:02 -0000

cm4all-beng-proxy (5.0.4) unstable; urgency=low

  * merge release 4.6

 -- Max Kellermann <mk@cm4all.com>  Wed, 25 Jun 2014 13:05:26 -0000

cm4all-beng-proxy (5.0.3) unstable; urgency=low

  * tcache: optimize invalidation with host filter
  * tcache: optimize invalidation with site filter

 -- Max Kellermann <mk@cm4all.com>  Tue, 24 Jun 2014 20:24:25 -0000

cm4all-beng-proxy (5.0.2) unstable; urgency=low

  * merge release 4.5
  * session: fix potential crash on shared memory exhaustion
  * session: really purge new sessions first
  * translate_client: strict HEADER_FORWARD checks
  * translate_client: fix the COOKIE=BOTH parser
  * header_forward: fix COOKIE=BOTH forwarding

 -- Max Kellermann <mk@cm4all.com>  Mon, 16 Jun 2014 14:26:06 -0000

cm4all-beng-proxy (5.0.1) unstable; urgency=low

  * processor: allow Content-Type application/xml
  * was, pipe_filter: don't inherit environment variables
  * pipe_filter: fix command-line argument corruption bug
  * pipe_filter: support custom environment variables
  * translation: SETENV sets environment vars for FastCGI and WAS
  * header_forward: add mode COOKIE=BOTH

 -- Max Kellermann <mk@cm4all.com>  Fri, 06 Jun 2014 13:41:44 -0000

cm4all-beng-proxy (4.23) unstable; urgency=low

  * http_server: support method PATCH (RFC 5789)
  * session: fix expiration timer
  * session: allocate 64k sessions (was 32k)
  * session: work around high CPU usage due to session purging
  * request_session: don't send cleared session id of ignored session
  * ajp: fix bogus error "Peer closed the socket prematurely"
  * fcgi: fix uninitialized variable
  * fcgi: fix hang after error logger failure
  * fcgi: ignore STDERR packets in size calculation
  * header_forward: always forward "Allow"
  * translate_cache: optimize memory usage
  * css_parser: fix buffer overflow due to off-by-one check
  * support SESSION_SITE in processor
  * lb: fix hang during shutdown
  * namespace: retry with mount flag "noexec" if mounting fails
  * random: fix partial entropy collection

 -- Max Kellermann <mk@cm4all.com>  Fri, 04 Dec 2015 16:52:26 -0000

cm4all-beng-proxy (4.22) unstable; urgency=low

  * fcgi: fix wrong child process reuse with different JailCGI homes

 -- Max Kellermann <mk@cm4all.com>  Wed, 11 Feb 2015 19:30:05 -0000

cm4all-beng-proxy (4.21) unstable; urgency=low

  * cgi, pipe: fix crash after fork failure when input is a regular file

 -- Max Kellermann <mk@cm4all.com>  Thu, 22 Jan 2015 16:38:00 -0000

cm4all-beng-proxy (4.20) unstable; urgency=low

  * ssl_server: disable SSLv2 and SSLv3 because they are insecure
  * ssl_client: enable TLS versions newer than 1.1

 -- Max Kellermann <mk@cm4all.com>  Fri, 16 Jan 2015 12:12:02 -0000

cm4all-beng-proxy (4.19) unstable; urgency=low

  * lb/tcp: fix assertion failure

 -- Max Kellermann <mk@cm4all.com>  Wed, 24 Sep 2014 14:31:24 -0000

cm4all-beng-proxy (4.18) unstable; urgency=low

  * http_server: fix missing response (Keep-Alive disabled)

 -- Max Kellermann <mk@cm4all.com>  Fri, 12 Sep 2014 10:22:51 -0000

cm4all-beng-proxy (4.17) unstable; urgency=low

  * http_server: fix logger assertion failure

 -- Max Kellermann <mk@cm4all.com>  Thu, 11 Sep 2014 08:52:31 -0000

cm4all-beng-proxy (4.16) unstable; urgency=low

  * was_client: fix assertion failure

 -- Max Kellermann <mk@cm4all.com>  Wed, 10 Sep 2014 06:17:58 -0000

cm4all-beng-proxy (4.15) unstable; urgency=low

  * merge release 3.1.38

 -- Max Kellermann <mk@cm4all.com>  Fri, 29 Aug 2014 08:52:10 -0000

cm4all-beng-proxy (4.14) unstable; urgency=low

  * ssl_filter: fix error check
  * http_server: log failed requests
  * lb_http: reduce verbosity of ECONNRESET log message

 -- Max Kellermann <mk@cm4all.com>  Fri, 08 Aug 2014 17:41:52 -0000

cm4all-beng-proxy (4.13) unstable; urgency=low

  * thread_worker: smaller thread stack (64 kB)
  * ssl_factory: enable ECDH for perfect forward secrecy
  * thread_socket_filter: reinvoke writing after recovering from full
    output buffer
  * buffered_socket: reschedule reading after input buffer drained

 -- Max Kellermann <mk@cm4all.com>  Tue, 05 Aug 2014 12:37:11 -0000

cm4all-beng-proxy (4.12) unstable; urgency=low

  * pool: fix bogus assertion failure after SSL disconnect
  * lb/tcp: fix send error message
  * lb/tcp: fix crash after write error
  * thread_socket_filter: fix assertion failure with full output buffer
  * thread_socket_filter: fix crash after write error

 -- Max Kellermann <mk@cm4all.com>  Thu, 31 Jul 2014 16:19:57 -0000

cm4all-beng-proxy (4.11) unstable; urgency=low

  * merge release 3.1.37

 -- Max Kellermann <mk@cm4all.com>  Mon, 28 Jul 2014 15:34:53 -0000

cm4all-beng-proxy (4.10) unstable; urgency=low

  * merge release 3.1.36
  * lhttp_stock: fix crash after fork failure

 -- Max Kellermann <mk@cm4all.com>  Wed, 23 Jul 2014 17:47:36 -0000

cm4all-beng-proxy (4.9) unstable; urgency=low

  * merge release 3.1.35

 -- Max Kellermann <mk@cm4all.com>  Mon, 21 Jul 2014 16:34:15 -0000

cm4all-beng-proxy (4.8) unstable; urgency=low

  * ssl: fix choking decryption on large SSL packets
  * http_server: discard incoming data while waiting for drained response

 -- Max Kellermann <mk@cm4all.com>  Thu, 17 Jul 2014 23:16:21 -0000

cm4all-beng-proxy (4.7) unstable; urgency=low

  * lb: flush all output buffers before closing HTTPS connection

 -- Max Kellermann <mk@cm4all.com>  Wed, 02 Jul 2014 10:46:07 -0000

cm4all-beng-proxy (4.6) unstable; urgency=low

  * merge release 3.1.34

 -- Max Kellermann <mk@cm4all.com>  Wed, 25 Jun 2014 13:02:07 -0000

cm4all-beng-proxy (4.5) unstable; urgency=low

  * tcache: enable VARY on LOCAL_ADDRESS_STRING

 -- Max Kellermann <mk@cm4all.com>  Sun, 15 Jun 2014 21:14:17 -0000

cm4all-beng-proxy (4.4) unstable; urgency=low

  * debian/control: refuse to build with libnfs 1.9.3-1 due to broken
    package name

 -- Max Kellermann <mk@cm4all.com>  Tue, 10 Jun 2014 09:59:57 -0000

cm4all-beng-proxy (4.3) unstable; urgency=low

  * merge release 3.1.33
  * widget_uri, cgi_address: fix potential crash

 -- Max Kellermann <mk@cm4all.com>  Tue, 10 Jun 2014 08:47:34 -0000

cm4all-beng-proxy (4.2) unstable; urgency=low

  * widget: avoid double slash when concatenating (Local) HTTP URI and
    path_info

 -- Max Kellermann <mk@cm4all.com>  Tue, 03 Jun 2014 18:08:54 -0000

cm4all-beng-proxy (4.1) unstable; urgency=medium

  * feature freeze

 -- Max Kellermann <mk@cm4all.com>  Fri, 30 May 2014 13:42:38 +0200

cm4all-beng-proxy (4.0.49) unstable; urgency=low

  * lb_config: allow escaping backslash in lb.conf
  * translation: add packet AUTH (yet another authentication protocol)

 -- Max Kellermann <mk@cm4all.com>  Wed, 28 May 2014 15:14:54 -0000

cm4all-beng-proxy (4.0.48) unstable; urgency=low

  * cgi_address: avoid double slash when concatenating script_name and
    path_info
  * cgi_address: default to script_name="/"

 -- Max Kellermann <mk@cm4all.com>  Tue, 27 May 2014 11:47:19 -0000

cm4all-beng-proxy (4.0.47) unstable; urgency=low

  * args: unescape values with dollar sign (4.0.46 regression)
  * translate_client: fix "Could not locate resource" (4.0.38 regression)

 -- Max Kellermann <mk@cm4all.com>  Mon, 26 May 2014 17:02:48 -0000

cm4all-beng-proxy (4.0.46) unstable; urgency=low

  * translate_client: check for valid base address after EASY_BASE
  * fcgi_client: detect bogus Content-Length response header

 -- Max Kellermann <mk@cm4all.com>  Mon, 26 May 2014 12:11:55 -0000

cm4all-beng-proxy (4.0.45) unstable; urgency=low

  * translate_client: fix crash after misplaced AUTO_BASE
  * fcgi_client: support STDERR_PATH for FastCGI's STDERR stream

 -- Max Kellermann <mk@cm4all.com>  Thu, 22 May 2014 15:42:08 -0000

cm4all-beng-proxy (4.0.44) unstable; urgency=low

  * cgi_address: unescape PATH_INFO in ENOTDIR handler
  * python/translation/response: add method bind_mount()

 -- Max Kellermann <mk@cm4all.com>  Wed, 21 May 2014 13:58:15 -0000

cm4all-beng-proxy (4.0.43) unstable; urgency=low

  * merge release 3.1.32
  * lhttp_stock: handle fork() failures
  * handler: fix assertion failure on malformed request URI

 -- Max Kellermann <mk@cm4all.com>  Wed, 21 May 2014 07:27:05 -0000

cm4all-beng-proxy (4.0.42) unstable; urgency=low

  * tstock: log abstract socket paths properly
  * translation: add packet COOKIE_PATH
  * cookie_{server,client}: upgrade to RFC 6265
  * http_string: allow comma in cookie values (RFC ignorant)

 -- Max Kellermann <mk@cm4all.com>  Wed, 14 May 2014 10:41:34 -0000

cm4all-beng-proxy (4.0.41) unstable; urgency=low

  * handler: forget CHECK after the check has completed
  * handler: apply SESSION before repeating translation
  * fcgi, lhttp, delegate: apply STDERR_PATH to stdout

 -- Max Kellermann <mk@cm4all.com>  Tue, 13 May 2014 15:14:58 -0000

cm4all-beng-proxy (4.0.40) unstable; urgency=low

  * file_hander: fix memory leak
  * rerror: add option "verbose_response"
  * translation: rename LHTTP_EXPAND_URI to EXPAND_LHTTP_URI
  * tcache: raise MAX_AGE limit to one day
  * ajp_client: fix header corruption
  * ajp_client: fix buffer overflow
  * python/translation/response: add method expand_pair()

 -- Max Kellermann <mk@cm4all.com>  Mon, 12 May 2014 15:58:07 -0000

cm4all-beng-proxy (4.0.39) unstable; urgency=low

  * file_enotdir: fix PATH_INFO forwarding for LHTTP

 -- Max Kellermann <mk@cm4all.com>  Fri, 09 May 2014 13:38:57 -0000

cm4all-beng-proxy (4.0.38) unstable; urgency=low

  * translation: add packet STDERR_PATH
  * translate_client: detect missing LHTTP_URI, NFS_EXPORT
  * handler: fix the USER translation packet (broken since 4.0.17)

 -- Max Kellermann <mk@cm4all.com>  Thu, 08 May 2014 21:49:55 -0000

cm4all-beng-proxy (4.0.37) unstable; urgency=low

  * enotdir: forward PATH_INFO to LHTTP server
  * lhttp: support environment variables via PAIR

 -- Max Kellermann <mk@cm4all.com>  Thu, 08 May 2014 12:59:50 -0000

cm4all-beng-proxy (4.0.36) unstable; urgency=low

  * tcache: log the final cache key
  * translation: add packet ENOTDIR

 -- Max Kellermann <mk@cm4all.com>  Thu, 08 May 2014 08:56:13 -0000

cm4all-beng-proxy (4.0.35) unstable; urgency=low

  * namespace_options, client-socket: Debian Squeeze compatibility tweaks
  * tcache: paranoid checks for REGEX (optional via UNSAFE_BASE)
  * translation: add packet REDIRECT_QUERY_STRING

 -- Max Kellermann <mk@cm4all.com>  Tue, 06 May 2014 16:20:22 -0000

cm4all-beng-proxy (4.0.34) unstable; urgency=low

  * tcache: fix URI with BASE
  * tcache: allow URI with AUTO_BASE/EASY_BASE
  * tcache: allow TEST_PATH with BASE
  * translation: add packet EXPAND_TEST_PATH

 -- Max Kellermann <mk@cm4all.com>  Tue, 06 May 2014 12:58:50 -0000

cm4all-beng-proxy (4.0.33) unstable; urgency=low

  * allow FILE_NOT_FOUND depth 20
  * translation: add packets EXPAND_SCRIPT_NAME, TEST_PATH

 -- Max Kellermann <mk@cm4all.com>  Mon, 05 May 2014 16:05:09 -0000

cm4all-beng-proxy (4.0.32) unstable; urgency=low

  * cgi_address: allow BASE without PATH_INFO
  * implement FILE_NOT_FOUND support for CGI, FastCGI, WAS, LHTTP

 -- Max Kellermann <mk@cm4all.com>  Fri, 02 May 2014 14:32:47 -0000

cm4all-beng-proxy (4.0.31) unstable; urgency=low

  * translation: add packet EXPAND_REDIRECT
  * tcache: regex compiler errors and base mismatches are fatal

 -- Max Kellermann <mk@cm4all.com>  Thu, 01 May 2014 18:23:24 -0000

cm4all-beng-proxy (4.0.30) unstable; urgency=low

  * merge release 3.1.31
  * uri_base: fix BASE store bug after request to the BASE

 -- Max Kellermann <mk@cm4all.com>  Tue, 29 Apr 2014 21:53:37 -0000

cm4all-beng-proxy (4.0.29) unstable; urgency=low

  * processor: add URI rewrite mode "response"

 -- Max Kellermann <mk@cm4all.com>  Wed, 23 Apr 2014 23:59:00 -0000

cm4all-beng-proxy (4.0.28) unstable; urgency=low

  * handler: fix SESSION and PARAM breakage
  * tcache: fix VARY/PARAM check
  * translation: allow null bytes in SESSION

 -- Max Kellermann <mk@cm4all.com>  Thu, 17 Apr 2014 12:21:29 -0000

cm4all-beng-proxy (4.0.27) unstable; urgency=low

  * tstock: support abstract sockets

 -- Max Kellermann <mk@cm4all.com>  Fri, 04 Apr 2014 12:58:09 -0000

cm4all-beng-proxy (4.0.26) unstable; urgency=low

  * merge release 3.1.28
  * translation: add packet EXPIRES_RELATIVE

 -- Max Kellermann <mk@cm4all.com>  Tue, 01 Apr 2014 17:18:55 -0000

cm4all-beng-proxy (4.0.25) unstable; urgency=low

  * merge release 3.1.27
  * lb/tcp: fix busy loop

 -- Max Kellermann <mk@cm4all.com>  Thu, 27 Mar 2014 11:22:05 -0000

cm4all-beng-proxy (4.0.24) unstable; urgency=low

  * failure: fix bogus assertion failure with abstract sockets
  * lb/tcp: fix memory leaks
  * lb/tcp: drain output buffers before closing the connection

 -- Max Kellermann <mk@cm4all.com>  Mon, 24 Mar 2014 17:42:04 -0000

cm4all-beng-proxy (4.0.23) unstable; urgency=low

  * translation: new packet DIRECTORY_INDEX

 -- Max Kellermann <mk@cm4all.com>  Fri, 21 Mar 2014 13:00:39 -0000

cm4all-beng-proxy (4.0.22) unstable; urgency=low

  * translation: allow ERROR_DOCUMENT payload, echo
  * translation: new packets FILE_NOT_FOUND, CONTENT_TYPE_LOOKUP
  * translate_client: check for multiple REGEX / INVERSE_REGEX
  * translate_client: support abstract sockets in ADDRESS_STRING

 -- Max Kellermann <mk@cm4all.com>  Thu, 20 Mar 2014 12:28:04 -0000

cm4all-beng-proxy (4.0.21) unstable; urgency=low

  * merge release 3.1.26
  * handler: forward HTTP errors from translation cache to browser
  * tcache: reduce memory usage
  * translate_client: don't send REMOTE_HOST unless requested via WANT
  * translate_client: check if BASE matches request URI
  * translation: make "UNSAFE_BASE" a modifier for "BASE"
  * translation: new packet "EASY_BASE" simplifies "BASE" usage
  * translation: new packets "REGEX_TAIL", "REGEX_UNESCAPE"

 -- Max Kellermann <mk@cm4all.com>  Mon, 17 Mar 2014 22:00:23 -0000

cm4all-beng-proxy (4.0.20) unstable; urgency=low

  * merge release 3.1.25
  * translate_client: refuse to parse incoming request packets
  * translate_client: check for illegal null bytes
  * translation: add packet "UNSAFE_BASE"
  * lb: drop root privileges irreversibly using PR_SET_NO_NEW_PRIVS

 -- Max Kellermann <mk@cm4all.com>  Thu, 13 Mar 2014 13:34:47 -0000

cm4all-beng-proxy (4.0.19) unstable; urgency=low

  * translation: add packet WANT, make several packets optional
  * translate_client: allow combining CHECK and WANT_FULL_URI
  * tcache: make PARAM cacheable, supported by VARY
  * python/translation/request: accept BEGIN in packetReceived()
  * python/translation/request: add attribute "protocol_version"
  * lb: detach from file system (security)

 -- Max Kellermann <mk@cm4all.com>  Wed, 05 Mar 2014 14:16:42 -0000

cm4all-beng-proxy (4.0.18) unstable; urgency=low

  * doc/lb: document sticky mode "source_ip"
  * lb/tcp: fix endless loop due to misrouted write event

 -- Max Kellermann <mk@cm4all.com>  Tue, 18 Feb 2014 14:48:47 -0000

cm4all-beng-proxy (4.0.17) unstable; urgency=low

  * handler: apply session directives from current translation response
    before resuming the "previous" response

 -- Max Kellermann <mk@cm4all.com>  Mon, 17 Feb 2014 17:46:44 -0000

cm4all-beng-proxy (4.0.16) unstable; urgency=low

  * namespace: set up uid/gid mapping without MOUNT_PROC
  * namespace: allow BIND_MOUNT, MOUNT_PROC, MOUNT_HOME, MOUNT_TMP_TMPFS without
    PIVOT_ROOT
  * configurable resource limits for child processes

 -- Max Kellermann <mk@cm4all.com>  Fri, 07 Feb 2014 12:48:44 -0000

cm4all-beng-proxy (4.0.15) unstable; urgency=low

  * daemon: set up supplementary groups
  * child_manager: log resource usage
  * fcgi_stock: kill child process after connect failure
  * fcgi_stock: kill child process after repeated timeout

 -- Max Kellermann <mk@cm4all.com>  Tue, 04 Feb 2014 15:17:36 -0000

cm4all-beng-proxy (4.0.14) unstable; urgency=low

  * add systemd unit
  * cgi, delegate, lhttp, pipe: enable missing namespace features
  * cgi, pipe: fix /proc mount failure
  * namespace: secure /proc flags
  * namespace: work around uid/gid mapper failure using PR_SET_DUMPABLE

 -- Max Kellermann <mk@cm4all.com>  Mon, 03 Feb 2014 20:40:49 -0000

cm4all-beng-proxy (4.0.13) unstable; urgency=low

  * namespace: make new root directory read-only
  * namespace: add option to mount tmpfs on /tmp
  * namespace: arbitrary bind-mounts
  * namespace: support UTS namespaces
  * namespace: set up uid/gid mapping in user namespace

 -- Max Kellermann <mk@cm4all.com>  Tue, 28 Jan 2014 22:37:47 -0000

cm4all-beng-proxy (4.0.12) unstable; urgency=low

  * cache: use monotonic clock
  * namespace: support PID namespaces
  * namespace: support mount namespace and pivot_root()
  * namespace: can mount new /proc, $HOME

 -- Max Kellermann <mk@cm4all.com>  Fri, 24 Jan 2014 14:02:34 -0000

cm4all-beng-proxy (4.0.11) unstable; urgency=low

  * was: fix misdirected pipes (4.0.10 regression)
  * translation: add packets EXPAND_APPEND, EXPAND_PAIR
  * file_handler: allow character devices

 -- Max Kellermann <mk@cm4all.com>  Tue, 21 Jan 2014 18:24:14 -0000

cm4all-beng-proxy (4.0.10) unstable; urgency=low

  * merge release 3.1.24
  * response: don't report version in "Server" response header
  * lhttp, delegate: support namespaces
  * delegate: fix spontaneous shutdown due to misrouted SIGTERM signal

 -- Max Kellermann <mk@cm4all.com>  Fri, 03 Jan 2014 21:18:45 -0000

cm4all-beng-proxy (4.0.9) unstable; urgency=low

  * pipe: fix signal handler race condition
  * pipe, CGI, FastCGI, WAS: support user/network namespaces

 -- Max Kellermann <mk@cm4all.com>  Mon, 23 Dec 2013 18:55:03 -0000

cm4all-beng-proxy (4.0.8) unstable; urgency=low

  * CGI, FastCGI, WAS: support command-line arguments
  * header-forward: add groups "CORS", "SECURE"

 -- Max Kellermann <mk@cm4all.com>  Mon, 16 Dec 2013 18:26:12 -0000

cm4all-beng-proxy (4.0.7) unstable; urgency=low

  * merge release 3.1.23
  * ssl_filter: fix stalled SSL read
  * thread_socket_filter: fix stalled SSL write

 -- Max Kellermann <mk@cm4all.com>  Sat, 07 Dec 2013 07:39:16 -0000

cm4all-beng-proxy (4.0.6) unstable; urgency=low

  * thread_queue: fix spurious thread exit

 -- Max Kellermann <mk@cm4all.com>  Tue, 26 Nov 2013 20:45:30 -0000

cm4all-beng-proxy (4.0.5) unstable; urgency=low

  * merge release 3.1.22

 -- Max Kellermann <mk@cm4all.com>  Mon, 25 Nov 2013 13:03:15 -0000

cm4all-beng-proxy (4.0.4) unstable; urgency=low

  * merge release 3.1.21
  * nfs: bind to privileged port

 -- Max Kellermann <mk@cm4all.com>  Sun, 24 Nov 2013 08:30:58 -0000

cm4all-beng-proxy (4.0.3) unstable; urgency=low

  * lb: allow the kernel to chooes a TCP bind port
  * lb: support forwarding HTTP requests with the original source IP

 -- Max Kellermann <mk@cm4all.com>  Sun, 10 Nov 2013 17:46:44 -0000

cm4all-beng-proxy (4.0.2) unstable; urgency=low

  * merge release 3.1.20
  * lb: support forwarding TCP connections with the original source IP

 -- Max Kellermann <mk@cm4all.com>  Tue, 05 Nov 2013 16:07:34 -0000

cm4all-beng-proxy (4.0.1) unstable; urgency=low

  * merge release 3.1.19

 -- Max Kellermann <mk@cm4all.com>  Wed, 30 Oct 2013 15:26:16 -0000

cm4all-beng-proxy (4.0) unstable; urgency=low

  * translation: rename TRANSLATE_PROXY to TRANSLATE_HTTP
  * thread_pool: start SSL worker threads on the first use
  * translate-client, resource-loader: support https://

 -- Max Kellermann <mk@cm4all.com>  Wed, 23 Oct 2013 19:29:38 -0000

cm4all-beng-proxy (3.1.38) unstable; urgency=low

  * istream: fix assertion failure due to inverted check
  * was_control: fix assertion failure due to missing check

 -- Max Kellermann <mk@cm4all.com>  Fri, 29 Aug 2014 08:52:53 -0000

cm4all-beng-proxy (3.1.37) unstable; urgency=low

  * http_cache: fix caching (Fast-)CGI responses
  * http_client: fix bug with HTTP 1.0 Keep-Alive
  * stock: destroy only surplus idle items

 -- Max Kellermann <mk@cm4all.com>  Mon, 28 Jul 2014 15:30:50 -0000

cm4all-beng-proxy (3.1.36) unstable; urgency=low

  * http_server: ignore case in "Connection" request header
  * http_client: allow comma-separated list in "Connection" response
    header

 -- Max Kellermann <mk@cm4all.com>  Wed, 23 Jul 2014 17:43:09 -0000

cm4all-beng-proxy (3.1.35) unstable; urgency=low

  * lb_tcp: fix memory leak after send failure
  * ssl_filter: fix race condition
  * ssl_filter: fix memory leak with client certificates

 -- Max Kellermann <mk@cm4all.com>  Mon, 21 Jul 2014 16:20:14 -0000

cm4all-beng-proxy (3.1.34) unstable; urgency=low

  * session: fix potential crash on shared memory exhaustion
  * session: really purge new sessions first
  * istream-iconv: fix endless loop with unknown charset

 -- Max Kellermann <mk@cm4all.com>  Wed, 25 Jun 2014 12:58:03 -0000

cm4all-beng-proxy (3.1.33) unstable; urgency=low

  * widget: avoid double slash when concatenating (Local) HTTP URI and
    path_info
  * pipe: fix command-line argument corruption bug
  * fcgi_client: detect bogus Content-Length response header

 -- Max Kellermann <mk@cm4all.com>  Tue, 10 Jun 2014 08:30:39 -0000

cm4all-beng-proxy (3.1.32) unstable; urgency=low

  * http_string: allow comma in cookie values (RFC ignorant)

 -- Max Kellermann <mk@cm4all.com>  Mon, 19 May 2014 07:52:24 -0000

cm4all-beng-proxy (3.1.31) unstable; urgency=low

  * rewrite-uri: fix view name corruption

 -- Max Kellermann <mk@cm4all.com>  Mon, 28 Apr 2014 16:30:17 -0000

cm4all-beng-proxy (3.1.30) unstable; urgency=low

  * translate-client: fix EXPAND_PATH on HTTP address

 -- Max Kellermann <mk@cm4all.com>  Mon, 28 Apr 2014 14:44:22 -0000

cm4all-beng-proxy (3.1.29) unstable; urgency=low

  * http-server: fix potential crash with too many request headers

 -- Max Kellermann <mk@cm4all.com>  Fri, 25 Apr 2014 15:52:16 -0000

cm4all-beng-proxy (3.1.28) unstable; urgency=low

  * buffered_socket: fix bogus assertion failure

 -- Max Kellermann <mk@cm4all.com>  Tue, 01 Apr 2014 16:53:22 -0000

cm4all-beng-proxy (3.1.27) unstable; urgency=low

  * fcgi-stock: show process name in log messages
  * fcgi-stock: check connection state before issuing new request

 -- Max Kellermann <mk@cm4all.com>  Tue, 25 Mar 2014 20:02:23 -0000

cm4all-beng-proxy (3.1.26) unstable; urgency=low

  * http-client: fix bogus assertion failure

 -- Max Kellermann <mk@cm4all.com>  Fri, 14 Mar 2014 14:36:12 -0000

cm4all-beng-proxy (3.1.25) unstable; urgency=low

  * escape: fix data corruption with glibc 2.18

 -- Max Kellermann <mk@cm4all.com>  Thu, 06 Mar 2014 11:47:14 -0000

cm4all-beng-proxy (3.1.24) unstable; urgency=low

  * fcgi-stock: fix crash on fork() failure
  * fcache: fix crash on responses without body

 -- Max Kellermann <mk@cm4all.com>  Thu, 02 Jan 2014 22:57:50 -0000

cm4all-beng-proxy (3.1.23) unstable; urgency=low

  * was-output: fix event leak
  * was-output: fix crash in error handler
  * was-client: free the request body on empty response
  * was-client: reuse connection after empty response
  * was-client: fix stalled response on LENGTH=0

 -- Max Kellermann <mk@cm4all.com>  Fri, 06 Dec 2013 13:23:40 -0000

cm4all-beng-proxy (3.1.22) unstable; urgency=low

  * http_server: fix stalled response

 -- Max Kellermann <mk@cm4all.com>  Mon, 25 Nov 2013 13:00:33 -0000

cm4all-beng-proxy (3.1.21) unstable; urgency=low

  * merge release 3.0.34
  * was-client: fix crash on abort
  * was-client: fix off-by-one error in header parser

 -- Max Kellermann <mk@cm4all.com>  Sun, 24 Nov 2013 08:04:41 -0000

cm4all-beng-proxy (3.1.20) unstable; urgency=low

  * jail: add "--" after last option, allows passing options to jail
  * keep CAP_KILL to be able to kill jailed child processes

 -- Max Kellermann <mk@cm4all.com>  Mon, 04 Nov 2013 14:41:34 -0000

cm4all-beng-proxy (3.1.19) unstable; urgency=low

  * handler: work around crash due to translation cache invalidation
  * child: send SIGKILL after 60 seconds

 -- Max Kellermann <mk@cm4all.com>  Wed, 30 Oct 2013 12:12:31 -0000

cm4all-beng-proxy (3.1.18) unstable; urgency=low

  * nfs: translate NFS3ERR_NOENT to "404 Not Found"
  * nfs_client: don't leak file descriptor to child processes

 -- Max Kellermann <mk@cm4all.com>  Wed, 30 Oct 2013 09:28:11 -0000

cm4all-beng-proxy (3.1.17) unstable; urgency=low

  * tcache: cache translation responses that contain STATUS

 -- Max Kellermann <mk@cm4all.com>  Fri, 25 Oct 2013 17:10:26 -0000

cm4all-beng-proxy (3.1.16) unstable; urgency=low

  * fcgi-stock: kill child processes with SIGUSR1 instead of SIGTERM

 -- Max Kellermann <mk@cm4all.com>  Wed, 23 Oct 2013 08:54:03 -0000

cm4all-beng-proxy (3.1.15) unstable; urgency=low

  * lhttp_address: don't unescape the BASE suffix
  * {file,nfs}_address: unescape EXPAND_PATH(_INFO) substitutions
  * child_stock: fix another assertion failure

 -- Max Kellermann <mk@cm4all.com>  Tue, 22 Oct 2013 15:15:42 -0000

cm4all-beng-proxy (3.1.14) unstable; urgency=low

  * istream_nfs: fix assertion failure on empty file
  * nfs_client: fix crash on malformed path
  * nfs_client: improved error messages
  * child_stock: fix assertion failure when busy child process gets killed

 -- Max Kellermann <mk@cm4all.com>  Mon, 21 Oct 2013 15:38:28 -0000

cm4all-beng-proxy (3.1.13) unstable; urgency=low

  * merge release 3.0.33
  * translation: new packet WANT_FULL_URI for obtaining the full URI

 -- Max Kellermann <mk@cm4all.com>  Wed, 09 Oct 2013 10:40:35 -0000

cm4all-beng-proxy (3.1.12) unstable; urgency=low

  * merge release 3.0.31
  * translation: new packet CONCURRENCY controls number of LHTTP
    connections per process

 -- Max Kellermann <mk@cm4all.com>  Sat, 05 Oct 2013 11:34:04 -0000

cm4all-beng-proxy (3.1.11) unstable; urgency=low

  * lhttp_stock: allow 4 concurrent connections per LHTTP process

 -- Max Kellermann <mk@cm4all.com>  Mon, 30 Sep 2013 16:10:05 -0000

cm4all-beng-proxy (3.1.10) unstable; urgency=low

  * resource-address: fix assertion failure in LHTTP operation
  * lhttp_request: use the LHTTP_HOST attribute
  * kill the logger process on shutdown

 -- Max Kellermann <mk@cm4all.com>  Wed, 25 Sep 2013 17:29:56 -0000

cm4all-beng-proxy (3.1.9) unstable; urgency=low

  * {fcgi,lhttp}_stock: reuse child processes after connection closed
  * translate-client: ignore DEFLATED,GZIPPED on NFS address
  * translate-client: ignore EXPAND_PATH_INFO on local file
  * ssl_factory: wildcard matches single letter
  * ssl_factory: wildcard matches only one segment

 -- Max Kellermann <mk@cm4all.com>  Tue, 24 Sep 2013 10:31:30 -0000

cm4all-beng-proxy (3.1.8) unstable; urgency=low

  * ssl_factory: fix broken certificat/key matching
  * doc: various manual updates (RFC 2617, ...)

 -- Max Kellermann <mk@cm4all.com>  Fri, 20 Sep 2013 12:55:55 -0000

cm4all-beng-proxy (3.1.7) unstable; urgency=low

  * merge release 3.0.30
  * resource-loader: new protocol "Local HTTP"

 -- Max Kellermann <mk@cm4all.com>  Tue, 17 Sep 2013 13:36:20 -0000

cm4all-beng-proxy (3.1.6) unstable; urgency=low

  * buffered_socket: fix assertion failure

 -- Max Kellermann <mk@cm4all.com>  Fri, 23 Aug 2013 12:39:47 -0000

cm4all-beng-proxy (3.1.5) unstable; urgency=low

  * merge release 3.0.26
  * lb: disallow deprecated configuration keywords
  * lb: conditional pools
  * lb_config: setting "ssl_cert" specifies both certificate and key
  * ssl_filter: support TLS Server Name Indication

 -- Max Kellermann <mk@cm4all.com>  Fri, 16 Aug 2013 16:29:34 -0000

cm4all-beng-proxy (3.1.4) unstable; urgency=low

  * nfs_cache: new dedicated cache for NFS files
  * nfs_{handler,request}: use Content-Type from translation server

 -- Max Kellermann <mk@cm4all.com>  Mon, 10 Jun 2013 20:50:58 -0000

cm4all-beng-proxy (3.1.3) unstable; urgency=low

  * nfs_client: fix crash due to uninitialized memory
  * nfs_client: disconnect idle connections
  * nfs_client: expire file metadata
  * istream-nfs: fix resuming a blocking sink
  * istream-nfs: detect file truncation

 -- Max Kellermann <mk@cm4all.com>  Mon, 03 Jun 2013 19:30:20 -0000

cm4all-beng-proxy (3.1.2) unstable; urgency=low

  * nfs_client: read larger chunks
  * nfs_handler: implement cache revalidation and byte ranges

 -- Max Kellermann <mk@cm4all.com>  Wed, 29 May 2013 16:23:15 -0000

cm4all-beng-proxy (3.1.1) unstable; urgency=low

  * nfs_client: fix crash on HEAD request
  * nfs_client: generate Last-Modified and ETag
  * http-cache: allow caching NFS files

 -- Max Kellermann <mk@cm4all.com>  Thu, 23 May 2013 11:00:49 -0000

cm4all-beng-proxy (3.1) unstable; urgency=low

  * nfs_client: new resource loader backend

 -- Max Kellermann <mk@cm4all.com>  Tue, 21 May 2013 21:14:06 -0000

cm4all-beng-proxy (3.0.34) unstable; urgency=low

  * processor: fix use-after-free crash bug

 -- Max Kellermann <mk@cm4all.com>  Sun, 24 Nov 2013 07:46:29 -0000

cm4all-beng-proxy (3.0.33) unstable; urgency=low

  * tcache: limit the cacheable CHECK length
  * tcache: allow binary data in the CHECK payload
  * tcache: fix matching the URI on INVALIDATE with CHECK

 -- Max Kellermann <mk@cm4all.com>  Wed, 09 Oct 2013 09:52:47 -0000

cm4all-beng-proxy (3.0.32) unstable; urgency=low

  * tcache: apply BASE to responses without an address
  * tcache: fix BASE on responses with CHECK
  * handler: fix crash after malformed CHECK/PREVIOUS translation

 -- Max Kellermann <mk@cm4all.com>  Tue, 08 Oct 2013 15:48:07 -0000

cm4all-beng-proxy (3.0.31) unstable; urgency=low

  * socket_wrapper: work around libevent timeout reset bug

 -- Max Kellermann <mk@cm4all.com>  Wed, 02 Oct 2013 15:30:11 -0000

cm4all-beng-proxy (3.0.30) unstable; urgency=low

  * istream-file: fix crash bug
  * fcgi, was: fix memory leak on malformed translation response

 -- Max Kellermann <mk@cm4all.com>  Tue, 17 Sep 2013 13:23:28 -0000

cm4all-beng-proxy (3.0.29) unstable; urgency=low

  * fcgi-client: fix crash on certain malformed responses
  * parser: fix crash on certain CDATA sections

 -- Max Kellermann <mk@cm4all.com>  Mon, 02 Sep 2013 10:51:58 -0000

cm4all-beng-proxy (3.0.28) unstable; urgency=low

  * processor: fix widget lookup regression

 -- Max Kellermann <mk@cm4all.com>  Mon, 26 Aug 2013 18:21:03 -0000

cm4all-beng-proxy (3.0.27) unstable; urgency=low

  * processor: fix stalled transfer with two nested processors

 -- Max Kellermann <mk@cm4all.com>  Mon, 26 Aug 2013 17:09:47 -0000

cm4all-beng-proxy (3.0.26) unstable; urgency=low

  * respones: generate header P3P:CP="CAO PSA OUR" to work around IE10 bug
  * init: auto-create /var/run/cm4all
  * lb: enable GLib multi-threading

 -- Max Kellermann <mk@cm4all.com>  Fri, 26 Jul 2013 07:21:15 -0000

cm4all-beng-proxy (3.0.25) unstable; urgency=low

  * stock: fix access to undefind memory
  * file-handler, http-util: fix If-Match / If-None-Match check

 -- Max Kellermann <mk@cm4all.com>  Wed, 29 May 2013 16:13:54 -0000

cm4all-beng-proxy (3.0.24) unstable; urgency=low

  * memcached-client: fix bogus "peer closed socket prematurely"

 -- Max Kellermann <mk@cm4all.com>  Tue, 23 Apr 2013 11:20:00 -0000

cm4all-beng-proxy (3.0.23) unstable; urgency=low

  * lb: fix memory leak when request with body gets aborted early

 -- Max Kellermann <mk@cm4all.com>  Thu, 04 Apr 2013 15:33:57 -0000

cm4all-beng-proxy (3.0.22) unstable; urgency=low

  * http-server: fix rare crash in request body handler
  * http-client: fix memory leak

 -- Max Kellermann <mk@cm4all.com>  Tue, 26 Mar 2013 07:24:22 -0000

cm4all-beng-proxy (3.0.21) unstable; urgency=low

  * ajp-client: fix malformed request packet with empty request body

 -- Max Kellermann <mk@cm4all.com>  Thu, 21 Mar 2013 17:11:22 -0000

cm4all-beng-proxy (3.0.20) unstable; urgency=low

  * http-client: fix assertion failure with certain chunked responses

 -- Max Kellermann <mk@cm4all.com>  Thu, 21 Mar 2013 10:21:13 -0000

cm4all-beng-proxy (3.0.19) unstable; urgency=low

  * istream_tee: fix crash / memory leak on I/O error before request body
    was delivered to widget

 -- Max Kellermann <mk@cm4all.com>  Mon, 18 Mar 2013 11:23:27 -0000

cm4all-beng-proxy (3.0.18) unstable; urgency=low

  * bot: detect more crawler/bot user-agents
  * lb.init: add ACCESS_LOGGER variable

 -- Max Kellermann <mk@cm4all.com>  Fri, 15 Mar 2013 14:47:08 -0000

cm4all-beng-proxy (3.0.17) unstable; urgency=low

  * lb: add ssl_verify "optional"

 -- Max Kellermann <mk@cm4all.com>  Fri, 08 Mar 2013 14:31:25 -0000

cm4all-beng-proxy (3.0.16) unstable; urgency=low

  * http-request: fix assertion failure
  * log-{cat,split}: use unsigned characters in backslash-escape

 -- Max Kellermann <mk@cm4all.com>  Thu, 07 Mar 2013 15:26:26 -0000

cm4all-beng-proxy (3.0.15) unstable; urgency=low

  * stock: fix another assertion failure during idle cleanup
  * inline-widget: avoid unrecoverable I/O errors during initialisation

 -- Max Kellermann <mk@cm4all.com>  Tue, 05 Mar 2013 07:11:46 -0000

cm4all-beng-proxy (3.0.14) unstable; urgency=low

  * stock: fix assertion failure during idle cleanup
  * http-server: count bytes received, fixes regression
  * http-server: send "100 Continue", fixes regression
  * http-client: fix potential assertion failure after "100 Continue"

 -- Max Kellermann <mk@cm4all.com>  Fri, 01 Mar 2013 16:53:54 -0000

cm4all-beng-proxy (3.0.13) unstable; urgency=low

  * merge release 2.3.7
  * uri-verify: allow double slashes
  * change product token to "CM4all Webserver"

 -- Max Kellermann <mk@cm4all.com>  Mon, 18 Feb 2013 11:35:29 -0000

cm4all-beng-proxy (3.0.12) unstable; urgency=low

  * listener: enable TCP Fast Open (requires Linux 3.7)
  * rubber: optimize huge page allocation
  * rubber: optimize hole search
  * translate-cache: optimize INVALIDATE=HOST
  * filter-cache: reserve some space in the rubber allocator

 -- Max Kellermann <mk@cm4all.com>  Fri, 15 Feb 2013 09:57:51 -0000

cm4all-beng-proxy (3.0.11) unstable; urgency=low

  * stock: slow down destruction of surplus idle items
  * fcgi-client: try harder to reuse existing FastCGI connections
  * cmdline: new options to control the FastCGI/WAS stock

 -- Max Kellermann <mk@cm4all.com>  Tue, 12 Feb 2013 09:38:35 -0000

cm4all-beng-proxy (3.0.10) unstable; urgency=low

  * child: reduce verbosity of SIGTERM log message
  * connection: reduce verbosity of ECONNRESET log message
  * http-server: fix duplicate abort call
  * http-server: add missing pool reference in request body eof
  * handler: catch malformed URIs earlier
  * rubber: allocate from holes, avoid costly compression steps
  * http-cache: reserve some space in the rubber allocator

 -- Max Kellermann <mk@cm4all.com>  Fri, 08 Feb 2013 13:15:31 -0000

cm4all-beng-proxy (3.0.9) unstable; urgency=low

  * merge release 2.3.5
  * parser: fix malformed attribute value bounds
  * translation: packet VALIDATE_MTIME discards cache items after a file
    has been modified
  * http-server: fix spurious "closed prematurely" log messages
  * http-{server,client}: improve error messages
  * istream: clear the "direct" flag set on new streams
  * slice_pool: fix slice size and slices per area calculation

 -- Max Kellermann <mk@cm4all.com>  Wed, 06 Feb 2013 17:48:47 -0000

cm4all-beng-proxy (3.0.8) unstable; urgency=low

  * merge release 2.3.3
  * return unused I/O buffers to operating system
  * parser: optimize the attribute value parser
  * sink_rubber: fix assertion failure

 -- Max Kellermann <mk@cm4all.com>  Thu, 31 Jan 2013 13:27:39 -0000

cm4all-beng-proxy (3.0.7) unstable; urgency=low

  * istream-tee: fix crash due to erroneous read

 -- Max Kellermann <mk@cm4all.com>  Fri, 18 Jan 2013 13:32:49 -0000

cm4all-beng-proxy (3.0.6) unstable; urgency=low

  * control: new command "VERBOSE" manipulates logger verbosity
  * cmdline: remove obsolete option "enable_splice"
  * ajp-client: discard response body after HEAD request
  * fcgi-client: fix assertion failure after malformed HEAD response
  * fcgi-client: don't ignore log messages after HEAD request
  * translate-client: fix assertion failure after connection reset

 -- Max Kellermann <mk@cm4all.com>  Fri, 04 Jan 2013 13:14:09 -0000

cm4all-beng-proxy (3.0.5) unstable; urgency=low

  * translate-client: reduce number of system calls (optimization)
  * http-client: release the socket earlier for reusal
  * ajp-client: fix decoding the "special" response headers
  * ajp-client: wait for "end" packet before delivering empty response
  * ajp-client: use the Content-Length response header
  * ajp-client: send Content-Length request header only if body present
  * ajp-client: support HEAD requests
  * fcgi-client: support HEAD requests
  * fcgi-client: use the Content-Length response header
  * fcgi-client: don't discard buffer after socket has been closed
  * fcgi-client: continue parsing after response has been delivered
  * fcgi-client: don't attempt to write repeatedly if request body blocks
  * fcgi-client: optimized keep-alive after empty response

 -- Max Kellermann <mk@cm4all.com>  Fri, 28 Dec 2012 13:16:02 -0000

cm4all-beng-proxy (3.0.4) unstable; urgency=low

  * {http,filter}-cache: fix garbled data on large cache entries

 -- Max Kellermann <mk@cm4all.com>  Tue, 11 Dec 2012 15:17:17 -0000

cm4all-beng-proxy (3.0.3) unstable; urgency=low

  * memcached-client: fix assertion failure

 -- Max Kellermann <mk@cm4all.com>  Fri, 07 Dec 2012 18:52:33 -0000

cm4all-beng-proxy (3.0.2) unstable; urgency=low

  * merge release 2.3.1
  * lb: verify the client certificate issuer (option "ssl_verify")
  * lb: client certificate is mandatory if "ssl_verify" is enabled
  * lb: support extra CA certificate file (option "ssl_ca_cert")
  * cmdline: can't specify both --memcached-server and http_cache_size
  * init: default to one worker

 -- Max Kellermann <mk@cm4all.com>  Fri, 07 Dec 2012 09:24:52 -0000

cm4all-beng-proxy (3.0.1) unstable; urgency=low

  * http-cache: reduce memory usage while storing
  * {http,filter}-cache: reduce fork overhead
  * pool: fix crash when first allocation is large

 -- Max Kellermann <mk@cm4all.com>  Wed, 05 Dec 2012 14:05:28 -0000

cm4all-beng-proxy (3.0) unstable; urgency=low

  * {http,filter}-cache: reduce overhead when cache is disabled
  * {http,filter}-cache: exclude allocator table from reported size
  * filter-cache: reduce memory usage while storing
  * {http,filter,translate}-cache: return more free memory to operating system
  * pool: further overhead reduction
  * pool: reduce CPU overhead for large areas
  * rubber: fix assertion failure

 -- Max Kellermann <mk@cm4all.com>  Tue, 30 Oct 2012 16:32:45 -0000

cm4all-beng-proxy (2.2.1) unstable; urgency=low

  * merge release 2.1.13
  * control_local: fix assertion failure

 -- Max Kellermann <mk@cm4all.com>  Tue, 16 Oct 2012 15:46:16 -0000

cm4all-beng-proxy (2.2) unstable; urgency=low

  * cache: optimize lookups
  * pool: reduce overhead
  * pool: optimize the linear area recycler
  * resource-address: reduce memory overhead
  * session: reduce memory usage
  * http-cache, filter-cache: return free memory to operating system
  * control_server: support local and abstract sockets
  * python/control: support abstract sockets
  * bp_control: create implicit control channel for each worker process
  * require automake 1.11

 -- Max Kellermann <mk@cm4all.com>  Tue, 09 Oct 2012 15:11:24 -0000

cm4all-beng-proxy (2.3.7) unstable; urgency=low

  * tcache: fix assertion failure in BASE handler

 -- Max Kellermann <mk@cm4all.com>  Mon, 18 Feb 2013 11:58:01 -0000

cm4all-beng-proxy (2.3.6) unstable; urgency=low

  * listener: increase the backlog to 64
  * shm: reserve swap space, avoids theoretical crash

 -- Max Kellermann <mk@cm4all.com>  Sun, 17 Feb 2013 09:29:24 -0000

cm4all-beng-proxy (2.3.5) unstable; urgency=low

  * tcache: reduce CPU pressure when there are many virtual hosts (hot fix)
  * launch the access logger after daemonizing
  * user the configured logger user for the access logger
  * auto-close the access logger
  * debian/rules: compile with -fno-omit-frame-pointer

 -- Max Kellermann <mk@cm4all.com>  Tue, 05 Feb 2013 16:27:46 -0000

cm4all-beng-proxy (2.3.4) unstable; urgency=low

  * log-split: print referer and user agent
  * log-split: cache the last file
  * log-split: allow logging local time stamps
  * log-{split,cat}: escape URI, Referer and User-Agent
  * init: add ACCESS_LOGGER variable

 -- Max Kellermann <mk@cm4all.com>  Tue, 05 Feb 2013 01:31:31 -0000

cm4all-beng-proxy (2.3.3) unstable; urgency=low

  * pool: fix a memory leak in the temporary pool
  * processor: hard limit on length of attributes and parameters

 -- Max Kellermann <mk@cm4all.com>  Thu, 31 Jan 2013 13:16:33 -0000

cm4all-beng-proxy (2.3.2) unstable; urgency=low

  * merge release 2.1.17

 -- Max Kellermann <mk@cm4all.com>  Tue, 29 Jan 2013 00:01:23 -0000

cm4all-beng-proxy (2.3.1) unstable; urgency=low

  * merge release 2.1.16
  * pool: reduce CPU overhead for large areas

 -- Max Kellermann <mk@cm4all.com>  Thu, 06 Dec 2012 16:40:02 -0000

cm4all-beng-proxy (2.3) unstable; urgency=low

  * new stable branch based on v2.1.x, without the work-in-progress
    improvements from v2.2.x
  * cache: optimize lookups
  * pool: reduce overhead
  * pool: optimize the linear area recycler
  * resource-address: reduce memory overhead
  * session: reduce memory usage
  * {http,filter}-cache: reduce overhead when cache is disabled

 -- Max Kellermann <mk@cm4all.com>  Mon, 22 Oct 2012 13:48:20 -0000

cm4all-beng-proxy (2.1.17) unstable; urgency=low

  * merge release 2.0.55

 -- Max Kellermann <mk@cm4all.com>  Mon, 28 Jan 2013 23:59:54 -0000

cm4all-beng-proxy (2.1.16) unstable; urgency=low

  * merge release 2.0.54

 -- Max Kellermann <mk@cm4all.com>  Thu, 06 Dec 2012 16:35:17 -0000

cm4all-beng-proxy (2.1.15) unstable; urgency=low

  * merge release 2.0.53

 -- Max Kellermann <mk@cm4all.com>  Mon, 22 Oct 2012 12:26:57 -0000

cm4all-beng-proxy (2.1.14) unstable; urgency=low

  * merge release 2.0.52

 -- Max Kellermann <mk@cm4all.com>  Fri, 19 Oct 2012 12:10:09 -0000

cm4all-beng-proxy (2.1.13) unstable; urgency=low

  * merge release 2.0.51

 -- Max Kellermann <mk@cm4all.com>  Tue, 16 Oct 2012 15:41:58 -0000

cm4all-beng-proxy (2.1.12) unstable; urgency=low

  * merge release 2.0.50

 -- Max Kellermann <mk@cm4all.com>  Fri, 05 Oct 2012 12:26:24 -0000

cm4all-beng-proxy (2.1.11) unstable; urgency=low

  * merge release 2.0.49

 -- Max Kellermann <mk@cm4all.com>  Fri, 28 Sep 2012 15:04:36 -0000

cm4all-beng-proxy (2.1.10) unstable; urgency=low

  * merge release 2.0.48

 -- Max Kellermann <mk@cm4all.com>  Mon, 24 Sep 2012 15:43:46 -0000

cm4all-beng-proxy (2.1.9) unstable; urgency=low

  * merge release 2.0.47
  * lb: eliminate the duplicate "Date" response header (#1169)

 -- Max Kellermann <mk@cm4all.com>  Fri, 21 Sep 2012 15:56:06 -0000

cm4all-beng-proxy (2.1.8) unstable; urgency=low

  * control: publish statistics over the control protocol

 -- Max Kellermann <mk@cm4all.com>  Fri, 07 Sep 2012 12:47:34 -0000

cm4all-beng-proxy (2.1.7) unstable; urgency=low

  * resource-address: support expanding PIPE addresses
  * translation: support EXPAND_PATH for PROXY
  * reduced connect timeouts for translation server, FastCGI and beng-lb
  * uri-relative: support relative URI with just a query string
  * uri-relative: support relative URIs starting with a double slash
  * lb: improve error messages, include listener/pool name
  * lb: validate the selected sticky modde
  * lb: add sticky mode "source_ip"

 -- Max Kellermann <mk@cm4all.com>  Fri, 31 Aug 2012 14:03:41 -0000

cm4all-beng-proxy (2.1.6) unstable; urgency=low

  * merge release 2.0.46

 -- Max Kellermann <mk@cm4all.com>  Fri, 24 Aug 2012 11:11:20 -0000

cm4all-beng-proxy (2.1.5) unstable; urgency=low

  * lb_expect_monitor: configurable connect timeout

 -- Max Kellermann <mk@cm4all.com>  Mon, 20 Aug 2012 05:40:44 -0000

cm4all-beng-proxy (2.1.4) unstable; urgency=low

  * lb_monitor: configurable timeout

 -- Max Kellermann <mk@cm4all.com>  Fri, 17 Aug 2012 09:16:36 -0000

cm4all-beng-proxy (2.1.3) unstable; urgency=low

  * merge release 2.0.44
  * lb: implement tcp_expect option "expect_graceful"

 -- Max Kellermann <mk@cm4all.com>  Tue, 14 Aug 2012 14:30:57 -0000

cm4all-beng-proxy (2.1.2) unstable; urgency=low

  * support extended HTTP status codes from RFC 6585 and WebDAV

 -- Max Kellermann <mk@cm4all.com>  Thu, 09 Aug 2012 10:10:35 -0000

cm4all-beng-proxy (2.1.1) unstable; urgency=low

  * merge release 2.0.43
  * lb: support TRACE, OPTIONS and WebDAV

 -- Max Kellermann <mk@cm4all.com>  Fri, 03 Aug 2012 11:48:46 -0000

cm4all-beng-proxy (2.1) unstable; urgency=low

  * lb: add sticky mode "jvm_route" (Tomcat)

 -- Max Kellermann <mk@cm4all.com>  Mon, 30 Jul 2012 15:53:43 -0000

cm4all-beng-proxy (2.0.55) unstable; urgency=low

  * istream-tee: fix crash due to erroneous read
  * fix random crashes in the optimized build

 -- Max Kellermann <mk@cm4all.com>  Mon, 28 Jan 2013 23:52:26 -0000

cm4all-beng-proxy (2.0.54) unstable; urgency=low

  * http-cache: fix revalidation of memcached entries

 -- Max Kellermann <mk@cm4all.com>  Thu, 06 Dec 2012 16:31:23 -0000

cm4all-beng-proxy (2.0.53) unstable; urgency=low

  * filter-cache: fix assertion failure on serving empty response
  * http-cache: limit maximum age to 5 minutes if "Vary" includes cookies
  * lb: FADE_NODE lasts for 3 hours

 -- Max Kellermann <mk@cm4all.com>  Mon, 22 Oct 2012 12:21:18 -0000

cm4all-beng-proxy (2.0.52) unstable; urgency=low

  * {http,filter}-cache: include headers in cache size calculation
  * {http,filter}-cache: reduce headers memory usage
  * http-cache: limit maximum age to 1 week
    - 1 hour when "Vary" is used
    - 30 minutes when "Vary" includes "X-WidgetId" or "X-WidgetHref"
    - 5 minutes when "Vary" includes "X-CM4all-BENG-User"
  * cache: reduce number of system calls during lookup

 -- Max Kellermann <mk@cm4all.com>  Fri, 19 Oct 2012 12:07:10 -0000

cm4all-beng-proxy (2.0.51) unstable; urgency=low

  * merge release 1.4.33
  * processor: fix assertion failure with embedded CSS
  * lb: move control channel handler to worker process

 -- Max Kellermann <mk@cm4all.com>  Tue, 16 Oct 2012 15:39:32 -0000

cm4all-beng-proxy (2.0.50) unstable; urgency=low

  * pool: reduce memory overhead of debug data
  * fcgi-client: fix assertion failure due to redundant read event
  * lb: fix crash after pipe-to-socket splice I/O error

 -- Max Kellermann <mk@cm4all.com>  Fri, 05 Oct 2012 12:23:15 -0000

cm4all-beng-proxy (2.0.49) unstable; urgency=low

  * merge release 1.4.32

 -- Max Kellermann <mk@cm4all.com>  Fri, 28 Sep 2012 15:01:26 -0000

cm4all-beng-proxy (2.0.48) unstable; urgency=low

  * lb: fix duplicate monitor requests with --watchdog
  * child: verbose logging of child process events
  * log shutdown signal

 -- Max Kellermann <mk@cm4all.com>  Mon, 24 Sep 2012 15:36:03 -0000

cm4all-beng-proxy (2.0.47) unstable; urgency=low

  * merge release 1.4.31
  * cache: disable excessive debugging checks

 -- Max Kellermann <mk@cm4all.com>  Fri, 21 Sep 2012 15:24:30 -0000

cm4all-beng-proxy (2.0.46) unstable; urgency=low

  * merge release 1.4.30
  * lb: add option --config-file

 -- Max Kellermann <mk@cm4all.com>  Fri, 24 Aug 2012 10:52:29 -0000

cm4all-beng-proxy (2.0.45) unstable; urgency=low

  * merge release 1.4.29

 -- Max Kellermann <mk@cm4all.com>  Tue, 21 Aug 2012 15:49:49 -0000

cm4all-beng-proxy (2.0.44) unstable; urgency=low

  * lb: allow sticky with only one node
  * lb: add option "--check"
  * lb: run all monitors right after startup
  * lb: disable expiry of monitor results
  * lb: improved fallback for "sticky cookie"
  * lb: use Bulldog for "sticky cookie"
  * balancer, lb: persistent "fade" flag
  * balancer, lb: use the Bulldog "graceful" flag
  * control: add packet CONTROL_DUMP_POOLS

 -- Max Kellermann <mk@cm4all.com>  Tue, 14 Aug 2012 13:13:01 -0000

cm4all-beng-proxy (2.0.43) unstable; urgency=low

  * merge release 1.4.28
  * istream-replace: fix assertion failure with embedded CSS

 -- Max Kellermann <mk@cm4all.com>  Thu, 02 Aug 2012 11:14:27 -0000

cm4all-beng-proxy (2.0.42) unstable; urgency=low

  * js: new higher-level API

 -- Max Kellermann <mk@cm4all.com>  Wed, 01 Aug 2012 11:32:28 -0000

cm4all-beng-proxy (2.0.41) unstable; urgency=low

  * session: fix bogus assertion failure when loading expired session

 -- Max Kellermann <mk@cm4all.com>  Fri, 27 Jul 2012 12:47:49 -0000

cm4all-beng-proxy (2.0.40) unstable; urgency=low

  * merge release 1.4.27

 -- Max Kellermann <mk@cm4all.com>  Tue, 24 Jul 2012 16:29:13 -0000

cm4all-beng-proxy (2.0.39) unstable; urgency=low

  * merge release 1.4.26

 -- Max Kellermann <mk@cm4all.com>  Tue, 17 Jul 2012 17:00:20 -0000

cm4all-beng-proxy (2.0.38) unstable; urgency=low

  * merge release 1.4.25
  * strset: fix GROUP_CONTAINER false negatives

 -- Max Kellermann <mk@cm4all.com>  Tue, 17 Jul 2012 16:03:49 -0000

cm4all-beng-proxy (2.0.37) unstable; urgency=low

  * merge release 1.4.24

 -- Max Kellermann <mk@cm4all.com>  Mon, 16 Jul 2012 10:36:57 -0000

cm4all-beng-proxy (2.0.36) unstable; urgency=low

  * proxy-handler: re-add the URI suffix for "transparent" requests

 -- Max Kellermann <mk@cm4all.com>  Wed, 11 Jul 2012 14:12:11 -0000

cm4all-beng-proxy (2.0.35) unstable; urgency=low

  * translate: allow WIDGET_GROUP without PROCESS

 -- Max Kellermann <mk@cm4all.com>  Thu, 05 Jul 2012 13:03:21 -0000

cm4all-beng-proxy (2.0.34) unstable; urgency=low

  * session_save: skip shutdown code if saving is not configured
  * http-server: fix assertion on I/O error during POST
  * header-forward: new group FORWARD to forward the "Host" header

 -- Max Kellermann <mk@cm4all.com>  Tue, 03 Jul 2012 16:46:39 -0000

cm4all-beng-proxy (2.0.33) unstable; urgency=low

  * processor: option SELF_CONTAINER allows widget to only embed itself
  * processor: allow embedding approved widget groups
  * processor: optionally invoke CSS processor for style attributes
  * response, lb_http: put "Discard" cookie attribute to the end (Android bug)

 -- Max Kellermann <mk@cm4all.com>  Mon, 02 Jul 2012 17:52:32 -0000

cm4all-beng-proxy (2.0.32) unstable; urgency=low

  * socket_wrapper: fix two assertion failures
  * pheaders: emit Cache-Control:no-store to work around IE quirk

 -- Max Kellermann <mk@cm4all.com>  Tue, 26 Jun 2012 09:41:51 -0000

cm4all-beng-proxy (2.0.31) unstable; urgency=low

  * lb: publish the SSL peer issuer subject
  * widget-registry: copy the direct_addressing attribute

 -- Max Kellermann <mk@cm4all.com>  Wed, 06 Jun 2012 13:36:04 -0000

cm4all-beng-proxy (2.0.30) unstable; urgency=low

  * init: add --group variable to .default file
  * doc: update view security documentation
  * processor: apply underscore prefix to <A NAME="...">
  * session: restore sessions from a file

 -- Max Kellermann <mk@cm4all.com>  Fri, 01 Jun 2012 11:06:50 -0000

cm4all-beng-proxy (2.0.29) unstable; urgency=low

  * widget: optional direct URI addressing scheme
  * processor: eliminate additional underscore from class prefix
  * ssl_filter: support TLS client certificates

 -- Max Kellermann <mk@cm4all.com>  Tue, 29 May 2012 13:29:06 -0000

cm4all-beng-proxy (2.0.28) unstable; urgency=low

  * merge release 1.4.22

 -- Max Kellermann <mk@cm4all.com>  Wed, 16 May 2012 10:24:31 -0000

cm4all-beng-proxy (2.0.27) unstable; urgency=low

  * uri-address: fix assertion failures with UNIX domain sockets
  * uri-address: fix redirects with matching absolute URI

 -- Max Kellermann <mk@cm4all.com>  Wed, 09 May 2012 16:16:06 -0000

cm4all-beng-proxy (2.0.26) unstable; urgency=low

  * processor: rewrite URIs in META/refresh

 -- Max Kellermann <mk@cm4all.com>  Thu, 03 May 2012 14:43:03 -0000

cm4all-beng-proxy (2.0.25) unstable; urgency=low

  * merge release 1.4.21
  * processor: fix double free bug on failed widget lookup
  * session: don't access the session manager after worker crash
  * proxy-widget: fix assertion failure with empty view name

 -- Max Kellermann <mk@cm4all.com>  Thu, 26 Apr 2012 14:22:10 -0000

cm4all-beng-proxy (2.0.24) unstable; urgency=low

  * processor: optionally invoke CSS processor for <style>

 -- Max Kellermann <mk@cm4all.com>  Fri, 20 Apr 2012 12:10:42 -0000

cm4all-beng-proxy (2.0.23) unstable; urgency=low

  * widget-resolver: check for translation server failure
  * widget-resolver: don't sync with session when view is invalid
  * rewrite-uri: check for invalid view name
  * {css_,}processor: eliminate second underscore from class prefix
  * doc: document the algorithm for replacing two leading underscores

 -- Max Kellermann <mk@cm4all.com>  Thu, 29 Mar 2012 15:37:52 -0000

cm4all-beng-proxy (2.0.22) unstable; urgency=low

  * merge release 1.4.20
  * proxy-widget: forbid client to select view with address
  * proxy-widget: allow any view selection when widget is not a container
  * widget-http: allow any view selection for unprocessable response
  * widget-http: inherit the view from the template
  * widget-request: sync with session only if processor is enabled
  * widget-http: postpone saving to session after receiving response headers
  * processor: add entities &c:id; &c:type; &c:class;

 -- Max Kellermann <mk@cm4all.com>  Mon, 26 Mar 2012 14:05:05 -0000

cm4all-beng-proxy (2.0.21) unstable; urgency=low

  * css_processor: use mode "partial" for @import
  * rewrite-uri: use mode "partial" on invalid input

 -- Max Kellermann <mk@cm4all.com>  Tue, 20 Mar 2012 18:11:28 -0000

cm4all-beng-proxy (2.0.20) unstable; urgency=low

  * {css_,}processor: default mode is "partial"
  * processor: handle underscore prefixes in the "for" attribute

 -- Max Kellermann <mk@cm4all.com>  Tue, 20 Mar 2012 16:48:51 -0000

cm4all-beng-proxy (2.0.19) unstable; urgency=low

  * merge release 1.4.19

 -- Max Kellermann <mk@cm4all.com>  Tue, 20 Mar 2012 08:41:03 -0000

cm4all-beng-proxy (2.0.18) unstable; urgency=low

  * merge release 1.4.18

 -- Max Kellermann <mk@cm4all.com>  Thu, 15 Mar 2012 15:53:12 -0000

cm4all-beng-proxy (2.0.17) unstable; urgency=low

  * merge release 1.4.17
  * css_parser: check for url() following another token
  * css_processor: rewrite @import URIs
  * {text_,}processor: new entity &c:local;

 -- Max Kellermann <mk@cm4all.com>  Fri, 09 Mar 2012 16:50:19 -0000

cm4all-beng-proxy (2.0.16) unstable; urgency=low

  * response: generate Vary response header from translation response
  * widget-resolver: fix NULL dereference after failure
  * translation: User-Agent classification

 -- Max Kellermann <mk@cm4all.com>  Tue, 06 Mar 2012 11:54:10 -0000

cm4all-beng-proxy (2.0.15) unstable; urgency=low

  * merge release 1.4.16
  * uri-address: fix NULL dereference on certain malformed URIs

 -- Max Kellermann <mk@cm4all.com>  Fri, 02 Mar 2012 16:28:54 -0000

cm4all-beng-proxy (2.0.14) unstable; urgency=low

  * address-resolver: add missing initialization
  * rewrite-uri: fix NULL pointer dereference with "local URI"
  * rewrite-uri: allow mode=proxy (optional temporary kludge)
  * widget-http: auto-disable processor (optional temporary kludge)

 -- Max Kellermann <mk@cm4all.com>  Thu, 01 Mar 2012 18:36:38 -0000

cm4all-beng-proxy (2.0.13) unstable; urgency=low

  * merge release 1.4.15
  * translation: make CGI auto-base optional
  * handler: fix up translation client errors

 -- Max Kellermann <mk@cm4all.com>  Thu, 23 Feb 2012 17:31:03 -0000

cm4all-beng-proxy (2.0.12) unstable; urgency=low

  * merge release 1.4.13

 -- Max Kellermann <mk@cm4all.com>  Thu, 16 Feb 2012 14:41:45 -0000

cm4all-beng-proxy (2.0.11) unstable; urgency=low

  * merge release 1.4.11
  * processor: skip rewriting absolute URIs

 -- Max Kellermann <mk@cm4all.com>  Thu, 09 Feb 2012 09:43:06 -0000

cm4all-beng-proxy (2.0.10) unstable; urgency=low

  * resource-address: initialise type, fixes assertion failure

 -- Max Kellermann <mk@cm4all.com>  Tue, 07 Feb 2012 16:57:06 -0000

cm4all-beng-proxy (2.0.9) unstable; urgency=low

  * [css]processor: expand underscore only XML id / CSS class
  * widget-http: filter processor response headers
  * processor: forward Wildfire headers in the debug build

 -- Max Kellermann <mk@cm4all.com>  Tue, 07 Feb 2012 12:32:33 -0000

cm4all-beng-proxy (2.0.8) unstable; urgency=low

  * rewrite-uri: prefix "@/" refers to widget's "local URI"

 -- Max Kellermann <mk@cm4all.com>  Fri, 03 Feb 2012 13:50:16 -0000

cm4all-beng-proxy (2.0.7) unstable; urgency=low

  * merge release 1.4.10
  * stock: clear idle objects periodically

 -- Max Kellermann <mk@cm4all.com>  Thu, 02 Feb 2012 14:10:24 -0000

cm4all-beng-proxy (2.0.6) unstable; urgency=low

  * merge release 1.4.9

 -- Max Kellermann <mk@cm4all.com>  Tue, 31 Jan 2012 15:10:18 -0000

cm4all-beng-proxy (2.0.5) unstable; urgency=low

  * merge release 1.4.8
  * translate-client: verify the PROXY and AJP payloads
  * translation: support inserting regex matches into CGI/file path
  * translation: support customizing the cookie's "Domain" attribute
  * request: new option "dynamic_session_cookie" adds suffix to cookie
    name
  * uri-address: verify the path component

 -- Max Kellermann <mk@cm4all.com>  Wed, 25 Jan 2012 17:05:09 -0000

cm4all-beng-proxy (2.0.4) unstable; urgency=low

  * merge release 1.4.6
  * access-log: don't log the remote port
  * translation: support inserting regex matches into CGI's PATH_INFO
  * tcache: generate BASE automatically for CGI

 -- Max Kellermann <mk@cm4all.com>  Tue, 10 Jan 2012 15:18:37 -0000

cm4all-beng-proxy (2.0.3) unstable; urgency=low

  * merge release 1.4.4
  * http-server: log remote host address

 -- Max Kellermann <mk@cm4all.com>  Tue, 27 Dec 2011 07:41:15 -0000

cm4all-beng-proxy (2.0.2) unstable; urgency=low

  * merge release 1.4.2
  * widget-http: improved HTTP error messages
  * processor: forbid widget request after URI compress failure

 -- Max Kellermann <mk@cm4all.com>  Wed, 07 Dec 2011 16:51:58 -0000

cm4all-beng-proxy (2.0.1) unstable; urgency=low

  * merge release 1.4.1

 -- Max Kellermann <mk@cm4all.com>  Fri, 18 Nov 2011 13:57:27 -0000

cm4all-beng-proxy (2.0) unstable; urgency=low

  * rewrite-uri: reapply 'drop the deprecated mode "proxy"'
  * proxy-widget: reapply 'client can choose only views that have an address'

 -- Max Kellermann <mk@cm4all.com>  Thu, 17 Nov 2011 08:22:39 +0100

cm4all-beng-proxy (1.4.33) unstable; urgency=low

  * istream-file: reduce memory usage for small files
  * file-handler: fix xattr usage on ranged file request (possible
    assertion failure)

 -- Max Kellermann <mk@cm4all.com>  Tue, 16 Oct 2012 15:28:57 -0000

cm4all-beng-proxy (1.4.32) unstable; urgency=low

  * cgi: fix spontaneous shutdown due to misrouted SIGTERM signal

 -- Max Kellermann <mk@cm4all.com>  Fri, 28 Sep 2012 14:39:13 -0000

cm4all-beng-proxy (1.4.31) unstable; urgency=low

  * shm: fix check for shared memory allocation failure
  * child: handle lost SIGCHLD events
  * child: ignore stale child processes

 -- Max Kellermann <mk@cm4all.com>  Fri, 21 Sep 2012 15:21:20 -0000

cm4all-beng-proxy (1.4.30) unstable; urgency=low

  * http-server: parse all tokens in the "Connection" request header

 -- Max Kellermann <mk@cm4all.com>  Fri, 24 Aug 2012 10:50:28 -0000

cm4all-beng-proxy (1.4.29) unstable; urgency=low

  * proxy-widget: fix memory leak on aborted POST request

 -- Max Kellermann <mk@cm4all.com>  Tue, 21 Aug 2012 15:05:12 -0000

cm4all-beng-proxy (1.4.28) unstable; urgency=low

  * worker: reinitialize signal handlers after fork failure
  * lb: work around libevent bug that freezes during shutdown

 -- Max Kellermann <mk@cm4all.com>  Thu, 02 Aug 2012 13:53:18 -0000

cm4all-beng-proxy (1.4.27) unstable; urgency=low

  * lb: fix hanging SSL connection on bulk transfer

 -- Max Kellermann <mk@cm4all.com>  Tue, 24 Jul 2012 14:58:17 -0000

cm4all-beng-proxy (1.4.26) unstable; urgency=low

  * processor: fix regression, missing NULL check

 -- Max Kellermann <mk@cm4all.com>  Tue, 17 Jul 2012 16:55:24 -0000

cm4all-beng-proxy (1.4.25) unstable; urgency=low

  * processor: don't rewrite the fragment part of the URI

 -- Max Kellermann <mk@cm4all.com>  Tue, 17 Jul 2012 15:50:06 -0000

cm4all-beng-proxy (1.4.24) unstable; urgency=low

  * lb: fix splicing with SSL

 -- Max Kellermann <mk@cm4all.com>  Mon, 16 Jul 2012 10:32:17 -0000

cm4all-beng-proxy (1.4.23) unstable; urgency=low

  * widget-http: fix double free bug when POST is aborted

 -- Max Kellermann <mk@cm4all.com>  Tue, 03 Jul 2012 16:42:28 -0000

cm4all-beng-proxy (1.4.22) unstable; urgency=low

  * merge release 1.2.27
  * widget: backport memory leak fix from 2.0
  * widget-http: fix memory leak on abort

 -- Max Kellermann <mk@cm4all.com>  Wed, 16 May 2012 10:00:23 -0000

cm4all-beng-proxy (1.4.21) unstable; urgency=low

  * merge release 1.2.26

 -- Max Kellermann <mk@cm4all.com>  Thu, 26 Apr 2012 14:17:56 -0000

cm4all-beng-proxy (1.4.20) unstable; urgency=low

  * merge release 1.2.25

 -- Max Kellermann <mk@cm4all.com>  Mon, 26 Mar 2012 14:03:14 -0000

cm4all-beng-proxy (1.4.19) unstable; urgency=low

  * merge release 1.2.24

 -- Max Kellermann <mk@cm4all.com>  Tue, 20 Mar 2012 08:36:19 -0000

cm4all-beng-proxy (1.4.18) unstable; urgency=low

  * merge release 1.2.23

 -- Max Kellermann <mk@cm4all.com>  Thu, 15 Mar 2012 15:50:20 -0000

cm4all-beng-proxy (1.4.17) unstable; urgency=low

  * merge release 1.2.22

 -- Max Kellermann <mk@cm4all.com>  Thu, 08 Mar 2012 18:36:00 -0000

cm4all-beng-proxy (1.4.16) unstable; urgency=low

  * merge release 1.2.21

 -- Max Kellermann <mk@cm4all.com>  Fri, 02 Mar 2012 16:03:51 -0000

cm4all-beng-proxy (1.4.15) unstable; urgency=low

  * merge release 1.2.20

 -- Max Kellermann <mk@cm4all.com>  Thu, 23 Feb 2012 17:12:30 -0000

cm4all-beng-proxy (1.4.14) unstable; urgency=low

  * merge release 1.2.19

 -- Max Kellermann <mk@cm4all.com>  Thu, 23 Feb 2012 15:35:04 -0000

cm4all-beng-proxy (1.4.13) unstable; urgency=low

  * merge release 1.2.18

 -- Max Kellermann <mk@cm4all.com>  Thu, 16 Feb 2012 13:53:49 -0000

cm4all-beng-proxy (1.4.12) unstable; urgency=low

  * merge release 1.2.17

 -- Max Kellermann <mk@cm4all.com>  Wed, 15 Feb 2012 09:27:50 -0000

cm4all-beng-proxy (1.4.11) unstable; urgency=low

  * merge release 1.2.16

 -- Max Kellermann <mk@cm4all.com>  Thu, 09 Feb 2012 09:33:30 -0000

cm4all-beng-proxy (1.4.10) unstable; urgency=low

  * merge release 1.2.15

 -- Max Kellermann <mk@cm4all.com>  Thu, 02 Feb 2012 13:43:11 -0000

cm4all-beng-proxy (1.4.9) unstable; urgency=low

  * merge release 1.2.14

 -- Max Kellermann <mk@cm4all.com>  Tue, 31 Jan 2012 15:06:57 -0000

cm4all-beng-proxy (1.4.8) unstable; urgency=low

  * merge release 1.2.13

 -- Max Kellermann <mk@cm4all.com>  Wed, 25 Jan 2012 12:16:53 -0000

cm4all-beng-proxy (1.4.7) unstable; urgency=low

  * merge release 1.2.12

 -- Max Kellermann <mk@cm4all.com>  Tue, 17 Jan 2012 08:37:01 -0000

cm4all-beng-proxy (1.4.6) unstable; urgency=low

  * merge release 1.2.11

 -- Max Kellermann <mk@cm4all.com>  Wed, 04 Jan 2012 15:41:43 -0000

cm4all-beng-proxy (1.4.5) unstable; urgency=low

  * merge release 1.2.10

 -- Max Kellermann <mk@cm4all.com>  Wed, 28 Dec 2011 17:07:13 -0000

cm4all-beng-proxy (1.4.4) unstable; urgency=low

  * merge release 1.2.9

 -- Max Kellermann <mk@cm4all.com>  Thu, 22 Dec 2011 11:28:39 -0000

cm4all-beng-proxy (1.4.3) unstable; urgency=low

  * merge release 1.2.8

 -- Max Kellermann <mk@cm4all.com>  Wed, 14 Dec 2011 11:20:04 -0000

cm4all-beng-proxy (1.4.2) unstable; urgency=low

  * text-processor: allow processing "application/javascript",
    "application/json"
  * uri-relative: allow backtracking to the widget base with "../"
  * merge release 1.2.7

 -- Max Kellermann <mk@cm4all.com>  Tue, 06 Dec 2011 12:39:24 -0000

cm4all-beng-proxy (1.4.1) unstable; urgency=low

  * merge release 1.2.6

 -- Max Kellermann <mk@cm4all.com>  Fri, 18 Nov 2011 13:53:56 -0000

cm4all-beng-proxy (1.4) unstable; urgency=low

  * proxy-widget: revert 'client can choose only views that have an address'
  * rewrite-uri: revert 'drop the deprecated mode "proxy"'

 -- Max Kellermann <mk@cm4all.com>  Thu, 17 Nov 2011 08:10:42 +0100

cm4all-beng-proxy (1.3.2) unstable; urgency=low

  * tcache: add regex matching, translation packets REGEX, INVERSE_REGEX
  * widget: don't start the prefix with an underscore
  * translation: add new packet PROCESS_TEXT, to expand entity references
  * translation: add new packet WIDGET_INFO, enables additional request headers
  * doc: document the algorithm for replacing three leading underscores

 -- Max Kellermann <mk@cm4all.com>  Wed, 16 Nov 2011 17:00:16 +0100

cm4all-beng-proxy (1.3.1) unstable; urgency=low

  * merge release 1.2.5

 -- Max Kellermann <mk@cm4all.com>  Tue, 08 Nov 2011 19:51:18 +0100

cm4all-beng-proxy (1.3) unstable; urgency=low

  * rewrite-uri: drop the deprecated mode "proxy"
  * proxy-widget: client can choose only views that have an address

 -- Max Kellermann <mk@cm4all.com>  Mon, 31 Oct 2011 17:41:14 +0100

cm4all-beng-proxy (1.2.27) unstable; urgency=low

  * merge release 1.1.40

 -- Max Kellermann <mk@cm4all.com>  Wed, 16 May 2012 09:51:50 -0000

cm4all-beng-proxy (1.2.26) unstable; urgency=low

  * merge release 1.1.39

 -- Max Kellermann <mk@cm4all.com>  Thu, 26 Apr 2012 14:16:40 -0000

cm4all-beng-proxy (1.2.25) unstable; urgency=low

  * merge release 1.1.38

 -- Max Kellermann <mk@cm4all.com>  Mon, 26 Mar 2012 14:01:44 -0000

cm4all-beng-proxy (1.2.24) unstable; urgency=low

  * merge release 1.1.37

 -- Max Kellermann <mk@cm4all.com>  Tue, 20 Mar 2012 08:33:31 -0000

cm4all-beng-proxy (1.2.23) unstable; urgency=low

  * merge release 1.1.36

 -- Max Kellermann <mk@cm4all.com>  Thu, 15 Mar 2012 15:37:10 -0000

cm4all-beng-proxy (1.2.22) unstable; urgency=low

  * merge release 1.1.35

 -- Max Kellermann <mk@cm4all.com>  Thu, 08 Mar 2012 18:29:39 -0000

cm4all-beng-proxy (1.2.21) unstable; urgency=low

  * merge release 1.1.34

 -- Max Kellermann <mk@cm4all.com>  Fri, 02 Mar 2012 16:02:00 -0000

cm4all-beng-proxy (1.2.20) unstable; urgency=low

  * merge release 1.1.33

 -- Max Kellermann <mk@cm4all.com>  Thu, 23 Feb 2012 17:11:15 -0000

cm4all-beng-proxy (1.2.19) unstable; urgency=low

  * merge release 1.1.32

 -- Max Kellermann <mk@cm4all.com>  Thu, 23 Feb 2012 15:18:36 -0000

cm4all-beng-proxy (1.2.18) unstable; urgency=low

  * merge release 1.1.31

 -- Max Kellermann <mk@cm4all.com>  Thu, 16 Feb 2012 13:52:42 -0000

cm4all-beng-proxy (1.2.17) unstable; urgency=low

  * merge release 1.1.30

 -- Max Kellermann <mk@cm4all.com>  Wed, 15 Feb 2012 09:26:45 -0000

cm4all-beng-proxy (1.2.16) unstable; urgency=low

  * merge release 1.1.29

 -- Max Kellermann <mk@cm4all.com>  Thu, 09 Feb 2012 09:31:50 -0000

cm4all-beng-proxy (1.2.15) unstable; urgency=low

  * merge release 1.1.28

 -- Max Kellermann <mk@cm4all.com>  Thu, 02 Feb 2012 13:41:45 -0000

cm4all-beng-proxy (1.2.14) unstable; urgency=low

  * merge release 1.1.27

 -- Max Kellermann <mk@cm4all.com>  Tue, 31 Jan 2012 15:04:32 -0000

cm4all-beng-proxy (1.2.13) unstable; urgency=low

  * merge release 1.1.26

 -- Max Kellermann <mk@cm4all.com>  Wed, 25 Jan 2012 12:15:19 -0000

cm4all-beng-proxy (1.2.12) unstable; urgency=low

  * merge release 1.1.25

 -- Max Kellermann <mk@cm4all.com>  Tue, 17 Jan 2012 08:31:44 -0000

cm4all-beng-proxy (1.2.11) unstable; urgency=low

  * merge release 1.1.24

 -- Max Kellermann <mk@cm4all.com>  Wed, 04 Jan 2012 15:38:27 -0000

cm4all-beng-proxy (1.2.10) unstable; urgency=low

  * merge release 1.1.23

 -- Max Kellermann <mk@cm4all.com>  Wed, 28 Dec 2011 17:01:43 -0000

cm4all-beng-proxy (1.2.9) unstable; urgency=low

  * merge release 1.1.22

 -- Max Kellermann <mk@cm4all.com>  Thu, 22 Dec 2011 10:28:29 -0000

cm4all-beng-proxy (1.2.8) unstable; urgency=low

  * merge release 1.1.21

 -- Max Kellermann <mk@cm4all.com>  Wed, 14 Dec 2011 11:12:32 -0000

cm4all-beng-proxy (1.2.7) unstable; urgency=low

  * merge release 1.1.20

 -- Max Kellermann <mk@cm4all.com>  Tue, 06 Dec 2011 11:43:10 -0000

cm4all-beng-proxy (1.2.6) unstable; urgency=low

  * merge release 1.1.19

 -- Max Kellermann <mk@cm4all.com>  Fri, 18 Nov 2011 13:47:43 -0000

cm4all-beng-proxy (1.2.5) unstable; urgency=low

  * merge release 1.1.18
  * file-handler: handle If-Modified-Since followed by filter

 -- Max Kellermann <mk@cm4all.com>  Tue, 08 Nov 2011 19:43:58 +0100

cm4all-beng-proxy (1.2.4) unstable; urgency=low

  * merge release 1.1.17

 -- Max Kellermann <mk@cm4all.com>  Wed, 02 Nov 2011 16:58:28 +0100

cm4all-beng-proxy (1.2.3) unstable; urgency=low

  * merge release 1.1.16

 -- Max Kellermann <mk@cm4all.com>  Fri, 21 Oct 2011 15:16:13 +0200

cm4all-beng-proxy (1.2.2) unstable; urgency=low

  * merge release 1.1.15
  * widget-view: an empty name refers to the default view
  * processor: new entity &c:view;

 -- Max Kellermann <mk@cm4all.com>  Wed, 19 Oct 2011 11:43:20 +0200

cm4all-beng-proxy (1.2.1) unstable; urgency=low

  * merge release 1.1.13

 -- Max Kellermann <mk@cm4all.com>  Wed, 05 Oct 2011 17:16:04 +0200

cm4all-beng-proxy (1.2) unstable; urgency=low

  * delegate-client: improved error reporting
  * response-error: resolve errno codes
  * python/control/client: bind the unix domain socket
  * python/control/client: implement timeout
  * lb_control: allow querying node status over control socket

 -- Max Kellermann <mk@cm4all.com>  Tue, 27 Sep 2011 12:00:44 +0200

cm4all-beng-proxy (1.1.40) unstable; urgency=low

  * merge release 1.0.34

 -- Max Kellermann <mk@cm4all.com>  Wed, 16 May 2012 09:50:37 -0000

cm4all-beng-proxy (1.1.39) unstable; urgency=low

  * merge release 1.0.33

 -- Max Kellermann <mk@cm4all.com>  Thu, 26 Apr 2012 14:12:30 -0000

cm4all-beng-proxy (1.1.38) unstable; urgency=low

  * merge release 1.0.32

 -- Max Kellermann <mk@cm4all.com>  Mon, 26 Mar 2012 14:00:38 -0000

cm4all-beng-proxy (1.1.37) unstable; urgency=low

  * merge release 1.0.31

 -- Max Kellermann <mk@cm4all.com>  Tue, 20 Mar 2012 08:31:08 -0000

cm4all-beng-proxy (1.1.36) unstable; urgency=low

  * merge release 1.0.30

 -- Max Kellermann <mk@cm4all.com>  Thu, 15 Mar 2012 15:36:15 -0000

cm4all-beng-proxy (1.1.35) unstable; urgency=low

  * merge release 1.0.29
  * css_processor: delete "-c-mode" and "-c-view" from output

 -- Max Kellermann <mk@cm4all.com>  Thu, 08 Mar 2012 18:16:03 -0000

cm4all-beng-proxy (1.1.34) unstable; urgency=low

  * merge release 1.0.28

 -- Max Kellermann <mk@cm4all.com>  Fri, 02 Mar 2012 15:26:44 -0000

cm4all-beng-proxy (1.1.33) unstable; urgency=low

  * merge release 1.0.27

 -- Max Kellermann <mk@cm4all.com>  Thu, 23 Feb 2012 17:09:57 -0000

cm4all-beng-proxy (1.1.32) unstable; urgency=low

  * merge release 1.0.26

 -- Max Kellermann <mk@cm4all.com>  Thu, 23 Feb 2012 15:14:56 -0000

cm4all-beng-proxy (1.1.31) unstable; urgency=low

  * merge release 1.0.25

 -- Max Kellermann <mk@cm4all.com>  Thu, 16 Feb 2012 13:49:26 -0000

cm4all-beng-proxy (1.1.30) unstable; urgency=low

  * merge release 1.0.24

 -- Max Kellermann <mk@cm4all.com>  Wed, 15 Feb 2012 09:25:38 -0000

cm4all-beng-proxy (1.1.29) unstable; urgency=low

  * merge release 1.0.23

 -- Max Kellermann <mk@cm4all.com>  Thu, 09 Feb 2012 09:30:18 -0000

cm4all-beng-proxy (1.1.28) unstable; urgency=low

  * merge release 1.0.22

 -- Max Kellermann <mk@cm4all.com>  Thu, 02 Feb 2012 13:39:21 -0000

cm4all-beng-proxy (1.1.27) unstable; urgency=low

  * merge release 1.0.21

 -- Max Kellermann <mk@cm4all.com>  Tue, 31 Jan 2012 14:59:06 -0000

cm4all-beng-proxy (1.1.26) unstable; urgency=low

  * merge release 1.0.20

 -- Max Kellermann <mk@cm4all.com>  Wed, 25 Jan 2012 12:13:43 -0000

cm4all-beng-proxy (1.1.25) unstable; urgency=low

  * merge release 1.0.19

 -- Max Kellermann <mk@cm4all.com>  Tue, 17 Jan 2012 08:29:34 -0000

cm4all-beng-proxy (1.1.24) unstable; urgency=low

  * merge release 1.0.18

 -- Max Kellermann <mk@cm4all.com>  Wed, 04 Jan 2012 15:27:35 -0000

cm4all-beng-proxy (1.1.23) unstable; urgency=low

  * header-forward: remove port number from X-Forwarded-For

 -- Max Kellermann <mk@cm4all.com>  Wed, 28 Dec 2011 16:51:41 -0000

cm4all-beng-proxy (1.1.22) unstable; urgency=low

  * merge release 1.0.17
  * istream-socket: fix potential assertion failure

 -- Max Kellermann <mk@cm4all.com>  Wed, 21 Dec 2011 16:44:46 -0000

cm4all-beng-proxy (1.1.21) unstable; urgency=low

  * merge release 1.0.16

 -- Max Kellermann <mk@cm4all.com>  Wed, 14 Dec 2011 11:07:58 -0000

cm4all-beng-proxy (1.1.20) unstable; urgency=low

  * merge release 1.0.15
  * processor: don't rewrite "mailto:" hyperlinks

 -- Max Kellermann <mk@cm4all.com>  Mon, 05 Dec 2011 18:37:10 -0000

cm4all-beng-proxy (1.1.19) unstable; urgency=low

  * {css_,}processor: quote widget classes for prefixing XML IDs, CSS classes

 -- Max Kellermann <mk@cm4all.com>  Fri, 18 Nov 2011 13:17:02 -0000

cm4all-beng-proxy (1.1.18) unstable; urgency=low

  * merge release 1.0.13
  * lb_http: eliminate the duplicate "Date" response header

 -- Max Kellermann <mk@cm4all.com>  Tue, 08 Nov 2011 19:33:07 +0100

cm4all-beng-proxy (1.1.17) unstable; urgency=low

  * merge release 1.0.13

 -- Max Kellermann <mk@cm4all.com>  Wed, 02 Nov 2011 16:52:21 +0100

cm4all-beng-proxy (1.1.16) unstable; urgency=low

  * merge release 1.0.12

 -- Max Kellermann <mk@cm4all.com>  Fri, 21 Oct 2011 15:09:55 +0200

cm4all-beng-proxy (1.1.15) unstable; urgency=low

  * merge release 1.0.11

 -- Max Kellermann <mk@cm4all.com>  Wed, 19 Oct 2011 09:36:38 +0200

cm4all-beng-proxy (1.1.14) unstable; urgency=low

  * merge release 1.0.10

 -- Max Kellermann <mk@cm4all.com>  Fri, 07 Oct 2011 15:15:00 +0200

cm4all-beng-proxy (1.1.13) unstable; urgency=low

  * merge release 1.0.9

 -- Max Kellermann <mk@cm4all.com>  Thu, 29 Sep 2011 16:47:56 +0200

cm4all-beng-proxy (1.1.12) unstable; urgency=low

  * merge release 1.0.8

 -- Max Kellermann <mk@cm4all.com>  Thu, 22 Sep 2011 17:13:41 +0200

cm4all-beng-proxy (1.1.11) unstable; urgency=low

  * merge release 1.0.7
  * widget-http: response header X-CM4all-View selects a view
  * processor, css_processor: support prefixing XML ids
  * processor: property "c:view" selects a view

 -- Max Kellermann <mk@cm4all.com>  Fri, 16 Sep 2011 12:25:24 +0200

cm4all-beng-proxy (1.1.10) unstable; urgency=low

  * merge release 1.0.6
  * http-request: don't clear failure state on successful TCP connection
  * istream-socket: fix assertion failure after receive error
  * ssl_filter: check for end-of-file on plain socket
  * ssl_filter: fix buffer assertion failures

 -- Max Kellermann <mk@cm4all.com>  Tue, 13 Sep 2011 18:50:18 +0200

cm4all-beng-proxy (1.1.9) unstable; urgency=low

  * http-request: improve keep-alive cancellation detection
  * http-request: mark server "failed" after HTTP client error
  * lb: implement the control protocol
    - can disable and re-enable workers
  * lb: don't allow sticky pool with only one member
  * lb: verify that a new sticky host is alive
  * lb: mark server "failed" after HTTP client error

 -- Max Kellermann <mk@cm4all.com>  Fri, 09 Sep 2011 13:03:55 +0200

cm4all-beng-proxy (1.1.8) unstable; urgency=low

  * merge release 1.0.5
  * {css_,}processor: one more underscore for the prefix
  * processor: remove rewrite-uri processing instructions from output
  * translate: unknown packet is a fatal error
  * processor: add option to set widget/focus by default
  * rewrite-uri: a leading tilde refers to the widget base; translation
    packet ANCHOR_ABSOLUTE enables it by default

 -- Max Kellermann <mk@cm4all.com>  Mon, 05 Sep 2011 17:56:31 +0200

cm4all-beng-proxy (1.1.7) unstable; urgency=low

  * css_processor: implement property "-c-mode"
  * css_processor: translate underscore prefix in class names
  * processor: translate underscore prefix in CSS class names

 -- Max Kellermann <mk@cm4all.com>  Mon, 29 Aug 2011 17:47:48 +0200

cm4all-beng-proxy (1.1.6) unstable; urgency=low

  * merge release 1.0.3
  * implement CSS processor

 -- Max Kellermann <mk@cm4all.com>  Mon, 22 Aug 2011 17:13:56 +0200

cm4all-beng-proxy (1.1.5) unstable; urgency=low

  * lb: optionally generate Via and X-Forwarded-For

 -- Max Kellermann <mk@cm4all.com>  Wed, 17 Aug 2011 12:45:14 +0200

cm4all-beng-proxy (1.1.4) unstable; urgency=low

  * pipe-stock: fix assertion failure after optimization bug
  * istream-pipe: reuse drained pipes immediately
  * sink-socket: reinstate write event during bulk transfers

 -- Max Kellermann <mk@cm4all.com>  Thu, 11 Aug 2011 14:41:37 +0200

cm4all-beng-proxy (1.1.3) unstable; urgency=low

  * widget: quote invalid XMLID/JS characters for &c:prefix;
  * lb: add protocol "tcp"

 -- Max Kellermann <mk@cm4all.com>  Wed, 10 Aug 2011 18:53:12 +0200

cm4all-beng-proxy (1.1.2) unstable; urgency=low

  * merge release 1.0.2
  * http-server: report detailed errors
  * widget-http: implement header dumps
  * cgi, fastcgi: enable cookie jar with custom cookie "host"

 -- Max Kellermann <mk@cm4all.com>  Thu, 04 Aug 2011 17:27:51 +0200

cm4all-beng-proxy (1.1.1) unstable; urgency=low

  * merge release 1.0.1
  * lb: don't ignore unimplemented configuration keywords
  * lb: configurable monitor check interval
  * session: configurable idle timeout

 -- Max Kellermann <mk@cm4all.com>  Tue, 26 Jul 2011 11:27:20 +0200

cm4all-beng-proxy (1.1) unstable; urgency=low

  * http-client: send "Expect: 100-continue" only for big request body
  * lb: implement monitors (ping, connect, tcp_expect)

 -- Max Kellermann <mk@cm4all.com>  Wed, 20 Jul 2011 15:04:22 +0200
  
cm4all-beng-proxy (1.0.34) unstable; urgency=low

  * resource-loader: don't strip last segment from IPv6 address

 -- Max Kellermann <mk@cm4all.com>  Wed, 16 May 2012 09:47:43 -0000

cm4all-beng-proxy (1.0.33) unstable; urgency=low

  * widget-resolver: fix assertion failure on recursive abort

 -- Max Kellermann <mk@cm4all.com>  Thu, 26 Apr 2012 14:04:01 -0000

cm4all-beng-proxy (1.0.32) unstable; urgency=low

  * http-cache: add missing initialization on memcached miss

 -- Max Kellermann <mk@cm4all.com>  Mon, 26 Mar 2012 13:35:01 -0000

cm4all-beng-proxy (1.0.31) unstable; urgency=low

  * proxy-widget: close the request body when the view doesn't exist

 -- Max Kellermann <mk@cm4all.com>  Tue, 20 Mar 2012 08:28:00 -0000

cm4all-beng-proxy (1.0.30) unstable; urgency=low

  * widget-view: initialize the header forward settings
  * translate-client: new view inherits header forward settings from
    default view
  * handler: clear transformation after translation error
  * http-cache: release the memcached response on abort
  * fcgi-request: close the request body on stock failure

 -- Max Kellermann <mk@cm4all.com>  Thu, 15 Mar 2012 15:34:18 -0000

cm4all-beng-proxy (1.0.29) unstable; urgency=low

  * processor: unescape custom header values
  * widget-resolver: fix NULL dereference after failure

 -- Max Kellermann <mk@cm4all.com>  Thu, 08 Mar 2012 18:10:14 -0000

cm4all-beng-proxy (1.0.28) unstable; urgency=low

  * widget-resolver: serve responses in the right order
  * widget-request: fix session related assertion failure
  * translate: initialize all GError variables

 -- Max Kellermann <mk@cm4all.com>  Fri, 02 Mar 2012 15:20:54 -0000

cm4all-beng-proxy (1.0.27) unstable; urgency=low

  * resource-address: fix regression when CGI URI is not set

 -- Max Kellermann <mk@cm4all.com>  Thu, 23 Feb 2012 17:08:16 -0000

cm4all-beng-proxy (1.0.26) unstable; urgency=low

  * resource-address: apply BASE to the CGI request URI

 -- Max Kellermann <mk@cm4all.com>  Thu, 23 Feb 2012 15:11:42 -0000

cm4all-beng-proxy (1.0.25) unstable; urgency=low

  * cgi-client: clear the input pointer on close

 -- Max Kellermann <mk@cm4all.com>  Thu, 16 Feb 2012 13:46:13 -0000

cm4all-beng-proxy (1.0.24) unstable; urgency=low

  * debian/rules: optimize parallel build
  * cgi: break loop when headers are finished

 -- Max Kellermann <mk@cm4all.com>  Wed, 15 Feb 2012 09:23:22 -0000

cm4all-beng-proxy (1.0.23) unstable; urgency=low

  * cgi: detect large response headers
  * cgi: continue parsing response headers after buffer boundary
  * cgi: bigger response header buffer
  * fcgi-client: detect large response headers

 -- Max Kellermann <mk@cm4all.com>  Thu, 09 Feb 2012 09:27:50 -0000

cm4all-beng-proxy (1.0.22) unstable; urgency=low

  * debian/rules: don't run libtool
  * lb: thread safety for the SSL filter
  * lb: fix crash during shutdown
  * http-server: fix uninitialised variable

 -- Max Kellermann <mk@cm4all.com>  Thu, 02 Feb 2012 13:03:08 -0000

cm4all-beng-proxy (1.0.21) unstable; urgency=low

  * hstock: fix memory leak
  * notify: fix endless busy loop
  * ssl_filter: fix hang while tearing down connection

 -- Max Kellermann <mk@cm4all.com>  Tue, 31 Jan 2012 15:24:50 -0000

cm4all-beng-proxy (1.0.20) unstable; urgency=low

  * ssl: load the whole certificate chain
  * translate: fix PATH+JAILCGI+SITE check
  * translate: fix HOME check
  * resource-address: include all CGI attributes in cache key

 -- Max Kellermann <mk@cm4all.com>  Wed, 25 Jan 2012 12:10:43 -0000

cm4all-beng-proxy (1.0.19) unstable; urgency=low

  * cookie-client: add a missing out-of-memory check

 -- Max Kellermann <mk@cm4all.com>  Tue, 17 Jan 2012 08:27:38 -0000

cm4all-beng-proxy (1.0.18) unstable; urgency=low

  * resource-address: support zero-length path_info prefix (for BASE)
  * hashmap: optimize insertions
  * http-server: limit the number of request headers
  * proxy-widget: discard the unused request body on error

 -- Max Kellermann <mk@cm4all.com>  Wed, 04 Jan 2012 14:55:59 -0000

cm4all-beng-proxy (1.0.17) unstable; urgency=low

  * istream-chunked: avoid recursive buffer write, fixes crash

 -- Max Kellermann <mk@cm4all.com>  Wed, 21 Dec 2011 16:37:44 -0000

cm4all-beng-proxy (1.0.16) unstable; urgency=low

  * http-server: disable timeout while waiting for CGI
  * cgi: fix segmentation fault
  * processor: discard child's request body on abort
  * proxy-widget: discard the unused request body on error

 -- Max Kellermann <mk@cm4all.com>  Wed, 14 Dec 2011 11:53:31 +0100

cm4all-beng-proxy (1.0.15) unstable; urgency=low

  * http-client: fix assertion failure on bogus "100 Continue"
  * handler: don't close the request body twice
  * session: add a missing out-of-memory check
  * fcgi-client: check for EV_READ event
  * fcgi-serialize: fix serializing parameter without value

 -- Max Kellermann <mk@cm4all.com>  Mon, 05 Dec 2011 17:47:20 -0000

cm4all-beng-proxy (1.0.14) unstable; urgency=low

  * http-server: don't generate chunked HEAD response
  * http-server: don't override Content-Length for HEAD response
  * lb_http, proxy-widget, response: forward Content-Length after HEAD

 -- Max Kellermann <mk@cm4all.com>  Tue, 08 Nov 2011 18:19:42 +0100

cm4all-beng-proxy (1.0.13) unstable; urgency=low

  * processor: initialize URI rewrite options for <?cm4all-rewrite-uri?>

 -- Max Kellermann <mk@cm4all.com>  Wed, 02 Nov 2011 16:47:48 +0100

cm4all-beng-proxy (1.0.12) unstable; urgency=low

  * http-server, proxy-widget: add missing newline to log message
  * fcgi_client: fix assertion failure on response body error
  * http-cache-choice: fix crash due to wrong filter callback

 -- Max Kellermann <mk@cm4all.com>  Fri, 21 Oct 2011 15:02:42 +0200

cm4all-beng-proxy (1.0.11) unstable; urgency=low

  * lb_config: fix binding to wildcard address
  * rewrite-uri: clarify warning message when widget has no id

 -- Max Kellermann <mk@cm4all.com>  Wed, 19 Oct 2011 09:26:48 +0200

cm4all-beng-proxy (1.0.10) unstable; urgency=low

  * debian/control: beng-lb doesn't need "daemon" anymore
  * http-string: allow space in unquoted cookie values (RFC ignorant)

 -- Max Kellermann <mk@cm4all.com>  Fri, 07 Oct 2011 15:06:32 +0200

cm4all-beng-proxy (1.0.9) unstable; urgency=low

  * tcp-balancer: store a copy of the socket address
  * lb: default log directory is /var/log/cm4all/beng-lb
  * lb: use new built-in watchdog instead of /usr/bin/daemon

 -- Max Kellermann <mk@cm4all.com>  Thu, 29 Sep 2011 16:19:34 +0200

cm4all-beng-proxy (1.0.8) unstable; urgency=low

  * resource-address: copy the delegate JailCGI parameters (crash bug fix)
  * response: use the same URI for storing and dropping widget sessions

 -- Max Kellermann <mk@cm4all.com>  Thu, 22 Sep 2011 13:39:08 +0200

cm4all-beng-proxy (1.0.7) unstable; urgency=low

  * inline-widget: discard request body when class lookup fails

 -- Max Kellermann <mk@cm4all.com>  Fri, 16 Sep 2011 12:16:04 +0200

cm4all-beng-proxy (1.0.6) unstable; urgency=low

  * processor: support short "SCRIPT" tag
  * widget-uri: use the template's view specification

 -- Max Kellermann <mk@cm4all.com>  Tue, 13 Sep 2011 18:14:24 +0200

cm4all-beng-proxy (1.0.5) unstable; urgency=low

  * resource-loader: delete comma when extracting from X-Forwarded-For

 -- Max Kellermann <mk@cm4all.com>  Mon, 05 Sep 2011 17:43:22 +0200

cm4all-beng-proxy (1.0.4) unstable; urgency=low

  * istream-replace: update the buffer reader after new data was added

 -- Max Kellermann <mk@cm4all.com>  Mon, 05 Sep 2011 15:43:17 +0200

cm4all-beng-proxy (1.0.3) unstable; urgency=low

  * merge release 0.9.35
  * control-handler: fix uninitialized variable

 -- Max Kellermann <mk@cm4all.com>  Thu, 18 Aug 2011 15:15:52 +0200

cm4all-beng-proxy (1.0.2) unstable; urgency=low

  * merge release 0.9.34
  * handler: always log translate client errors
  * tcp-balancer: fix memory leak in error handler
  * http-string: allow more characters in cookie values (RFC ignorant)

 -- Max Kellermann <mk@cm4all.com>  Mon, 01 Aug 2011 16:30:05 +0200

cm4all-beng-proxy (1.0.1) unstable; urgency=low

  * session: increase idle timeout to 20 minutes

 -- Max Kellermann <mk@cm4all.com>  Tue, 26 Jul 2011 11:23:36 +0200

cm4all-beng-proxy (1.0) unstable; urgency=low

  * merge release 0.9.33
  * header-forward: eliminate the duplicate "Date" response header
  * proxy-handler: don't pass internal URI arguments to CGI

 -- Max Kellermann <mk@cm4all.com>  Mon, 18 Jul 2011 17:07:42 +0200

cm4all-beng-proxy (0.10.14) unstable; urgency=low

  * merge release 0.9.32

 -- Max Kellermann <mk@cm4all.com>  Tue, 12 Jul 2011 19:02:23 +0200

cm4all-beng-proxy (0.10.13) unstable; urgency=low

  * growing-buffer: reset the position when skipping buffers

 -- Max Kellermann <mk@cm4all.com>  Wed, 06 Jul 2011 10:07:50 +0200

cm4all-beng-proxy (0.10.12) unstable; urgency=low

  * merge release 0.9.31
  * rewrite-uri: log widget base mismatch
  * istream-replace: fix assertion failure with splitted buffer

 -- Max Kellermann <mk@cm4all.com>  Tue, 05 Jul 2011 22:05:44 +0200

cm4all-beng-proxy (0.10.11) unstable; urgency=low

  * merge release 0.9.30
  * lb: add SSL/TLS support

 -- Max Kellermann <mk@cm4all.com>  Mon, 04 Jul 2011 17:14:21 +0200

cm4all-beng-proxy (0.10.10) unstable; urgency=low

  * merge release 0.9.29

 -- Max Kellermann <mk@cm4all.com>  Tue, 28 Jun 2011 17:56:43 +0200

cm4all-beng-proxy (0.10.9) unstable; urgency=low

  * merge release 0.9.28

 -- Max Kellermann <mk@cm4all.com>  Mon, 27 Jun 2011 13:38:03 +0200

cm4all-beng-proxy (0.10.8) unstable; urgency=low

  * lb_http: don't access the connection object after it was closed
  * restart the load balancer automatically

 -- Max Kellermann <mk@cm4all.com>  Wed, 22 Jun 2011 12:38:39 +0200

cm4all-beng-proxy (0.10.7) unstable; urgency=low

  * config: make the session cookie name configurable
  * uri-relative: allow relative base URIs (for CGI)
  * widget-uri: combine existing CGI PATH_INFO and given widget location
  * python/translation/widget: support "path_info" specification

 -- Max Kellermann <mk@cm4all.com>  Mon, 20 Jun 2011 14:54:38 +0200

cm4all-beng-proxy (0.10.6) unstable; urgency=low

  * merge release 0.9.26

 -- Max Kellermann <mk@cm4all.com>  Wed, 15 Jun 2011 09:19:28 +0200

cm4all-beng-proxy (0.10.5) unstable; urgency=low

  * merge release 0.9.26

 -- Max Kellermann <mk@cm4all.com>  Fri, 10 Jun 2011 10:09:09 +0200

cm4all-beng-proxy (0.10.4) unstable; urgency=low

  * doc: add beng-lb documentation
  * lb: implement "fallback" option
  * merge release 0.9.25

 -- Max Kellermann <mk@cm4all.com>  Wed, 08 Jun 2011 14:13:43 +0200

cm4all-beng-proxy (0.10.3) unstable; urgency=low

  * python/translation.widget: support keyword "sticky"
  * lb: implement sticky modes "failover", "cookie"

 -- Max Kellermann <mk@cm4all.com>  Mon, 06 Jun 2011 15:51:36 +0200

cm4all-beng-proxy (0.10.2) unstable; urgency=low

  * debian: fix beng-lb pid file name
  * lb_http: implement sticky sessions
  * merge release 0.9.24

 -- Max Kellermann <mk@cm4all.com>  Tue, 31 May 2011 14:32:03 +0200

cm4all-beng-proxy (0.10.1) unstable; urgency=low

  * lb_http: close request body on error
  * lb_listener: print error message when binding fails
  * merge release 0.9.23

 -- Max Kellermann <mk@cm4all.com>  Fri, 27 May 2011 13:13:55 +0200

cm4all-beng-proxy (0.10) unstable; urgency=low

  * failure: fix inverted logic bug in expiry check
  * tcp-balancer: implement session stickiness
  * lb: new stand-alone load balancer

 -- Max Kellermann <mk@cm4all.com>  Thu, 26 May 2011 14:32:02 +0200

cm4all-beng-proxy (0.9.35) unstable; urgency=low

  * resource-loader: pass the last X-Forwarded-For element to AJP

 -- Max Kellermann <mk@cm4all.com>  Thu, 18 Aug 2011 15:05:02 +0200

cm4all-beng-proxy (0.9.34) unstable; urgency=low

  * request: fix double request body close in errdoc handler
  * handler: close request body on early abort

 -- Max Kellermann <mk@cm4all.com>  Mon, 01 Aug 2011 16:21:43 +0200

cm4all-beng-proxy (0.9.33) unstable; urgency=low

  * {http,ajp}-request, errdoc: check before closing the request body on
    error

 -- Max Kellermann <mk@cm4all.com>  Mon, 18 Jul 2011 16:30:29 +0200

cm4all-beng-proxy (0.9.32) unstable; urgency=low

  * processor: dispose request body when focused widget was not found
  * http-string: allow the slash in cookie values (RFC ignorant)

 -- Max Kellermann <mk@cm4all.com>  Tue, 12 Jul 2011 18:16:01 +0200

cm4all-beng-proxy (0.9.31) unstable; urgency=low

  * growing-buffer: fix assertion failure with empty first buffer

 -- Max Kellermann <mk@cm4all.com>  Tue, 05 Jul 2011 21:58:24 +0200

cm4all-beng-proxy (0.9.30) unstable; urgency=low

  * growing-buffer: fix assertion failure in reader when buffer is empty

 -- Max Kellermann <mk@cm4all.com>  Mon, 04 Jul 2011 16:59:28 +0200

cm4all-beng-proxy (0.9.29) unstable; urgency=low

  * http-string: allow the equality sign in cookie values (RFC ignorant)

 -- Max Kellermann <mk@cm4all.com>  Tue, 28 Jun 2011 17:50:23 +0200

cm4all-beng-proxy (0.9.28) unstable; urgency=low

  * http-string: allow round brackets in cookie values (RFC ignorant)

 -- Max Kellermann <mk@cm4all.com>  Mon, 27 Jun 2011 13:23:58 +0200

cm4all-beng-proxy (0.9.27) unstable; urgency=low

  * handler: don't delete existing session in TRANSPARENT mode

 -- Max Kellermann <mk@cm4all.com>  Wed, 15 Jun 2011 09:08:48 +0200

cm4all-beng-proxy (0.9.26) unstable; urgency=low

  * worker: read "crash" value before destroying shared memory
  * session: fix crash while discarding session

 -- Max Kellermann <mk@cm4all.com>  Fri, 10 Jun 2011 09:54:56 +0200

cm4all-beng-proxy (0.9.25) unstable; urgency=low

  * response: discard the request body before passing to errdoc
  * worker: don't restart all workers after "safe" worker crash
  * cgi: check for end-of-file after splice

 -- Max Kellermann <mk@cm4all.com>  Wed, 08 Jun 2011 15:02:35 +0200

cm4all-beng-proxy (0.9.24) unstable; urgency=low

  * fcgi-client: really discard packets on request id mismatch
  * memcached-client: don't schedule read event when buffer is full
  * session: support beng-lb sticky sessions

 -- Max Kellermann <mk@cm4all.com>  Tue, 31 May 2011 14:23:41 +0200

cm4all-beng-proxy (0.9.23) unstable; urgency=low

  * tcp-balancer: retry connecting to cluster if a node fails

 -- Max Kellermann <mk@cm4all.com>  Fri, 27 May 2011 13:01:31 +0200

cm4all-beng-proxy (0.9.22) unstable; urgency=low

  * failure: fix inverted logic bug in expiry check
  * uri-extract: support AJP URLs, fixes AJP cookies
  * ajp-client: don't schedule read event when buffer is full

 -- Max Kellermann <mk@cm4all.com>  Thu, 26 May 2011 08:32:32 +0200

cm4all-beng-proxy (0.9.21) unstable; urgency=low

  * balancer: re-enable load balancing (regression fix)
  * merge release 0.8.38

 -- Max Kellermann <mk@cm4all.com>  Fri, 20 May 2011 11:03:31 +0200

cm4all-beng-proxy (0.9.20) unstable; urgency=low

  * http-cache: fix assertion failure caused by wrong destructor
  * merge release 0.8.37

 -- Max Kellermann <mk@cm4all.com>  Mon, 16 May 2011 14:03:09 +0200

cm4all-beng-proxy (0.9.19) unstable; urgency=low

  * http-request: don't retry requests with a request body

 -- Max Kellermann <mk@cm4all.com>  Thu, 12 May 2011 11:35:55 +0200

cm4all-beng-proxy (0.9.18) unstable; urgency=low

  * http-body: fix assertion failure on EOF chunk after socket was closed
  * widget-http: fix crash in widget lookup error handler
  * merge release 0.8.36

 -- Max Kellermann <mk@cm4all.com>  Tue, 10 May 2011 18:56:33 +0200

cm4all-beng-proxy (0.9.17) unstable; urgency=low

  * growing-buffer: fix assertion failure after large initial write
  * http-request: retry after connection failure
  * test/t-cgi: fix bashisms in test scripts

 -- Max Kellermann <mk@cm4all.com>  Wed, 04 May 2011 18:54:57 +0200

cm4all-beng-proxy (0.9.16) unstable; urgency=low

  * resource-address: append "transparent" args to CGI path_info
  * tcache: fix crash on FastCGI with BASE

 -- Max Kellermann <mk@cm4all.com>  Mon, 02 May 2011 16:07:21 +0200

cm4all-beng-proxy (0.9.15) unstable; urgency=low

  * configure.ac: check if valgrind/memcheck.h is installed
  * configure.ac: check if libattr is available
  * access-log: log Referer and User-Agent
  * access-log: log the request duration
  * proxy-handler: allow forwarding URI arguments
  * merge release 0.8.35

 -- Max Kellermann <mk@cm4all.com>  Wed, 27 Apr 2011 18:54:17 +0200

cm4all-beng-proxy (0.9.14) unstable; urgency=low

  * processor: don't clear widget pointer at opening tag
  * debian: move ulimit call from init script to *.default
  * merge release 0.8.33

 -- Max Kellermann <mk@cm4all.com>  Wed, 13 Apr 2011 17:03:29 +0200

cm4all-beng-proxy (0.9.13) unstable; urgency=low

  * proxy-widget: apply the widget's response header forward settings
  * response: add option to dump the widget tree
  * widget-class: move header forward settings to view
  * merge release 0.8.30

 -- Max Kellermann <mk@cm4all.com>  Mon, 04 Apr 2011 16:31:26 +0200

cm4all-beng-proxy (0.9.12) unstable; urgency=low

  * widget: internal API refactorization
  * was-control: fix argument order in "abort" call
  * was-client: duplicate the GError object when it is used twice
  * {file,delegate}-handler: add Expires/ETag headers to 304 response
  * cgi: allow setting environment variables

 -- Max Kellermann <mk@cm4all.com>  Thu, 24 Mar 2011 15:12:54 +0100

cm4all-beng-proxy (0.9.11) unstable; urgency=low

  * processor: major API refactorization
  * merge release 0.8.29

 -- Max Kellermann <mk@cm4all.com>  Mon, 21 Mar 2011 19:43:28 +0100

cm4all-beng-proxy (0.9.10) unstable; urgency=low

  * merge release 0.8.27

 -- Max Kellermann <mk@cm4all.com>  Fri, 18 Mar 2011 14:11:16 +0100

cm4all-beng-proxy (0.9.9) unstable; urgency=low

  * merge release 0.8.25

 -- Max Kellermann <mk@cm4all.com>  Mon, 14 Mar 2011 16:05:51 +0100

cm4all-beng-proxy (0.9.8) unstable; urgency=low

  * translate: support UNIX domain sockets in ADDRESS_STRING
  * resource-address: support connections to existing FastCGI servers

 -- Max Kellermann <mk@cm4all.com>  Fri, 11 Mar 2011 19:24:33 +0100

cm4all-beng-proxy (0.9.7) unstable; urgency=low

  * merge release 0.8.24

 -- Max Kellermann <mk@cm4all.com>  Fri, 04 Mar 2011 13:07:36 +0100

cm4all-beng-proxy (0.9.6) unstable; urgency=low

  * merge release 0.8.23

 -- Max Kellermann <mk@cm4all.com>  Mon, 28 Feb 2011 11:47:45 +0100

cm4all-beng-proxy (0.9.5) unstable; urgency=low

  * translate: allow SITE without CGI

 -- Max Kellermann <mk@cm4all.com>  Mon, 31 Jan 2011 06:35:24 +0100

cm4all-beng-proxy (0.9.4) unstable; urgency=low

  * widget-class: allow distinct addresses for each view

 -- Max Kellermann <mk@cm4all.com>  Thu, 27 Jan 2011 17:51:21 +0100

cm4all-beng-proxy (0.9.3) unstable; urgency=low

  * istream-catch: log errors
  * proxy-handler: pass the original request URI to (Fast)CGI
  * proxy-handler: pass the original document root to (Fast)CGI
  * fcgi-stock: pass site id to child process
  * translation: new packet "HOME" for JailCGI
  * resource-loader: get remote host from "X-Forwarded-For"
  * cgi, fcgi-client: pass client IP address to application

 -- Max Kellermann <mk@cm4all.com>  Fri, 21 Jan 2011 18:13:38 +0100

cm4all-beng-proxy (0.9.2) unstable; urgency=low

  * merge release 0.8.21
  * http-response: better context for error messages
  * istream: method close() does not invoke handler->abort()
  * istream: better context for error messages
  * ajp-client: destruct properly when request stream fails
  * {delegate,fcgi,was}-stock: use the JailCGI 1.4 wrapper

 -- Max Kellermann <mk@cm4all.com>  Mon, 17 Jan 2011 12:08:04 +0100

cm4all-beng-proxy (0.9.1) unstable; urgency=low

  * http-server: count the number of raw bytes sent and received
  * control-handler: support TCACHE_INVALIDATE with SITE
  * new programs "log-forward", "log-exec" for network logging
  * new program "log-split" for creating per-site log files
  * new program "log-traffic" for creating per-site traffic logs
  * move logging servers to new package cm4all-beng-proxy-logging
  * python/control.client: add parameter "broadcast"

 -- Max Kellermann <mk@cm4all.com>  Thu, 02 Dec 2010 12:07:16 +0100

cm4all-beng-proxy (0.9) unstable; urgency=low

  * merge release 0.8.19
  * was-client: explicitly send 32 bit METHOD payload
  * was-client: explicitly parse STATUS as 32 bit integer
  * was-client: clear control channel object on destruction
  * was-client: reuse child process if state is clean on EOF
  * was-client: abort properly after receiving illegal packet
  * was-client: allow "request STOP" before response completed
  * was-client: postpone the response handler invocation
  * was-control: send packets in bulk
  * python: support WAS widgets
  * http-server: enable "cork" mode only for beginning of response
  * http-cache: don't access freed memory in pool_unref_denotify()
  * http: use libcm4all-http
  * new datagram based binary protocol for access logging
  * main: default WAS stock limit is 16

 -- Max Kellermann <mk@cm4all.com>  Thu, 18 Nov 2010 19:56:17 +0100

cm4all-beng-proxy (0.8.38) unstable; urgency=low

  * failure: update time stamp on existing item
  * errdoc: free the original response body on abort

 -- Max Kellermann <mk@cm4all.com>  Fri, 20 May 2011 10:17:14 +0200

cm4all-beng-proxy (0.8.37) unstable; urgency=low

  * widget-resolver: don't reuse failed resolver
  * http-request: fix NULL pointer dereference on invalid URI
  * config: disable the TCP stock limit by default

 -- Max Kellermann <mk@cm4all.com>  Mon, 16 May 2011 13:41:32 +0200

cm4all-beng-proxy (0.8.36) unstable; urgency=low

  * http-server: check if client closes connection while processing
  * http-client: release the socket before invoking the callback
  * fcgi-client: fix assertion failure on full input buffer
  * memcached-client: re-enable socket event after direct copy
  * istream-file: fix assertion failure on range request
  * test/t-cgi: fix bashisms in test scripts

 -- Max Kellermann <mk@cm4all.com>  Tue, 10 May 2011 18:45:48 +0200

cm4all-beng-proxy (0.8.35) unstable; urgency=low

  * session: fix potential session defragmentation crash
  * ajp-request: use "host:port" as TCP stock key
  * cgi: evaluate the Content-Length response header

 -- Max Kellermann <mk@cm4all.com>  Wed, 27 Apr 2011 13:32:05 +0200

cm4all-beng-proxy (0.8.34) unstable; urgency=low

  * js: replace all '%' with '$'
  * js: check if session_id is null
  * debian: add package cm4all-beng-proxy-tools

 -- Max Kellermann <mk@cm4all.com>  Tue, 19 Apr 2011 18:43:54 +0200

cm4all-beng-proxy (0.8.33) unstable; urgency=low

  * processor: don't quote query string arguments with dollar sign
  * widget-request: safely remove "view" and "path" from argument table
  * debian/control: add "Breaks << 0.8.32" on the JavaScript library

 -- Max Kellermann <mk@cm4all.com>  Tue, 12 Apr 2011 18:21:55 +0200

cm4all-beng-proxy (0.8.32) unstable; urgency=low

  * args: quote arguments with the dollar sign

 -- Max Kellermann <mk@cm4all.com>  Tue, 12 Apr 2011 13:34:42 +0200

cm4all-beng-proxy (0.8.31) unstable; urgency=low

  * proxy-widget: eliminate the duplicate "Server" response header
  * translation: add packet UNTRUSTED_SITE_SUFFIX

 -- Max Kellermann <mk@cm4all.com>  Thu, 07 Apr 2011 16:23:37 +0200

cm4all-beng-proxy (0.8.30) unstable; urgency=low

  * handler: make lower-case realm name from the "Host" header
  * session: copy attribute "realm", fixes segmentation fault

 -- Max Kellermann <mk@cm4all.com>  Tue, 29 Mar 2011 16:47:43 +0200

cm4all-beng-proxy (0.8.29) unstable; urgency=low

  * ajp-client: send query string in an AJP attribute

 -- Max Kellermann <mk@cm4all.com>  Mon, 21 Mar 2011 19:16:16 +0100

cm4all-beng-proxy (0.8.28) unstable; urgency=low

  * resource-loader: use X-Forwarded-For to obtain AJP remote host
  * resource-loader: strip port from AJP remote address
  * resource-loader: don't pass remote host to AJP server
  * resource-loader: parse server port for AJP
  * ajp-client: always send content-length
  * ajp-client: parse the remaining buffer after EAGAIN

 -- Max Kellermann <mk@cm4all.com>  Mon, 21 Mar 2011 11:12:07 +0100

cm4all-beng-proxy (0.8.27) unstable; urgency=low

  * http-request: close the request body on malformed URI
  * ajp-request: AJP translation packet contains ajp://host:port/path

 -- Max Kellermann <mk@cm4all.com>  Fri, 18 Mar 2011 14:04:21 +0100

cm4all-beng-proxy (0.8.26) unstable; urgency=low

  * python/response: fix typo in ajp()
  * session: validate sessions only within one realm

 -- Max Kellermann <mk@cm4all.com>  Fri, 18 Mar 2011 08:59:41 +0100

cm4all-beng-proxy (0.8.25) unstable; urgency=low

  * widget-http: discard request body on unknown view name
  * inline-widget: discard request body on error
  * {http,fcgi,was}-client: allocate response headers from caller pool
  * cmdline: fcgi_stock_limit defaults to 0 (no limit)

 -- Max Kellermann <mk@cm4all.com>  Mon, 14 Mar 2011 15:53:42 +0100

cm4all-beng-proxy (0.8.24) unstable; urgency=low

  * fcgi-client: release the connection even when padding not consumed
    after empty response

 -- Max Kellermann <mk@cm4all.com>  Wed, 02 Mar 2011 17:39:33 +0100

cm4all-beng-proxy (0.8.23) unstable; urgency=low

  * memcached-client: allocate a new memory pool
  * memcached-client: copy caller_pool reference before freeing the client
  * fcgi-client: check headers!=NULL
  * fcgi-client: release the connection even when padding not consumed

 -- Max Kellermann <mk@cm4all.com>  Mon, 28 Feb 2011 10:50:02 +0100

cm4all-beng-proxy (0.8.22) unstable; urgency=low

  * cgi: fill special variables CONTENT_TYPE, CONTENT_LENGTH
  * memcached-client: remove stray pool_unref() call
  * memcached-client: reuse the socket if the remaining value is buffered
  * http-cache-choice: abbreviate memcached keys
  * *-cache: allocate a parent pool for cache items
  * pool: re-enable linear pools
  * frame: free the request body on error
  * http-cache: free cached body which was dismissed

 -- Max Kellermann <mk@cm4all.com>  Mon, 07 Feb 2011 15:34:09 +0100

cm4all-beng-proxy (0.8.21) unstable; urgency=low

  * merge release 0.7.55
  * jail: translate the document root properly
  * header-forward: forward the "Host" header to CGI/FastCGI/AJP
  * http-error: map ENOTDIR to "404 Not Found"
  * http-server: fix assertion failure on write error
  * fcgi-stock: clear all environment variables

 -- Max Kellermann <mk@cm4all.com>  Thu, 06 Jan 2011 16:04:20 +0100

cm4all-beng-proxy (0.8.20) unstable; urgency=low

  * widget-resolver: add pedantic state assertions
  * async: remember a copy of the operation in !NDEBUG
  * python/translation/response: max_age() returns self

 -- Max Kellermann <mk@cm4all.com>  Mon, 06 Dec 2010 23:02:50 +0100

cm4all-beng-proxy (0.8.19) unstable; urgency=low

  * merge release 0.7.54

 -- Max Kellermann <mk@cm4all.com>  Wed, 17 Nov 2010 16:25:10 +0100

cm4all-beng-proxy (0.8.18) unstable; urgency=low

  * was-client: explicitly send 32 bit METHOD payload
  * was-client: explicitly parse STATUS as 32 bit integer
  * istream: check presence of as_fd() in optimized build

 -- Max Kellermann <mk@cm4all.com>  Fri, 05 Nov 2010 11:00:54 +0100

cm4all-beng-proxy (0.8.17) unstable; urgency=low

  * merged release 0.7.53
  * widget: use colon as widget path separator
  * was-client: check for abort during response handler
  * was-client: implement STOP
  * was-client: release memory pools
  * was-launch: enable non-blocking mode on input and output
  * http-server: don't crash on malformed pipelined request
  * main: free the WAS stock and the UDP listener in the SIGTERM handler

 -- Max Kellermann <mk@cm4all.com>  Thu, 28 Oct 2010 19:50:26 +0200

cm4all-beng-proxy (0.8.16) unstable; urgency=low

  * merged release 0.7.52
  * was-client: support for the WAS protocol

 -- Max Kellermann <mk@cm4all.com>  Wed, 13 Oct 2010 16:45:18 +0200

cm4all-beng-proxy (0.8.15) unstable; urgency=low

  * resource-address: don't skip question mark twice

 -- Max Kellermann <mk@cm4all.com>  Tue, 28 Sep 2010 12:20:33 +0200

cm4all-beng-proxy (0.8.14) unstable; urgency=low

  * processor: schedule "xmlns:c" deletion

 -- Max Kellermann <mk@cm4all.com>  Thu, 23 Sep 2010 14:42:31 +0200

cm4all-beng-proxy (0.8.13) unstable; urgency=low

  * processor: delete "xmlns:c" attributes from link elements
  * istream-{head,zero}: implement method available()
  * merged release 0.7.51

 -- Max Kellermann <mk@cm4all.com>  Tue, 17 Aug 2010 09:54:33 +0200

cm4all-beng-proxy (0.8.12) unstable; urgency=low

  * http-cache-memcached: copy resource address
  * debian/control: add missing ${shlibs:Depends}
  * merged release 0.7.50

 -- Max Kellermann <mk@cm4all.com>  Thu, 12 Aug 2010 20:17:52 +0200

cm4all-beng-proxy (0.8.11) unstable; urgency=low

  * delegate-client: fix SCM_RIGHTS check
  * use Linux 2.6 CLOEXEC/NONBLOCK flags
  * tcache: INVALIDATE removes all variants (error documents etc.)
  * control: new UDP based protocol, allows invalidating caches
  * hashmap: fix assertion failure in hashmap_remove_match()
  * merged release 0.7.49

 -- Max Kellermann <mk@cm4all.com>  Tue, 10 Aug 2010 15:48:10 +0200

cm4all-beng-proxy (0.8.10) unstable; urgency=low

  * tcache: copy response.previous

 -- Max Kellermann <mk@cm4all.com>  Mon, 02 Aug 2010 18:03:43 +0200

cm4all-beng-proxy (0.8.9) unstable; urgency=low

  * (f?)cgi-handler: forward query string only if focused
  * ajp-handler: merge into proxy-handler
  * proxy-handler: forward query string if focused
  * cgi, fastcgi-handler: enable the resource cache
  * translation: add packets CHECK and PREVIOUS for authentication
  * python: add Response.max_age()

 -- Max Kellermann <mk@cm4all.com>  Fri, 30 Jul 2010 11:39:22 +0200

cm4all-beng-proxy (0.8.8) unstable; urgency=low

  * prototypes/translate.py: added new ticket-fastcgi programs
  * http-cache: implement FastCGI caching
  * merged release 0.7.47

 -- Max Kellermann <mk@cm4all.com>  Wed, 21 Jul 2010 13:00:43 +0200

cm4all-beng-proxy (0.8.7) unstable; urgency=low

  * istream-delayed: update the "direct" bit mask
  * http-client: send "Expect: 100-continue"
  * response, widget-http: apply istream_pipe to filter input
  * proxy-handler: apply istream_pipe to request body
  * istream-ajp-body: send larger request body packets
  * ajp-client: support splice()
  * merged release 0.7.46

 -- Max Kellermann <mk@cm4all.com>  Fri, 25 Jun 2010 18:52:04 +0200

cm4all-beng-proxy (0.8.6) unstable; urgency=low

  * translation: added support for custom error documents
  * response: convert HEAD to GET if filter follows
  * processor: short-circuit on HEAD request
  * python: depend on python-twisted-core

 -- Max Kellermann <mk@cm4all.com>  Wed, 16 Jun 2010 16:37:42 +0200

cm4all-beng-proxy (0.8.5) unstable; urgency=low

  * istream-tee: allow second output to block
  * widget-http: don't transform error documents
  * response, widget-http: disable filters after widget frame request
  * translation: added packet FILTER_4XX to filter client errors
  * merged release 0.7.45

 -- Max Kellermann <mk@cm4all.com>  Thu, 10 Jun 2010 16:13:14 +0200

cm4all-beng-proxy (0.8.4) unstable; urgency=low

  * python: added missing "Response" import
  * python: resume parsing after deferred call
  * http-client: implement istream method as_fd()
  * merged release 0.7.44

 -- Max Kellermann <mk@cm4all.com>  Mon, 07 Jun 2010 17:01:16 +0200

cm4all-beng-proxy (0.8.3) unstable; urgency=low

  * file-handler: implement If-Range (RFC 2616 14.27)
  * merged release 0.7.42

 -- Max Kellermann <mk@cm4all.com>  Tue, 01 Jun 2010 16:17:13 +0200

cm4all-beng-proxy (0.8.2) unstable; urgency=low

  * cookie-client: verify the cookie path
  * python: use Twisted's logging library
  * python: added a widget registry class
  * merged release 0.7.41

 -- Max Kellermann <mk@cm4all.com>  Wed, 26 May 2010 13:08:16 +0200

cm4all-beng-proxy (0.8.1) unstable; urgency=low

  * http-cache-memcached: delete entity records on POST

 -- Max Kellermann <mk@cm4all.com>  Tue, 18 May 2010 12:21:55 +0200

cm4all-beng-proxy (0.8) unstable; urgency=low

  * istream: added method as_fd() to convert istream to file descriptor
  * fork: support passing stdin istream fd to child process
  * http-cache: discard only matching entries on POST
  * istream-html-escape: escape single and double quote
  * rewrite-uri: escape the result with XML entities

 -- Max Kellermann <mk@cm4all.com>  Thu, 13 May 2010 12:34:46 +0200

cm4all-beng-proxy (0.7.55) unstable; urgency=low

  * pool: reparent pools in optimized build
  * istream-deflate: add missing pool reference while reading
  * istream-deflate: fix several error handlers

 -- Max Kellermann <mk@cm4all.com>  Thu, 06 Jan 2011 12:59:39 +0100

cm4all-beng-proxy (0.7.54) unstable; urgency=low

  * http-server: fix crash on deferred chunked request body
  * parser: fix crash on malformed SCRIPT element

 -- Max Kellermann <mk@cm4all.com>  Wed, 17 Nov 2010 16:13:09 +0100

cm4all-beng-proxy (0.7.53) unstable; urgency=low

  * http-server: don't crash on malformed pipelined request
  * sink-header: fix assertion failure on empty trailer

 -- Max Kellermann <mk@cm4all.com>  Thu, 28 Oct 2010 18:39:01 +0200

cm4all-beng-proxy (0.7.52) unstable; urgency=low

  * fcgi-client: fix send timeout handler
  * fork: finish the buffer after pipe was drained

 -- Max Kellermann <mk@cm4all.com>  Wed, 13 Oct 2010 16:39:26 +0200

cm4all-beng-proxy (0.7.51) unstable; urgency=low

  * http-client: clear response body pointer before forwarding EOF event
  * processor: fix assertion failure for c:mode in c:widget

 -- Max Kellermann <mk@cm4all.com>  Mon, 16 Aug 2010 17:01:48 +0200

cm4all-beng-proxy (0.7.50) unstable; urgency=low

  * header-forward: don't forward the "Host" header to HTTP servers
  * resource-address: use uri_relative() for CGI
  * uri-relative: don't lose host name in uri_absolute()
  * uri-relative: don't fail on absolute URIs
  * http-cache-heap: don't use uninitialized item size

 -- Max Kellermann <mk@cm4all.com>  Thu, 12 Aug 2010 20:03:49 +0200

cm4all-beng-proxy (0.7.49) unstable; urgency=low

  * hashmap: fix assertion failure in hashmap_remove_value()

 -- Max Kellermann <mk@cm4all.com>  Tue, 10 Aug 2010 15:37:12 +0200

cm4all-beng-proxy (0.7.48) unstable; urgency=low

  * pipe-stock: add assertions on file descriptors

 -- Max Kellermann <mk@cm4all.com>  Mon, 09 Aug 2010 14:56:54 +0200

cm4all-beng-proxy (0.7.47) unstable; urgency=low

  * cmdline: add option "--group"

 -- Max Kellermann <mk@cm4all.com>  Fri, 16 Jul 2010 18:39:53 +0200

cm4all-beng-proxy (0.7.46) unstable; urgency=low

  * handler: initialize all translate_response attributes
  * http-client: consume buffer before header length check
  * istream-pipe: clear "direct" flags in constructor
  * istream-pipe: return gracefully when handler blocks
  * ajp-client: hold pool reference to reset TCP_CORK

 -- Max Kellermann <mk@cm4all.com>  Mon, 21 Jun 2010 17:53:21 +0200

cm4all-beng-proxy (0.7.45) unstable; urgency=low

  * istream-tee: separate "weak" values for the two outputs
  * fcache: don't close output when caching has been canceled
  * tcache: copy the attribute "secure_cookie"

 -- Max Kellermann <mk@cm4all.com>  Thu, 10 Jun 2010 15:21:34 +0200

cm4all-beng-proxy (0.7.44) unstable; urgency=low

  * http-client: check response header length
  * http-server: check request header length

 -- Max Kellermann <mk@cm4all.com>  Mon, 07 Jun 2010 16:51:57 +0200

cm4all-beng-proxy (0.7.43) unstable; urgency=low

  * http-cache: fixed NULL pointer dereference when storing empty response
    body on the heap

 -- Max Kellermann <mk@cm4all.com>  Tue, 01 Jun 2010 18:52:45 +0200

cm4all-beng-proxy (0.7.42) unstable; urgency=low

  * fork: check "direct" flag again after buffer flush
  * pool: pool_unref_denotify() remembers the code location
  * sink-{buffer,gstring}: don't invoke callback in abort()
  * async: added another debug flag to verify correctness

 -- Max Kellermann <mk@cm4all.com>  Mon, 31 May 2010 21:15:58 +0200

cm4all-beng-proxy (0.7.41) unstable; urgency=low

  * http-cache: initialize response status and headers on empty body

 -- Max Kellermann <mk@cm4all.com>  Tue, 25 May 2010 16:27:25 +0200

cm4all-beng-proxy (0.7.40) unstable; urgency=low

  * http-cache: fixed NULL pointer dereference when storing empty response
    body in memcached

 -- Max Kellermann <mk@cm4all.com>  Tue, 25 May 2010 15:04:44 +0200

cm4all-beng-proxy (0.7.39) unstable; urgency=low

  * memcached-stock: close value on connect failure
  * http: implement remaining status codes
  * http-cache: allow caching empty response body
  * http-cache: cache status codes 203, 206, 300, 301, 410
  * http-cache: don't cache authorized resources

 -- Max Kellermann <mk@cm4all.com>  Fri, 21 May 2010 17:37:29 +0200

cm4all-beng-proxy (0.7.38) unstable; urgency=low

  * http-server: send HTTP/1.1 declaration with "100 Continue"
  * connection: initialize "site_name", fixes crash bug
  * translation: added packet SECURE_COOKIE

 -- Max Kellermann <mk@cm4all.com>  Thu, 20 May 2010 15:40:34 +0200

cm4all-beng-proxy (0.7.37) unstable; urgency=low

  * *-client: implement a socket leak detector
  * handler: initialize response header without translation server

 -- Max Kellermann <mk@cm4all.com>  Tue, 18 May 2010 12:05:11 +0200

cm4all-beng-proxy (0.7.36) unstable; urgency=low

  * http-client: fixed NULL pointer dereference
  * handler, response: removed duplicate request body destruction calls

 -- Max Kellermann <mk@cm4all.com>  Tue, 11 May 2010 17:16:36 +0200

cm4all-beng-proxy (0.7.35) unstable; urgency=low

  * {http,fcgi,ajp}-request: close the request body on abort
  * handler: set fake translation response on malformed URI

 -- Max Kellermann <mk@cm4all.com>  Mon, 10 May 2010 11:22:23 +0200

cm4all-beng-proxy (0.7.34) unstable; urgency=low

  * translate: check the UNTRUSTED packet
  * translation: added packet UNTRUSTED_PREFIX

 -- Max Kellermann <mk@cm4all.com>  Fri, 30 Apr 2010 19:14:37 +0200

cm4all-beng-proxy (0.7.33) unstable; urgency=low

  * merged release 0.7.27.1
  * fcache: don't continue storing in background
  * fcgi-client: re-add event after some input data has been read

 -- Max Kellermann <mk@cm4all.com>  Fri, 30 Apr 2010 11:31:08 +0200

cm4all-beng-proxy (0.7.32) unstable; urgency=low

  * response: generate the "Server" response header
  * response: support the Authentication-Info response header
  * response: support custom authentication pages
  * translation: support custom response headers

 -- Max Kellermann <mk@cm4all.com>  Tue, 27 Apr 2010 17:09:59 +0200

cm4all-beng-proxy (0.7.31) unstable; urgency=low

  * support HTTP authentication (RFC 2617)

 -- Max Kellermann <mk@cm4all.com>  Mon, 26 Apr 2010 17:26:42 +0200

cm4all-beng-proxy (0.7.30) unstable; urgency=low

  * fcgi-client: support responses without a body
  * {http,fcgi}-client: hold caller pool reference during callback

 -- Max Kellermann <mk@cm4all.com>  Fri, 23 Apr 2010 14:41:05 +0200

cm4all-beng-proxy (0.7.29) unstable; urgency=low

  * http-cache: added missing pool_unref() in memcached_miss()
  * pool: added checked pool references

 -- Max Kellermann <mk@cm4all.com>  Thu, 22 Apr 2010 15:45:48 +0200

cm4all-beng-proxy (0.7.28) unstable; urgency=low

  * fcgi-client: support response status
  * translate: malformed packets are fatal
  * http-cache: don't cache resources with very long URIs
  * memcached-client: increase the maximum key size to 32 kB

 -- Max Kellermann <mk@cm4all.com>  Thu, 15 Apr 2010 15:06:51 +0200

cm4all-beng-proxy (0.7.27.1) unstable; urgency=low

  * http-cache: added missing pool_unref() in memcached_miss()
  * http-cache: don't cache resources with very long URIs
  * memcached-client: increase the maximum key size to 32 kB
  * fork: properly handle partially filled output buffer
  * fork: re-add event after some input data has been read

 -- Max Kellermann <mk@cm4all.com>  Thu, 29 Apr 2010 15:30:21 +0200

cm4all-beng-proxy (0.7.27) unstable; urgency=low

  * session: use GLib's PRNG to generate session ids
  * session: seed the PRNG with /dev/random
  * response: log UNTRUSTED violation attempts
  * response: drop widget sessions when there is no focus

 -- Max Kellermann <mk@cm4all.com>  Fri, 09 Apr 2010 12:04:18 +0200

cm4all-beng-proxy (0.7.26) unstable; urgency=low

  * memcached-client: schedule read event before callback
  * istream-tee: continue with second output if first is closed

 -- Max Kellermann <mk@cm4all.com>  Sun, 28 Mar 2010 18:08:11 +0200

cm4all-beng-proxy (0.7.25) unstable; urgency=low

  * memcached-client: don't poll if socket is closed
  * fork: close file descriptor on input error
  * pool: don't check attachments in pool_trash()

 -- Max Kellermann <mk@cm4all.com>  Thu, 25 Mar 2010 13:28:01 +0100

cm4all-beng-proxy (0.7.24) unstable; urgency=low

  * memcached-client: release socket after splice

 -- Max Kellermann <mk@cm4all.com>  Mon, 22 Mar 2010 11:29:45 +0100

cm4all-beng-proxy (0.7.23) unstable; urgency=low

  * sink-header: support splice
  * memcached-client: support splice (response)
  * fcgi-client: recover correctly after send error
  * fcgi-client: support chunked request body
  * fcgi-client: basic splice support for the request body
  * http-cache: duplicate headers
  * {http,memcached}-client: check "direct" mode after buffer flush
  * cmdline: added option "fcgi_stock_limit"
  * python: auto-export function write_packet()
  * python: Response methods return self

 -- Max Kellermann <mk@cm4all.com>  Fri, 19 Mar 2010 13:28:35 +0100

cm4all-beng-proxy (0.7.22) unstable; urgency=low

  * python: re-add function write_packet()

 -- Max Kellermann <mk@cm4all.com>  Fri, 12 Mar 2010 12:27:21 +0100

cm4all-beng-proxy (0.7.21) unstable; urgency=low

  * ajp-client: handle EAGAIN from send()
  * python: install the missing sources

 -- Max Kellermann <mk@cm4all.com>  Thu, 11 Mar 2010 16:58:25 +0100

cm4all-beng-proxy (0.7.20) unstable; urgency=low

  * http-client: don't reinstate event when socket is closed
  * access-log: log the site name
  * python: removed unused function write_packet()
  * python: split the module beng_proxy.translation
  * python: allow overriding query string and param in absolute_uri()
  * python: moved absolute_uri() to a separate library

 -- Max Kellermann <mk@cm4all.com>  Thu, 11 Mar 2010 09:48:52 +0100

cm4all-beng-proxy (0.7.19) unstable; urgency=low

  * client-socket: translate EV_TIMEOUT to ETIMEDOUT
  * fork: refill the input buffer as soon as possible
  * delegate-client: implement an abortable event
  * pool: added assertions for libevent leaks
  * direct: added option "-s enable_splice=no"

 -- Max Kellermann <mk@cm4all.com>  Thu, 04 Mar 2010 17:34:56 +0100

cm4all-beng-proxy (0.7.18) unstable; urgency=low

  * args: reserve memory for the trailing null byte

 -- Max Kellermann <mk@cm4all.com>  Tue, 23 Feb 2010 17:46:04 +0100

cm4all-beng-proxy (0.7.17) unstable; urgency=low

  * translation: added the BOUNCE packet (variant of REDIRECT)
  * translation: change widget packet HOST to UNTRUSTED
  * translation: pass internal URI arguments to the translation server
  * handler: use the specified status with REDIRECT
  * python: added method Request.absolute_uri()

 -- Max Kellermann <mk@cm4all.com>  Tue, 23 Feb 2010 16:15:22 +0100

cm4all-beng-proxy (0.7.16) unstable; urgency=low

  * processor: separate trusted from untrusted widgets by host name
  * processor: mode=partition is deprecated
  * translate: fix DOCUMENT_ROOT handler for CGI/FASTCGI
  * fcgi-request: added JailCGI support

 -- Max Kellermann <mk@cm4all.com>  Fri, 19 Feb 2010 14:29:29 +0100

cm4all-beng-proxy (0.7.15) unstable; urgency=low

  * processor: unreference the caller pool in abort()
  * tcache: clear BASE on mismatch
  * fcgi-client: generate the Content-Length request header
  * fcgi-client: send the CONTENT_TYPE parameter
  * prototypes/translate.py: use FastCGI to run PHP

 -- Max Kellermann <mk@cm4all.com>  Thu, 11 Feb 2010 14:43:21 +0100

cm4all-beng-proxy (0.7.14) unstable; urgency=low

  * connection: drop connections when the limit is exceeded
  * resource-address: added BASE support
  * fcgi-client: check the request ID in response packets
  * http-client: check response body when request body is closed
  * html-escape: use the last ampersand before the semicolon
  * html-escape: support &apos;
  * processor: unescape widget parameter values

 -- Max Kellermann <mk@cm4all.com>  Fri, 29 Jan 2010 17:49:43 +0100

cm4all-beng-proxy (0.7.13) unstable; urgency=low

  * fcgi-request: duplicate socket path
  * fcgi-request: support ACTION
  * fcgi-client: provide SCRIPT_FILENAME
  * fcgi-client: append empty PARAMS packet
  * fcgi-client: try to read response before request is finished
  * fcgi-client: implement the STDERR packet
  * fcgi-client: support request headers and body
  * fcgi-stock: manage one socket per child process
  * fcgi-stock: unlink socket path after connect
  * fcgi-stock: redirect fd 1,2 to /dev/null
  * fcgi-stock: kill FastCGI processes after 5 minutes idle
  * translation: new packet PAIR for passing parameters to FastCGI

 -- Max Kellermann <mk@cm4all.com>  Thu, 14 Jan 2010 13:36:48 +0100

cm4all-beng-proxy (0.7.12) unstable; urgency=low

  * http-cache: unlock the cache item after successful revalidation
  * http-cache-memcached: pass the expiration time to memcached
  * sink-header: comprise pending data in method available()
  * header-forward: forward the Expires response header

 -- Max Kellermann <mk@cm4all.com>  Tue, 22 Dec 2009 16:18:49 +0100

cm4all-beng-proxy (0.7.11) unstable; urgency=low

  * {ajp,memcached}-client: fix dis\appearing event for duplex socket
  * memcached-client: handle EAGAIN after send()
  * memcached-client: release socket as early as possible
  * header-forward: don't forward Accept-Encoding if transformation is
    enabled
  * widget-http, inline-widget: check Content-Encoding before processing
  * file-handler: send "Vary: Accept-Encoding" for compressed response
  * header-forward: support duplicate headers
  * fcache: implemented a 60 seconds timeout
  * fcache: copy pointer to local variable before callback
  * event2: refresh timeout after event has occurred

 -- Max Kellermann <mk@cm4all.com>  Fri, 18 Dec 2009 16:45:24 +0100

cm4all-beng-proxy (0.7.10) unstable; urgency=low

  * http-{server,client}: fix disappearing event for duplex socket

 -- Max Kellermann <mk@cm4all.com>  Mon, 14 Dec 2009 15:46:25 +0100

cm4all-beng-proxy (0.7.9) unstable; urgency=low

  * http: "Expect" is a hop-by-hop header
  * http-server: send "100 Continue" unless request body closed
  * http-client: poll socket after splice
  * http-server: handle EAGAIN after splice
  * http-server: send a 417 response on unrecognized "Expect" request
  * response, widget-http: append filter id to resource tag
  * resource-tag: check for "Cache-Control: no-store"

 -- Max Kellermann <mk@cm4all.com>  Mon, 14 Dec 2009 13:05:15 +0100

cm4all-beng-proxy (0.7.8) unstable; urgency=low

  * http-body: support partial response in method available()
  * file-handler: support pre-compressed static files
  * fcache: honor the "Cache-Control: no-store" response header

 -- Max Kellermann <mk@cm4all.com>  Wed, 09 Dec 2009 15:49:25 +0100

cm4all-beng-proxy (0.7.7) unstable; urgency=low

  * parser: allow underscore in attribute names
  * processor: check "type" attribute before URI rewriting
  * http-client: start receiving before request is sent
  * http-client: try to read response after write error
  * http-client: deliver response body after headers are finished
  * http-client: release socket as early as possible
  * http-client: serve buffer after socket has been closed
  * istream-chunked: clear input stream in abort handler
  * growing-buffer: fix crash after close in "data" callback

 -- Max Kellermann <mk@cm4all.com>  Thu, 03 Dec 2009 13:09:57 +0100

cm4all-beng-proxy (0.7.6) unstable; urgency=low

  * istream-hold: return -2 if handler is not available yet
  * http, ajp, fcgi: use istream_hold on request body
  * http-client: implemented splicing the request body
  * response: added missing URI substitution

 -- Max Kellermann <mk@cm4all.com>  Tue, 17 Nov 2009 15:25:35 +0100

cm4all-beng-proxy (0.7.5) unstable; urgency=low

  * session: 64 bit session ids
  * session: allow arbitrary session id size (at compile-time)
  * debian: larger default log file (16 * 4MB)
  * debian: added package cm4all-beng-proxy-toi

 -- Max Kellermann <mk@cm4all.com>  Mon, 16 Nov 2009 15:51:24 +0100

cm4all-beng-proxy (0.7.4) unstable; urgency=low

  * measure the latency of external resources
  * widget-http: partially revert "don't query session if !stateful"

 -- Max Kellermann <mk@cm4all.com>  Tue, 10 Nov 2009 15:06:03 +0100

cm4all-beng-proxy (0.7.3) unstable; urgency=low

  * uri-verify: don't reject double slash after first segment
  * hostname: allow the hyphen character
  * processor: allow processing without session
  * widget-http: don't query session if !stateful
  * request: disable session management for known bots
  * python: fixed AttributeError in __getattr__()
  * python: added method Response.process()
  * translation: added the response packets URI, HOST, SCHEME
  * translation: added header forward packets

 -- Max Kellermann <mk@cm4all.com>  Mon, 09 Nov 2009 16:40:27 +0100

cm4all-beng-proxy (0.7.2) unstable; urgency=low

  * fcache: close all caching connections on exit
  * istream-file: retry reading after EAGAIN
  * direct, istream-pipe: re-enable SPLICE_F_NONBLOCK
  * direct, istream-pipe: disable the SPLICE_F_MORE flag
  * http-client: handle EAGAIN after splice
  * http-client, header-writer: remove hop-by-hop response headers
  * response: optimized transformed response headers
  * handler: mangle CGI and FastCGI headers
  * header-forward: generate the X-Forwarded-For header
  * header-forward: add local host name to "Via" request header

 -- Max Kellermann <mk@cm4all.com>  Fri, 30 Oct 2009 13:41:02 +0100

cm4all-beng-proxy (0.7.1) unstable; urgency=low

  * file-handler: close the stream on "304 Not Modified"
  * pool: use assembler code only on gcc
  * cmdline: added option "--set tcp_stock_limit"
  * Makefile.am: enable the "subdir-objects" option

 -- Max Kellermann <mk@cm4all.com>  Thu, 22 Oct 2009 12:17:11 +0200

cm4all-beng-proxy (0.7) unstable; urgency=low

  * ajp-client: check if connection was closed during response callback
  * header-forward: log session id
  * istream: separate TCP splicing checks
  * istream-pipe: fix segmentation fault after incomplete direct transfer
  * istream-pipe: implement the "available" method
  * istream-pipe: allocate pipe only if handler supports it
  * istream-pipe: flush the pipe before reading from input
  * istream-pipe: reuse pipes in a stock
  * direct: support splice() from TCP socket to pipe
  * istream: direct() returns -3 if stream has been closed
  * hstock: don't destroy stocks while items are being created
  * tcp-stock: limit number of connections per host to 256
  * translate, http-client, ajp-client, cgi, http-cache: verify the HTTP
    response status
  * prototypes/translate.py: disallow "/../" and null bytes
  * prototypes/translate.py: added "/jail-delegate/" location
  * uri-parser: strict RFC 2396 URI verification
  * uri-parser: don't unescape the URI path
  * http-client, ajp-client: verify the request URI
  * uri-escape: unescape each character only once
  * http-cache: never use the memcached stock if caching is disabled
  * allow 8192 connections by default
  * allow 65536 file handles by default
  * added package cm4all-jailed-beng-proxy-delegate-helper

 -- Max Kellermann <mk@cm4all.com>  Wed, 21 Oct 2009 15:00:56 +0200

cm4all-beng-proxy (0.6.23) unstable; urgency=low

  * header-forward: log session information
  * prototypes/translate.py: added /cgi-bin/ location
  * http-server: disable keep-alive for HTTP/1.0 clients
  * http-server: don't send "Connection: Keep-Alive"
  * delegate-stock: clear the environment
  * delegate-stock: added jail support
  * delegate-client: reuse helper process after I/O error

 -- Max Kellermann <mk@cm4all.com>  Mon, 12 Oct 2009 17:29:35 +0200

cm4all-beng-proxy (0.6.22) unstable; urgency=low

  * istream-tee: clear both "enabled" flags in the eof/abort handler
  * istream-tee: fall back to first data() return value if second stream
    closed itself
  * http-cache: don't log body_abort after close

 -- Max Kellermann <mk@cm4all.com>  Thu, 01 Oct 2009 19:19:37 +0200

cm4all-beng-proxy (0.6.21) unstable; urgency=low

  * http-client: log more error messages
  * delegate-stock: added the DOCUMENT_ROOT environment variable
  * response, widget: accept "application/xhtml+xml"
  * cookie-server: allow square brackets in unquoted cookie values
    (violating RFC 2109 and RFC 2616)

 -- Max Kellermann <mk@cm4all.com>  Thu, 01 Oct 2009 13:55:40 +0200

cm4all-beng-proxy (0.6.20) unstable; urgency=low

  * stock: clear stock after 60 seconds idle
  * hstock: remove empty stocks
  * http-server, http-client, cgi: fixed off-by-one bug in header parser
  * istream-pipe: fix the direct() return value on error
  * istream-pipe: fix formula in range assertion
  * http-cache-memcached: implemented "remove"
  * handler: added FastCGI handler
  * fcgi-client: unref caller pool after socket release
  * fcgi-client: implemented response headers

 -- Max Kellermann <mk@cm4all.com>  Tue, 29 Sep 2009 14:07:13 +0200

cm4all-beng-proxy (0.6.19) unstable; urgency=low

  * http-client: release caller pool after socket release
  * memcached-client: release socket on marshalling error
  * stock: unref caller pool in abort handler
  * stock: lazy cleanup
  * http-cache: copy caller_pool to local variable

 -- Max Kellermann <mk@cm4all.com>  Thu, 24 Sep 2009 16:02:17 +0200

cm4all-beng-proxy (0.6.18) unstable; urgency=low

  * delegate-handler: support conditional GET and ranges
  * file-handler: fix suffix-byte-range-spec parser
  * delegate-helper: call open() with O_CLOEXEC|O_NOCTTY
  * istream-file: don't set FD_CLOEXEC if O_CLOEXEC is available
  * stock: hold caller pool during "get" operation
  * main: free balancer object during shutdown
  * memcached-client: enable socket timeout
  * delegate-stock: set FD_CLOEXEC on socket

 -- Max Kellermann <mk@cm4all.com>  Thu, 24 Sep 2009 10:50:53 +0200

cm4all-beng-proxy (0.6.17) unstable; urgency=low

  * tcp-stock: implemented a load balancer
  * python: accept address list in the ajp() method
  * http-server: added timeout for the HTTP request headers
  * response: close template when the content type is wrong
  * delegate-get: implemented response headers
  * delegate-get: provide status codes and error messages

 -- Max Kellermann <mk@cm4all.com>  Fri, 18 Sep 2009 15:36:57 +0200

cm4all-beng-proxy (0.6.16) unstable; urgency=low

  * tcp-stock: added support for bulldog-tyke
  * sink-buffer: close input if it's not used in the constructor
  * http-cache-memcached: close response body when deserialization fails
  * serialize: fix regression in serialize_uint64()

 -- Max Kellermann <mk@cm4all.com>  Tue, 15 Sep 2009 19:26:07 +0200

cm4all-beng-proxy (0.6.15) unstable; urgency=low

  * http-cache-choice: find more duplicates during cleanup
  * handler: added AJP handler
  * ajp-request: unref pool only on tcp_stock failure
  * ajp-client: prevent parser recursion
  * ajp-client: free request body when response is closed
  * ajp-client: reuse connection after END_RESPONSE packet
  * ajp-client: enable TCP_CORK while sending
  * istream-ajp-body: added a second "length" header field
  * ajp-client: auto-send empty request body chunk
  * ajp-client: register "write" event after GET_BODY_CHUNK packet
  * ajp-client: implemented request and response headers
  * http-cache-rfc: don't rewind tpool if called recursively

 -- Max Kellermann <mk@cm4all.com>  Fri, 11 Sep 2009 16:04:06 +0200

cm4all-beng-proxy (0.6.14) unstable; urgency=low

  * istream-tee: don't restart reading if already in progress

 -- Max Kellermann <mk@cm4all.com>  Thu, 03 Sep 2009 13:21:06 +0200

cm4all-beng-proxy (0.6.13) unstable; urgency=low

  * cookie-server: fix parsing multiple cookies
  * http-cache-memcached: clean up expired "choice" items
  * sink-gstring: use callback instead of public struct
  * istream-tee: restart reading when one output is closed

 -- Max Kellermann <mk@cm4all.com>  Wed, 02 Sep 2009 17:02:53 +0200

cm4all-beng-proxy (0.6.12) unstable; urgency=low

  * http-cache: don't attempt to remove cache items when the cache is disabled

 -- Max Kellermann <mk@cm4all.com>  Fri, 28 Aug 2009 15:40:48 +0200

cm4all-beng-proxy (0.6.11) unstable; urgency=low

  * http-cache-memcached: store HTTP status and response headers
  * http-cache-memcached: implemented flush (SIGHUP)
  * http-cache-memcached: support "Vary"
  * http-client: work around assertion failure in response_stream_close()

 -- Max Kellermann <mk@cm4all.com>  Thu, 27 Aug 2009 12:33:17 +0200

cm4all-beng-proxy (0.6.10) unstable; urgency=low

  * parser: finish tag before bailing out
  * http-request: allow URLs without path component
  * fork: clear event in read() method
  * istream-file: pass options O_CLOEXEC|O_NOCTTY to open()
  * response: check if the "Host" request header is valid

 -- Max Kellermann <mk@cm4all.com>  Tue, 18 Aug 2009 16:37:19 +0200

cm4all-beng-proxy (0.6.9) unstable; urgency=low

  * direct: disable SPLICE_F_NONBLOCK (temporary NFS EAGAIN workaround)

 -- Max Kellermann <mk@cm4all.com>  Mon, 17 Aug 2009 13:52:49 +0200

cm4all-beng-proxy (0.6.8) unstable; urgency=low

  * widget-http: close response body in error code path
  * http-cache: implemented memcached backend (--memcached-server)
  * processor: &c:base; returns the URI without scheme and host

 -- Max Kellermann <mk@cm4all.com>  Mon, 17 Aug 2009 12:29:19 +0200

cm4all-beng-proxy (0.6.7) unstable; urgency=low

  * file-handler: generate Expires from xattr user.MaxAge
  * cmdline: added option --set to configure:
    - max_connections
    - http_cache_size
    - filter_cache_size
    - translate_cache_size
  * flush caches on SIGHUP

 -- Max Kellermann <mk@cm4all.com>  Fri, 07 Aug 2009 11:41:10 +0200

cm4all-beng-proxy (0.6.6) unstable; urgency=low

  * added missing GLib build dependency
  * cgi-handler: set the "body_consumed" flag

 -- Max Kellermann <mk@cm4all.com>  Tue, 04 Aug 2009 09:53:01 +0200

cm4all-beng-proxy (0.6.5) unstable; urgency=low

  * shm: pass MAP_NORESERVE to mmap()
  * proxy-handler: support cookies
  * translation: added DISCARD_SESSION packet

 -- Max Kellermann <mk@cm4all.com>  Wed, 15 Jul 2009 18:00:33 +0200

cm4all-beng-proxy (0.6.4) unstable; urgency=low

  * http-client: don't read response body in HEAD requests
  * ajp-client: invoke the "abort" handler on error
  * filter-cache: lock cache items while they are served

 -- Max Kellermann <mk@cm4all.com>  Thu, 09 Jul 2009 14:36:14 +0200

cm4all-beng-proxy (0.6.3) unstable; urgency=low

  * http-server: implemented the DELETE method
  * http-server: refuse HTTP/0.9 requests
  * proxy-handler: send request body to template when no widget is focused
  * widget-request: pass original HTTP method to widget
  * session: automatically defragment sessions

 -- Max Kellermann <mk@cm4all.com>  Tue, 07 Jul 2009 16:57:22 +0200

cm4all-beng-proxy (0.6.2) unstable; urgency=low

  * lock: fixed race condition in debug flag updates
  * session: use rwlock for the session manager
  * proxy-handler: pass request headers to the remote HTTP server
  * proxy-handler: forward original Accept-Charset if processor is disabled
  * pipe: don't filter resources without a body
  * fcache: forward original HTTP status over "pipe" filter
  * cgi: support the "Status" line

 -- Max Kellermann <mk@cm4all.com>  Mon, 06 Jul 2009 16:38:26 +0200

cm4all-beng-proxy (0.6.1) unstable; urgency=low

  * session: consistently lock all session objects
  * rewrite-uri: check if widget_external_uri() returns NULL
  * widget-uri: don't generate the "path" argument when it's NULL
  * widget-uri: strip superfluous question mark from widget_base_address()
  * widget-uri: append parameters from the template first
  * widget-uri: re-add configured query string in widget_absolute_uri()
  * widget-uri: eliminate configured query string in widget_external_uri()
  * processor: don't consider session data for base=child and base=parent

 -- Max Kellermann <mk@cm4all.com>  Fri, 03 Jul 2009 15:52:01 +0200

cm4all-beng-proxy (0.6) unstable; urgency=low

  * inline-widget: check the widget HTTP response status
  * response: don't apply transformation on failed response
  * resource-address: include pipe arguments in filter cache key
  * handler: removed session redirect on the first request
  * http-cache: accept ETag response header instead of Last-Modified
  * filter-cache: don't require Last-Modified or Expires
  * file-handler: disable ETag only when processor comes first
  * file-handler: read ETag from xattr
  * pipe: generate new ETag for piped resource
  * session: purge sessions when shared memory is full
  * handler: don't enforce sessions for filtered responses

 -- Max Kellermann <mk@cm4all.com>  Tue, 30 Jun 2009 17:48:20 +0200

cm4all-beng-proxy (0.5.14) unstable; urgency=low

  * ajp-client: implemented request body
  * cookie-client: obey "max-age=0" properly
  * processor: forward the original HTTP status
  * response, widget-http: don't allow processing resource without body
  * widget-http: check the Content-Type before invoking processor
  * response: pass the "Location" response header
  * debian: added a separate -optimized-dbg package
  * added init script support for multiple ports (--port) and multiple listen
    (--listen) command line argumnents
  * translation: added the "APPEND" packet for command line arguments
  * pipe: support command line arguments

 -- Max Kellermann <mk@cm4all.com>  Mon, 29 Jun 2009 16:51:16 +0200

cm4all-beng-proxy (0.5.13) unstable; urgency=low

  * widget-registry: clear local_address in translate request
  * cmdline: added the "--listen" option

 -- Max Kellermann <mk@cm4all.com>  Wed, 24 Jun 2009 12:27:17 +0200

cm4all-beng-proxy (0.5.12) unstable; urgency=low

  * response: pass the "Location" response handler
  * added support for multiple listener ports

 -- Max Kellermann <mk@cm4all.com>  Tue, 23 Jun 2009 23:34:55 +0200

cm4all-beng-proxy (0.5.11) unstable; urgency=low

  * build with autotools
  * use libcm4all-socket, GLib
  * Makefile.am: support out-of-tree builds
  * added optimized Debian package
  * tcache: fixed wrong assignment in VARY=HOST
  * translation: added request packet LOCAL_ADDRESS

 -- Max Kellermann <mk@cm4all.com>  Tue, 23 Jun 2009 15:42:12 +0200

cm4all-beng-proxy (0.5.10) unstable; urgency=low

  * widget-http: assign the "address" variable

 -- Max Kellermann <mk@cm4all.com>  Mon, 15 Jun 2009 18:38:58 +0200

cm4all-beng-proxy (0.5.9) unstable; urgency=low

  * tcache: fixed typo in tcache_string_match()
  * tcache: support VARY=SESSION
  * translate: added the INVALIDATE response packet
  * cache, session: higher size limits
  * widget-uri: separate query_string from path_info
  * widget-uri: ignore widget parameters in widget_external_uri()

 -- Max Kellermann <mk@cm4all.com>  Mon, 15 Jun 2009 17:06:11 +0200

cm4all-beng-proxy (0.5.8) unstable; urgency=low

  * handler: fixed double free bug in translate_callback()

 -- Max Kellermann <mk@cm4all.com>  Sun, 14 Jun 2009 19:05:09 +0200

cm4all-beng-proxy (0.5.7) unstable; urgency=low

  * forward the Content-Disposition header
  * handler: assign new session to local variable, fix segfault
  * handler: don't dereference the NULL session

 -- Max Kellermann <mk@cm4all.com>  Sun, 14 Jun 2009 13:01:52 +0200

cm4all-beng-proxy (0.5.6) unstable; urgency=low

  * widget-http: send the "Via" request header instead of "X-Forwarded-For"
  * proxy-handler: send the "Via" request header
  * widget-request: check the "path" argument before calling uri_compress()

 -- Max Kellermann <mk@cm4all.com>  Tue, 09 Jun 2009 12:21:00 +0200

cm4all-beng-proxy (0.5.5) unstable; urgency=low

  * processor: allow specifying relative URI in c:base=child
  * widget-request: verify the "path" argument
  * widget: allocate address from widget's pool
  * widget-http: support multiple Set-Cookie response headers

 -- Max Kellermann <mk@cm4all.com>  Thu, 04 Jun 2009 15:10:15 +0200

cm4all-beng-proxy (0.5.4) unstable; urgency=low

  * implemented delegation of open() to a helper program
  * added the BASE translation packet, supported by the translation cache
  * deprecated c:mode=proxy
  * rewrite-uri: always enable focus in mode=partial
  * http-cache: don't cache resources with query string (RFC 2616 13.9)
  * http-cache: lock cache items while they are served

 -- Max Kellermann <mk@cm4all.com>  Thu, 28 May 2009 11:44:01 +0200

cm4all-beng-proxy (0.5.3) unstable; urgency=low

  * cgi: close request body on fork() failure
  * fork: added workaround for pipe-to-pipe splice()
  * http-cache: use cache entry when response ETag matches
  * cgi: loop in istream_cgi_read() to prevent blocking
  * cache: check for expired items once a minute
  * cache: optimize search for oldest item

 -- Max Kellermann <mk@cm4all.com>  Wed, 06 May 2009 13:23:46 +0200

cm4all-beng-proxy (0.5.2) unstable; urgency=low

  * added filter cache
  * header-parser: added missing range check in header_parse_line()
  * fork: added event for writing to the child process
  * fork: don't splice() from a pipe
  * response: don't pass request body to unfocused processor
  * added filter type "pipe"

 -- Max Kellermann <mk@cm4all.com>  Wed, 29 Apr 2009 13:24:26 +0200

cm4all-beng-proxy (0.5.1) unstable; urgency=low

  * processor: fixed base=child assertion failure
  * handler: close request body if it was not consumed
  * static-file: generate Last-Modified and ETag response headers
  * static-file: obey the Content-Type provided by the translation server
  * static-file: get Content-Type from extended attribute
  * http-cache: use istream_null when cached resource is empty

 -- Max Kellermann <mk@cm4all.com>  Mon, 27 Apr 2009 10:00:20 +0200

cm4all-beng-proxy (0.5) unstable; urgency=low

  * processor: accept c:mode/c:base attributes in any order
  * processor: removed alternative (anchor) rewrite syntax

 -- Max Kellermann <mk@cm4all.com>  Mon, 20 Apr 2009 22:04:19 +0200

cm4all-beng-proxy (0.4.10) unstable; urgency=low

  * processor: lift length limitation for widget parameters
  * translate: abort if a packet is too large
  * translate: support MAX_AGE for the whole response
  * hashmap: fix corruption of slot chain in hashmap_remove_value()

 -- Max Kellermann <mk@cm4all.com>  Fri, 17 Apr 2009 13:02:50 +0200

cm4all-beng-proxy (0.4.9) unstable; urgency=low

  * http-cache: explicitly start reading into cache
  * cgi: clear "headers" variable before publishing the response
  * translate: use DOCUMENT_ROOT as CGI parameter

 -- Max Kellermann <mk@cm4all.com>  Mon, 06 Apr 2009 16:21:57 +0200

cm4all-beng-proxy (0.4.8) unstable; urgency=low

  * translate: allow ADDRESS packets in AJP addresses
  * translate: initialize all fields of a FastCGI address
  * http-cache: close all caching connections on exit
  * processor: don't rewrite SCRIPT SRC attribute when proxying

 -- Max Kellermann <mk@cm4all.com>  Thu, 02 Apr 2009 15:45:46 +0200

cm4all-beng-proxy (0.4.7) unstable; urgency=low

  * http-server: use istream_null for empty request body
  * parser: check for trailing slash only in TAG_OPEN tags
  * parser: added support for XML Processing Instructions
  * processor: implemented XML Processing Instruction "cm4all-rewrite-uri"
  * uri-escape: escape the slash character
  * cache: remove all matching items in cache_remove()
  * http-cache: lock cache items while holding a reference

 -- Max Kellermann <mk@cm4all.com>  Thu, 02 Apr 2009 12:02:53 +0200

cm4all-beng-proxy (0.4.6) unstable; urgency=low

  * file_handler: fixed logic error in If-Modified-Since check
  * date: return UTC time stamp in http_date_parse()
  * cache: continue search after item was invalidated
  * cache: remove the correct cache item
  * istream-chunked: work around invalid assertion failure
  * istream-subst: fixed corruption after partial match

 -- Max Kellermann <mk@cm4all.com>  Wed, 25 Mar 2009 15:03:10 +0100

cm4all-beng-proxy (0.4.5) unstable; urgency=low

  * http-server: assume keep-alive is enabled on HTTP 1.1
  * http-client: unregister EV_READ when the buffer is full
  * translation: added QUERY_STRING packet
  * processor: optionally parse base/mode from URI

 -- Max Kellermann <mk@cm4all.com>  Tue, 17 Mar 2009 13:04:25 +0100

cm4all-beng-proxy (0.4.4) unstable; urgency=low

  * forward Accept-Language request header to the translation server
  * translate: added the USER_AGENT request packet
  * session: obey the USER/MAX_AGE setting
  * use libcm4all-inline-dev in libcm4all-beng-proxy-dev
  * added pkg-config file for libcm4all-beng-proxy-dev
  * updated python-central dependencies
  * processor: parse c:base/c:mode attributes in PARAM tags

 -- Max Kellermann <mk@cm4all.com>  Wed, 11 Mar 2009 09:43:48 +0100

cm4all-beng-proxy (0.4.3) unstable; urgency=low

  * processor: rewrite URI in LINK tags
  * processor: rewrite URI in PARAM tags
  * use splice() from glibc 2.7
  * translate: added VARY response packet
  * build documentation with texlive

 -- Max Kellermann <mk@cm4all.com>  Wed, 04 Mar 2009 09:53:56 +0100

cm4all-beng-proxy (0.4.2) unstable; urgency=low

  * hashmap: fix corruption in slot chain
  * use monotonic clock to calculate expiry times
  * processor: rewrite URIs in the EMBED, VIDEO, AUDIO tags

 -- Max Kellermann <mk@cm4all.com>  Tue, 17 Feb 2009 17:14:48 +0100

cm4all-beng-proxy (0.4.1) unstable; urgency=low

  * translate: clear client->transformation
  * handler: check for translation errors
  * http-server: fixed assertion failure during shutdown
  * http-server: send "Keep-Alive" response header
  * worker: after fork(), call event_reinit() in the parent process
  * added valgrind build dependency
  * build with Debian's libevent-1.4 package

 -- Max Kellermann <mk@cm4all.com>  Tue, 10 Feb 2009 11:48:53 +0100

cm4all-beng-proxy (0.4) unstable; urgency=low

  * added support for transformation views
    - in the JavaScript API, mode=proxy is now deprecated
  * http-cache: fix segfault when request_headers==NULL
  * http-cache: store multiple (varying) versions of a resource
  * http-cache: use the "max-age" cache-control response

 -- Max Kellermann <mk@cm4all.com>  Fri, 30 Jan 2009 13:29:43 +0100

cm4all-beng-proxy (0.3.9) unstable; urgency=low

  * http-client: assume keep-alive is enabled on HTTP 1.1
  * processor: use configured/session path-info for mode=child URIs

 -- Max Kellermann <mk@cm4all.com>  Tue, 27 Jan 2009 13:07:51 +0100

cm4all-beng-proxy (0.3.8) unstable; urgency=low

  * processor: pass Content-Type and Content-Language headers from
    template
  * http-client: allow chunked response body without keep-alive

 -- Max Kellermann <mk@cm4all.com>  Fri, 23 Jan 2009 13:02:42 +0100

cm4all-beng-proxy (0.3.7) unstable; urgency=low

  * istream_subst: exit the loop if state==INSERT
  * istream_iconv: check if the full buffer could be flushed
  * worker: don't reinitialize session manager during shutdown

 -- Max Kellermann <mk@cm4all.com>  Thu, 15 Jan 2009 10:39:47 +0100

cm4all-beng-proxy (0.3.6) unstable; urgency=low

  * processor: ignore closing </header>
  * widget-http: now really don't check content-type in frame parents
  * parser: skip comments
  * processor: implemented c:base="parent"
  * processor: added "c:" prefix to c:widget child elements
  * processor: renamed the "c:param" element to "c:parameter"

 -- Max Kellermann <mk@cm4all.com>  Thu, 08 Jan 2009 11:17:29 +0100

cm4all-beng-proxy (0.3.5) unstable; urgency=low

  * widget-http: don't check content-type in frame parents
  * istream-subst: allow null bytes in the input stream
  * js: added the "translate" parameter for passing values to the
    translation server
  * rewrite-uri: refuse to rewrite a frame URI without widget id

 -- Max Kellermann <mk@cm4all.com>  Mon, 05 Jan 2009 16:46:32 +0100

cm4all-beng-proxy (0.3.4) unstable; urgency=low

  * processor: added support for custom widget request headers
  * http-cache: obey the "Vary" response header
  * http-cache: pass the new http_cache_info object when testing a cache
    item

 -- Max Kellermann <mk@cm4all.com>  Tue, 30 Dec 2008 15:46:44 +0100

cm4all-beng-proxy (0.3.3) unstable; urgency=low

  * processor: grew widget parameter buffer to 512 bytes
  * widget-resolver: clear widget->resolver on abort
  * cgi: clear the input's handler in cgi_async_abort()
  * widget-stream: use istream_hold (reverts r4171)

 -- Max Kellermann <mk@cm4all.com>  Fri, 05 Dec 2008 14:43:05 +0100

cm4all-beng-proxy (0.3.2) unstable; urgency=low

  * processor: free memory before calling embed_frame_widget()
  * processor: allocate query string from the widget pool
  * processor: removed the obsolete widget attributes "tag" and "style"
  * parser: hold a reference to the pool

 -- Max Kellermann <mk@cm4all.com>  Mon, 01 Dec 2008 14:15:38 +0100

cm4all-beng-proxy (0.3.1) unstable; urgency=low

  * http-client: remove Transfer-Encoding and Content-Length from response
    headers
  * http-client: don't read body after invoke_response()
  * fork: retry splice() after EAGAIN
  * fork: don't close input when splice() fails
  * cgi: abort the response handler when the stdin stream fails
  * istream_file, istream_pipe, fork, client_socket, listener: fixed file
    descriptor leaks
  * processor: hold a reference to the caller's pool
  * debian/rules: enabled test suite

 -- Max Kellermann <mk@cm4all.com>  Thu, 27 Nov 2008 16:01:16 +0100

cm4all-beng-proxy (0.3) unstable; urgency=low

  * implemented widget filters
  * translate: initialize all fields of a CGI address
  * fork: read request body on EAGAIN
  * fork: implemented the direct() method with splice()
  * python: added class Response
  * prototypes/translate.py:
    - support "filter"
    - support "content_type"
  * demo: added widget filter demo

 -- Max Kellermann <mk@cm4all.com>  Wed, 26 Nov 2008 16:27:29 +0100

cm4all-beng-proxy (0.2) unstable; urgency=low

  * don't quote text/xml widgets
  * widget-resolver: pass widget_pool to widget_class_lookup()
  * widget-registry: allocate widget_class from widget_pool
  * widget-stream: eliminated the async operation proxy, because the
    operation cannot be aborted before the constructor returns
  * widget-stream: don't clear the "delayed" stream in the response() callback
  * rewrite-uri: trigger istream_read(delayed) after istream_delayed_set()
  * doc: clarified XSLT integration

 -- Max Kellermann <mk@cm4all.com>  Tue, 25 Nov 2008 15:28:54 +0100

cm4all-beng-proxy (0.1) unstable; urgency=low

  * initial release

 -- Max Kellermann <mk@cm4all.com>  Mon, 17 Nov 2008 11:59:36 +0100<|MERGE_RESOLUTION|>--- conflicted
+++ resolved
@@ -1,4 +1,3 @@
-<<<<<<< HEAD
 cm4all-beng-proxy (11.0.1) unstable; urgency=low
 
   * spawn: switch to a new systemd scope
@@ -10,7 +9,7 @@
   * enable TCP_DEFER_ACCEPT for HTTP listeners
 
  --   
-=======
+
 cm4all-beng-proxy (10.13) unstable; urgency=low
 
   * was: fix crash after early-crashing WAS process
@@ -19,7 +18,6 @@
   * beng-proxy: support listening on UNIX domain sockets
 
  -- Max Kellermann <mk@cm4all.com>  Wed, 27 Apr 2016 18:34:26 -0000
->>>>>>> 8f863507
 
 cm4all-beng-proxy (10.12) unstable; urgency=low
 
