--- conflicted
+++ resolved
@@ -1,6 +1,6 @@
-<<<<<<< HEAD
 cm4all-beng-proxy (12.0.15) unstable; urgency=low
 
+  * merge release 11.25
   * certdb: fix column "issuer_common_name" management
   * certdb: add column "handle"
     - new commands "names", "set-handle"
@@ -131,13 +131,12 @@
   * translation: add packet CRON
 
  -- Max Kellermann <mk@cm4all.com>  Wed, 23 Nov 2016 14:57:02 -0000
-=======
+
 cm4all-beng-proxy (11.25) unstable; urgency=low
 
   * lb: fix error "Too many members"
 
  -- Max Kellermann <mk@cm4all.com>  Tue, 30 May 2017 18:17:53 -0000
->>>>>>> 765ee1bc
 
 cm4all-beng-proxy (11.24) unstable; urgency=low
 
