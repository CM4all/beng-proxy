--- conflicted
+++ resolved
@@ -1,4 +1,3 @@
-<<<<<<< HEAD
 cm4all-beng-proxy (11.0.1) unstable; urgency=low
 
   * spawn: switch to a new systemd scope
@@ -15,7 +14,7 @@
   * ZeroConf publish support
 
  --
-=======
+
 cm4all-beng-proxy (10.26) unstable; urgency=low
 
   * bot: recognize WordPress pingbacks as "bot"
@@ -23,7 +22,6 @@
   * certdb, bp_cmdline, log-forward: use IPv6 only if available
 
  -- Max Kellermann <mk@cm4all.com>  Thu, 11 Aug 2016 13:04:23 -0000
->>>>>>> 539ff461
 
 cm4all-beng-proxy (10.25) unstable; urgency=low
 
