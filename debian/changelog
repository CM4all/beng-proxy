--- conflicted
+++ resolved
@@ -1,17 +1,15 @@
-<<<<<<< HEAD
 cm4all-beng-proxy (4.0) unstable; urgency=low
 
   * translation: rename TRANSLATE_PROXY to TRANSLATE_HTTP
   * thread_pool: start SSL worker threads on the first use
 
  --
-=======
+
 cm4all-beng-proxy (3.1.16) unstable; urgency=low
 
   * fcgi-stock: kill child processes with SIGUSR1 instead of SIGTERM
 
  -- Max Kellermann <mk@cm4all.com>  Wed, 23 Oct 2013 08:54:03 -0000
->>>>>>> d13f005e
 
 cm4all-beng-proxy (3.1.15) unstable; urgency=low
 
