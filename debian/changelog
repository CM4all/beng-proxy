--- conflicted
+++ resolved
@@ -1,7 +1,6 @@
-<<<<<<< HEAD
 cm4all-beng-proxy (0.10.5) unstable; urgency=low
 
-  * 
+  * merge release 0.9.26
 
  --
 
@@ -43,14 +42,13 @@
   * lb: new stand-alone load balancer
 
  -- Max Kellermann <mk@cm4all.com>  Thu, 26 May 2011 14:32:02 +0200
-=======
+
 cm4all-beng-proxy (0.9.26) unstable; urgency=low
 
   * worker: read "crash" value before destroying shared memory
   * session: fix crash while discarding session
 
  -- Max Kellermann <mk@cm4all.com>  Fri, 10 Jun 2011 09:54:56 +0200
->>>>>>> 0c2222ba
 
 cm4all-beng-proxy (0.9.25) unstable; urgency=low
 
