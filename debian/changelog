<<<<<<< HEAD
cm4all-beng-proxy (17.0.1) unstable; urgency=low

  * bp: advertise Zeroconf IPv6 wildcard listeners as IPv4 as well
  * lb: allow limiting Zeroconf search to an interface
  * certdb: remove obsolete challenge method "sni-01"

 --   
=======
cm4all-beng-proxy (16.6) unstable; urgency=low

  * bp: advertise Zeroconf IPv6 wildcard listeners as IPv4 as well
  * lb: fix crash bug

 -- Max Kellermann <mk@cm4all.com>  Wed, 26 Feb 2020 14:25:16 +0100
>>>>>>> e37e967e

cm4all-beng-proxy (16.5) unstable; urgency=low

  * bp: fix seven use-after-free crash bugs

 -- Max Kellermann <mk@cm4all.com>  Wed, 19 Feb 2020 17:05:44 +0100

cm4all-beng-proxy (16.4) unstable; urgency=low

  * bp/CssProcessor: fix use-after-free crash bug

 -- Max Kellermann <mk@cm4all.com>  Fri, 14 Feb 2020 19:48:38 +0100

cm4all-beng-proxy (16.3) unstable; urgency=low

  * merge release 15.33
  * fix resolver bug causing "Address already in use"
  * fix two crash bugs
  * fix "spawner gone, emergency"
  * bp: reduce FastCGI and LHTTP idle process limits
  * was, fcgi, lhttp: increase idle timeouts for non-jailed processes

 -- Max Kellermann <mk@cm4all.com>  Thu, 30 Jan 2020 23:18:17 +0100

cm4all-beng-proxy (16.2) unstable; urgency=low

  * bp: fix use-after-free bug

 -- Max Kellermann <mk@cm4all.com>  Wed, 29 Jan 2020 12:38:55 +0100

cm4all-beng-proxy (16.1) unstable; urgency=low

  * bp: limit widget request concurrency to 32
  * bp/processor: fix use-after-free buf

 -- Max Kellermann <mk@cm4all.com>  Fri, 24 Jan 2020 20:12:43 +0100

cm4all-beng-proxy (16.0.8) unstable; urgency=low

  * merge release 15.31
  * bp: convert SSL/TLS errors to "502 Bad Gateway"
  * bp/filter: fix use-after-free bug
  * control: rename STOPWATCH to STOPWATCH_PIPE
  * make Zeroconf, HTTP2, NFS, systemd and WAS build-time optional

 -- Max Kellermann <mk@cm4all.com>  Thu, 16 Jan 2020 18:34:58 +0100

cm4all-beng-proxy (16.0.7) unstable; urgency=low

  * merge release 15.29
  * use getrandom() instead of /dev/urandom if available
  * HTTP/2 client
  * ssl: support logging session keys for Wireshark
  * bp/processor: fix use-after-free bug

 -- Max Kellermann <mk@cm4all.com>  Tue, 10 Dec 2019 14:25:40 +0100

cm4all-beng-proxy (16.0.6) unstable; urgency=low

  * python/control/client: fix typo
  * python: add Python 3 package
  * debian/control: add missing dependency on python-future

 -- Max Kellermann <mk@cm4all.com>  Tue, 12 Nov 2019 20:20:36 +0100

cm4all-beng-proxy (16.0.5) unstable; urgency=low

  * merge release 15.26
  * spawn: support Memory{Min,Low,High,SwapMax}

 -- Max Kellermann <mk@cm4all.com>  Wed, 06 Nov 2019 14:12:53 +0100

cm4all-beng-proxy (16.0.4) unstable; urgency=low

  * bp: support the "SameSite" attribute in the session cookie

 -- Max Kellermann <mk@cm4all.com>  Thu, 17 Oct 2019 22:23:55 +0200

cm4all-beng-proxy (16.0.3) unstable; urgency=low

  * bp: optimized widget class cache
  * http_client: fix use-after-free bug
  * was_client: fix use-after-free bug
  * translation: fix use-after-free crash bug

 -- Max Kellermann <mk@cm4all.com>  Thu, 17 Oct 2019 13:16:31 +0200

cm4all-beng-proxy (16.0.2) unstable; urgency=low

  * fix several crash bugs

 -- Max Kellermann <mk@cm4all.com>  Mon, 07 Oct 2019 12:03:31 +0200

cm4all-beng-proxy (16.0.1) unstable; urgency=low

  * remove the obsolete Bulldog support
  * bp: move the spawner into cm4all.slice
  * bp: support time units in session_idle_timeout
  * bp: add setting "http_cache_obey_no_cache"
  * bp: write the session file atomically
  * bp: add Cross-Site Request Forgery blocker
  * bp: structured stopwatch output
  * bp: read stopwatch output using control client,
    deprecating the "stopwatch" setting
  * control: add packet FLUSH_FILTER_CACHE
  * control: new control client
  * translation: add packet CACHE_TAG
  * log: rate limit option for the child error logger
  * systemd: don't create /var/run/cm4all
  * debian: remove packages cm4all-beng-proxy-optimized, cm4all-beng-proxy-toi
  * debian: use debhelper 12

 -- Max Kellermann <mk@cm4all.com>  Fri, 27 Sep 2019 14:09:41 +0200

cm4all-beng-proxy (15.33) unstable; urgency=low

  * bp/processor: escape substituted entity values using the URI syntax

 -- Max Kellermann <mk@cm4all.com>  Thu, 30 Jan 2020 16:29:36 +0100

cm4all-beng-proxy (15.32) unstable; urgency=low

  * bp/processor: escape "&c:XXX;" entity values

 -- Max Kellermann <mk@cm4all.com>  Thu, 30 Jan 2020 09:40:09 +0100

cm4all-beng-proxy (15.31) unstable; urgency=low

  * lhttp: use the configured concurrency for the listener backlog
  * fcache: cache "204 No Content" responses
  * fcache: fix memory leak

 -- Max Kellermann <mk@cm4all.com>  Tue, 14 Jan 2020 14:03:35 +0100

cm4all-beng-proxy (15.30) unstable; urgency=low

  * certdb: fix use-after-free bug after database disconnect
  * certdb: schedule database reconnect after reconnect failure

 -- Max Kellermann <mk@cm4all.com>  Tue, 17 Dec 2019 19:58:06 +0100

cm4all-beng-proxy (15.29) unstable; urgency=low

  * js: use `let` instead of `var` for local variables
  * spawn: show cgroup in init process name
  * remove "session" URI parameter, require cookies

 -- Max Kellermann <mk@cm4all.com>  Fri, 06 Dec 2019 12:00:01 +0100

cm4all-beng-proxy (15.28) unstable; urgency=low

  * bot: add adscanner, DotBot, serpstatbot
  * {http,was,fcgi,cgi}_client: validate response headers
  * "Base mismatch" throws status 502, not 400
  * fix assertion failure after base mismatch with INTERNAL_REDIRECT

 -- Max Kellermann <mk@cm4all.com>  Tue, 03 Dec 2019 20:13:36 +0100

cm4all-beng-proxy (15.27) unstable; urgency=low

  * ssl: fix crash due to race condition after "close notify" alert
  * debian: remove package cm4all-beng-proxy-optimized
  * debian: use debhelper 12

 -- Max Kellermann <mk@cm4all.com>  Wed, 20 Nov 2019 14:02:28 +0100

cm4all-beng-proxy (15.26) unstable; urgency=low

  * bp: allow Content-Length response header in HEAD requests
  * was: fix busy loop
  * ssl: fix race condition

 -- Max Kellermann <mk@cm4all.com>  Wed, 06 Nov 2019 13:54:22 +0100

cm4all-beng-proxy (15.25) unstable; urgency=low

  * spawn: fix orphaned LHTTP processes after EAGAIN on spawner socket
  * lb/certdb: don't reconnect to database after non-fatal error

 -- Max Kellermann <mk@cm4all.com>  Mon, 28 Oct 2019 14:19:52 +0100

cm4all-beng-proxy (15.24) unstable; urgency=low

  * lb: show listener name in SSL setup errors
  * lb: check if configured SSL certificate matches the key
  * control: recognize unbound local clients

 -- Max Kellermann <mk@cm4all.com>  Mon, 21 Oct 2019 17:26:32 +0200

cm4all-beng-proxy (15.23) unstable; urgency=low

  * certdb: fix path vulnerability in ACME "http-01" implementation

 -- Max Kellermann <mk@cm4all.com>  Fri, 27 Sep 2019 13:27:01 +0200

cm4all-beng-proxy (15.22) unstable; urgency=low

  * lb: fix TLS session resumption with client certificate

 -- Max Kellermann <mk@cm4all.com>  Fri, 06 Sep 2019 13:40:53 +0200

cm4all-beng-proxy (15.21) unstable; urgency=low

  * was: fix memory leak

 -- Max Kellermann <mk@cm4all.com>  Wed, 26 Jun 2019 13:04:13 +0200

cm4all-beng-proxy (15.20) unstable; urgency=low

  * was: fix memory leak

 -- Max Kellermann <mk@cm4all.com>  Fri, 07 Jun 2019 12:40:24 +0200

cm4all-beng-proxy (15.19) unstable; urgency=low

  * systemd: raise TasksMax to 50%

 -- Max Kellermann <mk@cm4all.com>  Tue, 04 Jun 2019 13:36:31 +0200

cm4all-beng-proxy (15.18) unstable; urgency=low

  * http_client: fix assertion failure

 -- Max Kellermann <mk@cm4all.com>  Wed, 08 May 2019 11:45:05 +0200

cm4all-beng-proxy (15.17) unstable; urgency=low

  * bp/mod_auth_easy: support the "apr1" password hash

 -- Max Kellermann <mk@cm4all.com>  Wed, 08 May 2019 09:31:09 +0200

cm4all-beng-proxy (15.16) unstable; urgency=low

  * debian/postinst: reload on trigger "cm4all-apps-changed" only if active

 -- Max Kellermann <mk@cm4all.com>  Wed, 13 Mar 2019 08:07:45 +0100

cm4all-beng-proxy (15.15) unstable; urgency=low

  * certdb: fix broken "tail" command
  * lb/certdb: reuse the database connection more often
  * lb/certdb: set schema after database reconnect
  * http_client: fix rare assertion failure on cancellation
  * bp: SIGHUP fades out child processes
  * debian: trigger "cm4all-apps-changed" fades out child processes

 -- Max Kellermann <mk@cm4all.com>  Mon, 11 Mar 2019 18:28:19 +0100

cm4all-beng-proxy (15.14) unstable; urgency=low

  * http_server: fix crash bug (15.12 regression)

 -- Max Kellermann <mk@cm4all.com>  Wed, 06 Mar 2019 10:35:38 +0100

cm4all-beng-proxy (15.13) unstable; urgency=low

  * balancer: fix crash bug (15.12 regression)

 -- Max Kellermann <mk@cm4all.com>  Wed, 06 Mar 2019 09:50:45 +0100

cm4all-beng-proxy (15.12) unstable; urgency=low

  * balancer: wait for consecutive failures before disabling node
  * http_client: continue receiving pending data after server closed the
    connection
  * http_server: preserve connection after discarding short request body
  * spawn/client: retry sending after EAGAIN

 -- Max Kellermann <mk@cm4all.com>  Wed, 06 Mar 2019 00:08:34 +0100

cm4all-beng-proxy (15.11) unstable; urgency=low

  * was, fcgi: truncate long stderr lines before sending to Pond
  * lb/control: log TCACHE_INVALIDATE packets
  * lb/certdb: fix shutdown hang

 -- Max Kellermann <mk@cm4all.com>  Tue, 26 Feb 2019 23:54:43 +0100

cm4all-beng-proxy (15.10) unstable; urgency=low

  * merge release 14.23

 -- Max Kellermann <mk@cm4all.com>  Wed, 13 Feb 2019 09:04:33 +0100

cm4all-beng-proxy (15.9) unstable; urgency=low

  * merge release 14.22
  * bot: add Applebot

 -- Max Kellermann <mk@cm4all.com>  Mon, 11 Feb 2019 08:57:30 +0100

cm4all-beng-proxy (15.8) unstable; urgency=low

  * lhttp: increase listener backlog
  * bp/mod_auth_easy: protect all files with .access

 -- Max Kellermann <mk@cm4all.com>  Wed, 06 Feb 2019 11:48:31 +0100

cm4all-beng-proxy (15.7) unstable; urgency=low

  * bp/mod_auth_easy: fix inverted check in .access file check
  * bp/processor: don't allow empty widget class name
  * debian: migrate from "-dbg" to "-dbgsym" packages
  * fix the pkg-config include directory

 -- Max Kellermann <mk@cm4all.com>  Mon, 28 Jan 2019 12:58:31 +0100

cm4all-beng-proxy (15.6) unstable; urgency=low

  * bp/mod_auth_easy: user name check is case insensitive
  * bp/mod_auth_easy: implement .access files

 -- Max Kellermann <mk@cm4all.com>  Tue, 22 Jan 2019 22:43:33 +0100

cm4all-beng-proxy (15.5) unstable; urgency=low

  * bp: add option to emulate mod_auth_easy

 -- Max Kellermann <mk@cm4all.com>  Mon, 21 Jan 2019 14:56:51 +0100

cm4all-beng-proxy (15.4) unstable; urgency=low

  * processor: rewrite empty form action URIs

 -- Max Kellermann <mk@cm4all.com>  Thu, 10 Jan 2019 11:11:45 +0100

cm4all-beng-proxy (15.3) unstable; urgency=low

  * merge release 14.21

 -- Max Kellermann <mk@cm4all.com>  Thu, 03 Jan 2019 11:28:35 +0100

cm4all-beng-proxy (15.2) unstable; urgency=low

  * merge release 14.20

 -- Max Kellermann <mk@cm4all.com>  Sun, 30 Dec 2018 13:52:14 +0100

cm4all-beng-proxy (15.1) unstable; urgency=low

  * feature freeze

 -- Max Kellermann <mk@cm4all.com>  Mon, 17 Dec 2018 15:10:07 +0100

cm4all-beng-proxy (15.0.14) unstable; urgency=low

  * merge release 14.19

 -- Max Kellermann <mk@cm4all.com>  Thu, 13 Dec 2018 10:46:26 +0100

cm4all-beng-proxy (15.0.13) unstable; urgency=low

  * spawn: configurable resource limits CPUWeight, TasksMax, MemoryMax
  * lhttp, fcgi: kill idle processes after 15 minutes
  * filter: use the previous status if filter returns "200 OK"
  * require OpenSSL 1.1

 -- Max Kellermann <mk@cm4all.com>  Mon, 10 Dec 2018 15:13:14 +0100

cm4all-beng-proxy (15.0.12) unstable; urgency=low

  * istream: fix two assertion failures

 -- Max Kellermann <mk@cm4all.com>  Mon, 03 Dec 2018 09:37:21 +0100

cm4all-beng-proxy (15.0.11) unstable; urgency=low

  * widget: widget tag headers replace existing headers

 -- Max Kellermann <mk@cm4all.com>  Thu, 29 Nov 2018 20:31:17 +0100

cm4all-beng-proxy (15.0.10) unstable; urgency=low

  * subst/yaml: use "{%name%}" and allow switching to "{[name]}" with
    SUBST_ALT_SYNTAX

 -- Max Kellermann <mk@cm4all.com>  Thu, 29 Nov 2018 13:14:59 +0100

cm4all-beng-proxy (15.0.9) unstable; urgency=low

  * fix EBADFD
  * subst/yaml: use "{[name]}" instead of "{{name}}"
  * subst/yaml: use the dot as a YAML path separator
  * subst/yaml: allow traversing child maps
  * bp/headers: optimize
  * bp/headers: add group "AUTH"

 -- Max Kellermann <mk@cm4all.com>  Tue, 27 Nov 2018 16:57:41 +0100

cm4all-beng-proxy (15.0.8) unstable; urgency=low

  * processor: don't rewrite "data:" links
  * processor: fix use-after-free crash bug in URI rewriter

 -- Max Kellermann <mk@cm4all.com>  Thu, 22 Nov 2018 09:24:35 +0100

cm4all-beng-proxy (15.0.7) unstable; urgency=low

  * translation: fix assertion failure
  * translation: fix use-after-free bug in PROBE_SUFFIX handler
  * certdb: add option --account-key

 -- Max Kellermann <mk@cm4all.com>  Wed, 21 Nov 2018 20:19:10 +0100

cm4all-beng-proxy (15.0.6) unstable; urgency=low

  * translation: fix bogus error "malformed MOUNT_UTS_NAMESPACE packet"
  * translation: add packet ALT_HOST

 -- Max Kellermann <mk@cm4all.com>  Fri, 16 Nov 2018 13:35:20 +0100

cm4all-beng-proxy (15.0.5) unstable; urgency=low

  * translation: add packet SUBST_YAML_FILE

 -- Max Kellermann <mk@cm4all.com>  Wed, 31 Oct 2018 12:38:58 +0100

cm4all-beng-proxy (15.0.4) unstable; urgency=low

  * merge release 14.18
  * bp: optimize the number of concurrent filter processes
  * translation: size optimizations
  * dev: convert headers to C++
  * ajp: remove unused AJPv13 protocol implementation
  * spawn: fix warning "... died from signal 31"

 -- Max Kellermann <mk@cm4all.com>  Mon, 22 Oct 2018 17:58:19 +0200

cm4all-beng-proxy (15.0.3) unstable; urgency=low

  * merge release 14.13

 -- Max Kellermann <mk@cm4all.com>  Mon, 01 Oct 2018 12:24:46 +0200

cm4all-beng-proxy (15.0.2) unstable; urgency=low

  * merge release 14.12
  * spawn: add fallback PATH

 -- Max Kellermann <mk@cm4all.com>  Thu, 27 Sep 2018 12:55:56 +0200

cm4all-beng-proxy (15.0.1) unstable; urgency=low

  * spawn: support reassociating with PID namespaces
  * http_{client,server}: remove HTTP/1.0 support
  * eliminate dependency on libevent

 -- Max Kellermann <mk@cm4all.com>  Mon, 03 Sep 2018 12:14:18 +0200

cm4all-beng-proxy (14.23) unstable; urgency=low

  * merge release 13.16

 -- Max Kellermann <mk@cm4all.com>  Wed, 13 Feb 2019 08:32:30 +0100

cm4all-beng-proxy (14.22) unstable; urgency=low

  * merge release 13.15

 -- Max Kellermann <mk@cm4all.com>  Mon, 11 Feb 2019 08:46:49 +0100

cm4all-beng-proxy (14.21) unstable; urgency=low

  * lhttp: fix crash bug (14.20 regression)

 -- Max Kellermann <mk@cm4all.com>  Thu, 03 Jan 2019 11:12:48 +0100

cm4all-beng-proxy (14.20) unstable; urgency=low

  * pipe: remove excess fcntl() system calls in the debug build
  * http_client: fix two crash bugs
  * http_client: fix stall bug with SSL
  * http_client: fix "Peer closed the socket prematurely" error with SSL

 -- Max Kellermann <mk@cm4all.com>  Sun, 30 Dec 2018 13:40:44 +0100

cm4all-beng-proxy (14.19) unstable; urgency=low

  * certdb: fix "std::bad_alloc" error after database connection loss
  * widget: fix missing request body for focused inline widget

 -- Max Kellermann <mk@cm4all.com>  Wed, 12 Dec 2018 22:23:06 +0100

cm4all-beng-proxy (14.18) unstable; urgency=low

  * was: fix use-after-free bug
  * enlarge I/O buffers to 32 for faster bulk transfers

 -- Max Kellermann <mk@cm4all.com>  Tue, 16 Oct 2018 19:05:34 +0200

cm4all-beng-proxy (14.17) unstable; urgency=low

  * translation, http_cache: fix use-after-free bugs

 -- Max Kellermann <mk@cm4all.com>  Mon, 15 Oct 2018 22:27:39 +0200

cm4all-beng-proxy (14.16) unstable; urgency=low

  * http_client: fix assertion failure due to unexpected recursion

 -- Max Kellermann <mk@cm4all.com>  Mon, 15 Oct 2018 17:03:13 +0200

cm4all-beng-proxy (14.15) unstable; urgency=low

  * spawn: fix error "Failed to create systemd scope: Unit
    cm4all-beng-spawn.scope not loaded"

 -- Max Kellermann <mk@cm4all.com>  Wed, 10 Oct 2018 11:49:25 +0200

cm4all-beng-proxy (14.14) unstable; urgency=low

  * merge release 13.13

 -- Max Kellermann <mk@cm4all.com>  Fri, 05 Oct 2018 14:10:08 +0200

cm4all-beng-proxy (14.13) unstable; urgency=low

  * spawn: fix "signalfd() failed: Bad file descriptor"
  * translation: fix crash bug
  * session: fix data loss after defragmentation

 -- Max Kellermann <mk@cm4all.com>  Fri, 28 Sep 2018 15:24:19 +0200

cm4all-beng-proxy (14.12) unstable; urgency=low

  * improved memory leak detector
  * add listener options "ack_timeout", "keepalive"
  * support HTTP method "REPORT"

 -- Max Kellermann <mk@cm4all.com>  Thu, 27 Sep 2018 10:55:50 +0200

cm4all-beng-proxy (14.11) unstable; urgency=low

  * merge release 13.12

 -- Max Kellermann <mk@cm4all.com>  Sat, 01 Sep 2018 19:46:50 +0200

cm4all-beng-proxy (14.10) unstable; urgency=low

  * http: don't require "Connection" header for WebSocket upgrade
  * bp/http: fix WebSocket header duplication

 -- Max Kellermann <mk@cm4all.com>  Wed, 22 Aug 2018 11:11:50 -0000

cm4all-beng-proxy (14.9) unstable; urgency=low

  * bp/http: abolish the forced "Connection:keep-alive" request header
  * spawn: work around LXC/systemd bug causing spawner failures

 -- Max Kellermann <mk@cm4all.com>  Thu, 16 Aug 2018 15:21:58 -0000

cm4all-beng-proxy (14.8) unstable; urgency=low

  * http_cache, fcache: fix use-after-free crash bug
  * spawn: support the systemd hybrid cgroup hierarchy

 -- Max Kellermann <mk@cm4all.com>  Tue, 19 Jun 2018 14:46:39 -0000

cm4all-beng-proxy (14.7) unstable; urgency=low

  * certdb: DELETE old name before INSERT to avoid constraint violation

 -- Max Kellermann <mk@cm4all.com>  Tue, 05 Jun 2018 20:12:17 -0000

cm4all-beng-proxy (14.6) unstable; urgency=low

  * http_client: fix use-after-free data corruption bug
  * fcache: fix use-after-free crash bug upon cancellation
  * access_log: fix crash after sendmsg() failure
  * istream/replace: fix stall bug
  * istream/subst: optimize mismatch check

 -- Max Kellermann <mk@cm4all.com>  Mon, 04 Jun 2018 10:22:47 -0000

cm4all-beng-proxy (14.5) unstable; urgency=low

  * access_log: fix CRC errors due to stack corruption

 -- Max Kellermann <mk@cm4all.com>  Mon, 14 May 2018 14:34:18 -0000

cm4all-beng-proxy (14.4) unstable; urgency=low

  * lb: fix "pivot_root" problem during start on kernel 4.9-
  * enable core dumps (PR_SET_DUMPABLE)
  * debian: don't start daemon during initial installation

 -- Max Kellermann <mk@cm4all.com>  Mon, 14 May 2018 10:42:12 -0000

cm4all-beng-proxy (14.3) unstable; urgency=low

  * bp: allow configuring child error logger without access logger
  * log: fix datagram corruption due to wrong attribute code
  * log-json: escape control characters

 -- Max Kellermann <mk@cm4all.com>  Thu, 26 Apr 2018 11:00:05 -0000

cm4all-beng-proxy (14.2) unstable; urgency=low

  * lb: fix use-after-free crash after using translation response
  * http_cache: fix use-after-free crash on request cancellation
  * http_client: fix assertion failure upon discarding large request body

 -- Max Kellermann <mk@cm4all.com>  Tue, 24 Apr 2018 11:11:36 -0000

cm4all-beng-proxy (14.1) unstable; urgency=low

  * feature freeze
  * lhttp: fix memory leak
  * lhttp: pass URI and site name to error logger
  * fcgi: implement "forward_child_errors" for STDERR payloads
  * pipe: fix assertion failure
  * cgi: fix crash bug
  * bp: SIGHUP flushes the NFS cache
  * control: add packet FLUSH_NFS_CACHE

 -- Max Kellermann <mk@cm4all.com>  Thu, 19 Apr 2018 08:43:23 -0000

cm4all-beng-proxy (14.0.9) unstable; urgency=low

  * translation: allow disabling the HTTP cache with "UNCACHED"
  * http_cache: remove the memcached backend
  * access_log: use protocol version 2
  * fcgi, was, lhttp: option "forward_child_errors" forwards stderr to logger

 -- Max Kellermann <mk@cm4all.com>  Mon, 26 Mar 2018 09:42:46 -0000

cm4all-beng-proxy (14.0.8) unstable; urgency=low

  * merge release 13.11
  * bp: add SSL/TLS support to the HTTP server
  * fix bogus assertion failure

 -- Max Kellermann <mk@cm4all.com>  Mon, 12 Mar 2018 10:38:35 -0000

cm4all-beng-proxy (14.0.7) unstable; urgency=low

  * merge release 13.10
  * header-forward: include "Content-Location" in header group "LINK"
  * http_client: enable keep-alive on HTTPS connections
  * ssl/client: send client certificates on server request
  * ssl/client: translation packet CERTIFICATE chooses client certificate
  * ssl/client: enable SNI

 -- Max Kellermann <mk@cm4all.com>  Thu, 01 Mar 2018 11:59:04 -0000

cm4all-beng-proxy (14.0.6) unstable; urgency=low

  * http_server: generate Content-Length for empty response (14.0.1
    regression)

 -- Max Kellermann <mk@cm4all.com>  Fri, 02 Feb 2018 10:54:19 -0000

cm4all-beng-proxy (14.0.5) unstable; urgency=low

  * bp: fix forwarding headers for request body

 -- Max Kellermann <mk@cm4all.com>  Thu, 25 Jan 2018 11:48:09 -0000

cm4all-beng-proxy (14.0.4) unstable; urgency=low

  * merge release 13.8
  * certdb: create ACME CSRs without subject, only subjectAltName

 -- Max Kellermann <mk@cm4all.com>  Tue, 23 Jan 2018 15:04:11 -0000

cm4all-beng-proxy (14.0.3) unstable; urgency=low

  * merge release 13.5
  * bp: fix nullptr dereference bug

 -- Max Kellermann <mk@cm4all.com>  Thu, 18 Jan 2018 18:24:29 -0000

cm4all-beng-proxy (14.0.2) unstable; urgency=low

  * access_log: support protocol version 2 (with CRC)
  * processor: rewrite URIs in META/property="og:{image,url}"
  * certdb: eliminate duplicate authz request
  * certdb: add ACME option "--debug"
  * certdb: implement ACME "http-01", option "--challenge-directory"

 -- Max Kellermann <mk@cm4all.com>  Fri, 12 Jan 2018 11:07:14 -0000

cm4all-beng-proxy (14.0.1) unstable; urgency=low

  * lb: forward HTTP from Lua to dynamic server (development feature)
  * certdb: retry ACME requests after status 5xx (server error)
  * certdb: support the Workshop control channel
  * log-json: generate JSONL (JSON Lines)

 -- Max Kellermann <mk@cm4all.com>  Fri, 05 Jan 2018 11:47:08 -0000

cm4all-beng-proxy (13.16) unstable; urgency=low

  * processor: fix crash due to malformed XML attribute
  * http_client: fix crash bug
  * ssl/cache: fix two crash bugs

 -- Max Kellermann <mk@cm4all.com>  Tue, 12 Feb 2019 21:39:41 +0100

cm4all-beng-proxy (13.15) unstable; urgency=low

  * was: send PREMATURE after client canceled the request

 -- Max Kellermann <mk@cm4all.com>  Mon, 11 Feb 2019 08:37:20 +0100

cm4all-beng-proxy (13.14) unstable; urgency=low

  * http_client: fix assertion failure due to unexpected recursion
  * lhttp: increase listener backlog
  * pipe: remove excess fcntl() system calls in the debug build
  * bp/processor: don't allow empty widget class name

 -- Max Kellermann <mk@cm4all.com>  Mon, 11 Feb 2019 07:40:00 +0100

cm4all-beng-proxy (13.13) unstable; urgency=low

  * was: fix memory leak
  * was: force pipe buffers to 256 kB
  * session: fix data loss after defragmentation

 -- Max Kellermann <mk@cm4all.com>  Fri, 05 Oct 2018 12:23:09 +0200

cm4all-beng-proxy (13.12) unstable; urgency=low

  * bp/http: abolish the forced "Connection:keep-alive" request header
  * session: fix two assertion failures
  * fcgi, lhttp: fix race condition with socket permissions
  * cgi: fix crash bug
  * pipe: fix assertion failure
  * fcache: fix crash due to mistakenly detected memory leak
  * lb: fix "pivot_root" problem during start on kernel 4.9-
  * enable core dumps (PR_SET_DUMPABLE)
  * debian: don't start daemon during initial installation

 -- Max Kellermann <mk@cm4all.com>  Sat, 01 Sep 2018 17:23:30 -0000

cm4all-beng-proxy (13.11) unstable; urgency=low

  * lb: ssl_cert_db and ssl_verify are mutually exclusive
  * log-json: fix crash bug with unknown type value
  * log: support type "SSH"

 -- Max Kellermann <mk@cm4all.com>  Fri, 09 Mar 2018 09:15:14 -0000

cm4all-beng-proxy (13.10) unstable; urgency=low

  * access_log: support record attribute "type"

 -- Max Kellermann <mk@cm4all.com>  Wed, 07 Feb 2018 08:27:48 -0000

cm4all-beng-proxy (13.9) unstable; urgency=low

  * spawn: fix kernel warning "oom_adj is deprecated, please use
    oom_score_adj instead"
  * lb/config: check whether sticky_mode is compatible with Zeroconf
  * access_log: fix crash on connect failure

 -- Max Kellermann <mk@cm4all.com>  Tue, 06 Feb 2018 09:23:23 -0000

cm4all-beng-proxy (13.8) unstable; urgency=low

  * lb/http: fix use-after-free bug

 -- Max Kellermann <mk@cm4all.com>  Tue, 23 Jan 2018 14:46:15 -0000

cm4all-beng-proxy (13.7) unstable; urgency=low

  * lb/tcp: fix use-after-free bug when outbound connect fails early
  * spawn: fix resource limits problem with user namespaces
  * spawn: increase the OOM score of child processes

 -- Max Kellermann <mk@cm4all.com>  Tue, 23 Jan 2018 11:54:03 -0000

cm4all-beng-proxy (13.6) unstable; urgency=low

  * http_server: fix two crash bugs with "417 Expectation failed"
  * lb: fix crash bug when POSTing to global_http_check
  * lb/tcp: fix double free bug when outbound is not yet connected

 -- Max Kellermann <mk@cm4all.com>  Mon, 22 Jan 2018 10:18:58 -0000

cm4all-beng-proxy (13.5) unstable; urgency=low

  * lb/tcp: fix crash with empty Zeroconf pool
  * nfs: fix memory leak
  * certdb: eliminate duplicate authz request
  * certdb: retry ACME nonce request after status 500
  * certdb: update the Let's Encrypt agreement URL to v1.2
  * certdb: add ACME option "--debug"
  * ssl: fix three transfer stall bugs
  * shrink I/O buffers back to 8 kB
  * access_log: support protocol version 2 (with CRC)

 -- Max Kellermann <mk@cm4all.com>  Thu, 18 Jan 2018 17:59:13 -0000

cm4all-beng-proxy (13.4) unstable; urgency=low

  * fcache: fix use-after-free crash bug

 -- Max Kellermann <mk@cm4all.com>  Wed, 03 Jan 2018 09:31:05 -0000

cm4all-beng-proxy (13.3) unstable; urgency=low

  * merge release 12.9

 -- Max Kellermann <mk@cm4all.com>  Mon, 18 Dec 2017 10:16:28 -0000

cm4all-beng-proxy (13.2) unstable; urgency=low

  * widget: case insensitive check for UNTRUSTED_SITE_SUFFIX and
    UNTRUSTED_RAW_SITE_SUFFIX

 -- Max Kellermann <mk@cm4all.com>  Fri, 01 Dec 2017 14:54:24 -0000

cm4all-beng-proxy (13.1) unstable; urgency=low

  * feature freeze

 -- Max Kellermann <mk@cm4all.com>  Thu, 30 Nov 2017 12:05:07 -0000

cm4all-beng-proxy (13.0.12) unstable; urgency=low

  * merge release 12.8
  * http_cache: handle If-None-Match, If-Modified-Since etc.
  * spawn: raise the command-line argument limit
  * log internal server errors even without --verbose

 -- Max Kellermann <mk@cm4all.com>  Tue, 21 Nov 2017 11:58:58 -0000

cm4all-beng-proxy (13.0.11) unstable; urgency=low

  * bp: map EACCES/EPERM to "403 Forbidden"
  * log-cat: use the local time zone

 -- Max Kellermann <mk@cm4all.com>  Mon, 06 Nov 2017 09:29:22 -0000

cm4all-beng-proxy (13.0.10) unstable; urgency=low

  * avahi: make services visible initially (13.0.9 regression)
  * lb: add client address filter for global_http_check
  * python/control/client: add methods send_{en,dis}able_zeroconf()

 -- Max Kellermann <mk@cm4all.com>  Tue, 10 Oct 2017 21:51:40 -0000

cm4all-beng-proxy (13.0.9) unstable; urgency=low

  * lb: support monitors in Zeroconf clusters
  * lb/config: require certificate even if ssl_cert_db is used
  * lb/monitor/expect: fix memory leak
  * certdb: retry ACME "new-authz" after "unauthorized"
  * certdb: generate a new private key for each "new-cert"
  * certdb: fix collisions with ACME challenge certificates
  * certdb: allow altNames longer than 64 characters with ACME
  * log: add attribute "FORWARDED_TO"
  * control: add packets "DISABLE_ZEROCONF", "ENABLE_ZEROCONF"

 -- Max Kellermann <mk@cm4all.com>  Fri, 06 Oct 2017 11:20:15 -0000

cm4all-beng-proxy (13.0.8.1) unstable; urgency=low

  * fix assertion failure when sending large HTTP headers
  * http_server: disallow request headers larger than 8 kB

 -- Max Kellermann <mk@cm4all.com>  Tue, 17 Oct 2017 09:49:47 -0000

cm4all-beng-proxy (13.0.8) unstable; urgency=low

  * certdb: check for database commit errors
  * certdb: repeat after PostgreSQL serialization failure

 -- Max Kellermann <mk@cm4all.com>  Tue, 26 Sep 2017 19:59:53 -0000

cm4all-beng-proxy (13.0.7) unstable; urgency=low

  * fcache: fix bogus memory leak test
  * handler: change "Translation server failed" to "Configuration server ..."
  * spawn: wait & try again after "Unit cm4all-beng-spawn.scope already exists"

 -- Max Kellermann <mk@cm4all.com>  Mon, 25 Sep 2017 13:16:21 -0000

cm4all-beng-proxy (13.0.6) unstable; urgency=low

  * merge release 12.5
  * widget/inline: fix memory leak on canceled POST
  * widget/inline: implement a response header timeout of 5s
  * certdb: fix notifications in non-default PostgreSQL schema

 -- Max Kellermann <mk@cm4all.com>  Wed, 20 Sep 2017 20:56:04 -0000

cm4all-beng-proxy (13.0.5) unstable; urgency=low

  * merge release 12.4
  * lb/http: fix several memory leaks with POST requests
  * lb: fix shutdown crash bug
  * lb: CONTROL_STATS returns translation cache size
  * log/lua: add a "filter" mode

 -- Max Kellermann <mk@cm4all.com>  Thu, 14 Sep 2017 18:39:12 -0000

cm4all-beng-proxy (13.0.4) unstable; urgency=low

  * lb: fix request headers in access logger (affects
    "ignore_localhost_200" and "User-Agent", "Referer", "Host",
    "X-Forwarded-For")

 -- Max Kellermann <mk@cm4all.com>  Mon, 11 Sep 2017 20:04:23 -0000

cm4all-beng-proxy (13.0.3) unstable; urgency=low

  * fix crash bug in CSS processor
  * lb: print the site name in access logs
  * log: add attribute MESSAGE

 -- Max Kellermann <mk@cm4all.com>  Mon, 11 Sep 2017 17:43:57 -0000

cm4all-beng-proxy (13.0.2) unstable; urgency=low

  * log translation server failures even without --verbose
  * translation: allow arbitrary non-zero characters in CHILD_TAG
  * control: add listener option "interface"
  * control: disable the "V6ONLY" flag on all IPv6 wildcard listeners
  * control: switch to IPv4 if joining IPv6 wildcard to IPv4 multicast group

 -- Max Kellermann <mk@cm4all.com>  Fri, 08 Sep 2017 12:24:04 -0000

cm4all-beng-proxy (13.0.1) unstable; urgency=low

  * remove libdaemon dependency
  * lhttp: FADE_CHILDEN prevents reusing existing busy processes
  * bp: allow CONTROL_FADE_CHILDREN with tag as payload

 -- Max Kellermann <mk@cm4all.com>  Tue, 29 Aug 2017 10:40:13 -0000

cm4all-beng-proxy (12.9) unstable; urgency=low

  * was: fix crash after malformed HEAD response
  * http_client: fix retry after error
  * lb/lua: allow building with LuaJIT 2.1

 -- Max Kellermann <mk@cm4all.com>  Mon, 18 Dec 2017 10:03:34 -0000

cm4all-beng-proxy (12.8) unstable; urgency=low

  * file: emit "Last-Modified" header in "304" responses
  * file: improved support for the user.ETag xattr
  * http_cache: update "Expires" from "304" responses

 -- Max Kellermann <mk@cm4all.com>  Fri, 17 Nov 2017 11:41:02 -0000

cm4all-beng-proxy (12.7) unstable; urgency=low

  * file: ignore If-Modified-Since after successful If-None-Match
  * file: emit cache headers in "304" responses (v11 regression)
  * file: failed If-None-Match emits "304" response, not "412"

 -- Max Kellermann <mk@cm4all.com>  Thu, 16 Nov 2017 12:19:44 -0000

cm4all-beng-proxy (12.6) unstable; urgency=low

  * fix assertion failure when sending large HTTP headers
  * http_server: disallow request headers larger than 8 kB
  * spawn: wait & try again after "Unit cm4all-beng-spawn.scope already exists"
  * widget/inline: fix memory leak on canceled POST
  * control: add listener option "interface"
  * control: disable the "V6ONLY" flag on all IPv6 wildcard listeners
  * control: switch to IPv4 if joining IPv6 wildcard to IPv4 multicast group
  * lb: print the site name in access logs
  * lb: fix request headers in access logger (affects
    "ignore_localhost_200" and "User-Agent", "Referer", "Host",
    "X-Forwarded-For")
  * lb/monitor/expect: fix memory leak
  * certdb: fix notifications in non-default PostgreSQL schema

 -- Max Kellermann <mk@cm4all.com>  Tue, 17 Oct 2017 10:58:40 -0000

cm4all-beng-proxy (12.5) unstable; urgency=low

  * lb/http: fix another memory leak with POST requests
  * lb: fix shutdown crash bug
  * certdb: fix crash after PostgreSQL host lookup failure

 -- Max Kellermann <mk@cm4all.com>  Wed, 20 Sep 2017 10:30:52 -0000

cm4all-beng-proxy (12.4) unstable; urgency=low

  * lb/http: fix several memory leaks with POST requests
  * fix crash bug in CSS processor

 -- Max Kellermann <mk@cm4all.com>  Wed, 13 Sep 2017 13:58:06 -0000

cm4all-beng-proxy (12.3) unstable; urgency=low

  * remove libhttp dependency
  * logger: fix off-by-one bug in log level check
  * http_server: fix crash bug

 -- Max Kellermann <mk@cm4all.com>  Tue, 29 Aug 2017 09:44:27 -0000

cm4all-beng-proxy (12.2) unstable; urgency=low

  * spawn: use the "systemd" controller
  * debian/control: move from "non-free" to "main"

 -- Max Kellermann <mk@cm4all.com>  Wed, 23 Aug 2017 09:35:27 -0000

cm4all-beng-proxy (12.1) unstable; urgency=low

  * all code is now covered by the Simplified BSD License (BSD-2-Clause)

 -- Max Kellermann <mk@cm4all.com>  Fri, 18 Aug 2017 08:53:52 -0000

cm4all-beng-proxy (12.0.44) unstable; urgency=low

  * lb: retry after connect error to Zeroconf member
  * spawn: make /proc writable if user namespaces are allowed

 -- Max Kellermann <mk@cm4all.com>  Thu, 17 Aug 2017 11:26:34 -0000

cm4all-beng-proxy (12.0.43) unstable; urgency=low

  * spawn: fix MOUNT_ROOT_TMPFS failure with USER_NAMESPACE
  * lb/control: allow TCACHE_INVALIDATE on SITE
  * systemd: no "-v" by default

 -- Max Kellermann <mk@cm4all.com>  Tue, 15 Aug 2017 21:41:04 -0000

cm4all-beng-proxy (12.0.42) unstable; urgency=low

  * spawn: fix bogus pivot_root() error message
  * translation: add packet MOUNT_ROOT_TMPFS

 -- Max Kellermann <mk@cm4all.com>  Tue, 15 Aug 2017 09:39:08 -0000

cm4all-beng-proxy (12.0.41) unstable; urgency=low

  * spawn: fix NETWORK_NAMESPACE_NAME corruption
  * spawn: work around USER_NAMESPACE + NETWORK_NAMESPACE_NAME conflict

 -- Max Kellermann <mk@cm4all.com>  Fri, 04 Aug 2017 16:15:09 -0000

cm4all-beng-proxy (12.0.40) unstable; urgency=low

  * spawn: attach to existing network namespace with NETWORK_NAMESPACE_NAME
  * spawn: allow unshare(), mount(), umount(), pivot_root()

 -- Max Kellermann <mk@cm4all.com>  Fri, 04 Aug 2017 09:42:44 -0000

cm4all-beng-proxy (12.0.39) unstable; urgency=low

  * net: resolving "*" prefers the IPv6 wildcard "::"
  * spawn: run the PID namespace init process as root
  * spawn: tight system call whitelist for init process
  * spawn: forbid fanotify_*, nfsservctl, syslog
  * lb/translation: fix false cache misses
  * lb/control: TCACHE_INVALIDATE flushes all translation caches
  * lb/cluster: improve consistent hashing distribution
  * control: support more commands in TCACHE_INVALIDATE payload
  * translation: fix the FORBID_MULTICAST setting
  * translation: add packet FORBID_BIND

 -- Max Kellermann <mk@cm4all.com>  Tue, 01 Aug 2017 14:03:03 -0000

cm4all-beng-proxy (12.0.38) unstable; urgency=low

  * fcgi: fix crash bug

 -- Max Kellermann <mk@cm4all.com>  Wed, 26 Jul 2017 17:43:05 -0000

cm4all-beng-proxy (12.0.37) unstable; urgency=low

  * bp: check HTTPS_ONLY before anything else

 -- Max Kellermann <mk@cm4all.com>  Thu, 20 Jul 2017 15:00:37 -0000

cm4all-beng-proxy (12.0.36) unstable; urgency=low

  * translation: add packet HTTPS_ONLY

 -- Max Kellermann <mk@cm4all.com>  Thu, 20 Jul 2017 13:26:49 -0000

cm4all-beng-proxy (12.0.35) unstable; urgency=low

  * bp: translation REQUEST_HEADER overrides existing request headers
  * bp: never forward the "X-CM4all-DocRoot" header
  * lb: set the "X-CM4all-HTTPS" header
  * cgi, fcgi: set HTTPS=on if the "X-CM4all-HTTPS" header is set

 -- Max Kellermann <mk@cm4all.com>  Wed, 19 Jul 2017 12:36:36 -0000

cm4all-beng-proxy (12.0.34) unstable; urgency=low

  * http_client: disable the read timeout

 -- Max Kellermann <mk@cm4all.com>  Wed, 19 Jul 2017 08:16:09 -0000

cm4all-beng-proxy (12.0.33) unstable; urgency=low

  * log-exec: allow multiple multicast processes on same host
  * headers: rename "X-CM4all-BENG-SSL" to "X-CM4all-HTTPS"
  * access_log: add option "send_to" which replaces log-forward

 -- Max Kellermann <mk@cm4all.com>  Tue, 18 Jul 2017 09:51:01 -0000

cm4all-beng-proxy (12.0.32) unstable; urgency=low

  * lb/translation: fix bogus wildcard cache entries
  * lb/translation: obey MAX_AGE=0
  * logger: fix log level
  * access_log: use microsecond precision in "timestamp" attribute
  * log-json: enclose output in "[]" and put commas between records
  * log-json: add "logger_client" attribute
  * log-lua: new access logger which calls a Lua script
  * config: make "access_logger" a block
  * config: add "access_logger" options "trust_xff", "ignore_localhost_200"
  * headers: add "X-CM4all-BENG-SSL" to group "SSL"

 -- Max Kellermann <mk@cm4all.com>  Mon, 17 Jul 2017 20:33:46 -0000

cm4all-beng-proxy (12.0.31) unstable; urgency=low

  * translation: add packet FORBID_MULTICAST
  * spawn: system call filter errors are fatal if explicitly enabled
  * spawn: apply cgroup namespace again after moving to new cgroup
  * net: support interface name as scope id in IPv6 addresses
  * config: support per-"control" setting "multicast_group"
  * log-exec: fix binding to wildcard address via "*"

 -- Max Kellermann <mk@cm4all.com>  Fri, 14 Jul 2017 08:19:05 -0000

cm4all-beng-proxy (12.0.30) unstable; urgency=low

  * bp: rename zeroconf_type to zeroconf_service
  * bp: control server supports IPv6 multicast
  * config: check Zeroconf service names
  * config: allow zeroconf_service with raw service name
  * log-exec: multicast support
  * translation: add packet REDIRECT_FULL_URI

 -- Max Kellermann <mk@cm4all.com>  Thu, 13 Jul 2017 12:13:19 -0000

cm4all-beng-proxy (12.0.29) unstable; urgency=low

  * lb: use consistent hashing to pick Zeroconf members
  * lhttp: fix bogus assertion failure during shutdown

 -- Max Kellermann <mk@cm4all.com>  Mon, 10 Jul 2017 21:49:23 -0000

cm4all-beng-proxy (12.0.28) unstable; urgency=low

  * config: add listener option "free_bind"
  * don't confuse child processes with different BIND_MOUNT settings
  * lb: add sticky_mode "xhost"'

 -- Max Kellermann <mk@cm4all.com>  Mon, 10 Jul 2017 10:20:26 -0000

cm4all-beng-proxy (12.0.27) unstable; urgency=low

  * access_log: reduce system calls in all access loggers
  * translation: add packet CGROUP_NAMESPACE
  * translation: allow underscore in cgroup controller name

 -- Max Kellermann <mk@cm4all.com>  Fri, 07 Jul 2017 15:19:28 -0000

cm4all-beng-proxy (12.0.26) unstable; urgency=low

  * spawn: abort the process immediately after uid/gid_map failure
  * spawn: create STDERR_PATH with mode 0600
  * spawn: fix socket family filter
  * translation: add packets UMASK, STDERR_PATH_JAILED

 -- Max Kellermann <mk@cm4all.com>  Tue, 04 Jul 2017 16:16:07 -0000

cm4all-beng-proxy (12.0.25) unstable; urgency=low

  * eliminate dependency on GLib
  * spawn: mount a new /proc for the PID namespace
  * spawn: implement user namespaces properly
  * spawn: fix seccomp filters on old kernels
  * spawn: fix journal for jailed processes
  * spawn: allow only local, IPv4 and IPv6 sockets
  * spawn: rename the PID namespace init process to "init"

 -- Max Kellermann <mk@cm4all.com>  Thu, 29 Jun 2017 20:10:24 -0000

cm4all-beng-proxy (12.0.24) unstable; urgency=low

  * spawn: unblock signals
  * http_server: fix memory leak
  * log: send the "Host" request header to the access logger
  * log-json: new access logger which dumps JSON
  * spawn: implement an init process for PID namespaces

 -- Max Kellermann <mk@cm4all.com>  Tue, 27 Jun 2017 11:21:19 -0000

cm4all-beng-proxy (12.0.23) unstable; urgency=low

  * lb: show the IP address of Zeroconf members in log messages
  * lb: disable failing Zeroconf members temporarily
  * config: add "spawn" section, replacing --allow-user and --allow-group

 -- Max Kellermann <mk@cm4all.com>  Wed, 21 Jun 2017 20:41:34 -0000

cm4all-beng-proxy (12.0.22) unstable; urgency=low

  * lb: suppress log message "malformed request URI"
  * was: fix assertion failure
  * translation: add packets SHELL, TOKEN

 -- Max Kellermann <mk@cm4all.com>  Tue, 20 Jun 2017 21:59:58 -0000

cm4all-beng-proxy (12.0.21) unstable; urgency=low

  * lower log level for "Peer closed the socket prematurely"
  * widget: set Request/LINK=no by default
  * translation: fix "std::exception" error messages

 -- Max Kellermann <mk@cm4all.com>  Tue, 20 Jun 2017 11:17:56 -0000

cm4all-beng-proxy (12.0.20) unstable; urgency=low

  * merge release 11.26
  * move the delegate-helper to a non-jailed package
  * translation: ignore whitespace in RLIMITS packet
  * headers: add "Referer" to group "LINK", off by default

 -- Max Kellermann <mk@cm4all.com>  Sat, 17 Jun 2017 09:49:46 -0000

cm4all-beng-proxy (12.0.19) unstable; urgency=low

  * lb: fix assertion failure with translated POST requests
  * lb: add "tag" setting to "listener" (translation packet LISTENER_TAG)

 -- Max Kellermann <mk@cm4all.com>  Mon, 12 Jun 2017 21:46:25 -0000

cm4all-beng-proxy (12.0.18) unstable; urgency=low

  * lb: SIGHUP flushes all translate_handler caches
  * certdb: command "names" obeys the "deleted" flag
  * certdb: command "find" prints column headers only with "--headers"
  * certdb: remove obsolete option "--all"

 -- Max Kellermann <mk@cm4all.com>  Tue, 06 Jun 2017 20:46:15 -0000

cm4all-beng-proxy (12.0.17) unstable; urgency=low

  * translation: add packet CANONICAL_HOST
  * lb: implement a translation_handler cache

 -- Max Kellermann <mk@cm4all.com>  Fri, 02 Jun 2017 11:25:35 -0000

cm4all-beng-proxy (12.0.16) unstable; urgency=low

  * lb: create monitors referenced only by {lua,translation}_handler
  * lb: allow the translation server to refer to branches and other types
  * lb/monitor: fix shutdown hang due to event leak
  * lb: add sticky mode "host"
  * lb: fix assertion failure with Zeroconf and sticky
  * lb: fix crash bug when Zeroconf cluster is empty
  * bp: fix crash bug

 -- Max Kellermann <mk@cm4all.com>  Wed, 31 May 2017 22:21:38 -0000

cm4all-beng-proxy (12.0.15) unstable; urgency=low

  * merge release 11.25
  * certdb: fix column "issuer_common_name" management
  * certdb: add column "handle"
    - new commands "names", "set-handle"
    - commands "load" requires handle parameter
    - command "delete" uses handle
    - commands "monitor" and "tail" print handles
    - acme commands "new-cert" and "new-authz-cert" require handle parameter
    - new acme command "renew-cert", replacing "new-authz-cert --all"
  * certdb: add command "get"
  * certdb: command "find" prints a list of matching certificates
  * certdb: add option "--progress" for Workshop
  * translation: add packet MESSAGE

 -- Max Kellermann <mk@cm4all.com>  Tue, 30 May 2017 21:42:23 -0000

cm4all-beng-proxy (12.0.14) unstable; urgency=low

  * merge release 11.24
  * certdb: add column "issuer_common_name"

 -- Max Kellermann <mk@cm4all.com>  Wed, 24 May 2017 10:27:17 -0000

cm4all-beng-proxy (12.0.13) unstable; urgency=low

  * merge release 11.23
  * lb/lua: catch "panics" and report error
  * lb/lua: fix Lua stack leaks
  * lb: allow a translation server to pick a cluster
  * fix use-after-free bug in HTTP request handler
  * spawn: forbid more dangerous system calls
  * spawn: activate system call filter for all architectures
  * translation: add packet FORBID_USER_NS

 -- Max Kellermann <mk@cm4all.com>  Sat, 20 May 2017 11:40:50 -0000

cm4all-beng-proxy (12.0.12) unstable; urgency=low

  * bp: pass the listener "interface" setting to Avahi
  * lb: fix crash with --check
  * lb: allow Lua scripts to handle HTTP requests

 -- Max Kellermann <mk@cm4all.com>  Thu, 27 Apr 2017 21:50:32 -0000

cm4all-beng-proxy (12.0.11) unstable; urgency=low

  * certdb: fix crash after PostgreSQL host lookup failure
  * transformation: fix crash due to compiler optimization
  * lb: fix crash while waiting for the Avahi resolver

 -- Max Kellermann <mk@cm4all.com>  Wed, 26 Apr 2017 11:49:48 -0000

cm4all-beng-proxy (12.0.10) unstable; urgency=low

  * merge release 11.22
  * lb: implement "sticky" in ZeroConf TCP pools
  * improved uid/gid verify error messages
  * certdb: update the Let's Encrypt agreement URL
  * certdb: add option "--agreement"

 -- Max Kellermann <mk@cm4all.com>  Tue, 18 Apr 2017 11:00:29 -0000

cm4all-beng-proxy (12.0.9) unstable; urgency=low

  * fix error "Failed to accept connection: Invalid argument"
  * lb: implement "sticky" in ZeroConf pools

 -- Max Kellermann <mk@cm4all.com>  Tue, 21 Mar 2017 09:38:04 -0000

cm4all-beng-proxy (12.0.8) unstable; urgency=low

  * merge release 11.21
  * build with Meson and Ninja
  * lb/certdb: fix assertion failure during shutdown

 -- Max Kellermann <mk@cm4all.com>  Wed, 15 Mar 2017 16:20:50 -0000

cm4all-beng-proxy (12.0.7) unstable; urgency=low

  * merge release 11.17
  * lb/http: add "redirect" as a possible destination for "branch"
  * ssl: fix memory leak
  * certdb: use $http_proxy
  * certdb: exclude *.acme.invalid from --all

 -- Max Kellermann <mk@cm4all.com>  Mon, 06 Feb 2017 22:22:08 -0000

cm4all-beng-proxy (12.0.6) unstable; urgency=low

  * lb/http: add "status" as a possible destination for "branch"
  * translation: add packet EXECUTE

 -- Max Kellermann <mk@cm4all.com>  Wed, 25 Jan 2017 21:11:58 -0000

cm4all-beng-proxy (12.0.5) unstable; urgency=low

  * merge release 11.15
  * lb/tcp: fix crash bug after connect failure
  * lb/tcp: connect outbound after SSL handshake is finished

 -- Max Kellermann <mk@cm4all.com>  Fri, 20 Jan 2017 14:12:25 -0000

cm4all-beng-proxy (12.0.4) unstable; urgency=low

  * merge release 11.13
  * spawn: forbid ptrace() and other dangerous system calls
  * certdb: add "--all" option to "new-cert" and "new-authz-cert"

 -- Max Kellermann <mk@cm4all.com>  Mon, 16 Jan 2017 19:47:31 -0000

cm4all-beng-proxy (12.0.3) unstable; urgency=low

  * config: add "access_logger", replacing the *.default setting
  * translation: add packets BIND_MOUNT_EXEC, STDERR_NULL

 -- Max Kellermann <mk@cm4all.com>  Thu, 08 Dec 2016 10:35:47 -0000

cm4all-beng-proxy (12.0.2) unstable; urgency=low

  * merge release 11.12
  * http_client: fix use-after-free bug on request cancellation
  * processor: fix buffer corruption bug
  * spawn/Systemd: fix hang while creating systemd scope
  * config: fix session_save_path corruption

 -- Max Kellermann <mk@cm4all.com>  Tue, 06 Dec 2016 11:01:26 -0000

cm4all-beng-proxy (12.0.1) unstable; urgency=low

  * move various buffers from the pool allocator to the slice allocator
  * translation: add packet CRON

 -- Max Kellermann <mk@cm4all.com>  Wed, 23 Nov 2016 14:57:02 -0000

cm4all-beng-proxy (11.26) unstable; urgency=low

  * was: added kludge to avoid killing process after STOP
  * lb/monitor: fix shutdown hang due to event leak

 -- Max Kellermann <mk@cm4all.com>  Fri, 16 Jun 2017 20:53:29 -0000

cm4all-beng-proxy (11.25) unstable; urgency=low

  * lb: fix error "Too many members"

 -- Max Kellermann <mk@cm4all.com>  Tue, 30 May 2017 18:17:53 -0000

cm4all-beng-proxy (11.24) unstable; urgency=low

  * {http,ajp}_client: fix crash after malformed URI without Keep-Alive

 -- Max Kellermann <mk@cm4all.com>  Wed, 24 May 2017 10:15:04 -0000

cm4all-beng-proxy (11.23) unstable; urgency=low

  * lb/tcp: fix stall bug
  * ssl: fix two stall bugs

 -- Max Kellermann <mk@cm4all.com>  Tue, 09 May 2017 16:25:08 -0000

cm4all-beng-proxy (11.22) unstable; urgency=low

  * bp: allow '=' in listener tag after --listen
  * was: fix crash bug
  * was: fix assertion failure

 -- Max Kellermann <mk@cm4all.com>  Thu, 13 Apr 2017 08:39:38 -0000

cm4all-beng-proxy (11.21) unstable; urgency=low

  * strmap: fix off-by-one bug
  * ssl: fix assertion failure
  * filter_cache: fix assertion failure
  * widget: detailed error message after untrusted host name mismatch
  * session: always apply SESSION_SITE

 -- Max Kellermann <mk@cm4all.com>  Wed, 15 Mar 2017 15:53:29 -0000

cm4all-beng-proxy (11.20) unstable; urgency=low

  * was: fix crash due to recursive error while sending STOP
  * was: fix crash if BODY is immediately followed by STATUS
  * widget: remove warning "... didn't send a response body"
  * filter_cache: fix assertion failure during shutdown
  * fcgi: fix assertion failure during shutdown

 -- Max Kellermann <mk@cm4all.com>  Mon, 13 Mar 2017 21:32:02 -0000

cm4all-beng-proxy (11.19) unstable; urgency=low

  * fix crash bug (assertion failure)
  * debian: remove unnecessary dependency on cm4all-certdb-sql

 -- Max Kellermann <mk@cm4all.com>  Mon, 13 Mar 2017 17:12:25 -0000

cm4all-beng-proxy (11.18) unstable; urgency=low

  * merge release 10.37

 -- Max Kellermann <mk@cm4all.com>  Tue, 28 Feb 2017 13:22:25 -0000

cm4all-beng-proxy (11.17) unstable; urgency=low

  * ssl: check for early PostgreSQL errors (e.g. DNS lookup failures)
  * certdb: set line-buffering mode
  * certdb: show HTTP status code in error message

 -- Max Kellermann <mk@cm4all.com>  Mon, 06 Feb 2017 17:08:23 -0000

cm4all-beng-proxy (11.16) unstable; urgency=low

  * http_{server,client}: reduce memory pool sizes
  * lb: SIGHUP flushes the certdb SSL session cache as well
  * lb: flush expired OpenSSL sessions every 10 minutes
  * lb: expire unused OpenSSL certificates after 24 hours
  * widget: enable Location header forwarding by default
  * translation: split header group "SSL" from "SECURE"
  * debian: move SQL scripts to package cm4all-certdb-sql

 -- Max Kellermann <mk@cm4all.com>  Mon, 30 Jan 2017 07:45:50 -0000

cm4all-beng-proxy (11.15) unstable; urgency=low

  * ssl: fix stall bug

 -- Max Kellermann <mk@cm4all.com>  Thu, 19 Jan 2017 20:56:55 -0000

cm4all-beng-proxy (11.14) unstable; urgency=low

  * http_client: fix assertion failure on chunked response cancellation
  * lb/tcp: fix assertion failure
  * ssl/filter: detect full input buffer, fail instead of stalling
  * enlarge I/O buffers to 16 kB to make large TLS fragments work

 -- Max Kellermann <mk@cm4all.com>  Tue, 17 Jan 2017 20:21:00 -0000

cm4all-beng-proxy (11.13) unstable; urgency=low

  * merge release 10.36
  * certdb: prefer certificates which expire later

 -- Max Kellermann <mk@cm4all.com>  Thu, 12 Jan 2017 20:18:08 -0000

cm4all-beng-proxy (11.12) unstable; urgency=low

  * merge release 10.35

 -- Max Kellermann <mk@cm4all.com>  Tue, 06 Dec 2016 08:03:09 -0000

cm4all-beng-proxy (11.11) unstable; urgency=low

  * fix theoretical data corruption bug in the header buffer
  * was: wait longer for PREMATURE after sending STOP
  * was: ignore in-flight packets during STOP recovery
  * was: implement early STOP recovery (before response headers)

 -- Max Kellermann <mk@cm4all.com>  Wed, 16 Nov 2016 19:47:11 -0000

cm4all-beng-proxy (11.10) unstable; urgency=low

  * merge release 10.34
  * systemd: override the locale, fixes "_S_create_c_locale" error

 -- Max Kellermann <mk@cm4all.com>  Tue, 25 Oct 2016 11:51:18 -0000

cm4all-beng-proxy (11.9) unstable; urgency=low

  * merge release 10.33

 -- Max Kellermann <mk@cm4all.com>  Wed, 19 Oct 2016 20:04:13 -0000

cm4all-beng-proxy (11.8) unstable; urgency=low

  * tcp_stock: fix crash during cancellation
  * config: fix memory leak

 -- Max Kellermann <mk@cm4all.com>  Sun, 09 Oct 2016 15:53:22 -0000

cm4all-beng-proxy (11.7) unstable; urgency=low

  * merge release 10.32
  * enforce Zeroconf/avahi-daemon browser notify after restarting beng-proxy

 -- Max Kellermann <mk@cm4all.com>  Tue, 04 Oct 2016 21:59:34 -0000

cm4all-beng-proxy (11.6) unstable; urgency=low

  * was: fix use-after-free bug

 -- Max Kellermann <mk@cm4all.com>  Thu, 29 Sep 2016 14:26:50 -0000

cm4all-beng-proxy (11.5) unstable; urgency=low

  * avahi: fix interface and protocol published via Zeroconf
  * lb: fix collision in Zeroconf node lookups
  * lb: support IPv6 link-local addresses from Zeroconf
  * lb: work around avahi-daemon IPv4/IPv6 mixup bug
  * config: allow space after '=' in @set
  * doc: remove bogus semicolons from configuration examples

 -- Max Kellermann <mk@cm4all.com>  Wed, 28 Sep 2016 21:42:43 -0000

cm4all-beng-proxy (11.4) unstable; urgency=low

  * merge release 10.31
  * bp: fix Zeroconf with automatic port

 -- Max Kellermann <mk@cm4all.com>  Tue, 27 Sep 2016 19:29:24 -0000

cm4all-beng-proxy (11.3) unstable; urgency=low

  * delegate: fix memory leak after clone() failure
  * avahi/client: fix shutdown hang due to event leak
  * config: add listener options "interface", "reuse_port"
  * lb: fix dbus connect failure due to process isolation
  * config: rename "include" to "@include"
  * config: introduce variables

 -- Max Kellermann <mk@cm4all.com>  Mon, 26 Sep 2016 20:28:47 -0000

cm4all-beng-proxy (11.2) unstable; urgency=low

  * disable the "V6ONLY" flag on all IPv6 wildcard listeners
  * fix crash bug due to uninitialized memory
  * etc: include conf.d/*.conf
  * debian: re-add dh_installinit to install the *.default files

 -- Max Kellermann <mk@cm4all.com>  Mon, 12 Sep 2016 11:32:14 -0000

cm4all-beng-proxy (11.1) unstable; urgency=low

  * merge release 10.30

 -- Max Kellermann <mk@cm4all.com>  Fri, 09 Sep 2016 09:28:23 -0000

cm4all-beng-proxy (11.0.3) unstable; urgency=low

  * config: allow shell wildcard after "include"
  * fcgi: fix "Connection refused" error
  * widget: improve error message when there is no address

 -- Max Kellermann <mk@cm4all.com>  Fri, 02 Sep 2016 12:55:19 -0000

cm4all-beng-proxy (11.0.2) unstable; urgency=low

  * spawn: fix clone=ENOMEM due to broken PID namespace
  * control: allow only TCACHE_INVALIDATE, STATS and NODE_STATUS via IP
  * config: add command "include_optional"

 -- Max Kellermann <mk@cm4all.com>  Wed, 31 Aug 2016 13:32:35 -0000

cm4all-beng-proxy (11.0.1) unstable; urgency=low

  * spawn: switch to a new systemd scope
  * spawn: create new PID namespace
  * spawn: create systemd journal identifier
  * translation: add packets CGROUP, CGROUP_SET, EXTERNAL_SESSION_MANAGER,
    EXTERNAL_SESSION_KEEPALIVE
  * session: allow multiple realms per session
  * ssl: free more drained I/O buffers
  * ssl: reduce memory usage
  * SlicePool: reduce fragmentation
  * enable TCP_DEFER_ACCEPT for HTTP listeners
  * remove the "args_escape_char" kludge after 5 years of transition
  * support kB, MB, GB suffixes in cache size specifications
  * bp: add configuration file
  * bp: allow multiple control listeners
  * lb: allow including configuration files
  * debian/lb.postinst: move user "cm4all-beng-lb" to group "nogroup"
  * remove obsolete sysv init scripts, depend on systemd instead
  * ZeroConf publish support

 -- Max Kellermann <mk@cm4all.com>  Tue, 30 Aug 2016 22:24:03 -0000

cm4all-beng-proxy (10.37) unstable; urgency=low

  * translation: expand REDIRECT with BASE

 -- Max Kellermann <mk@cm4all.com>  Tue, 28 Feb 2017 13:16:57 -0000

cm4all-beng-proxy (10.36) unstable; urgency=low

  * certdb: fix crash bug
  * lb: allow core dumps from within the isolated process

 -- Max Kellermann <mk@cm4all.com>  Thu, 12 Jan 2017 20:08:07 -0000

cm4all-beng-proxy (10.35) unstable; urgency=low

  * ssl: OpenSSL 1.1 compatibility
  * bot: add another Majestic bot user agent string
  * systemd: depend on network-online.target

 -- Max Kellermann <mk@cm4all.com>  Tue, 06 Dec 2016 07:42:56 -0000

cm4all-beng-proxy (10.34) unstable; urgency=low

  * lb: adapt to Linux 4.8 user namespace API change

 -- Max Kellermann <mk@cm4all.com>  Tue, 25 Oct 2016 11:35:30 -0000

cm4all-beng-proxy (10.33) unstable; urgency=low

  * spawn: create systemd journal identifier
  * spawn: no signal interruption while waiting for client to become ready
  * spawn: allow numeric uids/gids after --allow-user / --allow-group
  * was: add stopwatch support

 -- Max Kellermann <mk@cm4all.com>  Wed, 19 Oct 2016 19:38:21 -0000

cm4all-beng-proxy (10.32) unstable; urgency=low

  * merge release 9.16

 -- Max Kellermann <mk@cm4all.com>  Tue, 04 Oct 2016 11:05:53 -0000

cm4all-beng-proxy (10.31) unstable; urgency=low

  * fix memory leak after resource loader failure
  * delegate: fix memory leak after clone() failure
  * was: fix crash on spawn error

 -- Max Kellermann <mk@cm4all.com>  Tue, 27 Sep 2016 18:54:54 -0000

cm4all-beng-proxy (10.30) unstable; urgency=low

  * merge release 9.15

 -- Max Kellermann <mk@cm4all.com>  Thu, 08 Sep 2016 14:50:50 -0000

cm4all-beng-proxy (10.29) unstable; urgency=low

  * istream/pipe: fix crash after running out of file descriptors
  * bp: raise default connection limit to 32k
  * delegate: fix potential crash
  * translation: detect BASE/URI mismatch with INTERNAL_REDIRECT
  * lb/monitor/expect: fix assertion failure on shutdown
  * systemd: set default NOFILE limits to 256k
  * systemd: enable crash dumps

 -- Max Kellermann <mk@cm4all.com>  Wed, 07 Sep 2016 07:57:48 -0000

cm4all-beng-proxy (10.28) unstable; urgency=low

  * widget: improve error message when there is no address
  * lb: fix default control port
  * debian: adjust Ruby dependencies for Debian Jessie

 -- Max Kellermann <mk@cm4all.com>  Mon, 05 Sep 2016 10:58:34 -0000

cm4all-beng-proxy (10.27) unstable; urgency=low

  * ssl: disable RC4
  * ssl: ignore the client's cipher preferences
  * ssl: send TLS alert to peer after handshake refusal
  * fix crash when compiled with GCC6

 -- Max Kellermann <mk@cm4all.com>  Mon, 22 Aug 2016 18:34:30 -0000

cm4all-beng-proxy (10.26) unstable; urgency=low

  * bot: recognize WordPress pingbacks as "bot"
  * lb/monitor/expect: delay the receive call by 10ms
  * certdb, bp_cmdline, log-forward: use IPv6 only if available

 -- Max Kellermann <mk@cm4all.com>  Thu, 11 Aug 2016 13:04:23 -0000

cm4all-beng-proxy (10.25) unstable; urgency=low

  * shm: fix double allocation bug which caused session corruption

 -- Max Kellermann <mk@cm4all.com>  Thu, 21 Jul 2016 18:54:12 -0000

cm4all-beng-proxy (10.24) unstable; urgency=low

  * http_client: fix "excess data" error after "100 Continue"

 -- Max Kellermann <mk@cm4all.com>  Wed, 20 Jul 2016 12:25:34 -0000

cm4all-beng-proxy (10.23) unstable; urgency=low

  * cgi: ignore the "Proxy" request header to work around security
    vulnerabilities in several CGI programs
  * http_client: differentiate between "empty response body" and "no body"
  * http_server: log "-" if there is no response body

 -- Max Kellermann <mk@cm4all.com>  Tue, 19 Jul 2016 13:43:34 -0000

cm4all-beng-proxy (10.22) unstable; urgency=low

  * debian/control: add missing dependency on libcm4all-inline-dev
  * http_address: ensure that at least one socket address is specified
  * systemd: implement "reload"

 -- Max Kellermann <mk@cm4all.com>  Mon, 04 Jul 2016 11:12:29 -0000

cm4all-beng-proxy (10.21) unstable; urgency=low

  * session: fix user expiry after defragmentation
  * session: save site name in session file

 -- Max Kellermann <mk@cm4all.com>  Wed, 08 Jun 2016 20:07:13 -0000

cm4all-beng-proxy (10.20) unstable; urgency=low

  * fix nullptr dereference while removing stale "session" parameter

 -- Max Kellermann <mk@cm4all.com>  Wed, 25 May 2016 11:06:38 -0000

cm4all-beng-proxy (10.19) unstable; urgency=low

  * merge release 9.14
  * log the request URI on session realm mismatch
  * omit stale "session" parameter in processed URIs

 -- Max Kellermann <mk@cm4all.com>  Tue, 24 May 2016 17:36:07 -0000

cm4all-beng-proxy (10.18) unstable; urgency=low

  * http_client: fix TLS memory leak / crash bug

 -- Max Kellermann <mk@cm4all.com>  Thu, 19 May 2016 10:49:58 -0000

cm4all-beng-proxy (10.17) unstable; urgency=low

  * spawn/client: handle empty payloads from recvmmsg()

 -- Max Kellermann <mk@cm4all.com>  Mon, 09 May 2016 10:05:55 -0000

cm4all-beng-proxy (10.16) unstable; urgency=low

  * control: enable SO_REUSEADDR on the UDP socket

 -- Max Kellermann <mk@cm4all.com>  Fri, 29 Apr 2016 13:13:31 -0000

cm4all-beng-proxy (10.15) unstable; urgency=low

  * was: fix crash after spawn failure
  * spawn/client: abort worker process when the spawner is gone
  * spawn/client: optimize message receiver
  * spawn/server: retry sending after EAGAIN

 -- Max Kellermann <mk@cm4all.com>  Fri, 29 Apr 2016 09:31:54 -0000

cm4all-beng-proxy (10.14) unstable; urgency=low

  * enable TCP_DEFER_ACCEPT for HTTP and SSL listeners
  * ssl: increase the handshake timeout to 60 seconds
  * lb: log the client IP address

 -- Max Kellermann <mk@cm4all.com>  Thu, 28 Apr 2016 09:24:19 -0000

cm4all-beng-proxy (10.13) unstable; urgency=low

  * was: fix crash after early-crashing WAS process
  * was: fix crash after WAS process has been released
  * ssl: limit the handshake duration
  * beng-proxy: support listening on UNIX domain sockets

 -- Max Kellermann <mk@cm4all.com>  Wed, 27 Apr 2016 18:34:26 -0000

cm4all-beng-proxy (10.12) unstable; urgency=low

  * ssl: reduce allocator fragmentation, cycle another buffer

 -- Max Kellermann <mk@cm4all.com>  Thu, 21 Apr 2016 07:29:51 -0000

cm4all-beng-proxy (10.11) unstable; urgency=low

  * thread_queue: fix race condition
  * ssl: reduce allocator fragmentation

 -- Max Kellermann <mk@cm4all.com>  Mon, 18 Apr 2016 14:51:41 -0000

cm4all-beng-proxy (10.10) unstable; urgency=low

  * merge release 9.13
  * SlicePool: reduce fragmentation

 -- Max Kellermann <mk@cm4all.com>  Tue, 12 Apr 2016 15:12:03 -0000

cm4all-beng-proxy (10.9) unstable; urgency=low

  * merge release 9.12

 -- Max Kellermann <mk@cm4all.com>  Wed, 06 Apr 2016 12:11:38 -0000

cm4all-beng-proxy (10.8) unstable; urgency=low

  * SlicePool: optimize allocation
  * lb: cycle buffers before compressing slice allocator
  * was: fix spurious "Resource temporarily unavailable" warnings

 -- Max Kellermann <mk@cm4all.com>  Wed, 06 Apr 2016 06:35:37 -0000

cm4all-beng-proxy (10.7) unstable; urgency=low

  * lb: fix systemd service start timeout
  * spawn: fix assertion failure when STDERR_PATH fails
  * was: fix use-after-free bug

 -- Max Kellermann <mk@cm4all.com>  Tue, 29 Mar 2016 10:31:34 -0000

cm4all-beng-proxy (10.6) unstable; urgency=low

  * lb: fix false memory leak during shutdown
  * ssl: cycle buffers to reduce allocator fragmentation

 -- Max Kellermann <mk@cm4all.com>  Wed, 23 Mar 2016 14:16:55 -0000

cm4all-beng-proxy (10.5) unstable; urgency=low

  * lb: fix crash due to duplicate OpenSSL initialization by libpq
  * lb: check cert_db.ca_cert settings with --check
  * lb: fix shutdown with --watchdog
  * http_client: fix assertion failure with keep-alive disabled
  * http_server: fix missing "100 Continue"
  * certdb: unwrap key in "new-cert
  * certdb: allow overriding database with /etc/cm4all/beng/certdb.connect
  * spawn: fix assertion failure

 -- Max Kellermann <mk@cm4all.com>  Tue, 08 Mar 2016 16:01:22 -0000

cm4all-beng-proxy (10.4) unstable; urgency=low

  * merge release 9.11
  * spawn: fix uninitialized MOUNT_TMP_TMPFS setting

 -- Max Kellermann <mk@cm4all.com>  Thu, 03 Mar 2016 13:11:49 -0000

cm4all-beng-proxy (10.3) unstable; urgency=low

  * lhttp: fix double free bug
  * lhttp, fcgi: abandon child process after connect failure
  * spawn: wait for spawn process during shutdown
  * {http,filter,nfs}_cache: raise cacheable size limit to 512 kB
  * http_client: reschedule read event after blocking write recovery

 -- Max Kellermann <mk@cm4all.com>  Wed, 02 Mar 2016 14:06:44 -0000

cm4all-beng-proxy (10.2) unstable; urgency=low

  * rubber: remove excessive debugging code to speed up cache flush
  * spawn: fix SETENV breakage
  * spawn: initialize supplementary groups
  * spawn: change to user www-data by default
  * http_client: fix double free bug
  * fcache: raise default expiration to one week
  * systemd: set "Type=notify"

 -- Max Kellermann <mk@cm4all.com>  Tue, 01 Mar 2016 18:43:23 -0000

cm4all-beng-proxy (10.1) unstable; urgency=low

  * merge release 9.10
  * python: add missing constant TRANSLATE_REALM_FROM_AUTH_BASE
  * spawn: dedicated process for spawning child processes
  * fcgi: terminate FastCGI processes with SIGTERM instead of SIGUSR1
  * was: implement response body interruption
  * translation: add packet NO_NEW_PRIVS
  * session: 128 bit session ids
  * emit systemd "READY" notification
  * debian: eliminate the TOI build

 -- Max Kellermann <mk@cm4all.com>  Thu, 25 Feb 2016 23:55:33 -0000

cm4all-beng-proxy (10.0.5) unstable; urgency=low

  * http_client: fix memory leak
  * spawn/prepared: fix environment variable breakage
  * request: fix crash (due to realm regression in 10.0.4)

 -- Max Kellermann <mk@cm4all.com>  Tue, 09 Feb 2016 18:09:43 -0000

cm4all-beng-proxy (10.0.4) unstable; urgency=low

  * istream/dechunk: merge chunk sizes
  * istream/dechunk: fix bogus "closed prematurely" error
  * spawn/JailConfig: fix jail.conf parser regression
  * translate_parser: fix JailCGI home path regression
  * translation: add packet REALM_FROM_AUTH_BASE
  * translation: allow mount options in MOUNT_TMP_TMPFS
  * pipe_filter: add JailCGI support
  * fcgi/stock: fix double free bug
  * http_request: fix connection leak after OpenSSL error
  * ssl/cache: fix two crash bugs
  * ssl/cache: reduce delay from 1s to 200ms
  * ssl/cache: maintain cache only in worker process
  * ssl/cache: support CA chains
  * ssl/factory: support the subjectAltName extension
  * ssl/filter: handle "close notify" alerts
  * certdb: rename PostgreSQL table to singular
  * certdb: load PostgreSQL connect string from lb.conf
  * certdb: support the subjectAltName extension
  * certdb: implement the ACME protocol
  * systemd/lb: disable --watchdog, set Restart=on-failure instead
  * systemd/bp: default to --workers=0, set Restart=on-failure instead

 -- Max Kellermann <mk@cm4all.com>  Thu, 04 Feb 2016 21:12:22 -0000

cm4all-beng-proxy (10.0.3) unstable; urgency=low

  * ssl/cache: populate name cache asynchronously
  * certdb: add command "populate"

 -- Max Kellermann <mk@cm4all.com>  Tue, 12 Jan 2016 10:35:32 -0000

cm4all-beng-proxy (10.0.2) unstable; urgency=low

  * ssl/cache: open multiple PostgreSQL connections on demand
  * ssl/cache: mirror a list of all certificate host names
  * certdb: add command "delete"

 -- Max Kellermann <mk@cm4all.com>  Wed, 06 Jan 2016 11:11:51 -0000

cm4all-beng-proxy (10.0.1) unstable; urgency=low

  * drop support for Debian Squeeze
  * inline_widget: time out after 10 seconds
  * lb: support SSL certificates stored in PostgreSQL database
  * disable the access log by default

 -- Max Kellermann <mk@cm4all.com>  Fri, 18 Dec 2015 18:48:31 -0000

cm4all-beng-proxy (9.16) unstable; urgency=low

  * fix memory leak after resource loader failure
  * was: fix crash on spawn error
  * fcache: check X-CM4all-BENG-User (via REVEAL_USER) in cache lookup

 -- Max Kellermann <mk@cm4all.com>  Tue, 04 Oct 2016 10:44:09 -0000

cm4all-beng-proxy (9.15) unstable; urgency=low

  * cgi: ignore the "Proxy" request header to work around security
    vulnerabilities in several CGI programs
  * http_address: ensure that at least one socket address is specified
  * http_server: update the "raw bytes sent" attribute properly
  * http_client: differentiate between "empty response body" and "no body"
  * http_client: fix "excess data" error after "100 Continue"
  * fcgi: fix assertion failure
  * shm: fix double allocation bug which caused session corruption
  * session: fix user expiry after defragmentation
  * omit stale "session" parameter in processed URIs
  * bot: recognize WordPress pingbacks as "bot"
  * fix crash when compiled with GCC6
  * bp: raise default connection limit to 32k
  * systemd: set default NOFILE limits to 256k
  * systemd: enable crash dumps

 -- Max Kellermann <mk@cm4all.com>  Thu, 08 Sep 2016 14:25:37 -0000

cm4all-beng-proxy (9.14) unstable; urgency=low

  * merge release 8.13
  * was: fix crash on malformed STATUS packet

 -- Max Kellermann <mk@cm4all.com>  Fri, 20 May 2016 15:43:48 -0000

cm4all-beng-proxy (9.13) unstable; urgency=low

  * merge release 8.12
  * lb: fix false memory leak during shutdown

 -- Max Kellermann <mk@cm4all.com>  Tue, 12 Apr 2016 13:03:18 -0000

cm4all-beng-proxy (9.12) unstable; urgency=low

  * header-forward: fix duplicate "Location" header

 -- Max Kellermann <mk@cm4all.com>  Wed, 06 Apr 2016 12:09:46 -0000

cm4all-beng-proxy (9.11) unstable; urgency=low

  * merge release 8.11

 -- Max Kellermann <mk@cm4all.com>  Thu, 03 Mar 2016 13:03:41 -0000

cm4all-beng-proxy (9.10) unstable; urgency=low

  * merge release 8.10

 -- Max Kellermann <mk@cm4all.com>  Wed, 24 Feb 2016 11:46:38 -0000

cm4all-beng-proxy (9.9) unstable; urgency=low

  * merge release 8.9

 -- Max Kellermann <mk@cm4all.com>  Tue, 23 Feb 2016 15:56:21 -0000

cm4all-beng-proxy (9.8) unstable; urgency=low

  * merge release 8.8

 -- Max Kellermann <mk@cm4all.com>  Tue, 16 Feb 2016 11:30:47 -0000

cm4all-beng-proxy (9.7) unstable; urgency=low

  * merge release 8.7
  * http_request: fix connection leak after OpenSSL error

 -- Max Kellermann <mk@cm4all.com>  Tue, 26 Jan 2016 15:56:31 -0000

cm4all-beng-proxy (9.6) unstable; urgency=low

  * systemd: log to systemd-journald by default
  * header_forward: fix duplicate "Location" header
  * "--access-logger=null" disables the access log
  * widget: log Set-Cookie without host

 -- Max Kellermann <mk@cm4all.com>  Thu, 17 Dec 2015 22:15:04 -0000

cm4all-beng-proxy (9.5) unstable; urgency=low

  * merge release 4.23
  * auth: send the LISTENER_TAG packet with AUTH requests

 -- Max Kellermann <mk@cm4all.com>  Tue, 15 Dec 2015 13:46:36 -0000

cm4all-beng-proxy (9.4) unstable; urgency=low

  * processor: fix crash bug
  * ajp: fix bogus error "Peer closed the socket prematurely"
  * fcgi: fail after receiving excess data at end of response body
  * fcgi: fix assertion failure on i386
  * was: fold header name case
  * was: announce request body length as early as possible
  * was: fix crash bug with empty response

 -- Max Kellermann <mk@cm4all.com>  Thu, 19 Nov 2015 11:28:59 -0000

cm4all-beng-proxy (9.3) unstable; urgency=low

  * fcgi: fix buffer overflow with large response body
  * header_forward: always forward "Allow"

 -- Max Kellermann <mk@cm4all.com>  Tue, 17 Nov 2015 00:33:20 -0000

cm4all-beng-proxy (9.2) unstable; urgency=low

  * translate_client: fix crash bug

 -- Max Kellermann <mk@cm4all.com>  Mon, 16 Nov 2015 08:38:02 -0000

cm4all-beng-proxy (9.1) unstable; urgency=low

  * feature freeze
  * http_client: response body allows optimized socket writes
  * http_cache: response body allows optimized socket writes
  * fcgi: fix stall bug
  * fcgi: optimized response body chunking
  * fcgi: don't send empty PARAMS packet when request headers are empty
  * handler: use lstat() for FILE_NOT_FOUND
  * client_balancer: fix memory leak
  * istream: fix assertion failure
  * istream_tee: fix size miscalculation
  * nfs_stock: fix assertion failure
  * translate_cache: optimize memory usage
  * reduce fork() overhead

 -- Max Kellermann <mk@cm4all.com>  Fri, 13 Nov 2015 00:50:52 -0000

cm4all-beng-proxy (9.0.9) unstable; urgency=low

  * tstock: fix libevent crash on connection failure
  * tstock: fix hanging process during shutdown
  * request_session: don't send cleared session id of ignored session
  * pipe_stock: fix EBADF error due to malformed pointer cast
  * http_{client,server}: optimize chunked socket writes

 -- Max Kellermann <mk@cm4all.com>  Fri, 06 Nov 2015 23:39:50 -0000

cm4all-beng-proxy (9.0.8) unstable; urgency=low

  * child_stock: fix crash bug
  * translate_stock: fix use-after-free crash bug

 -- Max Kellermann <mk@cm4all.com>  Thu, 05 Nov 2015 15:14:43 -0000

cm4all-beng-proxy (9.0.7) unstable; urgency=low

  * merge release 8.6
  * ajp: fix regression after code refactoring
  * http_{client,server}: optimize socket writes
  * translate_stock: configurable stock limit, defaulting to 64
  * translate_cache: fix crash bug when cache is disabled
  * errdoc: fix crash bug when aborting error document generator

 -- Max Kellermann <mk@cm4all.com>  Wed, 04 Nov 2015 21:50:44 -0000

cm4all-beng-proxy (9.0.6) unstable; urgency=low

  * debian/rules: cross-compiler support
  * debian: build with gcc 5 on Debian Stretch
  * processor: fix broken URI rewrite after <script> due to inverted check
  * widget: log class name

 -- Max Kellermann <mk@cm4all.com>  Fri, 16 Oct 2015 10:21:42 -0000

cm4all-beng-proxy (9.0.5) unstable; urgency=low

  * merge release 8.5

 -- Max Kellermann <mk@cm4all.com>  Mon, 12 Oct 2015 10:44:20 -0000

cm4all-beng-proxy (9.0.4) unstable; urgency=low

  * xml_parser: fix assertion failure on abort
  * css_parser: fix buffer overflow due to off-by-one check

 -- Max Kellermann <mk@cm4all.com>  Thu, 08 Oct 2015 19:32:07 -0000

cm4all-beng-proxy (9.0.3) unstable; urgency=low

  * fcgi: fix uninitialized variable
  * processor: fix heap corruption due to wrong string length

 -- Max Kellermann <mk@cm4all.com>  Wed, 07 Oct 2015 19:56:05 -0000

cm4all-beng-proxy (9.0.2) unstable; urgency=low

  * translation: packet REVEAL_USER sends X-CM4all-BENG-User to filter

 -- Max Kellermann <mk@cm4all.com>  Mon, 05 Oct 2015 19:08:22 -0000

cm4all-beng-proxy (9.0.1) unstable; urgency=low

  * merge release 8.4
  * translation: add header group "LINK"
  * translation: add packet MOUNT_TMPFS
  * fix spurious BIND_MOUNT_RW failures

 -- Max Kellermann <mk@cm4all.com>  Fri, 02 Oct 2015 15:36:42 -0000

cm4all-beng-proxy (8.13) unstable; urgency=low

  * http_client: fix TLS memory leak
  * http_client: fix assertion failure with keep-alive disabled
  * was: fix crash after early-crashing WAS process
  * lb: fix false memory leak during shutdown
  * http_server: fix missing "100 Continue"
  * {http,filter,nfs}_cache: raise cacheable size limit to 512 kB
  * fcache: raise default expiration to one week
  * rubber: remove excessive debugging code to speed up cache flush

 -- Max Kellermann <mk@cm4all.com>  Fri, 20 May 2016 15:34:32 -0000

cm4all-beng-proxy (8.12) unstable; urgency=low

  * was: fix crash on malformed STATUS packet
  * was: allow 16 bit STATUS packet

 -- Max Kellermann <mk@cm4all.com>  Tue, 12 Apr 2016 12:28:21 -0000

cm4all-beng-proxy (8.11) unstable; urgency=low

  * http_client: fix assertion failure with TLS
  * lhttp, fcgi: abandon child process after connect failure
  * http_client: reschedule read event after blocking write recovery

 -- Max Kellermann <mk@cm4all.com>  Thu, 03 Mar 2016 12:59:50 -0000

cm4all-beng-proxy (8.10) unstable; urgency=low

  * was/input: verify the announced LENGTH
  * was/input: fix the "available" formula

 -- Max Kellermann <mk@cm4all.com>  Wed, 24 Feb 2016 11:31:50 -0000

cm4all-beng-proxy (8.9) unstable; urgency=low

  * istream/catch: fix another assertion failure

 -- Max Kellermann <mk@cm4all.com>  Tue, 23 Feb 2016 15:52:46 -0000

cm4all-beng-proxy (8.8) unstable; urgency=low

  * istream/catch: fix assertion failure

 -- Max Kellermann <mk@cm4all.com>  Tue, 16 Feb 2016 11:21:25 -0000

cm4all-beng-proxy (8.7) unstable; urgency=low

  * cgi, pipe: fix off-by-one bug in stderr filter

 -- Max Kellermann <mk@cm4all.com>  Tue, 26 Jan 2016 15:55:03 -0000

cm4all-beng-proxy (8.6) unstable; urgency=low

  * merge release 7.9

 -- Max Kellermann <mk@cm4all.com>  Mon, 26 Oct 2015 09:48:00 -0000

cm4all-beng-proxy (8.5) unstable; urgency=low

  * css_parser: fix buffer overflow due to off-by-one check
  * fcgi: fix uninitialized variable
  * fix spurious BIND_MOUNT_RW failures
  * fix two crashes due to malformed URI escapes

 -- Max Kellermann <mk@cm4all.com>  Mon, 12 Oct 2015 10:20:32 -0000

cm4all-beng-proxy (8.4) unstable; urgency=low

  * was: fix another memory leak

 -- Max Kellermann <mk@cm4all.com>  Fri, 02 Oct 2015 11:05:21 -0000

cm4all-beng-proxy (8.3) unstable; urgency=low

  * was: fix several memory leaks

 -- Max Kellermann <mk@cm4all.com>  Fri, 02 Oct 2015 09:54:09 -0000

cm4all-beng-proxy (8.2) unstable; urgency=low

  * debian/control: add "Breaks" on old translation servers to avoid
    runtime breakages due to broken widget descriptors; the translation
    server 1.9.1 contains a workaround
  * translate_parser: fix crash after malformed/misplaced
    UNTRUSTED_*_SITE_SUFFIX packet

 -- Max Kellermann <mk@cm4all.com>  Fri, 25 Sep 2015 12:55:18 -0000

cm4all-beng-proxy (8.1) unstable; urgency=low

  * feature freeze
  * fb_pool: compress I/O buffers periodically
  * http_cache, fcache, nfs_cache: compress the cache periodically

 -- Max Kellermann <mk@cm4all.com>  Tue, 22 Sep 2015 17:26:06 -0000

cm4all-beng-proxy (8.0.13) unstable; urgency=low

  * merge release 7.8
  * translation: support writable bind mounts (BIND_MOUNT_RW)
  * translation: add packet UNTRUSTED_RAW_SITE_SUFFIX
  * ssl: initialize OpenSSL engines
  * rewrite_uri: support "https://" and "//" URIs
  * regex: fix double free bug

 -- Max Kellermann <mk@cm4all.com>  Tue, 22 Sep 2015 08:00:20 -0000

cm4all-beng-proxy (8.0.12) unstable; urgency=low

  * merge release 7.7
  * rubber: optimized hole search
  * rubber: simplified defragmentation on tail allocation

 -- Max Kellermann <mk@cm4all.com>  Thu, 17 Sep 2015 20:41:59 -0000

cm4all-beng-proxy (8.0.11) unstable; urgency=low

  * regex: fix move operator, fixes spurious "Invalid regex capture"

 -- Max Kellermann <mk@cm4all.com>  Thu, 03 Sep 2015 13:08:16 -0000

cm4all-beng-proxy (8.0.10) unstable; urgency=low

  * regex: mismatching optional capture expands to empty string
  * regex: work around problem with mismatching optional last capture
  * request: avoid compressing the response body twice

 -- Max Kellermann <mk@cm4all.com>  Wed, 02 Sep 2015 15:56:38 -0000

cm4all-beng-proxy (8.0.9) unstable; urgency=low

  * merge release 7.6
  * regex: fix off-by-one error in capture range check

 -- Max Kellermann <mk@cm4all.com>  Tue, 01 Sep 2015 13:57:06 -0000

cm4all-beng-proxy (8.0.8) unstable; urgency=low

  * tcache: fix crash on regex mismatch

 -- Max Kellermann <mk@cm4all.com>  Mon, 31 Aug 2015 05:35:14 -0000

cm4all-beng-proxy (8.0.7) unstable; urgency=low

  * merge release 7.5
  * regex: fix spurious compile failures
  * fcache: include actual body data in stats
  * nfs_cache: add stats
  * fix several crash bugs with malformed URI escapes
  * control/stats: add cache brutto sizes
  * control/stats: add I/O buffers size

 -- Max Kellermann <mk@cm4all.com>  Thu, 27 Aug 2015 22:11:02 -0000

cm4all-beng-proxy (8.0.6) unstable; urgency=low

  * translation: decouple REGEX_UNESCAPE from INVERSE_REGEX

 -- Max Kellermann <mk@cm4all.com>  Tue, 25 Aug 2015 09:57:23 -0000

cm4all-beng-proxy (8.0.5) unstable; urgency=low

  * translation: add packet INVERSE_REGEX_UNESCAPE

 -- Max Kellermann <mk@cm4all.com>  Mon, 24 Aug 2015 16:58:16 -0000

cm4all-beng-proxy (8.0.4) unstable; urgency=low

  * translate_client: fix crash due to uninitialized variable

 -- Max Kellermann <mk@cm4all.com>  Fri, 21 Aug 2015 11:26:40 -0000

cm4all-beng-proxy (8.0.3) unstable; urgency=low

  * translation: add login packet SERVICE
  * translation: login allows packet LISTENER_TAG
  * translation: protocol v3 uses anchored regex
  * regex: disable the "multi-line" option
  * regex: switch to the PCRE library

 -- Max Kellermann <mk@cm4all.com>  Mon, 17 Aug 2015 14:31:32 -0000

cm4all-beng-proxy (8.0.2) unstable; urgency=low

  * translation: add packets LOGIN, PASSWORD, UID_GID
  * translation: native Refence support

 -- Max Kellermann <mk@cm4all.com>  Thu, 06 Aug 2015 11:15:58 -0000

cm4all-beng-proxy (8.0.1) unstable; urgency=low

  * cgi, pipe: log PID in stderr output
  * translation: add packets AUTO_GZIP, INTERNAL_REDIRECT

 -- Max Kellermann <mk@cm4all.com>  Fri, 24 Jul 2015 10:27:51 -0000

cm4all-beng-proxy (7.9) unstable; urgency=low

  * merge release 6.12

 -- Max Kellermann <mk@cm4all.com>  Mon, 26 Oct 2015 09:37:41 -0000

cm4all-beng-proxy (7.8) unstable; urgency=low

  * support SESSION_SITE in processor

 -- Max Kellermann <mk@cm4all.com>  Mon, 21 Sep 2015 12:26:13 -0000

cm4all-beng-proxy (7.7) unstable; urgency=low

  * merge release 6.11

 -- Max Kellermann <mk@cm4all.com>  Thu, 17 Sep 2015 19:08:50 -0000

cm4all-beng-proxy (7.6) unstable; urgency=low

  * merge release 6.10
  * fcache: include actual body data in stats
  * nfs_cache: add stats
  * control/stats: add cache brutto sizes
  * control/stats: add I/O buffers size

 -- Max Kellermann <mk@cm4all.com>  Tue, 01 Sep 2015 12:48:48 -0000

cm4all-beng-proxy (7.5) unstable; urgency=low

  * merge release 6.9

 -- Max Kellermann <mk@cm4all.com>  Thu, 27 Aug 2015 14:30:18 -0000

cm4all-beng-proxy (7.4) unstable; urgency=low

  * merge release 6.8
  * tcache: fix minor memory leak

 -- Max Kellermann <mk@cm4all.com>  Wed, 26 Aug 2015 13:29:42 -0000

cm4all-beng-proxy (7.3) unstable; urgency=low

  * merge release 6.7

 -- Max Kellermann <mk@cm4all.com>  Wed, 22 Jul 2015 21:18:30 -0000

cm4all-beng-proxy (7.2) unstable; urgency=low

  * translation: allow REGEX_ON_{HOST,USER}_URI with INVERSE_REGEX

 -- Max Kellermann <mk@cm4all.com>  Fri, 17 Jul 2015 06:53:50 -0000

cm4all-beng-proxy (7.1) unstable; urgency=low

  * feature freeze
  * translation: WANT supports USER
  * translation: add packet REGEX_ON_USER_URI

 -- Max Kellermann <mk@cm4all.com>  Tue, 14 Jul 2015 20:46:43 -0000

cm4all-beng-proxy (7.0.10) unstable; urgency=low

  * fix crash on "Cache-Control: only-if-cached"
  * fix worker respawn

 -- Max Kellermann <mk@cm4all.com>  Sat, 11 Jul 2015 10:19:11 -0000

cm4all-beng-proxy (7.0.9) unstable; urgency=low

  * istream_escape: fix crash bug when last byte is escaped
  * stats: don't crash master process on CONTROL_STATS
  * debian/rules: add kludge to support dh_python2 on Squeeze

 -- Max Kellermann <mk@cm4all.com>  Thu, 09 Jul 2015 11:40:12 -0000

cm4all-beng-proxy (7.0.8) unstable; urgency=low

  * translation: add packets EXPAND_HOME, EXPAND_STDERR_PATH
  * translation: apply EXPAND_URI to CGI addresses
  * session: fix crash while invalidating widget session

 -- Max Kellermann <mk@cm4all.com>  Thu, 25 Jun 2015 13:29:01 -0000

cm4all-beng-proxy (7.0.7) unstable; urgency=low

  * translation: add packet AUTO_DEFLATE
  * istream_deflate: fix stalled stream
  * tcache: expand uncacheable responses

 -- Max Kellermann <mk@cm4all.com>  Wed, 24 Jun 2015 11:43:47 -0000

cm4all-beng-proxy (7.0.6) unstable; urgency=low

  * tcache: expand responses of uncacheable requests

 -- Max Kellermann <mk@cm4all.com>  Fri, 19 Jun 2015 13:02:32 -0000

cm4all-beng-proxy (7.0.5) unstable; urgency=low

  * merge release 6.6
  * control: flush the whole translation cache if the TCACHE_INVALIDATE
    payload is empty
  * namespace: support IPC namespaces

 -- Max Kellermann <mk@cm4all.com>  Thu, 11 Jun 2015 16:31:34 -0000

cm4all-beng-proxy (7.0.4) unstable; urgency=low

  * handler: send LISTENER_TAG if translation protocol version is not yet
    negotiated
  * handler: bypass translation cache during protocol version negotiation

 -- Max Kellermann <mk@cm4all.com>  Thu, 28 May 2015 13:10:12 -0000

cm4all-beng-proxy (7.0.3) unstable; urgency=low

  * handler: more "verbose_response" messages
  * handler: return "502 Bad Gateway" on translation server error
  * translation: protocol v2 always transmits LISTENER_TAG
  * translation: add packets REGEX_ON_HOST_URI, SESSION_SITE
  * session_manager: fix bogus assertion failure in cleanup
  * build with libwas 1.0

 -- Max Kellermann <mk@cm4all.com>  Wed, 20 May 2015 16:41:44 -0000

cm4all-beng-proxy (7.0.2) unstable; urgency=low

  * merge release 6.5
  * require Boost 1.49

 -- Max Kellermann <mk@cm4all.com>  Wed, 29 Apr 2015 11:43:57 -0000

cm4all-beng-proxy (7.0.1) unstable; urgency=low

  * forward the "Accept-Ranges" response header
  * forward the "Range" request header
  * forward the request headers "Accept-Charset" and "Accept-Encoding" to
    frame widgets

 -- Max Kellermann <mk@cm4all.com>  Fri, 13 Mar 2015 16:53:29 -0000

cm4all-beng-proxy (6.12) unstable; urgency=low

  * css_parser: fix buffer overflow due to off-by-one check
  * fcgi: fix uninitialized variable
  * was: fix error after blocking send on control channel
  * fb_pool: compress I/O buffers periodically
  * ssl: initialize OpenSSL engines
  * support SESSION_SITE in processor
  * lb: never forward headers X-CM4all-BENG-Peer-Subject and
    X-CM4all-BENG-Peer-Issuer-Subject

 -- Max Kellermann <mk@cm4all.com>  Mon, 26 Oct 2015 09:34:09 -0000

cm4all-beng-proxy (6.11) unstable; urgency=low

  * fcgi_client: fix hang after error logger failure

 -- Max Kellermann <mk@cm4all.com>  Thu, 17 Sep 2015 19:06:14 -0000

cm4all-beng-proxy (6.10) unstable; urgency=low

  * translate_parser: allow absolute LOCAL_URI
  * uri-verify: don't check the query string
  * bp_control: let worker handle control packets in single-worker mode
  * stock: fix "outgoing_connections" being always zero in control stats
  * lb_stats: include TCP connections in "outgoing_connections"

 -- Max Kellermann <mk@cm4all.com>  Tue, 01 Sep 2015 11:51:11 -0000

cm4all-beng-proxy (6.9) unstable; urgency=low

  * fcgi_client: ignore STDERR packets in size calculation

 -- Max Kellermann <mk@cm4all.com>  Thu, 27 Aug 2015 14:04:04 -0000

cm4all-beng-proxy (6.8) unstable; urgency=low

  * tcache: verify URI after cache miss

 -- Max Kellermann <mk@cm4all.com>  Wed, 26 Aug 2015 12:32:19 -0000

cm4all-beng-proxy (6.7) unstable; urgency=low

  * ssl: fix certificate chain with Server Name Indication
  * lb: fix hang during shutdown

 -- Max Kellermann <mk@cm4all.com>  Wed, 22 Jul 2015 20:47:55 -0000

cm4all-beng-proxy (6.6) unstable; urgency=low

  * debian/rules: remove remaining python-central invocation
  * init: enable session_save_path by default if
    /var/run/cm4all/beng-proxy exists
  * init: read /etc/default/cm4all-beng-proxy.local
  * namespace: set "setgroups=deny" for Linux 3.18+
  * namespace: retry with mount flag "noexec" if mounting fails
  * build with libwas 1.0

 -- Max Kellermann <mk@cm4all.com>  Thu, 11 Jun 2015 15:22:14 -0000

cm4all-beng-proxy (6.5) unstable; urgency=low

  * debian: improve clang build-dependency
  * debian: migrate from python-central to dh_python2
  * debian: add missing dependency on python-twisted-names

 -- Max Kellermann <mk@cm4all.com>  Mon, 27 Apr 2015 15:27:10 -0000

cm4all-beng-proxy (6.4) unstable; urgency=low

  * widget: fix "Range" request headers with non-default view

 -- Max Kellermann <mk@cm4all.com>  Fri, 10 Apr 2015 12:28:47 -0000

cm4all-beng-proxy (6.3) unstable; urgency=low

  * forward the request headers "If-Modified-Since", "If-Unmodified-Since",
    "If-Match", "If-None-Match" and "If-Range" to frame widgets
  * session: improve session cleanup reliability
  * lb: verify SSL certificates in --check
  * ssl: reduce CPU overhead during TLS handshake

 -- Max Kellermann <mk@cm4all.com>  Tue, 24 Mar 2015 16:56:00 -0000

cm4all-beng-proxy (6.2) unstable; urgency=low

  * merge release 5.16

 -- Max Kellermann <mk@cm4all.com>  Wed, 18 Mar 2015 10:11:04 -0000

cm4all-beng-proxy (6.1) unstable; urgency=low

  * feature freeze

 -- Max Kellermann <mk@cm4all.com>  Thu, 05 Mar 2015 10:57:18 -0000

cm4all-beng-proxy (6.0.16) unstable; urgency=low

  * don't drop WANT request packet in repeated translation

 -- Max Kellermann <mk@cm4all.com>  Mon, 02 Mar 2015 08:38:49 -0000

cm4all-beng-proxy (6.0.15) unstable; urgency=low

  * widget: support the CONTENT_TYPE_LOOKUP protocol
  * CGI: disable request URI forwarding if there's a SCRIPT_NAME

 -- Max Kellermann <mk@cm4all.com>  Tue, 24 Feb 2015 16:44:37 -0000

cm4all-beng-proxy (6.0.14) unstable; urgency=low

  * merge release 5.15

 -- Max Kellermann <mk@cm4all.com>  Mon, 23 Feb 2015 12:48:39 -0000

cm4all-beng-proxy (6.0.13) unstable; urgency=low

  * don't steal the X-CM4all-View header from the HTTP cache

 -- Max Kellermann <mk@cm4all.com>  Fri, 20 Feb 2015 11:35:10 -0000

cm4all-beng-proxy (6.0.12) unstable; urgency=low

  * fcgi: don't redirect stderro to /dev/null
  * handler: reserve request body for focused widget even if processor
    disabled
  * remove the X-CM4all-View header after using it
  * headers: add group "TRANSFORMATION"
  * translation: add packet EXPAND_HEADER

 -- Max Kellermann <mk@cm4all.com>  Thu, 19 Feb 2015 15:36:19 -0000

cm4all-beng-proxy (6.0.11) unstable; urgency=low

  * translation: add packet EXPAND_READ_FILE
  * control: add command CONTROL_FADE_CHILDREN

 -- Max Kellermann <mk@cm4all.com>  Tue, 17 Feb 2015 12:02:40 -0000

cm4all-beng-proxy (6.0.10) unstable; urgency=low

  * merge release 5.14
  * translation: add packets NON_BLOCKING, READ_FILE

 -- Max Kellermann <mk@cm4all.com>  Fri, 13 Feb 2015 17:24:35 -0000

cm4all-beng-proxy (6.0.9) unstable; urgency=low

  * namespace_options: improved PIVOT_ROOT error message
  * translation: add packet EXPAND_BIND_MOUNT

 -- Max Kellermann <mk@cm4all.com>  Wed, 11 Feb 2015 11:36:51 -0000

cm4all-beng-proxy (6.0.8) unstable; urgency=low

  * debian: remove translation server demo packages
  * init: change default translation server address to @translation
  * translation: add packet EXPAND_COOKIE_HOST

 -- Max Kellermann <mk@cm4all.com>  Tue, 10 Feb 2015 12:24:22 -0000

cm4all-beng-proxy (6.0.7) unstable; urgency=low

  * translation: add packet LISTENER_TAG

 -- Max Kellermann <mk@cm4all.com>  Mon, 09 Feb 2015 11:02:06 -0000

cm4all-beng-proxy (6.0.6) unstable; urgency=low

  * http_server, http_client: reduce overhead of proxying chunked body

 -- Max Kellermann <mk@cm4all.com>  Fri, 06 Feb 2015 07:44:17 -0000

cm4all-beng-proxy (6.0.5) unstable; urgency=low

  * merge release 5.13
  * translate_client: check for PROBE_PATH_SUFFIXES without PROBE_SUFFIX
  * fix stack overflow on PROBE_SUFFIXES loop

 -- Max Kellermann <mk@cm4all.com>  Thu, 05 Feb 2015 13:30:21 -0000

cm4all-beng-proxy (6.0.4) unstable; urgency=low

  * hstock: fix memory leak
  * response: fix crash on invalid X-CM4all-View header
  * translation: add packets AUTH_FILE, EXPAND_AUTH_FILE,
    APPEND_AUTH, EXPAND_APPEND_AUTH
  * log unknown view names in X-CM4all-View

 -- Max Kellermann <mk@cm4all.com>  Wed, 04 Feb 2015 22:16:07 -0000

cm4all-beng-proxy (6.0.3) unstable; urgency=low

  * support response header X-CM4all-View for all responses
  * reduce fork overhead by dropping NFS cache
  * reduce I/O multi-threading overhead

 -- Max Kellermann <mk@cm4all.com>  Tue, 03 Feb 2015 14:50:27 -0000

cm4all-beng-proxy (6.0.2) unstable; urgency=low

  * translate_client: allow BASE="/" (regression fix)

 -- Max Kellermann <mk@cm4all.com>  Mon, 02 Feb 2015 11:32:01 -0000

cm4all-beng-proxy (6.0.1) unstable; urgency=low

  * translation: add packets EXPAND_DOCUMENT_ROOT, PROBE_PATH_SUFFIXES

 -- Max Kellermann <mk@cm4all.com>  Thu, 29 Jan 2015 22:32:02 -0000

cm4all-beng-proxy (5.16) unstable; urgency=low

  * net: fix crash due to parsing '@' twice
  * net: fix another off-by-one bug in local socket addresses
  * random: fix partial entropy collection
  * http_server: support method PATCH (RFC 5789)

 -- Max Kellermann <mk@cm4all.com>  Wed, 18 Mar 2015 09:56:43 -0000

cm4all-beng-proxy (5.15) unstable; urgency=low

  * ssl_client: fix crash on request with Keep-Alive disabled

 -- Max Kellermann <mk@cm4all.com>  Mon, 23 Feb 2015 12:44:50 -0000

cm4all-beng-proxy (5.14) unstable; urgency=low

  * merge release 4.22

 -- Max Kellermann <mk@cm4all.com>  Wed, 11 Feb 2015 20:50:41 -0000

cm4all-beng-proxy (5.13) unstable; urgency=low

  * ssl: throttle when OpenSSL buffer grows too large

 -- Max Kellermann <mk@cm4all.com>  Thu, 05 Feb 2015 10:14:15 -0000

cm4all-beng-proxy (5.12) unstable; urgency=low

  * merge release 4.21

 -- Max Kellermann <mk@cm4all.com>  Thu, 22 Jan 2015 16:42:55 -0000

cm4all-beng-proxy (5.11) unstable; urgency=low

  * merge release 4.20
  * ssl: disable weak ciphers

 -- Max Kellermann <mk@cm4all.com>  Fri, 16 Jan 2015 12:20:58 -0000

cm4all-beng-proxy (5.10) unstable; urgency=low

  * fix cookie mangling in CGI handlers

 -- Max Kellermann <mk@cm4all.com>  Wed, 14 Jan 2015 21:45:01 -0000

cm4all-beng-proxy (5.9) unstable; urgency=low

  * merge release 4.19
  * log-tee: new access logger

 -- Max Kellermann <mk@cm4all.com>  Wed, 24 Sep 2014 14:41:51 -0000

cm4all-beng-proxy (5.8) unstable; urgency=low

  * fcache: work around assertion failure

 -- Max Kellermann <mk@cm4all.com>  Thu, 18 Sep 2014 17:47:40 -0000

cm4all-beng-proxy (5.7) unstable; urgency=low

  * was_client: fix crash bug

 -- Max Kellermann <mk@cm4all.com>  Wed, 17 Sep 2014 18:39:12 -0000

cm4all-beng-proxy (5.6) unstable; urgency=low

  * ssl_filter: fix stalled connection

 -- Max Kellermann <mk@cm4all.com>  Wed, 17 Sep 2014 06:43:12 -0000

cm4all-beng-proxy (5.5) unstable; urgency=low

  * merge release 4.18

 -- Max Kellermann <mk@cm4all.com>  Fri, 12 Sep 2014 10:30:14 -0000

cm4all-beng-proxy (5.4) unstable; urgency=low

  * merge release 4.16

 -- Max Kellermann <mk@cm4all.com>  Wed, 10 Sep 2014 06:19:42 -0000

cm4all-beng-proxy (5.3) unstable; urgency=low

  * child_manager: fix tree insertion bug
  * http_server: fix logger assertion failure

 -- Max Kellermann <mk@cm4all.com>  Fri, 29 Aug 2014 18:50:09 -0000

cm4all-beng-proxy (5.2) unstable; urgency=low

  * was_input: fix assertion failure

 -- Max Kellermann <mk@cm4all.com>  Fri, 29 Aug 2014 11:30:37 -0000

cm4all-beng-proxy (5.1) unstable; urgency=low

  * merge release 4.15
  * net: fix off-by-one bug in local socket addresses

 -- Max Kellermann <mk@cm4all.com>  Fri, 29 Aug 2014 08:55:55 -0000

cm4all-beng-proxy (5.0.14) unstable; urgency=low

  * buffered_socket: reduce memory usage
  * ssl_filter: reduce memory usage further

 -- Max Kellermann <mk@cm4all.com>  Wed, 13 Aug 2014 11:01:56 -0000

cm4all-beng-proxy (5.0.13) unstable; urgency=low

  * merge release 4.14
  * ssl_filter: reduce memory usage

 -- Max Kellermann <mk@cm4all.com>  Fri, 08 Aug 2014 17:45:33 -0000

cm4all-beng-proxy (5.0.12) unstable; urgency=low

  * merge release 4.13
  * http_cache: fix memcached crash bug
  * lb: SIGHUP flushes the SSL session cache
  * ssl_factory: reduce memory usage

 -- Max Kellermann <mk@cm4all.com>  Tue, 05 Aug 2014 12:53:05 -0000

cm4all-beng-proxy (5.0.11) unstable; urgency=low

  * merge release 4.11
  * http_{client,server}: support WebSocket (RFC 6455)

 -- Max Kellermann <mk@cm4all.com>  Tue, 29 Jul 2014 20:31:30 -0000

cm4all-beng-proxy (5.0.10) unstable; urgency=low

  * merge release 4.10
  * http_server: don't disable keep-alive when discarding optional request
    body ("Expect: 100-continue")

 -- Max Kellermann <mk@cm4all.com>  Wed, 23 Jul 2014 17:51:02 -0000

cm4all-beng-proxy (5.0.9) unstable; urgency=low

  * merge release 4.9
  * translation: CONTENT_TYPE_LOOKUP response may contain transformations

 -- Max Kellermann <mk@cm4all.com>  Mon, 21 Jul 2014 16:37:34 -0000

cm4all-beng-proxy (5.0.8) unstable; urgency=low

  * merge release 4.8
  * translation: new packet AUTO_GZIPPED

 -- Max Kellermann <mk@cm4all.com>  Fri, 18 Jul 2014 19:04:45 -0000

cm4all-beng-proxy (5.0.7) unstable; urgency=low

  * lb: add per-listener option "verbose_response"
  * header_forward: another COOKIE=BOTH forwarding bug fix
  * translation: new packets REQUEST_HEADER, EXPAND_REQUEST_HEADER

 -- Max Kellermann <mk@cm4all.com>  Fri, 11 Jul 2014 13:46:08 -0000

cm4all-beng-proxy (5.0.6) unstable; urgency=low

  * merge release 4.7
  * translation: add packet EXPAND_SITE

 -- Max Kellermann <mk@cm4all.com>  Wed, 02 Jul 2014 12:58:55 +0200

cm4all-beng-proxy (5.0.5) unstable; urgency=low

  * translation: add packet EXPAND_URI
  * tcache: VALIDATE_MTIME=0 matches when the file does not exist

 -- Max Kellermann <mk@cm4all.com>  Mon, 30 Jun 2014 14:15:02 -0000

cm4all-beng-proxy (5.0.4) unstable; urgency=low

  * merge release 4.6

 -- Max Kellermann <mk@cm4all.com>  Wed, 25 Jun 2014 13:05:26 -0000

cm4all-beng-proxy (5.0.3) unstable; urgency=low

  * tcache: optimize invalidation with host filter
  * tcache: optimize invalidation with site filter

 -- Max Kellermann <mk@cm4all.com>  Tue, 24 Jun 2014 20:24:25 -0000

cm4all-beng-proxy (5.0.2) unstable; urgency=low

  * merge release 4.5
  * session: fix potential crash on shared memory exhaustion
  * session: really purge new sessions first
  * translate_client: strict HEADER_FORWARD checks
  * translate_client: fix the COOKIE=BOTH parser
  * header_forward: fix COOKIE=BOTH forwarding

 -- Max Kellermann <mk@cm4all.com>  Mon, 16 Jun 2014 14:26:06 -0000

cm4all-beng-proxy (5.0.1) unstable; urgency=low

  * processor: allow Content-Type application/xml
  * was, pipe_filter: don't inherit environment variables
  * pipe_filter: fix command-line argument corruption bug
  * pipe_filter: support custom environment variables
  * translation: SETENV sets environment vars for FastCGI and WAS
  * header_forward: add mode COOKIE=BOTH

 -- Max Kellermann <mk@cm4all.com>  Fri, 06 Jun 2014 13:41:44 -0000

cm4all-beng-proxy (4.23) unstable; urgency=low

  * http_server: support method PATCH (RFC 5789)
  * session: fix expiration timer
  * session: allocate 64k sessions (was 32k)
  * session: work around high CPU usage due to session purging
  * request_session: don't send cleared session id of ignored session
  * ajp: fix bogus error "Peer closed the socket prematurely"
  * fcgi: fix uninitialized variable
  * fcgi: fix hang after error logger failure
  * fcgi: ignore STDERR packets in size calculation
  * header_forward: always forward "Allow"
  * translate_cache: optimize memory usage
  * css_parser: fix buffer overflow due to off-by-one check
  * support SESSION_SITE in processor
  * lb: fix hang during shutdown
  * namespace: retry with mount flag "noexec" if mounting fails
  * random: fix partial entropy collection

 -- Max Kellermann <mk@cm4all.com>  Fri, 04 Dec 2015 16:52:26 -0000

cm4all-beng-proxy (4.22) unstable; urgency=low

  * fcgi: fix wrong child process reuse with different JailCGI homes

 -- Max Kellermann <mk@cm4all.com>  Wed, 11 Feb 2015 19:30:05 -0000

cm4all-beng-proxy (4.21) unstable; urgency=low

  * cgi, pipe: fix crash after fork failure when input is a regular file

 -- Max Kellermann <mk@cm4all.com>  Thu, 22 Jan 2015 16:38:00 -0000

cm4all-beng-proxy (4.20) unstable; urgency=low

  * ssl_server: disable SSLv2 and SSLv3 because they are insecure
  * ssl_client: enable TLS versions newer than 1.1

 -- Max Kellermann <mk@cm4all.com>  Fri, 16 Jan 2015 12:12:02 -0000

cm4all-beng-proxy (4.19) unstable; urgency=low

  * lb/tcp: fix assertion failure

 -- Max Kellermann <mk@cm4all.com>  Wed, 24 Sep 2014 14:31:24 -0000

cm4all-beng-proxy (4.18) unstable; urgency=low

  * http_server: fix missing response (Keep-Alive disabled)

 -- Max Kellermann <mk@cm4all.com>  Fri, 12 Sep 2014 10:22:51 -0000

cm4all-beng-proxy (4.17) unstable; urgency=low

  * http_server: fix logger assertion failure

 -- Max Kellermann <mk@cm4all.com>  Thu, 11 Sep 2014 08:52:31 -0000

cm4all-beng-proxy (4.16) unstable; urgency=low

  * was_client: fix assertion failure

 -- Max Kellermann <mk@cm4all.com>  Wed, 10 Sep 2014 06:17:58 -0000

cm4all-beng-proxy (4.15) unstable; urgency=low

  * merge release 3.1.38

 -- Max Kellermann <mk@cm4all.com>  Fri, 29 Aug 2014 08:52:10 -0000

cm4all-beng-proxy (4.14) unstable; urgency=low

  * ssl_filter: fix error check
  * http_server: log failed requests
  * lb_http: reduce verbosity of ECONNRESET log message

 -- Max Kellermann <mk@cm4all.com>  Fri, 08 Aug 2014 17:41:52 -0000

cm4all-beng-proxy (4.13) unstable; urgency=low

  * thread_worker: smaller thread stack (64 kB)
  * ssl_factory: enable ECDH for perfect forward secrecy
  * thread_socket_filter: reinvoke writing after recovering from full
    output buffer
  * buffered_socket: reschedule reading after input buffer drained

 -- Max Kellermann <mk@cm4all.com>  Tue, 05 Aug 2014 12:37:11 -0000

cm4all-beng-proxy (4.12) unstable; urgency=low

  * pool: fix bogus assertion failure after SSL disconnect
  * lb/tcp: fix send error message
  * lb/tcp: fix crash after write error
  * thread_socket_filter: fix assertion failure with full output buffer
  * thread_socket_filter: fix crash after write error

 -- Max Kellermann <mk@cm4all.com>  Thu, 31 Jul 2014 16:19:57 -0000

cm4all-beng-proxy (4.11) unstable; urgency=low

  * merge release 3.1.37

 -- Max Kellermann <mk@cm4all.com>  Mon, 28 Jul 2014 15:34:53 -0000

cm4all-beng-proxy (4.10) unstable; urgency=low

  * merge release 3.1.36
  * lhttp_stock: fix crash after fork failure

 -- Max Kellermann <mk@cm4all.com>  Wed, 23 Jul 2014 17:47:36 -0000

cm4all-beng-proxy (4.9) unstable; urgency=low

  * merge release 3.1.35

 -- Max Kellermann <mk@cm4all.com>  Mon, 21 Jul 2014 16:34:15 -0000

cm4all-beng-proxy (4.8) unstable; urgency=low

  * ssl: fix choking decryption on large SSL packets
  * http_server: discard incoming data while waiting for drained response

 -- Max Kellermann <mk@cm4all.com>  Thu, 17 Jul 2014 23:16:21 -0000

cm4all-beng-proxy (4.7) unstable; urgency=low

  * lb: flush all output buffers before closing HTTPS connection

 -- Max Kellermann <mk@cm4all.com>  Wed, 02 Jul 2014 10:46:07 -0000

cm4all-beng-proxy (4.6) unstable; urgency=low

  * merge release 3.1.34

 -- Max Kellermann <mk@cm4all.com>  Wed, 25 Jun 2014 13:02:07 -0000

cm4all-beng-proxy (4.5) unstable; urgency=low

  * tcache: enable VARY on LOCAL_ADDRESS_STRING

 -- Max Kellermann <mk@cm4all.com>  Sun, 15 Jun 2014 21:14:17 -0000

cm4all-beng-proxy (4.4) unstable; urgency=low

  * debian/control: refuse to build with libnfs 1.9.3-1 due to broken
    package name

 -- Max Kellermann <mk@cm4all.com>  Tue, 10 Jun 2014 09:59:57 -0000

cm4all-beng-proxy (4.3) unstable; urgency=low

  * merge release 3.1.33
  * widget_uri, cgi_address: fix potential crash

 -- Max Kellermann <mk@cm4all.com>  Tue, 10 Jun 2014 08:47:34 -0000

cm4all-beng-proxy (4.2) unstable; urgency=low

  * widget: avoid double slash when concatenating (Local) HTTP URI and
    path_info

 -- Max Kellermann <mk@cm4all.com>  Tue, 03 Jun 2014 18:08:54 -0000

cm4all-beng-proxy (4.1) unstable; urgency=medium

  * feature freeze

 -- Max Kellermann <mk@cm4all.com>  Fri, 30 May 2014 13:42:38 +0200

cm4all-beng-proxy (4.0.49) unstable; urgency=low

  * lb_config: allow escaping backslash in lb.conf
  * translation: add packet AUTH (yet another authentication protocol)

 -- Max Kellermann <mk@cm4all.com>  Wed, 28 May 2014 15:14:54 -0000

cm4all-beng-proxy (4.0.48) unstable; urgency=low

  * cgi_address: avoid double slash when concatenating script_name and
    path_info
  * cgi_address: default to script_name="/"

 -- Max Kellermann <mk@cm4all.com>  Tue, 27 May 2014 11:47:19 -0000

cm4all-beng-proxy (4.0.47) unstable; urgency=low

  * args: unescape values with dollar sign (4.0.46 regression)
  * translate_client: fix "Could not locate resource" (4.0.38 regression)

 -- Max Kellermann <mk@cm4all.com>  Mon, 26 May 2014 17:02:48 -0000

cm4all-beng-proxy (4.0.46) unstable; urgency=low

  * translate_client: check for valid base address after EASY_BASE
  * fcgi_client: detect bogus Content-Length response header

 -- Max Kellermann <mk@cm4all.com>  Mon, 26 May 2014 12:11:55 -0000

cm4all-beng-proxy (4.0.45) unstable; urgency=low

  * translate_client: fix crash after misplaced AUTO_BASE
  * fcgi_client: support STDERR_PATH for FastCGI's STDERR stream

 -- Max Kellermann <mk@cm4all.com>  Thu, 22 May 2014 15:42:08 -0000

cm4all-beng-proxy (4.0.44) unstable; urgency=low

  * cgi_address: unescape PATH_INFO in ENOTDIR handler
  * python/translation/response: add method bind_mount()

 -- Max Kellermann <mk@cm4all.com>  Wed, 21 May 2014 13:58:15 -0000

cm4all-beng-proxy (4.0.43) unstable; urgency=low

  * merge release 3.1.32
  * lhttp_stock: handle fork() failures
  * handler: fix assertion failure on malformed request URI

 -- Max Kellermann <mk@cm4all.com>  Wed, 21 May 2014 07:27:05 -0000

cm4all-beng-proxy (4.0.42) unstable; urgency=low

  * tstock: log abstract socket paths properly
  * translation: add packet COOKIE_PATH
  * cookie_{server,client}: upgrade to RFC 6265
  * http_string: allow comma in cookie values (RFC ignorant)

 -- Max Kellermann <mk@cm4all.com>  Wed, 14 May 2014 10:41:34 -0000

cm4all-beng-proxy (4.0.41) unstable; urgency=low

  * handler: forget CHECK after the check has completed
  * handler: apply SESSION before repeating translation
  * fcgi, lhttp, delegate: apply STDERR_PATH to stdout

 -- Max Kellermann <mk@cm4all.com>  Tue, 13 May 2014 15:14:58 -0000

cm4all-beng-proxy (4.0.40) unstable; urgency=low

  * file_hander: fix memory leak
  * rerror: add option "verbose_response"
  * translation: rename LHTTP_EXPAND_URI to EXPAND_LHTTP_URI
  * tcache: raise MAX_AGE limit to one day
  * ajp_client: fix header corruption
  * ajp_client: fix buffer overflow
  * python/translation/response: add method expand_pair()

 -- Max Kellermann <mk@cm4all.com>  Mon, 12 May 2014 15:58:07 -0000

cm4all-beng-proxy (4.0.39) unstable; urgency=low

  * file_enotdir: fix PATH_INFO forwarding for LHTTP

 -- Max Kellermann <mk@cm4all.com>  Fri, 09 May 2014 13:38:57 -0000

cm4all-beng-proxy (4.0.38) unstable; urgency=low

  * translation: add packet STDERR_PATH
  * translate_client: detect missing LHTTP_URI, NFS_EXPORT
  * handler: fix the USER translation packet (broken since 4.0.17)

 -- Max Kellermann <mk@cm4all.com>  Thu, 08 May 2014 21:49:55 -0000

cm4all-beng-proxy (4.0.37) unstable; urgency=low

  * enotdir: forward PATH_INFO to LHTTP server
  * lhttp: support environment variables via PAIR

 -- Max Kellermann <mk@cm4all.com>  Thu, 08 May 2014 12:59:50 -0000

cm4all-beng-proxy (4.0.36) unstable; urgency=low

  * tcache: log the final cache key
  * translation: add packet ENOTDIR

 -- Max Kellermann <mk@cm4all.com>  Thu, 08 May 2014 08:56:13 -0000

cm4all-beng-proxy (4.0.35) unstable; urgency=low

  * namespace_options, client-socket: Debian Squeeze compatibility tweaks
  * tcache: paranoid checks for REGEX (optional via UNSAFE_BASE)
  * translation: add packet REDIRECT_QUERY_STRING

 -- Max Kellermann <mk@cm4all.com>  Tue, 06 May 2014 16:20:22 -0000

cm4all-beng-proxy (4.0.34) unstable; urgency=low

  * tcache: fix URI with BASE
  * tcache: allow URI with AUTO_BASE/EASY_BASE
  * tcache: allow TEST_PATH with BASE
  * translation: add packet EXPAND_TEST_PATH

 -- Max Kellermann <mk@cm4all.com>  Tue, 06 May 2014 12:58:50 -0000

cm4all-beng-proxy (4.0.33) unstable; urgency=low

  * allow FILE_NOT_FOUND depth 20
  * translation: add packets EXPAND_SCRIPT_NAME, TEST_PATH

 -- Max Kellermann <mk@cm4all.com>  Mon, 05 May 2014 16:05:09 -0000

cm4all-beng-proxy (4.0.32) unstable; urgency=low

  * cgi_address: allow BASE without PATH_INFO
  * implement FILE_NOT_FOUND support for CGI, FastCGI, WAS, LHTTP

 -- Max Kellermann <mk@cm4all.com>  Fri, 02 May 2014 14:32:47 -0000

cm4all-beng-proxy (4.0.31) unstable; urgency=low

  * translation: add packet EXPAND_REDIRECT
  * tcache: regex compiler errors and base mismatches are fatal

 -- Max Kellermann <mk@cm4all.com>  Thu, 01 May 2014 18:23:24 -0000

cm4all-beng-proxy (4.0.30) unstable; urgency=low

  * merge release 3.1.31
  * uri_base: fix BASE store bug after request to the BASE

 -- Max Kellermann <mk@cm4all.com>  Tue, 29 Apr 2014 21:53:37 -0000

cm4all-beng-proxy (4.0.29) unstable; urgency=low

  * processor: add URI rewrite mode "response"

 -- Max Kellermann <mk@cm4all.com>  Wed, 23 Apr 2014 23:59:00 -0000

cm4all-beng-proxy (4.0.28) unstable; urgency=low

  * handler: fix SESSION and PARAM breakage
  * tcache: fix VARY/PARAM check
  * translation: allow null bytes in SESSION

 -- Max Kellermann <mk@cm4all.com>  Thu, 17 Apr 2014 12:21:29 -0000

cm4all-beng-proxy (4.0.27) unstable; urgency=low

  * tstock: support abstract sockets

 -- Max Kellermann <mk@cm4all.com>  Fri, 04 Apr 2014 12:58:09 -0000

cm4all-beng-proxy (4.0.26) unstable; urgency=low

  * merge release 3.1.28
  * translation: add packet EXPIRES_RELATIVE

 -- Max Kellermann <mk@cm4all.com>  Tue, 01 Apr 2014 17:18:55 -0000

cm4all-beng-proxy (4.0.25) unstable; urgency=low

  * merge release 3.1.27
  * lb/tcp: fix busy loop

 -- Max Kellermann <mk@cm4all.com>  Thu, 27 Mar 2014 11:22:05 -0000

cm4all-beng-proxy (4.0.24) unstable; urgency=low

  * failure: fix bogus assertion failure with abstract sockets
  * lb/tcp: fix memory leaks
  * lb/tcp: drain output buffers before closing the connection

 -- Max Kellermann <mk@cm4all.com>  Mon, 24 Mar 2014 17:42:04 -0000

cm4all-beng-proxy (4.0.23) unstable; urgency=low

  * translation: new packet DIRECTORY_INDEX

 -- Max Kellermann <mk@cm4all.com>  Fri, 21 Mar 2014 13:00:39 -0000

cm4all-beng-proxy (4.0.22) unstable; urgency=low

  * translation: allow ERROR_DOCUMENT payload, echo
  * translation: new packets FILE_NOT_FOUND, CONTENT_TYPE_LOOKUP
  * translate_client: check for multiple REGEX / INVERSE_REGEX
  * translate_client: support abstract sockets in ADDRESS_STRING

 -- Max Kellermann <mk@cm4all.com>  Thu, 20 Mar 2014 12:28:04 -0000

cm4all-beng-proxy (4.0.21) unstable; urgency=low

  * merge release 3.1.26
  * handler: forward HTTP errors from translation cache to browser
  * tcache: reduce memory usage
  * translate_client: don't send REMOTE_HOST unless requested via WANT
  * translate_client: check if BASE matches request URI
  * translation: make "UNSAFE_BASE" a modifier for "BASE"
  * translation: new packet "EASY_BASE" simplifies "BASE" usage
  * translation: new packets "REGEX_TAIL", "REGEX_UNESCAPE"

 -- Max Kellermann <mk@cm4all.com>  Mon, 17 Mar 2014 22:00:23 -0000

cm4all-beng-proxy (4.0.20) unstable; urgency=low

  * merge release 3.1.25
  * translate_client: refuse to parse incoming request packets
  * translate_client: check for illegal null bytes
  * translation: add packet "UNSAFE_BASE"
  * lb: drop root privileges irreversibly using PR_SET_NO_NEW_PRIVS

 -- Max Kellermann <mk@cm4all.com>  Thu, 13 Mar 2014 13:34:47 -0000

cm4all-beng-proxy (4.0.19) unstable; urgency=low

  * translation: add packet WANT, make several packets optional
  * translate_client: allow combining CHECK and WANT_FULL_URI
  * tcache: make PARAM cacheable, supported by VARY
  * python/translation/request: accept BEGIN in packetReceived()
  * python/translation/request: add attribute "protocol_version"
  * lb: detach from file system (security)

 -- Max Kellermann <mk@cm4all.com>  Wed, 05 Mar 2014 14:16:42 -0000

cm4all-beng-proxy (4.0.18) unstable; urgency=low

  * doc/lb: document sticky mode "source_ip"
  * lb/tcp: fix endless loop due to misrouted write event

 -- Max Kellermann <mk@cm4all.com>  Tue, 18 Feb 2014 14:48:47 -0000

cm4all-beng-proxy (4.0.17) unstable; urgency=low

  * handler: apply session directives from current translation response
    before resuming the "previous" response

 -- Max Kellermann <mk@cm4all.com>  Mon, 17 Feb 2014 17:46:44 -0000

cm4all-beng-proxy (4.0.16) unstable; urgency=low

  * namespace: set up uid/gid mapping without MOUNT_PROC
  * namespace: allow BIND_MOUNT, MOUNT_PROC, MOUNT_HOME, MOUNT_TMP_TMPFS without
    PIVOT_ROOT
  * configurable resource limits for child processes

 -- Max Kellermann <mk@cm4all.com>  Fri, 07 Feb 2014 12:48:44 -0000

cm4all-beng-proxy (4.0.15) unstable; urgency=low

  * daemon: set up supplementary groups
  * child_manager: log resource usage
  * fcgi_stock: kill child process after connect failure
  * fcgi_stock: kill child process after repeated timeout

 -- Max Kellermann <mk@cm4all.com>  Tue, 04 Feb 2014 15:17:36 -0000

cm4all-beng-proxy (4.0.14) unstable; urgency=low

  * add systemd unit
  * cgi, delegate, lhttp, pipe: enable missing namespace features
  * cgi, pipe: fix /proc mount failure
  * namespace: secure /proc flags
  * namespace: work around uid/gid mapper failure using PR_SET_DUMPABLE

 -- Max Kellermann <mk@cm4all.com>  Mon, 03 Feb 2014 20:40:49 -0000

cm4all-beng-proxy (4.0.13) unstable; urgency=low

  * namespace: make new root directory read-only
  * namespace: add option to mount tmpfs on /tmp
  * namespace: arbitrary bind-mounts
  * namespace: support UTS namespaces
  * namespace: set up uid/gid mapping in user namespace

 -- Max Kellermann <mk@cm4all.com>  Tue, 28 Jan 2014 22:37:47 -0000

cm4all-beng-proxy (4.0.12) unstable; urgency=low

  * cache: use monotonic clock
  * namespace: support PID namespaces
  * namespace: support mount namespace and pivot_root()
  * namespace: can mount new /proc, $HOME

 -- Max Kellermann <mk@cm4all.com>  Fri, 24 Jan 2014 14:02:34 -0000

cm4all-beng-proxy (4.0.11) unstable; urgency=low

  * was: fix misdirected pipes (4.0.10 regression)
  * translation: add packets EXPAND_APPEND, EXPAND_PAIR
  * file_handler: allow character devices

 -- Max Kellermann <mk@cm4all.com>  Tue, 21 Jan 2014 18:24:14 -0000

cm4all-beng-proxy (4.0.10) unstable; urgency=low

  * merge release 3.1.24
  * response: don't report version in "Server" response header
  * lhttp, delegate: support namespaces
  * delegate: fix spontaneous shutdown due to misrouted SIGTERM signal

 -- Max Kellermann <mk@cm4all.com>  Fri, 03 Jan 2014 21:18:45 -0000

cm4all-beng-proxy (4.0.9) unstable; urgency=low

  * pipe: fix signal handler race condition
  * pipe, CGI, FastCGI, WAS: support user/network namespaces

 -- Max Kellermann <mk@cm4all.com>  Mon, 23 Dec 2013 18:55:03 -0000

cm4all-beng-proxy (4.0.8) unstable; urgency=low

  * CGI, FastCGI, WAS: support command-line arguments
  * header-forward: add groups "CORS", "SECURE"

 -- Max Kellermann <mk@cm4all.com>  Mon, 16 Dec 2013 18:26:12 -0000

cm4all-beng-proxy (4.0.7) unstable; urgency=low

  * merge release 3.1.23
  * ssl_filter: fix stalled SSL read
  * thread_socket_filter: fix stalled SSL write

 -- Max Kellermann <mk@cm4all.com>  Sat, 07 Dec 2013 07:39:16 -0000

cm4all-beng-proxy (4.0.6) unstable; urgency=low

  * thread_queue: fix spurious thread exit

 -- Max Kellermann <mk@cm4all.com>  Tue, 26 Nov 2013 20:45:30 -0000

cm4all-beng-proxy (4.0.5) unstable; urgency=low

  * merge release 3.1.22

 -- Max Kellermann <mk@cm4all.com>  Mon, 25 Nov 2013 13:03:15 -0000

cm4all-beng-proxy (4.0.4) unstable; urgency=low

  * merge release 3.1.21
  * nfs: bind to privileged port

 -- Max Kellermann <mk@cm4all.com>  Sun, 24 Nov 2013 08:30:58 -0000

cm4all-beng-proxy (4.0.3) unstable; urgency=low

  * lb: allow the kernel to chooes a TCP bind port
  * lb: support forwarding HTTP requests with the original source IP

 -- Max Kellermann <mk@cm4all.com>  Sun, 10 Nov 2013 17:46:44 -0000

cm4all-beng-proxy (4.0.2) unstable; urgency=low

  * merge release 3.1.20
  * lb: support forwarding TCP connections with the original source IP

 -- Max Kellermann <mk@cm4all.com>  Tue, 05 Nov 2013 16:07:34 -0000

cm4all-beng-proxy (4.0.1) unstable; urgency=low

  * merge release 3.1.19

 -- Max Kellermann <mk@cm4all.com>  Wed, 30 Oct 2013 15:26:16 -0000

cm4all-beng-proxy (4.0) unstable; urgency=low

  * translation: rename TRANSLATE_PROXY to TRANSLATE_HTTP
  * thread_pool: start SSL worker threads on the first use
  * translate-client, resource-loader: support https://

 -- Max Kellermann <mk@cm4all.com>  Wed, 23 Oct 2013 19:29:38 -0000

cm4all-beng-proxy (3.1.38) unstable; urgency=low

  * istream: fix assertion failure due to inverted check
  * was_control: fix assertion failure due to missing check

 -- Max Kellermann <mk@cm4all.com>  Fri, 29 Aug 2014 08:52:53 -0000

cm4all-beng-proxy (3.1.37) unstable; urgency=low

  * http_cache: fix caching (Fast-)CGI responses
  * http_client: fix bug with HTTP 1.0 Keep-Alive
  * stock: destroy only surplus idle items

 -- Max Kellermann <mk@cm4all.com>  Mon, 28 Jul 2014 15:30:50 -0000

cm4all-beng-proxy (3.1.36) unstable; urgency=low

  * http_server: ignore case in "Connection" request header
  * http_client: allow comma-separated list in "Connection" response
    header

 -- Max Kellermann <mk@cm4all.com>  Wed, 23 Jul 2014 17:43:09 -0000

cm4all-beng-proxy (3.1.35) unstable; urgency=low

  * lb_tcp: fix memory leak after send failure
  * ssl_filter: fix race condition
  * ssl_filter: fix memory leak with client certificates

 -- Max Kellermann <mk@cm4all.com>  Mon, 21 Jul 2014 16:20:14 -0000

cm4all-beng-proxy (3.1.34) unstable; urgency=low

  * session: fix potential crash on shared memory exhaustion
  * session: really purge new sessions first
  * istream-iconv: fix endless loop with unknown charset

 -- Max Kellermann <mk@cm4all.com>  Wed, 25 Jun 2014 12:58:03 -0000

cm4all-beng-proxy (3.1.33) unstable; urgency=low

  * widget: avoid double slash when concatenating (Local) HTTP URI and
    path_info
  * pipe: fix command-line argument corruption bug
  * fcgi_client: detect bogus Content-Length response header

 -- Max Kellermann <mk@cm4all.com>  Tue, 10 Jun 2014 08:30:39 -0000

cm4all-beng-proxy (3.1.32) unstable; urgency=low

  * http_string: allow comma in cookie values (RFC ignorant)

 -- Max Kellermann <mk@cm4all.com>  Mon, 19 May 2014 07:52:24 -0000

cm4all-beng-proxy (3.1.31) unstable; urgency=low

  * rewrite-uri: fix view name corruption

 -- Max Kellermann <mk@cm4all.com>  Mon, 28 Apr 2014 16:30:17 -0000

cm4all-beng-proxy (3.1.30) unstable; urgency=low

  * translate-client: fix EXPAND_PATH on HTTP address

 -- Max Kellermann <mk@cm4all.com>  Mon, 28 Apr 2014 14:44:22 -0000

cm4all-beng-proxy (3.1.29) unstable; urgency=low

  * http-server: fix potential crash with too many request headers

 -- Max Kellermann <mk@cm4all.com>  Fri, 25 Apr 2014 15:52:16 -0000

cm4all-beng-proxy (3.1.28) unstable; urgency=low

  * buffered_socket: fix bogus assertion failure

 -- Max Kellermann <mk@cm4all.com>  Tue, 01 Apr 2014 16:53:22 -0000

cm4all-beng-proxy (3.1.27) unstable; urgency=low

  * fcgi-stock: show process name in log messages
  * fcgi-stock: check connection state before issuing new request

 -- Max Kellermann <mk@cm4all.com>  Tue, 25 Mar 2014 20:02:23 -0000

cm4all-beng-proxy (3.1.26) unstable; urgency=low

  * http-client: fix bogus assertion failure

 -- Max Kellermann <mk@cm4all.com>  Fri, 14 Mar 2014 14:36:12 -0000

cm4all-beng-proxy (3.1.25) unstable; urgency=low

  * escape: fix data corruption with glibc 2.18

 -- Max Kellermann <mk@cm4all.com>  Thu, 06 Mar 2014 11:47:14 -0000

cm4all-beng-proxy (3.1.24) unstable; urgency=low

  * fcgi-stock: fix crash on fork() failure
  * fcache: fix crash on responses without body

 -- Max Kellermann <mk@cm4all.com>  Thu, 02 Jan 2014 22:57:50 -0000

cm4all-beng-proxy (3.1.23) unstable; urgency=low

  * was-output: fix event leak
  * was-output: fix crash in error handler
  * was-client: free the request body on empty response
  * was-client: reuse connection after empty response
  * was-client: fix stalled response on LENGTH=0

 -- Max Kellermann <mk@cm4all.com>  Fri, 06 Dec 2013 13:23:40 -0000

cm4all-beng-proxy (3.1.22) unstable; urgency=low

  * http_server: fix stalled response

 -- Max Kellermann <mk@cm4all.com>  Mon, 25 Nov 2013 13:00:33 -0000

cm4all-beng-proxy (3.1.21) unstable; urgency=low

  * merge release 3.0.34
  * was-client: fix crash on abort
  * was-client: fix off-by-one error in header parser

 -- Max Kellermann <mk@cm4all.com>  Sun, 24 Nov 2013 08:04:41 -0000

cm4all-beng-proxy (3.1.20) unstable; urgency=low

  * jail: add "--" after last option, allows passing options to jail
  * keep CAP_KILL to be able to kill jailed child processes

 -- Max Kellermann <mk@cm4all.com>  Mon, 04 Nov 2013 14:41:34 -0000

cm4all-beng-proxy (3.1.19) unstable; urgency=low

  * handler: work around crash due to translation cache invalidation
  * child: send SIGKILL after 60 seconds

 -- Max Kellermann <mk@cm4all.com>  Wed, 30 Oct 2013 12:12:31 -0000

cm4all-beng-proxy (3.1.18) unstable; urgency=low

  * nfs: translate NFS3ERR_NOENT to "404 Not Found"
  * nfs_client: don't leak file descriptor to child processes

 -- Max Kellermann <mk@cm4all.com>  Wed, 30 Oct 2013 09:28:11 -0000

cm4all-beng-proxy (3.1.17) unstable; urgency=low

  * tcache: cache translation responses that contain STATUS

 -- Max Kellermann <mk@cm4all.com>  Fri, 25 Oct 2013 17:10:26 -0000

cm4all-beng-proxy (3.1.16) unstable; urgency=low

  * fcgi-stock: kill child processes with SIGUSR1 instead of SIGTERM

 -- Max Kellermann <mk@cm4all.com>  Wed, 23 Oct 2013 08:54:03 -0000

cm4all-beng-proxy (3.1.15) unstable; urgency=low

  * lhttp_address: don't unescape the BASE suffix
  * {file,nfs}_address: unescape EXPAND_PATH(_INFO) substitutions
  * child_stock: fix another assertion failure

 -- Max Kellermann <mk@cm4all.com>  Tue, 22 Oct 2013 15:15:42 -0000

cm4all-beng-proxy (3.1.14) unstable; urgency=low

  * istream_nfs: fix assertion failure on empty file
  * nfs_client: fix crash on malformed path
  * nfs_client: improved error messages
  * child_stock: fix assertion failure when busy child process gets killed

 -- Max Kellermann <mk@cm4all.com>  Mon, 21 Oct 2013 15:38:28 -0000

cm4all-beng-proxy (3.1.13) unstable; urgency=low

  * merge release 3.0.33
  * translation: new packet WANT_FULL_URI for obtaining the full URI

 -- Max Kellermann <mk@cm4all.com>  Wed, 09 Oct 2013 10:40:35 -0000

cm4all-beng-proxy (3.1.12) unstable; urgency=low

  * merge release 3.0.31
  * translation: new packet CONCURRENCY controls number of LHTTP
    connections per process

 -- Max Kellermann <mk@cm4all.com>  Sat, 05 Oct 2013 11:34:04 -0000

cm4all-beng-proxy (3.1.11) unstable; urgency=low

  * lhttp_stock: allow 4 concurrent connections per LHTTP process

 -- Max Kellermann <mk@cm4all.com>  Mon, 30 Sep 2013 16:10:05 -0000

cm4all-beng-proxy (3.1.10) unstable; urgency=low

  * resource-address: fix assertion failure in LHTTP operation
  * lhttp_request: use the LHTTP_HOST attribute
  * kill the logger process on shutdown

 -- Max Kellermann <mk@cm4all.com>  Wed, 25 Sep 2013 17:29:56 -0000

cm4all-beng-proxy (3.1.9) unstable; urgency=low

  * {fcgi,lhttp}_stock: reuse child processes after connection closed
  * translate-client: ignore DEFLATED,GZIPPED on NFS address
  * translate-client: ignore EXPAND_PATH_INFO on local file
  * ssl_factory: wildcard matches single letter
  * ssl_factory: wildcard matches only one segment

 -- Max Kellermann <mk@cm4all.com>  Tue, 24 Sep 2013 10:31:30 -0000

cm4all-beng-proxy (3.1.8) unstable; urgency=low

  * ssl_factory: fix broken certificat/key matching
  * doc: various manual updates (RFC 2617, ...)

 -- Max Kellermann <mk@cm4all.com>  Fri, 20 Sep 2013 12:55:55 -0000

cm4all-beng-proxy (3.1.7) unstable; urgency=low

  * merge release 3.0.30
  * resource-loader: new protocol "Local HTTP"

 -- Max Kellermann <mk@cm4all.com>  Tue, 17 Sep 2013 13:36:20 -0000

cm4all-beng-proxy (3.1.6) unstable; urgency=low

  * buffered_socket: fix assertion failure

 -- Max Kellermann <mk@cm4all.com>  Fri, 23 Aug 2013 12:39:47 -0000

cm4all-beng-proxy (3.1.5) unstable; urgency=low

  * merge release 3.0.26
  * lb: disallow deprecated configuration keywords
  * lb: conditional pools
  * lb_config: setting "ssl_cert" specifies both certificate and key
  * ssl_filter: support TLS Server Name Indication

 -- Max Kellermann <mk@cm4all.com>  Fri, 16 Aug 2013 16:29:34 -0000

cm4all-beng-proxy (3.1.4) unstable; urgency=low

  * nfs_cache: new dedicated cache for NFS files
  * nfs_{handler,request}: use Content-Type from translation server

 -- Max Kellermann <mk@cm4all.com>  Mon, 10 Jun 2013 20:50:58 -0000

cm4all-beng-proxy (3.1.3) unstable; urgency=low

  * nfs_client: fix crash due to uninitialized memory
  * nfs_client: disconnect idle connections
  * nfs_client: expire file metadata
  * istream-nfs: fix resuming a blocking sink
  * istream-nfs: detect file truncation

 -- Max Kellermann <mk@cm4all.com>  Mon, 03 Jun 2013 19:30:20 -0000

cm4all-beng-proxy (3.1.2) unstable; urgency=low

  * nfs_client: read larger chunks
  * nfs_handler: implement cache revalidation and byte ranges

 -- Max Kellermann <mk@cm4all.com>  Wed, 29 May 2013 16:23:15 -0000

cm4all-beng-proxy (3.1.1) unstable; urgency=low

  * nfs_client: fix crash on HEAD request
  * nfs_client: generate Last-Modified and ETag
  * http-cache: allow caching NFS files

 -- Max Kellermann <mk@cm4all.com>  Thu, 23 May 2013 11:00:49 -0000

cm4all-beng-proxy (3.1) unstable; urgency=low

  * nfs_client: new resource loader backend

 -- Max Kellermann <mk@cm4all.com>  Tue, 21 May 2013 21:14:06 -0000

cm4all-beng-proxy (3.0.34) unstable; urgency=low

  * processor: fix use-after-free crash bug

 -- Max Kellermann <mk@cm4all.com>  Sun, 24 Nov 2013 07:46:29 -0000

cm4all-beng-proxy (3.0.33) unstable; urgency=low

  * tcache: limit the cacheable CHECK length
  * tcache: allow binary data in the CHECK payload
  * tcache: fix matching the URI on INVALIDATE with CHECK

 -- Max Kellermann <mk@cm4all.com>  Wed, 09 Oct 2013 09:52:47 -0000

cm4all-beng-proxy (3.0.32) unstable; urgency=low

  * tcache: apply BASE to responses without an address
  * tcache: fix BASE on responses with CHECK
  * handler: fix crash after malformed CHECK/PREVIOUS translation

 -- Max Kellermann <mk@cm4all.com>  Tue, 08 Oct 2013 15:48:07 -0000

cm4all-beng-proxy (3.0.31) unstable; urgency=low

  * socket_wrapper: work around libevent timeout reset bug

 -- Max Kellermann <mk@cm4all.com>  Wed, 02 Oct 2013 15:30:11 -0000

cm4all-beng-proxy (3.0.30) unstable; urgency=low

  * istream-file: fix crash bug
  * fcgi, was: fix memory leak on malformed translation response

 -- Max Kellermann <mk@cm4all.com>  Tue, 17 Sep 2013 13:23:28 -0000

cm4all-beng-proxy (3.0.29) unstable; urgency=low

  * fcgi-client: fix crash on certain malformed responses
  * parser: fix crash on certain CDATA sections

 -- Max Kellermann <mk@cm4all.com>  Mon, 02 Sep 2013 10:51:58 -0000

cm4all-beng-proxy (3.0.28) unstable; urgency=low

  * processor: fix widget lookup regression

 -- Max Kellermann <mk@cm4all.com>  Mon, 26 Aug 2013 18:21:03 -0000

cm4all-beng-proxy (3.0.27) unstable; urgency=low

  * processor: fix stalled transfer with two nested processors

 -- Max Kellermann <mk@cm4all.com>  Mon, 26 Aug 2013 17:09:47 -0000

cm4all-beng-proxy (3.0.26) unstable; urgency=low

  * respones: generate header P3P:CP="CAO PSA OUR" to work around IE10 bug
  * init: auto-create /var/run/cm4all
  * lb: enable GLib multi-threading

 -- Max Kellermann <mk@cm4all.com>  Fri, 26 Jul 2013 07:21:15 -0000

cm4all-beng-proxy (3.0.25) unstable; urgency=low

  * stock: fix access to undefind memory
  * file-handler, http-util: fix If-Match / If-None-Match check

 -- Max Kellermann <mk@cm4all.com>  Wed, 29 May 2013 16:13:54 -0000

cm4all-beng-proxy (3.0.24) unstable; urgency=low

  * memcached-client: fix bogus "peer closed socket prematurely"

 -- Max Kellermann <mk@cm4all.com>  Tue, 23 Apr 2013 11:20:00 -0000

cm4all-beng-proxy (3.0.23) unstable; urgency=low

  * lb: fix memory leak when request with body gets aborted early

 -- Max Kellermann <mk@cm4all.com>  Thu, 04 Apr 2013 15:33:57 -0000

cm4all-beng-proxy (3.0.22) unstable; urgency=low

  * http-server: fix rare crash in request body handler
  * http-client: fix memory leak

 -- Max Kellermann <mk@cm4all.com>  Tue, 26 Mar 2013 07:24:22 -0000

cm4all-beng-proxy (3.0.21) unstable; urgency=low

  * ajp-client: fix malformed request packet with empty request body

 -- Max Kellermann <mk@cm4all.com>  Thu, 21 Mar 2013 17:11:22 -0000

cm4all-beng-proxy (3.0.20) unstable; urgency=low

  * http-client: fix assertion failure with certain chunked responses

 -- Max Kellermann <mk@cm4all.com>  Thu, 21 Mar 2013 10:21:13 -0000

cm4all-beng-proxy (3.0.19) unstable; urgency=low

  * istream_tee: fix crash / memory leak on I/O error before request body
    was delivered to widget

 -- Max Kellermann <mk@cm4all.com>  Mon, 18 Mar 2013 11:23:27 -0000

cm4all-beng-proxy (3.0.18) unstable; urgency=low

  * bot: detect more crawler/bot user-agents
  * lb.init: add ACCESS_LOGGER variable

 -- Max Kellermann <mk@cm4all.com>  Fri, 15 Mar 2013 14:47:08 -0000

cm4all-beng-proxy (3.0.17) unstable; urgency=low

  * lb: add ssl_verify "optional"

 -- Max Kellermann <mk@cm4all.com>  Fri, 08 Mar 2013 14:31:25 -0000

cm4all-beng-proxy (3.0.16) unstable; urgency=low

  * http-request: fix assertion failure
  * log-{cat,split}: use unsigned characters in backslash-escape

 -- Max Kellermann <mk@cm4all.com>  Thu, 07 Mar 2013 15:26:26 -0000

cm4all-beng-proxy (3.0.15) unstable; urgency=low

  * stock: fix another assertion failure during idle cleanup
  * inline-widget: avoid unrecoverable I/O errors during initialisation

 -- Max Kellermann <mk@cm4all.com>  Tue, 05 Mar 2013 07:11:46 -0000

cm4all-beng-proxy (3.0.14) unstable; urgency=low

  * stock: fix assertion failure during idle cleanup
  * http-server: count bytes received, fixes regression
  * http-server: send "100 Continue", fixes regression
  * http-client: fix potential assertion failure after "100 Continue"

 -- Max Kellermann <mk@cm4all.com>  Fri, 01 Mar 2013 16:53:54 -0000

cm4all-beng-proxy (3.0.13) unstable; urgency=low

  * merge release 2.3.7
  * uri-verify: allow double slashes
  * change product token to "CM4all Webserver"

 -- Max Kellermann <mk@cm4all.com>  Mon, 18 Feb 2013 11:35:29 -0000

cm4all-beng-proxy (3.0.12) unstable; urgency=low

  * listener: enable TCP Fast Open (requires Linux 3.7)
  * rubber: optimize huge page allocation
  * rubber: optimize hole search
  * translate-cache: optimize INVALIDATE=HOST
  * filter-cache: reserve some space in the rubber allocator

 -- Max Kellermann <mk@cm4all.com>  Fri, 15 Feb 2013 09:57:51 -0000

cm4all-beng-proxy (3.0.11) unstable; urgency=low

  * stock: slow down destruction of surplus idle items
  * fcgi-client: try harder to reuse existing FastCGI connections
  * cmdline: new options to control the FastCGI/WAS stock

 -- Max Kellermann <mk@cm4all.com>  Tue, 12 Feb 2013 09:38:35 -0000

cm4all-beng-proxy (3.0.10) unstable; urgency=low

  * child: reduce verbosity of SIGTERM log message
  * connection: reduce verbosity of ECONNRESET log message
  * http-server: fix duplicate abort call
  * http-server: add missing pool reference in request body eof
  * handler: catch malformed URIs earlier
  * rubber: allocate from holes, avoid costly compression steps
  * http-cache: reserve some space in the rubber allocator

 -- Max Kellermann <mk@cm4all.com>  Fri, 08 Feb 2013 13:15:31 -0000

cm4all-beng-proxy (3.0.9) unstable; urgency=low

  * merge release 2.3.5
  * parser: fix malformed attribute value bounds
  * translation: packet VALIDATE_MTIME discards cache items after a file
    has been modified
  * http-server: fix spurious "closed prematurely" log messages
  * http-{server,client}: improve error messages
  * istream: clear the "direct" flag set on new streams
  * slice_pool: fix slice size and slices per area calculation

 -- Max Kellermann <mk@cm4all.com>  Wed, 06 Feb 2013 17:48:47 -0000

cm4all-beng-proxy (3.0.8) unstable; urgency=low

  * merge release 2.3.3
  * return unused I/O buffers to operating system
  * parser: optimize the attribute value parser
  * sink_rubber: fix assertion failure

 -- Max Kellermann <mk@cm4all.com>  Thu, 31 Jan 2013 13:27:39 -0000

cm4all-beng-proxy (3.0.7) unstable; urgency=low

  * istream-tee: fix crash due to erroneous read

 -- Max Kellermann <mk@cm4all.com>  Fri, 18 Jan 2013 13:32:49 -0000

cm4all-beng-proxy (3.0.6) unstable; urgency=low

  * control: new command "VERBOSE" manipulates logger verbosity
  * cmdline: remove obsolete option "enable_splice"
  * ajp-client: discard response body after HEAD request
  * fcgi-client: fix assertion failure after malformed HEAD response
  * fcgi-client: don't ignore log messages after HEAD request
  * translate-client: fix assertion failure after connection reset

 -- Max Kellermann <mk@cm4all.com>  Fri, 04 Jan 2013 13:14:09 -0000

cm4all-beng-proxy (3.0.5) unstable; urgency=low

  * translate-client: reduce number of system calls (optimization)
  * http-client: release the socket earlier for reusal
  * ajp-client: fix decoding the "special" response headers
  * ajp-client: wait for "end" packet before delivering empty response
  * ajp-client: use the Content-Length response header
  * ajp-client: send Content-Length request header only if body present
  * ajp-client: support HEAD requests
  * fcgi-client: support HEAD requests
  * fcgi-client: use the Content-Length response header
  * fcgi-client: don't discard buffer after socket has been closed
  * fcgi-client: continue parsing after response has been delivered
  * fcgi-client: don't attempt to write repeatedly if request body blocks
  * fcgi-client: optimized keep-alive after empty response

 -- Max Kellermann <mk@cm4all.com>  Fri, 28 Dec 2012 13:16:02 -0000

cm4all-beng-proxy (3.0.4) unstable; urgency=low

  * {http,filter}-cache: fix garbled data on large cache entries

 -- Max Kellermann <mk@cm4all.com>  Tue, 11 Dec 2012 15:17:17 -0000

cm4all-beng-proxy (3.0.3) unstable; urgency=low

  * memcached-client: fix assertion failure

 -- Max Kellermann <mk@cm4all.com>  Fri, 07 Dec 2012 18:52:33 -0000

cm4all-beng-proxy (3.0.2) unstable; urgency=low

  * merge release 2.3.1
  * lb: verify the client certificate issuer (option "ssl_verify")
  * lb: client certificate is mandatory if "ssl_verify" is enabled
  * lb: support extra CA certificate file (option "ssl_ca_cert")
  * cmdline: can't specify both --memcached-server and http_cache_size
  * init: default to one worker

 -- Max Kellermann <mk@cm4all.com>  Fri, 07 Dec 2012 09:24:52 -0000

cm4all-beng-proxy (3.0.1) unstable; urgency=low

  * http-cache: reduce memory usage while storing
  * {http,filter}-cache: reduce fork overhead
  * pool: fix crash when first allocation is large

 -- Max Kellermann <mk@cm4all.com>  Wed, 05 Dec 2012 14:05:28 -0000

cm4all-beng-proxy (3.0) unstable; urgency=low

  * {http,filter}-cache: reduce overhead when cache is disabled
  * {http,filter}-cache: exclude allocator table from reported size
  * filter-cache: reduce memory usage while storing
  * {http,filter,translate}-cache: return more free memory to operating system
  * pool: further overhead reduction
  * pool: reduce CPU overhead for large areas
  * rubber: fix assertion failure

 -- Max Kellermann <mk@cm4all.com>  Tue, 30 Oct 2012 16:32:45 -0000

cm4all-beng-proxy (2.2.1) unstable; urgency=low

  * merge release 2.1.13
  * control_local: fix assertion failure

 -- Max Kellermann <mk@cm4all.com>  Tue, 16 Oct 2012 15:46:16 -0000

cm4all-beng-proxy (2.2) unstable; urgency=low

  * cache: optimize lookups
  * pool: reduce overhead
  * pool: optimize the linear area recycler
  * resource-address: reduce memory overhead
  * session: reduce memory usage
  * http-cache, filter-cache: return free memory to operating system
  * control_server: support local and abstract sockets
  * python/control: support abstract sockets
  * bp_control: create implicit control channel for each worker process
  * require automake 1.11

 -- Max Kellermann <mk@cm4all.com>  Tue, 09 Oct 2012 15:11:24 -0000

cm4all-beng-proxy (2.3.7) unstable; urgency=low

  * tcache: fix assertion failure in BASE handler

 -- Max Kellermann <mk@cm4all.com>  Mon, 18 Feb 2013 11:58:01 -0000

cm4all-beng-proxy (2.3.6) unstable; urgency=low

  * listener: increase the backlog to 64
  * shm: reserve swap space, avoids theoretical crash

 -- Max Kellermann <mk@cm4all.com>  Sun, 17 Feb 2013 09:29:24 -0000

cm4all-beng-proxy (2.3.5) unstable; urgency=low

  * tcache: reduce CPU pressure when there are many virtual hosts (hot fix)
  * launch the access logger after daemonizing
  * user the configured logger user for the access logger
  * auto-close the access logger
  * debian/rules: compile with -fno-omit-frame-pointer

 -- Max Kellermann <mk@cm4all.com>  Tue, 05 Feb 2013 16:27:46 -0000

cm4all-beng-proxy (2.3.4) unstable; urgency=low

  * log-split: print referer and user agent
  * log-split: cache the last file
  * log-split: allow logging local time stamps
  * log-{split,cat}: escape URI, Referer and User-Agent
  * init: add ACCESS_LOGGER variable

 -- Max Kellermann <mk@cm4all.com>  Tue, 05 Feb 2013 01:31:31 -0000

cm4all-beng-proxy (2.3.3) unstable; urgency=low

  * pool: fix a memory leak in the temporary pool
  * processor: hard limit on length of attributes and parameters

 -- Max Kellermann <mk@cm4all.com>  Thu, 31 Jan 2013 13:16:33 -0000

cm4all-beng-proxy (2.3.2) unstable; urgency=low

  * merge release 2.1.17

 -- Max Kellermann <mk@cm4all.com>  Tue, 29 Jan 2013 00:01:23 -0000

cm4all-beng-proxy (2.3.1) unstable; urgency=low

  * merge release 2.1.16
  * pool: reduce CPU overhead for large areas

 -- Max Kellermann <mk@cm4all.com>  Thu, 06 Dec 2012 16:40:02 -0000

cm4all-beng-proxy (2.3) unstable; urgency=low

  * new stable branch based on v2.1.x, without the work-in-progress
    improvements from v2.2.x
  * cache: optimize lookups
  * pool: reduce overhead
  * pool: optimize the linear area recycler
  * resource-address: reduce memory overhead
  * session: reduce memory usage
  * {http,filter}-cache: reduce overhead when cache is disabled

 -- Max Kellermann <mk@cm4all.com>  Mon, 22 Oct 2012 13:48:20 -0000

cm4all-beng-proxy (2.1.17) unstable; urgency=low

  * merge release 2.0.55

 -- Max Kellermann <mk@cm4all.com>  Mon, 28 Jan 2013 23:59:54 -0000

cm4all-beng-proxy (2.1.16) unstable; urgency=low

  * merge release 2.0.54

 -- Max Kellermann <mk@cm4all.com>  Thu, 06 Dec 2012 16:35:17 -0000

cm4all-beng-proxy (2.1.15) unstable; urgency=low

  * merge release 2.0.53

 -- Max Kellermann <mk@cm4all.com>  Mon, 22 Oct 2012 12:26:57 -0000

cm4all-beng-proxy (2.1.14) unstable; urgency=low

  * merge release 2.0.52

 -- Max Kellermann <mk@cm4all.com>  Fri, 19 Oct 2012 12:10:09 -0000

cm4all-beng-proxy (2.1.13) unstable; urgency=low

  * merge release 2.0.51

 -- Max Kellermann <mk@cm4all.com>  Tue, 16 Oct 2012 15:41:58 -0000

cm4all-beng-proxy (2.1.12) unstable; urgency=low

  * merge release 2.0.50

 -- Max Kellermann <mk@cm4all.com>  Fri, 05 Oct 2012 12:26:24 -0000

cm4all-beng-proxy (2.1.11) unstable; urgency=low

  * merge release 2.0.49

 -- Max Kellermann <mk@cm4all.com>  Fri, 28 Sep 2012 15:04:36 -0000

cm4all-beng-proxy (2.1.10) unstable; urgency=low

  * merge release 2.0.48

 -- Max Kellermann <mk@cm4all.com>  Mon, 24 Sep 2012 15:43:46 -0000

cm4all-beng-proxy (2.1.9) unstable; urgency=low

  * merge release 2.0.47
  * lb: eliminate the duplicate "Date" response header (#1169)

 -- Max Kellermann <mk@cm4all.com>  Fri, 21 Sep 2012 15:56:06 -0000

cm4all-beng-proxy (2.1.8) unstable; urgency=low

  * control: publish statistics over the control protocol

 -- Max Kellermann <mk@cm4all.com>  Fri, 07 Sep 2012 12:47:34 -0000

cm4all-beng-proxy (2.1.7) unstable; urgency=low

  * resource-address: support expanding PIPE addresses
  * translation: support EXPAND_PATH for PROXY
  * reduced connect timeouts for translation server, FastCGI and beng-lb
  * uri-relative: support relative URI with just a query string
  * uri-relative: support relative URIs starting with a double slash
  * lb: improve error messages, include listener/pool name
  * lb: validate the selected sticky modde
  * lb: add sticky mode "source_ip"

 -- Max Kellermann <mk@cm4all.com>  Fri, 31 Aug 2012 14:03:41 -0000

cm4all-beng-proxy (2.1.6) unstable; urgency=low

  * merge release 2.0.46

 -- Max Kellermann <mk@cm4all.com>  Fri, 24 Aug 2012 11:11:20 -0000

cm4all-beng-proxy (2.1.5) unstable; urgency=low

  * lb_expect_monitor: configurable connect timeout

 -- Max Kellermann <mk@cm4all.com>  Mon, 20 Aug 2012 05:40:44 -0000

cm4all-beng-proxy (2.1.4) unstable; urgency=low

  * lb_monitor: configurable timeout

 -- Max Kellermann <mk@cm4all.com>  Fri, 17 Aug 2012 09:16:36 -0000

cm4all-beng-proxy (2.1.3) unstable; urgency=low

  * merge release 2.0.44
  * lb: implement tcp_expect option "expect_graceful"

 -- Max Kellermann <mk@cm4all.com>  Tue, 14 Aug 2012 14:30:57 -0000

cm4all-beng-proxy (2.1.2) unstable; urgency=low

  * support extended HTTP status codes from RFC 6585 and WebDAV

 -- Max Kellermann <mk@cm4all.com>  Thu, 09 Aug 2012 10:10:35 -0000

cm4all-beng-proxy (2.1.1) unstable; urgency=low

  * merge release 2.0.43
  * lb: support TRACE, OPTIONS and WebDAV

 -- Max Kellermann <mk@cm4all.com>  Fri, 03 Aug 2012 11:48:46 -0000

cm4all-beng-proxy (2.1) unstable; urgency=low

  * lb: add sticky mode "jvm_route" (Tomcat)

 -- Max Kellermann <mk@cm4all.com>  Mon, 30 Jul 2012 15:53:43 -0000

cm4all-beng-proxy (2.0.55) unstable; urgency=low

  * istream-tee: fix crash due to erroneous read
  * fix random crashes in the optimized build

 -- Max Kellermann <mk@cm4all.com>  Mon, 28 Jan 2013 23:52:26 -0000

cm4all-beng-proxy (2.0.54) unstable; urgency=low

  * http-cache: fix revalidation of memcached entries

 -- Max Kellermann <mk@cm4all.com>  Thu, 06 Dec 2012 16:31:23 -0000

cm4all-beng-proxy (2.0.53) unstable; urgency=low

  * filter-cache: fix assertion failure on serving empty response
  * http-cache: limit maximum age to 5 minutes if "Vary" includes cookies
  * lb: FADE_NODE lasts for 3 hours

 -- Max Kellermann <mk@cm4all.com>  Mon, 22 Oct 2012 12:21:18 -0000

cm4all-beng-proxy (2.0.52) unstable; urgency=low

  * {http,filter}-cache: include headers in cache size calculation
  * {http,filter}-cache: reduce headers memory usage
  * http-cache: limit maximum age to 1 week
    - 1 hour when "Vary" is used
    - 30 minutes when "Vary" includes "X-WidgetId" or "X-WidgetHref"
    - 5 minutes when "Vary" includes "X-CM4all-BENG-User"
  * cache: reduce number of system calls during lookup

 -- Max Kellermann <mk@cm4all.com>  Fri, 19 Oct 2012 12:07:10 -0000

cm4all-beng-proxy (2.0.51) unstable; urgency=low

  * merge release 1.4.33
  * processor: fix assertion failure with embedded CSS
  * lb: move control channel handler to worker process

 -- Max Kellermann <mk@cm4all.com>  Tue, 16 Oct 2012 15:39:32 -0000

cm4all-beng-proxy (2.0.50) unstable; urgency=low

  * pool: reduce memory overhead of debug data
  * fcgi-client: fix assertion failure due to redundant read event
  * lb: fix crash after pipe-to-socket splice I/O error

 -- Max Kellermann <mk@cm4all.com>  Fri, 05 Oct 2012 12:23:15 -0000

cm4all-beng-proxy (2.0.49) unstable; urgency=low

  * merge release 1.4.32

 -- Max Kellermann <mk@cm4all.com>  Fri, 28 Sep 2012 15:01:26 -0000

cm4all-beng-proxy (2.0.48) unstable; urgency=low

  * lb: fix duplicate monitor requests with --watchdog
  * child: verbose logging of child process events
  * log shutdown signal

 -- Max Kellermann <mk@cm4all.com>  Mon, 24 Sep 2012 15:36:03 -0000

cm4all-beng-proxy (2.0.47) unstable; urgency=low

  * merge release 1.4.31
  * cache: disable excessive debugging checks

 -- Max Kellermann <mk@cm4all.com>  Fri, 21 Sep 2012 15:24:30 -0000

cm4all-beng-proxy (2.0.46) unstable; urgency=low

  * merge release 1.4.30
  * lb: add option --config-file

 -- Max Kellermann <mk@cm4all.com>  Fri, 24 Aug 2012 10:52:29 -0000

cm4all-beng-proxy (2.0.45) unstable; urgency=low

  * merge release 1.4.29

 -- Max Kellermann <mk@cm4all.com>  Tue, 21 Aug 2012 15:49:49 -0000

cm4all-beng-proxy (2.0.44) unstable; urgency=low

  * lb: allow sticky with only one node
  * lb: add option "--check"
  * lb: run all monitors right after startup
  * lb: disable expiry of monitor results
  * lb: improved fallback for "sticky cookie"
  * lb: use Bulldog for "sticky cookie"
  * balancer, lb: persistent "fade" flag
  * balancer, lb: use the Bulldog "graceful" flag
  * control: add packet CONTROL_DUMP_POOLS

 -- Max Kellermann <mk@cm4all.com>  Tue, 14 Aug 2012 13:13:01 -0000

cm4all-beng-proxy (2.0.43) unstable; urgency=low

  * merge release 1.4.28
  * istream-replace: fix assertion failure with embedded CSS

 -- Max Kellermann <mk@cm4all.com>  Thu, 02 Aug 2012 11:14:27 -0000

cm4all-beng-proxy (2.0.42) unstable; urgency=low

  * js: new higher-level API

 -- Max Kellermann <mk@cm4all.com>  Wed, 01 Aug 2012 11:32:28 -0000

cm4all-beng-proxy (2.0.41) unstable; urgency=low

  * session: fix bogus assertion failure when loading expired session

 -- Max Kellermann <mk@cm4all.com>  Fri, 27 Jul 2012 12:47:49 -0000

cm4all-beng-proxy (2.0.40) unstable; urgency=low

  * merge release 1.4.27

 -- Max Kellermann <mk@cm4all.com>  Tue, 24 Jul 2012 16:29:13 -0000

cm4all-beng-proxy (2.0.39) unstable; urgency=low

  * merge release 1.4.26

 -- Max Kellermann <mk@cm4all.com>  Tue, 17 Jul 2012 17:00:20 -0000

cm4all-beng-proxy (2.0.38) unstable; urgency=low

  * merge release 1.4.25
  * strset: fix GROUP_CONTAINER false negatives

 -- Max Kellermann <mk@cm4all.com>  Tue, 17 Jul 2012 16:03:49 -0000

cm4all-beng-proxy (2.0.37) unstable; urgency=low

  * merge release 1.4.24

 -- Max Kellermann <mk@cm4all.com>  Mon, 16 Jul 2012 10:36:57 -0000

cm4all-beng-proxy (2.0.36) unstable; urgency=low

  * proxy-handler: re-add the URI suffix for "transparent" requests

 -- Max Kellermann <mk@cm4all.com>  Wed, 11 Jul 2012 14:12:11 -0000

cm4all-beng-proxy (2.0.35) unstable; urgency=low

  * translate: allow WIDGET_GROUP without PROCESS

 -- Max Kellermann <mk@cm4all.com>  Thu, 05 Jul 2012 13:03:21 -0000

cm4all-beng-proxy (2.0.34) unstable; urgency=low

  * session_save: skip shutdown code if saving is not configured
  * http-server: fix assertion on I/O error during POST
  * header-forward: new group FORWARD to forward the "Host" header

 -- Max Kellermann <mk@cm4all.com>  Tue, 03 Jul 2012 16:46:39 -0000

cm4all-beng-proxy (2.0.33) unstable; urgency=low

  * processor: option SELF_CONTAINER allows widget to only embed itself
  * processor: allow embedding approved widget groups
  * processor: optionally invoke CSS processor for style attributes
  * response, lb_http: put "Discard" cookie attribute to the end (Android bug)

 -- Max Kellermann <mk@cm4all.com>  Mon, 02 Jul 2012 17:52:32 -0000

cm4all-beng-proxy (2.0.32) unstable; urgency=low

  * socket_wrapper: fix two assertion failures
  * pheaders: emit Cache-Control:no-store to work around IE quirk

 -- Max Kellermann <mk@cm4all.com>  Tue, 26 Jun 2012 09:41:51 -0000

cm4all-beng-proxy (2.0.31) unstable; urgency=low

  * lb: publish the SSL peer issuer subject
  * widget-registry: copy the direct_addressing attribute

 -- Max Kellermann <mk@cm4all.com>  Wed, 06 Jun 2012 13:36:04 -0000

cm4all-beng-proxy (2.0.30) unstable; urgency=low

  * init: add --group variable to .default file
  * doc: update view security documentation
  * processor: apply underscore prefix to <A NAME="...">
  * session: restore sessions from a file

 -- Max Kellermann <mk@cm4all.com>  Fri, 01 Jun 2012 11:06:50 -0000

cm4all-beng-proxy (2.0.29) unstable; urgency=low

  * widget: optional direct URI addressing scheme
  * processor: eliminate additional underscore from class prefix
  * ssl_filter: support TLS client certificates

 -- Max Kellermann <mk@cm4all.com>  Tue, 29 May 2012 13:29:06 -0000

cm4all-beng-proxy (2.0.28) unstable; urgency=low

  * merge release 1.4.22

 -- Max Kellermann <mk@cm4all.com>  Wed, 16 May 2012 10:24:31 -0000

cm4all-beng-proxy (2.0.27) unstable; urgency=low

  * uri-address: fix assertion failures with UNIX domain sockets
  * uri-address: fix redirects with matching absolute URI

 -- Max Kellermann <mk@cm4all.com>  Wed, 09 May 2012 16:16:06 -0000

cm4all-beng-proxy (2.0.26) unstable; urgency=low

  * processor: rewrite URIs in META/refresh

 -- Max Kellermann <mk@cm4all.com>  Thu, 03 May 2012 14:43:03 -0000

cm4all-beng-proxy (2.0.25) unstable; urgency=low

  * merge release 1.4.21
  * processor: fix double free bug on failed widget lookup
  * session: don't access the session manager after worker crash
  * proxy-widget: fix assertion failure with empty view name

 -- Max Kellermann <mk@cm4all.com>  Thu, 26 Apr 2012 14:22:10 -0000

cm4all-beng-proxy (2.0.24) unstable; urgency=low

  * processor: optionally invoke CSS processor for <style>

 -- Max Kellermann <mk@cm4all.com>  Fri, 20 Apr 2012 12:10:42 -0000

cm4all-beng-proxy (2.0.23) unstable; urgency=low

  * widget-resolver: check for translation server failure
  * widget-resolver: don't sync with session when view is invalid
  * rewrite-uri: check for invalid view name
  * {css_,}processor: eliminate second underscore from class prefix
  * doc: document the algorithm for replacing two leading underscores

 -- Max Kellermann <mk@cm4all.com>  Thu, 29 Mar 2012 15:37:52 -0000

cm4all-beng-proxy (2.0.22) unstable; urgency=low

  * merge release 1.4.20
  * proxy-widget: forbid client to select view with address
  * proxy-widget: allow any view selection when widget is not a container
  * widget-http: allow any view selection for unprocessable response
  * widget-http: inherit the view from the template
  * widget-request: sync with session only if processor is enabled
  * widget-http: postpone saving to session after receiving response headers
  * processor: add entities &c:id; &c:type; &c:class;

 -- Max Kellermann <mk@cm4all.com>  Mon, 26 Mar 2012 14:05:05 -0000

cm4all-beng-proxy (2.0.21) unstable; urgency=low

  * css_processor: use mode "partial" for @import
  * rewrite-uri: use mode "partial" on invalid input

 -- Max Kellermann <mk@cm4all.com>  Tue, 20 Mar 2012 18:11:28 -0000

cm4all-beng-proxy (2.0.20) unstable; urgency=low

  * {css_,}processor: default mode is "partial"
  * processor: handle underscore prefixes in the "for" attribute

 -- Max Kellermann <mk@cm4all.com>  Tue, 20 Mar 2012 16:48:51 -0000

cm4all-beng-proxy (2.0.19) unstable; urgency=low

  * merge release 1.4.19

 -- Max Kellermann <mk@cm4all.com>  Tue, 20 Mar 2012 08:41:03 -0000

cm4all-beng-proxy (2.0.18) unstable; urgency=low

  * merge release 1.4.18

 -- Max Kellermann <mk@cm4all.com>  Thu, 15 Mar 2012 15:53:12 -0000

cm4all-beng-proxy (2.0.17) unstable; urgency=low

  * merge release 1.4.17
  * css_parser: check for url() following another token
  * css_processor: rewrite @import URIs
  * {text_,}processor: new entity &c:local;

 -- Max Kellermann <mk@cm4all.com>  Fri, 09 Mar 2012 16:50:19 -0000

cm4all-beng-proxy (2.0.16) unstable; urgency=low

  * response: generate Vary response header from translation response
  * widget-resolver: fix NULL dereference after failure
  * translation: User-Agent classification

 -- Max Kellermann <mk@cm4all.com>  Tue, 06 Mar 2012 11:54:10 -0000

cm4all-beng-proxy (2.0.15) unstable; urgency=low

  * merge release 1.4.16
  * uri-address: fix NULL dereference on certain malformed URIs

 -- Max Kellermann <mk@cm4all.com>  Fri, 02 Mar 2012 16:28:54 -0000

cm4all-beng-proxy (2.0.14) unstable; urgency=low

  * address-resolver: add missing initialization
  * rewrite-uri: fix NULL pointer dereference with "local URI"
  * rewrite-uri: allow mode=proxy (optional temporary kludge)
  * widget-http: auto-disable processor (optional temporary kludge)

 -- Max Kellermann <mk@cm4all.com>  Thu, 01 Mar 2012 18:36:38 -0000

cm4all-beng-proxy (2.0.13) unstable; urgency=low

  * merge release 1.4.15
  * translation: make CGI auto-base optional
  * handler: fix up translation client errors

 -- Max Kellermann <mk@cm4all.com>  Thu, 23 Feb 2012 17:31:03 -0000

cm4all-beng-proxy (2.0.12) unstable; urgency=low

  * merge release 1.4.13

 -- Max Kellermann <mk@cm4all.com>  Thu, 16 Feb 2012 14:41:45 -0000

cm4all-beng-proxy (2.0.11) unstable; urgency=low

  * merge release 1.4.11
  * processor: skip rewriting absolute URIs

 -- Max Kellermann <mk@cm4all.com>  Thu, 09 Feb 2012 09:43:06 -0000

cm4all-beng-proxy (2.0.10) unstable; urgency=low

  * resource-address: initialise type, fixes assertion failure

 -- Max Kellermann <mk@cm4all.com>  Tue, 07 Feb 2012 16:57:06 -0000

cm4all-beng-proxy (2.0.9) unstable; urgency=low

  * [css]processor: expand underscore only XML id / CSS class
  * widget-http: filter processor response headers
  * processor: forward Wildfire headers in the debug build

 -- Max Kellermann <mk@cm4all.com>  Tue, 07 Feb 2012 12:32:33 -0000

cm4all-beng-proxy (2.0.8) unstable; urgency=low

  * rewrite-uri: prefix "@/" refers to widget's "local URI"

 -- Max Kellermann <mk@cm4all.com>  Fri, 03 Feb 2012 13:50:16 -0000

cm4all-beng-proxy (2.0.7) unstable; urgency=low

  * merge release 1.4.10
  * stock: clear idle objects periodically

 -- Max Kellermann <mk@cm4all.com>  Thu, 02 Feb 2012 14:10:24 -0000

cm4all-beng-proxy (2.0.6) unstable; urgency=low

  * merge release 1.4.9

 -- Max Kellermann <mk@cm4all.com>  Tue, 31 Jan 2012 15:10:18 -0000

cm4all-beng-proxy (2.0.5) unstable; urgency=low

  * merge release 1.4.8
  * translate-client: verify the PROXY and AJP payloads
  * translation: support inserting regex matches into CGI/file path
  * translation: support customizing the cookie's "Domain" attribute
  * request: new option "dynamic_session_cookie" adds suffix to cookie
    name
  * uri-address: verify the path component

 -- Max Kellermann <mk@cm4all.com>  Wed, 25 Jan 2012 17:05:09 -0000

cm4all-beng-proxy (2.0.4) unstable; urgency=low

  * merge release 1.4.6
  * access-log: don't log the remote port
  * translation: support inserting regex matches into CGI's PATH_INFO
  * tcache: generate BASE automatically for CGI

 -- Max Kellermann <mk@cm4all.com>  Tue, 10 Jan 2012 15:18:37 -0000

cm4all-beng-proxy (2.0.3) unstable; urgency=low

  * merge release 1.4.4
  * http-server: log remote host address

 -- Max Kellermann <mk@cm4all.com>  Tue, 27 Dec 2011 07:41:15 -0000

cm4all-beng-proxy (2.0.2) unstable; urgency=low

  * merge release 1.4.2
  * widget-http: improved HTTP error messages
  * processor: forbid widget request after URI compress failure

 -- Max Kellermann <mk@cm4all.com>  Wed, 07 Dec 2011 16:51:58 -0000

cm4all-beng-proxy (2.0.1) unstable; urgency=low

  * merge release 1.4.1

 -- Max Kellermann <mk@cm4all.com>  Fri, 18 Nov 2011 13:57:27 -0000

cm4all-beng-proxy (2.0) unstable; urgency=low

  * rewrite-uri: reapply 'drop the deprecated mode "proxy"'
  * proxy-widget: reapply 'client can choose only views that have an address'

 -- Max Kellermann <mk@cm4all.com>  Thu, 17 Nov 2011 08:22:39 +0100

cm4all-beng-proxy (1.4.33) unstable; urgency=low

  * istream-file: reduce memory usage for small files
  * file-handler: fix xattr usage on ranged file request (possible
    assertion failure)

 -- Max Kellermann <mk@cm4all.com>  Tue, 16 Oct 2012 15:28:57 -0000

cm4all-beng-proxy (1.4.32) unstable; urgency=low

  * cgi: fix spontaneous shutdown due to misrouted SIGTERM signal

 -- Max Kellermann <mk@cm4all.com>  Fri, 28 Sep 2012 14:39:13 -0000

cm4all-beng-proxy (1.4.31) unstable; urgency=low

  * shm: fix check for shared memory allocation failure
  * child: handle lost SIGCHLD events
  * child: ignore stale child processes

 -- Max Kellermann <mk@cm4all.com>  Fri, 21 Sep 2012 15:21:20 -0000

cm4all-beng-proxy (1.4.30) unstable; urgency=low

  * http-server: parse all tokens in the "Connection" request header

 -- Max Kellermann <mk@cm4all.com>  Fri, 24 Aug 2012 10:50:28 -0000

cm4all-beng-proxy (1.4.29) unstable; urgency=low

  * proxy-widget: fix memory leak on aborted POST request

 -- Max Kellermann <mk@cm4all.com>  Tue, 21 Aug 2012 15:05:12 -0000

cm4all-beng-proxy (1.4.28) unstable; urgency=low

  * worker: reinitialize signal handlers after fork failure
  * lb: work around libevent bug that freezes during shutdown

 -- Max Kellermann <mk@cm4all.com>  Thu, 02 Aug 2012 13:53:18 -0000

cm4all-beng-proxy (1.4.27) unstable; urgency=low

  * lb: fix hanging SSL connection on bulk transfer

 -- Max Kellermann <mk@cm4all.com>  Tue, 24 Jul 2012 14:58:17 -0000

cm4all-beng-proxy (1.4.26) unstable; urgency=low

  * processor: fix regression, missing NULL check

 -- Max Kellermann <mk@cm4all.com>  Tue, 17 Jul 2012 16:55:24 -0000

cm4all-beng-proxy (1.4.25) unstable; urgency=low

  * processor: don't rewrite the fragment part of the URI

 -- Max Kellermann <mk@cm4all.com>  Tue, 17 Jul 2012 15:50:06 -0000

cm4all-beng-proxy (1.4.24) unstable; urgency=low

  * lb: fix splicing with SSL

 -- Max Kellermann <mk@cm4all.com>  Mon, 16 Jul 2012 10:32:17 -0000

cm4all-beng-proxy (1.4.23) unstable; urgency=low

  * widget-http: fix double free bug when POST is aborted

 -- Max Kellermann <mk@cm4all.com>  Tue, 03 Jul 2012 16:42:28 -0000

cm4all-beng-proxy (1.4.22) unstable; urgency=low

  * merge release 1.2.27
  * widget: backport memory leak fix from 2.0
  * widget-http: fix memory leak on abort

 -- Max Kellermann <mk@cm4all.com>  Wed, 16 May 2012 10:00:23 -0000

cm4all-beng-proxy (1.4.21) unstable; urgency=low

  * merge release 1.2.26

 -- Max Kellermann <mk@cm4all.com>  Thu, 26 Apr 2012 14:17:56 -0000

cm4all-beng-proxy (1.4.20) unstable; urgency=low

  * merge release 1.2.25

 -- Max Kellermann <mk@cm4all.com>  Mon, 26 Mar 2012 14:03:14 -0000

cm4all-beng-proxy (1.4.19) unstable; urgency=low

  * merge release 1.2.24

 -- Max Kellermann <mk@cm4all.com>  Tue, 20 Mar 2012 08:36:19 -0000

cm4all-beng-proxy (1.4.18) unstable; urgency=low

  * merge release 1.2.23

 -- Max Kellermann <mk@cm4all.com>  Thu, 15 Mar 2012 15:50:20 -0000

cm4all-beng-proxy (1.4.17) unstable; urgency=low

  * merge release 1.2.22

 -- Max Kellermann <mk@cm4all.com>  Thu, 08 Mar 2012 18:36:00 -0000

cm4all-beng-proxy (1.4.16) unstable; urgency=low

  * merge release 1.2.21

 -- Max Kellermann <mk@cm4all.com>  Fri, 02 Mar 2012 16:03:51 -0000

cm4all-beng-proxy (1.4.15) unstable; urgency=low

  * merge release 1.2.20

 -- Max Kellermann <mk@cm4all.com>  Thu, 23 Feb 2012 17:12:30 -0000

cm4all-beng-proxy (1.4.14) unstable; urgency=low

  * merge release 1.2.19

 -- Max Kellermann <mk@cm4all.com>  Thu, 23 Feb 2012 15:35:04 -0000

cm4all-beng-proxy (1.4.13) unstable; urgency=low

  * merge release 1.2.18

 -- Max Kellermann <mk@cm4all.com>  Thu, 16 Feb 2012 13:53:49 -0000

cm4all-beng-proxy (1.4.12) unstable; urgency=low

  * merge release 1.2.17

 -- Max Kellermann <mk@cm4all.com>  Wed, 15 Feb 2012 09:27:50 -0000

cm4all-beng-proxy (1.4.11) unstable; urgency=low

  * merge release 1.2.16

 -- Max Kellermann <mk@cm4all.com>  Thu, 09 Feb 2012 09:33:30 -0000

cm4all-beng-proxy (1.4.10) unstable; urgency=low

  * merge release 1.2.15

 -- Max Kellermann <mk@cm4all.com>  Thu, 02 Feb 2012 13:43:11 -0000

cm4all-beng-proxy (1.4.9) unstable; urgency=low

  * merge release 1.2.14

 -- Max Kellermann <mk@cm4all.com>  Tue, 31 Jan 2012 15:06:57 -0000

cm4all-beng-proxy (1.4.8) unstable; urgency=low

  * merge release 1.2.13

 -- Max Kellermann <mk@cm4all.com>  Wed, 25 Jan 2012 12:16:53 -0000

cm4all-beng-proxy (1.4.7) unstable; urgency=low

  * merge release 1.2.12

 -- Max Kellermann <mk@cm4all.com>  Tue, 17 Jan 2012 08:37:01 -0000

cm4all-beng-proxy (1.4.6) unstable; urgency=low

  * merge release 1.2.11

 -- Max Kellermann <mk@cm4all.com>  Wed, 04 Jan 2012 15:41:43 -0000

cm4all-beng-proxy (1.4.5) unstable; urgency=low

  * merge release 1.2.10

 -- Max Kellermann <mk@cm4all.com>  Wed, 28 Dec 2011 17:07:13 -0000

cm4all-beng-proxy (1.4.4) unstable; urgency=low

  * merge release 1.2.9

 -- Max Kellermann <mk@cm4all.com>  Thu, 22 Dec 2011 11:28:39 -0000

cm4all-beng-proxy (1.4.3) unstable; urgency=low

  * merge release 1.2.8

 -- Max Kellermann <mk@cm4all.com>  Wed, 14 Dec 2011 11:20:04 -0000

cm4all-beng-proxy (1.4.2) unstable; urgency=low

  * text-processor: allow processing "application/javascript",
    "application/json"
  * uri-relative: allow backtracking to the widget base with "../"
  * merge release 1.2.7

 -- Max Kellermann <mk@cm4all.com>  Tue, 06 Dec 2011 12:39:24 -0000

cm4all-beng-proxy (1.4.1) unstable; urgency=low

  * merge release 1.2.6

 -- Max Kellermann <mk@cm4all.com>  Fri, 18 Nov 2011 13:53:56 -0000

cm4all-beng-proxy (1.4) unstable; urgency=low

  * proxy-widget: revert 'client can choose only views that have an address'
  * rewrite-uri: revert 'drop the deprecated mode "proxy"'

 -- Max Kellermann <mk@cm4all.com>  Thu, 17 Nov 2011 08:10:42 +0100

cm4all-beng-proxy (1.3.2) unstable; urgency=low

  * tcache: add regex matching, translation packets REGEX, INVERSE_REGEX
  * widget: don't start the prefix with an underscore
  * translation: add new packet PROCESS_TEXT, to expand entity references
  * translation: add new packet WIDGET_INFO, enables additional request headers
  * doc: document the algorithm for replacing three leading underscores

 -- Max Kellermann <mk@cm4all.com>  Wed, 16 Nov 2011 17:00:16 +0100

cm4all-beng-proxy (1.3.1) unstable; urgency=low

  * merge release 1.2.5

 -- Max Kellermann <mk@cm4all.com>  Tue, 08 Nov 2011 19:51:18 +0100

cm4all-beng-proxy (1.3) unstable; urgency=low

  * rewrite-uri: drop the deprecated mode "proxy"
  * proxy-widget: client can choose only views that have an address

 -- Max Kellermann <mk@cm4all.com>  Mon, 31 Oct 2011 17:41:14 +0100

cm4all-beng-proxy (1.2.27) unstable; urgency=low

  * merge release 1.1.40

 -- Max Kellermann <mk@cm4all.com>  Wed, 16 May 2012 09:51:50 -0000

cm4all-beng-proxy (1.2.26) unstable; urgency=low

  * merge release 1.1.39

 -- Max Kellermann <mk@cm4all.com>  Thu, 26 Apr 2012 14:16:40 -0000

cm4all-beng-proxy (1.2.25) unstable; urgency=low

  * merge release 1.1.38

 -- Max Kellermann <mk@cm4all.com>  Mon, 26 Mar 2012 14:01:44 -0000

cm4all-beng-proxy (1.2.24) unstable; urgency=low

  * merge release 1.1.37

 -- Max Kellermann <mk@cm4all.com>  Tue, 20 Mar 2012 08:33:31 -0000

cm4all-beng-proxy (1.2.23) unstable; urgency=low

  * merge release 1.1.36

 -- Max Kellermann <mk@cm4all.com>  Thu, 15 Mar 2012 15:37:10 -0000

cm4all-beng-proxy (1.2.22) unstable; urgency=low

  * merge release 1.1.35

 -- Max Kellermann <mk@cm4all.com>  Thu, 08 Mar 2012 18:29:39 -0000

cm4all-beng-proxy (1.2.21) unstable; urgency=low

  * merge release 1.1.34

 -- Max Kellermann <mk@cm4all.com>  Fri, 02 Mar 2012 16:02:00 -0000

cm4all-beng-proxy (1.2.20) unstable; urgency=low

  * merge release 1.1.33

 -- Max Kellermann <mk@cm4all.com>  Thu, 23 Feb 2012 17:11:15 -0000

cm4all-beng-proxy (1.2.19) unstable; urgency=low

  * merge release 1.1.32

 -- Max Kellermann <mk@cm4all.com>  Thu, 23 Feb 2012 15:18:36 -0000

cm4all-beng-proxy (1.2.18) unstable; urgency=low

  * merge release 1.1.31

 -- Max Kellermann <mk@cm4all.com>  Thu, 16 Feb 2012 13:52:42 -0000

cm4all-beng-proxy (1.2.17) unstable; urgency=low

  * merge release 1.1.30

 -- Max Kellermann <mk@cm4all.com>  Wed, 15 Feb 2012 09:26:45 -0000

cm4all-beng-proxy (1.2.16) unstable; urgency=low

  * merge release 1.1.29

 -- Max Kellermann <mk@cm4all.com>  Thu, 09 Feb 2012 09:31:50 -0000

cm4all-beng-proxy (1.2.15) unstable; urgency=low

  * merge release 1.1.28

 -- Max Kellermann <mk@cm4all.com>  Thu, 02 Feb 2012 13:41:45 -0000

cm4all-beng-proxy (1.2.14) unstable; urgency=low

  * merge release 1.1.27

 -- Max Kellermann <mk@cm4all.com>  Tue, 31 Jan 2012 15:04:32 -0000

cm4all-beng-proxy (1.2.13) unstable; urgency=low

  * merge release 1.1.26

 -- Max Kellermann <mk@cm4all.com>  Wed, 25 Jan 2012 12:15:19 -0000

cm4all-beng-proxy (1.2.12) unstable; urgency=low

  * merge release 1.1.25

 -- Max Kellermann <mk@cm4all.com>  Tue, 17 Jan 2012 08:31:44 -0000

cm4all-beng-proxy (1.2.11) unstable; urgency=low

  * merge release 1.1.24

 -- Max Kellermann <mk@cm4all.com>  Wed, 04 Jan 2012 15:38:27 -0000

cm4all-beng-proxy (1.2.10) unstable; urgency=low

  * merge release 1.1.23

 -- Max Kellermann <mk@cm4all.com>  Wed, 28 Dec 2011 17:01:43 -0000

cm4all-beng-proxy (1.2.9) unstable; urgency=low

  * merge release 1.1.22

 -- Max Kellermann <mk@cm4all.com>  Thu, 22 Dec 2011 10:28:29 -0000

cm4all-beng-proxy (1.2.8) unstable; urgency=low

  * merge release 1.1.21

 -- Max Kellermann <mk@cm4all.com>  Wed, 14 Dec 2011 11:12:32 -0000

cm4all-beng-proxy (1.2.7) unstable; urgency=low

  * merge release 1.1.20

 -- Max Kellermann <mk@cm4all.com>  Tue, 06 Dec 2011 11:43:10 -0000

cm4all-beng-proxy (1.2.6) unstable; urgency=low

  * merge release 1.1.19

 -- Max Kellermann <mk@cm4all.com>  Fri, 18 Nov 2011 13:47:43 -0000

cm4all-beng-proxy (1.2.5) unstable; urgency=low

  * merge release 1.1.18
  * file-handler: handle If-Modified-Since followed by filter

 -- Max Kellermann <mk@cm4all.com>  Tue, 08 Nov 2011 19:43:58 +0100

cm4all-beng-proxy (1.2.4) unstable; urgency=low

  * merge release 1.1.17

 -- Max Kellermann <mk@cm4all.com>  Wed, 02 Nov 2011 16:58:28 +0100

cm4all-beng-proxy (1.2.3) unstable; urgency=low

  * merge release 1.1.16

 -- Max Kellermann <mk@cm4all.com>  Fri, 21 Oct 2011 15:16:13 +0200

cm4all-beng-proxy (1.2.2) unstable; urgency=low

  * merge release 1.1.15
  * widget-view: an empty name refers to the default view
  * processor: new entity &c:view;

 -- Max Kellermann <mk@cm4all.com>  Wed, 19 Oct 2011 11:43:20 +0200

cm4all-beng-proxy (1.2.1) unstable; urgency=low

  * merge release 1.1.13

 -- Max Kellermann <mk@cm4all.com>  Wed, 05 Oct 2011 17:16:04 +0200

cm4all-beng-proxy (1.2) unstable; urgency=low

  * delegate-client: improved error reporting
  * response-error: resolve errno codes
  * python/control/client: bind the unix domain socket
  * python/control/client: implement timeout
  * lb_control: allow querying node status over control socket

 -- Max Kellermann <mk@cm4all.com>  Tue, 27 Sep 2011 12:00:44 +0200

cm4all-beng-proxy (1.1.40) unstable; urgency=low

  * merge release 1.0.34

 -- Max Kellermann <mk@cm4all.com>  Wed, 16 May 2012 09:50:37 -0000

cm4all-beng-proxy (1.1.39) unstable; urgency=low

  * merge release 1.0.33

 -- Max Kellermann <mk@cm4all.com>  Thu, 26 Apr 2012 14:12:30 -0000

cm4all-beng-proxy (1.1.38) unstable; urgency=low

  * merge release 1.0.32

 -- Max Kellermann <mk@cm4all.com>  Mon, 26 Mar 2012 14:00:38 -0000

cm4all-beng-proxy (1.1.37) unstable; urgency=low

  * merge release 1.0.31

 -- Max Kellermann <mk@cm4all.com>  Tue, 20 Mar 2012 08:31:08 -0000

cm4all-beng-proxy (1.1.36) unstable; urgency=low

  * merge release 1.0.30

 -- Max Kellermann <mk@cm4all.com>  Thu, 15 Mar 2012 15:36:15 -0000

cm4all-beng-proxy (1.1.35) unstable; urgency=low

  * merge release 1.0.29
  * css_processor: delete "-c-mode" and "-c-view" from output

 -- Max Kellermann <mk@cm4all.com>  Thu, 08 Mar 2012 18:16:03 -0000

cm4all-beng-proxy (1.1.34) unstable; urgency=low

  * merge release 1.0.28

 -- Max Kellermann <mk@cm4all.com>  Fri, 02 Mar 2012 15:26:44 -0000

cm4all-beng-proxy (1.1.33) unstable; urgency=low

  * merge release 1.0.27

 -- Max Kellermann <mk@cm4all.com>  Thu, 23 Feb 2012 17:09:57 -0000

cm4all-beng-proxy (1.1.32) unstable; urgency=low

  * merge release 1.0.26

 -- Max Kellermann <mk@cm4all.com>  Thu, 23 Feb 2012 15:14:56 -0000

cm4all-beng-proxy (1.1.31) unstable; urgency=low

  * merge release 1.0.25

 -- Max Kellermann <mk@cm4all.com>  Thu, 16 Feb 2012 13:49:26 -0000

cm4all-beng-proxy (1.1.30) unstable; urgency=low

  * merge release 1.0.24

 -- Max Kellermann <mk@cm4all.com>  Wed, 15 Feb 2012 09:25:38 -0000

cm4all-beng-proxy (1.1.29) unstable; urgency=low

  * merge release 1.0.23

 -- Max Kellermann <mk@cm4all.com>  Thu, 09 Feb 2012 09:30:18 -0000

cm4all-beng-proxy (1.1.28) unstable; urgency=low

  * merge release 1.0.22

 -- Max Kellermann <mk@cm4all.com>  Thu, 02 Feb 2012 13:39:21 -0000

cm4all-beng-proxy (1.1.27) unstable; urgency=low

  * merge release 1.0.21

 -- Max Kellermann <mk@cm4all.com>  Tue, 31 Jan 2012 14:59:06 -0000

cm4all-beng-proxy (1.1.26) unstable; urgency=low

  * merge release 1.0.20

 -- Max Kellermann <mk@cm4all.com>  Wed, 25 Jan 2012 12:13:43 -0000

cm4all-beng-proxy (1.1.25) unstable; urgency=low

  * merge release 1.0.19

 -- Max Kellermann <mk@cm4all.com>  Tue, 17 Jan 2012 08:29:34 -0000

cm4all-beng-proxy (1.1.24) unstable; urgency=low

  * merge release 1.0.18

 -- Max Kellermann <mk@cm4all.com>  Wed, 04 Jan 2012 15:27:35 -0000

cm4all-beng-proxy (1.1.23) unstable; urgency=low

  * header-forward: remove port number from X-Forwarded-For

 -- Max Kellermann <mk@cm4all.com>  Wed, 28 Dec 2011 16:51:41 -0000

cm4all-beng-proxy (1.1.22) unstable; urgency=low

  * merge release 1.0.17
  * istream-socket: fix potential assertion failure

 -- Max Kellermann <mk@cm4all.com>  Wed, 21 Dec 2011 16:44:46 -0000

cm4all-beng-proxy (1.1.21) unstable; urgency=low

  * merge release 1.0.16

 -- Max Kellermann <mk@cm4all.com>  Wed, 14 Dec 2011 11:07:58 -0000

cm4all-beng-proxy (1.1.20) unstable; urgency=low

  * merge release 1.0.15
  * processor: don't rewrite "mailto:" hyperlinks

 -- Max Kellermann <mk@cm4all.com>  Mon, 05 Dec 2011 18:37:10 -0000

cm4all-beng-proxy (1.1.19) unstable; urgency=low

  * {css_,}processor: quote widget classes for prefixing XML IDs, CSS classes

 -- Max Kellermann <mk@cm4all.com>  Fri, 18 Nov 2011 13:17:02 -0000

cm4all-beng-proxy (1.1.18) unstable; urgency=low

  * merge release 1.0.13
  * lb_http: eliminate the duplicate "Date" response header

 -- Max Kellermann <mk@cm4all.com>  Tue, 08 Nov 2011 19:33:07 +0100

cm4all-beng-proxy (1.1.17) unstable; urgency=low

  * merge release 1.0.13

 -- Max Kellermann <mk@cm4all.com>  Wed, 02 Nov 2011 16:52:21 +0100

cm4all-beng-proxy (1.1.16) unstable; urgency=low

  * merge release 1.0.12

 -- Max Kellermann <mk@cm4all.com>  Fri, 21 Oct 2011 15:09:55 +0200

cm4all-beng-proxy (1.1.15) unstable; urgency=low

  * merge release 1.0.11

 -- Max Kellermann <mk@cm4all.com>  Wed, 19 Oct 2011 09:36:38 +0200

cm4all-beng-proxy (1.1.14) unstable; urgency=low

  * merge release 1.0.10

 -- Max Kellermann <mk@cm4all.com>  Fri, 07 Oct 2011 15:15:00 +0200

cm4all-beng-proxy (1.1.13) unstable; urgency=low

  * merge release 1.0.9

 -- Max Kellermann <mk@cm4all.com>  Thu, 29 Sep 2011 16:47:56 +0200

cm4all-beng-proxy (1.1.12) unstable; urgency=low

  * merge release 1.0.8

 -- Max Kellermann <mk@cm4all.com>  Thu, 22 Sep 2011 17:13:41 +0200

cm4all-beng-proxy (1.1.11) unstable; urgency=low

  * merge release 1.0.7
  * widget-http: response header X-CM4all-View selects a view
  * processor, css_processor: support prefixing XML ids
  * processor: property "c:view" selects a view

 -- Max Kellermann <mk@cm4all.com>  Fri, 16 Sep 2011 12:25:24 +0200

cm4all-beng-proxy (1.1.10) unstable; urgency=low

  * merge release 1.0.6
  * http-request: don't clear failure state on successful TCP connection
  * istream-socket: fix assertion failure after receive error
  * ssl_filter: check for end-of-file on plain socket
  * ssl_filter: fix buffer assertion failures

 -- Max Kellermann <mk@cm4all.com>  Tue, 13 Sep 2011 18:50:18 +0200

cm4all-beng-proxy (1.1.9) unstable; urgency=low

  * http-request: improve keep-alive cancellation detection
  * http-request: mark server "failed" after HTTP client error
  * lb: implement the control protocol
    - can disable and re-enable workers
  * lb: don't allow sticky pool with only one member
  * lb: verify that a new sticky host is alive
  * lb: mark server "failed" after HTTP client error

 -- Max Kellermann <mk@cm4all.com>  Fri, 09 Sep 2011 13:03:55 +0200

cm4all-beng-proxy (1.1.8) unstable; urgency=low

  * merge release 1.0.5
  * {css_,}processor: one more underscore for the prefix
  * processor: remove rewrite-uri processing instructions from output
  * translate: unknown packet is a fatal error
  * processor: add option to set widget/focus by default
  * rewrite-uri: a leading tilde refers to the widget base; translation
    packet ANCHOR_ABSOLUTE enables it by default

 -- Max Kellermann <mk@cm4all.com>  Mon, 05 Sep 2011 17:56:31 +0200

cm4all-beng-proxy (1.1.7) unstable; urgency=low

  * css_processor: implement property "-c-mode"
  * css_processor: translate underscore prefix in class names
  * processor: translate underscore prefix in CSS class names

 -- Max Kellermann <mk@cm4all.com>  Mon, 29 Aug 2011 17:47:48 +0200

cm4all-beng-proxy (1.1.6) unstable; urgency=low

  * merge release 1.0.3
  * implement CSS processor

 -- Max Kellermann <mk@cm4all.com>  Mon, 22 Aug 2011 17:13:56 +0200

cm4all-beng-proxy (1.1.5) unstable; urgency=low

  * lb: optionally generate Via and X-Forwarded-For

 -- Max Kellermann <mk@cm4all.com>  Wed, 17 Aug 2011 12:45:14 +0200

cm4all-beng-proxy (1.1.4) unstable; urgency=low

  * pipe-stock: fix assertion failure after optimization bug
  * istream-pipe: reuse drained pipes immediately
  * sink-socket: reinstate write event during bulk transfers

 -- Max Kellermann <mk@cm4all.com>  Thu, 11 Aug 2011 14:41:37 +0200

cm4all-beng-proxy (1.1.3) unstable; urgency=low

  * widget: quote invalid XMLID/JS characters for &c:prefix;
  * lb: add protocol "tcp"

 -- Max Kellermann <mk@cm4all.com>  Wed, 10 Aug 2011 18:53:12 +0200

cm4all-beng-proxy (1.1.2) unstable; urgency=low

  * merge release 1.0.2
  * http-server: report detailed errors
  * widget-http: implement header dumps
  * cgi, fastcgi: enable cookie jar with custom cookie "host"

 -- Max Kellermann <mk@cm4all.com>  Thu, 04 Aug 2011 17:27:51 +0200

cm4all-beng-proxy (1.1.1) unstable; urgency=low

  * merge release 1.0.1
  * lb: don't ignore unimplemented configuration keywords
  * lb: configurable monitor check interval
  * session: configurable idle timeout

 -- Max Kellermann <mk@cm4all.com>  Tue, 26 Jul 2011 11:27:20 +0200

cm4all-beng-proxy (1.1) unstable; urgency=low

  * http-client: send "Expect: 100-continue" only for big request body
  * lb: implement monitors (ping, connect, tcp_expect)

 -- Max Kellermann <mk@cm4all.com>  Wed, 20 Jul 2011 15:04:22 +0200
  
cm4all-beng-proxy (1.0.34) unstable; urgency=low

  * resource-loader: don't strip last segment from IPv6 address

 -- Max Kellermann <mk@cm4all.com>  Wed, 16 May 2012 09:47:43 -0000

cm4all-beng-proxy (1.0.33) unstable; urgency=low

  * widget-resolver: fix assertion failure on recursive abort

 -- Max Kellermann <mk@cm4all.com>  Thu, 26 Apr 2012 14:04:01 -0000

cm4all-beng-proxy (1.0.32) unstable; urgency=low

  * http-cache: add missing initialization on memcached miss

 -- Max Kellermann <mk@cm4all.com>  Mon, 26 Mar 2012 13:35:01 -0000

cm4all-beng-proxy (1.0.31) unstable; urgency=low

  * proxy-widget: close the request body when the view doesn't exist

 -- Max Kellermann <mk@cm4all.com>  Tue, 20 Mar 2012 08:28:00 -0000

cm4all-beng-proxy (1.0.30) unstable; urgency=low

  * widget-view: initialize the header forward settings
  * translate-client: new view inherits header forward settings from
    default view
  * handler: clear transformation after translation error
  * http-cache: release the memcached response on abort
  * fcgi-request: close the request body on stock failure

 -- Max Kellermann <mk@cm4all.com>  Thu, 15 Mar 2012 15:34:18 -0000

cm4all-beng-proxy (1.0.29) unstable; urgency=low

  * processor: unescape custom header values
  * widget-resolver: fix NULL dereference after failure

 -- Max Kellermann <mk@cm4all.com>  Thu, 08 Mar 2012 18:10:14 -0000

cm4all-beng-proxy (1.0.28) unstable; urgency=low

  * widget-resolver: serve responses in the right order
  * widget-request: fix session related assertion failure
  * translate: initialize all GError variables

 -- Max Kellermann <mk@cm4all.com>  Fri, 02 Mar 2012 15:20:54 -0000

cm4all-beng-proxy (1.0.27) unstable; urgency=low

  * resource-address: fix regression when CGI URI is not set

 -- Max Kellermann <mk@cm4all.com>  Thu, 23 Feb 2012 17:08:16 -0000

cm4all-beng-proxy (1.0.26) unstable; urgency=low

  * resource-address: apply BASE to the CGI request URI

 -- Max Kellermann <mk@cm4all.com>  Thu, 23 Feb 2012 15:11:42 -0000

cm4all-beng-proxy (1.0.25) unstable; urgency=low

  * cgi-client: clear the input pointer on close

 -- Max Kellermann <mk@cm4all.com>  Thu, 16 Feb 2012 13:46:13 -0000

cm4all-beng-proxy (1.0.24) unstable; urgency=low

  * debian/rules: optimize parallel build
  * cgi: break loop when headers are finished

 -- Max Kellermann <mk@cm4all.com>  Wed, 15 Feb 2012 09:23:22 -0000

cm4all-beng-proxy (1.0.23) unstable; urgency=low

  * cgi: detect large response headers
  * cgi: continue parsing response headers after buffer boundary
  * cgi: bigger response header buffer
  * fcgi-client: detect large response headers

 -- Max Kellermann <mk@cm4all.com>  Thu, 09 Feb 2012 09:27:50 -0000

cm4all-beng-proxy (1.0.22) unstable; urgency=low

  * debian/rules: don't run libtool
  * lb: thread safety for the SSL filter
  * lb: fix crash during shutdown
  * http-server: fix uninitialised variable

 -- Max Kellermann <mk@cm4all.com>  Thu, 02 Feb 2012 13:03:08 -0000

cm4all-beng-proxy (1.0.21) unstable; urgency=low

  * hstock: fix memory leak
  * notify: fix endless busy loop
  * ssl_filter: fix hang while tearing down connection

 -- Max Kellermann <mk@cm4all.com>  Tue, 31 Jan 2012 15:24:50 -0000

cm4all-beng-proxy (1.0.20) unstable; urgency=low

  * ssl: load the whole certificate chain
  * translate: fix PATH+JAILCGI+SITE check
  * translate: fix HOME check
  * resource-address: include all CGI attributes in cache key

 -- Max Kellermann <mk@cm4all.com>  Wed, 25 Jan 2012 12:10:43 -0000

cm4all-beng-proxy (1.0.19) unstable; urgency=low

  * cookie-client: add a missing out-of-memory check

 -- Max Kellermann <mk@cm4all.com>  Tue, 17 Jan 2012 08:27:38 -0000

cm4all-beng-proxy (1.0.18) unstable; urgency=low

  * resource-address: support zero-length path_info prefix (for BASE)
  * hashmap: optimize insertions
  * http-server: limit the number of request headers
  * proxy-widget: discard the unused request body on error

 -- Max Kellermann <mk@cm4all.com>  Wed, 04 Jan 2012 14:55:59 -0000

cm4all-beng-proxy (1.0.17) unstable; urgency=low

  * istream-chunked: avoid recursive buffer write, fixes crash

 -- Max Kellermann <mk@cm4all.com>  Wed, 21 Dec 2011 16:37:44 -0000

cm4all-beng-proxy (1.0.16) unstable; urgency=low

  * http-server: disable timeout while waiting for CGI
  * cgi: fix segmentation fault
  * processor: discard child's request body on abort
  * proxy-widget: discard the unused request body on error

 -- Max Kellermann <mk@cm4all.com>  Wed, 14 Dec 2011 11:53:31 +0100

cm4all-beng-proxy (1.0.15) unstable; urgency=low

  * http-client: fix assertion failure on bogus "100 Continue"
  * handler: don't close the request body twice
  * session: add a missing out-of-memory check
  * fcgi-client: check for EV_READ event
  * fcgi-serialize: fix serializing parameter without value

 -- Max Kellermann <mk@cm4all.com>  Mon, 05 Dec 2011 17:47:20 -0000

cm4all-beng-proxy (1.0.14) unstable; urgency=low

  * http-server: don't generate chunked HEAD response
  * http-server: don't override Content-Length for HEAD response
  * lb_http, proxy-widget, response: forward Content-Length after HEAD

 -- Max Kellermann <mk@cm4all.com>  Tue, 08 Nov 2011 18:19:42 +0100

cm4all-beng-proxy (1.0.13) unstable; urgency=low

  * processor: initialize URI rewrite options for <?cm4all-rewrite-uri?>

 -- Max Kellermann <mk@cm4all.com>  Wed, 02 Nov 2011 16:47:48 +0100

cm4all-beng-proxy (1.0.12) unstable; urgency=low

  * http-server, proxy-widget: add missing newline to log message
  * fcgi_client: fix assertion failure on response body error
  * http-cache-choice: fix crash due to wrong filter callback

 -- Max Kellermann <mk@cm4all.com>  Fri, 21 Oct 2011 15:02:42 +0200

cm4all-beng-proxy (1.0.11) unstable; urgency=low

  * lb_config: fix binding to wildcard address
  * rewrite-uri: clarify warning message when widget has no id

 -- Max Kellermann <mk@cm4all.com>  Wed, 19 Oct 2011 09:26:48 +0200

cm4all-beng-proxy (1.0.10) unstable; urgency=low

  * debian/control: beng-lb doesn't need "daemon" anymore
  * http-string: allow space in unquoted cookie values (RFC ignorant)

 -- Max Kellermann <mk@cm4all.com>  Fri, 07 Oct 2011 15:06:32 +0200

cm4all-beng-proxy (1.0.9) unstable; urgency=low

  * tcp-balancer: store a copy of the socket address
  * lb: default log directory is /var/log/cm4all/beng-lb
  * lb: use new built-in watchdog instead of /usr/bin/daemon

 -- Max Kellermann <mk@cm4all.com>  Thu, 29 Sep 2011 16:19:34 +0200

cm4all-beng-proxy (1.0.8) unstable; urgency=low

  * resource-address: copy the delegate JailCGI parameters (crash bug fix)
  * response: use the same URI for storing and dropping widget sessions

 -- Max Kellermann <mk@cm4all.com>  Thu, 22 Sep 2011 13:39:08 +0200

cm4all-beng-proxy (1.0.7) unstable; urgency=low

  * inline-widget: discard request body when class lookup fails

 -- Max Kellermann <mk@cm4all.com>  Fri, 16 Sep 2011 12:16:04 +0200

cm4all-beng-proxy (1.0.6) unstable; urgency=low

  * processor: support short "SCRIPT" tag
  * widget-uri: use the template's view specification

 -- Max Kellermann <mk@cm4all.com>  Tue, 13 Sep 2011 18:14:24 +0200

cm4all-beng-proxy (1.0.5) unstable; urgency=low

  * resource-loader: delete comma when extracting from X-Forwarded-For

 -- Max Kellermann <mk@cm4all.com>  Mon, 05 Sep 2011 17:43:22 +0200

cm4all-beng-proxy (1.0.4) unstable; urgency=low

  * istream-replace: update the buffer reader after new data was added

 -- Max Kellermann <mk@cm4all.com>  Mon, 05 Sep 2011 15:43:17 +0200

cm4all-beng-proxy (1.0.3) unstable; urgency=low

  * merge release 0.9.35
  * control-handler: fix uninitialized variable

 -- Max Kellermann <mk@cm4all.com>  Thu, 18 Aug 2011 15:15:52 +0200

cm4all-beng-proxy (1.0.2) unstable; urgency=low

  * merge release 0.9.34
  * handler: always log translate client errors
  * tcp-balancer: fix memory leak in error handler
  * http-string: allow more characters in cookie values (RFC ignorant)

 -- Max Kellermann <mk@cm4all.com>  Mon, 01 Aug 2011 16:30:05 +0200

cm4all-beng-proxy (1.0.1) unstable; urgency=low

  * session: increase idle timeout to 20 minutes

 -- Max Kellermann <mk@cm4all.com>  Tue, 26 Jul 2011 11:23:36 +0200

cm4all-beng-proxy (1.0) unstable; urgency=low

  * merge release 0.9.33
  * header-forward: eliminate the duplicate "Date" response header
  * proxy-handler: don't pass internal URI arguments to CGI

 -- Max Kellermann <mk@cm4all.com>  Mon, 18 Jul 2011 17:07:42 +0200

cm4all-beng-proxy (0.10.14) unstable; urgency=low

  * merge release 0.9.32

 -- Max Kellermann <mk@cm4all.com>  Tue, 12 Jul 2011 19:02:23 +0200

cm4all-beng-proxy (0.10.13) unstable; urgency=low

  * growing-buffer: reset the position when skipping buffers

 -- Max Kellermann <mk@cm4all.com>  Wed, 06 Jul 2011 10:07:50 +0200

cm4all-beng-proxy (0.10.12) unstable; urgency=low

  * merge release 0.9.31
  * rewrite-uri: log widget base mismatch
  * istream-replace: fix assertion failure with splitted buffer

 -- Max Kellermann <mk@cm4all.com>  Tue, 05 Jul 2011 22:05:44 +0200

cm4all-beng-proxy (0.10.11) unstable; urgency=low

  * merge release 0.9.30
  * lb: add SSL/TLS support

 -- Max Kellermann <mk@cm4all.com>  Mon, 04 Jul 2011 17:14:21 +0200

cm4all-beng-proxy (0.10.10) unstable; urgency=low

  * merge release 0.9.29

 -- Max Kellermann <mk@cm4all.com>  Tue, 28 Jun 2011 17:56:43 +0200

cm4all-beng-proxy (0.10.9) unstable; urgency=low

  * merge release 0.9.28

 -- Max Kellermann <mk@cm4all.com>  Mon, 27 Jun 2011 13:38:03 +0200

cm4all-beng-proxy (0.10.8) unstable; urgency=low

  * lb_http: don't access the connection object after it was closed
  * restart the load balancer automatically

 -- Max Kellermann <mk@cm4all.com>  Wed, 22 Jun 2011 12:38:39 +0200

cm4all-beng-proxy (0.10.7) unstable; urgency=low

  * config: make the session cookie name configurable
  * uri-relative: allow relative base URIs (for CGI)
  * widget-uri: combine existing CGI PATH_INFO and given widget location
  * python/translation/widget: support "path_info" specification

 -- Max Kellermann <mk@cm4all.com>  Mon, 20 Jun 2011 14:54:38 +0200

cm4all-beng-proxy (0.10.6) unstable; urgency=low

  * merge release 0.9.26

 -- Max Kellermann <mk@cm4all.com>  Wed, 15 Jun 2011 09:19:28 +0200

cm4all-beng-proxy (0.10.5) unstable; urgency=low

  * merge release 0.9.26

 -- Max Kellermann <mk@cm4all.com>  Fri, 10 Jun 2011 10:09:09 +0200

cm4all-beng-proxy (0.10.4) unstable; urgency=low

  * doc: add beng-lb documentation
  * lb: implement "fallback" option
  * merge release 0.9.25

 -- Max Kellermann <mk@cm4all.com>  Wed, 08 Jun 2011 14:13:43 +0200

cm4all-beng-proxy (0.10.3) unstable; urgency=low

  * python/translation.widget: support keyword "sticky"
  * lb: implement sticky modes "failover", "cookie"

 -- Max Kellermann <mk@cm4all.com>  Mon, 06 Jun 2011 15:51:36 +0200

cm4all-beng-proxy (0.10.2) unstable; urgency=low

  * debian: fix beng-lb pid file name
  * lb_http: implement sticky sessions
  * merge release 0.9.24

 -- Max Kellermann <mk@cm4all.com>  Tue, 31 May 2011 14:32:03 +0200

cm4all-beng-proxy (0.10.1) unstable; urgency=low

  * lb_http: close request body on error
  * lb_listener: print error message when binding fails
  * merge release 0.9.23

 -- Max Kellermann <mk@cm4all.com>  Fri, 27 May 2011 13:13:55 +0200

cm4all-beng-proxy (0.10) unstable; urgency=low

  * failure: fix inverted logic bug in expiry check
  * tcp-balancer: implement session stickiness
  * lb: new stand-alone load balancer

 -- Max Kellermann <mk@cm4all.com>  Thu, 26 May 2011 14:32:02 +0200

cm4all-beng-proxy (0.9.35) unstable; urgency=low

  * resource-loader: pass the last X-Forwarded-For element to AJP

 -- Max Kellermann <mk@cm4all.com>  Thu, 18 Aug 2011 15:05:02 +0200

cm4all-beng-proxy (0.9.34) unstable; urgency=low

  * request: fix double request body close in errdoc handler
  * handler: close request body on early abort

 -- Max Kellermann <mk@cm4all.com>  Mon, 01 Aug 2011 16:21:43 +0200

cm4all-beng-proxy (0.9.33) unstable; urgency=low

  * {http,ajp}-request, errdoc: check before closing the request body on
    error

 -- Max Kellermann <mk@cm4all.com>  Mon, 18 Jul 2011 16:30:29 +0200

cm4all-beng-proxy (0.9.32) unstable; urgency=low

  * processor: dispose request body when focused widget was not found
  * http-string: allow the slash in cookie values (RFC ignorant)

 -- Max Kellermann <mk@cm4all.com>  Tue, 12 Jul 2011 18:16:01 +0200

cm4all-beng-proxy (0.9.31) unstable; urgency=low

  * growing-buffer: fix assertion failure with empty first buffer

 -- Max Kellermann <mk@cm4all.com>  Tue, 05 Jul 2011 21:58:24 +0200

cm4all-beng-proxy (0.9.30) unstable; urgency=low

  * growing-buffer: fix assertion failure in reader when buffer is empty

 -- Max Kellermann <mk@cm4all.com>  Mon, 04 Jul 2011 16:59:28 +0200

cm4all-beng-proxy (0.9.29) unstable; urgency=low

  * http-string: allow the equality sign in cookie values (RFC ignorant)

 -- Max Kellermann <mk@cm4all.com>  Tue, 28 Jun 2011 17:50:23 +0200

cm4all-beng-proxy (0.9.28) unstable; urgency=low

  * http-string: allow round brackets in cookie values (RFC ignorant)

 -- Max Kellermann <mk@cm4all.com>  Mon, 27 Jun 2011 13:23:58 +0200

cm4all-beng-proxy (0.9.27) unstable; urgency=low

  * handler: don't delete existing session in TRANSPARENT mode

 -- Max Kellermann <mk@cm4all.com>  Wed, 15 Jun 2011 09:08:48 +0200

cm4all-beng-proxy (0.9.26) unstable; urgency=low

  * worker: read "crash" value before destroying shared memory
  * session: fix crash while discarding session

 -- Max Kellermann <mk@cm4all.com>  Fri, 10 Jun 2011 09:54:56 +0200

cm4all-beng-proxy (0.9.25) unstable; urgency=low

  * response: discard the request body before passing to errdoc
  * worker: don't restart all workers after "safe" worker crash
  * cgi: check for end-of-file after splice

 -- Max Kellermann <mk@cm4all.com>  Wed, 08 Jun 2011 15:02:35 +0200

cm4all-beng-proxy (0.9.24) unstable; urgency=low

  * fcgi-client: really discard packets on request id mismatch
  * memcached-client: don't schedule read event when buffer is full
  * session: support beng-lb sticky sessions

 -- Max Kellermann <mk@cm4all.com>  Tue, 31 May 2011 14:23:41 +0200

cm4all-beng-proxy (0.9.23) unstable; urgency=low

  * tcp-balancer: retry connecting to cluster if a node fails

 -- Max Kellermann <mk@cm4all.com>  Fri, 27 May 2011 13:01:31 +0200

cm4all-beng-proxy (0.9.22) unstable; urgency=low

  * failure: fix inverted logic bug in expiry check
  * uri-extract: support AJP URLs, fixes AJP cookies
  * ajp-client: don't schedule read event when buffer is full

 -- Max Kellermann <mk@cm4all.com>  Thu, 26 May 2011 08:32:32 +0200

cm4all-beng-proxy (0.9.21) unstable; urgency=low

  * balancer: re-enable load balancing (regression fix)
  * merge release 0.8.38

 -- Max Kellermann <mk@cm4all.com>  Fri, 20 May 2011 11:03:31 +0200

cm4all-beng-proxy (0.9.20) unstable; urgency=low

  * http-cache: fix assertion failure caused by wrong destructor
  * merge release 0.8.37

 -- Max Kellermann <mk@cm4all.com>  Mon, 16 May 2011 14:03:09 +0200

cm4all-beng-proxy (0.9.19) unstable; urgency=low

  * http-request: don't retry requests with a request body

 -- Max Kellermann <mk@cm4all.com>  Thu, 12 May 2011 11:35:55 +0200

cm4all-beng-proxy (0.9.18) unstable; urgency=low

  * http-body: fix assertion failure on EOF chunk after socket was closed
  * widget-http: fix crash in widget lookup error handler
  * merge release 0.8.36

 -- Max Kellermann <mk@cm4all.com>  Tue, 10 May 2011 18:56:33 +0200

cm4all-beng-proxy (0.9.17) unstable; urgency=low

  * growing-buffer: fix assertion failure after large initial write
  * http-request: retry after connection failure
  * test/t-cgi: fix bashisms in test scripts

 -- Max Kellermann <mk@cm4all.com>  Wed, 04 May 2011 18:54:57 +0200

cm4all-beng-proxy (0.9.16) unstable; urgency=low

  * resource-address: append "transparent" args to CGI path_info
  * tcache: fix crash on FastCGI with BASE

 -- Max Kellermann <mk@cm4all.com>  Mon, 02 May 2011 16:07:21 +0200

cm4all-beng-proxy (0.9.15) unstable; urgency=low

  * configure.ac: check if valgrind/memcheck.h is installed
  * configure.ac: check if libattr is available
  * access-log: log Referer and User-Agent
  * access-log: log the request duration
  * proxy-handler: allow forwarding URI arguments
  * merge release 0.8.35

 -- Max Kellermann <mk@cm4all.com>  Wed, 27 Apr 2011 18:54:17 +0200

cm4all-beng-proxy (0.9.14) unstable; urgency=low

  * processor: don't clear widget pointer at opening tag
  * debian: move ulimit call from init script to *.default
  * merge release 0.8.33

 -- Max Kellermann <mk@cm4all.com>  Wed, 13 Apr 2011 17:03:29 +0200

cm4all-beng-proxy (0.9.13) unstable; urgency=low

  * proxy-widget: apply the widget's response header forward settings
  * response: add option to dump the widget tree
  * widget-class: move header forward settings to view
  * merge release 0.8.30

 -- Max Kellermann <mk@cm4all.com>  Mon, 04 Apr 2011 16:31:26 +0200

cm4all-beng-proxy (0.9.12) unstable; urgency=low

  * widget: internal API refactorization
  * was-control: fix argument order in "abort" call
  * was-client: duplicate the GError object when it is used twice
  * {file,delegate}-handler: add Expires/ETag headers to 304 response
  * cgi: allow setting environment variables

 -- Max Kellermann <mk@cm4all.com>  Thu, 24 Mar 2011 15:12:54 +0100

cm4all-beng-proxy (0.9.11) unstable; urgency=low

  * processor: major API refactorization
  * merge release 0.8.29

 -- Max Kellermann <mk@cm4all.com>  Mon, 21 Mar 2011 19:43:28 +0100

cm4all-beng-proxy (0.9.10) unstable; urgency=low

  * merge release 0.8.27

 -- Max Kellermann <mk@cm4all.com>  Fri, 18 Mar 2011 14:11:16 +0100

cm4all-beng-proxy (0.9.9) unstable; urgency=low

  * merge release 0.8.25

 -- Max Kellermann <mk@cm4all.com>  Mon, 14 Mar 2011 16:05:51 +0100

cm4all-beng-proxy (0.9.8) unstable; urgency=low

  * translate: support UNIX domain sockets in ADDRESS_STRING
  * resource-address: support connections to existing FastCGI servers

 -- Max Kellermann <mk@cm4all.com>  Fri, 11 Mar 2011 19:24:33 +0100

cm4all-beng-proxy (0.9.7) unstable; urgency=low

  * merge release 0.8.24

 -- Max Kellermann <mk@cm4all.com>  Fri, 04 Mar 2011 13:07:36 +0100

cm4all-beng-proxy (0.9.6) unstable; urgency=low

  * merge release 0.8.23

 -- Max Kellermann <mk@cm4all.com>  Mon, 28 Feb 2011 11:47:45 +0100

cm4all-beng-proxy (0.9.5) unstable; urgency=low

  * translate: allow SITE without CGI

 -- Max Kellermann <mk@cm4all.com>  Mon, 31 Jan 2011 06:35:24 +0100

cm4all-beng-proxy (0.9.4) unstable; urgency=low

  * widget-class: allow distinct addresses for each view

 -- Max Kellermann <mk@cm4all.com>  Thu, 27 Jan 2011 17:51:21 +0100

cm4all-beng-proxy (0.9.3) unstable; urgency=low

  * istream-catch: log errors
  * proxy-handler: pass the original request URI to (Fast)CGI
  * proxy-handler: pass the original document root to (Fast)CGI
  * fcgi-stock: pass site id to child process
  * translation: new packet "HOME" for JailCGI
  * resource-loader: get remote host from "X-Forwarded-For"
  * cgi, fcgi-client: pass client IP address to application

 -- Max Kellermann <mk@cm4all.com>  Fri, 21 Jan 2011 18:13:38 +0100

cm4all-beng-proxy (0.9.2) unstable; urgency=low

  * merge release 0.8.21
  * http-response: better context for error messages
  * istream: method close() does not invoke handler->abort()
  * istream: better context for error messages
  * ajp-client: destruct properly when request stream fails
  * {delegate,fcgi,was}-stock: use the JailCGI 1.4 wrapper

 -- Max Kellermann <mk@cm4all.com>  Mon, 17 Jan 2011 12:08:04 +0100

cm4all-beng-proxy (0.9.1) unstable; urgency=low

  * http-server: count the number of raw bytes sent and received
  * control-handler: support TCACHE_INVALIDATE with SITE
  * new programs "log-forward", "log-exec" for network logging
  * new program "log-split" for creating per-site log files
  * new program "log-traffic" for creating per-site traffic logs
  * move logging servers to new package cm4all-beng-proxy-logging
  * python/control.client: add parameter "broadcast"

 -- Max Kellermann <mk@cm4all.com>  Thu, 02 Dec 2010 12:07:16 +0100

cm4all-beng-proxy (0.9) unstable; urgency=low

  * merge release 0.8.19
  * was-client: explicitly send 32 bit METHOD payload
  * was-client: explicitly parse STATUS as 32 bit integer
  * was-client: clear control channel object on destruction
  * was-client: reuse child process if state is clean on EOF
  * was-client: abort properly after receiving illegal packet
  * was-client: allow "request STOP" before response completed
  * was-client: postpone the response handler invocation
  * was-control: send packets in bulk
  * python: support WAS widgets
  * http-server: enable "cork" mode only for beginning of response
  * http-cache: don't access freed memory in pool_unref_denotify()
  * http: use libcm4all-http
  * new datagram based binary protocol for access logging
  * main: default WAS stock limit is 16

 -- Max Kellermann <mk@cm4all.com>  Thu, 18 Nov 2010 19:56:17 +0100

cm4all-beng-proxy (0.8.38) unstable; urgency=low

  * failure: update time stamp on existing item
  * errdoc: free the original response body on abort

 -- Max Kellermann <mk@cm4all.com>  Fri, 20 May 2011 10:17:14 +0200

cm4all-beng-proxy (0.8.37) unstable; urgency=low

  * widget-resolver: don't reuse failed resolver
  * http-request: fix NULL pointer dereference on invalid URI
  * config: disable the TCP stock limit by default

 -- Max Kellermann <mk@cm4all.com>  Mon, 16 May 2011 13:41:32 +0200

cm4all-beng-proxy (0.8.36) unstable; urgency=low

  * http-server: check if client closes connection while processing
  * http-client: release the socket before invoking the callback
  * fcgi-client: fix assertion failure on full input buffer
  * memcached-client: re-enable socket event after direct copy
  * istream-file: fix assertion failure on range request
  * test/t-cgi: fix bashisms in test scripts

 -- Max Kellermann <mk@cm4all.com>  Tue, 10 May 2011 18:45:48 +0200

cm4all-beng-proxy (0.8.35) unstable; urgency=low

  * session: fix potential session defragmentation crash
  * ajp-request: use "host:port" as TCP stock key
  * cgi: evaluate the Content-Length response header

 -- Max Kellermann <mk@cm4all.com>  Wed, 27 Apr 2011 13:32:05 +0200

cm4all-beng-proxy (0.8.34) unstable; urgency=low

  * js: replace all '%' with '$'
  * js: check if session_id is null
  * debian: add package cm4all-beng-proxy-tools

 -- Max Kellermann <mk@cm4all.com>  Tue, 19 Apr 2011 18:43:54 +0200

cm4all-beng-proxy (0.8.33) unstable; urgency=low

  * processor: don't quote query string arguments with dollar sign
  * widget-request: safely remove "view" and "path" from argument table
  * debian/control: add "Breaks << 0.8.32" on the JavaScript library

 -- Max Kellermann <mk@cm4all.com>  Tue, 12 Apr 2011 18:21:55 +0200

cm4all-beng-proxy (0.8.32) unstable; urgency=low

  * args: quote arguments with the dollar sign

 -- Max Kellermann <mk@cm4all.com>  Tue, 12 Apr 2011 13:34:42 +0200

cm4all-beng-proxy (0.8.31) unstable; urgency=low

  * proxy-widget: eliminate the duplicate "Server" response header
  * translation: add packet UNTRUSTED_SITE_SUFFIX

 -- Max Kellermann <mk@cm4all.com>  Thu, 07 Apr 2011 16:23:37 +0200

cm4all-beng-proxy (0.8.30) unstable; urgency=low

  * handler: make lower-case realm name from the "Host" header
  * session: copy attribute "realm", fixes segmentation fault

 -- Max Kellermann <mk@cm4all.com>  Tue, 29 Mar 2011 16:47:43 +0200

cm4all-beng-proxy (0.8.29) unstable; urgency=low

  * ajp-client: send query string in an AJP attribute

 -- Max Kellermann <mk@cm4all.com>  Mon, 21 Mar 2011 19:16:16 +0100

cm4all-beng-proxy (0.8.28) unstable; urgency=low

  * resource-loader: use X-Forwarded-For to obtain AJP remote host
  * resource-loader: strip port from AJP remote address
  * resource-loader: don't pass remote host to AJP server
  * resource-loader: parse server port for AJP
  * ajp-client: always send content-length
  * ajp-client: parse the remaining buffer after EAGAIN

 -- Max Kellermann <mk@cm4all.com>  Mon, 21 Mar 2011 11:12:07 +0100

cm4all-beng-proxy (0.8.27) unstable; urgency=low

  * http-request: close the request body on malformed URI
  * ajp-request: AJP translation packet contains ajp://host:port/path

 -- Max Kellermann <mk@cm4all.com>  Fri, 18 Mar 2011 14:04:21 +0100

cm4all-beng-proxy (0.8.26) unstable; urgency=low

  * python/response: fix typo in ajp()
  * session: validate sessions only within one realm

 -- Max Kellermann <mk@cm4all.com>  Fri, 18 Mar 2011 08:59:41 +0100

cm4all-beng-proxy (0.8.25) unstable; urgency=low

  * widget-http: discard request body on unknown view name
  * inline-widget: discard request body on error
  * {http,fcgi,was}-client: allocate response headers from caller pool
  * cmdline: fcgi_stock_limit defaults to 0 (no limit)

 -- Max Kellermann <mk@cm4all.com>  Mon, 14 Mar 2011 15:53:42 +0100

cm4all-beng-proxy (0.8.24) unstable; urgency=low

  * fcgi-client: release the connection even when padding not consumed
    after empty response

 -- Max Kellermann <mk@cm4all.com>  Wed, 02 Mar 2011 17:39:33 +0100

cm4all-beng-proxy (0.8.23) unstable; urgency=low

  * memcached-client: allocate a new memory pool
  * memcached-client: copy caller_pool reference before freeing the client
  * fcgi-client: check headers!=NULL
  * fcgi-client: release the connection even when padding not consumed

 -- Max Kellermann <mk@cm4all.com>  Mon, 28 Feb 2011 10:50:02 +0100

cm4all-beng-proxy (0.8.22) unstable; urgency=low

  * cgi: fill special variables CONTENT_TYPE, CONTENT_LENGTH
  * memcached-client: remove stray pool_unref() call
  * memcached-client: reuse the socket if the remaining value is buffered
  * http-cache-choice: abbreviate memcached keys
  * *-cache: allocate a parent pool for cache items
  * pool: re-enable linear pools
  * frame: free the request body on error
  * http-cache: free cached body which was dismissed

 -- Max Kellermann <mk@cm4all.com>  Mon, 07 Feb 2011 15:34:09 +0100

cm4all-beng-proxy (0.8.21) unstable; urgency=low

  * merge release 0.7.55
  * jail: translate the document root properly
  * header-forward: forward the "Host" header to CGI/FastCGI/AJP
  * http-error: map ENOTDIR to "404 Not Found"
  * http-server: fix assertion failure on write error
  * fcgi-stock: clear all environment variables

 -- Max Kellermann <mk@cm4all.com>  Thu, 06 Jan 2011 16:04:20 +0100

cm4all-beng-proxy (0.8.20) unstable; urgency=low

  * widget-resolver: add pedantic state assertions
  * async: remember a copy of the operation in !NDEBUG
  * python/translation/response: max_age() returns self

 -- Max Kellermann <mk@cm4all.com>  Mon, 06 Dec 2010 23:02:50 +0100

cm4all-beng-proxy (0.8.19) unstable; urgency=low

  * merge release 0.7.54

 -- Max Kellermann <mk@cm4all.com>  Wed, 17 Nov 2010 16:25:10 +0100

cm4all-beng-proxy (0.8.18) unstable; urgency=low

  * was-client: explicitly send 32 bit METHOD payload
  * was-client: explicitly parse STATUS as 32 bit integer
  * istream: check presence of as_fd() in optimized build

 -- Max Kellermann <mk@cm4all.com>  Fri, 05 Nov 2010 11:00:54 +0100

cm4all-beng-proxy (0.8.17) unstable; urgency=low

  * merged release 0.7.53
  * widget: use colon as widget path separator
  * was-client: check for abort during response handler
  * was-client: implement STOP
  * was-client: release memory pools
  * was-launch: enable non-blocking mode on input and output
  * http-server: don't crash on malformed pipelined request
  * main: free the WAS stock and the UDP listener in the SIGTERM handler

 -- Max Kellermann <mk@cm4all.com>  Thu, 28 Oct 2010 19:50:26 +0200

cm4all-beng-proxy (0.8.16) unstable; urgency=low

  * merged release 0.7.52
  * was-client: support for the WAS protocol

 -- Max Kellermann <mk@cm4all.com>  Wed, 13 Oct 2010 16:45:18 +0200

cm4all-beng-proxy (0.8.15) unstable; urgency=low

  * resource-address: don't skip question mark twice

 -- Max Kellermann <mk@cm4all.com>  Tue, 28 Sep 2010 12:20:33 +0200

cm4all-beng-proxy (0.8.14) unstable; urgency=low

  * processor: schedule "xmlns:c" deletion

 -- Max Kellermann <mk@cm4all.com>  Thu, 23 Sep 2010 14:42:31 +0200

cm4all-beng-proxy (0.8.13) unstable; urgency=low

  * processor: delete "xmlns:c" attributes from link elements
  * istream-{head,zero}: implement method available()
  * merged release 0.7.51

 -- Max Kellermann <mk@cm4all.com>  Tue, 17 Aug 2010 09:54:33 +0200

cm4all-beng-proxy (0.8.12) unstable; urgency=low

  * http-cache-memcached: copy resource address
  * debian/control: add missing ${shlibs:Depends}
  * merged release 0.7.50

 -- Max Kellermann <mk@cm4all.com>  Thu, 12 Aug 2010 20:17:52 +0200

cm4all-beng-proxy (0.8.11) unstable; urgency=low

  * delegate-client: fix SCM_RIGHTS check
  * use Linux 2.6 CLOEXEC/NONBLOCK flags
  * tcache: INVALIDATE removes all variants (error documents etc.)
  * control: new UDP based protocol, allows invalidating caches
  * hashmap: fix assertion failure in hashmap_remove_match()
  * merged release 0.7.49

 -- Max Kellermann <mk@cm4all.com>  Tue, 10 Aug 2010 15:48:10 +0200

cm4all-beng-proxy (0.8.10) unstable; urgency=low

  * tcache: copy response.previous

 -- Max Kellermann <mk@cm4all.com>  Mon, 02 Aug 2010 18:03:43 +0200

cm4all-beng-proxy (0.8.9) unstable; urgency=low

  * (f?)cgi-handler: forward query string only if focused
  * ajp-handler: merge into proxy-handler
  * proxy-handler: forward query string if focused
  * cgi, fastcgi-handler: enable the resource cache
  * translation: add packets CHECK and PREVIOUS for authentication
  * python: add Response.max_age()

 -- Max Kellermann <mk@cm4all.com>  Fri, 30 Jul 2010 11:39:22 +0200

cm4all-beng-proxy (0.8.8) unstable; urgency=low

  * prototypes/translate.py: added new ticket-fastcgi programs
  * http-cache: implement FastCGI caching
  * merged release 0.7.47

 -- Max Kellermann <mk@cm4all.com>  Wed, 21 Jul 2010 13:00:43 +0200

cm4all-beng-proxy (0.8.7) unstable; urgency=low

  * istream-delayed: update the "direct" bit mask
  * http-client: send "Expect: 100-continue"
  * response, widget-http: apply istream_pipe to filter input
  * proxy-handler: apply istream_pipe to request body
  * istream-ajp-body: send larger request body packets
  * ajp-client: support splice()
  * merged release 0.7.46

 -- Max Kellermann <mk@cm4all.com>  Fri, 25 Jun 2010 18:52:04 +0200

cm4all-beng-proxy (0.8.6) unstable; urgency=low

  * translation: added support for custom error documents
  * response: convert HEAD to GET if filter follows
  * processor: short-circuit on HEAD request
  * python: depend on python-twisted-core

 -- Max Kellermann <mk@cm4all.com>  Wed, 16 Jun 2010 16:37:42 +0200

cm4all-beng-proxy (0.8.5) unstable; urgency=low

  * istream-tee: allow second output to block
  * widget-http: don't transform error documents
  * response, widget-http: disable filters after widget frame request
  * translation: added packet FILTER_4XX to filter client errors
  * merged release 0.7.45

 -- Max Kellermann <mk@cm4all.com>  Thu, 10 Jun 2010 16:13:14 +0200

cm4all-beng-proxy (0.8.4) unstable; urgency=low

  * python: added missing "Response" import
  * python: resume parsing after deferred call
  * http-client: implement istream method as_fd()
  * merged release 0.7.44

 -- Max Kellermann <mk@cm4all.com>  Mon, 07 Jun 2010 17:01:16 +0200

cm4all-beng-proxy (0.8.3) unstable; urgency=low

  * file-handler: implement If-Range (RFC 2616 14.27)
  * merged release 0.7.42

 -- Max Kellermann <mk@cm4all.com>  Tue, 01 Jun 2010 16:17:13 +0200

cm4all-beng-proxy (0.8.2) unstable; urgency=low

  * cookie-client: verify the cookie path
  * python: use Twisted's logging library
  * python: added a widget registry class
  * merged release 0.7.41

 -- Max Kellermann <mk@cm4all.com>  Wed, 26 May 2010 13:08:16 +0200

cm4all-beng-proxy (0.8.1) unstable; urgency=low

  * http-cache-memcached: delete entity records on POST

 -- Max Kellermann <mk@cm4all.com>  Tue, 18 May 2010 12:21:55 +0200

cm4all-beng-proxy (0.8) unstable; urgency=low

  * istream: added method as_fd() to convert istream to file descriptor
  * fork: support passing stdin istream fd to child process
  * http-cache: discard only matching entries on POST
  * istream-html-escape: escape single and double quote
  * rewrite-uri: escape the result with XML entities

 -- Max Kellermann <mk@cm4all.com>  Thu, 13 May 2010 12:34:46 +0200

cm4all-beng-proxy (0.7.55) unstable; urgency=low

  * pool: reparent pools in optimized build
  * istream-deflate: add missing pool reference while reading
  * istream-deflate: fix several error handlers

 -- Max Kellermann <mk@cm4all.com>  Thu, 06 Jan 2011 12:59:39 +0100

cm4all-beng-proxy (0.7.54) unstable; urgency=low

  * http-server: fix crash on deferred chunked request body
  * parser: fix crash on malformed SCRIPT element

 -- Max Kellermann <mk@cm4all.com>  Wed, 17 Nov 2010 16:13:09 +0100

cm4all-beng-proxy (0.7.53) unstable; urgency=low

  * http-server: don't crash on malformed pipelined request
  * sink-header: fix assertion failure on empty trailer

 -- Max Kellermann <mk@cm4all.com>  Thu, 28 Oct 2010 18:39:01 +0200

cm4all-beng-proxy (0.7.52) unstable; urgency=low

  * fcgi-client: fix send timeout handler
  * fork: finish the buffer after pipe was drained

 -- Max Kellermann <mk@cm4all.com>  Wed, 13 Oct 2010 16:39:26 +0200

cm4all-beng-proxy (0.7.51) unstable; urgency=low

  * http-client: clear response body pointer before forwarding EOF event
  * processor: fix assertion failure for c:mode in c:widget

 -- Max Kellermann <mk@cm4all.com>  Mon, 16 Aug 2010 17:01:48 +0200

cm4all-beng-proxy (0.7.50) unstable; urgency=low

  * header-forward: don't forward the "Host" header to HTTP servers
  * resource-address: use uri_relative() for CGI
  * uri-relative: don't lose host name in uri_absolute()
  * uri-relative: don't fail on absolute URIs
  * http-cache-heap: don't use uninitialized item size

 -- Max Kellermann <mk@cm4all.com>  Thu, 12 Aug 2010 20:03:49 +0200

cm4all-beng-proxy (0.7.49) unstable; urgency=low

  * hashmap: fix assertion failure in hashmap_remove_value()

 -- Max Kellermann <mk@cm4all.com>  Tue, 10 Aug 2010 15:37:12 +0200

cm4all-beng-proxy (0.7.48) unstable; urgency=low

  * pipe-stock: add assertions on file descriptors

 -- Max Kellermann <mk@cm4all.com>  Mon, 09 Aug 2010 14:56:54 +0200

cm4all-beng-proxy (0.7.47) unstable; urgency=low

  * cmdline: add option "--group"

 -- Max Kellermann <mk@cm4all.com>  Fri, 16 Jul 2010 18:39:53 +0200

cm4all-beng-proxy (0.7.46) unstable; urgency=low

  * handler: initialize all translate_response attributes
  * http-client: consume buffer before header length check
  * istream-pipe: clear "direct" flags in constructor
  * istream-pipe: return gracefully when handler blocks
  * ajp-client: hold pool reference to reset TCP_CORK

 -- Max Kellermann <mk@cm4all.com>  Mon, 21 Jun 2010 17:53:21 +0200

cm4all-beng-proxy (0.7.45) unstable; urgency=low

  * istream-tee: separate "weak" values for the two outputs
  * fcache: don't close output when caching has been canceled
  * tcache: copy the attribute "secure_cookie"

 -- Max Kellermann <mk@cm4all.com>  Thu, 10 Jun 2010 15:21:34 +0200

cm4all-beng-proxy (0.7.44) unstable; urgency=low

  * http-client: check response header length
  * http-server: check request header length

 -- Max Kellermann <mk@cm4all.com>  Mon, 07 Jun 2010 16:51:57 +0200

cm4all-beng-proxy (0.7.43) unstable; urgency=low

  * http-cache: fixed NULL pointer dereference when storing empty response
    body on the heap

 -- Max Kellermann <mk@cm4all.com>  Tue, 01 Jun 2010 18:52:45 +0200

cm4all-beng-proxy (0.7.42) unstable; urgency=low

  * fork: check "direct" flag again after buffer flush
  * pool: pool_unref_denotify() remembers the code location
  * sink-{buffer,gstring}: don't invoke callback in abort()
  * async: added another debug flag to verify correctness

 -- Max Kellermann <mk@cm4all.com>  Mon, 31 May 2010 21:15:58 +0200

cm4all-beng-proxy (0.7.41) unstable; urgency=low

  * http-cache: initialize response status and headers on empty body

 -- Max Kellermann <mk@cm4all.com>  Tue, 25 May 2010 16:27:25 +0200

cm4all-beng-proxy (0.7.40) unstable; urgency=low

  * http-cache: fixed NULL pointer dereference when storing empty response
    body in memcached

 -- Max Kellermann <mk@cm4all.com>  Tue, 25 May 2010 15:04:44 +0200

cm4all-beng-proxy (0.7.39) unstable; urgency=low

  * memcached-stock: close value on connect failure
  * http: implement remaining status codes
  * http-cache: allow caching empty response body
  * http-cache: cache status codes 203, 206, 300, 301, 410
  * http-cache: don't cache authorized resources

 -- Max Kellermann <mk@cm4all.com>  Fri, 21 May 2010 17:37:29 +0200

cm4all-beng-proxy (0.7.38) unstable; urgency=low

  * http-server: send HTTP/1.1 declaration with "100 Continue"
  * connection: initialize "site_name", fixes crash bug
  * translation: added packet SECURE_COOKIE

 -- Max Kellermann <mk@cm4all.com>  Thu, 20 May 2010 15:40:34 +0200

cm4all-beng-proxy (0.7.37) unstable; urgency=low

  * *-client: implement a socket leak detector
  * handler: initialize response header without translation server

 -- Max Kellermann <mk@cm4all.com>  Tue, 18 May 2010 12:05:11 +0200

cm4all-beng-proxy (0.7.36) unstable; urgency=low

  * http-client: fixed NULL pointer dereference
  * handler, response: removed duplicate request body destruction calls

 -- Max Kellermann <mk@cm4all.com>  Tue, 11 May 2010 17:16:36 +0200

cm4all-beng-proxy (0.7.35) unstable; urgency=low

  * {http,fcgi,ajp}-request: close the request body on abort
  * handler: set fake translation response on malformed URI

 -- Max Kellermann <mk@cm4all.com>  Mon, 10 May 2010 11:22:23 +0200

cm4all-beng-proxy (0.7.34) unstable; urgency=low

  * translate: check the UNTRUSTED packet
  * translation: added packet UNTRUSTED_PREFIX

 -- Max Kellermann <mk@cm4all.com>  Fri, 30 Apr 2010 19:14:37 +0200

cm4all-beng-proxy (0.7.33) unstable; urgency=low

  * merged release 0.7.27.1
  * fcache: don't continue storing in background
  * fcgi-client: re-add event after some input data has been read

 -- Max Kellermann <mk@cm4all.com>  Fri, 30 Apr 2010 11:31:08 +0200

cm4all-beng-proxy (0.7.32) unstable; urgency=low

  * response: generate the "Server" response header
  * response: support the Authentication-Info response header
  * response: support custom authentication pages
  * translation: support custom response headers

 -- Max Kellermann <mk@cm4all.com>  Tue, 27 Apr 2010 17:09:59 +0200

cm4all-beng-proxy (0.7.31) unstable; urgency=low

  * support HTTP authentication (RFC 2617)

 -- Max Kellermann <mk@cm4all.com>  Mon, 26 Apr 2010 17:26:42 +0200

cm4all-beng-proxy (0.7.30) unstable; urgency=low

  * fcgi-client: support responses without a body
  * {http,fcgi}-client: hold caller pool reference during callback

 -- Max Kellermann <mk@cm4all.com>  Fri, 23 Apr 2010 14:41:05 +0200

cm4all-beng-proxy (0.7.29) unstable; urgency=low

  * http-cache: added missing pool_unref() in memcached_miss()
  * pool: added checked pool references

 -- Max Kellermann <mk@cm4all.com>  Thu, 22 Apr 2010 15:45:48 +0200

cm4all-beng-proxy (0.7.28) unstable; urgency=low

  * fcgi-client: support response status
  * translate: malformed packets are fatal
  * http-cache: don't cache resources with very long URIs
  * memcached-client: increase the maximum key size to 32 kB

 -- Max Kellermann <mk@cm4all.com>  Thu, 15 Apr 2010 15:06:51 +0200

cm4all-beng-proxy (0.7.27.1) unstable; urgency=low

  * http-cache: added missing pool_unref() in memcached_miss()
  * http-cache: don't cache resources with very long URIs
  * memcached-client: increase the maximum key size to 32 kB
  * fork: properly handle partially filled output buffer
  * fork: re-add event after some input data has been read

 -- Max Kellermann <mk@cm4all.com>  Thu, 29 Apr 2010 15:30:21 +0200

cm4all-beng-proxy (0.7.27) unstable; urgency=low

  * session: use GLib's PRNG to generate session ids
  * session: seed the PRNG with /dev/random
  * response: log UNTRUSTED violation attempts
  * response: drop widget sessions when there is no focus

 -- Max Kellermann <mk@cm4all.com>  Fri, 09 Apr 2010 12:04:18 +0200

cm4all-beng-proxy (0.7.26) unstable; urgency=low

  * memcached-client: schedule read event before callback
  * istream-tee: continue with second output if first is closed

 -- Max Kellermann <mk@cm4all.com>  Sun, 28 Mar 2010 18:08:11 +0200

cm4all-beng-proxy (0.7.25) unstable; urgency=low

  * memcached-client: don't poll if socket is closed
  * fork: close file descriptor on input error
  * pool: don't check attachments in pool_trash()

 -- Max Kellermann <mk@cm4all.com>  Thu, 25 Mar 2010 13:28:01 +0100

cm4all-beng-proxy (0.7.24) unstable; urgency=low

  * memcached-client: release socket after splice

 -- Max Kellermann <mk@cm4all.com>  Mon, 22 Mar 2010 11:29:45 +0100

cm4all-beng-proxy (0.7.23) unstable; urgency=low

  * sink-header: support splice
  * memcached-client: support splice (response)
  * fcgi-client: recover correctly after send error
  * fcgi-client: support chunked request body
  * fcgi-client: basic splice support for the request body
  * http-cache: duplicate headers
  * {http,memcached}-client: check "direct" mode after buffer flush
  * cmdline: added option "fcgi_stock_limit"
  * python: auto-export function write_packet()
  * python: Response methods return self

 -- Max Kellermann <mk@cm4all.com>  Fri, 19 Mar 2010 13:28:35 +0100

cm4all-beng-proxy (0.7.22) unstable; urgency=low

  * python: re-add function write_packet()

 -- Max Kellermann <mk@cm4all.com>  Fri, 12 Mar 2010 12:27:21 +0100

cm4all-beng-proxy (0.7.21) unstable; urgency=low

  * ajp-client: handle EAGAIN from send()
  * python: install the missing sources

 -- Max Kellermann <mk@cm4all.com>  Thu, 11 Mar 2010 16:58:25 +0100

cm4all-beng-proxy (0.7.20) unstable; urgency=low

  * http-client: don't reinstate event when socket is closed
  * access-log: log the site name
  * python: removed unused function write_packet()
  * python: split the module beng_proxy.translation
  * python: allow overriding query string and param in absolute_uri()
  * python: moved absolute_uri() to a separate library

 -- Max Kellermann <mk@cm4all.com>  Thu, 11 Mar 2010 09:48:52 +0100

cm4all-beng-proxy (0.7.19) unstable; urgency=low

  * client-socket: translate EV_TIMEOUT to ETIMEDOUT
  * fork: refill the input buffer as soon as possible
  * delegate-client: implement an abortable event
  * pool: added assertions for libevent leaks
  * direct: added option "-s enable_splice=no"

 -- Max Kellermann <mk@cm4all.com>  Thu, 04 Mar 2010 17:34:56 +0100

cm4all-beng-proxy (0.7.18) unstable; urgency=low

  * args: reserve memory for the trailing null byte

 -- Max Kellermann <mk@cm4all.com>  Tue, 23 Feb 2010 17:46:04 +0100

cm4all-beng-proxy (0.7.17) unstable; urgency=low

  * translation: added the BOUNCE packet (variant of REDIRECT)
  * translation: change widget packet HOST to UNTRUSTED
  * translation: pass internal URI arguments to the translation server
  * handler: use the specified status with REDIRECT
  * python: added method Request.absolute_uri()

 -- Max Kellermann <mk@cm4all.com>  Tue, 23 Feb 2010 16:15:22 +0100

cm4all-beng-proxy (0.7.16) unstable; urgency=low

  * processor: separate trusted from untrusted widgets by host name
  * processor: mode=partition is deprecated
  * translate: fix DOCUMENT_ROOT handler for CGI/FASTCGI
  * fcgi-request: added JailCGI support

 -- Max Kellermann <mk@cm4all.com>  Fri, 19 Feb 2010 14:29:29 +0100

cm4all-beng-proxy (0.7.15) unstable; urgency=low

  * processor: unreference the caller pool in abort()
  * tcache: clear BASE on mismatch
  * fcgi-client: generate the Content-Length request header
  * fcgi-client: send the CONTENT_TYPE parameter
  * prototypes/translate.py: use FastCGI to run PHP

 -- Max Kellermann <mk@cm4all.com>  Thu, 11 Feb 2010 14:43:21 +0100

cm4all-beng-proxy (0.7.14) unstable; urgency=low

  * connection: drop connections when the limit is exceeded
  * resource-address: added BASE support
  * fcgi-client: check the request ID in response packets
  * http-client: check response body when request body is closed
  * html-escape: use the last ampersand before the semicolon
  * html-escape: support &apos;
  * processor: unescape widget parameter values

 -- Max Kellermann <mk@cm4all.com>  Fri, 29 Jan 2010 17:49:43 +0100

cm4all-beng-proxy (0.7.13) unstable; urgency=low

  * fcgi-request: duplicate socket path
  * fcgi-request: support ACTION
  * fcgi-client: provide SCRIPT_FILENAME
  * fcgi-client: append empty PARAMS packet
  * fcgi-client: try to read response before request is finished
  * fcgi-client: implement the STDERR packet
  * fcgi-client: support request headers and body
  * fcgi-stock: manage one socket per child process
  * fcgi-stock: unlink socket path after connect
  * fcgi-stock: redirect fd 1,2 to /dev/null
  * fcgi-stock: kill FastCGI processes after 5 minutes idle
  * translation: new packet PAIR for passing parameters to FastCGI

 -- Max Kellermann <mk@cm4all.com>  Thu, 14 Jan 2010 13:36:48 +0100

cm4all-beng-proxy (0.7.12) unstable; urgency=low

  * http-cache: unlock the cache item after successful revalidation
  * http-cache-memcached: pass the expiration time to memcached
  * sink-header: comprise pending data in method available()
  * header-forward: forward the Expires response header

 -- Max Kellermann <mk@cm4all.com>  Tue, 22 Dec 2009 16:18:49 +0100

cm4all-beng-proxy (0.7.11) unstable; urgency=low

  * {ajp,memcached}-client: fix dis\appearing event for duplex socket
  * memcached-client: handle EAGAIN after send()
  * memcached-client: release socket as early as possible
  * header-forward: don't forward Accept-Encoding if transformation is
    enabled
  * widget-http, inline-widget: check Content-Encoding before processing
  * file-handler: send "Vary: Accept-Encoding" for compressed response
  * header-forward: support duplicate headers
  * fcache: implemented a 60 seconds timeout
  * fcache: copy pointer to local variable before callback
  * event2: refresh timeout after event has occurred

 -- Max Kellermann <mk@cm4all.com>  Fri, 18 Dec 2009 16:45:24 +0100

cm4all-beng-proxy (0.7.10) unstable; urgency=low

  * http-{server,client}: fix disappearing event for duplex socket

 -- Max Kellermann <mk@cm4all.com>  Mon, 14 Dec 2009 15:46:25 +0100

cm4all-beng-proxy (0.7.9) unstable; urgency=low

  * http: "Expect" is a hop-by-hop header
  * http-server: send "100 Continue" unless request body closed
  * http-client: poll socket after splice
  * http-server: handle EAGAIN after splice
  * http-server: send a 417 response on unrecognized "Expect" request
  * response, widget-http: append filter id to resource tag
  * resource-tag: check for "Cache-Control: no-store"

 -- Max Kellermann <mk@cm4all.com>  Mon, 14 Dec 2009 13:05:15 +0100

cm4all-beng-proxy (0.7.8) unstable; urgency=low

  * http-body: support partial response in method available()
  * file-handler: support pre-compressed static files
  * fcache: honor the "Cache-Control: no-store" response header

 -- Max Kellermann <mk@cm4all.com>  Wed, 09 Dec 2009 15:49:25 +0100

cm4all-beng-proxy (0.7.7) unstable; urgency=low

  * parser: allow underscore in attribute names
  * processor: check "type" attribute before URI rewriting
  * http-client: start receiving before request is sent
  * http-client: try to read response after write error
  * http-client: deliver response body after headers are finished
  * http-client: release socket as early as possible
  * http-client: serve buffer after socket has been closed
  * istream-chunked: clear input stream in abort handler
  * growing-buffer: fix crash after close in "data" callback

 -- Max Kellermann <mk@cm4all.com>  Thu, 03 Dec 2009 13:09:57 +0100

cm4all-beng-proxy (0.7.6) unstable; urgency=low

  * istream-hold: return -2 if handler is not available yet
  * http, ajp, fcgi: use istream_hold on request body
  * http-client: implemented splicing the request body
  * response: added missing URI substitution

 -- Max Kellermann <mk@cm4all.com>  Tue, 17 Nov 2009 15:25:35 +0100

cm4all-beng-proxy (0.7.5) unstable; urgency=low

  * session: 64 bit session ids
  * session: allow arbitrary session id size (at compile-time)
  * debian: larger default log file (16 * 4MB)
  * debian: added package cm4all-beng-proxy-toi

 -- Max Kellermann <mk@cm4all.com>  Mon, 16 Nov 2009 15:51:24 +0100

cm4all-beng-proxy (0.7.4) unstable; urgency=low

  * measure the latency of external resources
  * widget-http: partially revert "don't query session if !stateful"

 -- Max Kellermann <mk@cm4all.com>  Tue, 10 Nov 2009 15:06:03 +0100

cm4all-beng-proxy (0.7.3) unstable; urgency=low

  * uri-verify: don't reject double slash after first segment
  * hostname: allow the hyphen character
  * processor: allow processing without session
  * widget-http: don't query session if !stateful
  * request: disable session management for known bots
  * python: fixed AttributeError in __getattr__()
  * python: added method Response.process()
  * translation: added the response packets URI, HOST, SCHEME
  * translation: added header forward packets

 -- Max Kellermann <mk@cm4all.com>  Mon, 09 Nov 2009 16:40:27 +0100

cm4all-beng-proxy (0.7.2) unstable; urgency=low

  * fcache: close all caching connections on exit
  * istream-file: retry reading after EAGAIN
  * direct, istream-pipe: re-enable SPLICE_F_NONBLOCK
  * direct, istream-pipe: disable the SPLICE_F_MORE flag
  * http-client: handle EAGAIN after splice
  * http-client, header-writer: remove hop-by-hop response headers
  * response: optimized transformed response headers
  * handler: mangle CGI and FastCGI headers
  * header-forward: generate the X-Forwarded-For header
  * header-forward: add local host name to "Via" request header

 -- Max Kellermann <mk@cm4all.com>  Fri, 30 Oct 2009 13:41:02 +0100

cm4all-beng-proxy (0.7.1) unstable; urgency=low

  * file-handler: close the stream on "304 Not Modified"
  * pool: use assembler code only on gcc
  * cmdline: added option "--set tcp_stock_limit"
  * Makefile.am: enable the "subdir-objects" option

 -- Max Kellermann <mk@cm4all.com>  Thu, 22 Oct 2009 12:17:11 +0200

cm4all-beng-proxy (0.7) unstable; urgency=low

  * ajp-client: check if connection was closed during response callback
  * header-forward: log session id
  * istream: separate TCP splicing checks
  * istream-pipe: fix segmentation fault after incomplete direct transfer
  * istream-pipe: implement the "available" method
  * istream-pipe: allocate pipe only if handler supports it
  * istream-pipe: flush the pipe before reading from input
  * istream-pipe: reuse pipes in a stock
  * direct: support splice() from TCP socket to pipe
  * istream: direct() returns -3 if stream has been closed
  * hstock: don't destroy stocks while items are being created
  * tcp-stock: limit number of connections per host to 256
  * translate, http-client, ajp-client, cgi, http-cache: verify the HTTP
    response status
  * prototypes/translate.py: disallow "/../" and null bytes
  * prototypes/translate.py: added "/jail-delegate/" location
  * uri-parser: strict RFC 2396 URI verification
  * uri-parser: don't unescape the URI path
  * http-client, ajp-client: verify the request URI
  * uri-escape: unescape each character only once
  * http-cache: never use the memcached stock if caching is disabled
  * allow 8192 connections by default
  * allow 65536 file handles by default
  * added package cm4all-jailed-beng-proxy-delegate-helper

 -- Max Kellermann <mk@cm4all.com>  Wed, 21 Oct 2009 15:00:56 +0200

cm4all-beng-proxy (0.6.23) unstable; urgency=low

  * header-forward: log session information
  * prototypes/translate.py: added /cgi-bin/ location
  * http-server: disable keep-alive for HTTP/1.0 clients
  * http-server: don't send "Connection: Keep-Alive"
  * delegate-stock: clear the environment
  * delegate-stock: added jail support
  * delegate-client: reuse helper process after I/O error

 -- Max Kellermann <mk@cm4all.com>  Mon, 12 Oct 2009 17:29:35 +0200

cm4all-beng-proxy (0.6.22) unstable; urgency=low

  * istream-tee: clear both "enabled" flags in the eof/abort handler
  * istream-tee: fall back to first data() return value if second stream
    closed itself
  * http-cache: don't log body_abort after close

 -- Max Kellermann <mk@cm4all.com>  Thu, 01 Oct 2009 19:19:37 +0200

cm4all-beng-proxy (0.6.21) unstable; urgency=low

  * http-client: log more error messages
  * delegate-stock: added the DOCUMENT_ROOT environment variable
  * response, widget: accept "application/xhtml+xml"
  * cookie-server: allow square brackets in unquoted cookie values
    (violating RFC 2109 and RFC 2616)

 -- Max Kellermann <mk@cm4all.com>  Thu, 01 Oct 2009 13:55:40 +0200

cm4all-beng-proxy (0.6.20) unstable; urgency=low

  * stock: clear stock after 60 seconds idle
  * hstock: remove empty stocks
  * http-server, http-client, cgi: fixed off-by-one bug in header parser
  * istream-pipe: fix the direct() return value on error
  * istream-pipe: fix formula in range assertion
  * http-cache-memcached: implemented "remove"
  * handler: added FastCGI handler
  * fcgi-client: unref caller pool after socket release
  * fcgi-client: implemented response headers

 -- Max Kellermann <mk@cm4all.com>  Tue, 29 Sep 2009 14:07:13 +0200

cm4all-beng-proxy (0.6.19) unstable; urgency=low

  * http-client: release caller pool after socket release
  * memcached-client: release socket on marshalling error
  * stock: unref caller pool in abort handler
  * stock: lazy cleanup
  * http-cache: copy caller_pool to local variable

 -- Max Kellermann <mk@cm4all.com>  Thu, 24 Sep 2009 16:02:17 +0200

cm4all-beng-proxy (0.6.18) unstable; urgency=low

  * delegate-handler: support conditional GET and ranges
  * file-handler: fix suffix-byte-range-spec parser
  * delegate-helper: call open() with O_CLOEXEC|O_NOCTTY
  * istream-file: don't set FD_CLOEXEC if O_CLOEXEC is available
  * stock: hold caller pool during "get" operation
  * main: free balancer object during shutdown
  * memcached-client: enable socket timeout
  * delegate-stock: set FD_CLOEXEC on socket

 -- Max Kellermann <mk@cm4all.com>  Thu, 24 Sep 2009 10:50:53 +0200

cm4all-beng-proxy (0.6.17) unstable; urgency=low

  * tcp-stock: implemented a load balancer
  * python: accept address list in the ajp() method
  * http-server: added timeout for the HTTP request headers
  * response: close template when the content type is wrong
  * delegate-get: implemented response headers
  * delegate-get: provide status codes and error messages

 -- Max Kellermann <mk@cm4all.com>  Fri, 18 Sep 2009 15:36:57 +0200

cm4all-beng-proxy (0.6.16) unstable; urgency=low

  * tcp-stock: added support for bulldog-tyke
  * sink-buffer: close input if it's not used in the constructor
  * http-cache-memcached: close response body when deserialization fails
  * serialize: fix regression in serialize_uint64()

 -- Max Kellermann <mk@cm4all.com>  Tue, 15 Sep 2009 19:26:07 +0200

cm4all-beng-proxy (0.6.15) unstable; urgency=low

  * http-cache-choice: find more duplicates during cleanup
  * handler: added AJP handler
  * ajp-request: unref pool only on tcp_stock failure
  * ajp-client: prevent parser recursion
  * ajp-client: free request body when response is closed
  * ajp-client: reuse connection after END_RESPONSE packet
  * ajp-client: enable TCP_CORK while sending
  * istream-ajp-body: added a second "length" header field
  * ajp-client: auto-send empty request body chunk
  * ajp-client: register "write" event after GET_BODY_CHUNK packet
  * ajp-client: implemented request and response headers
  * http-cache-rfc: don't rewind tpool if called recursively

 -- Max Kellermann <mk@cm4all.com>  Fri, 11 Sep 2009 16:04:06 +0200

cm4all-beng-proxy (0.6.14) unstable; urgency=low

  * istream-tee: don't restart reading if already in progress

 -- Max Kellermann <mk@cm4all.com>  Thu, 03 Sep 2009 13:21:06 +0200

cm4all-beng-proxy (0.6.13) unstable; urgency=low

  * cookie-server: fix parsing multiple cookies
  * http-cache-memcached: clean up expired "choice" items
  * sink-gstring: use callback instead of public struct
  * istream-tee: restart reading when one output is closed

 -- Max Kellermann <mk@cm4all.com>  Wed, 02 Sep 2009 17:02:53 +0200

cm4all-beng-proxy (0.6.12) unstable; urgency=low

  * http-cache: don't attempt to remove cache items when the cache is disabled

 -- Max Kellermann <mk@cm4all.com>  Fri, 28 Aug 2009 15:40:48 +0200

cm4all-beng-proxy (0.6.11) unstable; urgency=low

  * http-cache-memcached: store HTTP status and response headers
  * http-cache-memcached: implemented flush (SIGHUP)
  * http-cache-memcached: support "Vary"
  * http-client: work around assertion failure in response_stream_close()

 -- Max Kellermann <mk@cm4all.com>  Thu, 27 Aug 2009 12:33:17 +0200

cm4all-beng-proxy (0.6.10) unstable; urgency=low

  * parser: finish tag before bailing out
  * http-request: allow URLs without path component
  * fork: clear event in read() method
  * istream-file: pass options O_CLOEXEC|O_NOCTTY to open()
  * response: check if the "Host" request header is valid

 -- Max Kellermann <mk@cm4all.com>  Tue, 18 Aug 2009 16:37:19 +0200

cm4all-beng-proxy (0.6.9) unstable; urgency=low

  * direct: disable SPLICE_F_NONBLOCK (temporary NFS EAGAIN workaround)

 -- Max Kellermann <mk@cm4all.com>  Mon, 17 Aug 2009 13:52:49 +0200

cm4all-beng-proxy (0.6.8) unstable; urgency=low

  * widget-http: close response body in error code path
  * http-cache: implemented memcached backend (--memcached-server)
  * processor: &c:base; returns the URI without scheme and host

 -- Max Kellermann <mk@cm4all.com>  Mon, 17 Aug 2009 12:29:19 +0200

cm4all-beng-proxy (0.6.7) unstable; urgency=low

  * file-handler: generate Expires from xattr user.MaxAge
  * cmdline: added option --set to configure:
    - max_connections
    - http_cache_size
    - filter_cache_size
    - translate_cache_size
  * flush caches on SIGHUP

 -- Max Kellermann <mk@cm4all.com>  Fri, 07 Aug 2009 11:41:10 +0200

cm4all-beng-proxy (0.6.6) unstable; urgency=low

  * added missing GLib build dependency
  * cgi-handler: set the "body_consumed" flag

 -- Max Kellermann <mk@cm4all.com>  Tue, 04 Aug 2009 09:53:01 +0200

cm4all-beng-proxy (0.6.5) unstable; urgency=low

  * shm: pass MAP_NORESERVE to mmap()
  * proxy-handler: support cookies
  * translation: added DISCARD_SESSION packet

 -- Max Kellermann <mk@cm4all.com>  Wed, 15 Jul 2009 18:00:33 +0200

cm4all-beng-proxy (0.6.4) unstable; urgency=low

  * http-client: don't read response body in HEAD requests
  * ajp-client: invoke the "abort" handler on error
  * filter-cache: lock cache items while they are served

 -- Max Kellermann <mk@cm4all.com>  Thu, 09 Jul 2009 14:36:14 +0200

cm4all-beng-proxy (0.6.3) unstable; urgency=low

  * http-server: implemented the DELETE method
  * http-server: refuse HTTP/0.9 requests
  * proxy-handler: send request body to template when no widget is focused
  * widget-request: pass original HTTP method to widget
  * session: automatically defragment sessions

 -- Max Kellermann <mk@cm4all.com>  Tue, 07 Jul 2009 16:57:22 +0200

cm4all-beng-proxy (0.6.2) unstable; urgency=low

  * lock: fixed race condition in debug flag updates
  * session: use rwlock for the session manager
  * proxy-handler: pass request headers to the remote HTTP server
  * proxy-handler: forward original Accept-Charset if processor is disabled
  * pipe: don't filter resources without a body
  * fcache: forward original HTTP status over "pipe" filter
  * cgi: support the "Status" line

 -- Max Kellermann <mk@cm4all.com>  Mon, 06 Jul 2009 16:38:26 +0200

cm4all-beng-proxy (0.6.1) unstable; urgency=low

  * session: consistently lock all session objects
  * rewrite-uri: check if widget_external_uri() returns NULL
  * widget-uri: don't generate the "path" argument when it's NULL
  * widget-uri: strip superfluous question mark from widget_base_address()
  * widget-uri: append parameters from the template first
  * widget-uri: re-add configured query string in widget_absolute_uri()
  * widget-uri: eliminate configured query string in widget_external_uri()
  * processor: don't consider session data for base=child and base=parent

 -- Max Kellermann <mk@cm4all.com>  Fri, 03 Jul 2009 15:52:01 +0200

cm4all-beng-proxy (0.6) unstable; urgency=low

  * inline-widget: check the widget HTTP response status
  * response: don't apply transformation on failed response
  * resource-address: include pipe arguments in filter cache key
  * handler: removed session redirect on the first request
  * http-cache: accept ETag response header instead of Last-Modified
  * filter-cache: don't require Last-Modified or Expires
  * file-handler: disable ETag only when processor comes first
  * file-handler: read ETag from xattr
  * pipe: generate new ETag for piped resource
  * session: purge sessions when shared memory is full
  * handler: don't enforce sessions for filtered responses

 -- Max Kellermann <mk@cm4all.com>  Tue, 30 Jun 2009 17:48:20 +0200

cm4all-beng-proxy (0.5.14) unstable; urgency=low

  * ajp-client: implemented request body
  * cookie-client: obey "max-age=0" properly
  * processor: forward the original HTTP status
  * response, widget-http: don't allow processing resource without body
  * widget-http: check the Content-Type before invoking processor
  * response: pass the "Location" response header
  * debian: added a separate -optimized-dbg package
  * added init script support for multiple ports (--port) and multiple listen
    (--listen) command line argumnents
  * translation: added the "APPEND" packet for command line arguments
  * pipe: support command line arguments

 -- Max Kellermann <mk@cm4all.com>  Mon, 29 Jun 2009 16:51:16 +0200

cm4all-beng-proxy (0.5.13) unstable; urgency=low

  * widget-registry: clear local_address in translate request
  * cmdline: added the "--listen" option

 -- Max Kellermann <mk@cm4all.com>  Wed, 24 Jun 2009 12:27:17 +0200

cm4all-beng-proxy (0.5.12) unstable; urgency=low

  * response: pass the "Location" response handler
  * added support for multiple listener ports

 -- Max Kellermann <mk@cm4all.com>  Tue, 23 Jun 2009 23:34:55 +0200

cm4all-beng-proxy (0.5.11) unstable; urgency=low

  * build with autotools
  * use libcm4all-socket, GLib
  * Makefile.am: support out-of-tree builds
  * added optimized Debian package
  * tcache: fixed wrong assignment in VARY=HOST
  * translation: added request packet LOCAL_ADDRESS

 -- Max Kellermann <mk@cm4all.com>  Tue, 23 Jun 2009 15:42:12 +0200

cm4all-beng-proxy (0.5.10) unstable; urgency=low

  * widget-http: assign the "address" variable

 -- Max Kellermann <mk@cm4all.com>  Mon, 15 Jun 2009 18:38:58 +0200

cm4all-beng-proxy (0.5.9) unstable; urgency=low

  * tcache: fixed typo in tcache_string_match()
  * tcache: support VARY=SESSION
  * translate: added the INVALIDATE response packet
  * cache, session: higher size limits
  * widget-uri: separate query_string from path_info
  * widget-uri: ignore widget parameters in widget_external_uri()

 -- Max Kellermann <mk@cm4all.com>  Mon, 15 Jun 2009 17:06:11 +0200

cm4all-beng-proxy (0.5.8) unstable; urgency=low

  * handler: fixed double free bug in translate_callback()

 -- Max Kellermann <mk@cm4all.com>  Sun, 14 Jun 2009 19:05:09 +0200

cm4all-beng-proxy (0.5.7) unstable; urgency=low

  * forward the Content-Disposition header
  * handler: assign new session to local variable, fix segfault
  * handler: don't dereference the NULL session

 -- Max Kellermann <mk@cm4all.com>  Sun, 14 Jun 2009 13:01:52 +0200

cm4all-beng-proxy (0.5.6) unstable; urgency=low

  * widget-http: send the "Via" request header instead of "X-Forwarded-For"
  * proxy-handler: send the "Via" request header
  * widget-request: check the "path" argument before calling uri_compress()

 -- Max Kellermann <mk@cm4all.com>  Tue, 09 Jun 2009 12:21:00 +0200

cm4all-beng-proxy (0.5.5) unstable; urgency=low

  * processor: allow specifying relative URI in c:base=child
  * widget-request: verify the "path" argument
  * widget: allocate address from widget's pool
  * widget-http: support multiple Set-Cookie response headers

 -- Max Kellermann <mk@cm4all.com>  Thu, 04 Jun 2009 15:10:15 +0200

cm4all-beng-proxy (0.5.4) unstable; urgency=low

  * implemented delegation of open() to a helper program
  * added the BASE translation packet, supported by the translation cache
  * deprecated c:mode=proxy
  * rewrite-uri: always enable focus in mode=partial
  * http-cache: don't cache resources with query string (RFC 2616 13.9)
  * http-cache: lock cache items while they are served

 -- Max Kellermann <mk@cm4all.com>  Thu, 28 May 2009 11:44:01 +0200

cm4all-beng-proxy (0.5.3) unstable; urgency=low

  * cgi: close request body on fork() failure
  * fork: added workaround for pipe-to-pipe splice()
  * http-cache: use cache entry when response ETag matches
  * cgi: loop in istream_cgi_read() to prevent blocking
  * cache: check for expired items once a minute
  * cache: optimize search for oldest item

 -- Max Kellermann <mk@cm4all.com>  Wed, 06 May 2009 13:23:46 +0200

cm4all-beng-proxy (0.5.2) unstable; urgency=low

  * added filter cache
  * header-parser: added missing range check in header_parse_line()
  * fork: added event for writing to the child process
  * fork: don't splice() from a pipe
  * response: don't pass request body to unfocused processor
  * added filter type "pipe"

 -- Max Kellermann <mk@cm4all.com>  Wed, 29 Apr 2009 13:24:26 +0200

cm4all-beng-proxy (0.5.1) unstable; urgency=low

  * processor: fixed base=child assertion failure
  * handler: close request body if it was not consumed
  * static-file: generate Last-Modified and ETag response headers
  * static-file: obey the Content-Type provided by the translation server
  * static-file: get Content-Type from extended attribute
  * http-cache: use istream_null when cached resource is empty

 -- Max Kellermann <mk@cm4all.com>  Mon, 27 Apr 2009 10:00:20 +0200

cm4all-beng-proxy (0.5) unstable; urgency=low

  * processor: accept c:mode/c:base attributes in any order
  * processor: removed alternative (anchor) rewrite syntax

 -- Max Kellermann <mk@cm4all.com>  Mon, 20 Apr 2009 22:04:19 +0200

cm4all-beng-proxy (0.4.10) unstable; urgency=low

  * processor: lift length limitation for widget parameters
  * translate: abort if a packet is too large
  * translate: support MAX_AGE for the whole response
  * hashmap: fix corruption of slot chain in hashmap_remove_value()

 -- Max Kellermann <mk@cm4all.com>  Fri, 17 Apr 2009 13:02:50 +0200

cm4all-beng-proxy (0.4.9) unstable; urgency=low

  * http-cache: explicitly start reading into cache
  * cgi: clear "headers" variable before publishing the response
  * translate: use DOCUMENT_ROOT as CGI parameter

 -- Max Kellermann <mk@cm4all.com>  Mon, 06 Apr 2009 16:21:57 +0200

cm4all-beng-proxy (0.4.8) unstable; urgency=low

  * translate: allow ADDRESS packets in AJP addresses
  * translate: initialize all fields of a FastCGI address
  * http-cache: close all caching connections on exit
  * processor: don't rewrite SCRIPT SRC attribute when proxying

 -- Max Kellermann <mk@cm4all.com>  Thu, 02 Apr 2009 15:45:46 +0200

cm4all-beng-proxy (0.4.7) unstable; urgency=low

  * http-server: use istream_null for empty request body
  * parser: check for trailing slash only in TAG_OPEN tags
  * parser: added support for XML Processing Instructions
  * processor: implemented XML Processing Instruction "cm4all-rewrite-uri"
  * uri-escape: escape the slash character
  * cache: remove all matching items in cache_remove()
  * http-cache: lock cache items while holding a reference

 -- Max Kellermann <mk@cm4all.com>  Thu, 02 Apr 2009 12:02:53 +0200

cm4all-beng-proxy (0.4.6) unstable; urgency=low

  * file_handler: fixed logic error in If-Modified-Since check
  * date: return UTC time stamp in http_date_parse()
  * cache: continue search after item was invalidated
  * cache: remove the correct cache item
  * istream-chunked: work around invalid assertion failure
  * istream-subst: fixed corruption after partial match

 -- Max Kellermann <mk@cm4all.com>  Wed, 25 Mar 2009 15:03:10 +0100

cm4all-beng-proxy (0.4.5) unstable; urgency=low

  * http-server: assume keep-alive is enabled on HTTP 1.1
  * http-client: unregister EV_READ when the buffer is full
  * translation: added QUERY_STRING packet
  * processor: optionally parse base/mode from URI

 -- Max Kellermann <mk@cm4all.com>  Tue, 17 Mar 2009 13:04:25 +0100

cm4all-beng-proxy (0.4.4) unstable; urgency=low

  * forward Accept-Language request header to the translation server
  * translate: added the USER_AGENT request packet
  * session: obey the USER/MAX_AGE setting
  * use libcm4all-inline-dev in libcm4all-beng-proxy-dev
  * added pkg-config file for libcm4all-beng-proxy-dev
  * updated python-central dependencies
  * processor: parse c:base/c:mode attributes in PARAM tags

 -- Max Kellermann <mk@cm4all.com>  Wed, 11 Mar 2009 09:43:48 +0100

cm4all-beng-proxy (0.4.3) unstable; urgency=low

  * processor: rewrite URI in LINK tags
  * processor: rewrite URI in PARAM tags
  * use splice() from glibc 2.7
  * translate: added VARY response packet
  * build documentation with texlive

 -- Max Kellermann <mk@cm4all.com>  Wed, 04 Mar 2009 09:53:56 +0100

cm4all-beng-proxy (0.4.2) unstable; urgency=low

  * hashmap: fix corruption in slot chain
  * use monotonic clock to calculate expiry times
  * processor: rewrite URIs in the EMBED, VIDEO, AUDIO tags

 -- Max Kellermann <mk@cm4all.com>  Tue, 17 Feb 2009 17:14:48 +0100

cm4all-beng-proxy (0.4.1) unstable; urgency=low

  * translate: clear client->transformation
  * handler: check for translation errors
  * http-server: fixed assertion failure during shutdown
  * http-server: send "Keep-Alive" response header
  * worker: after fork(), call event_reinit() in the parent process
  * added valgrind build dependency
  * build with Debian's libevent-1.4 package

 -- Max Kellermann <mk@cm4all.com>  Tue, 10 Feb 2009 11:48:53 +0100

cm4all-beng-proxy (0.4) unstable; urgency=low

  * added support for transformation views
    - in the JavaScript API, mode=proxy is now deprecated
  * http-cache: fix segfault when request_headers==NULL
  * http-cache: store multiple (varying) versions of a resource
  * http-cache: use the "max-age" cache-control response

 -- Max Kellermann <mk@cm4all.com>  Fri, 30 Jan 2009 13:29:43 +0100

cm4all-beng-proxy (0.3.9) unstable; urgency=low

  * http-client: assume keep-alive is enabled on HTTP 1.1
  * processor: use configured/session path-info for mode=child URIs

 -- Max Kellermann <mk@cm4all.com>  Tue, 27 Jan 2009 13:07:51 +0100

cm4all-beng-proxy (0.3.8) unstable; urgency=low

  * processor: pass Content-Type and Content-Language headers from
    template
  * http-client: allow chunked response body without keep-alive

 -- Max Kellermann <mk@cm4all.com>  Fri, 23 Jan 2009 13:02:42 +0100

cm4all-beng-proxy (0.3.7) unstable; urgency=low

  * istream_subst: exit the loop if state==INSERT
  * istream_iconv: check if the full buffer could be flushed
  * worker: don't reinitialize session manager during shutdown

 -- Max Kellermann <mk@cm4all.com>  Thu, 15 Jan 2009 10:39:47 +0100

cm4all-beng-proxy (0.3.6) unstable; urgency=low

  * processor: ignore closing </header>
  * widget-http: now really don't check content-type in frame parents
  * parser: skip comments
  * processor: implemented c:base="parent"
  * processor: added "c:" prefix to c:widget child elements
  * processor: renamed the "c:param" element to "c:parameter"

 -- Max Kellermann <mk@cm4all.com>  Thu, 08 Jan 2009 11:17:29 +0100

cm4all-beng-proxy (0.3.5) unstable; urgency=low

  * widget-http: don't check content-type in frame parents
  * istream-subst: allow null bytes in the input stream
  * js: added the "translate" parameter for passing values to the
    translation server
  * rewrite-uri: refuse to rewrite a frame URI without widget id

 -- Max Kellermann <mk@cm4all.com>  Mon, 05 Jan 2009 16:46:32 +0100

cm4all-beng-proxy (0.3.4) unstable; urgency=low

  * processor: added support for custom widget request headers
  * http-cache: obey the "Vary" response header
  * http-cache: pass the new http_cache_info object when testing a cache
    item

 -- Max Kellermann <mk@cm4all.com>  Tue, 30 Dec 2008 15:46:44 +0100

cm4all-beng-proxy (0.3.3) unstable; urgency=low

  * processor: grew widget parameter buffer to 512 bytes
  * widget-resolver: clear widget->resolver on abort
  * cgi: clear the input's handler in cgi_async_abort()
  * widget-stream: use istream_hold (reverts r4171)

 -- Max Kellermann <mk@cm4all.com>  Fri, 05 Dec 2008 14:43:05 +0100

cm4all-beng-proxy (0.3.2) unstable; urgency=low

  * processor: free memory before calling embed_frame_widget()
  * processor: allocate query string from the widget pool
  * processor: removed the obsolete widget attributes "tag" and "style"
  * parser: hold a reference to the pool

 -- Max Kellermann <mk@cm4all.com>  Mon, 01 Dec 2008 14:15:38 +0100

cm4all-beng-proxy (0.3.1) unstable; urgency=low

  * http-client: remove Transfer-Encoding and Content-Length from response
    headers
  * http-client: don't read body after invoke_response()
  * fork: retry splice() after EAGAIN
  * fork: don't close input when splice() fails
  * cgi: abort the response handler when the stdin stream fails
  * istream_file, istream_pipe, fork, client_socket, listener: fixed file
    descriptor leaks
  * processor: hold a reference to the caller's pool
  * debian/rules: enabled test suite

 -- Max Kellermann <mk@cm4all.com>  Thu, 27 Nov 2008 16:01:16 +0100

cm4all-beng-proxy (0.3) unstable; urgency=low

  * implemented widget filters
  * translate: initialize all fields of a CGI address
  * fork: read request body on EAGAIN
  * fork: implemented the direct() method with splice()
  * python: added class Response
  * prototypes/translate.py:
    - support "filter"
    - support "content_type"
  * demo: added widget filter demo

 -- Max Kellermann <mk@cm4all.com>  Wed, 26 Nov 2008 16:27:29 +0100

cm4all-beng-proxy (0.2) unstable; urgency=low

  * don't quote text/xml widgets
  * widget-resolver: pass widget_pool to widget_class_lookup()
  * widget-registry: allocate widget_class from widget_pool
  * widget-stream: eliminated the async operation proxy, because the
    operation cannot be aborted before the constructor returns
  * widget-stream: don't clear the "delayed" stream in the response() callback
  * rewrite-uri: trigger istream_read(delayed) after istream_delayed_set()
  * doc: clarified XSLT integration

 -- Max Kellermann <mk@cm4all.com>  Tue, 25 Nov 2008 15:28:54 +0100

cm4all-beng-proxy (0.1) unstable; urgency=low

  * initial release

 -- Max Kellermann <mk@cm4all.com>  Mon, 17 Nov 2008 11:59:36 +0100<|MERGE_RESOLUTION|>--- conflicted
+++ resolved
@@ -1,4 +1,3 @@
-<<<<<<< HEAD
 cm4all-beng-proxy (17.0.1) unstable; urgency=low
 
   * bp: advertise Zeroconf IPv6 wildcard listeners as IPv4 as well
@@ -6,14 +5,13 @@
   * certdb: remove obsolete challenge method "sni-01"
 
  --   
-=======
+
 cm4all-beng-proxy (16.6) unstable; urgency=low
 
   * bp: advertise Zeroconf IPv6 wildcard listeners as IPv4 as well
   * lb: fix crash bug
 
  -- Max Kellermann <mk@cm4all.com>  Wed, 26 Feb 2020 14:25:16 +0100
->>>>>>> e37e967e
 
 cm4all-beng-proxy (16.5) unstable; urgency=low
 
