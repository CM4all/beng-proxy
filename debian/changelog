<<<<<<< HEAD
cm4all-beng-proxy (2.0.28) unstable; urgency=low

  * 

 --   

cm4all-beng-proxy (2.0.27) unstable; urgency=low

  * uri-address: fix assertion failures with UNIX domain sockets
  * uri-address: fix redirects with matching absolute URI

 -- Max Kellermann <mk@cm4all.com>  Wed, 09 May 2012 16:16:06 -0000

cm4all-beng-proxy (2.0.26) unstable; urgency=low

  * processor: rewrite URIs in META/refresh

 -- Max Kellermann <mk@cm4all.com>  Thu, 03 May 2012 14:43:03 -0000

cm4all-beng-proxy (2.0.25) unstable; urgency=low

  * merge release 1.4.21
  * processor: fix double free bug on failed widget lookup
  * session: don't access the session manager after worker crash
  * proxy-widget: fix assertion failure with empty view name

 -- Max Kellermann <mk@cm4all.com>  Thu, 26 Apr 2012 14:22:10 -0000

cm4all-beng-proxy (2.0.24) unstable; urgency=low

  * processor: optionally invoke CSS processor for <style>

 -- Max Kellermann <mk@cm4all.com>  Fri, 20 Apr 2012 12:10:42 -0000

cm4all-beng-proxy (2.0.23) unstable; urgency=low

  * widget-resolver: check for translation server failure
  * widget-resolver: don't sync with session when view is invalid
  * rewrite-uri: check for invalid view name
  * {css_,}processor: eliminate second underscore from class prefix
  * doc: document the algorithm for replacing two leading underscores

 -- Max Kellermann <mk@cm4all.com>  Thu, 29 Mar 2012 15:37:52 -0000

cm4all-beng-proxy (2.0.22) unstable; urgency=low

  * merge release 1.4.20
  * proxy-widget: forbid client to select view with address
  * proxy-widget: allow any view selection when widget is not a container
  * widget-http: allow any view selection for unprocessable response
  * widget-http: inherit the view from the template
  * widget-request: sync with session only if processor is enabled
  * widget-http: postpone saving to session after receiving response headers
  * processor: add entities &c:id; &c:type; &c:class;

 -- Max Kellermann <mk@cm4all.com>  Mon, 26 Mar 2012 14:05:05 -0000

cm4all-beng-proxy (2.0.21) unstable; urgency=low

  * css_processor: use mode "partial" for @import
  * rewrite-uri: use mode "partial" on invalid input

 -- Max Kellermann <mk@cm4all.com>  Tue, 20 Mar 2012 18:11:28 -0000

cm4all-beng-proxy (2.0.20) unstable; urgency=low

  * {css_,}processor: default mode is "partial"
  * processor: handle underscore prefixes in the "for" attribute

 -- Max Kellermann <mk@cm4all.com>  Tue, 20 Mar 2012 16:48:51 -0000

cm4all-beng-proxy (2.0.19) unstable; urgency=low

  * merge release 1.4.19

 -- Max Kellermann <mk@cm4all.com>  Tue, 20 Mar 2012 08:41:03 -0000

cm4all-beng-proxy (2.0.18) unstable; urgency=low

  * merge release 1.4.18

 -- Max Kellermann <mk@cm4all.com>  Thu, 15 Mar 2012 15:53:12 -0000

cm4all-beng-proxy (2.0.17) unstable; urgency=low

  * merge release 1.4.17
  * css_parser: check for url() following another token
  * css_processor: rewrite @import URIs
  * {text_,}processor: new entity &c:local;

 -- Max Kellermann <mk@cm4all.com>  Fri, 09 Mar 2012 16:50:19 -0000

cm4all-beng-proxy (2.0.16) unstable; urgency=low

  * response: generate Vary response header from translation response
  * widget-resolver: fix NULL dereference after failure
  * translation: User-Agent classification

 -- Max Kellermann <mk@cm4all.com>  Tue, 06 Mar 2012 11:54:10 -0000

cm4all-beng-proxy (2.0.15) unstable; urgency=low

  * merge release 1.4.16
  * uri-address: fix NULL dereference on certain malformed URIs

 -- Max Kellermann <mk@cm4all.com>  Fri, 02 Mar 2012 16:28:54 -0000

cm4all-beng-proxy (2.0.14) unstable; urgency=low

  * address-resolver: add missing initialization
  * rewrite-uri: fix NULL pointer dereference with "local URI"
  * rewrite-uri: allow mode=proxy (optional temporary kludge)
  * widget-http: auto-disable processor (optional temporary kludge)

 -- Max Kellermann <mk@cm4all.com>  Thu, 01 Mar 2012 18:36:38 -0000

cm4all-beng-proxy (2.0.13) unstable; urgency=low

  * merge release 1.4.15
  * translation: make CGI auto-base optional
  * handler: fix up translation client errors

 -- Max Kellermann <mk@cm4all.com>  Thu, 23 Feb 2012 17:31:03 -0000

cm4all-beng-proxy (2.0.12) unstable; urgency=low

  * merge release 1.4.13

 -- Max Kellermann <mk@cm4all.com>  Thu, 16 Feb 2012 14:41:45 -0000

cm4all-beng-proxy (2.0.11) unstable; urgency=low

  * merge release 1.4.11
  * processor: skip rewriting absolute URIs

 -- Max Kellermann <mk@cm4all.com>  Thu, 09 Feb 2012 09:43:06 -0000

cm4all-beng-proxy (2.0.10) unstable; urgency=low

  * resource-address: initialise type, fixes assertion failure

 -- Max Kellermann <mk@cm4all.com>  Tue, 07 Feb 2012 16:57:06 -0000

cm4all-beng-proxy (2.0.9) unstable; urgency=low

  * [css]processor: expand underscore only XML id / CSS class
  * widget-http: filter processor response headers
  * processor: forward Wildfire headers in the debug build

 -- Max Kellermann <mk@cm4all.com>  Tue, 07 Feb 2012 12:32:33 -0000

cm4all-beng-proxy (2.0.8) unstable; urgency=low

  * rewrite-uri: prefix "@/" refers to widget's "local URI"

 -- Max Kellermann <mk@cm4all.com>  Fri, 03 Feb 2012 13:50:16 -0000

cm4all-beng-proxy (2.0.7) unstable; urgency=low

  * merge release 1.4.10
  * stock: clear idle objects periodically

 -- Max Kellermann <mk@cm4all.com>  Thu, 02 Feb 2012 14:10:24 -0000

cm4all-beng-proxy (2.0.6) unstable; urgency=low

  * merge release 1.4.9

 -- Max Kellermann <mk@cm4all.com>  Tue, 31 Jan 2012 15:10:18 -0000

cm4all-beng-proxy (2.0.5) unstable; urgency=low

  * merge release 1.4.8
  * translate-client: verify the PROXY and AJP payloads
  * translation: support inserting regex matches into CGI/file path
  * translation: support customizing the cookie's "Domain" attribute
  * request: new option "dynamic_session_cookie" adds suffix to cookie
    name
  * uri-address: verify the path component

 -- Max Kellermann <mk@cm4all.com>  Wed, 25 Jan 2012 17:05:09 -0000

cm4all-beng-proxy (2.0.4) unstable; urgency=low

  * merge release 1.4.6
  * access-log: don't log the remote port
  * translation: support inserting regex matches into CGI's PATH_INFO
  * tcache: generate BASE automatically for CGI

 -- Max Kellermann <mk@cm4all.com>  Tue, 10 Jan 2012 15:18:37 -0000

cm4all-beng-proxy (2.0.3) unstable; urgency=low

  * merge release 1.4.4
  * http-server: log remote host address

 -- Max Kellermann <mk@cm4all.com>  Tue, 27 Dec 2011 07:41:15 -0000

cm4all-beng-proxy (2.0.2) unstable; urgency=low

  * merge release 1.4.2
  * widget-http: improved HTTP error messages
  * processor: forbid widget request after URI compress failure

 -- Max Kellermann <mk@cm4all.com>  Wed, 07 Dec 2011 16:51:58 -0000

cm4all-beng-proxy (2.0.1) unstable; urgency=low

  * merge release 1.4.1

 -- Max Kellermann <mk@cm4all.com>  Fri, 18 Nov 2011 13:57:27 -0000

cm4all-beng-proxy (2.0) unstable; urgency=low

  * rewrite-uri: reapply 'drop the deprecated mode "proxy"'
  * proxy-widget: reapply 'client can choose only views that have an address'

 -- Max Kellermann <mk@cm4all.com>  Thu, 17 Nov 2011 08:22:39 +0100
=======
cm4all-beng-proxy (1.4.22) unstable; urgency=low

  * merge release 1.2.27
  * widget: backport memory leak fix from 2.0
  * widget-http: fix memory leak on abort

 -- Max Kellermann <mk@cm4all.com>  Wed, 16 May 2012 10:00:23 -0000
>>>>>>> b788868e

cm4all-beng-proxy (1.4.21) unstable; urgency=low

  * merge release 1.2.26

 -- Max Kellermann <mk@cm4all.com>  Thu, 26 Apr 2012 14:17:56 -0000

cm4all-beng-proxy (1.4.20) unstable; urgency=low

  * merge release 1.2.25

 -- Max Kellermann <mk@cm4all.com>  Mon, 26 Mar 2012 14:03:14 -0000

cm4all-beng-proxy (1.4.19) unstable; urgency=low

  * merge release 1.2.24

 -- Max Kellermann <mk@cm4all.com>  Tue, 20 Mar 2012 08:36:19 -0000

cm4all-beng-proxy (1.4.18) unstable; urgency=low

  * merge release 1.2.23

 -- Max Kellermann <mk@cm4all.com>  Thu, 15 Mar 2012 15:50:20 -0000

cm4all-beng-proxy (1.4.17) unstable; urgency=low

  * merge release 1.2.22

 -- Max Kellermann <mk@cm4all.com>  Thu, 08 Mar 2012 18:36:00 -0000

cm4all-beng-proxy (1.4.16) unstable; urgency=low

  * merge release 1.2.21

 -- Max Kellermann <mk@cm4all.com>  Fri, 02 Mar 2012 16:03:51 -0000

cm4all-beng-proxy (1.4.15) unstable; urgency=low

  * merge release 1.2.20

 -- Max Kellermann <mk@cm4all.com>  Thu, 23 Feb 2012 17:12:30 -0000

cm4all-beng-proxy (1.4.14) unstable; urgency=low

  * merge release 1.2.19

 -- Max Kellermann <mk@cm4all.com>  Thu, 23 Feb 2012 15:35:04 -0000

cm4all-beng-proxy (1.4.13) unstable; urgency=low

  * merge release 1.2.18

 -- Max Kellermann <mk@cm4all.com>  Thu, 16 Feb 2012 13:53:49 -0000

cm4all-beng-proxy (1.4.12) unstable; urgency=low

  * merge release 1.2.17

 -- Max Kellermann <mk@cm4all.com>  Wed, 15 Feb 2012 09:27:50 -0000

cm4all-beng-proxy (1.4.11) unstable; urgency=low

  * merge release 1.2.16

 -- Max Kellermann <mk@cm4all.com>  Thu, 09 Feb 2012 09:33:30 -0000

cm4all-beng-proxy (1.4.10) unstable; urgency=low

  * merge release 1.2.15

 -- Max Kellermann <mk@cm4all.com>  Thu, 02 Feb 2012 13:43:11 -0000

cm4all-beng-proxy (1.4.9) unstable; urgency=low

  * merge release 1.2.14

 -- Max Kellermann <mk@cm4all.com>  Tue, 31 Jan 2012 15:06:57 -0000

cm4all-beng-proxy (1.4.8) unstable; urgency=low

  * merge release 1.2.13

 -- Max Kellermann <mk@cm4all.com>  Wed, 25 Jan 2012 12:16:53 -0000

cm4all-beng-proxy (1.4.7) unstable; urgency=low

  * merge release 1.2.12

 -- Max Kellermann <mk@cm4all.com>  Tue, 17 Jan 2012 08:37:01 -0000

cm4all-beng-proxy (1.4.6) unstable; urgency=low

  * merge release 1.2.11

 -- Max Kellermann <mk@cm4all.com>  Wed, 04 Jan 2012 15:41:43 -0000

cm4all-beng-proxy (1.4.5) unstable; urgency=low

  * merge release 1.2.10

 -- Max Kellermann <mk@cm4all.com>  Wed, 28 Dec 2011 17:07:13 -0000

cm4all-beng-proxy (1.4.4) unstable; urgency=low

  * merge release 1.2.9

 -- Max Kellermann <mk@cm4all.com>  Thu, 22 Dec 2011 11:28:39 -0000

cm4all-beng-proxy (1.4.3) unstable; urgency=low

  * merge release 1.2.8

 -- Max Kellermann <mk@cm4all.com>  Wed, 14 Dec 2011 11:20:04 -0000

cm4all-beng-proxy (1.4.2) unstable; urgency=low

  * text-processor: allow processing "application/javascript",
    "application/json"
  * uri-relative: allow backtracking to the widget base with "../"
  * merge release 1.2.7

 -- Max Kellermann <mk@cm4all.com>  Tue, 06 Dec 2011 12:39:24 -0000

cm4all-beng-proxy (1.4.1) unstable; urgency=low

  * merge release 1.2.6

 -- Max Kellermann <mk@cm4all.com>  Fri, 18 Nov 2011 13:53:56 -0000

cm4all-beng-proxy (1.4) unstable; urgency=low

  * proxy-widget: revert 'client can choose only views that have an address'
  * rewrite-uri: revert 'drop the deprecated mode "proxy"'

 -- Max Kellermann <mk@cm4all.com>  Thu, 17 Nov 2011 08:10:42 +0100

cm4all-beng-proxy (1.3.2) unstable; urgency=low

  * tcache: add regex matching, translation packets REGEX, INVERSE_REGEX
  * widget: don't start the prefix with an underscore
  * translation: add new packet PROCESS_TEXT, to expand entity references
  * translation: add new packet WIDGET_INFO, enables additional request headers
  * doc: document the algorithm for replacing three leading underscores

 -- Max Kellermann <mk@cm4all.com>  Wed, 16 Nov 2011 17:00:16 +0100

cm4all-beng-proxy (1.3.1) unstable; urgency=low

  * merge release 1.2.5

 -- Max Kellermann <mk@cm4all.com>  Tue, 08 Nov 2011 19:51:18 +0100

cm4all-beng-proxy (1.3) unstable; urgency=low

  * rewrite-uri: drop the deprecated mode "proxy"
  * proxy-widget: client can choose only views that have an address

 -- Max Kellermann <mk@cm4all.com>  Mon, 31 Oct 2011 17:41:14 +0100

cm4all-beng-proxy (1.2.27) unstable; urgency=low

  * merge release 1.1.40

 -- Max Kellermann <mk@cm4all.com>  Wed, 16 May 2012 09:51:50 -0000

cm4all-beng-proxy (1.2.26) unstable; urgency=low

  * merge release 1.1.39

 -- Max Kellermann <mk@cm4all.com>  Thu, 26 Apr 2012 14:16:40 -0000

cm4all-beng-proxy (1.2.25) unstable; urgency=low

  * merge release 1.1.38

 -- Max Kellermann <mk@cm4all.com>  Mon, 26 Mar 2012 14:01:44 -0000

cm4all-beng-proxy (1.2.24) unstable; urgency=low

  * merge release 1.1.37

 -- Max Kellermann <mk@cm4all.com>  Tue, 20 Mar 2012 08:33:31 -0000

cm4all-beng-proxy (1.2.23) unstable; urgency=low

  * merge release 1.1.36

 -- Max Kellermann <mk@cm4all.com>  Thu, 15 Mar 2012 15:37:10 -0000

cm4all-beng-proxy (1.2.22) unstable; urgency=low

  * merge release 1.1.35

 -- Max Kellermann <mk@cm4all.com>  Thu, 08 Mar 2012 18:29:39 -0000

cm4all-beng-proxy (1.2.21) unstable; urgency=low

  * merge release 1.1.34

 -- Max Kellermann <mk@cm4all.com>  Fri, 02 Mar 2012 16:02:00 -0000

cm4all-beng-proxy (1.2.20) unstable; urgency=low

  * merge release 1.1.33

 -- Max Kellermann <mk@cm4all.com>  Thu, 23 Feb 2012 17:11:15 -0000

cm4all-beng-proxy (1.2.19) unstable; urgency=low

  * merge release 1.1.32

 -- Max Kellermann <mk@cm4all.com>  Thu, 23 Feb 2012 15:18:36 -0000

cm4all-beng-proxy (1.2.18) unstable; urgency=low

  * merge release 1.1.31

 -- Max Kellermann <mk@cm4all.com>  Thu, 16 Feb 2012 13:52:42 -0000

cm4all-beng-proxy (1.2.17) unstable; urgency=low

  * merge release 1.1.30

 -- Max Kellermann <mk@cm4all.com>  Wed, 15 Feb 2012 09:26:45 -0000

cm4all-beng-proxy (1.2.16) unstable; urgency=low

  * merge release 1.1.29

 -- Max Kellermann <mk@cm4all.com>  Thu, 09 Feb 2012 09:31:50 -0000

cm4all-beng-proxy (1.2.15) unstable; urgency=low

  * merge release 1.1.28

 -- Max Kellermann <mk@cm4all.com>  Thu, 02 Feb 2012 13:41:45 -0000

cm4all-beng-proxy (1.2.14) unstable; urgency=low

  * merge release 1.1.27

 -- Max Kellermann <mk@cm4all.com>  Tue, 31 Jan 2012 15:04:32 -0000

cm4all-beng-proxy (1.2.13) unstable; urgency=low

  * merge release 1.1.26

 -- Max Kellermann <mk@cm4all.com>  Wed, 25 Jan 2012 12:15:19 -0000

cm4all-beng-proxy (1.2.12) unstable; urgency=low

  * merge release 1.1.25

 -- Max Kellermann <mk@cm4all.com>  Tue, 17 Jan 2012 08:31:44 -0000

cm4all-beng-proxy (1.2.11) unstable; urgency=low

  * merge release 1.1.24

 -- Max Kellermann <mk@cm4all.com>  Wed, 04 Jan 2012 15:38:27 -0000

cm4all-beng-proxy (1.2.10) unstable; urgency=low

  * merge release 1.1.23

 -- Max Kellermann <mk@cm4all.com>  Wed, 28 Dec 2011 17:01:43 -0000

cm4all-beng-proxy (1.2.9) unstable; urgency=low

  * merge release 1.1.22

 -- Max Kellermann <mk@cm4all.com>  Thu, 22 Dec 2011 10:28:29 -0000

cm4all-beng-proxy (1.2.8) unstable; urgency=low

  * merge release 1.1.21

 -- Max Kellermann <mk@cm4all.com>  Wed, 14 Dec 2011 11:12:32 -0000

cm4all-beng-proxy (1.2.7) unstable; urgency=low

  * merge release 1.1.20

 -- Max Kellermann <mk@cm4all.com>  Tue, 06 Dec 2011 11:43:10 -0000

cm4all-beng-proxy (1.2.6) unstable; urgency=low

  * merge release 1.1.19

 -- Max Kellermann <mk@cm4all.com>  Fri, 18 Nov 2011 13:47:43 -0000

cm4all-beng-proxy (1.2.5) unstable; urgency=low

  * merge release 1.1.18
  * file-handler: handle If-Modified-Since followed by filter

 -- Max Kellermann <mk@cm4all.com>  Tue, 08 Nov 2011 19:43:58 +0100

cm4all-beng-proxy (1.2.4) unstable; urgency=low

  * merge release 1.1.17

 -- Max Kellermann <mk@cm4all.com>  Wed, 02 Nov 2011 16:58:28 +0100

cm4all-beng-proxy (1.2.3) unstable; urgency=low

  * merge release 1.1.16

 -- Max Kellermann <mk@cm4all.com>  Fri, 21 Oct 2011 15:16:13 +0200

cm4all-beng-proxy (1.2.2) unstable; urgency=low

  * merge release 1.1.15
  * widget-view: an empty name refers to the default view
  * processor: new entity &c:view;

 -- Max Kellermann <mk@cm4all.com>  Wed, 19 Oct 2011 11:43:20 +0200

cm4all-beng-proxy (1.2.1) unstable; urgency=low

  * merge release 1.1.13

 -- Max Kellermann <mk@cm4all.com>  Wed, 05 Oct 2011 17:16:04 +0200

cm4all-beng-proxy (1.2) unstable; urgency=low

  * delegate-client: improved error reporting
  * response-error: resolve errno codes
  * python/control/client: bind the unix domain socket
  * python/control/client: implement timeout
  * lb_control: allow querying node status over control socket

 -- Max Kellermann <mk@cm4all.com>  Tue, 27 Sep 2011 12:00:44 +0200

cm4all-beng-proxy (1.1.40) unstable; urgency=low

  * merge release 1.0.34

 -- Max Kellermann <mk@cm4all.com>  Wed, 16 May 2012 09:50:37 -0000

cm4all-beng-proxy (1.1.39) unstable; urgency=low

  * merge release 1.0.33

 -- Max Kellermann <mk@cm4all.com>  Thu, 26 Apr 2012 14:12:30 -0000

cm4all-beng-proxy (1.1.38) unstable; urgency=low

  * merge release 1.0.32

 -- Max Kellermann <mk@cm4all.com>  Mon, 26 Mar 2012 14:00:38 -0000

cm4all-beng-proxy (1.1.37) unstable; urgency=low

  * merge release 1.0.31

 -- Max Kellermann <mk@cm4all.com>  Tue, 20 Mar 2012 08:31:08 -0000

cm4all-beng-proxy (1.1.36) unstable; urgency=low

  * merge release 1.0.30

 -- Max Kellermann <mk@cm4all.com>  Thu, 15 Mar 2012 15:36:15 -0000

cm4all-beng-proxy (1.1.35) unstable; urgency=low

  * merge release 1.0.29
  * css_processor: delete "-c-mode" and "-c-view" from output

 -- Max Kellermann <mk@cm4all.com>  Thu, 08 Mar 2012 18:16:03 -0000

cm4all-beng-proxy (1.1.34) unstable; urgency=low

  * merge release 1.0.28

 -- Max Kellermann <mk@cm4all.com>  Fri, 02 Mar 2012 15:26:44 -0000

cm4all-beng-proxy (1.1.33) unstable; urgency=low

  * merge release 1.0.27

 -- Max Kellermann <mk@cm4all.com>  Thu, 23 Feb 2012 17:09:57 -0000

cm4all-beng-proxy (1.1.32) unstable; urgency=low

  * merge release 1.0.26

 -- Max Kellermann <mk@cm4all.com>  Thu, 23 Feb 2012 15:14:56 -0000

cm4all-beng-proxy (1.1.31) unstable; urgency=low

  * merge release 1.0.25

 -- Max Kellermann <mk@cm4all.com>  Thu, 16 Feb 2012 13:49:26 -0000

cm4all-beng-proxy (1.1.30) unstable; urgency=low

  * merge release 1.0.24

 -- Max Kellermann <mk@cm4all.com>  Wed, 15 Feb 2012 09:25:38 -0000

cm4all-beng-proxy (1.1.29) unstable; urgency=low

  * merge release 1.0.23

 -- Max Kellermann <mk@cm4all.com>  Thu, 09 Feb 2012 09:30:18 -0000

cm4all-beng-proxy (1.1.28) unstable; urgency=low

  * merge release 1.0.22

 -- Max Kellermann <mk@cm4all.com>  Thu, 02 Feb 2012 13:39:21 -0000

cm4all-beng-proxy (1.1.27) unstable; urgency=low

  * merge release 1.0.21

 -- Max Kellermann <mk@cm4all.com>  Tue, 31 Jan 2012 14:59:06 -0000

cm4all-beng-proxy (1.1.26) unstable; urgency=low

  * merge release 1.0.20

 -- Max Kellermann <mk@cm4all.com>  Wed, 25 Jan 2012 12:13:43 -0000

cm4all-beng-proxy (1.1.25) unstable; urgency=low

  * merge release 1.0.19

 -- Max Kellermann <mk@cm4all.com>  Tue, 17 Jan 2012 08:29:34 -0000

cm4all-beng-proxy (1.1.24) unstable; urgency=low

  * merge release 1.0.18

 -- Max Kellermann <mk@cm4all.com>  Wed, 04 Jan 2012 15:27:35 -0000

cm4all-beng-proxy (1.1.23) unstable; urgency=low

  * header-forward: remove port number from X-Forwarded-For

 -- Max Kellermann <mk@cm4all.com>  Wed, 28 Dec 2011 16:51:41 -0000

cm4all-beng-proxy (1.1.22) unstable; urgency=low

  * merge release 1.0.17
  * istream-socket: fix potential assertion failure

 -- Max Kellermann <mk@cm4all.com>  Wed, 21 Dec 2011 16:44:46 -0000

cm4all-beng-proxy (1.1.21) unstable; urgency=low

  * merge release 1.0.16

 -- Max Kellermann <mk@cm4all.com>  Wed, 14 Dec 2011 11:07:58 -0000

cm4all-beng-proxy (1.1.20) unstable; urgency=low

  * merge release 1.0.15
  * processor: don't rewrite "mailto:" hyperlinks

 -- Max Kellermann <mk@cm4all.com>  Mon, 05 Dec 2011 18:37:10 -0000

cm4all-beng-proxy (1.1.19) unstable; urgency=low

  * {css_,}processor: quote widget classes for prefixing XML IDs, CSS classes

 -- Max Kellermann <mk@cm4all.com>  Fri, 18 Nov 2011 13:17:02 -0000

cm4all-beng-proxy (1.1.18) unstable; urgency=low

  * merge release 1.0.13
  * lb_http: eliminate the duplicate "Date" response header

 -- Max Kellermann <mk@cm4all.com>  Tue, 08 Nov 2011 19:33:07 +0100

cm4all-beng-proxy (1.1.17) unstable; urgency=low

  * merge release 1.0.13

 -- Max Kellermann <mk@cm4all.com>  Wed, 02 Nov 2011 16:52:21 +0100

cm4all-beng-proxy (1.1.16) unstable; urgency=low

  * merge release 1.0.12

 -- Max Kellermann <mk@cm4all.com>  Fri, 21 Oct 2011 15:09:55 +0200

cm4all-beng-proxy (1.1.15) unstable; urgency=low

  * merge release 1.0.11

 -- Max Kellermann <mk@cm4all.com>  Wed, 19 Oct 2011 09:36:38 +0200

cm4all-beng-proxy (1.1.14) unstable; urgency=low

  * merge release 1.0.10

 -- Max Kellermann <mk@cm4all.com>  Fri, 07 Oct 2011 15:15:00 +0200

cm4all-beng-proxy (1.1.13) unstable; urgency=low

  * merge release 1.0.9

 -- Max Kellermann <mk@cm4all.com>  Thu, 29 Sep 2011 16:47:56 +0200

cm4all-beng-proxy (1.1.12) unstable; urgency=low

  * merge release 1.0.8

 -- Max Kellermann <mk@cm4all.com>  Thu, 22 Sep 2011 17:13:41 +0200

cm4all-beng-proxy (1.1.11) unstable; urgency=low

  * merge release 1.0.7
  * widget-http: response header X-CM4all-View selects a view
  * processor, css_processor: support prefixing XML ids
  * processor: property "c:view" selects a view

 -- Max Kellermann <mk@cm4all.com>  Fri, 16 Sep 2011 12:25:24 +0200

cm4all-beng-proxy (1.1.10) unstable; urgency=low

  * merge release 1.0.6
  * http-request: don't clear failure state on successful TCP connection
  * istream-socket: fix assertion failure after receive error
  * ssl_filter: check for end-of-file on plain socket
  * ssl_filter: fix buffer assertion failures

 -- Max Kellermann <mk@cm4all.com>  Tue, 13 Sep 2011 18:50:18 +0200

cm4all-beng-proxy (1.1.9) unstable; urgency=low

  * http-request: improve keep-alive cancellation detection
  * http-request: mark server "failed" after HTTP client error
  * lb: implement the control protocol
    - can disable and re-enable workers
  * lb: don't allow sticky pool with only one member
  * lb: verify that a new sticky host is alive
  * lb: mark server "failed" after HTTP client error

 -- Max Kellermann <mk@cm4all.com>  Fri, 09 Sep 2011 13:03:55 +0200

cm4all-beng-proxy (1.1.8) unstable; urgency=low

  * merge release 1.0.5
  * {css_,}processor: one more underscore for the prefix
  * processor: remove rewrite-uri processing instructions from output
  * translate: unknown packet is a fatal error
  * processor: add option to set widget/focus by default
  * rewrite-uri: a leading tilde refers to the widget base; translation
    packet ANCHOR_ABSOLUTE enables it by default

 -- Max Kellermann <mk@cm4all.com>  Mon, 05 Sep 2011 17:56:31 +0200

cm4all-beng-proxy (1.1.7) unstable; urgency=low

  * css_processor: implement property "-c-mode"
  * css_processor: translate underscore prefix in class names
  * processor: translate underscore prefix in CSS class names

 -- Max Kellermann <mk@cm4all.com>  Mon, 29 Aug 2011 17:47:48 +0200

cm4all-beng-proxy (1.1.6) unstable; urgency=low

  * merge release 1.0.3
  * implement CSS processor

 -- Max Kellermann <mk@cm4all.com>  Mon, 22 Aug 2011 17:13:56 +0200

cm4all-beng-proxy (1.1.5) unstable; urgency=low

  * lb: optionally generate Via and X-Forwarded-For

 -- Max Kellermann <mk@cm4all.com>  Wed, 17 Aug 2011 12:45:14 +0200

cm4all-beng-proxy (1.1.4) unstable; urgency=low

  * pipe-stock: fix assertion failure after optimization bug
  * istream-pipe: reuse drained pipes immediately
  * sink-socket: reinstate write event during bulk transfers

 -- Max Kellermann <mk@cm4all.com>  Thu, 11 Aug 2011 14:41:37 +0200

cm4all-beng-proxy (1.1.3) unstable; urgency=low

  * widget: quote invalid XMLID/JS characters for &c:prefix;
  * lb: add protocol "tcp"

 -- Max Kellermann <mk@cm4all.com>  Wed, 10 Aug 2011 18:53:12 +0200

cm4all-beng-proxy (1.1.2) unstable; urgency=low

  * merge release 1.0.2
  * http-server: report detailed errors
  * widget-http: implement header dumps
  * cgi, fastcgi: enable cookie jar with custom cookie "host"

 -- Max Kellermann <mk@cm4all.com>  Thu, 04 Aug 2011 17:27:51 +0200

cm4all-beng-proxy (1.1.1) unstable; urgency=low

  * merge release 1.0.1
  * lb: don't ignore unimplemented configuration keywords
  * lb: configurable monitor check interval
  * session: configurable idle timeout

 -- Max Kellermann <mk@cm4all.com>  Tue, 26 Jul 2011 11:27:20 +0200

cm4all-beng-proxy (1.1) unstable; urgency=low

  * http-client: send "Expect: 100-continue" only for big request body
  * lb: implement monitors (ping, connect, tcp_expect)

 -- Max Kellermann <mk@cm4all.com>  Wed, 20 Jul 2011 15:04:22 +0200
  
cm4all-beng-proxy (1.0.34) unstable; urgency=low

  * resource-loader: don't strip last segment from IPv6 address

 -- Max Kellermann <mk@cm4all.com>  Wed, 16 May 2012 09:47:43 -0000

cm4all-beng-proxy (1.0.33) unstable; urgency=low

  * widget-resolver: fix assertion failure on recursive abort

 -- Max Kellermann <mk@cm4all.com>  Thu, 26 Apr 2012 14:04:01 -0000

cm4all-beng-proxy (1.0.32) unstable; urgency=low

  * http-cache: add missing initialization on memcached miss

 -- Max Kellermann <mk@cm4all.com>  Mon, 26 Mar 2012 13:35:01 -0000

cm4all-beng-proxy (1.0.31) unstable; urgency=low

  * proxy-widget: close the request body when the view doesn't exist

 -- Max Kellermann <mk@cm4all.com>  Tue, 20 Mar 2012 08:28:00 -0000

cm4all-beng-proxy (1.0.30) unstable; urgency=low

  * widget-view: initialize the header forward settings
  * translate-client: new view inherits header forward settings from
    default view
  * handler: clear transformation after translation error
  * http-cache: release the memcached response on abort
  * fcgi-request: close the request body on stock failure

 -- Max Kellermann <mk@cm4all.com>  Thu, 15 Mar 2012 15:34:18 -0000

cm4all-beng-proxy (1.0.29) unstable; urgency=low

  * processor: unescape custom header values
  * widget-resolver: fix NULL dereference after failure

 -- Max Kellermann <mk@cm4all.com>  Thu, 08 Mar 2012 18:10:14 -0000

cm4all-beng-proxy (1.0.28) unstable; urgency=low

  * widget-resolver: serve responses in the right order
  * widget-request: fix session related assertion failure
  * translate: initialize all GError variables

 -- Max Kellermann <mk@cm4all.com>  Fri, 02 Mar 2012 15:20:54 -0000

cm4all-beng-proxy (1.0.27) unstable; urgency=low

  * resource-address: fix regression when CGI URI is not set

 -- Max Kellermann <mk@cm4all.com>  Thu, 23 Feb 2012 17:08:16 -0000

cm4all-beng-proxy (1.0.26) unstable; urgency=low

  * resource-address: apply BASE to the CGI request URI

 -- Max Kellermann <mk@cm4all.com>  Thu, 23 Feb 2012 15:11:42 -0000

cm4all-beng-proxy (1.0.25) unstable; urgency=low

  * cgi-client: clear the input pointer on close

 -- Max Kellermann <mk@cm4all.com>  Thu, 16 Feb 2012 13:46:13 -0000

cm4all-beng-proxy (1.0.24) unstable; urgency=low

  * debian/rules: optimize parallel build
  * cgi: break loop when headers are finished

 -- Max Kellermann <mk@cm4all.com>  Wed, 15 Feb 2012 09:23:22 -0000

cm4all-beng-proxy (1.0.23) unstable; urgency=low

  * cgi: detect large response headers
  * cgi: continue parsing response headers after buffer boundary
  * cgi: bigger response header buffer
  * fcgi-client: detect large response headers

 -- Max Kellermann <mk@cm4all.com>  Thu, 09 Feb 2012 09:27:50 -0000

cm4all-beng-proxy (1.0.22) unstable; urgency=low

  * debian/rules: don't run libtool
  * lb: thread safety for the SSL filter
  * lb: fix crash during shutdown
  * http-server: fix uninitialised variable

 -- Max Kellermann <mk@cm4all.com>  Thu, 02 Feb 2012 13:03:08 -0000

cm4all-beng-proxy (1.0.21) unstable; urgency=low

  * hstock: fix memory leak
  * notify: fix endless busy loop
  * ssl_filter: fix hang while tearing down connection

 -- Max Kellermann <mk@cm4all.com>  Tue, 31 Jan 2012 15:24:50 -0000

cm4all-beng-proxy (1.0.20) unstable; urgency=low

  * ssl: load the whole certificate chain
  * translate: fix PATH+JAILCGI+SITE check
  * translate: fix HOME check
  * resource-address: include all CGI attributes in cache key

 -- Max Kellermann <mk@cm4all.com>  Wed, 25 Jan 2012 12:10:43 -0000

cm4all-beng-proxy (1.0.19) unstable; urgency=low

  * cookie-client: add a missing out-of-memory check

 -- Max Kellermann <mk@cm4all.com>  Tue, 17 Jan 2012 08:27:38 -0000

cm4all-beng-proxy (1.0.18) unstable; urgency=low

  * resource-address: support zero-length path_info prefix (for BASE)
  * hashmap: optimize insertions
  * http-server: limit the number of request headers
  * proxy-widget: discard the unused request body on error

 -- Max Kellermann <mk@cm4all.com>  Wed, 04 Jan 2012 14:55:59 -0000

cm4all-beng-proxy (1.0.17) unstable; urgency=low

  * istream-chunked: avoid recursive buffer write, fixes crash

 -- Max Kellermann <mk@cm4all.com>  Wed, 21 Dec 2011 16:37:44 -0000

cm4all-beng-proxy (1.0.16) unstable; urgency=low

  * http-server: disable timeout while waiting for CGI
  * cgi: fix segmentation fault
  * processor: discard child's request body on abort
  * proxy-widget: discard the unused request body on error

 -- Max Kellermann <mk@cm4all.com>  Wed, 14 Dec 2011 11:53:31 +0100

cm4all-beng-proxy (1.0.15) unstable; urgency=low

  * http-client: fix assertion failure on bogus "100 Continue"
  * handler: don't close the request body twice
  * session: add a missing out-of-memory check
  * fcgi-client: check for EV_READ event
  * fcgi-serialize: fix serializing parameter without value

 -- Max Kellermann <mk@cm4all.com>  Mon, 05 Dec 2011 17:47:20 -0000

cm4all-beng-proxy (1.0.14) unstable; urgency=low

  * http-server: don't generate chunked HEAD response
  * http-server: don't override Content-Length for HEAD response
  * lb_http, proxy-widget, response: forward Content-Length after HEAD

 -- Max Kellermann <mk@cm4all.com>  Tue, 08 Nov 2011 18:19:42 +0100

cm4all-beng-proxy (1.0.13) unstable; urgency=low

  * processor: initialize URI rewrite options for <?cm4all-rewrite-uri?>

 -- Max Kellermann <mk@cm4all.com>  Wed, 02 Nov 2011 16:47:48 +0100

cm4all-beng-proxy (1.0.12) unstable; urgency=low

  * http-server, proxy-widget: add missing newline to log message
  * fcgi_client: fix assertion failure on response body error
  * http-cache-choice: fix crash due to wrong filter callback

 -- Max Kellermann <mk@cm4all.com>  Fri, 21 Oct 2011 15:02:42 +0200

cm4all-beng-proxy (1.0.11) unstable; urgency=low

  * lb_config: fix binding to wildcard address
  * rewrite-uri: clarify warning message when widget has no id

 -- Max Kellermann <mk@cm4all.com>  Wed, 19 Oct 2011 09:26:48 +0200

cm4all-beng-proxy (1.0.10) unstable; urgency=low

  * debian/control: beng-lb doesn't need "daemon" anymore
  * http-string: allow space in unquoted cookie values (RFC ignorant)

 -- Max Kellermann <mk@cm4all.com>  Fri, 07 Oct 2011 15:06:32 +0200

cm4all-beng-proxy (1.0.9) unstable; urgency=low

  * tcp-balancer: store a copy of the socket address
  * lb: default log directory is /var/log/cm4all/beng-lb
  * lb: use new built-in watchdog instead of /usr/bin/daemon

 -- Max Kellermann <mk@cm4all.com>  Thu, 29 Sep 2011 16:19:34 +0200

cm4all-beng-proxy (1.0.8) unstable; urgency=low

  * resource-address: copy the delegate JailCGI parameters (crash bug fix)
  * response: use the same URI for storing and dropping widget sessions

 -- Max Kellermann <mk@cm4all.com>  Thu, 22 Sep 2011 13:39:08 +0200

cm4all-beng-proxy (1.0.7) unstable; urgency=low

  * inline-widget: discard request body when class lookup fails

 -- Max Kellermann <mk@cm4all.com>  Fri, 16 Sep 2011 12:16:04 +0200

cm4all-beng-proxy (1.0.6) unstable; urgency=low

  * processor: support short "SCRIPT" tag
  * widget-uri: use the template's view specification

 -- Max Kellermann <mk@cm4all.com>  Tue, 13 Sep 2011 18:14:24 +0200

cm4all-beng-proxy (1.0.5) unstable; urgency=low

  * resource-loader: delete comma when extracting from X-Forwarded-For

 -- Max Kellermann <mk@cm4all.com>  Mon, 05 Sep 2011 17:43:22 +0200

cm4all-beng-proxy (1.0.4) unstable; urgency=low

  * istream-replace: update the buffer reader after new data was added

 -- Max Kellermann <mk@cm4all.com>  Mon, 05 Sep 2011 15:43:17 +0200

cm4all-beng-proxy (1.0.3) unstable; urgency=low

  * merge release 0.9.35
  * control-handler: fix uninitialized variable

 -- Max Kellermann <mk@cm4all.com>  Thu, 18 Aug 2011 15:15:52 +0200

cm4all-beng-proxy (1.0.2) unstable; urgency=low

  * merge release 0.9.34
  * handler: always log translate client errors
  * tcp-balancer: fix memory leak in error handler
  * http-string: allow more characters in cookie values (RFC ignorant)

 -- Max Kellermann <mk@cm4all.com>  Mon, 01 Aug 2011 16:30:05 +0200

cm4all-beng-proxy (1.0.1) unstable; urgency=low

  * session: increase idle timeout to 20 minutes

 -- Max Kellermann <mk@cm4all.com>  Tue, 26 Jul 2011 11:23:36 +0200

cm4all-beng-proxy (1.0) unstable; urgency=low

  * merge release 0.9.33
  * header-forward: eliminate the duplicate "Date" response header
  * proxy-handler: don't pass internal URI arguments to CGI

 -- Max Kellermann <mk@cm4all.com>  Mon, 18 Jul 2011 17:07:42 +0200

cm4all-beng-proxy (0.10.14) unstable; urgency=low

  * merge release 0.9.32

 -- Max Kellermann <mk@cm4all.com>  Tue, 12 Jul 2011 19:02:23 +0200

cm4all-beng-proxy (0.10.13) unstable; urgency=low

  * growing-buffer: reset the position when skipping buffers

 -- Max Kellermann <mk@cm4all.com>  Wed, 06 Jul 2011 10:07:50 +0200

cm4all-beng-proxy (0.10.12) unstable; urgency=low

  * merge release 0.9.31
  * rewrite-uri: log widget base mismatch
  * istream-replace: fix assertion failure with splitted buffer

 -- Max Kellermann <mk@cm4all.com>  Tue, 05 Jul 2011 22:05:44 +0200

cm4all-beng-proxy (0.10.11) unstable; urgency=low

  * merge release 0.9.30
  * lb: add SSL/TLS support

 -- Max Kellermann <mk@cm4all.com>  Mon, 04 Jul 2011 17:14:21 +0200

cm4all-beng-proxy (0.10.10) unstable; urgency=low

  * merge release 0.9.29

 -- Max Kellermann <mk@cm4all.com>  Tue, 28 Jun 2011 17:56:43 +0200

cm4all-beng-proxy (0.10.9) unstable; urgency=low

  * merge release 0.9.28

 -- Max Kellermann <mk@cm4all.com>  Mon, 27 Jun 2011 13:38:03 +0200

cm4all-beng-proxy (0.10.8) unstable; urgency=low

  * lb_http: don't access the connection object after it was closed
  * restart the load balancer automatically

 -- Max Kellermann <mk@cm4all.com>  Wed, 22 Jun 2011 12:38:39 +0200

cm4all-beng-proxy (0.10.7) unstable; urgency=low

  * config: make the session cookie name configurable
  * uri-relative: allow relative base URIs (for CGI)
  * widget-uri: combine existing CGI PATH_INFO and given widget location
  * python/translation/widget: support "path_info" specification

 -- Max Kellermann <mk@cm4all.com>  Mon, 20 Jun 2011 14:54:38 +0200

cm4all-beng-proxy (0.10.6) unstable; urgency=low

  * merge release 0.9.26

 -- Max Kellermann <mk@cm4all.com>  Wed, 15 Jun 2011 09:19:28 +0200

cm4all-beng-proxy (0.10.5) unstable; urgency=low

  * merge release 0.9.26

 -- Max Kellermann <mk@cm4all.com>  Fri, 10 Jun 2011 10:09:09 +0200

cm4all-beng-proxy (0.10.4) unstable; urgency=low

  * doc: add beng-lb documentation
  * lb: implement "fallback" option
  * merge release 0.9.25

 -- Max Kellermann <mk@cm4all.com>  Wed, 08 Jun 2011 14:13:43 +0200

cm4all-beng-proxy (0.10.3) unstable; urgency=low

  * python/translation.widget: support keyword "sticky"
  * lb: implement sticky modes "failover", "cookie"

 -- Max Kellermann <mk@cm4all.com>  Mon, 06 Jun 2011 15:51:36 +0200

cm4all-beng-proxy (0.10.2) unstable; urgency=low

  * debian: fix beng-lb pid file name
  * lb_http: implement sticky sessions
  * merge release 0.9.24

 -- Max Kellermann <mk@cm4all.com>  Tue, 31 May 2011 14:32:03 +0200

cm4all-beng-proxy (0.10.1) unstable; urgency=low

  * lb_http: close request body on error
  * lb_listener: print error message when binding fails
  * merge release 0.9.23

 -- Max Kellermann <mk@cm4all.com>  Fri, 27 May 2011 13:13:55 +0200

cm4all-beng-proxy (0.10) unstable; urgency=low

  * failure: fix inverted logic bug in expiry check
  * tcp-balancer: implement session stickiness
  * lb: new stand-alone load balancer

 -- Max Kellermann <mk@cm4all.com>  Thu, 26 May 2011 14:32:02 +0200

cm4all-beng-proxy (0.9.35) unstable; urgency=low

  * resource-loader: pass the last X-Forwarded-For element to AJP

 -- Max Kellermann <mk@cm4all.com>  Thu, 18 Aug 2011 15:05:02 +0200

cm4all-beng-proxy (0.9.34) unstable; urgency=low

  * request: fix double request body close in errdoc handler
  * handler: close request body on early abort

 -- Max Kellermann <mk@cm4all.com>  Mon, 01 Aug 2011 16:21:43 +0200

cm4all-beng-proxy (0.9.33) unstable; urgency=low

  * {http,ajp}-request, errdoc: check before closing the request body on
    error

 -- Max Kellermann <mk@cm4all.com>  Mon, 18 Jul 2011 16:30:29 +0200

cm4all-beng-proxy (0.9.32) unstable; urgency=low

  * processor: dispose request body when focused widget was not found
  * http-string: allow the slash in cookie values (RFC ignorant)

 -- Max Kellermann <mk@cm4all.com>  Tue, 12 Jul 2011 18:16:01 +0200

cm4all-beng-proxy (0.9.31) unstable; urgency=low

  * growing-buffer: fix assertion failure with empty first buffer

 -- Max Kellermann <mk@cm4all.com>  Tue, 05 Jul 2011 21:58:24 +0200

cm4all-beng-proxy (0.9.30) unstable; urgency=low

  * growing-buffer: fix assertion failure in reader when buffer is empty

 -- Max Kellermann <mk@cm4all.com>  Mon, 04 Jul 2011 16:59:28 +0200

cm4all-beng-proxy (0.9.29) unstable; urgency=low

  * http-string: allow the equality sign in cookie values (RFC ignorant)

 -- Max Kellermann <mk@cm4all.com>  Tue, 28 Jun 2011 17:50:23 +0200

cm4all-beng-proxy (0.9.28) unstable; urgency=low

  * http-string: allow round brackets in cookie values (RFC ignorant)

 -- Max Kellermann <mk@cm4all.com>  Mon, 27 Jun 2011 13:23:58 +0200

cm4all-beng-proxy (0.9.27) unstable; urgency=low

  * handler: don't delete existing session in TRANSPARENT mode

 -- Max Kellermann <mk@cm4all.com>  Wed, 15 Jun 2011 09:08:48 +0200

cm4all-beng-proxy (0.9.26) unstable; urgency=low

  * worker: read "crash" value before destroying shared memory
  * session: fix crash while discarding session

 -- Max Kellermann <mk@cm4all.com>  Fri, 10 Jun 2011 09:54:56 +0200

cm4all-beng-proxy (0.9.25) unstable; urgency=low

  * response: discard the request body before passing to errdoc
  * worker: don't restart all workers after "safe" worker crash
  * cgi: check for end-of-file after splice

 -- Max Kellermann <mk@cm4all.com>  Wed, 08 Jun 2011 15:02:35 +0200

cm4all-beng-proxy (0.9.24) unstable; urgency=low

  * fcgi-client: really discard packets on request id mismatch
  * memcached-client: don't schedule read event when buffer is full
  * session: support beng-lb sticky sessions

 -- Max Kellermann <mk@cm4all.com>  Tue, 31 May 2011 14:23:41 +0200

cm4all-beng-proxy (0.9.23) unstable; urgency=low

  * tcp-balancer: retry connecting to cluster if a node fails

 -- Max Kellermann <mk@cm4all.com>  Fri, 27 May 2011 13:01:31 +0200

cm4all-beng-proxy (0.9.22) unstable; urgency=low

  * failure: fix inverted logic bug in expiry check
  * uri-extract: support AJP URLs, fixes AJP cookies
  * ajp-client: don't schedule read event when buffer is full

 -- Max Kellermann <mk@cm4all.com>  Thu, 26 May 2011 08:32:32 +0200

cm4all-beng-proxy (0.9.21) unstable; urgency=low

  * balancer: re-enable load balancing (regression fix)
  * merge release 0.8.38

 -- Max Kellermann <mk@cm4all.com>  Fri, 20 May 2011 11:03:31 +0200

cm4all-beng-proxy (0.9.20) unstable; urgency=low

  * http-cache: fix assertion failure caused by wrong destructor
  * merge release 0.8.37

 -- Max Kellermann <mk@cm4all.com>  Mon, 16 May 2011 14:03:09 +0200

cm4all-beng-proxy (0.9.19) unstable; urgency=low

  * http-request: don't retry requests with a request body

 -- Max Kellermann <mk@cm4all.com>  Thu, 12 May 2011 11:35:55 +0200

cm4all-beng-proxy (0.9.18) unstable; urgency=low

  * http-body: fix assertion failure on EOF chunk after socket was closed
  * widget-http: fix crash in widget lookup error handler
  * merge release 0.8.36

 -- Max Kellermann <mk@cm4all.com>  Tue, 10 May 2011 18:56:33 +0200

cm4all-beng-proxy (0.9.17) unstable; urgency=low

  * growing-buffer: fix assertion failure after large initial write
  * http-request: retry after connection failure
  * test/t-cgi: fix bashisms in test scripts

 -- Max Kellermann <mk@cm4all.com>  Wed, 04 May 2011 18:54:57 +0200

cm4all-beng-proxy (0.9.16) unstable; urgency=low

  * resource-address: append "transparent" args to CGI path_info
  * tcache: fix crash on FastCGI with BASE

 -- Max Kellermann <mk@cm4all.com>  Mon, 02 May 2011 16:07:21 +0200

cm4all-beng-proxy (0.9.15) unstable; urgency=low

  * configure.ac: check if valgrind/memcheck.h is installed
  * configure.ac: check if libattr is available
  * access-log: log Referer and User-Agent
  * access-log: log the request duration
  * proxy-handler: allow forwarding URI arguments
  * merge release 0.8.35

 -- Max Kellermann <mk@cm4all.com>  Wed, 27 Apr 2011 18:54:17 +0200

cm4all-beng-proxy (0.9.14) unstable; urgency=low

  * processor: don't clear widget pointer at opening tag
  * debian: move ulimit call from init script to *.default
  * merge release 0.8.33

 -- Max Kellermann <mk@cm4all.com>  Wed, 13 Apr 2011 17:03:29 +0200

cm4all-beng-proxy (0.9.13) unstable; urgency=low

  * proxy-widget: apply the widget's response header forward settings
  * response: add option to dump the widget tree
  * widget-class: move header forward settings to view
  * merge release 0.8.30

 -- Max Kellermann <mk@cm4all.com>  Mon, 04 Apr 2011 16:31:26 +0200

cm4all-beng-proxy (0.9.12) unstable; urgency=low

  * widget: internal API refactorization
  * was-control: fix argument order in "abort" call
  * was-client: duplicate the GError object when it is used twice
  * {file,delegate}-handler: add Expires/ETag headers to 304 response
  * cgi: allow setting environment variables

 -- Max Kellermann <mk@cm4all.com>  Thu, 24 Mar 2011 15:12:54 +0100

cm4all-beng-proxy (0.9.11) unstable; urgency=low

  * processor: major API refactorization
  * merge release 0.8.29

 -- Max Kellermann <mk@cm4all.com>  Mon, 21 Mar 2011 19:43:28 +0100

cm4all-beng-proxy (0.9.10) unstable; urgency=low

  * merge release 0.8.27

 -- Max Kellermann <mk@cm4all.com>  Fri, 18 Mar 2011 14:11:16 +0100

cm4all-beng-proxy (0.9.9) unstable; urgency=low

  * merge release 0.8.25

 -- Max Kellermann <mk@cm4all.com>  Mon, 14 Mar 2011 16:05:51 +0100

cm4all-beng-proxy (0.9.8) unstable; urgency=low

  * translate: support UNIX domain sockets in ADDRESS_STRING
  * resource-address: support connections to existing FastCGI servers

 -- Max Kellermann <mk@cm4all.com>  Fri, 11 Mar 2011 19:24:33 +0100

cm4all-beng-proxy (0.9.7) unstable; urgency=low

  * merge release 0.8.24

 -- Max Kellermann <mk@cm4all.com>  Fri, 04 Mar 2011 13:07:36 +0100

cm4all-beng-proxy (0.9.6) unstable; urgency=low

  * merge release 0.8.23

 -- Max Kellermann <mk@cm4all.com>  Mon, 28 Feb 2011 11:47:45 +0100

cm4all-beng-proxy (0.9.5) unstable; urgency=low

  * translate: allow SITE without CGI

 -- Max Kellermann <mk@cm4all.com>  Mon, 31 Jan 2011 06:35:24 +0100

cm4all-beng-proxy (0.9.4) unstable; urgency=low

  * widget-class: allow distinct addresses for each view

 -- Max Kellermann <mk@cm4all.com>  Thu, 27 Jan 2011 17:51:21 +0100

cm4all-beng-proxy (0.9.3) unstable; urgency=low

  * istream-catch: log errors
  * proxy-handler: pass the original request URI to (Fast)CGI
  * proxy-handler: pass the original document root to (Fast)CGI
  * fcgi-stock: pass site id to child process
  * translation: new packet "HOME" for JailCGI
  * resource-loader: get remote host from "X-Forwarded-For"
  * cgi, fcgi-client: pass client IP address to application

 -- Max Kellermann <mk@cm4all.com>  Fri, 21 Jan 2011 18:13:38 +0100

cm4all-beng-proxy (0.9.2) unstable; urgency=low

  * merge release 0.8.21
  * http-response: better context for error messages
  * istream: method close() does not invoke handler->abort()
  * istream: better context for error messages
  * ajp-client: destruct properly when request stream fails
  * {delegate,fcgi,was}-stock: use the JailCGI 1.4 wrapper

 -- Max Kellermann <mk@cm4all.com>  Mon, 17 Jan 2011 12:08:04 +0100

cm4all-beng-proxy (0.9.1) unstable; urgency=low

  * http-server: count the number of raw bytes sent and received
  * control-handler: support TCACHE_INVALIDATE with SITE
  * new programs "log-forward", "log-exec" for network logging
  * new program "log-split" for creating per-site log files
  * new program "log-traffic" for creating per-site traffic logs
  * move logging servers to new package cm4all-beng-proxy-logging
  * python/control.client: add parameter "broadcast"

 -- Max Kellermann <mk@cm4all.com>  Thu, 02 Dec 2010 12:07:16 +0100

cm4all-beng-proxy (0.9) unstable; urgency=low

  * merge release 0.8.19
  * was-client: explicitly send 32 bit METHOD payload
  * was-client: explicitly parse STATUS as 32 bit integer
  * was-client: clear control channel object on destruction
  * was-client: reuse child process if state is clean on EOF
  * was-client: abort properly after receiving illegal packet
  * was-client: allow "request STOP" before response completed
  * was-client: postpone the response handler invocation
  * was-control: send packets in bulk
  * python: support WAS widgets
  * http-server: enable "cork" mode only for beginning of response
  * http-cache: don't access freed memory in pool_unref_denotify()
  * http: use libcm4all-http
  * new datagram based binary protocol for access logging
  * main: default WAS stock limit is 16

 -- Max Kellermann <mk@cm4all.com>  Thu, 18 Nov 2010 19:56:17 +0100

cm4all-beng-proxy (0.8.38) unstable; urgency=low

  * failure: update time stamp on existing item
  * errdoc: free the original response body on abort

 -- Max Kellermann <mk@cm4all.com>  Fri, 20 May 2011 10:17:14 +0200

cm4all-beng-proxy (0.8.37) unstable; urgency=low

  * widget-resolver: don't reuse failed resolver
  * http-request: fix NULL pointer dereference on invalid URI
  * config: disable the TCP stock limit by default

 -- Max Kellermann <mk@cm4all.com>  Mon, 16 May 2011 13:41:32 +0200

cm4all-beng-proxy (0.8.36) unstable; urgency=low

  * http-server: check if client closes connection while processing
  * http-client: release the socket before invoking the callback
  * fcgi-client: fix assertion failure on full input buffer
  * memcached-client: re-enable socket event after direct copy
  * istream-file: fix assertion failure on range request
  * test/t-cgi: fix bashisms in test scripts

 -- Max Kellermann <mk@cm4all.com>  Tue, 10 May 2011 18:45:48 +0200

cm4all-beng-proxy (0.8.35) unstable; urgency=low

  * session: fix potential session defragmentation crash
  * ajp-request: use "host:port" as TCP stock key
  * cgi: evaluate the Content-Length response header

 -- Max Kellermann <mk@cm4all.com>  Wed, 27 Apr 2011 13:32:05 +0200

cm4all-beng-proxy (0.8.34) unstable; urgency=low

  * js: replace all '%' with '$'
  * js: check if session_id is null
  * debian: add package cm4all-beng-proxy-tools

 -- Max Kellermann <mk@cm4all.com>  Tue, 19 Apr 2011 18:43:54 +0200

cm4all-beng-proxy (0.8.33) unstable; urgency=low

  * processor: don't quote query string arguments with dollar sign
  * widget-request: safely remove "view" and "path" from argument table
  * debian/control: add "Breaks << 0.8.32" on the JavaScript library

 -- Max Kellermann <mk@cm4all.com>  Tue, 12 Apr 2011 18:21:55 +0200

cm4all-beng-proxy (0.8.32) unstable; urgency=low

  * args: quote arguments with the dollar sign

 -- Max Kellermann <mk@cm4all.com>  Tue, 12 Apr 2011 13:34:42 +0200

cm4all-beng-proxy (0.8.31) unstable; urgency=low

  * proxy-widget: eliminate the duplicate "Server" response header
  * translation: add packet UNTRUSTED_SITE_SUFFIX

 -- Max Kellermann <mk@cm4all.com>  Thu, 07 Apr 2011 16:23:37 +0200

cm4all-beng-proxy (0.8.30) unstable; urgency=low

  * handler: make lower-case realm name from the "Host" header
  * session: copy attribute "realm", fixes segmentation fault

 -- Max Kellermann <mk@cm4all.com>  Tue, 29 Mar 2011 16:47:43 +0200

cm4all-beng-proxy (0.8.29) unstable; urgency=low

  * ajp-client: send query string in an AJP attribute

 -- Max Kellermann <mk@cm4all.com>  Mon, 21 Mar 2011 19:16:16 +0100

cm4all-beng-proxy (0.8.28) unstable; urgency=low

  * resource-loader: use X-Forwarded-For to obtain AJP remote host
  * resource-loader: strip port from AJP remote address
  * resource-loader: don't pass remote host to AJP server
  * resource-loader: parse server port for AJP
  * ajp-client: always send content-length
  * ajp-client: parse the remaining buffer after EAGAIN

 -- Max Kellermann <mk@cm4all.com>  Mon, 21 Mar 2011 11:12:07 +0100

cm4all-beng-proxy (0.8.27) unstable; urgency=low

  * http-request: close the request body on malformed URI
  * ajp-request: AJP translation packet contains ajp://host:port/path

 -- Max Kellermann <mk@cm4all.com>  Fri, 18 Mar 2011 14:04:21 +0100

cm4all-beng-proxy (0.8.26) unstable; urgency=low

  * python/response: fix typo in ajp()
  * session: validate sessions only within one realm

 -- Max Kellermann <mk@cm4all.com>  Fri, 18 Mar 2011 08:59:41 +0100

cm4all-beng-proxy (0.8.25) unstable; urgency=low

  * widget-http: discard request body on unknown view name
  * inline-widget: discard request body on error
  * {http,fcgi,was}-client: allocate response headers from caller pool
  * cmdline: fcgi_stock_limit defaults to 0 (no limit)

 -- Max Kellermann <mk@cm4all.com>  Mon, 14 Mar 2011 15:53:42 +0100

cm4all-beng-proxy (0.8.24) unstable; urgency=low

  * fcgi-client: release the connection even when padding not consumed
    after empty response

 -- Max Kellermann <mk@cm4all.com>  Wed, 02 Mar 2011 17:39:33 +0100

cm4all-beng-proxy (0.8.23) unstable; urgency=low

  * memcached-client: allocate a new memory pool
  * memcached-client: copy caller_pool reference before freeing the client
  * fcgi-client: check headers!=NULL
  * fcgi-client: release the connection even when padding not consumed

 -- Max Kellermann <mk@cm4all.com>  Mon, 28 Feb 2011 10:50:02 +0100

cm4all-beng-proxy (0.8.22) unstable; urgency=low

  * cgi: fill special variables CONTENT_TYPE, CONTENT_LENGTH
  * memcached-client: remove stray pool_unref() call
  * memcached-client: reuse the socket if the remaining value is buffered
  * http-cache-choice: abbreviate memcached keys
  * *-cache: allocate a parent pool for cache items
  * pool: re-enable linear pools
  * frame: free the request body on error
  * http-cache: free cached body which was dismissed

 -- Max Kellermann <mk@cm4all.com>  Mon, 07 Feb 2011 15:34:09 +0100

cm4all-beng-proxy (0.8.21) unstable; urgency=low

  * merge release 0.7.55
  * jail: translate the document root properly
  * header-forward: forward the "Host" header to CGI/FastCGI/AJP
  * http-error: map ENOTDIR to "404 Not Found"
  * http-server: fix assertion failure on write error
  * fcgi-stock: clear all environment variables

 -- Max Kellermann <mk@cm4all.com>  Thu, 06 Jan 2011 16:04:20 +0100

cm4all-beng-proxy (0.8.20) unstable; urgency=low

  * widget-resolver: add pedantic state assertions
  * async: remember a copy of the operation in !NDEBUG
  * python/translation/response: max_age() returns self

 -- Max Kellermann <mk@cm4all.com>  Mon, 06 Dec 2010 23:02:50 +0100

cm4all-beng-proxy (0.8.19) unstable; urgency=low

  * merge release 0.7.54

 -- Max Kellermann <mk@cm4all.com>  Wed, 17 Nov 2010 16:25:10 +0100

cm4all-beng-proxy (0.8.18) unstable; urgency=low

  * was-client: explicitly send 32 bit METHOD payload
  * was-client: explicitly parse STATUS as 32 bit integer
  * istream: check presence of as_fd() in optimized build

 -- Max Kellermann <mk@cm4all.com>  Fri, 05 Nov 2010 11:00:54 +0100

cm4all-beng-proxy (0.8.17) unstable; urgency=low

  * merged release 0.7.53
  * widget: use colon as widget path separator
  * was-client: check for abort during response handler
  * was-client: implement STOP
  * was-client: release memory pools
  * was-launch: enable non-blocking mode on input and output
  * http-server: don't crash on malformed pipelined request
  * main: free the WAS stock and the UDP listener in the SIGTERM handler

 -- Max Kellermann <mk@cm4all.com>  Thu, 28 Oct 2010 19:50:26 +0200

cm4all-beng-proxy (0.8.16) unstable; urgency=low

  * merged release 0.7.52
  * was-client: support for the WAS protocol

 -- Max Kellermann <mk@cm4all.com>  Wed, 13 Oct 2010 16:45:18 +0200

cm4all-beng-proxy (0.8.15) unstable; urgency=low

  * resource-address: don't skip question mark twice

 -- Max Kellermann <mk@cm4all.com>  Tue, 28 Sep 2010 12:20:33 +0200

cm4all-beng-proxy (0.8.14) unstable; urgency=low

  * processor: schedule "xmlns:c" deletion

 -- Max Kellermann <mk@cm4all.com>  Thu, 23 Sep 2010 14:42:31 +0200

cm4all-beng-proxy (0.8.13) unstable; urgency=low

  * processor: delete "xmlns:c" attributes from link elements
  * istream-{head,zero}: implement method available()
  * merged release 0.7.51

 -- Max Kellermann <mk@cm4all.com>  Tue, 17 Aug 2010 09:54:33 +0200

cm4all-beng-proxy (0.8.12) unstable; urgency=low

  * http-cache-memcached: copy resource address
  * debian/control: add missing ${shlibs:Depends}
  * merged release 0.7.50

 -- Max Kellermann <mk@cm4all.com>  Thu, 12 Aug 2010 20:17:52 +0200

cm4all-beng-proxy (0.8.11) unstable; urgency=low

  * delegate-client: fix SCM_RIGHTS check
  * use Linux 2.6 CLOEXEC/NONBLOCK flags
  * tcache: INVALIDATE removes all variants (error documents etc.)
  * control: new UDP based protocol, allows invalidating caches
  * hashmap: fix assertion failure in hashmap_remove_match()
  * merged release 0.7.49

 -- Max Kellermann <mk@cm4all.com>  Tue, 10 Aug 2010 15:48:10 +0200

cm4all-beng-proxy (0.8.10) unstable; urgency=low

  * tcache: copy response.previous

 -- Max Kellermann <mk@cm4all.com>  Mon, 02 Aug 2010 18:03:43 +0200

cm4all-beng-proxy (0.8.9) unstable; urgency=low

  * (f?)cgi-handler: forward query string only if focused
  * ajp-handler: merge into proxy-handler
  * proxy-handler: forward query string if focused
  * cgi, fastcgi-handler: enable the resource cache
  * translation: add packets CHECK and PREVIOUS for authentication
  * python: add Response.max_age()

 -- Max Kellermann <mk@cm4all.com>  Fri, 30 Jul 2010 11:39:22 +0200

cm4all-beng-proxy (0.8.8) unstable; urgency=low

  * prototypes/translate.py: added new ticket-fastcgi programs
  * http-cache: implement FastCGI caching
  * merged release 0.7.47

 -- Max Kellermann <mk@cm4all.com>  Wed, 21 Jul 2010 13:00:43 +0200

cm4all-beng-proxy (0.8.7) unstable; urgency=low

  * istream-delayed: update the "direct" bit mask
  * http-client: send "Expect: 100-continue"
  * response, widget-http: apply istream_pipe to filter input
  * proxy-handler: apply istream_pipe to request body
  * istream-ajp-body: send larger request body packets
  * ajp-client: support splice()
  * merged release 0.7.46

 -- Max Kellermann <mk@cm4all.com>  Fri, 25 Jun 2010 18:52:04 +0200

cm4all-beng-proxy (0.8.6) unstable; urgency=low

  * translation: added support for custom error documents
  * response: convert HEAD to GET if filter follows
  * processor: short-circuit on HEAD request
  * python: depend on python-twisted-core

 -- Max Kellermann <mk@cm4all.com>  Wed, 16 Jun 2010 16:37:42 +0200

cm4all-beng-proxy (0.8.5) unstable; urgency=low

  * istream-tee: allow second output to block
  * widget-http: don't transform error documents
  * response, widget-http: disable filters after widget frame request
  * translation: added packet FILTER_4XX to filter client errors
  * merged release 0.7.45

 -- Max Kellermann <mk@cm4all.com>  Thu, 10 Jun 2010 16:13:14 +0200

cm4all-beng-proxy (0.8.4) unstable; urgency=low

  * python: added missing "Response" import
  * python: resume parsing after deferred call
  * http-client: implement istream method as_fd()
  * merged release 0.7.44

 -- Max Kellermann <mk@cm4all.com>  Mon, 07 Jun 2010 17:01:16 +0200

cm4all-beng-proxy (0.8.3) unstable; urgency=low

  * file-handler: implement If-Range (RFC 2616 14.27)
  * merged release 0.7.42

 -- Max Kellermann <mk@cm4all.com>  Tue, 01 Jun 2010 16:17:13 +0200

cm4all-beng-proxy (0.8.2) unstable; urgency=low

  * cookie-client: verify the cookie path
  * python: use Twisted's logging library
  * python: added a widget registry class
  * merged release 0.7.41

 -- Max Kellermann <mk@cm4all.com>  Wed, 26 May 2010 13:08:16 +0200

cm4all-beng-proxy (0.8.1) unstable; urgency=low

  * http-cache-memcached: delete entity records on POST

 -- Max Kellermann <mk@cm4all.com>  Tue, 18 May 2010 12:21:55 +0200

cm4all-beng-proxy (0.8) unstable; urgency=low

  * istream: added method as_fd() to convert istream to file descriptor
  * fork: support passing stdin istream fd to child process
  * http-cache: discard only matching entries on POST
  * istream-html-escape: escape single and double quote
  * rewrite-uri: escape the result with XML entities

 -- Max Kellermann <mk@cm4all.com>  Thu, 13 May 2010 12:34:46 +0200

cm4all-beng-proxy (0.7.55) unstable; urgency=low

  * pool: reparent pools in optimized build
  * istream-deflate: add missing pool reference while reading
  * istream-deflate: fix several error handlers

 -- Max Kellermann <mk@cm4all.com>  Thu, 06 Jan 2011 12:59:39 +0100

cm4all-beng-proxy (0.7.54) unstable; urgency=low

  * http-server: fix crash on deferred chunked request body
  * parser: fix crash on malformed SCRIPT element

 -- Max Kellermann <mk@cm4all.com>  Wed, 17 Nov 2010 16:13:09 +0100

cm4all-beng-proxy (0.7.53) unstable; urgency=low

  * http-server: don't crash on malformed pipelined request
  * sink-header: fix assertion failure on empty trailer

 -- Max Kellermann <mk@cm4all.com>  Thu, 28 Oct 2010 18:39:01 +0200

cm4all-beng-proxy (0.7.52) unstable; urgency=low

  * fcgi-client: fix send timeout handler
  * fork: finish the buffer after pipe was drained

 -- Max Kellermann <mk@cm4all.com>  Wed, 13 Oct 2010 16:39:26 +0200

cm4all-beng-proxy (0.7.51) unstable; urgency=low

  * http-client: clear response body pointer before forwarding EOF event
  * processor: fix assertion failure for c:mode in c:widget

 -- Max Kellermann <mk@cm4all.com>  Mon, 16 Aug 2010 17:01:48 +0200

cm4all-beng-proxy (0.7.50) unstable; urgency=low

  * header-forward: don't forward the "Host" header to HTTP servers
  * resource-address: use uri_relative() for CGI
  * uri-relative: don't lose host name in uri_absolute()
  * uri-relative: don't fail on absolute URIs
  * http-cache-heap: don't use uninitialized item size

 -- Max Kellermann <mk@cm4all.com>  Thu, 12 Aug 2010 20:03:49 +0200

cm4all-beng-proxy (0.7.49) unstable; urgency=low

  * hashmap: fix assertion failure in hashmap_remove_value()

 -- Max Kellermann <mk@cm4all.com>  Tue, 10 Aug 2010 15:37:12 +0200

cm4all-beng-proxy (0.7.48) unstable; urgency=low

  * pipe-stock: add assertions on file descriptors

 -- Max Kellermann <mk@cm4all.com>  Mon, 09 Aug 2010 14:56:54 +0200

cm4all-beng-proxy (0.7.47) unstable; urgency=low

  * cmdline: add option "--group"

 -- Max Kellermann <mk@cm4all.com>  Fri, 16 Jul 2010 18:39:53 +0200

cm4all-beng-proxy (0.7.46) unstable; urgency=low

  * handler: initialize all translate_response attributes
  * http-client: consume buffer before header length check
  * istream-pipe: clear "direct" flags in constructor
  * istream-pipe: return gracefully when handler blocks
  * ajp-client: hold pool reference to reset TCP_CORK

 -- Max Kellermann <mk@cm4all.com>  Mon, 21 Jun 2010 17:53:21 +0200

cm4all-beng-proxy (0.7.45) unstable; urgency=low

  * istream-tee: separate "weak" values for the two outputs
  * fcache: don't close output when caching has been canceled
  * tcache: copy the attribute "secure_cookie"

 -- Max Kellermann <mk@cm4all.com>  Thu, 10 Jun 2010 15:21:34 +0200

cm4all-beng-proxy (0.7.44) unstable; urgency=low

  * http-client: check response header length
  * http-server: check request header length

 -- Max Kellermann <mk@cm4all.com>  Mon, 07 Jun 2010 16:51:57 +0200

cm4all-beng-proxy (0.7.43) unstable; urgency=low

  * http-cache: fixed NULL pointer dereference when storing empty response
    body on the heap

 -- Max Kellermann <mk@cm4all.com>  Tue, 01 Jun 2010 18:52:45 +0200

cm4all-beng-proxy (0.7.42) unstable; urgency=low

  * fork: check "direct" flag again after buffer flush
  * pool: pool_unref_denotify() remembers the code location
  * sink-{buffer,gstring}: don't invoke callback in abort()
  * async: added another debug flag to verify correctness

 -- Max Kellermann <mk@cm4all.com>  Mon, 31 May 2010 21:15:58 +0200

cm4all-beng-proxy (0.7.41) unstable; urgency=low

  * http-cache: initialize response status and headers on empty body

 -- Max Kellermann <mk@cm4all.com>  Tue, 25 May 2010 16:27:25 +0200

cm4all-beng-proxy (0.7.40) unstable; urgency=low

  * http-cache: fixed NULL pointer dereference when storing empty response
    body in memcached

 -- Max Kellermann <mk@cm4all.com>  Tue, 25 May 2010 15:04:44 +0200

cm4all-beng-proxy (0.7.39) unstable; urgency=low

  * memcached-stock: close value on connect failure
  * http: implement remaining status codes
  * http-cache: allow caching empty response body
  * http-cache: cache status codes 203, 206, 300, 301, 410
  * http-cache: don't cache authorized resources

 -- Max Kellermann <mk@cm4all.com>  Fri, 21 May 2010 17:37:29 +0200

cm4all-beng-proxy (0.7.38) unstable; urgency=low

  * http-server: send HTTP/1.1 declaration with "100 Continue"
  * connection: initialize "site_name", fixes crash bug
  * translation: added packet SECURE_COOKIE

 -- Max Kellermann <mk@cm4all.com>  Thu, 20 May 2010 15:40:34 +0200

cm4all-beng-proxy (0.7.37) unstable; urgency=low

  * *-client: implement a socket leak detector
  * handler: initialize response header without translation server

 -- Max Kellermann <mk@cm4all.com>  Tue, 18 May 2010 12:05:11 +0200

cm4all-beng-proxy (0.7.36) unstable; urgency=low

  * http-client: fixed NULL pointer dereference
  * handler, response: removed duplicate request body destruction calls

 -- Max Kellermann <mk@cm4all.com>  Tue, 11 May 2010 17:16:36 +0200

cm4all-beng-proxy (0.7.35) unstable; urgency=low

  * {http,fcgi,ajp}-request: close the request body on abort
  * handler: set fake translation response on malformed URI

 -- Max Kellermann <mk@cm4all.com>  Mon, 10 May 2010 11:22:23 +0200

cm4all-beng-proxy (0.7.34) unstable; urgency=low

  * translate: check the UNTRUSTED packet
  * translation: added packet UNTRUSTED_PREFIX

 -- Max Kellermann <mk@cm4all.com>  Fri, 30 Apr 2010 19:14:37 +0200

cm4all-beng-proxy (0.7.33) unstable; urgency=low

  * merged release 0.7.27.1
  * fcache: don't continue storing in background
  * fcgi-client: re-add event after some input data has been read

 -- Max Kellermann <mk@cm4all.com>  Fri, 30 Apr 2010 11:31:08 +0200

cm4all-beng-proxy (0.7.32) unstable; urgency=low

  * response: generate the "Server" response header
  * response: support the Authentication-Info response header
  * response: support custom authentication pages
  * translation: support custom response headers

 -- Max Kellermann <mk@cm4all.com>  Tue, 27 Apr 2010 17:09:59 +0200

cm4all-beng-proxy (0.7.31) unstable; urgency=low

  * support HTTP authentication (RFC 2617)

 -- Max Kellermann <mk@cm4all.com>  Mon, 26 Apr 2010 17:26:42 +0200

cm4all-beng-proxy (0.7.30) unstable; urgency=low

  * fcgi-client: support responses without a body
  * {http,fcgi}-client: hold caller pool reference during callback

 -- Max Kellermann <mk@cm4all.com>  Fri, 23 Apr 2010 14:41:05 +0200

cm4all-beng-proxy (0.7.29) unstable; urgency=low

  * http-cache: added missing pool_unref() in memcached_miss()
  * pool: added checked pool references

 -- Max Kellermann <mk@cm4all.com>  Thu, 22 Apr 2010 15:45:48 +0200

cm4all-beng-proxy (0.7.28) unstable; urgency=low

  * fcgi-client: support response status
  * translate: malformed packets are fatal
  * http-cache: don't cache resources with very long URIs
  * memcached-client: increase the maximum key size to 32 kB

 -- Max Kellermann <mk@cm4all.com>  Thu, 15 Apr 2010 15:06:51 +0200

cm4all-beng-proxy (0.7.27.1) unstable; urgency=low

  * http-cache: added missing pool_unref() in memcached_miss()
  * http-cache: don't cache resources with very long URIs
  * memcached-client: increase the maximum key size to 32 kB
  * fork: properly handle partially filled output buffer
  * fork: re-add event after some input data has been read

 -- Max Kellermann <mk@cm4all.com>  Thu, 29 Apr 2010 15:30:21 +0200

cm4all-beng-proxy (0.7.27) unstable; urgency=low

  * session: use GLib's PRNG to generate session ids
  * session: seed the PRNG with /dev/random
  * response: log UNTRUSTED violation attempts
  * response: drop widget sessions when there is no focus

 -- Max Kellermann <mk@cm4all.com>  Fri, 09 Apr 2010 12:04:18 +0200

cm4all-beng-proxy (0.7.26) unstable; urgency=low

  * memcached-client: schedule read event before callback
  * istream-tee: continue with second output if first is closed

 -- Max Kellermann <mk@cm4all.com>  Sun, 28 Mar 2010 18:08:11 +0200

cm4all-beng-proxy (0.7.25) unstable; urgency=low

  * memcached-client: don't poll if socket is closed
  * fork: close file descriptor on input error
  * pool: don't check attachments in pool_trash()

 -- Max Kellermann <mk@cm4all.com>  Thu, 25 Mar 2010 13:28:01 +0100

cm4all-beng-proxy (0.7.24) unstable; urgency=low

  * memcached-client: release socket after splice

 -- Max Kellermann <mk@cm4all.com>  Mon, 22 Mar 2010 11:29:45 +0100

cm4all-beng-proxy (0.7.23) unstable; urgency=low

  * sink-header: support splice
  * memcached-client: support splice (response)
  * fcgi-client: recover correctly after send error
  * fcgi-client: support chunked request body
  * fcgi-client: basic splice support for the request body
  * http-cache: duplicate headers
  * {http,memcached}-client: check "direct" mode after buffer flush
  * cmdline: added option "fcgi_stock_limit"
  * python: auto-export function write_packet()
  * python: Response methods return self

 -- Max Kellermann <mk@cm4all.com>  Fri, 19 Mar 2010 13:28:35 +0100

cm4all-beng-proxy (0.7.22) unstable; urgency=low

  * python: re-add function write_packet()

 -- Max Kellermann <mk@cm4all.com>  Fri, 12 Mar 2010 12:27:21 +0100

cm4all-beng-proxy (0.7.21) unstable; urgency=low

  * ajp-client: handle EAGAIN from send()
  * python: install the missing sources

 -- Max Kellermann <mk@cm4all.com>  Thu, 11 Mar 2010 16:58:25 +0100

cm4all-beng-proxy (0.7.20) unstable; urgency=low

  * http-client: don't reinstate event when socket is closed
  * access-log: log the site name
  * python: removed unused function write_packet()
  * python: split the module beng_proxy.translation
  * python: allow overriding query string and param in absolute_uri()
  * python: moved absolute_uri() to a separate library

 -- Max Kellermann <mk@cm4all.com>  Thu, 11 Mar 2010 09:48:52 +0100

cm4all-beng-proxy (0.7.19) unstable; urgency=low

  * client-socket: translate EV_TIMEOUT to ETIMEDOUT
  * fork: refill the input buffer as soon as possible
  * delegate-client: implement an abortable event
  * pool: added assertions for libevent leaks
  * direct: added option "-s enable_splice=no"

 -- Max Kellermann <mk@cm4all.com>  Thu, 04 Mar 2010 17:34:56 +0100

cm4all-beng-proxy (0.7.18) unstable; urgency=low

  * args: reserve memory for the trailing null byte

 -- Max Kellermann <mk@cm4all.com>  Tue, 23 Feb 2010 17:46:04 +0100

cm4all-beng-proxy (0.7.17) unstable; urgency=low

  * translation: added the BOUNCE packet (variant of REDIRECT)
  * translation: change widget packet HOST to UNTRUSTED
  * translation: pass internal URI arguments to the translation server
  * handler: use the specified status with REDIRECT
  * python: added method Request.absolute_uri()

 -- Max Kellermann <mk@cm4all.com>  Tue, 23 Feb 2010 16:15:22 +0100

cm4all-beng-proxy (0.7.16) unstable; urgency=low

  * processor: separate trusted from untrusted widgets by host name
  * processor: mode=partition is deprecated
  * translate: fix DOCUMENT_ROOT handler for CGI/FASTCGI
  * fcgi-request: added JailCGI support

 -- Max Kellermann <mk@cm4all.com>  Fri, 19 Feb 2010 14:29:29 +0100

cm4all-beng-proxy (0.7.15) unstable; urgency=low

  * processor: unreference the caller pool in abort()
  * tcache: clear BASE on mismatch
  * fcgi-client: generate the Content-Length request header
  * fcgi-client: send the CONTENT_TYPE parameter
  * prototypes/translate.py: use FastCGI to run PHP

 -- Max Kellermann <mk@cm4all.com>  Thu, 11 Feb 2010 14:43:21 +0100

cm4all-beng-proxy (0.7.14) unstable; urgency=low

  * connection: drop connections when the limit is exceeded
  * resource-address: added BASE support
  * fcgi-client: check the request ID in response packets
  * http-client: check response body when request body is closed
  * html-escape: use the last ampersand before the semicolon
  * html-escape: support &apos;
  * processor: unescape widget parameter values

 -- Max Kellermann <mk@cm4all.com>  Fri, 29 Jan 2010 17:49:43 +0100

cm4all-beng-proxy (0.7.13) unstable; urgency=low

  * fcgi-request: duplicate socket path
  * fcgi-request: support ACTION
  * fcgi-client: provide SCRIPT_FILENAME
  * fcgi-client: append empty PARAMS packet
  * fcgi-client: try to read response before request is finished
  * fcgi-client: implement the STDERR packet
  * fcgi-client: support request headers and body
  * fcgi-stock: manage one socket per child process
  * fcgi-stock: unlink socket path after connect
  * fcgi-stock: redirect fd 1,2 to /dev/null
  * fcgi-stock: kill FastCGI processes after 5 minutes idle
  * translation: new packet PAIR for passing parameters to FastCGI

 -- Max Kellermann <mk@cm4all.com>  Thu, 14 Jan 2010 13:36:48 +0100

cm4all-beng-proxy (0.7.12) unstable; urgency=low

  * http-cache: unlock the cache item after successful revalidation
  * http-cache-memcached: pass the expiration time to memcached
  * sink-header: comprise pending data in method available()
  * header-forward: forward the Expires response header

 -- Max Kellermann <mk@cm4all.com>  Tue, 22 Dec 2009 16:18:49 +0100

cm4all-beng-proxy (0.7.11) unstable; urgency=low

  * {ajp,memcached}-client: fix dis\appearing event for duplex socket
  * memcached-client: handle EAGAIN after send()
  * memcached-client: release socket as early as possible
  * header-forward: don't forward Accept-Encoding if transformation is
    enabled
  * widget-http, inline-widget: check Content-Encoding before processing
  * file-handler: send "Vary: Accept-Encoding" for compressed response
  * header-forward: support duplicate headers
  * fcache: implemented a 60 seconds timeout
  * fcache: copy pointer to local variable before callback
  * event2: refresh timeout after event has occurred

 -- Max Kellermann <mk@cm4all.com>  Fri, 18 Dec 2009 16:45:24 +0100

cm4all-beng-proxy (0.7.10) unstable; urgency=low

  * http-{server,client}: fix disappearing event for duplex socket

 -- Max Kellermann <mk@cm4all.com>  Mon, 14 Dec 2009 15:46:25 +0100

cm4all-beng-proxy (0.7.9) unstable; urgency=low

  * http: "Expect" is a hop-by-hop header
  * http-server: send "100 Continue" unless request body closed
  * http-client: poll socket after splice
  * http-server: handle EAGAIN after splice
  * http-server: send a 417 response on unrecognized "Expect" request
  * response, widget-http: append filter id to resource tag
  * resource-tag: check for "Cache-Control: no-store"

 -- Max Kellermann <mk@cm4all.com>  Mon, 14 Dec 2009 13:05:15 +0100

cm4all-beng-proxy (0.7.8) unstable; urgency=low

  * http-body: support partial response in method available()
  * file-handler: support pre-compressed static files
  * fcache: honor the "Cache-Control: no-store" response header

 -- Max Kellermann <mk@cm4all.com>  Wed, 09 Dec 2009 15:49:25 +0100

cm4all-beng-proxy (0.7.7) unstable; urgency=low

  * parser: allow underscore in attribute names
  * processor: check "type" attribute before URI rewriting
  * http-client: start receiving before request is sent
  * http-client: try to read response after write error
  * http-client: deliver response body after headers are finished
  * http-client: release socket as early as possible
  * http-client: serve buffer after socket has been closed
  * istream-chunked: clear input stream in abort handler
  * growing-buffer: fix crash after close in "data" callback

 -- Max Kellermann <mk@cm4all.com>  Thu, 03 Dec 2009 13:09:57 +0100

cm4all-beng-proxy (0.7.6) unstable; urgency=low

  * istream-hold: return -2 if handler is not available yet
  * http, ajp, fcgi: use istream_hold on request body
  * http-client: implemented splicing the request body
  * response: added missing URI substitution

 -- Max Kellermann <mk@cm4all.com>  Tue, 17 Nov 2009 15:25:35 +0100

cm4all-beng-proxy (0.7.5) unstable; urgency=low

  * session: 64 bit session ids
  * session: allow arbitrary session id size (at compile-time)
  * debian: larger default log file (16 * 4MB)
  * debian: added package cm4all-beng-proxy-toi

 -- Max Kellermann <mk@cm4all.com>  Mon, 16 Nov 2009 15:51:24 +0100

cm4all-beng-proxy (0.7.4) unstable; urgency=low

  * measure the latency of external resources
  * widget-http: partially revert "don't query session if !stateful"

 -- Max Kellermann <mk@cm4all.com>  Tue, 10 Nov 2009 15:06:03 +0100

cm4all-beng-proxy (0.7.3) unstable; urgency=low

  * uri-verify: don't reject double slash after first segment
  * hostname: allow the hyphen character
  * processor: allow processing without session
  * widget-http: don't query session if !stateful
  * request: disable session management for known bots
  * python: fixed AttributeError in __getattr__()
  * python: added method Response.process()
  * translation: added the response packets URI, HOST, SCHEME
  * translation: added header forward packets

 -- Max Kellermann <mk@cm4all.com>  Mon, 09 Nov 2009 16:40:27 +0100

cm4all-beng-proxy (0.7.2) unstable; urgency=low

  * fcache: close all caching connections on exit
  * istream-file: retry reading after EAGAIN
  * direct, istream-pipe: re-enable SPLICE_F_NONBLOCK
  * direct, istream-pipe: disable the SPLICE_F_MORE flag
  * http-client: handle EAGAIN after splice
  * http-client, header-writer: remove hop-by-hop response headers
  * response: optimized transformed response headers
  * handler: mangle CGI and FastCGI headers
  * header-forward: generate the X-Forwarded-For header
  * header-forward: add local host name to "Via" request header

 -- Max Kellermann <mk@cm4all.com>  Fri, 30 Oct 2009 13:41:02 +0100

cm4all-beng-proxy (0.7.1) unstable; urgency=low

  * file-handler: close the stream on "304 Not Modified"
  * pool: use assembler code only on gcc
  * cmdline: added option "--set tcp_stock_limit"
  * Makefile.am: enable the "subdir-objects" option

 -- Max Kellermann <mk@cm4all.com>  Thu, 22 Oct 2009 12:17:11 +0200

cm4all-beng-proxy (0.7) unstable; urgency=low

  * ajp-client: check if connection was closed during response callback
  * header-forward: log session id
  * istream: separate TCP splicing checks
  * istream-pipe: fix segmentation fault after incomplete direct transfer
  * istream-pipe: implement the "available" method
  * istream-pipe: allocate pipe only if handler supports it
  * istream-pipe: flush the pipe before reading from input
  * istream-pipe: reuse pipes in a stock
  * direct: support splice() from TCP socket to pipe
  * istream: direct() returns -3 if stream has been closed
  * hstock: don't destroy stocks while items are being created
  * tcp-stock: limit number of connections per host to 256
  * translate, http-client, ajp-client, cgi, http-cache: verify the HTTP
    response status
  * prototypes/translate.py: disallow "/../" and null bytes
  * prototypes/translate.py: added "/jail-delegate/" location
  * uri-parser: strict RFC 2396 URI verification
  * uri-parser: don't unescape the URI path
  * http-client, ajp-client: verify the request URI
  * uri-escape: unescape each character only once
  * http-cache: never use the memcached stock if caching is disabled
  * allow 8192 connections by default
  * allow 65536 file handles by default
  * added package cm4all-jailed-beng-proxy-delegate-helper

 -- Max Kellermann <mk@cm4all.com>  Wed, 21 Oct 2009 15:00:56 +0200

cm4all-beng-proxy (0.6.23) unstable; urgency=low

  * header-forward: log session information
  * prototypes/translate.py: added /cgi-bin/ location
  * http-server: disable keep-alive for HTTP/1.0 clients
  * http-server: don't send "Connection: Keep-Alive"
  * delegate-stock: clear the environment
  * delegate-stock: added jail support
  * delegate-client: reuse helper process after I/O error

 -- Max Kellermann <mk@cm4all.com>  Mon, 12 Oct 2009 17:29:35 +0200

cm4all-beng-proxy (0.6.22) unstable; urgency=low

  * istream-tee: clear both "enabled" flags in the eof/abort handler
  * istream-tee: fall back to first data() return value if second stream
    closed itself
  * http-cache: don't log body_abort after close

 -- Max Kellermann <mk@cm4all.com>  Thu, 01 Oct 2009 19:19:37 +0200

cm4all-beng-proxy (0.6.21) unstable; urgency=low

  * http-client: log more error messages
  * delegate-stock: added the DOCUMENT_ROOT environment variable
  * response, widget: accept "application/xhtml+xml"
  * cookie-server: allow square brackets in unquoted cookie values
    (violating RFC 2109 and RFC 2616)

 -- Max Kellermann <mk@cm4all.com>  Thu, 01 Oct 2009 13:55:40 +0200

cm4all-beng-proxy (0.6.20) unstable; urgency=low

  * stock: clear stock after 60 seconds idle
  * hstock: remove empty stocks
  * http-server, http-client, cgi: fixed off-by-one bug in header parser
  * istream-pipe: fix the direct() return value on error
  * istream-pipe: fix formula in range assertion
  * http-cache-memcached: implemented "remove"
  * handler: added FastCGI handler
  * fcgi-client: unref caller pool after socket release
  * fcgi-client: implemented response headers

 -- Max Kellermann <mk@cm4all.com>  Tue, 29 Sep 2009 14:07:13 +0200

cm4all-beng-proxy (0.6.19) unstable; urgency=low

  * http-client: release caller pool after socket release
  * memcached-client: release socket on marshalling error
  * stock: unref caller pool in abort handler
  * stock: lazy cleanup
  * http-cache: copy caller_pool to local variable

 -- Max Kellermann <mk@cm4all.com>  Thu, 24 Sep 2009 16:02:17 +0200

cm4all-beng-proxy (0.6.18) unstable; urgency=low

  * delegate-handler: support conditional GET and ranges
  * file-handler: fix suffix-byte-range-spec parser
  * delegate-helper: call open() with O_CLOEXEC|O_NOCTTY
  * istream-file: don't set FD_CLOEXEC if O_CLOEXEC is available
  * stock: hold caller pool during "get" operation
  * main: free balancer object during shutdown
  * memcached-client: enable socket timeout
  * delegate-stock: set FD_CLOEXEC on socket

 -- Max Kellermann <mk@cm4all.com>  Thu, 24 Sep 2009 10:50:53 +0200

cm4all-beng-proxy (0.6.17) unstable; urgency=low

  * tcp-stock: implemented a load balancer
  * python: accept address list in the ajp() method
  * http-server: added timeout for the HTTP request headers
  * response: close template when the content type is wrong
  * delegate-get: implemented response headers
  * delegate-get: provide status codes and error messages

 -- Max Kellermann <mk@cm4all.com>  Fri, 18 Sep 2009 15:36:57 +0200

cm4all-beng-proxy (0.6.16) unstable; urgency=low

  * tcp-stock: added support for bulldog-tyke
  * sink-buffer: close input if it's not used in the constructor
  * http-cache-memcached: close response body when deserialization fails
  * serialize: fix regression in serialize_uint64()

 -- Max Kellermann <mk@cm4all.com>  Tue, 15 Sep 2009 19:26:07 +0200

cm4all-beng-proxy (0.6.15) unstable; urgency=low

  * http-cache-choice: find more duplicates during cleanup
  * handler: added AJP handler
  * ajp-request: unref pool only on tcp_stock failure
  * ajp-client: prevent parser recursion
  * ajp-client: free request body when response is closed
  * ajp-client: reuse connection after END_RESPONSE packet
  * ajp-client: enable TCP_CORK while sending
  * istream-ajp-body: added a second "length" header field
  * ajp-client: auto-send empty request body chunk
  * ajp-client: register "write" event after GET_BODY_CHUNK packet
  * ajp-client: implemented request and response headers
  * http-cache-rfc: don't rewind tpool if called recursively

 -- Max Kellermann <mk@cm4all.com>  Fri, 11 Sep 2009 16:04:06 +0200

cm4all-beng-proxy (0.6.14) unstable; urgency=low

  * istream-tee: don't restart reading if already in progress

 -- Max Kellermann <mk@cm4all.com>  Thu, 03 Sep 2009 13:21:06 +0200

cm4all-beng-proxy (0.6.13) unstable; urgency=low

  * cookie-server: fix parsing multiple cookies
  * http-cache-memcached: clean up expired "choice" items
  * sink-gstring: use callback instead of public struct
  * istream-tee: restart reading when one output is closed

 -- Max Kellermann <mk@cm4all.com>  Wed, 02 Sep 2009 17:02:53 +0200

cm4all-beng-proxy (0.6.12) unstable; urgency=low

  * http-cache: don't attempt to remove cache items when the cache is disabled

 -- Max Kellermann <mk@cm4all.com>  Fri, 28 Aug 2009 15:40:48 +0200

cm4all-beng-proxy (0.6.11) unstable; urgency=low

  * http-cache-memcached: store HTTP status and response headers
  * http-cache-memcached: implemented flush (SIGHUP)
  * http-cache-memcached: support "Vary"
  * http-client: work around assertion failure in response_stream_close()

 -- Max Kellermann <mk@cm4all.com>  Thu, 27 Aug 2009 12:33:17 +0200

cm4all-beng-proxy (0.6.10) unstable; urgency=low

  * parser: finish tag before bailing out
  * http-request: allow URLs without path component
  * fork: clear event in read() method
  * istream-file: pass options O_CLOEXEC|O_NOCTTY to open()
  * response: check if the "Host" request header is valid

 -- Max Kellermann <mk@cm4all.com>  Tue, 18 Aug 2009 16:37:19 +0200

cm4all-beng-proxy (0.6.9) unstable; urgency=low

  * direct: disable SPLICE_F_NONBLOCK (temporary NFS EAGAIN workaround)

 -- Max Kellermann <mk@cm4all.com>  Mon, 17 Aug 2009 13:52:49 +0200

cm4all-beng-proxy (0.6.8) unstable; urgency=low

  * widget-http: close response body in error code path
  * http-cache: implemented memcached backend (--memcached-server)
  * processor: &c:base; returns the URI without scheme and host

 -- Max Kellermann <mk@cm4all.com>  Mon, 17 Aug 2009 12:29:19 +0200

cm4all-beng-proxy (0.6.7) unstable; urgency=low

  * file-handler: generate Expires from xattr user.MaxAge
  * cmdline: added option --set to configure:
    - max_connections
    - http_cache_size
    - filter_cache_size
    - translate_cache_size
  * flush caches on SIGHUP

 -- Max Kellermann <mk@cm4all.com>  Fri, 07 Aug 2009 11:41:10 +0200

cm4all-beng-proxy (0.6.6) unstable; urgency=low

  * added missing GLib build dependency
  * cgi-handler: set the "body_consumed" flag

 -- Max Kellermann <mk@cm4all.com>  Tue, 04 Aug 2009 09:53:01 +0200

cm4all-beng-proxy (0.6.5) unstable; urgency=low

  * shm: pass MAP_NORESERVE to mmap()
  * proxy-handler: support cookies
  * translation: added DISCARD_SESSION packet

 -- Max Kellermann <mk@cm4all.com>  Wed, 15 Jul 2009 18:00:33 +0200

cm4all-beng-proxy (0.6.4) unstable; urgency=low

  * http-client: don't read response body in HEAD requests
  * ajp-client: invoke the "abort" handler on error
  * filter-cache: lock cache items while they are served

 -- Max Kellermann <mk@cm4all.com>  Thu, 09 Jul 2009 14:36:14 +0200

cm4all-beng-proxy (0.6.3) unstable; urgency=low

  * http-server: implemented the DELETE method
  * http-server: refuse HTTP/0.9 requests
  * proxy-handler: send request body to template when no widget is focused
  * widget-request: pass original HTTP method to widget
  * session: automatically defragment sessions

 -- Max Kellermann <mk@cm4all.com>  Tue, 07 Jul 2009 16:57:22 +0200

cm4all-beng-proxy (0.6.2) unstable; urgency=low

  * lock: fixed race condition in debug flag updates
  * session: use rwlock for the session manager
  * proxy-handler: pass request headers to the remote HTTP server
  * proxy-handler: forward original Accept-Charset if processor is disabled
  * pipe: don't filter resources without a body
  * fcache: forward original HTTP status over "pipe" filter
  * cgi: support the "Status" line

 -- Max Kellermann <mk@cm4all.com>  Mon, 06 Jul 2009 16:38:26 +0200

cm4all-beng-proxy (0.6.1) unstable; urgency=low

  * session: consistently lock all session objects
  * rewrite-uri: check if widget_external_uri() returns NULL
  * widget-uri: don't generate the "path" argument when it's NULL
  * widget-uri: strip superfluous question mark from widget_base_address()
  * widget-uri: append parameters from the template first
  * widget-uri: re-add configured query string in widget_absolute_uri()
  * widget-uri: eliminate configured query string in widget_external_uri()
  * processor: don't consider session data for base=child and base=parent

 -- Max Kellermann <mk@cm4all.com>  Fri, 03 Jul 2009 15:52:01 +0200

cm4all-beng-proxy (0.6) unstable; urgency=low

  * inline-widget: check the widget HTTP response status
  * response: don't apply transformation on failed response
  * resource-address: include pipe arguments in filter cache key
  * handler: removed session redirect on the first request
  * http-cache: accept ETag response header instead of Last-Modified
  * filter-cache: don't require Last-Modified or Expires
  * file-handler: disable ETag only when processor comes first
  * file-handler: read ETag from xattr
  * pipe: generate new ETag for piped resource
  * session: purge sessions when shared memory is full
  * handler: don't enforce sessions for filtered responses

 -- Max Kellermann <mk@cm4all.com>  Tue, 30 Jun 2009 17:48:20 +0200

cm4all-beng-proxy (0.5.14) unstable; urgency=low

  * ajp-client: implemented request body
  * cookie-client: obey "max-age=0" properly
  * processor: forward the original HTTP status
  * response, widget-http: don't allow processing resource without body
  * widget-http: check the Content-Type before invoking processor
  * response: pass the "Location" response header
  * debian: added a separate -optimized-dbg package
  * added init script support for multiple ports (--port) and multiple listen
    (--listen) command line argumnents
  * translation: added the "APPEND" packet for command line arguments
  * pipe: support command line arguments

 -- Max Kellermann <mk@cm4all.com>  Mon, 29 Jun 2009 16:51:16 +0200

cm4all-beng-proxy (0.5.13) unstable; urgency=low

  * widget-registry: clear local_address in translate request
  * cmdline: added the "--listen" option

 -- Max Kellermann <mk@cm4all.com>  Wed, 24 Jun 2009 12:27:17 +0200

cm4all-beng-proxy (0.5.12) unstable; urgency=low

  * response: pass the "Location" response handler
  * added support for multiple listener ports

 -- Max Kellermann <mk@cm4all.com>  Tue, 23 Jun 2009 23:34:55 +0200

cm4all-beng-proxy (0.5.11) unstable; urgency=low

  * build with autotools
  * use libcm4all-socket, GLib
  * Makefile.am: support out-of-tree builds
  * added optimized Debian package
  * tcache: fixed wrong assignment in VARY=HOST
  * translation: added request packet LOCAL_ADDRESS

 -- Max Kellermann <mk@cm4all.com>  Tue, 23 Jun 2009 15:42:12 +0200

cm4all-beng-proxy (0.5.10) unstable; urgency=low

  * widget-http: assign the "address" variable

 -- Max Kellermann <mk@cm4all.com>  Mon, 15 Jun 2009 18:38:58 +0200

cm4all-beng-proxy (0.5.9) unstable; urgency=low

  * tcache: fixed typo in tcache_string_match()
  * tcache: support VARY=SESSION
  * translate: added the INVALIDATE response packet
  * cache, session: higher size limits
  * widget-uri: separate query_string from path_info
  * widget-uri: ignore widget parameters in widget_external_uri()

 -- Max Kellermann <mk@cm4all.com>  Mon, 15 Jun 2009 17:06:11 +0200

cm4all-beng-proxy (0.5.8) unstable; urgency=low

  * handler: fixed double free bug in translate_callback()

 -- Max Kellermann <mk@cm4all.com>  Sun, 14 Jun 2009 19:05:09 +0200

cm4all-beng-proxy (0.5.7) unstable; urgency=low

  * forward the Content-Disposition header
  * handler: assign new session to local variable, fix segfault
  * handler: don't dereference the NULL session

 -- Max Kellermann <mk@cm4all.com>  Sun, 14 Jun 2009 13:01:52 +0200

cm4all-beng-proxy (0.5.6) unstable; urgency=low

  * widget-http: send the "Via" request header instead of "X-Forwarded-For"
  * proxy-handler: send the "Via" request header
  * widget-request: check the "path" argument before calling uri_compress()

 -- Max Kellermann <mk@cm4all.com>  Tue, 09 Jun 2009 12:21:00 +0200

cm4all-beng-proxy (0.5.5) unstable; urgency=low

  * processor: allow specifying relative URI in c:base=child
  * widget-request: verify the "path" argument
  * widget: allocate address from widget's pool
  * widget-http: support multiple Set-Cookie response headers

 -- Max Kellermann <mk@cm4all.com>  Thu, 04 Jun 2009 15:10:15 +0200

cm4all-beng-proxy (0.5.4) unstable; urgency=low

  * implemented delegation of open() to a helper program
  * added the BASE translation packet, supported by the translation cache
  * deprecated c:mode=proxy
  * rewrite-uri: always enable focus in mode=partial
  * http-cache: don't cache resources with query string (RFC 2616 13.9)
  * http-cache: lock cache items while they are served

 -- Max Kellermann <mk@cm4all.com>  Thu, 28 May 2009 11:44:01 +0200

cm4all-beng-proxy (0.5.3) unstable; urgency=low

  * cgi: close request body on fork() failure
  * fork: added workaround for pipe-to-pipe splice()
  * http-cache: use cache entry when response ETag matches
  * cgi: loop in istream_cgi_read() to prevent blocking
  * cache: check for expired items once a minute
  * cache: optimize search for oldest item

 -- Max Kellermann <mk@cm4all.com>  Wed, 06 May 2009 13:23:46 +0200

cm4all-beng-proxy (0.5.2) unstable; urgency=low

  * added filter cache
  * header-parser: added missing range check in header_parse_line()
  * fork: added event for writing to the child process
  * fork: don't splice() from a pipe
  * response: don't pass request body to unfocused processor
  * added filter type "pipe"

 -- Max Kellermann <mk@cm4all.com>  Wed, 29 Apr 2009 13:24:26 +0200

cm4all-beng-proxy (0.5.1) unstable; urgency=low

  * processor: fixed base=child assertion failure
  * handler: close request body if it was not consumed
  * static-file: generate Last-Modified and ETag response headers
  * static-file: obey the Content-Type provided by the translation server
  * static-file: get Content-Type from extended attribute
  * http-cache: use istream_null when cached resource is empty

 -- Max Kellermann <mk@cm4all.com>  Mon, 27 Apr 2009 10:00:20 +0200

cm4all-beng-proxy (0.5) unstable; urgency=low

  * processor: accept c:mode/c:base attributes in any order
  * processor: removed alternative (anchor) rewrite syntax

 -- Max Kellermann <mk@cm4all.com>  Mon, 20 Apr 2009 22:04:19 +0200

cm4all-beng-proxy (0.4.10) unstable; urgency=low

  * processor: lift length limitation for widget parameters
  * translate: abort if a packet is too large
  * translate: support MAX_AGE for the whole response
  * hashmap: fix corruption of slot chain in hashmap_remove_value()

 -- Max Kellermann <mk@cm4all.com>  Fri, 17 Apr 2009 13:02:50 +0200

cm4all-beng-proxy (0.4.9) unstable; urgency=low

  * http-cache: explicitly start reading into cache
  * cgi: clear "headers" variable before publishing the response
  * translate: use DOCUMENT_ROOT as CGI parameter

 -- Max Kellermann <mk@cm4all.com>  Mon, 06 Apr 2009 16:21:57 +0200

cm4all-beng-proxy (0.4.8) unstable; urgency=low

  * translate: allow ADDRESS packets in AJP addresses
  * translate: initialize all fields of a FastCGI address
  * http-cache: close all caching connections on exit
  * processor: don't rewrite SCRIPT SRC attribute when proxying

 -- Max Kellermann <mk@cm4all.com>  Thu, 02 Apr 2009 15:45:46 +0200

cm4all-beng-proxy (0.4.7) unstable; urgency=low

  * http-server: use istream_null for empty request body
  * parser: check for trailing slash only in TAG_OPEN tags
  * parser: added support for XML Processing Instructions
  * processor: implemented XML Processing Instruction "cm4all-rewrite-uri"
  * uri-escape: escape the slash character
  * cache: remove all matching items in cache_remove()
  * http-cache: lock cache items while holding a reference

 -- Max Kellermann <mk@cm4all.com>  Thu, 02 Apr 2009 12:02:53 +0200

cm4all-beng-proxy (0.4.6) unstable; urgency=low

  * file_handler: fixed logic error in If-Modified-Since check
  * date: return UTC time stamp in http_date_parse()
  * cache: continue search after item was invalidated
  * cache: remove the correct cache item
  * istream-chunked: work around invalid assertion failure
  * istream-subst: fixed corruption after partial match

 -- Max Kellermann <mk@cm4all.com>  Wed, 25 Mar 2009 15:03:10 +0100

cm4all-beng-proxy (0.4.5) unstable; urgency=low

  * http-server: assume keep-alive is enabled on HTTP 1.1
  * http-client: unregister EV_READ when the buffer is full
  * translation: added QUERY_STRING packet
  * processor: optionally parse base/mode from URI

 -- Max Kellermann <mk@cm4all.com>  Tue, 17 Mar 2009 13:04:25 +0100

cm4all-beng-proxy (0.4.4) unstable; urgency=low

  * forward Accept-Language request header to the translation server
  * translate: added the USER_AGENT request packet
  * session: obey the USER/MAX_AGE setting
  * use libcm4all-inline-dev in libcm4all-beng-proxy-dev
  * added pkg-config file for libcm4all-beng-proxy-dev
  * updated python-central dependencies
  * processor: parse c:base/c:mode attributes in PARAM tags

 -- Max Kellermann <mk@cm4all.com>  Wed, 11 Mar 2009 09:43:48 +0100

cm4all-beng-proxy (0.4.3) unstable; urgency=low

  * processor: rewrite URI in LINK tags
  * processor: rewrite URI in PARAM tags
  * use splice() from glibc 2.7
  * translate: added VARY response packet
  * build documentation with texlive

 -- Max Kellermann <mk@cm4all.com>  Wed, 04 Mar 2009 09:53:56 +0100

cm4all-beng-proxy (0.4.2) unstable; urgency=low

  * hashmap: fix corruption in slot chain
  * use monotonic clock to calculate expiry times
  * processor: rewrite URIs in the EMBED, VIDEO, AUDIO tags

 -- Max Kellermann <mk@cm4all.com>  Tue, 17 Feb 2009 17:14:48 +0100

cm4all-beng-proxy (0.4.1) unstable; urgency=low

  * translate: clear client->transformation
  * handler: check for translation errors
  * http-server: fixed assertion failure during shutdown
  * http-server: send "Keep-Alive" response header
  * worker: after fork(), call event_reinit() in the parent process
  * added valgrind build dependency
  * build with Debian's libevent-1.4 package

 -- Max Kellermann <mk@cm4all.com>  Tue, 10 Feb 2009 11:48:53 +0100

cm4all-beng-proxy (0.4) unstable; urgency=low

  * added support for transformation views
    - in the JavaScript API, mode=proxy is now deprecated
  * http-cache: fix segfault when request_headers==NULL
  * http-cache: store multiple (varying) versions of a resource
  * http-cache: use the "max-age" cache-control response

 -- Max Kellermann <mk@cm4all.com>  Fri, 30 Jan 2009 13:29:43 +0100

cm4all-beng-proxy (0.3.9) unstable; urgency=low

  * http-client: assume keep-alive is enabled on HTTP 1.1
  * processor: use configured/session path-info for mode=child URIs

 -- Max Kellermann <mk@cm4all.com>  Tue, 27 Jan 2009 13:07:51 +0100

cm4all-beng-proxy (0.3.8) unstable; urgency=low

  * processor: pass Content-Type and Content-Language headers from
    template
  * http-client: allow chunked response body without keep-alive

 -- Max Kellermann <mk@cm4all.com>  Fri, 23 Jan 2009 13:02:42 +0100

cm4all-beng-proxy (0.3.7) unstable; urgency=low

  * istream_subst: exit the loop if state==INSERT
  * istream_iconv: check if the full buffer could be flushed
  * worker: don't reinitialize session manager during shutdown

 -- Max Kellermann <mk@cm4all.com>  Thu, 15 Jan 2009 10:39:47 +0100

cm4all-beng-proxy (0.3.6) unstable; urgency=low

  * processor: ignore closing </header>
  * widget-http: now really don't check content-type in frame parents
  * parser: skip comments
  * processor: implemented c:base="parent"
  * processor: added "c:" prefix to c:widget child elements
  * processor: renamed the "c:param" element to "c:parameter"

 -- Max Kellermann <mk@cm4all.com>  Thu, 08 Jan 2009 11:17:29 +0100

cm4all-beng-proxy (0.3.5) unstable; urgency=low

  * widget-http: don't check content-type in frame parents
  * istream-subst: allow null bytes in the input stream
  * js: added the "translate" parameter for passing values to the
    translation server
  * rewrite-uri: refuse to rewrite a frame URI without widget id

 -- Max Kellermann <mk@cm4all.com>  Mon, 05 Jan 2009 16:46:32 +0100

cm4all-beng-proxy (0.3.4) unstable; urgency=low

  * processor: added support for custom widget request headers
  * http-cache: obey the "Vary" response header
  * http-cache: pass the new http_cache_info object when testing a cache
    item

 -- Max Kellermann <mk@cm4all.com>  Tue, 30 Dec 2008 15:46:44 +0100

cm4all-beng-proxy (0.3.3) unstable; urgency=low

  * processor: grew widget parameter buffer to 512 bytes
  * widget-resolver: clear widget->resolver on abort
  * cgi: clear the input's handler in cgi_async_abort()
  * widget-stream: use istream_hold (reverts r4171)

 -- Max Kellermann <mk@cm4all.com>  Fri, 05 Dec 2008 14:43:05 +0100

cm4all-beng-proxy (0.3.2) unstable; urgency=low

  * processor: free memory before calling embed_frame_widget()
  * processor: allocate query string from the widget pool
  * processor: removed the obsolete widget attributes "tag" and "style"
  * parser: hold a reference to the pool

 -- Max Kellermann <mk@cm4all.com>  Mon, 01 Dec 2008 14:15:38 +0100

cm4all-beng-proxy (0.3.1) unstable; urgency=low

  * http-client: remove Transfer-Encoding and Content-Length from response
    headers
  * http-client: don't read body after invoke_response()
  * fork: retry splice() after EAGAIN
  * fork: don't close input when splice() fails
  * cgi: abort the response handler when the stdin stream fails
  * istream_file, istream_pipe, fork, client_socket, listener: fixed file
    descriptor leaks
  * processor: hold a reference to the caller's pool
  * debian/rules: enabled test suite

 -- Max Kellermann <mk@cm4all.com>  Thu, 27 Nov 2008 16:01:16 +0100

cm4all-beng-proxy (0.3) unstable; urgency=low

  * implemented widget filters
  * translate: initialize all fields of a CGI address
  * fork: read request body on EAGAIN
  * fork: implemented the direct() method with splice()
  * python: added class Response
  * prototypes/translate.py:
    - support "filter"
    - support "content_type"
  * demo: added widget filter demo

 -- Max Kellermann <mk@cm4all.com>  Wed, 26 Nov 2008 16:27:29 +0100

cm4all-beng-proxy (0.2) unstable; urgency=low

  * don't quote text/xml widgets
  * widget-resolver: pass widget_pool to widget_class_lookup()
  * widget-registry: allocate widget_class from widget_pool
  * widget-stream: eliminated the async operation proxy, because the
    operation cannot be aborted before the constructor returns
  * widget-stream: don't clear the "delayed" stream in the response() callback
  * rewrite-uri: trigger istream_read(delayed) after istream_delayed_set()
  * doc: clarified XSLT integration

 -- Max Kellermann <mk@cm4all.com>  Tue, 25 Nov 2008 15:28:54 +0100

cm4all-beng-proxy (0.1) unstable; urgency=low

  * initial release

 -- Max Kellermann <mk@cm4all.com>  Mon, 17 Nov 2008 11:59:36 +0100<|MERGE_RESOLUTION|>--- conflicted
+++ resolved
@@ -1,7 +1,6 @@
-<<<<<<< HEAD
 cm4all-beng-proxy (2.0.28) unstable; urgency=low
 
-  * 
+  * merge release 1.4.22
 
  --   
 
@@ -217,7 +216,7 @@
   * proxy-widget: reapply 'client can choose only views that have an address'
 
  -- Max Kellermann <mk@cm4all.com>  Thu, 17 Nov 2011 08:22:39 +0100
-=======
+
 cm4all-beng-proxy (1.4.22) unstable; urgency=low
 
   * merge release 1.2.27
@@ -225,7 +224,6 @@
   * widget-http: fix memory leak on abort
 
  -- Max Kellermann <mk@cm4all.com>  Wed, 16 May 2012 10:00:23 -0000
->>>>>>> b788868e
 
 cm4all-beng-proxy (1.4.21) unstable; urgency=low
 
