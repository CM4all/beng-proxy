<<<<<<< HEAD
cm4all-beng-proxy (0.8) unstable; urgency=low

  * istream: added method as_fd() to convert istream to file descriptor
  * fork: support passing stdin istream fd to child process
  * http-cache: discard only matching entries on POST
  * istream-html-escape: escape single and double quote
  * rewrite-uri: escape the result with XML entities

 --
=======
cm4all-beng-proxy (0.7.36) unstable; urgency=low

  * http-client: fixed NULL pointer dereference
  * handler, response: removed duplicate request body destruction calls

 -- Max Kellermann <mk@cm4all.com>  Tue, 11 May 2010 17:16:36 +0200

cm4all-beng-proxy (0.7.35) unstable; urgency=low

  * {http,fcgi,ajp}-request: close the request body on abort
  * handler: set fake translation response on malformed URI

 -- Max Kellermann <mk@cm4all.com>  Mon, 10 May 2010 11:22:23 +0200
>>>>>>> 268a49fd

cm4all-beng-proxy (0.7.34) unstable; urgency=low

  * translate: check the UNTRUSTED packet
  * translation: added packet UNTRUSTED_PREFIX

 -- Max Kellermann <mk@cm4all.com>  Fri, 30 Apr 2010 19:14:37 +0200

cm4all-beng-proxy (0.7.33) unstable; urgency=low

  * merged release 0.7.27.1
  * fcache: don't continue storing in background
  * fcgi-client: re-add event after some input data has been read

 -- Max Kellermann <mk@cm4all.com>  Fri, 30 Apr 2010 11:31:08 +0200

cm4all-beng-proxy (0.7.32) unstable; urgency=low

  * response: generate the "Server" response header
  * response: support the Authentication-Info response header
  * response: support custom authentication pages
  * translation: support custom response headers

 -- Max Kellermann <mk@cm4all.com>  Tue, 27 Apr 2010 17:09:59 +0200

cm4all-beng-proxy (0.7.31) unstable; urgency=low

  * support HTTP authentication (RFC 2617)

 -- Max Kellermann <mk@cm4all.com>  Mon, 26 Apr 2010 17:26:42 +0200

cm4all-beng-proxy (0.7.30) unstable; urgency=low

  * fcgi-client: support responses without a body
  * {http,fcgi}-client: hold caller pool reference during callback

 -- Max Kellermann <mk@cm4all.com>  Fri, 23 Apr 2010 14:41:05 +0200

cm4all-beng-proxy (0.7.29) unstable; urgency=low

  * http-cache: added missing pool_unref() in memcached_miss()
  * pool: added checked pool references

 -- Max Kellermann <mk@cm4all.com>  Thu, 22 Apr 2010 15:45:48 +0200

cm4all-beng-proxy (0.7.28) unstable; urgency=low

  * fcgi-client: support response status
  * translate: malformed packets are fatal
  * http-cache: don't cache resources with very long URIs
  * memcached-client: increase the maximum key size to 32 kB

 -- Max Kellermann <mk@cm4all.com>  Thu, 15 Apr 2010 15:06:51 +0200

cm4all-beng-proxy (0.7.27.1) unstable; urgency=low

  * http-cache: added missing pool_unref() in memcached_miss()
  * http-cache: don't cache resources with very long URIs
  * memcached-client: increase the maximum key size to 32 kB
  * fork: properly handle partially filled output buffer
  * fork: re-add event after some input data has been read

 -- Max Kellermann <mk@cm4all.com>  Thu, 29 Apr 2010 15:30:21 +0200

cm4all-beng-proxy (0.7.27) unstable; urgency=low

  * session: use GLib's PRNG to generate session ids
  * session: seed the PRNG with /dev/random
  * response: log UNTRUSTED violation attempts
  * response: drop widget sessions when there is no focus

 -- Max Kellermann <mk@cm4all.com>  Fri, 09 Apr 2010 12:04:18 +0200

cm4all-beng-proxy (0.7.26) unstable; urgency=low

  * memcached-client: schedule read event before callback
  * istream-tee: continue with second output if first is closed

 -- Max Kellermann <mk@cm4all.com>  Sun, 28 Mar 2010 18:08:11 +0200

cm4all-beng-proxy (0.7.25) unstable; urgency=low

  * memcached-client: don't poll if socket is closed
  * fork: close file descriptor on input error
  * pool: don't check attachments in pool_trash()

 -- Max Kellermann <mk@cm4all.com>  Thu, 25 Mar 2010 13:28:01 +0100

cm4all-beng-proxy (0.7.24) unstable; urgency=low

  * memcached-client: release socket after splice

 -- Max Kellermann <mk@cm4all.com>  Mon, 22 Mar 2010 11:29:45 +0100

cm4all-beng-proxy (0.7.23) unstable; urgency=low

  * sink-header: support splice
  * memcached-client: support splice (response)
  * fcgi-client: recover correctly after send error
  * fcgi-client: support chunked request body
  * fcgi-client: basic splice support for the request body
  * http-cache: duplicate headers
  * {http,memcached}-client: check "direct" mode after buffer flush
  * cmdline: added option "fcgi_stock_limit"
  * python: auto-export function write_packet()
  * python: Response methods return self

 -- Max Kellermann <mk@cm4all.com>  Fri, 19 Mar 2010 13:28:35 +0100

cm4all-beng-proxy (0.7.22) unstable; urgency=low

  * python: re-add function write_packet()

 -- Max Kellermann <mk@cm4all.com>  Fri, 12 Mar 2010 12:27:21 +0100

cm4all-beng-proxy (0.7.21) unstable; urgency=low

  * ajp-client: handle EAGAIN from send()
  * python: install the missing sources

 -- Max Kellermann <mk@cm4all.com>  Thu, 11 Mar 2010 16:58:25 +0100

cm4all-beng-proxy (0.7.20) unstable; urgency=low

  * http-client: don't reinstate event when socket is closed
  * access-log: log the site name
  * python: removed unused function write_packet()
  * python: split the module beng_proxy.translation
  * python: allow overriding query string and param in absolute_uri()
  * python: moved absolute_uri() to a separate library

 -- Max Kellermann <mk@cm4all.com>  Thu, 11 Mar 2010 09:48:52 +0100

cm4all-beng-proxy (0.7.19) unstable; urgency=low

  * client-socket: translate EV_TIMEOUT to ETIMEDOUT
  * fork: refill the input buffer as soon as possible
  * delegate-client: implement an abortable event
  * pool: added assertions for libevent leaks
  * direct: added option "-s enable_splice=no"

 -- Max Kellermann <mk@cm4all.com>  Thu, 04 Mar 2010 17:34:56 +0100

cm4all-beng-proxy (0.7.18) unstable; urgency=low

  * args: reserve memory for the trailing null byte

 -- Max Kellermann <mk@cm4all.com>  Tue, 23 Feb 2010 17:46:04 +0100

cm4all-beng-proxy (0.7.17) unstable; urgency=low

  * translation: added the BOUNCE packet (variant of REDIRECT)
  * translation: change widget packet HOST to UNTRUSTED
  * translation: pass internal URI arguments to the translation server
  * handler: use the specified status with REDIRECT
  * python: added method Request.absolute_uri()

 -- Max Kellermann <mk@cm4all.com>  Tue, 23 Feb 2010 16:15:22 +0100

cm4all-beng-proxy (0.7.16) unstable; urgency=low

  * processor: separate trusted from untrusted widgets by host name
  * processor: mode=partition is deprecated
  * translate: fix DOCUMENT_ROOT handler for CGI/FASTCGI
  * fcgi-request: added JailCGI support

 -- Max Kellermann <mk@cm4all.com>  Fri, 19 Feb 2010 14:29:29 +0100

cm4all-beng-proxy (0.7.15) unstable; urgency=low

  * processor: unreference the caller pool in abort()
  * tcache: clear BASE on mismatch
  * fcgi-client: generate the Content-Length request header
  * fcgi-client: send the CONTENT_TYPE parameter
  * prototypes/translate.py: use FastCGI to run PHP

 -- Max Kellermann <mk@cm4all.com>  Thu, 11 Feb 2010 14:43:21 +0100

cm4all-beng-proxy (0.7.14) unstable; urgency=low

  * connection: drop connections when the limit is exceeded
  * resource-address: added BASE support
  * fcgi-client: check the request ID in response packets
  * http-client: check response body when request body is closed
  * html-escape: use the last ampersand before the semicolon
  * html-escape: support &apos;
  * processor: unescape widget parameter values

 -- Max Kellermann <mk@cm4all.com>  Fri, 29 Jan 2010 17:49:43 +0100

cm4all-beng-proxy (0.7.13) unstable; urgency=low

  * fcgi-request: duplicate socket path
  * fcgi-request: support ACTION
  * fcgi-client: provide SCRIPT_FILENAME
  * fcgi-client: append empty PARAMS packet
  * fcgi-client: try to read response before request is finished
  * fcgi-client: implement the STDERR packet
  * fcgi-client: support request headers and body
  * fcgi-stock: manage one socket per child process
  * fcgi-stock: unlink socket path after connect
  * fcgi-stock: redirect fd 1,2 to /dev/null
  * fcgi-stock: kill FastCGI processes after 5 minutes idle
  * translation: new packet PAIR for passing parameters to FastCGI

 -- Max Kellermann <mk@cm4all.com>  Thu, 14 Jan 2010 13:36:48 +0100

cm4all-beng-proxy (0.7.12) unstable; urgency=low

  * http-cache: unlock the cache item after successful revalidation
  * http-cache-memcached: pass the expiration time to memcached
  * sink-header: comprise pending data in method available()
  * header-forward: forward the Expires response header

 -- Max Kellermann <mk@cm4all.com>  Tue, 22 Dec 2009 16:18:49 +0100

cm4all-beng-proxy (0.7.11) unstable; urgency=low

  * {ajp,memcached}-client: fix dis\appearing event for duplex socket
  * memcached-client: handle EAGAIN after send()
  * memcached-client: release socket as early as possible
  * header-forward: don't forward Accept-Encoding if transformation is
    enabled
  * widget-http, inline-widget: check Content-Encoding before processing
  * file-handler: send "Vary: Accept-Encoding" for compressed response
  * header-forward: support duplicate headers
  * fcache: implemented a 60 seconds timeout
  * fcache: copy pointer to local variable before callback
  * event2: refresh timeout after event has occurred

 -- Max Kellermann <mk@cm4all.com>  Fri, 18 Dec 2009 16:45:24 +0100

cm4all-beng-proxy (0.7.10) unstable; urgency=low

  * http-{server,client}: fix disappearing event for duplex socket

 -- Max Kellermann <mk@cm4all.com>  Mon, 14 Dec 2009 15:46:25 +0100

cm4all-beng-proxy (0.7.9) unstable; urgency=low

  * http: "Expect" is a hop-by-hop header
  * http-server: send "100 Continue" unless request body closed
  * http-client: poll socket after splice
  * http-server: handle EAGAIN after splice
  * http-server: send a 417 response on unrecognized "Expect" request
  * response, widget-http: append filter id to resource tag
  * resource-tag: check for "Cache-Control: no-store"

 -- Max Kellermann <mk@cm4all.com>  Mon, 14 Dec 2009 13:05:15 +0100

cm4all-beng-proxy (0.7.8) unstable; urgency=low

  * http-body: support partial response in method available()
  * file-handler: support pre-compressed static files
  * fcache: honor the "Cache-Control: no-store" response header

 -- Max Kellermann <mk@cm4all.com>  Wed, 09 Dec 2009 15:49:25 +0100

cm4all-beng-proxy (0.7.7) unstable; urgency=low

  * parser: allow underscore in attribute names
  * processor: check "type" attribute before URI rewriting
  * http-client: start receiving before request is sent
  * http-client: try to read response after write error
  * http-client: deliver response body after headers are finished
  * http-client: release socket as early as possible
  * http-client: serve buffer after socket has been closed
  * istream-chunked: clear input stream in abort handler
  * growing-buffer: fix crash after close in "data" callback

 -- Max Kellermann <mk@cm4all.com>  Thu, 03 Dec 2009 13:09:57 +0100

cm4all-beng-proxy (0.7.6) unstable; urgency=low

  * istream-hold: return -2 if handler is not available yet
  * http, ajp, fcgi: use istream_hold on request body
  * http-client: implemented splicing the request body
  * response: added missing URI substitution

 -- Max Kellermann <mk@cm4all.com>  Tue, 17 Nov 2009 15:25:35 +0100

cm4all-beng-proxy (0.7.5) unstable; urgency=low

  * session: 64 bit session ids
  * session: allow arbitrary session id size (at compile-time)
  * debian: larger default log file (16 * 4MB)
  * debian: added package cm4all-beng-proxy-toi

 -- Max Kellermann <mk@cm4all.com>  Mon, 16 Nov 2009 15:51:24 +0100

cm4all-beng-proxy (0.7.4) unstable; urgency=low

  * measure the latency of external resources
  * widget-http: partially revert "don't query session if !stateful"

 -- Max Kellermann <mk@cm4all.com>  Tue, 10 Nov 2009 15:06:03 +0100

cm4all-beng-proxy (0.7.3) unstable; urgency=low

  * uri-verify: don't reject double slash after first segment
  * hostname: allow the hyphen character
  * processor: allow processing without session
  * widget-http: don't query session if !stateful
  * request: disable session management for known bots
  * python: fixed AttributeError in __getattr__()
  * python: added method Response.process()
  * translation: added the response packets URI, HOST, SCHEME
  * translation: added header forward packets

 -- Max Kellermann <mk@cm4all.com>  Mon, 09 Nov 2009 16:40:27 +0100

cm4all-beng-proxy (0.7.2) unstable; urgency=low

  * fcache: close all caching connections on exit
  * istream-file: retry reading after EAGAIN
  * direct, istream-pipe: re-enable SPLICE_F_NONBLOCK
  * direct, istream-pipe: disable the SPLICE_F_MORE flag
  * http-client: handle EAGAIN after splice
  * http-client, header-writer: remove hop-by-hop response headers
  * response: optimized transformed response headers
  * handler: mangle CGI and FastCGI headers
  * header-forward: generate the X-Forwarded-For header
  * header-forward: add local host name to "Via" request header

 -- Max Kellermann <mk@cm4all.com>  Fri, 30 Oct 2009 13:41:02 +0100

cm4all-beng-proxy (0.7.1) unstable; urgency=low

  * file-handler: close the stream on "304 Not Modified"
  * pool: use assembler code only on gcc
  * cmdline: added option "--set tcp_stock_limit"
  * Makefile.am: enable the "subdir-objects" option

 -- Max Kellermann <mk@cm4all.com>  Thu, 22 Oct 2009 12:17:11 +0200

cm4all-beng-proxy (0.7) unstable; urgency=low

  * ajp-client: check if connection was closed during response callback
  * header-forward: log session id
  * istream: separate TCP splicing checks
  * istream-pipe: fix segmentation fault after incomplete direct transfer
  * istream-pipe: implement the "available" method
  * istream-pipe: allocate pipe only if handler supports it
  * istream-pipe: flush the pipe before reading from input
  * istream-pipe: reuse pipes in a stock
  * direct: support splice() from TCP socket to pipe
  * istream: direct() returns -3 if stream has been closed
  * hstock: don't destroy stocks while items are being created
  * tcp-stock: limit number of connections per host to 256
  * translate, http-client, ajp-client, cgi, http-cache: verify the HTTP
    response status
  * prototypes/translate.py: disallow "/../" and null bytes
  * prototypes/translate.py: added "/jail-delegate/" location
  * uri-parser: strict RFC 2396 URI verification
  * uri-parser: don't unescape the URI path
  * http-client, ajp-client: verify the request URI
  * uri-escape: unescape each character only once
  * http-cache: never use the memcached stock if caching is disabled
  * allow 8192 connections by default
  * allow 65536 file handles by default
  * added package cm4all-jailed-beng-proxy-delegate-helper

 -- Max Kellermann <mk@cm4all.com>  Wed, 21 Oct 2009 15:00:56 +0200

cm4all-beng-proxy (0.6.23) unstable; urgency=low

  * header-forward: log session information
  * prototypes/translate.py: added /cgi-bin/ location
  * http-server: disable keep-alive for HTTP/1.0 clients
  * http-server: don't send "Connection: Keep-Alive"
  * delegate-stock: clear the environment
  * delegate-stock: added jail support
  * delegate-client: reuse helper process after I/O error

 -- Max Kellermann <mk@cm4all.com>  Mon, 12 Oct 2009 17:29:35 +0200

cm4all-beng-proxy (0.6.22) unstable; urgency=low

  * istream-tee: clear both "enabled" flags in the eof/abort handler
  * istream-tee: fall back to first data() return value if second stream
    closed itself
  * http-cache: don't log body_abort after close

 -- Max Kellermann <mk@cm4all.com>  Thu, 01 Oct 2009 19:19:37 +0200

cm4all-beng-proxy (0.6.21) unstable; urgency=low

  * http-client: log more error messages
  * delegate-stock: added the DOCUMENT_ROOT environment variable
  * response, widget: accept "application/xhtml+xml"
  * cookie-server: allow square brackets in unquoted cookie values
    (violating RFC 2109 and RFC 2616)

 -- Max Kellermann <mk@cm4all.com>  Thu, 01 Oct 2009 13:55:40 +0200

cm4all-beng-proxy (0.6.20) unstable; urgency=low

  * stock: clear stock after 60 seconds idle
  * hstock: remove empty stocks
  * http-server, http-client, cgi: fixed off-by-one bug in header parser
  * istream-pipe: fix the direct() return value on error
  * istream-pipe: fix formula in range assertion
  * http-cache-memcached: implemented "remove"
  * handler: added FastCGI handler
  * fcgi-client: unref caller pool after socket release
  * fcgi-client: implemented response headers

 -- Max Kellermann <mk@cm4all.com>  Tue, 29 Sep 2009 14:07:13 +0200

cm4all-beng-proxy (0.6.19) unstable; urgency=low

  * http-client: release caller pool after socket release
  * memcached-client: release socket on marshalling error
  * stock: unref caller pool in abort handler
  * stock: lazy cleanup
  * http-cache: copy caller_pool to local variable

 -- Max Kellermann <mk@cm4all.com>  Thu, 24 Sep 2009 16:02:17 +0200

cm4all-beng-proxy (0.6.18) unstable; urgency=low

  * delegate-handler: support conditional GET and ranges
  * file-handler: fix suffix-byte-range-spec parser
  * delegate-helper: call open() with O_CLOEXEC|O_NOCTTY
  * istream-file: don't set FD_CLOEXEC if O_CLOEXEC is available
  * stock: hold caller pool during "get" operation
  * main: free balancer object during shutdown
  * memcached-client: enable socket timeout
  * delegate-stock: set FD_CLOEXEC on socket

 -- Max Kellermann <mk@cm4all.com>  Thu, 24 Sep 2009 10:50:53 +0200

cm4all-beng-proxy (0.6.17) unstable; urgency=low

  * tcp-stock: implemented a load balancer
  * python: accept address list in the ajp() method
  * http-server: added timeout for the HTTP request headers
  * response: close template when the content type is wrong
  * delegate-get: implemented response headers
  * delegate-get: provide status codes and error messages

 -- Max Kellermann <mk@cm4all.com>  Fri, 18 Sep 2009 15:36:57 +0200

cm4all-beng-proxy (0.6.16) unstable; urgency=low

  * tcp-stock: added support for bulldog-tyke
  * sink-buffer: close input if it's not used in the constructor
  * http-cache-memcached: close response body when deserialization fails
  * serialize: fix regression in serialize_uint64()

 -- Max Kellermann <mk@cm4all.com>  Tue, 15 Sep 2009 19:26:07 +0200

cm4all-beng-proxy (0.6.15) unstable; urgency=low

  * http-cache-choice: find more duplicates during cleanup
  * handler: added AJP handler
  * ajp-request: unref pool only on tcp_stock failure
  * ajp-client: prevent parser recursion
  * ajp-client: free request body when response is closed
  * ajp-client: reuse connection after END_RESPONSE packet
  * ajp-client: enable TCP_CORK while sending
  * istream-ajp-body: added a second "length" header field
  * ajp-client: auto-send empty request body chunk
  * ajp-client: register "write" event after GET_BODY_CHUNK packet
  * ajp-client: implemented request and response headers
  * http-cache-rfc: don't rewind tpool if called recursively

 -- Max Kellermann <mk@cm4all.com>  Fri, 11 Sep 2009 16:04:06 +0200

cm4all-beng-proxy (0.6.14) unstable; urgency=low

  * istream-tee: don't restart reading if already in progress

 -- Max Kellermann <mk@cm4all.com>  Thu, 03 Sep 2009 13:21:06 +0200

cm4all-beng-proxy (0.6.13) unstable; urgency=low

  * cookie-server: fix parsing multiple cookies
  * http-cache-memcached: clean up expired "choice" items
  * sink-gstring: use callback instead of public struct
  * istream-tee: restart reading when one output is closed

 -- Max Kellermann <mk@cm4all.com>  Wed, 02 Sep 2009 17:02:53 +0200

cm4all-beng-proxy (0.6.12) unstable; urgency=low

  * http-cache: don't attempt to remove cache items when the cache is disabled

 -- Max Kellermann <mk@cm4all.com>  Fri, 28 Aug 2009 15:40:48 +0200

cm4all-beng-proxy (0.6.11) unstable; urgency=low

  * http-cache-memcached: store HTTP status and response headers
  * http-cache-memcached: implemented flush (SIGHUP)
  * http-cache-memcached: support "Vary"
  * http-client: work around assertion failure in response_stream_close()

 -- Max Kellermann <mk@cm4all.com>  Thu, 27 Aug 2009 12:33:17 +0200

cm4all-beng-proxy (0.6.10) unstable; urgency=low

  * parser: finish tag before bailing out
  * http-request: allow URLs without path component
  * fork: clear event in read() method
  * istream-file: pass options O_CLOEXEC|O_NOCTTY to open()
  * response: check if the "Host" request header is valid

 -- Max Kellermann <mk@cm4all.com>  Tue, 18 Aug 2009 16:37:19 +0200

cm4all-beng-proxy (0.6.9) unstable; urgency=low

  * direct: disable SPLICE_F_NONBLOCK (temporary NFS EAGAIN workaround)

 -- Max Kellermann <mk@cm4all.com>  Mon, 17 Aug 2009 13:52:49 +0200

cm4all-beng-proxy (0.6.8) unstable; urgency=low

  * widget-http: close response body in error code path
  * http-cache: implemented memcached backend (--memcached-server)
  * processor: &c:base; returns the URI without scheme and host

 -- Max Kellermann <mk@cm4all.com>  Mon, 17 Aug 2009 12:29:19 +0200

cm4all-beng-proxy (0.6.7) unstable; urgency=low

  * file-handler: generate Expires from xattr user.MaxAge
  * cmdline: added option --set to configure:
    - max_connections
    - http_cache_size
    - filter_cache_size
    - translate_cache_size
  * flush caches on SIGHUP

 -- Max Kellermann <mk@cm4all.com>  Fri, 07 Aug 2009 11:41:10 +0200

cm4all-beng-proxy (0.6.6) unstable; urgency=low

  * added missing GLib build dependency
  * cgi-handler: set the "body_consumed" flag

 -- Max Kellermann <mk@cm4all.com>  Tue, 04 Aug 2009 09:53:01 +0200

cm4all-beng-proxy (0.6.5) unstable; urgency=low

  * shm: pass MAP_NORESERVE to mmap()
  * proxy-handler: support cookies
  * translation: added DISCARD_SESSION packet

 -- Max Kellermann <mk@cm4all.com>  Wed, 15 Jul 2009 18:00:33 +0200

cm4all-beng-proxy (0.6.4) unstable; urgency=low

  * http-client: don't read response body in HEAD requests
  * ajp-client: invoke the "abort" handler on error
  * filter-cache: lock cache items while they are served

 -- Max Kellermann <mk@cm4all.com>  Thu, 09 Jul 2009 14:36:14 +0200

cm4all-beng-proxy (0.6.3) unstable; urgency=low

  * http-server: implemented the DELETE method
  * http-server: refuse HTTP/0.9 requests
  * proxy-handler: send request body to template when no widget is focused
  * widget-request: pass original HTTP method to widget
  * session: automatically defragment sessions

 -- Max Kellermann <mk@cm4all.com>  Tue, 07 Jul 2009 16:57:22 +0200

cm4all-beng-proxy (0.6.2) unstable; urgency=low

  * lock: fixed race condition in debug flag updates
  * session: use rwlock for the session manager
  * proxy-handler: pass request headers to the remote HTTP server
  * proxy-handler: forward original Accept-Charset if processor is disabled
  * pipe: don't filter resources without a body
  * fcache: forward original HTTP status over "pipe" filter
  * cgi: support the "Status" line

 -- Max Kellermann <mk@cm4all.com>  Mon, 06 Jul 2009 16:38:26 +0200

cm4all-beng-proxy (0.6.1) unstable; urgency=low

  * session: consistently lock all session objects
  * rewrite-uri: check if widget_external_uri() returns NULL
  * widget-uri: don't generate the "path" argument when it's NULL
  * widget-uri: strip superfluous question mark from widget_base_address()
  * widget-uri: append parameters from the template first
  * widget-uri: re-add configured query string in widget_absolute_uri()
  * widget-uri: eliminate configured query string in widget_external_uri()
  * processor: don't consider session data for base=child and base=parent

 -- Max Kellermann <mk@cm4all.com>  Fri, 03 Jul 2009 15:52:01 +0200

cm4all-beng-proxy (0.6) unstable; urgency=low

  * inline-widget: check the widget HTTP response status
  * response: don't apply transformation on failed response
  * resource-address: include pipe arguments in filter cache key
  * handler: removed session redirect on the first request
  * http-cache: accept ETag response header instead of Last-Modified
  * filter-cache: don't require Last-Modified or Expires
  * file-handler: disable ETag only when processor comes first
  * file-handler: read ETag from xattr
  * pipe: generate new ETag for piped resource
  * session: purge sessions when shared memory is full
  * handler: don't enforce sessions for filtered responses

 -- Max Kellermann <mk@cm4all.com>  Tue, 30 Jun 2009 17:48:20 +0200

cm4all-beng-proxy (0.5.14) unstable; urgency=low

  * ajp-client: implemented request body
  * cookie-client: obey "max-age=0" properly
  * processor: forward the original HTTP status
  * response, widget-http: don't allow processing resource without body
  * widget-http: check the Content-Type before invoking processor
  * response: pass the "Location" response header
  * debian: added a separate -optimized-dbg package
  * added init script support for multiple ports (--port) and multiple listen
    (--listen) command line argumnents
  * translation: added the "APPEND" packet for command line arguments
  * pipe: support command line arguments

 -- Max Kellermann <mk@cm4all.com>  Mon, 29 Jun 2009 16:51:16 +0200

cm4all-beng-proxy (0.5.13) unstable; urgency=low

  * widget-registry: clear local_address in translate request
  * cmdline: added the "--listen" option

 -- Max Kellermann <mk@cm4all.com>  Wed, 24 Jun 2009 12:27:17 +0200

cm4all-beng-proxy (0.5.12) unstable; urgency=low

  * response: pass the "Location" response handler
  * added support for multiple listener ports

 -- Max Kellermann <mk@cm4all.com>  Tue, 23 Jun 2009 23:34:55 +0200

cm4all-beng-proxy (0.5.11) unstable; urgency=low

  * build with autotools
  * use libcm4all-socket, GLib
  * Makefile.am: support out-of-tree builds
  * added optimized Debian package
  * tcache: fixed wrong assignment in VARY=HOST
  * translation: added request packet LOCAL_ADDRESS

 -- Max Kellermann <mk@cm4all.com>  Tue, 23 Jun 2009 15:42:12 +0200

cm4all-beng-proxy (0.5.10) unstable; urgency=low

  * widget-http: assign the "address" variable

 -- Max Kellermann <mk@cm4all.com>  Mon, 15 Jun 2009 18:38:58 +0200

cm4all-beng-proxy (0.5.9) unstable; urgency=low

  * tcache: fixed typo in tcache_string_match()
  * tcache: support VARY=SESSION
  * translate: added the INVALIDATE response packet
  * cache, session: higher size limits
  * widget-uri: separate query_string from path_info
  * widget-uri: ignore widget parameters in widget_external_uri()

 -- Max Kellermann <mk@cm4all.com>  Mon, 15 Jun 2009 17:06:11 +0200

cm4all-beng-proxy (0.5.8) unstable; urgency=low

  * handler: fixed double free bug in translate_callback()

 -- Max Kellermann <mk@cm4all.com>  Sun, 14 Jun 2009 19:05:09 +0200

cm4all-beng-proxy (0.5.7) unstable; urgency=low

  * forward the Content-Disposition header
  * handler: assign new session to local variable, fix segfault
  * handler: don't dereference the NULL session

 -- Max Kellermann <mk@cm4all.com>  Sun, 14 Jun 2009 13:01:52 +0200

cm4all-beng-proxy (0.5.6) unstable; urgency=low

  * widget-http: send the "Via" request header instead of "X-Forwarded-For"
  * proxy-handler: send the "Via" request header
  * widget-request: check the "path" argument before calling uri_compress()

 -- Max Kellermann <mk@cm4all.com>  Tue, 09 Jun 2009 12:21:00 +0200

cm4all-beng-proxy (0.5.5) unstable; urgency=low

  * processor: allow specifying relative URI in c:base=child
  * widget-request: verify the "path" argument
  * widget: allocate address from widget's pool
  * widget-http: support multiple Set-Cookie response headers

 -- Max Kellermann <mk@cm4all.com>  Thu, 04 Jun 2009 15:10:15 +0200

cm4all-beng-proxy (0.5.4) unstable; urgency=low

  * implemented delegation of open() to a helper program
  * added the BASE translation packet, supported by the translation cache
  * deprecated c:mode=proxy
  * rewrite-uri: always enable focus in mode=partial
  * http-cache: don't cache resources with query string (RFC 2616 13.9)
  * http-cache: lock cache items while they are served

 -- Max Kellermann <mk@cm4all.com>  Thu, 28 May 2009 11:44:01 +0200

cm4all-beng-proxy (0.5.3) unstable; urgency=low

  * cgi: close request body on fork() failure
  * fork: added workaround for pipe-to-pipe splice()
  * http-cache: use cache entry when response ETag matches
  * cgi: loop in istream_cgi_read() to prevent blocking
  * cache: check for expired items once a minute
  * cache: optimize search for oldest item

 -- Max Kellermann <mk@cm4all.com>  Wed, 06 May 2009 13:23:46 +0200

cm4all-beng-proxy (0.5.2) unstable; urgency=low

  * added filter cache
  * header-parser: added missing range check in header_parse_line()
  * fork: added event for writing to the child process
  * fork: don't splice() from a pipe
  * response: don't pass request body to unfocused processor
  * added filter type "pipe"

 -- Max Kellermann <mk@cm4all.com>  Wed, 29 Apr 2009 13:24:26 +0200

cm4all-beng-proxy (0.5.1) unstable; urgency=low

  * processor: fixed base=child assertion failure
  * handler: close request body if it was not consumed
  * static-file: generate Last-Modified and ETag response headers
  * static-file: obey the Content-Type provided by the translation server
  * static-file: get Content-Type from extended attribute
  * http-cache: use istream_null when cached resource is empty

 -- Max Kellermann <mk@cm4all.com>  Mon, 27 Apr 2009 10:00:20 +0200

cm4all-beng-proxy (0.5) unstable; urgency=low

  * processor: accept c:mode/c:base attributes in any order
  * processor: removed alternative (anchor) rewrite syntax

 -- Max Kellermann <mk@cm4all.com>  Mon, 20 Apr 2009 22:04:19 +0200

cm4all-beng-proxy (0.4.10) unstable; urgency=low

  * processor: lift length limitation for widget parameters
  * translate: abort if a packet is too large
  * translate: support MAX_AGE for the whole response
  * hashmap: fix corruption of slot chain in hashmap_remove_value()

 -- Max Kellermann <mk@cm4all.com>  Fri, 17 Apr 2009 13:02:50 +0200

cm4all-beng-proxy (0.4.9) unstable; urgency=low

  * http-cache: explicitly start reading into cache
  * cgi: clear "headers" variable before publishing the response
  * translate: use DOCUMENT_ROOT as CGI parameter

 -- Max Kellermann <mk@cm4all.com>  Mon, 06 Apr 2009 16:21:57 +0200

cm4all-beng-proxy (0.4.8) unstable; urgency=low

  * translate: allow ADDRESS packets in AJP addresses
  * translate: initialize all fields of a FastCGI address
  * http-cache: close all caching connections on exit
  * processor: don't rewrite SCRIPT SRC attribute when proxying

 -- Max Kellermann <mk@cm4all.com>  Thu, 02 Apr 2009 15:45:46 +0200

cm4all-beng-proxy (0.4.7) unstable; urgency=low

  * http-server: use istream_null for empty request body
  * parser: check for trailing slash only in TAG_OPEN tags
  * parser: added support for XML Processing Instructions
  * processor: implemented XML Processing Instruction "cm4all-rewrite-uri"
  * uri-escape: escape the slash character
  * cache: remove all matching items in cache_remove()
  * http-cache: lock cache items while holding a reference

 -- Max Kellermann <mk@cm4all.com>  Thu, 02 Apr 2009 12:02:53 +0200

cm4all-beng-proxy (0.4.6) unstable; urgency=low

  * file_handler: fixed logic error in If-Modified-Since check
  * date: return UTC time stamp in http_date_parse()
  * cache: continue search after item was invalidated
  * cache: remove the correct cache item
  * istream-chunked: work around invalid assertion failure
  * istream-subst: fixed corruption after partial match

 -- Max Kellermann <mk@cm4all.com>  Wed, 25 Mar 2009 15:03:10 +0100

cm4all-beng-proxy (0.4.5) unstable; urgency=low

  * http-server: assume keep-alive is enabled on HTTP 1.1
  * http-client: unregister EV_READ when the buffer is full
  * translation: added QUERY_STRING packet
  * processor: optionally parse base/mode from URI

 -- Max Kellermann <mk@cm4all.com>  Tue, 17 Mar 2009 13:04:25 +0100

cm4all-beng-proxy (0.4.4) unstable; urgency=low

  * forward Accept-Language request header to the translation server
  * translate: added the USER_AGENT request packet
  * session: obey the USER/MAX_AGE setting
  * use libcm4all-inline-dev in libcm4all-beng-proxy-dev
  * added pkg-config file for libcm4all-beng-proxy-dev
  * updated python-central dependencies
  * processor: parse c:base/c:mode attributes in PARAM tags

 -- Max Kellermann <mk@cm4all.com>  Wed, 11 Mar 2009 09:43:48 +0100

cm4all-beng-proxy (0.4.3) unstable; urgency=low

  * processor: rewrite URI in LINK tags
  * processor: rewrite URI in PARAM tags
  * use splice() from glibc 2.7
  * translate: added VARY response packet
  * build documentation with texlive

 -- Max Kellermann <mk@cm4all.com>  Wed, 04 Mar 2009 09:53:56 +0100

cm4all-beng-proxy (0.4.2) unstable; urgency=low

  * hashmap: fix corruption in slot chain
  * use monotonic clock to calculate expiry times
  * processor: rewrite URIs in the EMBED, VIDEO, AUDIO tags

 -- Max Kellermann <mk@cm4all.com>  Tue, 17 Feb 2009 17:14:48 +0100

cm4all-beng-proxy (0.4.1) unstable; urgency=low

  * translate: clear client->transformation
  * handler: check for translation errors
  * http-server: fixed assertion failure during shutdown
  * http-server: send "Keep-Alive" response header
  * worker: after fork(), call event_reinit() in the parent process
  * added valgrind build dependency
  * build with Debian's libevent-1.4 package

 -- Max Kellermann <mk@cm4all.com>  Tue, 10 Feb 2009 11:48:53 +0100

cm4all-beng-proxy (0.4) unstable; urgency=low

  * added support for transformation views
    - in the JavaScript API, mode=proxy is now deprecated
  * http-cache: fix segfault when request_headers==NULL
  * http-cache: store multiple (varying) versions of a resource
  * http-cache: use the "max-age" cache-control response

 -- Max Kellermann <mk@cm4all.com>  Fri, 30 Jan 2009 13:29:43 +0100

cm4all-beng-proxy (0.3.9) unstable; urgency=low

  * http-client: assume keep-alive is enabled on HTTP 1.1
  * processor: use configured/session path-info for mode=child URIs

 -- Max Kellermann <mk@cm4all.com>  Tue, 27 Jan 2009 13:07:51 +0100

cm4all-beng-proxy (0.3.8) unstable; urgency=low

  * processor: pass Content-Type and Content-Language headers from
    template
  * http-client: allow chunked response body without keep-alive

 -- Max Kellermann <mk@cm4all.com>  Fri, 23 Jan 2009 13:02:42 +0100

cm4all-beng-proxy (0.3.7) unstable; urgency=low

  * istream_subst: exit the loop if state==INSERT
  * istream_iconv: check if the full buffer could be flushed
  * worker: don't reinitialize session manager during shutdown

 -- Max Kellermann <mk@cm4all.com>  Thu, 15 Jan 2009 10:39:47 +0100

cm4all-beng-proxy (0.3.6) unstable; urgency=low

  * processor: ignore closing </header>
  * widget-http: now really don't check content-type in frame parents
  * parser: skip comments
  * processor: implemented c:base="parent"
  * processor: added "c:" prefix to c:widget child elements
  * processor: renamed the "c:param" element to "c:parameter"

 -- Max Kellermann <mk@cm4all.com>  Thu, 08 Jan 2009 11:17:29 +0100

cm4all-beng-proxy (0.3.5) unstable; urgency=low

  * widget-http: don't check content-type in frame parents
  * istream-subst: allow null bytes in the input stream
  * js: added the "translate" parameter for passing values to the
    translation server
  * rewrite-uri: refuse to rewrite a frame URI without widget id

 -- Max Kellermann <mk@cm4all.com>  Mon, 05 Jan 2009 16:46:32 +0100

cm4all-beng-proxy (0.3.4) unstable; urgency=low

  * processor: added support for custom widget request headers
  * http-cache: obey the "Vary" response header
  * http-cache: pass the new http_cache_info object when testing a cache
    item

 -- Max Kellermann <mk@cm4all.com>  Tue, 30 Dec 2008 15:46:44 +0100

cm4all-beng-proxy (0.3.3) unstable; urgency=low

  * processor: grew widget parameter buffer to 512 bytes
  * widget-resolver: clear widget->resolver on abort
  * cgi: clear the input's handler in cgi_async_abort()
  * widget-stream: use istream_hold (reverts r4171)

 -- Max Kellermann <mk@cm4all.com>  Fri, 05 Dec 2008 14:43:05 +0100

cm4all-beng-proxy (0.3.2) unstable; urgency=low

  * processor: free memory before calling embed_frame_widget()
  * processor: allocate query string from the widget pool
  * processor: removed the obsolete widget attributes "tag" and "style"
  * parser: hold a reference to the pool

 -- Max Kellermann <mk@cm4all.com>  Mon, 01 Dec 2008 14:15:38 +0100

cm4all-beng-proxy (0.3.1) unstable; urgency=low

  * http-client: remove Transfer-Encoding and Content-Length from response
    headers
  * http-client: don't read body after invoke_response()
  * fork: retry splice() after EAGAIN
  * fork: don't close input when splice() fails
  * cgi: abort the response handler when the stdin stream fails
  * istream_file, istream_pipe, fork, client_socket, listener: fixed file
    descriptor leaks
  * processor: hold a reference to the caller's pool
  * debian/rules: enabled test suite

 -- Max Kellermann <mk@cm4all.com>  Thu, 27 Nov 2008 16:01:16 +0100

cm4all-beng-proxy (0.3) unstable; urgency=low

  * implemented widget filters
  * translate: initialize all fields of a CGI address
  * fork: read request body on EAGAIN
  * fork: implemented the direct() method with splice()
  * python: added class Response
  * prototypes/translate.py:
    - support "filter"
    - support "content_type"
  * demo: added widget filter demo

 -- Max Kellermann <mk@cm4all.com>  Wed, 26 Nov 2008 16:27:29 +0100

cm4all-beng-proxy (0.2) unstable; urgency=low

  * don't quote text/xml widgets
  * widget-resolver: pass widget_pool to widget_class_lookup()
  * widget-registry: allocate widget_class from widget_pool
  * widget-stream: eliminated the async operation proxy, because the
    operation cannot be aborted before the constructor returns
  * widget-stream: don't clear the "delayed" stream in the response() callback
  * rewrite-uri: trigger istream_read(delayed) after istream_delayed_set()
  * doc: clarified XSLT integration

 -- Max Kellermann <mk@cm4all.com>  Tue, 25 Nov 2008 15:28:54 +0100

cm4all-beng-proxy (0.1) unstable; urgency=low

  * initial release

 -- Max Kellermann <mk@cm4all.com>  Mon, 17 Nov 2008 11:59:36 +0100<|MERGE_RESOLUTION|>--- conflicted
+++ resolved
@@ -1,4 +1,3 @@
-<<<<<<< HEAD
 cm4all-beng-proxy (0.8) unstable; urgency=low
 
   * istream: added method as_fd() to convert istream to file descriptor
@@ -8,7 +7,7 @@
   * rewrite-uri: escape the result with XML entities
 
  --
-=======
+
 cm4all-beng-proxy (0.7.36) unstable; urgency=low
 
   * http-client: fixed NULL pointer dereference
@@ -22,7 +21,6 @@
   * handler: set fake translation response on malformed URI
 
  -- Max Kellermann <mk@cm4all.com>  Mon, 10 May 2010 11:22:23 +0200
->>>>>>> 268a49fd
 
 cm4all-beng-proxy (0.7.34) unstable; urgency=low
 
