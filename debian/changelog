<<<<<<< HEAD
cm4all-beng-proxy (10.19) unstable; urgency=low

  * 

 --   

cm4all-beng-proxy (10.18) unstable; urgency=low

  * http_client: fix TLS memory leak / crash bug

 -- Max Kellermann <mk@cm4all.com>  Thu, 19 May 2016 10:49:58 -0000

cm4all-beng-proxy (10.17) unstable; urgency=low

  * spawn/client: handle empty payloads from recvmmsg()

 -- Max Kellermann <mk@cm4all.com>  Mon, 09 May 2016 10:05:55 -0000

cm4all-beng-proxy (10.16) unstable; urgency=low

  * control: enable SO_REUSEADDR on the UDP socket

 -- Max Kellermann <mk@cm4all.com>  Fri, 29 Apr 2016 13:13:31 -0000

cm4all-beng-proxy (10.15) unstable; urgency=low

  * was: fix crash after spawn failure
  * spawn/client: abort worker process when the spawner is gone
  * spawn/client: optimize message receiver
  * spawn/server: retry sending after EAGAIN

 -- Max Kellermann <mk@cm4all.com>  Fri, 29 Apr 2016 09:31:54 -0000

cm4all-beng-proxy (10.14) unstable; urgency=low

  * enable TCP_DEFER_ACCEPT for HTTP and SSL listeners
  * ssl: increase the handshake timeout to 60 seconds
  * lb: log the client IP address

 -- Max Kellermann <mk@cm4all.com>  Thu, 28 Apr 2016 09:24:19 -0000

cm4all-beng-proxy (10.13) unstable; urgency=low

  * was: fix crash after early-crashing WAS process
  * was: fix crash after WAS process has been released
  * ssl: limit the handshake duration
  * beng-proxy: support listening on UNIX domain sockets

 -- Max Kellermann <mk@cm4all.com>  Wed, 27 Apr 2016 18:34:26 -0000

cm4all-beng-proxy (10.12) unstable; urgency=low

  * ssl: reduce allocator fragmentation, cycle another buffer

 -- Max Kellermann <mk@cm4all.com>  Thu, 21 Apr 2016 07:29:51 -0000

cm4all-beng-proxy (10.11) unstable; urgency=low

  * thread_queue: fix race condition
  * ssl: reduce allocator fragmentation

 -- Max Kellermann <mk@cm4all.com>  Mon, 18 Apr 2016 14:51:41 -0000

cm4all-beng-proxy (10.10) unstable; urgency=low

  * merge release 9.13
  * SlicePool: reduce fragmentation

 -- Max Kellermann <mk@cm4all.com>  Tue, 12 Apr 2016 15:12:03 -0000

cm4all-beng-proxy (10.9) unstable; urgency=low

  * merge release 9.12

 -- Max Kellermann <mk@cm4all.com>  Wed, 06 Apr 2016 12:11:38 -0000

cm4all-beng-proxy (10.8) unstable; urgency=low

  * SlicePool: optimize allocation
  * lb: cycle buffers before compressing slice allocator
  * was: fix spurious "Resource temporarily unavailable" warnings

 -- Max Kellermann <mk@cm4all.com>  Wed, 06 Apr 2016 06:35:37 -0000

cm4all-beng-proxy (10.7) unstable; urgency=low

  * lb: fix systemd service start timeout
  * spawn: fix assertion failure when STDERR_PATH fails
  * was: fix use-after-free bug

 -- Max Kellermann <mk@cm4all.com>  Tue, 29 Mar 2016 10:31:34 -0000

cm4all-beng-proxy (10.6) unstable; urgency=low

  * lb: fix false memory leak during shutdown
  * ssl: cycle buffers to reduce allocator fragmentation

 -- Max Kellermann <mk@cm4all.com>  Wed, 23 Mar 2016 14:16:55 -0000

cm4all-beng-proxy (10.5) unstable; urgency=low

  * lb: fix crash due to duplicate OpenSSL initialization by libpq
  * lb: check cert_db.ca_cert settings with --check
  * lb: fix shutdown with --watchdog
  * http_client: fix assertion failure with keep-alive disabled
  * http_server: fix missing "100 Continue"
  * certdb: unwrap key in "new-cert
  * certdb: allow overriding database with /etc/cm4all/beng/certdb.connect
  * spawn: fix assertion failure

 -- Max Kellermann <mk@cm4all.com>  Tue, 08 Mar 2016 16:01:22 -0000

cm4all-beng-proxy (10.4) unstable; urgency=low

  * merge release 9.11
  * spawn: fix uninitialized MOUNT_TMP_TMPFS setting

 -- Max Kellermann <mk@cm4all.com>  Thu, 03 Mar 2016 13:11:49 -0000

cm4all-beng-proxy (10.3) unstable; urgency=low

  * lhttp: fix double free bug
  * lhttp, fcgi: abandon child process after connect failure
  * spawn: wait for spawn process during shutdown
  * {http,filter,nfs}_cache: raise cacheable size limit to 512 kB
  * http_client: reschedule read event after blocking write recovery

 -- Max Kellermann <mk@cm4all.com>  Wed, 02 Mar 2016 14:06:44 -0000

cm4all-beng-proxy (10.2) unstable; urgency=low

  * rubber: remove excessive debugging code to speed up cache flush
  * spawn: fix SETENV breakage
  * spawn: initialize supplementary groups
  * spawn: change to user www-data by default
  * http_client: fix double free bug
  * fcache: raise default expiration to one week
  * systemd: set "Type=notify"

 -- Max Kellermann <mk@cm4all.com>  Tue, 01 Mar 2016 18:43:23 -0000

cm4all-beng-proxy (10.1) unstable; urgency=low

  * merge release 9.10
  * python: add missing constant TRANSLATE_REALM_FROM_AUTH_BASE
  * spawn: dedicated process for spawning child processes
  * fcgi: terminate FastCGI processes with SIGTERM instead of SIGUSR1
  * was: implement response body interruption
  * translation: add packet NO_NEW_PRIVS
  * session: 128 bit session ids
  * emit systemd "READY" notification
  * debian: eliminate the TOI build

 -- Max Kellermann <mk@cm4all.com>  Thu, 25 Feb 2016 23:55:33 -0000

cm4all-beng-proxy (10.0.5) unstable; urgency=low

  * http_client: fix memory leak
  * spawn/prepared: fix environment variable breakage
  * request: fix crash (due to realm regression in 10.0.4)

 -- Max Kellermann <mk@cm4all.com>  Tue, 09 Feb 2016 18:09:43 -0000

cm4all-beng-proxy (10.0.4) unstable; urgency=low

  * istream/dechunk: merge chunk sizes
  * istream/dechunk: fix bogus "closed prematurely" error
  * spawn/JailConfig: fix jail.conf parser regression
  * translate_parser: fix JailCGI home path regression
  * translation: add packet REALM_FROM_AUTH_BASE
  * translation: allow mount options in MOUNT_TMP_TMPFS
  * pipe_filter: add JailCGI support
  * fcgi/stock: fix double free bug
  * http_request: fix connection leak after OpenSSL error
  * ssl/cache: fix two crash bugs
  * ssl/cache: reduce delay from 1s to 200ms
  * ssl/cache: maintain cache only in worker process
  * ssl/cache: support CA chains
  * ssl/factory: support the subjectAltName extension
  * ssl/filter: handle "close notify" alerts
  * certdb: rename PostgreSQL table to singular
  * certdb: load PostgreSQL connect string from lb.conf
  * certdb: support the subjectAltName extension
  * certdb: implement the ACME protocol
  * systemd/lb: disable --watchdog, set Restart=on-failure instead
  * systemd/bp: default to --workers=0, set Restart=on-failure instead

 -- Max Kellermann <mk@cm4all.com>  Thu, 04 Feb 2016 21:12:22 -0000

cm4all-beng-proxy (10.0.3) unstable; urgency=low

  * ssl/cache: populate name cache asynchronously
  * certdb: add command "populate"

 -- Max Kellermann <mk@cm4all.com>  Tue, 12 Jan 2016 10:35:32 -0000

cm4all-beng-proxy (10.0.2) unstable; urgency=low

  * ssl/cache: open multiple PostgreSQL connections on demand
  * ssl/cache: mirror a list of all certificate host names
  * certdb: add command "delete"

 -- Max Kellermann <mk@cm4all.com>  Wed, 06 Jan 2016 11:11:51 -0000

cm4all-beng-proxy (10.0.1) unstable; urgency=low

  * drop support for Debian Squeeze
  * inline_widget: time out after 10 seconds
  * lb: support SSL certificates stored in PostgreSQL database
  * disable the access log by default

 -- Max Kellermann <mk@cm4all.com>  Fri, 18 Dec 2015 18:48:31 -0000
=======
cm4all-beng-proxy (9.14) unstable; urgency=low

  * merge release 8.13
  * was: fix crash on malformed STATUS packet

 -- Max Kellermann <mk@cm4all.com>  Fri, 20 May 2016 15:43:48 -0000
>>>>>>> 40033da4

cm4all-beng-proxy (9.13) unstable; urgency=low

  * merge release 8.12
  * lb: fix false memory leak during shutdown

 -- Max Kellermann <mk@cm4all.com>  Tue, 12 Apr 2016 13:03:18 -0000

cm4all-beng-proxy (9.12) unstable; urgency=low

  * header-forward: fix duplicate "Location" header

 -- Max Kellermann <mk@cm4all.com>  Wed, 06 Apr 2016 12:09:46 -0000

cm4all-beng-proxy (9.11) unstable; urgency=low

  * merge release 8.11

 -- Max Kellermann <mk@cm4all.com>  Thu, 03 Mar 2016 13:03:41 -0000

cm4all-beng-proxy (9.10) unstable; urgency=low

  * merge release 8.10

 -- Max Kellermann <mk@cm4all.com>  Wed, 24 Feb 2016 11:46:38 -0000

cm4all-beng-proxy (9.9) unstable; urgency=low

  * merge release 8.9

 -- Max Kellermann <mk@cm4all.com>  Tue, 23 Feb 2016 15:56:21 -0000

cm4all-beng-proxy (9.8) unstable; urgency=low

  * merge release 8.8

 -- Max Kellermann <mk@cm4all.com>  Tue, 16 Feb 2016 11:30:47 -0000

cm4all-beng-proxy (9.7) unstable; urgency=low

  * merge release 8.7
  * http_request: fix connection leak after OpenSSL error

 -- Max Kellermann <mk@cm4all.com>  Tue, 26 Jan 2016 15:56:31 -0000

cm4all-beng-proxy (9.6) unstable; urgency=low

  * systemd: log to systemd-journald by default
  * header_forward: fix duplicate "Location" header
  * "--access-logger=null" disables the access log
  * widget: log Set-Cookie without host

 -- Max Kellermann <mk@cm4all.com>  Thu, 17 Dec 2015 22:15:04 -0000

cm4all-beng-proxy (9.5) unstable; urgency=low

  * merge release 4.23
  * auth: send the LISTENER_TAG packet with AUTH requests

 -- Max Kellermann <mk@cm4all.com>  Tue, 15 Dec 2015 13:46:36 -0000

cm4all-beng-proxy (9.4) unstable; urgency=low

  * processor: fix crash bug
  * ajp: fix bogus error "Peer closed the socket prematurely"
  * fcgi: fail after receiving excess data at end of response body
  * fcgi: fix assertion failure on i386
  * was: fold header name case
  * was: announce request body length as early as possible
  * was: fix crash bug with empty response

 -- Max Kellermann <mk@cm4all.com>  Thu, 19 Nov 2015 11:28:59 -0000

cm4all-beng-proxy (9.3) unstable; urgency=low

  * fcgi: fix buffer overflow with large response body
  * header_forward: always forward "Allow"

 -- Max Kellermann <mk@cm4all.com>  Tue, 17 Nov 2015 00:33:20 -0000

cm4all-beng-proxy (9.2) unstable; urgency=low

  * translate_client: fix crash bug

 -- Max Kellermann <mk@cm4all.com>  Mon, 16 Nov 2015 08:38:02 -0000

cm4all-beng-proxy (9.1) unstable; urgency=low

  * feature freeze
  * http_client: response body allows optimized socket writes
  * http_cache: response body allows optimized socket writes
  * fcgi: fix stall bug
  * fcgi: optimized response body chunking
  * fcgi: don't send empty PARAMS packet when request headers are empty
  * handler: use lstat() for FILE_NOT_FOUND
  * client_balancer: fix memory leak
  * istream: fix assertion failure
  * istream_tee: fix size miscalculation
  * nfs_stock: fix assertion failure
  * translate_cache: optimize memory usage
  * reduce fork() overhead

 -- Max Kellermann <mk@cm4all.com>  Fri, 13 Nov 2015 00:50:52 -0000

cm4all-beng-proxy (9.0.9) unstable; urgency=low

  * tstock: fix libevent crash on connection failure
  * tstock: fix hanging process during shutdown
  * request_session: don't send cleared session id of ignored session
  * pipe_stock: fix EBADF error due to malformed pointer cast
  * http_{client,server}: optimize chunked socket writes

 -- Max Kellermann <mk@cm4all.com>  Fri, 06 Nov 2015 23:39:50 -0000

cm4all-beng-proxy (9.0.8) unstable; urgency=low

  * child_stock: fix crash bug
  * translate_stock: fix use-after-free crash bug

 -- Max Kellermann <mk@cm4all.com>  Thu, 05 Nov 2015 15:14:43 -0000

cm4all-beng-proxy (9.0.7) unstable; urgency=low

  * merge release 8.6
  * ajp: fix regression after code refactoring
  * http_{client,server}: optimize socket writes
  * translate_stock: configurable stock limit, defaulting to 64
  * translate_cache: fix crash bug when cache is disabled
  * errdoc: fix crash bug when aborting error document generator

 -- Max Kellermann <mk@cm4all.com>  Wed, 04 Nov 2015 21:50:44 -0000

cm4all-beng-proxy (9.0.6) unstable; urgency=low

  * debian/rules: cross-compiler support
  * debian: build with gcc 5 on Debian Stretch
  * processor: fix broken URI rewrite after <script> due to inverted check
  * widget: log class name

 -- Max Kellermann <mk@cm4all.com>  Fri, 16 Oct 2015 10:21:42 -0000

cm4all-beng-proxy (9.0.5) unstable; urgency=low

  * merge release 8.5

 -- Max Kellermann <mk@cm4all.com>  Mon, 12 Oct 2015 10:44:20 -0000

cm4all-beng-proxy (9.0.4) unstable; urgency=low

  * xml_parser: fix assertion failure on abort
  * css_parser: fix buffer overflow due to off-by-one check

 -- Max Kellermann <mk@cm4all.com>  Thu, 08 Oct 2015 19:32:07 -0000

cm4all-beng-proxy (9.0.3) unstable; urgency=low

  * fcgi: fix uninitialized variable
  * processor: fix heap corruption due to wrong string length

 -- Max Kellermann <mk@cm4all.com>  Wed, 07 Oct 2015 19:56:05 -0000

cm4all-beng-proxy (9.0.2) unstable; urgency=low

  * translation: packet REVEAL_USER sends X-CM4all-BENG-User to filter

 -- Max Kellermann <mk@cm4all.com>  Mon, 05 Oct 2015 19:08:22 -0000

cm4all-beng-proxy (9.0.1) unstable; urgency=low

  * merge release 8.4
  * translation: add header group "LINK"
  * translation: add packet MOUNT_TMPFS
  * fix spurious BIND_MOUNT_RW failures

 -- Max Kellermann <mk@cm4all.com>  Fri, 02 Oct 2015 15:36:42 -0000

cm4all-beng-proxy (8.13) unstable; urgency=low

  * http_client: fix TLS memory leak
  * http_client: fix assertion failure with keep-alive disabled
  * was: fix crash after early-crashing WAS process
  * lb: fix false memory leak during shutdown
  * http_server: fix missing "100 Continue"
  * {http,filter,nfs}_cache: raise cacheable size limit to 512 kB
  * fcache: raise default expiration to one week
  * rubber: remove excessive debugging code to speed up cache flush

 -- Max Kellermann <mk@cm4all.com>  Fri, 20 May 2016 15:34:32 -0000

cm4all-beng-proxy (8.12) unstable; urgency=low

  * was: fix crash on malformed STATUS packet
  * was: allow 16 bit STATUS packet

 -- Max Kellermann <mk@cm4all.com>  Tue, 12 Apr 2016 12:28:21 -0000

cm4all-beng-proxy (8.11) unstable; urgency=low

  * http_client: fix assertion failure with TLS
  * lhttp, fcgi: abandon child process after connect failure
  * http_client: reschedule read event after blocking write recovery

 -- Max Kellermann <mk@cm4all.com>  Thu, 03 Mar 2016 12:59:50 -0000

cm4all-beng-proxy (8.10) unstable; urgency=low

  * was/input: verify the announced LENGTH
  * was/input: fix the "available" formula

 -- Max Kellermann <mk@cm4all.com>  Wed, 24 Feb 2016 11:31:50 -0000

cm4all-beng-proxy (8.9) unstable; urgency=low

  * istream/catch: fix another assertion failure

 -- Max Kellermann <mk@cm4all.com>  Tue, 23 Feb 2016 15:52:46 -0000

cm4all-beng-proxy (8.8) unstable; urgency=low

  * istream/catch: fix assertion failure

 -- Max Kellermann <mk@cm4all.com>  Tue, 16 Feb 2016 11:21:25 -0000

cm4all-beng-proxy (8.7) unstable; urgency=low

  * cgi, pipe: fix off-by-one bug in stderr filter

 -- Max Kellermann <mk@cm4all.com>  Tue, 26 Jan 2016 15:55:03 -0000

cm4all-beng-proxy (8.6) unstable; urgency=low

  * merge release 7.9

 -- Max Kellermann <mk@cm4all.com>  Mon, 26 Oct 2015 09:48:00 -0000

cm4all-beng-proxy (8.5) unstable; urgency=low

  * css_parser: fix buffer overflow due to off-by-one check
  * fcgi: fix uninitialized variable
  * fix spurious BIND_MOUNT_RW failures
  * fix two crashes due to malformed URI escapes

 -- Max Kellermann <mk@cm4all.com>  Mon, 12 Oct 2015 10:20:32 -0000

cm4all-beng-proxy (8.4) unstable; urgency=low

  * was: fix another memory leak

 -- Max Kellermann <mk@cm4all.com>  Fri, 02 Oct 2015 11:05:21 -0000

cm4all-beng-proxy (8.3) unstable; urgency=low

  * was: fix several memory leaks

 -- Max Kellermann <mk@cm4all.com>  Fri, 02 Oct 2015 09:54:09 -0000

cm4all-beng-proxy (8.2) unstable; urgency=low

  * debian/control: add "Breaks" on old translation servers to avoid
    runtime breakages due to broken widget descriptors; the translation
    server 1.9.1 contains a workaround
  * translate_parser: fix crash after malformed/misplaced
    UNTRUSTED_*_SITE_SUFFIX packet

 -- Max Kellermann <mk@cm4all.com>  Fri, 25 Sep 2015 12:55:18 -0000

cm4all-beng-proxy (8.1) unstable; urgency=low

  * feature freeze
  * fb_pool: compress I/O buffers periodically
  * http_cache, fcache, nfs_cache: compress the cache periodically

 -- Max Kellermann <mk@cm4all.com>  Tue, 22 Sep 2015 17:26:06 -0000

cm4all-beng-proxy (8.0.13) unstable; urgency=low

  * merge release 7.8
  * translation: support writable bind mounts (BIND_MOUNT_RW)
  * translation: add packet UNTRUSTED_RAW_SITE_SUFFIX
  * ssl: initialize OpenSSL engines
  * rewrite_uri: support "https://" and "//" URIs
  * regex: fix double free bug

 -- Max Kellermann <mk@cm4all.com>  Tue, 22 Sep 2015 08:00:20 -0000

cm4all-beng-proxy (8.0.12) unstable; urgency=low

  * merge release 7.7
  * rubber: optimized hole search
  * rubber: simplified defragmentation on tail allocation

 -- Max Kellermann <mk@cm4all.com>  Thu, 17 Sep 2015 20:41:59 -0000

cm4all-beng-proxy (8.0.11) unstable; urgency=low

  * regex: fix move operator, fixes spurious "Invalid regex capture"

 -- Max Kellermann <mk@cm4all.com>  Thu, 03 Sep 2015 13:08:16 -0000

cm4all-beng-proxy (8.0.10) unstable; urgency=low

  * regex: mismatching optional capture expands to empty string
  * regex: work around problem with mismatching optional last capture
  * request: avoid compressing the response body twice

 -- Max Kellermann <mk@cm4all.com>  Wed, 02 Sep 2015 15:56:38 -0000

cm4all-beng-proxy (8.0.9) unstable; urgency=low

  * merge release 7.6
  * regex: fix off-by-one error in capture range check

 -- Max Kellermann <mk@cm4all.com>  Tue, 01 Sep 2015 13:57:06 -0000

cm4all-beng-proxy (8.0.8) unstable; urgency=low

  * tcache: fix crash on regex mismatch

 -- Max Kellermann <mk@cm4all.com>  Mon, 31 Aug 2015 05:35:14 -0000

cm4all-beng-proxy (8.0.7) unstable; urgency=low

  * merge release 7.5
  * regex: fix spurious compile failures
  * fcache: include actual body data in stats
  * nfs_cache: add stats
  * fix several crash bugs with malformed URI escapes
  * control/stats: add cache brutto sizes
  * control/stats: add I/O buffers size

 -- Max Kellermann <mk@cm4all.com>  Thu, 27 Aug 2015 22:11:02 -0000

cm4all-beng-proxy (8.0.6) unstable; urgency=low

  * translation: decouple REGEX_UNESCAPE from INVERSE_REGEX

 -- Max Kellermann <mk@cm4all.com>  Tue, 25 Aug 2015 09:57:23 -0000

cm4all-beng-proxy (8.0.5) unstable; urgency=low

  * translation: add packet INVERSE_REGEX_UNESCAPE

 -- Max Kellermann <mk@cm4all.com>  Mon, 24 Aug 2015 16:58:16 -0000

cm4all-beng-proxy (8.0.4) unstable; urgency=low

  * translate_client: fix crash due to uninitialized variable

 -- Max Kellermann <mk@cm4all.com>  Fri, 21 Aug 2015 11:26:40 -0000

cm4all-beng-proxy (8.0.3) unstable; urgency=low

  * translation: add login packet SERVICE
  * translation: login allows packet LISTENER_TAG
  * translation: protocol v3 uses anchored regex
  * regex: disable the "multi-line" option
  * regex: switch to the PCRE library

 -- Max Kellermann <mk@cm4all.com>  Mon, 17 Aug 2015 14:31:32 -0000

cm4all-beng-proxy (8.0.2) unstable; urgency=low

  * translation: add packets LOGIN, PASSWORD, UID_GID
  * translation: native Refence support

 -- Max Kellermann <mk@cm4all.com>  Thu, 06 Aug 2015 11:15:58 -0000

cm4all-beng-proxy (8.0.1) unstable; urgency=low

  * cgi, pipe: log PID in stderr output
  * translation: add packets AUTO_GZIP, INTERNAL_REDIRECT

 -- Max Kellermann <mk@cm4all.com>  Fri, 24 Jul 2015 10:27:51 -0000

cm4all-beng-proxy (7.9) unstable; urgency=low

  * merge release 6.12

 -- Max Kellermann <mk@cm4all.com>  Mon, 26 Oct 2015 09:37:41 -0000

cm4all-beng-proxy (7.8) unstable; urgency=low

  * support SESSION_SITE in processor

 -- Max Kellermann <mk@cm4all.com>  Mon, 21 Sep 2015 12:26:13 -0000

cm4all-beng-proxy (7.7) unstable; urgency=low

  * merge release 6.11

 -- Max Kellermann <mk@cm4all.com>  Thu, 17 Sep 2015 19:08:50 -0000

cm4all-beng-proxy (7.6) unstable; urgency=low

  * merge release 6.10
  * fcache: include actual body data in stats
  * nfs_cache: add stats
  * control/stats: add cache brutto sizes
  * control/stats: add I/O buffers size

 -- Max Kellermann <mk@cm4all.com>  Tue, 01 Sep 2015 12:48:48 -0000

cm4all-beng-proxy (7.5) unstable; urgency=low

  * merge release 6.9

 -- Max Kellermann <mk@cm4all.com>  Thu, 27 Aug 2015 14:30:18 -0000

cm4all-beng-proxy (7.4) unstable; urgency=low

  * merge release 6.8
  * tcache: fix minor memory leak

 -- Max Kellermann <mk@cm4all.com>  Wed, 26 Aug 2015 13:29:42 -0000

cm4all-beng-proxy (7.3) unstable; urgency=low

  * merge release 6.7

 -- Max Kellermann <mk@cm4all.com>  Wed, 22 Jul 2015 21:18:30 -0000

cm4all-beng-proxy (7.2) unstable; urgency=low

  * translation: allow REGEX_ON_{HOST,USER}_URI with INVERSE_REGEX

 -- Max Kellermann <mk@cm4all.com>  Fri, 17 Jul 2015 06:53:50 -0000

cm4all-beng-proxy (7.1) unstable; urgency=low

  * feature freeze
  * translation: WANT supports USER
  * translation: add packet REGEX_ON_USER_URI

 -- Max Kellermann <mk@cm4all.com>  Tue, 14 Jul 2015 20:46:43 -0000

cm4all-beng-proxy (7.0.10) unstable; urgency=low

  * fix crash on "Cache-Control: only-if-cached"
  * fix worker respawn

 -- Max Kellermann <mk@cm4all.com>  Sat, 11 Jul 2015 10:19:11 -0000

cm4all-beng-proxy (7.0.9) unstable; urgency=low

  * istream_escape: fix crash bug when last byte is escaped
  * stats: don't crash master process on CONTROL_STATS
  * debian/rules: add kludge to support dh_python2 on Squeeze

 -- Max Kellermann <mk@cm4all.com>  Thu, 09 Jul 2015 11:40:12 -0000

cm4all-beng-proxy (7.0.8) unstable; urgency=low

  * translation: add packets EXPAND_HOME, EXPAND_STDERR_PATH
  * translation: apply EXPAND_URI to CGI addresses
  * session: fix crash while invalidating widget session

 -- Max Kellermann <mk@cm4all.com>  Thu, 25 Jun 2015 13:29:01 -0000

cm4all-beng-proxy (7.0.7) unstable; urgency=low

  * translation: add packet AUTO_DEFLATE
  * istream_deflate: fix stalled stream
  * tcache: expand uncacheable responses

 -- Max Kellermann <mk@cm4all.com>  Wed, 24 Jun 2015 11:43:47 -0000

cm4all-beng-proxy (7.0.6) unstable; urgency=low

  * tcache: expand responses of uncacheable requests

 -- Max Kellermann <mk@cm4all.com>  Fri, 19 Jun 2015 13:02:32 -0000

cm4all-beng-proxy (7.0.5) unstable; urgency=low

  * merge release 6.6
  * control: flush the whole translation cache if the TCACHE_INVALIDATE
    payload is empty
  * namespace: support IPC namespaces

 -- Max Kellermann <mk@cm4all.com>  Thu, 11 Jun 2015 16:31:34 -0000

cm4all-beng-proxy (7.0.4) unstable; urgency=low

  * handler: send LISTENER_TAG if translation protocol version is not yet
    negotiated
  * handler: bypass translation cache during protocol version negotiation

 -- Max Kellermann <mk@cm4all.com>  Thu, 28 May 2015 13:10:12 -0000

cm4all-beng-proxy (7.0.3) unstable; urgency=low

  * handler: more "verbose_response" messages
  * handler: return "502 Bad Gateway" on translation server error
  * translation: protocol v2 always transmits LISTENER_TAG
  * translation: add packets REGEX_ON_HOST_URI, SESSION_SITE
  * session_manager: fix bogus assertion failure in cleanup
  * build with libwas 1.0

 -- Max Kellermann <mk@cm4all.com>  Wed, 20 May 2015 16:41:44 -0000

cm4all-beng-proxy (7.0.2) unstable; urgency=low

  * merge release 6.5
  * require Boost 1.49

 -- Max Kellermann <mk@cm4all.com>  Wed, 29 Apr 2015 11:43:57 -0000

cm4all-beng-proxy (7.0.1) unstable; urgency=low

  * forward the "Accept-Ranges" response header
  * forward the "Range" request header
  * forward the request headers "Accept-Charset" and "Accept-Encoding" to
    frame widgets

 -- Max Kellermann <mk@cm4all.com>  Fri, 13 Mar 2015 16:53:29 -0000

cm4all-beng-proxy (6.12) unstable; urgency=low

  * css_parser: fix buffer overflow due to off-by-one check
  * fcgi: fix uninitialized variable
  * was: fix error after blocking send on control channel
  * fb_pool: compress I/O buffers periodically
  * ssl: initialize OpenSSL engines
  * support SESSION_SITE in processor
  * lb: never forward headers X-CM4all-BENG-Peer-Subject and
    X-CM4all-BENG-Peer-Issuer-Subject

 -- Max Kellermann <mk@cm4all.com>  Mon, 26 Oct 2015 09:34:09 -0000

cm4all-beng-proxy (6.11) unstable; urgency=low

  * fcgi_client: fix hang after error logger failure

 -- Max Kellermann <mk@cm4all.com>  Thu, 17 Sep 2015 19:06:14 -0000

cm4all-beng-proxy (6.10) unstable; urgency=low

  * translate_parser: allow absolute LOCAL_URI
  * uri-verify: don't check the query string
  * bp_control: let worker handle control packets in single-worker mode
  * stock: fix "outgoing_connections" being always zero in control stats
  * lb_stats: include TCP connections in "outgoing_connections"

 -- Max Kellermann <mk@cm4all.com>  Tue, 01 Sep 2015 11:51:11 -0000

cm4all-beng-proxy (6.9) unstable; urgency=low

  * fcgi_client: ignore STDERR packets in size calculation

 -- Max Kellermann <mk@cm4all.com>  Thu, 27 Aug 2015 14:04:04 -0000

cm4all-beng-proxy (6.8) unstable; urgency=low

  * tcache: verify URI after cache miss

 -- Max Kellermann <mk@cm4all.com>  Wed, 26 Aug 2015 12:32:19 -0000

cm4all-beng-proxy (6.7) unstable; urgency=low

  * ssl: fix certificate chain with Server Name Indication
  * lb: fix hang during shutdown

 -- Max Kellermann <mk@cm4all.com>  Wed, 22 Jul 2015 20:47:55 -0000

cm4all-beng-proxy (6.6) unstable; urgency=low

  * debian/rules: remove remaining python-central invocation
  * init: enable session_save_path by default if
    /var/run/cm4all/beng-proxy exists
  * init: read /etc/default/cm4all-beng-proxy.local
  * namespace: set "setgroups=deny" for Linux 3.18+
  * namespace: retry with mount flag "noexec" if mounting fails
  * build with libwas 1.0

 -- Max Kellermann <mk@cm4all.com>  Thu, 11 Jun 2015 15:22:14 -0000

cm4all-beng-proxy (6.5) unstable; urgency=low

  * debian: improve clang build-dependency
  * debian: migrate from python-central to dh_python2
  * debian: add missing dependency on python-twisted-names

 -- Max Kellermann <mk@cm4all.com>  Mon, 27 Apr 2015 15:27:10 -0000

cm4all-beng-proxy (6.4) unstable; urgency=low

  * widget: fix "Range" request headers with non-default view

 -- Max Kellermann <mk@cm4all.com>  Fri, 10 Apr 2015 12:28:47 -0000

cm4all-beng-proxy (6.3) unstable; urgency=low

  * forward the request headers "If-Modified-Since", "If-Unmodified-Since",
    "If-Match", "If-None-Match" and "If-Range" to frame widgets
  * session: improve session cleanup reliability
  * lb: verify SSL certificates in --check
  * ssl: reduce CPU overhead during TLS handshake

 -- Max Kellermann <mk@cm4all.com>  Tue, 24 Mar 2015 16:56:00 -0000

cm4all-beng-proxy (6.2) unstable; urgency=low

  * merge release 5.16

 -- Max Kellermann <mk@cm4all.com>  Wed, 18 Mar 2015 10:11:04 -0000

cm4all-beng-proxy (6.1) unstable; urgency=low

  * feature freeze

 -- Max Kellermann <mk@cm4all.com>  Thu, 05 Mar 2015 10:57:18 -0000

cm4all-beng-proxy (6.0.16) unstable; urgency=low

  * don't drop WANT request packet in repeated translation

 -- Max Kellermann <mk@cm4all.com>  Mon, 02 Mar 2015 08:38:49 -0000

cm4all-beng-proxy (6.0.15) unstable; urgency=low

  * widget: support the CONTENT_TYPE_LOOKUP protocol
  * CGI: disable request URI forwarding if there's a SCRIPT_NAME

 -- Max Kellermann <mk@cm4all.com>  Tue, 24 Feb 2015 16:44:37 -0000

cm4all-beng-proxy (6.0.14) unstable; urgency=low

  * merge release 5.15

 -- Max Kellermann <mk@cm4all.com>  Mon, 23 Feb 2015 12:48:39 -0000

cm4all-beng-proxy (6.0.13) unstable; urgency=low

  * don't steal the X-CM4all-View header from the HTTP cache

 -- Max Kellermann <mk@cm4all.com>  Fri, 20 Feb 2015 11:35:10 -0000

cm4all-beng-proxy (6.0.12) unstable; urgency=low

  * fcgi: don't redirect stderro to /dev/null
  * handler: reserve request body for focused widget even if processor
    disabled
  * remove the X-CM4all-View header after using it
  * headers: add group "TRANSFORMATION"
  * translation: add packet EXPAND_HEADER

 -- Max Kellermann <mk@cm4all.com>  Thu, 19 Feb 2015 15:36:19 -0000

cm4all-beng-proxy (6.0.11) unstable; urgency=low

  * translation: add packet EXPAND_READ_FILE
  * control: add command CONTROL_FADE_CHILDREN

 -- Max Kellermann <mk@cm4all.com>  Tue, 17 Feb 2015 12:02:40 -0000

cm4all-beng-proxy (6.0.10) unstable; urgency=low

  * merge release 5.14
  * translation: add packets NON_BLOCKING, READ_FILE

 -- Max Kellermann <mk@cm4all.com>  Fri, 13 Feb 2015 17:24:35 -0000

cm4all-beng-proxy (6.0.9) unstable; urgency=low

  * namespace_options: improved PIVOT_ROOT error message
  * translation: add packet EXPAND_BIND_MOUNT

 -- Max Kellermann <mk@cm4all.com>  Wed, 11 Feb 2015 11:36:51 -0000

cm4all-beng-proxy (6.0.8) unstable; urgency=low

  * debian: remove translation server demo packages
  * init: change default translation server address to @translation
  * translation: add packet EXPAND_COOKIE_HOST

 -- Max Kellermann <mk@cm4all.com>  Tue, 10 Feb 2015 12:24:22 -0000

cm4all-beng-proxy (6.0.7) unstable; urgency=low

  * translation: add packet LISTENER_TAG

 -- Max Kellermann <mk@cm4all.com>  Mon, 09 Feb 2015 11:02:06 -0000

cm4all-beng-proxy (6.0.6) unstable; urgency=low

  * http_server, http_client: reduce overhead of proxying chunked body

 -- Max Kellermann <mk@cm4all.com>  Fri, 06 Feb 2015 07:44:17 -0000

cm4all-beng-proxy (6.0.5) unstable; urgency=low

  * merge release 5.13
  * translate_client: check for PROBE_PATH_SUFFIXES without PROBE_SUFFIX
  * fix stack overflow on PROBE_SUFFIXES loop

 -- Max Kellermann <mk@cm4all.com>  Thu, 05 Feb 2015 13:30:21 -0000

cm4all-beng-proxy (6.0.4) unstable; urgency=low

  * hstock: fix memory leak
  * response: fix crash on invalid X-CM4all-View header
  * translation: add packets AUTH_FILE, EXPAND_AUTH_FILE,
    APPEND_AUTH, EXPAND_APPEND_AUTH
  * log unknown view names in X-CM4all-View

 -- Max Kellermann <mk@cm4all.com>  Wed, 04 Feb 2015 22:16:07 -0000

cm4all-beng-proxy (6.0.3) unstable; urgency=low

  * support response header X-CM4all-View for all responses
  * reduce fork overhead by dropping NFS cache
  * reduce I/O multi-threading overhead

 -- Max Kellermann <mk@cm4all.com>  Tue, 03 Feb 2015 14:50:27 -0000

cm4all-beng-proxy (6.0.2) unstable; urgency=low

  * translate_client: allow BASE="/" (regression fix)

 -- Max Kellermann <mk@cm4all.com>  Mon, 02 Feb 2015 11:32:01 -0000

cm4all-beng-proxy (6.0.1) unstable; urgency=low

  * translation: add packets EXPAND_DOCUMENT_ROOT, PROBE_PATH_SUFFIXES

 -- Max Kellermann <mk@cm4all.com>  Thu, 29 Jan 2015 22:32:02 -0000

cm4all-beng-proxy (5.16) unstable; urgency=low

  * net: fix crash due to parsing '@' twice
  * net: fix another off-by-one bug in local socket addresses
  * random: fix partial entropy collection
  * http_server: support method PATCH (RFC 5789)

 -- Max Kellermann <mk@cm4all.com>  Wed, 18 Mar 2015 09:56:43 -0000

cm4all-beng-proxy (5.15) unstable; urgency=low

  * ssl_client: fix crash on request with Keep-Alive disabled

 -- Max Kellermann <mk@cm4all.com>  Mon, 23 Feb 2015 12:44:50 -0000

cm4all-beng-proxy (5.14) unstable; urgency=low

  * merge release 4.22

 -- Max Kellermann <mk@cm4all.com>  Wed, 11 Feb 2015 20:50:41 -0000

cm4all-beng-proxy (5.13) unstable; urgency=low

  * ssl: throttle when OpenSSL buffer grows too large

 -- Max Kellermann <mk@cm4all.com>  Thu, 05 Feb 2015 10:14:15 -0000

cm4all-beng-proxy (5.12) unstable; urgency=low

  * merge release 4.21

 -- Max Kellermann <mk@cm4all.com>  Thu, 22 Jan 2015 16:42:55 -0000

cm4all-beng-proxy (5.11) unstable; urgency=low

  * merge release 4.20
  * ssl: disable weak ciphers

 -- Max Kellermann <mk@cm4all.com>  Fri, 16 Jan 2015 12:20:58 -0000

cm4all-beng-proxy (5.10) unstable; urgency=low

  * fix cookie mangling in CGI handlers

 -- Max Kellermann <mk@cm4all.com>  Wed, 14 Jan 2015 21:45:01 -0000

cm4all-beng-proxy (5.9) unstable; urgency=low

  * merge release 4.19
  * log-tee: new access logger

 -- Max Kellermann <mk@cm4all.com>  Wed, 24 Sep 2014 14:41:51 -0000

cm4all-beng-proxy (5.8) unstable; urgency=low

  * fcache: work around assertion failure

 -- Max Kellermann <mk@cm4all.com>  Thu, 18 Sep 2014 17:47:40 -0000

cm4all-beng-proxy (5.7) unstable; urgency=low

  * was_client: fix crash bug

 -- Max Kellermann <mk@cm4all.com>  Wed, 17 Sep 2014 18:39:12 -0000

cm4all-beng-proxy (5.6) unstable; urgency=low

  * ssl_filter: fix stalled connection

 -- Max Kellermann <mk@cm4all.com>  Wed, 17 Sep 2014 06:43:12 -0000

cm4all-beng-proxy (5.5) unstable; urgency=low

  * merge release 4.18

 -- Max Kellermann <mk@cm4all.com>  Fri, 12 Sep 2014 10:30:14 -0000

cm4all-beng-proxy (5.4) unstable; urgency=low

  * merge release 4.16

 -- Max Kellermann <mk@cm4all.com>  Wed, 10 Sep 2014 06:19:42 -0000

cm4all-beng-proxy (5.3) unstable; urgency=low

  * child_manager: fix tree insertion bug
  * http_server: fix logger assertion failure

 -- Max Kellermann <mk@cm4all.com>  Fri, 29 Aug 2014 18:50:09 -0000

cm4all-beng-proxy (5.2) unstable; urgency=low

  * was_input: fix assertion failure

 -- Max Kellermann <mk@cm4all.com>  Fri, 29 Aug 2014 11:30:37 -0000

cm4all-beng-proxy (5.1) unstable; urgency=low

  * merge release 4.15
  * net: fix off-by-one bug in local socket addresses

 -- Max Kellermann <mk@cm4all.com>  Fri, 29 Aug 2014 08:55:55 -0000

cm4all-beng-proxy (5.0.14) unstable; urgency=low

  * buffered_socket: reduce memory usage
  * ssl_filter: reduce memory usage further

 -- Max Kellermann <mk@cm4all.com>  Wed, 13 Aug 2014 11:01:56 -0000

cm4all-beng-proxy (5.0.13) unstable; urgency=low

  * merge release 4.14
  * ssl_filter: reduce memory usage

 -- Max Kellermann <mk@cm4all.com>  Fri, 08 Aug 2014 17:45:33 -0000

cm4all-beng-proxy (5.0.12) unstable; urgency=low

  * merge release 4.13
  * http_cache: fix memcached crash bug
  * lb: SIGHUP flushes the SSL session cache
  * ssl_factory: reduce memory usage

 -- Max Kellermann <mk@cm4all.com>  Tue, 05 Aug 2014 12:53:05 -0000

cm4all-beng-proxy (5.0.11) unstable; urgency=low

  * merge release 4.11
  * http_{client,server}: support WebSocket (RFC 6455)

 -- Max Kellermann <mk@cm4all.com>  Tue, 29 Jul 2014 20:31:30 -0000

cm4all-beng-proxy (5.0.10) unstable; urgency=low

  * merge release 4.10
  * http_server: don't disable keep-alive when discarding optional request
    body ("Expect: 100-continue")

 -- Max Kellermann <mk@cm4all.com>  Wed, 23 Jul 2014 17:51:02 -0000

cm4all-beng-proxy (5.0.9) unstable; urgency=low

  * merge release 4.9
  * translation: CONTENT_TYPE_LOOKUP response may contain transformations

 -- Max Kellermann <mk@cm4all.com>  Mon, 21 Jul 2014 16:37:34 -0000

cm4all-beng-proxy (5.0.8) unstable; urgency=low

  * merge release 4.8
  * translation: new packet AUTO_GZIPPED

 -- Max Kellermann <mk@cm4all.com>  Fri, 18 Jul 2014 19:04:45 -0000

cm4all-beng-proxy (5.0.7) unstable; urgency=low

  * lb: add per-listener option "verbose_response"
  * header_forward: another COOKIE=BOTH forwarding bug fix
  * translation: new packets REQUEST_HEADER, EXPAND_REQUEST_HEADER

 -- Max Kellermann <mk@cm4all.com>  Fri, 11 Jul 2014 13:46:08 -0000

cm4all-beng-proxy (5.0.6) unstable; urgency=low

  * merge release 4.7
  * translation: add packet EXPAND_SITE

 -- Max Kellermann <mk@cm4all.com>  Wed, 02 Jul 2014 12:58:55 +0200

cm4all-beng-proxy (5.0.5) unstable; urgency=low

  * translation: add packet EXPAND_URI
  * tcache: VALIDATE_MTIME=0 matches when the file does not exist

 -- Max Kellermann <mk@cm4all.com>  Mon, 30 Jun 2014 14:15:02 -0000

cm4all-beng-proxy (5.0.4) unstable; urgency=low

  * merge release 4.6

 -- Max Kellermann <mk@cm4all.com>  Wed, 25 Jun 2014 13:05:26 -0000

cm4all-beng-proxy (5.0.3) unstable; urgency=low

  * tcache: optimize invalidation with host filter
  * tcache: optimize invalidation with site filter

 -- Max Kellermann <mk@cm4all.com>  Tue, 24 Jun 2014 20:24:25 -0000

cm4all-beng-proxy (5.0.2) unstable; urgency=low

  * merge release 4.5
  * session: fix potential crash on shared memory exhaustion
  * session: really purge new sessions first
  * translate_client: strict HEADER_FORWARD checks
  * translate_client: fix the COOKIE=BOTH parser
  * header_forward: fix COOKIE=BOTH forwarding

 -- Max Kellermann <mk@cm4all.com>  Mon, 16 Jun 2014 14:26:06 -0000

cm4all-beng-proxy (5.0.1) unstable; urgency=low

  * processor: allow Content-Type application/xml
  * was, pipe_filter: don't inherit environment variables
  * pipe_filter: fix command-line argument corruption bug
  * pipe_filter: support custom environment variables
  * translation: SETENV sets environment vars for FastCGI and WAS
  * header_forward: add mode COOKIE=BOTH

 -- Max Kellermann <mk@cm4all.com>  Fri, 06 Jun 2014 13:41:44 -0000

cm4all-beng-proxy (4.23) unstable; urgency=low

  * http_server: support method PATCH (RFC 5789)
  * session: fix expiration timer
  * session: allocate 64k sessions (was 32k)
  * session: work around high CPU usage due to session purging
  * request_session: don't send cleared session id of ignored session
  * ajp: fix bogus error "Peer closed the socket prematurely"
  * fcgi: fix uninitialized variable
  * fcgi: fix hang after error logger failure
  * fcgi: ignore STDERR packets in size calculation
  * header_forward: always forward "Allow"
  * translate_cache: optimize memory usage
  * css_parser: fix buffer overflow due to off-by-one check
  * support SESSION_SITE in processor
  * lb: fix hang during shutdown
  * namespace: retry with mount flag "noexec" if mounting fails
  * random: fix partial entropy collection

 -- Max Kellermann <mk@cm4all.com>  Fri, 04 Dec 2015 16:52:26 -0000

cm4all-beng-proxy (4.22) unstable; urgency=low

  * fcgi: fix wrong child process reuse with different JailCGI homes

 -- Max Kellermann <mk@cm4all.com>  Wed, 11 Feb 2015 19:30:05 -0000

cm4all-beng-proxy (4.21) unstable; urgency=low

  * cgi, pipe: fix crash after fork failure when input is a regular file

 -- Max Kellermann <mk@cm4all.com>  Thu, 22 Jan 2015 16:38:00 -0000

cm4all-beng-proxy (4.20) unstable; urgency=low

  * ssl_server: disable SSLv2 and SSLv3 because they are insecure
  * ssl_client: enable TLS versions newer than 1.1

 -- Max Kellermann <mk@cm4all.com>  Fri, 16 Jan 2015 12:12:02 -0000

cm4all-beng-proxy (4.19) unstable; urgency=low

  * lb/tcp: fix assertion failure

 -- Max Kellermann <mk@cm4all.com>  Wed, 24 Sep 2014 14:31:24 -0000

cm4all-beng-proxy (4.18) unstable; urgency=low

  * http_server: fix missing response (Keep-Alive disabled)

 -- Max Kellermann <mk@cm4all.com>  Fri, 12 Sep 2014 10:22:51 -0000

cm4all-beng-proxy (4.17) unstable; urgency=low

  * http_server: fix logger assertion failure

 -- Max Kellermann <mk@cm4all.com>  Thu, 11 Sep 2014 08:52:31 -0000

cm4all-beng-proxy (4.16) unstable; urgency=low

  * was_client: fix assertion failure

 -- Max Kellermann <mk@cm4all.com>  Wed, 10 Sep 2014 06:17:58 -0000

cm4all-beng-proxy (4.15) unstable; urgency=low

  * merge release 3.1.38

 -- Max Kellermann <mk@cm4all.com>  Fri, 29 Aug 2014 08:52:10 -0000

cm4all-beng-proxy (4.14) unstable; urgency=low

  * ssl_filter: fix error check
  * http_server: log failed requests
  * lb_http: reduce verbosity of ECONNRESET log message

 -- Max Kellermann <mk@cm4all.com>  Fri, 08 Aug 2014 17:41:52 -0000

cm4all-beng-proxy (4.13) unstable; urgency=low

  * thread_worker: smaller thread stack (64 kB)
  * ssl_factory: enable ECDH for perfect forward secrecy
  * thread_socket_filter: reinvoke writing after recovering from full
    output buffer
  * buffered_socket: reschedule reading after input buffer drained

 -- Max Kellermann <mk@cm4all.com>  Tue, 05 Aug 2014 12:37:11 -0000

cm4all-beng-proxy (4.12) unstable; urgency=low

  * pool: fix bogus assertion failure after SSL disconnect
  * lb/tcp: fix send error message
  * lb/tcp: fix crash after write error
  * thread_socket_filter: fix assertion failure with full output buffer
  * thread_socket_filter: fix crash after write error

 -- Max Kellermann <mk@cm4all.com>  Thu, 31 Jul 2014 16:19:57 -0000

cm4all-beng-proxy (4.11) unstable; urgency=low

  * merge release 3.1.37

 -- Max Kellermann <mk@cm4all.com>  Mon, 28 Jul 2014 15:34:53 -0000

cm4all-beng-proxy (4.10) unstable; urgency=low

  * merge release 3.1.36
  * lhttp_stock: fix crash after fork failure

 -- Max Kellermann <mk@cm4all.com>  Wed, 23 Jul 2014 17:47:36 -0000

cm4all-beng-proxy (4.9) unstable; urgency=low

  * merge release 3.1.35

 -- Max Kellermann <mk@cm4all.com>  Mon, 21 Jul 2014 16:34:15 -0000

cm4all-beng-proxy (4.8) unstable; urgency=low

  * ssl: fix choking decryption on large SSL packets
  * http_server: discard incoming data while waiting for drained response

 -- Max Kellermann <mk@cm4all.com>  Thu, 17 Jul 2014 23:16:21 -0000

cm4all-beng-proxy (4.7) unstable; urgency=low

  * lb: flush all output buffers before closing HTTPS connection

 -- Max Kellermann <mk@cm4all.com>  Wed, 02 Jul 2014 10:46:07 -0000

cm4all-beng-proxy (4.6) unstable; urgency=low

  * merge release 3.1.34

 -- Max Kellermann <mk@cm4all.com>  Wed, 25 Jun 2014 13:02:07 -0000

cm4all-beng-proxy (4.5) unstable; urgency=low

  * tcache: enable VARY on LOCAL_ADDRESS_STRING

 -- Max Kellermann <mk@cm4all.com>  Sun, 15 Jun 2014 21:14:17 -0000

cm4all-beng-proxy (4.4) unstable; urgency=low

  * debian/control: refuse to build with libnfs 1.9.3-1 due to broken
    package name

 -- Max Kellermann <mk@cm4all.com>  Tue, 10 Jun 2014 09:59:57 -0000

cm4all-beng-proxy (4.3) unstable; urgency=low

  * merge release 3.1.33
  * widget_uri, cgi_address: fix potential crash

 -- Max Kellermann <mk@cm4all.com>  Tue, 10 Jun 2014 08:47:34 -0000

cm4all-beng-proxy (4.2) unstable; urgency=low

  * widget: avoid double slash when concatenating (Local) HTTP URI and
    path_info

 -- Max Kellermann <mk@cm4all.com>  Tue, 03 Jun 2014 18:08:54 -0000

cm4all-beng-proxy (4.1) unstable; urgency=medium

  * feature freeze

 -- Max Kellermann <mk@cm4all.com>  Fri, 30 May 2014 13:42:38 +0200

cm4all-beng-proxy (4.0.49) unstable; urgency=low

  * lb_config: allow escaping backslash in lb.conf
  * translation: add packet AUTH (yet another authentication protocol)

 -- Max Kellermann <mk@cm4all.com>  Wed, 28 May 2014 15:14:54 -0000

cm4all-beng-proxy (4.0.48) unstable; urgency=low

  * cgi_address: avoid double slash when concatenating script_name and
    path_info
  * cgi_address: default to script_name="/"

 -- Max Kellermann <mk@cm4all.com>  Tue, 27 May 2014 11:47:19 -0000

cm4all-beng-proxy (4.0.47) unstable; urgency=low

  * args: unescape values with dollar sign (4.0.46 regression)
  * translate_client: fix "Could not locate resource" (4.0.38 regression)

 -- Max Kellermann <mk@cm4all.com>  Mon, 26 May 2014 17:02:48 -0000

cm4all-beng-proxy (4.0.46) unstable; urgency=low

  * translate_client: check for valid base address after EASY_BASE
  * fcgi_client: detect bogus Content-Length response header

 -- Max Kellermann <mk@cm4all.com>  Mon, 26 May 2014 12:11:55 -0000

cm4all-beng-proxy (4.0.45) unstable; urgency=low

  * translate_client: fix crash after misplaced AUTO_BASE
  * fcgi_client: support STDERR_PATH for FastCGI's STDERR stream

 -- Max Kellermann <mk@cm4all.com>  Thu, 22 May 2014 15:42:08 -0000

cm4all-beng-proxy (4.0.44) unstable; urgency=low

  * cgi_address: unescape PATH_INFO in ENOTDIR handler
  * python/translation/response: add method bind_mount()

 -- Max Kellermann <mk@cm4all.com>  Wed, 21 May 2014 13:58:15 -0000

cm4all-beng-proxy (4.0.43) unstable; urgency=low

  * merge release 3.1.32
  * lhttp_stock: handle fork() failures
  * handler: fix assertion failure on malformed request URI

 -- Max Kellermann <mk@cm4all.com>  Wed, 21 May 2014 07:27:05 -0000

cm4all-beng-proxy (4.0.42) unstable; urgency=low

  * tstock: log abstract socket paths properly
  * translation: add packet COOKIE_PATH
  * cookie_{server,client}: upgrade to RFC 6265
  * http_string: allow comma in cookie values (RFC ignorant)

 -- Max Kellermann <mk@cm4all.com>  Wed, 14 May 2014 10:41:34 -0000

cm4all-beng-proxy (4.0.41) unstable; urgency=low

  * handler: forget CHECK after the check has completed
  * handler: apply SESSION before repeating translation
  * fcgi, lhttp, delegate: apply STDERR_PATH to stdout

 -- Max Kellermann <mk@cm4all.com>  Tue, 13 May 2014 15:14:58 -0000

cm4all-beng-proxy (4.0.40) unstable; urgency=low

  * file_hander: fix memory leak
  * rerror: add option "verbose_response"
  * translation: rename LHTTP_EXPAND_URI to EXPAND_LHTTP_URI
  * tcache: raise MAX_AGE limit to one day
  * ajp_client: fix header corruption
  * ajp_client: fix buffer overflow
  * python/translation/response: add method expand_pair()

 -- Max Kellermann <mk@cm4all.com>  Mon, 12 May 2014 15:58:07 -0000

cm4all-beng-proxy (4.0.39) unstable; urgency=low

  * file_enotdir: fix PATH_INFO forwarding for LHTTP

 -- Max Kellermann <mk@cm4all.com>  Fri, 09 May 2014 13:38:57 -0000

cm4all-beng-proxy (4.0.38) unstable; urgency=low

  * translation: add packet STDERR_PATH
  * translate_client: detect missing LHTTP_URI, NFS_EXPORT
  * handler: fix the USER translation packet (broken since 4.0.17)

 -- Max Kellermann <mk@cm4all.com>  Thu, 08 May 2014 21:49:55 -0000

cm4all-beng-proxy (4.0.37) unstable; urgency=low

  * enotdir: forward PATH_INFO to LHTTP server
  * lhttp: support environment variables via PAIR

 -- Max Kellermann <mk@cm4all.com>  Thu, 08 May 2014 12:59:50 -0000

cm4all-beng-proxy (4.0.36) unstable; urgency=low

  * tcache: log the final cache key
  * translation: add packet ENOTDIR

 -- Max Kellermann <mk@cm4all.com>  Thu, 08 May 2014 08:56:13 -0000

cm4all-beng-proxy (4.0.35) unstable; urgency=low

  * namespace_options, client-socket: Debian Squeeze compatibility tweaks
  * tcache: paranoid checks for REGEX (optional via UNSAFE_BASE)
  * translation: add packet REDIRECT_QUERY_STRING

 -- Max Kellermann <mk@cm4all.com>  Tue, 06 May 2014 16:20:22 -0000

cm4all-beng-proxy (4.0.34) unstable; urgency=low

  * tcache: fix URI with BASE
  * tcache: allow URI with AUTO_BASE/EASY_BASE
  * tcache: allow TEST_PATH with BASE
  * translation: add packet EXPAND_TEST_PATH

 -- Max Kellermann <mk@cm4all.com>  Tue, 06 May 2014 12:58:50 -0000

cm4all-beng-proxy (4.0.33) unstable; urgency=low

  * allow FILE_NOT_FOUND depth 20
  * translation: add packets EXPAND_SCRIPT_NAME, TEST_PATH

 -- Max Kellermann <mk@cm4all.com>  Mon, 05 May 2014 16:05:09 -0000

cm4all-beng-proxy (4.0.32) unstable; urgency=low

  * cgi_address: allow BASE without PATH_INFO
  * implement FILE_NOT_FOUND support for CGI, FastCGI, WAS, LHTTP

 -- Max Kellermann <mk@cm4all.com>  Fri, 02 May 2014 14:32:47 -0000

cm4all-beng-proxy (4.0.31) unstable; urgency=low

  * translation: add packet EXPAND_REDIRECT
  * tcache: regex compiler errors and base mismatches are fatal

 -- Max Kellermann <mk@cm4all.com>  Thu, 01 May 2014 18:23:24 -0000

cm4all-beng-proxy (4.0.30) unstable; urgency=low

  * merge release 3.1.31
  * uri_base: fix BASE store bug after request to the BASE

 -- Max Kellermann <mk@cm4all.com>  Tue, 29 Apr 2014 21:53:37 -0000

cm4all-beng-proxy (4.0.29) unstable; urgency=low

  * processor: add URI rewrite mode "response"

 -- Max Kellermann <mk@cm4all.com>  Wed, 23 Apr 2014 23:59:00 -0000

cm4all-beng-proxy (4.0.28) unstable; urgency=low

  * handler: fix SESSION and PARAM breakage
  * tcache: fix VARY/PARAM check
  * translation: allow null bytes in SESSION

 -- Max Kellermann <mk@cm4all.com>  Thu, 17 Apr 2014 12:21:29 -0000

cm4all-beng-proxy (4.0.27) unstable; urgency=low

  * tstock: support abstract sockets

 -- Max Kellermann <mk@cm4all.com>  Fri, 04 Apr 2014 12:58:09 -0000

cm4all-beng-proxy (4.0.26) unstable; urgency=low

  * merge release 3.1.28
  * translation: add packet EXPIRES_RELATIVE

 -- Max Kellermann <mk@cm4all.com>  Tue, 01 Apr 2014 17:18:55 -0000

cm4all-beng-proxy (4.0.25) unstable; urgency=low

  * merge release 3.1.27
  * lb/tcp: fix busy loop

 -- Max Kellermann <mk@cm4all.com>  Thu, 27 Mar 2014 11:22:05 -0000

cm4all-beng-proxy (4.0.24) unstable; urgency=low

  * failure: fix bogus assertion failure with abstract sockets
  * lb/tcp: fix memory leaks
  * lb/tcp: drain output buffers before closing the connection

 -- Max Kellermann <mk@cm4all.com>  Mon, 24 Mar 2014 17:42:04 -0000

cm4all-beng-proxy (4.0.23) unstable; urgency=low

  * translation: new packet DIRECTORY_INDEX

 -- Max Kellermann <mk@cm4all.com>  Fri, 21 Mar 2014 13:00:39 -0000

cm4all-beng-proxy (4.0.22) unstable; urgency=low

  * translation: allow ERROR_DOCUMENT payload, echo
  * translation: new packets FILE_NOT_FOUND, CONTENT_TYPE_LOOKUP
  * translate_client: check for multiple REGEX / INVERSE_REGEX
  * translate_client: support abstract sockets in ADDRESS_STRING

 -- Max Kellermann <mk@cm4all.com>  Thu, 20 Mar 2014 12:28:04 -0000

cm4all-beng-proxy (4.0.21) unstable; urgency=low

  * merge release 3.1.26
  * handler: forward HTTP errors from translation cache to browser
  * tcache: reduce memory usage
  * translate_client: don't send REMOTE_HOST unless requested via WANT
  * translate_client: check if BASE matches request URI
  * translation: make "UNSAFE_BASE" a modifier for "BASE"
  * translation: new packet "EASY_BASE" simplifies "BASE" usage
  * translation: new packets "REGEX_TAIL", "REGEX_UNESCAPE"

 -- Max Kellermann <mk@cm4all.com>  Mon, 17 Mar 2014 22:00:23 -0000

cm4all-beng-proxy (4.0.20) unstable; urgency=low

  * merge release 3.1.25
  * translate_client: refuse to parse incoming request packets
  * translate_client: check for illegal null bytes
  * translation: add packet "UNSAFE_BASE"
  * lb: drop root privileges irreversibly using PR_SET_NO_NEW_PRIVS

 -- Max Kellermann <mk@cm4all.com>  Thu, 13 Mar 2014 13:34:47 -0000

cm4all-beng-proxy (4.0.19) unstable; urgency=low

  * translation: add packet WANT, make several packets optional
  * translate_client: allow combining CHECK and WANT_FULL_URI
  * tcache: make PARAM cacheable, supported by VARY
  * python/translation/request: accept BEGIN in packetReceived()
  * python/translation/request: add attribute "protocol_version"
  * lb: detach from file system (security)

 -- Max Kellermann <mk@cm4all.com>  Wed, 05 Mar 2014 14:16:42 -0000

cm4all-beng-proxy (4.0.18) unstable; urgency=low

  * doc/lb: document sticky mode "source_ip"
  * lb/tcp: fix endless loop due to misrouted write event

 -- Max Kellermann <mk@cm4all.com>  Tue, 18 Feb 2014 14:48:47 -0000

cm4all-beng-proxy (4.0.17) unstable; urgency=low

  * handler: apply session directives from current translation response
    before resuming the "previous" response

 -- Max Kellermann <mk@cm4all.com>  Mon, 17 Feb 2014 17:46:44 -0000

cm4all-beng-proxy (4.0.16) unstable; urgency=low

  * namespace: set up uid/gid mapping without MOUNT_PROC
  * namespace: allow BIND_MOUNT, MOUNT_PROC, MOUNT_HOME, MOUNT_TMP_TMPFS without
    PIVOT_ROOT
  * configurable resource limits for child processes

 -- Max Kellermann <mk@cm4all.com>  Fri, 07 Feb 2014 12:48:44 -0000

cm4all-beng-proxy (4.0.15) unstable; urgency=low

  * daemon: set up supplementary groups
  * child_manager: log resource usage
  * fcgi_stock: kill child process after connect failure
  * fcgi_stock: kill child process after repeated timeout

 -- Max Kellermann <mk@cm4all.com>  Tue, 04 Feb 2014 15:17:36 -0000

cm4all-beng-proxy (4.0.14) unstable; urgency=low

  * add systemd unit
  * cgi, delegate, lhttp, pipe: enable missing namespace features
  * cgi, pipe: fix /proc mount failure
  * namespace: secure /proc flags
  * namespace: work around uid/gid mapper failure using PR_SET_DUMPABLE

 -- Max Kellermann <mk@cm4all.com>  Mon, 03 Feb 2014 20:40:49 -0000

cm4all-beng-proxy (4.0.13) unstable; urgency=low

  * namespace: make new root directory read-only
  * namespace: add option to mount tmpfs on /tmp
  * namespace: arbitrary bind-mounts
  * namespace: support UTS namespaces
  * namespace: set up uid/gid mapping in user namespace

 -- Max Kellermann <mk@cm4all.com>  Tue, 28 Jan 2014 22:37:47 -0000

cm4all-beng-proxy (4.0.12) unstable; urgency=low

  * cache: use monotonic clock
  * namespace: support PID namespaces
  * namespace: support mount namespace and pivot_root()
  * namespace: can mount new /proc, $HOME

 -- Max Kellermann <mk@cm4all.com>  Fri, 24 Jan 2014 14:02:34 -0000

cm4all-beng-proxy (4.0.11) unstable; urgency=low

  * was: fix misdirected pipes (4.0.10 regression)
  * translation: add packets EXPAND_APPEND, EXPAND_PAIR
  * file_handler: allow character devices

 -- Max Kellermann <mk@cm4all.com>  Tue, 21 Jan 2014 18:24:14 -0000

cm4all-beng-proxy (4.0.10) unstable; urgency=low

  * merge release 3.1.24
  * response: don't report version in "Server" response header
  * lhttp, delegate: support namespaces
  * delegate: fix spontaneous shutdown due to misrouted SIGTERM signal

 -- Max Kellermann <mk@cm4all.com>  Fri, 03 Jan 2014 21:18:45 -0000

cm4all-beng-proxy (4.0.9) unstable; urgency=low

  * pipe: fix signal handler race condition
  * pipe, CGI, FastCGI, WAS: support user/network namespaces

 -- Max Kellermann <mk@cm4all.com>  Mon, 23 Dec 2013 18:55:03 -0000

cm4all-beng-proxy (4.0.8) unstable; urgency=low

  * CGI, FastCGI, WAS: support command-line arguments
  * header-forward: add groups "CORS", "SECURE"

 -- Max Kellermann <mk@cm4all.com>  Mon, 16 Dec 2013 18:26:12 -0000

cm4all-beng-proxy (4.0.7) unstable; urgency=low

  * merge release 3.1.23
  * ssl_filter: fix stalled SSL read
  * thread_socket_filter: fix stalled SSL write

 -- Max Kellermann <mk@cm4all.com>  Sat, 07 Dec 2013 07:39:16 -0000

cm4all-beng-proxy (4.0.6) unstable; urgency=low

  * thread_queue: fix spurious thread exit

 -- Max Kellermann <mk@cm4all.com>  Tue, 26 Nov 2013 20:45:30 -0000

cm4all-beng-proxy (4.0.5) unstable; urgency=low

  * merge release 3.1.22

 -- Max Kellermann <mk@cm4all.com>  Mon, 25 Nov 2013 13:03:15 -0000

cm4all-beng-proxy (4.0.4) unstable; urgency=low

  * merge release 3.1.21
  * nfs: bind to privileged port

 -- Max Kellermann <mk@cm4all.com>  Sun, 24 Nov 2013 08:30:58 -0000

cm4all-beng-proxy (4.0.3) unstable; urgency=low

  * lb: allow the kernel to chooes a TCP bind port
  * lb: support forwarding HTTP requests with the original source IP

 -- Max Kellermann <mk@cm4all.com>  Sun, 10 Nov 2013 17:46:44 -0000

cm4all-beng-proxy (4.0.2) unstable; urgency=low

  * merge release 3.1.20
  * lb: support forwarding TCP connections with the original source IP

 -- Max Kellermann <mk@cm4all.com>  Tue, 05 Nov 2013 16:07:34 -0000

cm4all-beng-proxy (4.0.1) unstable; urgency=low

  * merge release 3.1.19

 -- Max Kellermann <mk@cm4all.com>  Wed, 30 Oct 2013 15:26:16 -0000

cm4all-beng-proxy (4.0) unstable; urgency=low

  * translation: rename TRANSLATE_PROXY to TRANSLATE_HTTP
  * thread_pool: start SSL worker threads on the first use
  * translate-client, resource-loader: support https://

 -- Max Kellermann <mk@cm4all.com>  Wed, 23 Oct 2013 19:29:38 -0000

cm4all-beng-proxy (3.1.38) unstable; urgency=low

  * istream: fix assertion failure due to inverted check
  * was_control: fix assertion failure due to missing check

 -- Max Kellermann <mk@cm4all.com>  Fri, 29 Aug 2014 08:52:53 -0000

cm4all-beng-proxy (3.1.37) unstable; urgency=low

  * http_cache: fix caching (Fast-)CGI responses
  * http_client: fix bug with HTTP 1.0 Keep-Alive
  * stock: destroy only surplus idle items

 -- Max Kellermann <mk@cm4all.com>  Mon, 28 Jul 2014 15:30:50 -0000

cm4all-beng-proxy (3.1.36) unstable; urgency=low

  * http_server: ignore case in "Connection" request header
  * http_client: allow comma-separated list in "Connection" response
    header

 -- Max Kellermann <mk@cm4all.com>  Wed, 23 Jul 2014 17:43:09 -0000

cm4all-beng-proxy (3.1.35) unstable; urgency=low

  * lb_tcp: fix memory leak after send failure
  * ssl_filter: fix race condition
  * ssl_filter: fix memory leak with client certificates

 -- Max Kellermann <mk@cm4all.com>  Mon, 21 Jul 2014 16:20:14 -0000

cm4all-beng-proxy (3.1.34) unstable; urgency=low

  * session: fix potential crash on shared memory exhaustion
  * session: really purge new sessions first
  * istream-iconv: fix endless loop with unknown charset

 -- Max Kellermann <mk@cm4all.com>  Wed, 25 Jun 2014 12:58:03 -0000

cm4all-beng-proxy (3.1.33) unstable; urgency=low

  * widget: avoid double slash when concatenating (Local) HTTP URI and
    path_info
  * pipe: fix command-line argument corruption bug
  * fcgi_client: detect bogus Content-Length response header

 -- Max Kellermann <mk@cm4all.com>  Tue, 10 Jun 2014 08:30:39 -0000

cm4all-beng-proxy (3.1.32) unstable; urgency=low

  * http_string: allow comma in cookie values (RFC ignorant)

 -- Max Kellermann <mk@cm4all.com>  Mon, 19 May 2014 07:52:24 -0000

cm4all-beng-proxy (3.1.31) unstable; urgency=low

  * rewrite-uri: fix view name corruption

 -- Max Kellermann <mk@cm4all.com>  Mon, 28 Apr 2014 16:30:17 -0000

cm4all-beng-proxy (3.1.30) unstable; urgency=low

  * translate-client: fix EXPAND_PATH on HTTP address

 -- Max Kellermann <mk@cm4all.com>  Mon, 28 Apr 2014 14:44:22 -0000

cm4all-beng-proxy (3.1.29) unstable; urgency=low

  * http-server: fix potential crash with too many request headers

 -- Max Kellermann <mk@cm4all.com>  Fri, 25 Apr 2014 15:52:16 -0000

cm4all-beng-proxy (3.1.28) unstable; urgency=low

  * buffered_socket: fix bogus assertion failure

 -- Max Kellermann <mk@cm4all.com>  Tue, 01 Apr 2014 16:53:22 -0000

cm4all-beng-proxy (3.1.27) unstable; urgency=low

  * fcgi-stock: show process name in log messages
  * fcgi-stock: check connection state before issuing new request

 -- Max Kellermann <mk@cm4all.com>  Tue, 25 Mar 2014 20:02:23 -0000

cm4all-beng-proxy (3.1.26) unstable; urgency=low

  * http-client: fix bogus assertion failure

 -- Max Kellermann <mk@cm4all.com>  Fri, 14 Mar 2014 14:36:12 -0000

cm4all-beng-proxy (3.1.25) unstable; urgency=low

  * escape: fix data corruption with glibc 2.18

 -- Max Kellermann <mk@cm4all.com>  Thu, 06 Mar 2014 11:47:14 -0000

cm4all-beng-proxy (3.1.24) unstable; urgency=low

  * fcgi-stock: fix crash on fork() failure
  * fcache: fix crash on responses without body

 -- Max Kellermann <mk@cm4all.com>  Thu, 02 Jan 2014 22:57:50 -0000

cm4all-beng-proxy (3.1.23) unstable; urgency=low

  * was-output: fix event leak
  * was-output: fix crash in error handler
  * was-client: free the request body on empty response
  * was-client: reuse connection after empty response
  * was-client: fix stalled response on LENGTH=0

 -- Max Kellermann <mk@cm4all.com>  Fri, 06 Dec 2013 13:23:40 -0000

cm4all-beng-proxy (3.1.22) unstable; urgency=low

  * http_server: fix stalled response

 -- Max Kellermann <mk@cm4all.com>  Mon, 25 Nov 2013 13:00:33 -0000

cm4all-beng-proxy (3.1.21) unstable; urgency=low

  * merge release 3.0.34
  * was-client: fix crash on abort
  * was-client: fix off-by-one error in header parser

 -- Max Kellermann <mk@cm4all.com>  Sun, 24 Nov 2013 08:04:41 -0000

cm4all-beng-proxy (3.1.20) unstable; urgency=low

  * jail: add "--" after last option, allows passing options to jail
  * keep CAP_KILL to be able to kill jailed child processes

 -- Max Kellermann <mk@cm4all.com>  Mon, 04 Nov 2013 14:41:34 -0000

cm4all-beng-proxy (3.1.19) unstable; urgency=low

  * handler: work around crash due to translation cache invalidation
  * child: send SIGKILL after 60 seconds

 -- Max Kellermann <mk@cm4all.com>  Wed, 30 Oct 2013 12:12:31 -0000

cm4all-beng-proxy (3.1.18) unstable; urgency=low

  * nfs: translate NFS3ERR_NOENT to "404 Not Found"
  * nfs_client: don't leak file descriptor to child processes

 -- Max Kellermann <mk@cm4all.com>  Wed, 30 Oct 2013 09:28:11 -0000

cm4all-beng-proxy (3.1.17) unstable; urgency=low

  * tcache: cache translation responses that contain STATUS

 -- Max Kellermann <mk@cm4all.com>  Fri, 25 Oct 2013 17:10:26 -0000

cm4all-beng-proxy (3.1.16) unstable; urgency=low

  * fcgi-stock: kill child processes with SIGUSR1 instead of SIGTERM

 -- Max Kellermann <mk@cm4all.com>  Wed, 23 Oct 2013 08:54:03 -0000

cm4all-beng-proxy (3.1.15) unstable; urgency=low

  * lhttp_address: don't unescape the BASE suffix
  * {file,nfs}_address: unescape EXPAND_PATH(_INFO) substitutions
  * child_stock: fix another assertion failure

 -- Max Kellermann <mk@cm4all.com>  Tue, 22 Oct 2013 15:15:42 -0000

cm4all-beng-proxy (3.1.14) unstable; urgency=low

  * istream_nfs: fix assertion failure on empty file
  * nfs_client: fix crash on malformed path
  * nfs_client: improved error messages
  * child_stock: fix assertion failure when busy child process gets killed

 -- Max Kellermann <mk@cm4all.com>  Mon, 21 Oct 2013 15:38:28 -0000

cm4all-beng-proxy (3.1.13) unstable; urgency=low

  * merge release 3.0.33
  * translation: new packet WANT_FULL_URI for obtaining the full URI

 -- Max Kellermann <mk@cm4all.com>  Wed, 09 Oct 2013 10:40:35 -0000

cm4all-beng-proxy (3.1.12) unstable; urgency=low

  * merge release 3.0.31
  * translation: new packet CONCURRENCY controls number of LHTTP
    connections per process

 -- Max Kellermann <mk@cm4all.com>  Sat, 05 Oct 2013 11:34:04 -0000

cm4all-beng-proxy (3.1.11) unstable; urgency=low

  * lhttp_stock: allow 4 concurrent connections per LHTTP process

 -- Max Kellermann <mk@cm4all.com>  Mon, 30 Sep 2013 16:10:05 -0000

cm4all-beng-proxy (3.1.10) unstable; urgency=low

  * resource-address: fix assertion failure in LHTTP operation
  * lhttp_request: use the LHTTP_HOST attribute
  * kill the logger process on shutdown

 -- Max Kellermann <mk@cm4all.com>  Wed, 25 Sep 2013 17:29:56 -0000

cm4all-beng-proxy (3.1.9) unstable; urgency=low

  * {fcgi,lhttp}_stock: reuse child processes after connection closed
  * translate-client: ignore DEFLATED,GZIPPED on NFS address
  * translate-client: ignore EXPAND_PATH_INFO on local file
  * ssl_factory: wildcard matches single letter
  * ssl_factory: wildcard matches only one segment

 -- Max Kellermann <mk@cm4all.com>  Tue, 24 Sep 2013 10:31:30 -0000

cm4all-beng-proxy (3.1.8) unstable; urgency=low

  * ssl_factory: fix broken certificat/key matching
  * doc: various manual updates (RFC 2617, ...)

 -- Max Kellermann <mk@cm4all.com>  Fri, 20 Sep 2013 12:55:55 -0000

cm4all-beng-proxy (3.1.7) unstable; urgency=low

  * merge release 3.0.30
  * resource-loader: new protocol "Local HTTP"

 -- Max Kellermann <mk@cm4all.com>  Tue, 17 Sep 2013 13:36:20 -0000

cm4all-beng-proxy (3.1.6) unstable; urgency=low

  * buffered_socket: fix assertion failure

 -- Max Kellermann <mk@cm4all.com>  Fri, 23 Aug 2013 12:39:47 -0000

cm4all-beng-proxy (3.1.5) unstable; urgency=low

  * merge release 3.0.26
  * lb: disallow deprecated configuration keywords
  * lb: conditional pools
  * lb_config: setting "ssl_cert" specifies both certificate and key
  * ssl_filter: support TLS Server Name Indication

 -- Max Kellermann <mk@cm4all.com>  Fri, 16 Aug 2013 16:29:34 -0000

cm4all-beng-proxy (3.1.4) unstable; urgency=low

  * nfs_cache: new dedicated cache for NFS files
  * nfs_{handler,request}: use Content-Type from translation server

 -- Max Kellermann <mk@cm4all.com>  Mon, 10 Jun 2013 20:50:58 -0000

cm4all-beng-proxy (3.1.3) unstable; urgency=low

  * nfs_client: fix crash due to uninitialized memory
  * nfs_client: disconnect idle connections
  * nfs_client: expire file metadata
  * istream-nfs: fix resuming a blocking sink
  * istream-nfs: detect file truncation

 -- Max Kellermann <mk@cm4all.com>  Mon, 03 Jun 2013 19:30:20 -0000

cm4all-beng-proxy (3.1.2) unstable; urgency=low

  * nfs_client: read larger chunks
  * nfs_handler: implement cache revalidation and byte ranges

 -- Max Kellermann <mk@cm4all.com>  Wed, 29 May 2013 16:23:15 -0000

cm4all-beng-proxy (3.1.1) unstable; urgency=low

  * nfs_client: fix crash on HEAD request
  * nfs_client: generate Last-Modified and ETag
  * http-cache: allow caching NFS files

 -- Max Kellermann <mk@cm4all.com>  Thu, 23 May 2013 11:00:49 -0000

cm4all-beng-proxy (3.1) unstable; urgency=low

  * nfs_client: new resource loader backend

 -- Max Kellermann <mk@cm4all.com>  Tue, 21 May 2013 21:14:06 -0000

cm4all-beng-proxy (3.0.34) unstable; urgency=low

  * processor: fix use-after-free crash bug

 -- Max Kellermann <mk@cm4all.com>  Sun, 24 Nov 2013 07:46:29 -0000

cm4all-beng-proxy (3.0.33) unstable; urgency=low

  * tcache: limit the cacheable CHECK length
  * tcache: allow binary data in the CHECK payload
  * tcache: fix matching the URI on INVALIDATE with CHECK

 -- Max Kellermann <mk@cm4all.com>  Wed, 09 Oct 2013 09:52:47 -0000

cm4all-beng-proxy (3.0.32) unstable; urgency=low

  * tcache: apply BASE to responses without an address
  * tcache: fix BASE on responses with CHECK
  * handler: fix crash after malformed CHECK/PREVIOUS translation

 -- Max Kellermann <mk@cm4all.com>  Tue, 08 Oct 2013 15:48:07 -0000

cm4all-beng-proxy (3.0.31) unstable; urgency=low

  * socket_wrapper: work around libevent timeout reset bug

 -- Max Kellermann <mk@cm4all.com>  Wed, 02 Oct 2013 15:30:11 -0000

cm4all-beng-proxy (3.0.30) unstable; urgency=low

  * istream-file: fix crash bug
  * fcgi, was: fix memory leak on malformed translation response

 -- Max Kellermann <mk@cm4all.com>  Tue, 17 Sep 2013 13:23:28 -0000

cm4all-beng-proxy (3.0.29) unstable; urgency=low

  * fcgi-client: fix crash on certain malformed responses
  * parser: fix crash on certain CDATA sections

 -- Max Kellermann <mk@cm4all.com>  Mon, 02 Sep 2013 10:51:58 -0000

cm4all-beng-proxy (3.0.28) unstable; urgency=low

  * processor: fix widget lookup regression

 -- Max Kellermann <mk@cm4all.com>  Mon, 26 Aug 2013 18:21:03 -0000

cm4all-beng-proxy (3.0.27) unstable; urgency=low

  * processor: fix stalled transfer with two nested processors

 -- Max Kellermann <mk@cm4all.com>  Mon, 26 Aug 2013 17:09:47 -0000

cm4all-beng-proxy (3.0.26) unstable; urgency=low

  * respones: generate header P3P:CP="CAO PSA OUR" to work around IE10 bug
  * init: auto-create /var/run/cm4all
  * lb: enable GLib multi-threading

 -- Max Kellermann <mk@cm4all.com>  Fri, 26 Jul 2013 07:21:15 -0000

cm4all-beng-proxy (3.0.25) unstable; urgency=low

  * stock: fix access to undefind memory
  * file-handler, http-util: fix If-Match / If-None-Match check

 -- Max Kellermann <mk@cm4all.com>  Wed, 29 May 2013 16:13:54 -0000

cm4all-beng-proxy (3.0.24) unstable; urgency=low

  * memcached-client: fix bogus "peer closed socket prematurely"

 -- Max Kellermann <mk@cm4all.com>  Tue, 23 Apr 2013 11:20:00 -0000

cm4all-beng-proxy (3.0.23) unstable; urgency=low

  * lb: fix memory leak when request with body gets aborted early

 -- Max Kellermann <mk@cm4all.com>  Thu, 04 Apr 2013 15:33:57 -0000

cm4all-beng-proxy (3.0.22) unstable; urgency=low

  * http-server: fix rare crash in request body handler
  * http-client: fix memory leak

 -- Max Kellermann <mk@cm4all.com>  Tue, 26 Mar 2013 07:24:22 -0000

cm4all-beng-proxy (3.0.21) unstable; urgency=low

  * ajp-client: fix malformed request packet with empty request body

 -- Max Kellermann <mk@cm4all.com>  Thu, 21 Mar 2013 17:11:22 -0000

cm4all-beng-proxy (3.0.20) unstable; urgency=low

  * http-client: fix assertion failure with certain chunked responses

 -- Max Kellermann <mk@cm4all.com>  Thu, 21 Mar 2013 10:21:13 -0000

cm4all-beng-proxy (3.0.19) unstable; urgency=low

  * istream_tee: fix crash / memory leak on I/O error before request body
    was delivered to widget

 -- Max Kellermann <mk@cm4all.com>  Mon, 18 Mar 2013 11:23:27 -0000

cm4all-beng-proxy (3.0.18) unstable; urgency=low

  * bot: detect more crawler/bot user-agents
  * lb.init: add ACCESS_LOGGER variable

 -- Max Kellermann <mk@cm4all.com>  Fri, 15 Mar 2013 14:47:08 -0000

cm4all-beng-proxy (3.0.17) unstable; urgency=low

  * lb: add ssl_verify "optional"

 -- Max Kellermann <mk@cm4all.com>  Fri, 08 Mar 2013 14:31:25 -0000

cm4all-beng-proxy (3.0.16) unstable; urgency=low

  * http-request: fix assertion failure
  * log-{cat,split}: use unsigned characters in backslash-escape

 -- Max Kellermann <mk@cm4all.com>  Thu, 07 Mar 2013 15:26:26 -0000

cm4all-beng-proxy (3.0.15) unstable; urgency=low

  * stock: fix another assertion failure during idle cleanup
  * inline-widget: avoid unrecoverable I/O errors during initialisation

 -- Max Kellermann <mk@cm4all.com>  Tue, 05 Mar 2013 07:11:46 -0000

cm4all-beng-proxy (3.0.14) unstable; urgency=low

  * stock: fix assertion failure during idle cleanup
  * http-server: count bytes received, fixes regression
  * http-server: send "100 Continue", fixes regression
  * http-client: fix potential assertion failure after "100 Continue"

 -- Max Kellermann <mk@cm4all.com>  Fri, 01 Mar 2013 16:53:54 -0000

cm4all-beng-proxy (3.0.13) unstable; urgency=low

  * merge release 2.3.7
  * uri-verify: allow double slashes
  * change product token to "CM4all Webserver"

 -- Max Kellermann <mk@cm4all.com>  Mon, 18 Feb 2013 11:35:29 -0000

cm4all-beng-proxy (3.0.12) unstable; urgency=low

  * listener: enable TCP Fast Open (requires Linux 3.7)
  * rubber: optimize huge page allocation
  * rubber: optimize hole search
  * translate-cache: optimize INVALIDATE=HOST
  * filter-cache: reserve some space in the rubber allocator

 -- Max Kellermann <mk@cm4all.com>  Fri, 15 Feb 2013 09:57:51 -0000

cm4all-beng-proxy (3.0.11) unstable; urgency=low

  * stock: slow down destruction of surplus idle items
  * fcgi-client: try harder to reuse existing FastCGI connections
  * cmdline: new options to control the FastCGI/WAS stock

 -- Max Kellermann <mk@cm4all.com>  Tue, 12 Feb 2013 09:38:35 -0000

cm4all-beng-proxy (3.0.10) unstable; urgency=low

  * child: reduce verbosity of SIGTERM log message
  * connection: reduce verbosity of ECONNRESET log message
  * http-server: fix duplicate abort call
  * http-server: add missing pool reference in request body eof
  * handler: catch malformed URIs earlier
  * rubber: allocate from holes, avoid costly compression steps
  * http-cache: reserve some space in the rubber allocator

 -- Max Kellermann <mk@cm4all.com>  Fri, 08 Feb 2013 13:15:31 -0000

cm4all-beng-proxy (3.0.9) unstable; urgency=low

  * merge release 2.3.5
  * parser: fix malformed attribute value bounds
  * translation: packet VALIDATE_MTIME discards cache items after a file
    has been modified
  * http-server: fix spurious "closed prematurely" log messages
  * http-{server,client}: improve error messages
  * istream: clear the "direct" flag set on new streams
  * slice_pool: fix slice size and slices per area calculation

 -- Max Kellermann <mk@cm4all.com>  Wed, 06 Feb 2013 17:48:47 -0000

cm4all-beng-proxy (3.0.8) unstable; urgency=low

  * merge release 2.3.3
  * return unused I/O buffers to operating system
  * parser: optimize the attribute value parser
  * sink_rubber: fix assertion failure

 -- Max Kellermann <mk@cm4all.com>  Thu, 31 Jan 2013 13:27:39 -0000

cm4all-beng-proxy (3.0.7) unstable; urgency=low

  * istream-tee: fix crash due to erroneous read

 -- Max Kellermann <mk@cm4all.com>  Fri, 18 Jan 2013 13:32:49 -0000

cm4all-beng-proxy (3.0.6) unstable; urgency=low

  * control: new command "VERBOSE" manipulates logger verbosity
  * cmdline: remove obsolete option "enable_splice"
  * ajp-client: discard response body after HEAD request
  * fcgi-client: fix assertion failure after malformed HEAD response
  * fcgi-client: don't ignore log messages after HEAD request
  * translate-client: fix assertion failure after connection reset

 -- Max Kellermann <mk@cm4all.com>  Fri, 04 Jan 2013 13:14:09 -0000

cm4all-beng-proxy (3.0.5) unstable; urgency=low

  * translate-client: reduce number of system calls (optimization)
  * http-client: release the socket earlier for reusal
  * ajp-client: fix decoding the "special" response headers
  * ajp-client: wait for "end" packet before delivering empty response
  * ajp-client: use the Content-Length response header
  * ajp-client: send Content-Length request header only if body present
  * ajp-client: support HEAD requests
  * fcgi-client: support HEAD requests
  * fcgi-client: use the Content-Length response header
  * fcgi-client: don't discard buffer after socket has been closed
  * fcgi-client: continue parsing after response has been delivered
  * fcgi-client: don't attempt to write repeatedly if request body blocks
  * fcgi-client: optimized keep-alive after empty response

 -- Max Kellermann <mk@cm4all.com>  Fri, 28 Dec 2012 13:16:02 -0000

cm4all-beng-proxy (3.0.4) unstable; urgency=low

  * {http,filter}-cache: fix garbled data on large cache entries

 -- Max Kellermann <mk@cm4all.com>  Tue, 11 Dec 2012 15:17:17 -0000

cm4all-beng-proxy (3.0.3) unstable; urgency=low

  * memcached-client: fix assertion failure

 -- Max Kellermann <mk@cm4all.com>  Fri, 07 Dec 2012 18:52:33 -0000

cm4all-beng-proxy (3.0.2) unstable; urgency=low

  * merge release 2.3.1
  * lb: verify the client certificate issuer (option "ssl_verify")
  * lb: client certificate is mandatory if "ssl_verify" is enabled
  * lb: support extra CA certificate file (option "ssl_ca_cert")
  * cmdline: can't specify both --memcached-server and http_cache_size
  * init: default to one worker

 -- Max Kellermann <mk@cm4all.com>  Fri, 07 Dec 2012 09:24:52 -0000

cm4all-beng-proxy (3.0.1) unstable; urgency=low

  * http-cache: reduce memory usage while storing
  * {http,filter}-cache: reduce fork overhead
  * pool: fix crash when first allocation is large

 -- Max Kellermann <mk@cm4all.com>  Wed, 05 Dec 2012 14:05:28 -0000

cm4all-beng-proxy (3.0) unstable; urgency=low

  * {http,filter}-cache: reduce overhead when cache is disabled
  * {http,filter}-cache: exclude allocator table from reported size
  * filter-cache: reduce memory usage while storing
  * {http,filter,translate}-cache: return more free memory to operating system
  * pool: further overhead reduction
  * pool: reduce CPU overhead for large areas
  * rubber: fix assertion failure

 -- Max Kellermann <mk@cm4all.com>  Tue, 30 Oct 2012 16:32:45 -0000

cm4all-beng-proxy (2.2.1) unstable; urgency=low

  * merge release 2.1.13
  * control_local: fix assertion failure

 -- Max Kellermann <mk@cm4all.com>  Tue, 16 Oct 2012 15:46:16 -0000

cm4all-beng-proxy (2.2) unstable; urgency=low

  * cache: optimize lookups
  * pool: reduce overhead
  * pool: optimize the linear area recycler
  * resource-address: reduce memory overhead
  * session: reduce memory usage
  * http-cache, filter-cache: return free memory to operating system
  * control_server: support local and abstract sockets
  * python/control: support abstract sockets
  * bp_control: create implicit control channel for each worker process
  * require automake 1.11

 -- Max Kellermann <mk@cm4all.com>  Tue, 09 Oct 2012 15:11:24 -0000

cm4all-beng-proxy (2.3.7) unstable; urgency=low

  * tcache: fix assertion failure in BASE handler

 -- Max Kellermann <mk@cm4all.com>  Mon, 18 Feb 2013 11:58:01 -0000

cm4all-beng-proxy (2.3.6) unstable; urgency=low

  * listener: increase the backlog to 64
  * shm: reserve swap space, avoids theoretical crash

 -- Max Kellermann <mk@cm4all.com>  Sun, 17 Feb 2013 09:29:24 -0000

cm4all-beng-proxy (2.3.5) unstable; urgency=low

  * tcache: reduce CPU pressure when there are many virtual hosts (hot fix)
  * launch the access logger after daemonizing
  * user the configured logger user for the access logger
  * auto-close the access logger
  * debian/rules: compile with -fno-omit-frame-pointer

 -- Max Kellermann <mk@cm4all.com>  Tue, 05 Feb 2013 16:27:46 -0000

cm4all-beng-proxy (2.3.4) unstable; urgency=low

  * log-split: print referer and user agent
  * log-split: cache the last file
  * log-split: allow logging local time stamps
  * log-{split,cat}: escape URI, Referer and User-Agent
  * init: add ACCESS_LOGGER variable

 -- Max Kellermann <mk@cm4all.com>  Tue, 05 Feb 2013 01:31:31 -0000

cm4all-beng-proxy (2.3.3) unstable; urgency=low

  * pool: fix a memory leak in the temporary pool
  * processor: hard limit on length of attributes and parameters

 -- Max Kellermann <mk@cm4all.com>  Thu, 31 Jan 2013 13:16:33 -0000

cm4all-beng-proxy (2.3.2) unstable; urgency=low

  * merge release 2.1.17

 -- Max Kellermann <mk@cm4all.com>  Tue, 29 Jan 2013 00:01:23 -0000

cm4all-beng-proxy (2.3.1) unstable; urgency=low

  * merge release 2.1.16
  * pool: reduce CPU overhead for large areas

 -- Max Kellermann <mk@cm4all.com>  Thu, 06 Dec 2012 16:40:02 -0000

cm4all-beng-proxy (2.3) unstable; urgency=low

  * new stable branch based on v2.1.x, without the work-in-progress
    improvements from v2.2.x
  * cache: optimize lookups
  * pool: reduce overhead
  * pool: optimize the linear area recycler
  * resource-address: reduce memory overhead
  * session: reduce memory usage
  * {http,filter}-cache: reduce overhead when cache is disabled

 -- Max Kellermann <mk@cm4all.com>  Mon, 22 Oct 2012 13:48:20 -0000

cm4all-beng-proxy (2.1.17) unstable; urgency=low

  * merge release 2.0.55

 -- Max Kellermann <mk@cm4all.com>  Mon, 28 Jan 2013 23:59:54 -0000

cm4all-beng-proxy (2.1.16) unstable; urgency=low

  * merge release 2.0.54

 -- Max Kellermann <mk@cm4all.com>  Thu, 06 Dec 2012 16:35:17 -0000

cm4all-beng-proxy (2.1.15) unstable; urgency=low

  * merge release 2.0.53

 -- Max Kellermann <mk@cm4all.com>  Mon, 22 Oct 2012 12:26:57 -0000

cm4all-beng-proxy (2.1.14) unstable; urgency=low

  * merge release 2.0.52

 -- Max Kellermann <mk@cm4all.com>  Fri, 19 Oct 2012 12:10:09 -0000

cm4all-beng-proxy (2.1.13) unstable; urgency=low

  * merge release 2.0.51

 -- Max Kellermann <mk@cm4all.com>  Tue, 16 Oct 2012 15:41:58 -0000

cm4all-beng-proxy (2.1.12) unstable; urgency=low

  * merge release 2.0.50

 -- Max Kellermann <mk@cm4all.com>  Fri, 05 Oct 2012 12:26:24 -0000

cm4all-beng-proxy (2.1.11) unstable; urgency=low

  * merge release 2.0.49

 -- Max Kellermann <mk@cm4all.com>  Fri, 28 Sep 2012 15:04:36 -0000

cm4all-beng-proxy (2.1.10) unstable; urgency=low

  * merge release 2.0.48

 -- Max Kellermann <mk@cm4all.com>  Mon, 24 Sep 2012 15:43:46 -0000

cm4all-beng-proxy (2.1.9) unstable; urgency=low

  * merge release 2.0.47
  * lb: eliminate the duplicate "Date" response header (#1169)

 -- Max Kellermann <mk@cm4all.com>  Fri, 21 Sep 2012 15:56:06 -0000

cm4all-beng-proxy (2.1.8) unstable; urgency=low

  * control: publish statistics over the control protocol

 -- Max Kellermann <mk@cm4all.com>  Fri, 07 Sep 2012 12:47:34 -0000

cm4all-beng-proxy (2.1.7) unstable; urgency=low

  * resource-address: support expanding PIPE addresses
  * translation: support EXPAND_PATH for PROXY
  * reduced connect timeouts for translation server, FastCGI and beng-lb
  * uri-relative: support relative URI with just a query string
  * uri-relative: support relative URIs starting with a double slash
  * lb: improve error messages, include listener/pool name
  * lb: validate the selected sticky modde
  * lb: add sticky mode "source_ip"

 -- Max Kellermann <mk@cm4all.com>  Fri, 31 Aug 2012 14:03:41 -0000

cm4all-beng-proxy (2.1.6) unstable; urgency=low

  * merge release 2.0.46

 -- Max Kellermann <mk@cm4all.com>  Fri, 24 Aug 2012 11:11:20 -0000

cm4all-beng-proxy (2.1.5) unstable; urgency=low

  * lb_expect_monitor: configurable connect timeout

 -- Max Kellermann <mk@cm4all.com>  Mon, 20 Aug 2012 05:40:44 -0000

cm4all-beng-proxy (2.1.4) unstable; urgency=low

  * lb_monitor: configurable timeout

 -- Max Kellermann <mk@cm4all.com>  Fri, 17 Aug 2012 09:16:36 -0000

cm4all-beng-proxy (2.1.3) unstable; urgency=low

  * merge release 2.0.44
  * lb: implement tcp_expect option "expect_graceful"

 -- Max Kellermann <mk@cm4all.com>  Tue, 14 Aug 2012 14:30:57 -0000

cm4all-beng-proxy (2.1.2) unstable; urgency=low

  * support extended HTTP status codes from RFC 6585 and WebDAV

 -- Max Kellermann <mk@cm4all.com>  Thu, 09 Aug 2012 10:10:35 -0000

cm4all-beng-proxy (2.1.1) unstable; urgency=low

  * merge release 2.0.43
  * lb: support TRACE, OPTIONS and WebDAV

 -- Max Kellermann <mk@cm4all.com>  Fri, 03 Aug 2012 11:48:46 -0000

cm4all-beng-proxy (2.1) unstable; urgency=low

  * lb: add sticky mode "jvm_route" (Tomcat)

 -- Max Kellermann <mk@cm4all.com>  Mon, 30 Jul 2012 15:53:43 -0000

cm4all-beng-proxy (2.0.55) unstable; urgency=low

  * istream-tee: fix crash due to erroneous read
  * fix random crashes in the optimized build

 -- Max Kellermann <mk@cm4all.com>  Mon, 28 Jan 2013 23:52:26 -0000

cm4all-beng-proxy (2.0.54) unstable; urgency=low

  * http-cache: fix revalidation of memcached entries

 -- Max Kellermann <mk@cm4all.com>  Thu, 06 Dec 2012 16:31:23 -0000

cm4all-beng-proxy (2.0.53) unstable; urgency=low

  * filter-cache: fix assertion failure on serving empty response
  * http-cache: limit maximum age to 5 minutes if "Vary" includes cookies
  * lb: FADE_NODE lasts for 3 hours

 -- Max Kellermann <mk@cm4all.com>  Mon, 22 Oct 2012 12:21:18 -0000

cm4all-beng-proxy (2.0.52) unstable; urgency=low

  * {http,filter}-cache: include headers in cache size calculation
  * {http,filter}-cache: reduce headers memory usage
  * http-cache: limit maximum age to 1 week
    - 1 hour when "Vary" is used
    - 30 minutes when "Vary" includes "X-WidgetId" or "X-WidgetHref"
    - 5 minutes when "Vary" includes "X-CM4all-BENG-User"
  * cache: reduce number of system calls during lookup

 -- Max Kellermann <mk@cm4all.com>  Fri, 19 Oct 2012 12:07:10 -0000

cm4all-beng-proxy (2.0.51) unstable; urgency=low

  * merge release 1.4.33
  * processor: fix assertion failure with embedded CSS
  * lb: move control channel handler to worker process

 -- Max Kellermann <mk@cm4all.com>  Tue, 16 Oct 2012 15:39:32 -0000

cm4all-beng-proxy (2.0.50) unstable; urgency=low

  * pool: reduce memory overhead of debug data
  * fcgi-client: fix assertion failure due to redundant read event
  * lb: fix crash after pipe-to-socket splice I/O error

 -- Max Kellermann <mk@cm4all.com>  Fri, 05 Oct 2012 12:23:15 -0000

cm4all-beng-proxy (2.0.49) unstable; urgency=low

  * merge release 1.4.32

 -- Max Kellermann <mk@cm4all.com>  Fri, 28 Sep 2012 15:01:26 -0000

cm4all-beng-proxy (2.0.48) unstable; urgency=low

  * lb: fix duplicate monitor requests with --watchdog
  * child: verbose logging of child process events
  * log shutdown signal

 -- Max Kellermann <mk@cm4all.com>  Mon, 24 Sep 2012 15:36:03 -0000

cm4all-beng-proxy (2.0.47) unstable; urgency=low

  * merge release 1.4.31
  * cache: disable excessive debugging checks

 -- Max Kellermann <mk@cm4all.com>  Fri, 21 Sep 2012 15:24:30 -0000

cm4all-beng-proxy (2.0.46) unstable; urgency=low

  * merge release 1.4.30
  * lb: add option --config-file

 -- Max Kellermann <mk@cm4all.com>  Fri, 24 Aug 2012 10:52:29 -0000

cm4all-beng-proxy (2.0.45) unstable; urgency=low

  * merge release 1.4.29

 -- Max Kellermann <mk@cm4all.com>  Tue, 21 Aug 2012 15:49:49 -0000

cm4all-beng-proxy (2.0.44) unstable; urgency=low

  * lb: allow sticky with only one node
  * lb: add option "--check"
  * lb: run all monitors right after startup
  * lb: disable expiry of monitor results
  * lb: improved fallback for "sticky cookie"
  * lb: use Bulldog for "sticky cookie"
  * balancer, lb: persistent "fade" flag
  * balancer, lb: use the Bulldog "graceful" flag
  * control: add packet CONTROL_DUMP_POOLS

 -- Max Kellermann <mk@cm4all.com>  Tue, 14 Aug 2012 13:13:01 -0000

cm4all-beng-proxy (2.0.43) unstable; urgency=low

  * merge release 1.4.28
  * istream-replace: fix assertion failure with embedded CSS

 -- Max Kellermann <mk@cm4all.com>  Thu, 02 Aug 2012 11:14:27 -0000

cm4all-beng-proxy (2.0.42) unstable; urgency=low

  * js: new higher-level API

 -- Max Kellermann <mk@cm4all.com>  Wed, 01 Aug 2012 11:32:28 -0000

cm4all-beng-proxy (2.0.41) unstable; urgency=low

  * session: fix bogus assertion failure when loading expired session

 -- Max Kellermann <mk@cm4all.com>  Fri, 27 Jul 2012 12:47:49 -0000

cm4all-beng-proxy (2.0.40) unstable; urgency=low

  * merge release 1.4.27

 -- Max Kellermann <mk@cm4all.com>  Tue, 24 Jul 2012 16:29:13 -0000

cm4all-beng-proxy (2.0.39) unstable; urgency=low

  * merge release 1.4.26

 -- Max Kellermann <mk@cm4all.com>  Tue, 17 Jul 2012 17:00:20 -0000

cm4all-beng-proxy (2.0.38) unstable; urgency=low

  * merge release 1.4.25
  * strset: fix GROUP_CONTAINER false negatives

 -- Max Kellermann <mk@cm4all.com>  Tue, 17 Jul 2012 16:03:49 -0000

cm4all-beng-proxy (2.0.37) unstable; urgency=low

  * merge release 1.4.24

 -- Max Kellermann <mk@cm4all.com>  Mon, 16 Jul 2012 10:36:57 -0000

cm4all-beng-proxy (2.0.36) unstable; urgency=low

  * proxy-handler: re-add the URI suffix for "transparent" requests

 -- Max Kellermann <mk@cm4all.com>  Wed, 11 Jul 2012 14:12:11 -0000

cm4all-beng-proxy (2.0.35) unstable; urgency=low

  * translate: allow WIDGET_GROUP without PROCESS

 -- Max Kellermann <mk@cm4all.com>  Thu, 05 Jul 2012 13:03:21 -0000

cm4all-beng-proxy (2.0.34) unstable; urgency=low

  * session_save: skip shutdown code if saving is not configured
  * http-server: fix assertion on I/O error during POST
  * header-forward: new group FORWARD to forward the "Host" header

 -- Max Kellermann <mk@cm4all.com>  Tue, 03 Jul 2012 16:46:39 -0000

cm4all-beng-proxy (2.0.33) unstable; urgency=low

  * processor: option SELF_CONTAINER allows widget to only embed itself
  * processor: allow embedding approved widget groups
  * processor: optionally invoke CSS processor for style attributes
  * response, lb_http: put "Discard" cookie attribute to the end (Android bug)

 -- Max Kellermann <mk@cm4all.com>  Mon, 02 Jul 2012 17:52:32 -0000

cm4all-beng-proxy (2.0.32) unstable; urgency=low

  * socket_wrapper: fix two assertion failures
  * pheaders: emit Cache-Control:no-store to work around IE quirk

 -- Max Kellermann <mk@cm4all.com>  Tue, 26 Jun 2012 09:41:51 -0000

cm4all-beng-proxy (2.0.31) unstable; urgency=low

  * lb: publish the SSL peer issuer subject
  * widget-registry: copy the direct_addressing attribute

 -- Max Kellermann <mk@cm4all.com>  Wed, 06 Jun 2012 13:36:04 -0000

cm4all-beng-proxy (2.0.30) unstable; urgency=low

  * init: add --group variable to .default file
  * doc: update view security documentation
  * processor: apply underscore prefix to <A NAME="...">
  * session: restore sessions from a file

 -- Max Kellermann <mk@cm4all.com>  Fri, 01 Jun 2012 11:06:50 -0000

cm4all-beng-proxy (2.0.29) unstable; urgency=low

  * widget: optional direct URI addressing scheme
  * processor: eliminate additional underscore from class prefix
  * ssl_filter: support TLS client certificates

 -- Max Kellermann <mk@cm4all.com>  Tue, 29 May 2012 13:29:06 -0000

cm4all-beng-proxy (2.0.28) unstable; urgency=low

  * merge release 1.4.22

 -- Max Kellermann <mk@cm4all.com>  Wed, 16 May 2012 10:24:31 -0000

cm4all-beng-proxy (2.0.27) unstable; urgency=low

  * uri-address: fix assertion failures with UNIX domain sockets
  * uri-address: fix redirects with matching absolute URI

 -- Max Kellermann <mk@cm4all.com>  Wed, 09 May 2012 16:16:06 -0000

cm4all-beng-proxy (2.0.26) unstable; urgency=low

  * processor: rewrite URIs in META/refresh

 -- Max Kellermann <mk@cm4all.com>  Thu, 03 May 2012 14:43:03 -0000

cm4all-beng-proxy (2.0.25) unstable; urgency=low

  * merge release 1.4.21
  * processor: fix double free bug on failed widget lookup
  * session: don't access the session manager after worker crash
  * proxy-widget: fix assertion failure with empty view name

 -- Max Kellermann <mk@cm4all.com>  Thu, 26 Apr 2012 14:22:10 -0000

cm4all-beng-proxy (2.0.24) unstable; urgency=low

  * processor: optionally invoke CSS processor for <style>

 -- Max Kellermann <mk@cm4all.com>  Fri, 20 Apr 2012 12:10:42 -0000

cm4all-beng-proxy (2.0.23) unstable; urgency=low

  * widget-resolver: check for translation server failure
  * widget-resolver: don't sync with session when view is invalid
  * rewrite-uri: check for invalid view name
  * {css_,}processor: eliminate second underscore from class prefix
  * doc: document the algorithm for replacing two leading underscores

 -- Max Kellermann <mk@cm4all.com>  Thu, 29 Mar 2012 15:37:52 -0000

cm4all-beng-proxy (2.0.22) unstable; urgency=low

  * merge release 1.4.20
  * proxy-widget: forbid client to select view with address
  * proxy-widget: allow any view selection when widget is not a container
  * widget-http: allow any view selection for unprocessable response
  * widget-http: inherit the view from the template
  * widget-request: sync with session only if processor is enabled
  * widget-http: postpone saving to session after receiving response headers
  * processor: add entities &c:id; &c:type; &c:class;

 -- Max Kellermann <mk@cm4all.com>  Mon, 26 Mar 2012 14:05:05 -0000

cm4all-beng-proxy (2.0.21) unstable; urgency=low

  * css_processor: use mode "partial" for @import
  * rewrite-uri: use mode "partial" on invalid input

 -- Max Kellermann <mk@cm4all.com>  Tue, 20 Mar 2012 18:11:28 -0000

cm4all-beng-proxy (2.0.20) unstable; urgency=low

  * {css_,}processor: default mode is "partial"
  * processor: handle underscore prefixes in the "for" attribute

 -- Max Kellermann <mk@cm4all.com>  Tue, 20 Mar 2012 16:48:51 -0000

cm4all-beng-proxy (2.0.19) unstable; urgency=low

  * merge release 1.4.19

 -- Max Kellermann <mk@cm4all.com>  Tue, 20 Mar 2012 08:41:03 -0000

cm4all-beng-proxy (2.0.18) unstable; urgency=low

  * merge release 1.4.18

 -- Max Kellermann <mk@cm4all.com>  Thu, 15 Mar 2012 15:53:12 -0000

cm4all-beng-proxy (2.0.17) unstable; urgency=low

  * merge release 1.4.17
  * css_parser: check for url() following another token
  * css_processor: rewrite @import URIs
  * {text_,}processor: new entity &c:local;

 -- Max Kellermann <mk@cm4all.com>  Fri, 09 Mar 2012 16:50:19 -0000

cm4all-beng-proxy (2.0.16) unstable; urgency=low

  * response: generate Vary response header from translation response
  * widget-resolver: fix NULL dereference after failure
  * translation: User-Agent classification

 -- Max Kellermann <mk@cm4all.com>  Tue, 06 Mar 2012 11:54:10 -0000

cm4all-beng-proxy (2.0.15) unstable; urgency=low

  * merge release 1.4.16
  * uri-address: fix NULL dereference on certain malformed URIs

 -- Max Kellermann <mk@cm4all.com>  Fri, 02 Mar 2012 16:28:54 -0000

cm4all-beng-proxy (2.0.14) unstable; urgency=low

  * address-resolver: add missing initialization
  * rewrite-uri: fix NULL pointer dereference with "local URI"
  * rewrite-uri: allow mode=proxy (optional temporary kludge)
  * widget-http: auto-disable processor (optional temporary kludge)

 -- Max Kellermann <mk@cm4all.com>  Thu, 01 Mar 2012 18:36:38 -0000

cm4all-beng-proxy (2.0.13) unstable; urgency=low

  * merge release 1.4.15
  * translation: make CGI auto-base optional
  * handler: fix up translation client errors

 -- Max Kellermann <mk@cm4all.com>  Thu, 23 Feb 2012 17:31:03 -0000

cm4all-beng-proxy (2.0.12) unstable; urgency=low

  * merge release 1.4.13

 -- Max Kellermann <mk@cm4all.com>  Thu, 16 Feb 2012 14:41:45 -0000

cm4all-beng-proxy (2.0.11) unstable; urgency=low

  * merge release 1.4.11
  * processor: skip rewriting absolute URIs

 -- Max Kellermann <mk@cm4all.com>  Thu, 09 Feb 2012 09:43:06 -0000

cm4all-beng-proxy (2.0.10) unstable; urgency=low

  * resource-address: initialise type, fixes assertion failure

 -- Max Kellermann <mk@cm4all.com>  Tue, 07 Feb 2012 16:57:06 -0000

cm4all-beng-proxy (2.0.9) unstable; urgency=low

  * [css]processor: expand underscore only XML id / CSS class
  * widget-http: filter processor response headers
  * processor: forward Wildfire headers in the debug build

 -- Max Kellermann <mk@cm4all.com>  Tue, 07 Feb 2012 12:32:33 -0000

cm4all-beng-proxy (2.0.8) unstable; urgency=low

  * rewrite-uri: prefix "@/" refers to widget's "local URI"

 -- Max Kellermann <mk@cm4all.com>  Fri, 03 Feb 2012 13:50:16 -0000

cm4all-beng-proxy (2.0.7) unstable; urgency=low

  * merge release 1.4.10
  * stock: clear idle objects periodically

 -- Max Kellermann <mk@cm4all.com>  Thu, 02 Feb 2012 14:10:24 -0000

cm4all-beng-proxy (2.0.6) unstable; urgency=low

  * merge release 1.4.9

 -- Max Kellermann <mk@cm4all.com>  Tue, 31 Jan 2012 15:10:18 -0000

cm4all-beng-proxy (2.0.5) unstable; urgency=low

  * merge release 1.4.8
  * translate-client: verify the PROXY and AJP payloads
  * translation: support inserting regex matches into CGI/file path
  * translation: support customizing the cookie's "Domain" attribute
  * request: new option "dynamic_session_cookie" adds suffix to cookie
    name
  * uri-address: verify the path component

 -- Max Kellermann <mk@cm4all.com>  Wed, 25 Jan 2012 17:05:09 -0000

cm4all-beng-proxy (2.0.4) unstable; urgency=low

  * merge release 1.4.6
  * access-log: don't log the remote port
  * translation: support inserting regex matches into CGI's PATH_INFO
  * tcache: generate BASE automatically for CGI

 -- Max Kellermann <mk@cm4all.com>  Tue, 10 Jan 2012 15:18:37 -0000

cm4all-beng-proxy (2.0.3) unstable; urgency=low

  * merge release 1.4.4
  * http-server: log remote host address

 -- Max Kellermann <mk@cm4all.com>  Tue, 27 Dec 2011 07:41:15 -0000

cm4all-beng-proxy (2.0.2) unstable; urgency=low

  * merge release 1.4.2
  * widget-http: improved HTTP error messages
  * processor: forbid widget request after URI compress failure

 -- Max Kellermann <mk@cm4all.com>  Wed, 07 Dec 2011 16:51:58 -0000

cm4all-beng-proxy (2.0.1) unstable; urgency=low

  * merge release 1.4.1

 -- Max Kellermann <mk@cm4all.com>  Fri, 18 Nov 2011 13:57:27 -0000

cm4all-beng-proxy (2.0) unstable; urgency=low

  * rewrite-uri: reapply 'drop the deprecated mode "proxy"'
  * proxy-widget: reapply 'client can choose only views that have an address'

 -- Max Kellermann <mk@cm4all.com>  Thu, 17 Nov 2011 08:22:39 +0100

cm4all-beng-proxy (1.4.33) unstable; urgency=low

  * istream-file: reduce memory usage for small files
  * file-handler: fix xattr usage on ranged file request (possible
    assertion failure)

 -- Max Kellermann <mk@cm4all.com>  Tue, 16 Oct 2012 15:28:57 -0000

cm4all-beng-proxy (1.4.32) unstable; urgency=low

  * cgi: fix spontaneous shutdown due to misrouted SIGTERM signal

 -- Max Kellermann <mk@cm4all.com>  Fri, 28 Sep 2012 14:39:13 -0000

cm4all-beng-proxy (1.4.31) unstable; urgency=low

  * shm: fix check for shared memory allocation failure
  * child: handle lost SIGCHLD events
  * child: ignore stale child processes

 -- Max Kellermann <mk@cm4all.com>  Fri, 21 Sep 2012 15:21:20 -0000

cm4all-beng-proxy (1.4.30) unstable; urgency=low

  * http-server: parse all tokens in the "Connection" request header

 -- Max Kellermann <mk@cm4all.com>  Fri, 24 Aug 2012 10:50:28 -0000

cm4all-beng-proxy (1.4.29) unstable; urgency=low

  * proxy-widget: fix memory leak on aborted POST request

 -- Max Kellermann <mk@cm4all.com>  Tue, 21 Aug 2012 15:05:12 -0000

cm4all-beng-proxy (1.4.28) unstable; urgency=low

  * worker: reinitialize signal handlers after fork failure
  * lb: work around libevent bug that freezes during shutdown

 -- Max Kellermann <mk@cm4all.com>  Thu, 02 Aug 2012 13:53:18 -0000

cm4all-beng-proxy (1.4.27) unstable; urgency=low

  * lb: fix hanging SSL connection on bulk transfer

 -- Max Kellermann <mk@cm4all.com>  Tue, 24 Jul 2012 14:58:17 -0000

cm4all-beng-proxy (1.4.26) unstable; urgency=low

  * processor: fix regression, missing NULL check

 -- Max Kellermann <mk@cm4all.com>  Tue, 17 Jul 2012 16:55:24 -0000

cm4all-beng-proxy (1.4.25) unstable; urgency=low

  * processor: don't rewrite the fragment part of the URI

 -- Max Kellermann <mk@cm4all.com>  Tue, 17 Jul 2012 15:50:06 -0000

cm4all-beng-proxy (1.4.24) unstable; urgency=low

  * lb: fix splicing with SSL

 -- Max Kellermann <mk@cm4all.com>  Mon, 16 Jul 2012 10:32:17 -0000

cm4all-beng-proxy (1.4.23) unstable; urgency=low

  * widget-http: fix double free bug when POST is aborted

 -- Max Kellermann <mk@cm4all.com>  Tue, 03 Jul 2012 16:42:28 -0000

cm4all-beng-proxy (1.4.22) unstable; urgency=low

  * merge release 1.2.27
  * widget: backport memory leak fix from 2.0
  * widget-http: fix memory leak on abort

 -- Max Kellermann <mk@cm4all.com>  Wed, 16 May 2012 10:00:23 -0000

cm4all-beng-proxy (1.4.21) unstable; urgency=low

  * merge release 1.2.26

 -- Max Kellermann <mk@cm4all.com>  Thu, 26 Apr 2012 14:17:56 -0000

cm4all-beng-proxy (1.4.20) unstable; urgency=low

  * merge release 1.2.25

 -- Max Kellermann <mk@cm4all.com>  Mon, 26 Mar 2012 14:03:14 -0000

cm4all-beng-proxy (1.4.19) unstable; urgency=low

  * merge release 1.2.24

 -- Max Kellermann <mk@cm4all.com>  Tue, 20 Mar 2012 08:36:19 -0000

cm4all-beng-proxy (1.4.18) unstable; urgency=low

  * merge release 1.2.23

 -- Max Kellermann <mk@cm4all.com>  Thu, 15 Mar 2012 15:50:20 -0000

cm4all-beng-proxy (1.4.17) unstable; urgency=low

  * merge release 1.2.22

 -- Max Kellermann <mk@cm4all.com>  Thu, 08 Mar 2012 18:36:00 -0000

cm4all-beng-proxy (1.4.16) unstable; urgency=low

  * merge release 1.2.21

 -- Max Kellermann <mk@cm4all.com>  Fri, 02 Mar 2012 16:03:51 -0000

cm4all-beng-proxy (1.4.15) unstable; urgency=low

  * merge release 1.2.20

 -- Max Kellermann <mk@cm4all.com>  Thu, 23 Feb 2012 17:12:30 -0000

cm4all-beng-proxy (1.4.14) unstable; urgency=low

  * merge release 1.2.19

 -- Max Kellermann <mk@cm4all.com>  Thu, 23 Feb 2012 15:35:04 -0000

cm4all-beng-proxy (1.4.13) unstable; urgency=low

  * merge release 1.2.18

 -- Max Kellermann <mk@cm4all.com>  Thu, 16 Feb 2012 13:53:49 -0000

cm4all-beng-proxy (1.4.12) unstable; urgency=low

  * merge release 1.2.17

 -- Max Kellermann <mk@cm4all.com>  Wed, 15 Feb 2012 09:27:50 -0000

cm4all-beng-proxy (1.4.11) unstable; urgency=low

  * merge release 1.2.16

 -- Max Kellermann <mk@cm4all.com>  Thu, 09 Feb 2012 09:33:30 -0000

cm4all-beng-proxy (1.4.10) unstable; urgency=low

  * merge release 1.2.15

 -- Max Kellermann <mk@cm4all.com>  Thu, 02 Feb 2012 13:43:11 -0000

cm4all-beng-proxy (1.4.9) unstable; urgency=low

  * merge release 1.2.14

 -- Max Kellermann <mk@cm4all.com>  Tue, 31 Jan 2012 15:06:57 -0000

cm4all-beng-proxy (1.4.8) unstable; urgency=low

  * merge release 1.2.13

 -- Max Kellermann <mk@cm4all.com>  Wed, 25 Jan 2012 12:16:53 -0000

cm4all-beng-proxy (1.4.7) unstable; urgency=low

  * merge release 1.2.12

 -- Max Kellermann <mk@cm4all.com>  Tue, 17 Jan 2012 08:37:01 -0000

cm4all-beng-proxy (1.4.6) unstable; urgency=low

  * merge release 1.2.11

 -- Max Kellermann <mk@cm4all.com>  Wed, 04 Jan 2012 15:41:43 -0000

cm4all-beng-proxy (1.4.5) unstable; urgency=low

  * merge release 1.2.10

 -- Max Kellermann <mk@cm4all.com>  Wed, 28 Dec 2011 17:07:13 -0000

cm4all-beng-proxy (1.4.4) unstable; urgency=low

  * merge release 1.2.9

 -- Max Kellermann <mk@cm4all.com>  Thu, 22 Dec 2011 11:28:39 -0000

cm4all-beng-proxy (1.4.3) unstable; urgency=low

  * merge release 1.2.8

 -- Max Kellermann <mk@cm4all.com>  Wed, 14 Dec 2011 11:20:04 -0000

cm4all-beng-proxy (1.4.2) unstable; urgency=low

  * text-processor: allow processing "application/javascript",
    "application/json"
  * uri-relative: allow backtracking to the widget base with "../"
  * merge release 1.2.7

 -- Max Kellermann <mk@cm4all.com>  Tue, 06 Dec 2011 12:39:24 -0000

cm4all-beng-proxy (1.4.1) unstable; urgency=low

  * merge release 1.2.6

 -- Max Kellermann <mk@cm4all.com>  Fri, 18 Nov 2011 13:53:56 -0000

cm4all-beng-proxy (1.4) unstable; urgency=low

  * proxy-widget: revert 'client can choose only views that have an address'
  * rewrite-uri: revert 'drop the deprecated mode "proxy"'

 -- Max Kellermann <mk@cm4all.com>  Thu, 17 Nov 2011 08:10:42 +0100

cm4all-beng-proxy (1.3.2) unstable; urgency=low

  * tcache: add regex matching, translation packets REGEX, INVERSE_REGEX
  * widget: don't start the prefix with an underscore
  * translation: add new packet PROCESS_TEXT, to expand entity references
  * translation: add new packet WIDGET_INFO, enables additional request headers
  * doc: document the algorithm for replacing three leading underscores

 -- Max Kellermann <mk@cm4all.com>  Wed, 16 Nov 2011 17:00:16 +0100

cm4all-beng-proxy (1.3.1) unstable; urgency=low

  * merge release 1.2.5

 -- Max Kellermann <mk@cm4all.com>  Tue, 08 Nov 2011 19:51:18 +0100

cm4all-beng-proxy (1.3) unstable; urgency=low

  * rewrite-uri: drop the deprecated mode "proxy"
  * proxy-widget: client can choose only views that have an address

 -- Max Kellermann <mk@cm4all.com>  Mon, 31 Oct 2011 17:41:14 +0100

cm4all-beng-proxy (1.2.27) unstable; urgency=low

  * merge release 1.1.40

 -- Max Kellermann <mk@cm4all.com>  Wed, 16 May 2012 09:51:50 -0000

cm4all-beng-proxy (1.2.26) unstable; urgency=low

  * merge release 1.1.39

 -- Max Kellermann <mk@cm4all.com>  Thu, 26 Apr 2012 14:16:40 -0000

cm4all-beng-proxy (1.2.25) unstable; urgency=low

  * merge release 1.1.38

 -- Max Kellermann <mk@cm4all.com>  Mon, 26 Mar 2012 14:01:44 -0000

cm4all-beng-proxy (1.2.24) unstable; urgency=low

  * merge release 1.1.37

 -- Max Kellermann <mk@cm4all.com>  Tue, 20 Mar 2012 08:33:31 -0000

cm4all-beng-proxy (1.2.23) unstable; urgency=low

  * merge release 1.1.36

 -- Max Kellermann <mk@cm4all.com>  Thu, 15 Mar 2012 15:37:10 -0000

cm4all-beng-proxy (1.2.22) unstable; urgency=low

  * merge release 1.1.35

 -- Max Kellermann <mk@cm4all.com>  Thu, 08 Mar 2012 18:29:39 -0000

cm4all-beng-proxy (1.2.21) unstable; urgency=low

  * merge release 1.1.34

 -- Max Kellermann <mk@cm4all.com>  Fri, 02 Mar 2012 16:02:00 -0000

cm4all-beng-proxy (1.2.20) unstable; urgency=low

  * merge release 1.1.33

 -- Max Kellermann <mk@cm4all.com>  Thu, 23 Feb 2012 17:11:15 -0000

cm4all-beng-proxy (1.2.19) unstable; urgency=low

  * merge release 1.1.32

 -- Max Kellermann <mk@cm4all.com>  Thu, 23 Feb 2012 15:18:36 -0000

cm4all-beng-proxy (1.2.18) unstable; urgency=low

  * merge release 1.1.31

 -- Max Kellermann <mk@cm4all.com>  Thu, 16 Feb 2012 13:52:42 -0000

cm4all-beng-proxy (1.2.17) unstable; urgency=low

  * merge release 1.1.30

 -- Max Kellermann <mk@cm4all.com>  Wed, 15 Feb 2012 09:26:45 -0000

cm4all-beng-proxy (1.2.16) unstable; urgency=low

  * merge release 1.1.29

 -- Max Kellermann <mk@cm4all.com>  Thu, 09 Feb 2012 09:31:50 -0000

cm4all-beng-proxy (1.2.15) unstable; urgency=low

  * merge release 1.1.28

 -- Max Kellermann <mk@cm4all.com>  Thu, 02 Feb 2012 13:41:45 -0000

cm4all-beng-proxy (1.2.14) unstable; urgency=low

  * merge release 1.1.27

 -- Max Kellermann <mk@cm4all.com>  Tue, 31 Jan 2012 15:04:32 -0000

cm4all-beng-proxy (1.2.13) unstable; urgency=low

  * merge release 1.1.26

 -- Max Kellermann <mk@cm4all.com>  Wed, 25 Jan 2012 12:15:19 -0000

cm4all-beng-proxy (1.2.12) unstable; urgency=low

  * merge release 1.1.25

 -- Max Kellermann <mk@cm4all.com>  Tue, 17 Jan 2012 08:31:44 -0000

cm4all-beng-proxy (1.2.11) unstable; urgency=low

  * merge release 1.1.24

 -- Max Kellermann <mk@cm4all.com>  Wed, 04 Jan 2012 15:38:27 -0000

cm4all-beng-proxy (1.2.10) unstable; urgency=low

  * merge release 1.1.23

 -- Max Kellermann <mk@cm4all.com>  Wed, 28 Dec 2011 17:01:43 -0000

cm4all-beng-proxy (1.2.9) unstable; urgency=low

  * merge release 1.1.22

 -- Max Kellermann <mk@cm4all.com>  Thu, 22 Dec 2011 10:28:29 -0000

cm4all-beng-proxy (1.2.8) unstable; urgency=low

  * merge release 1.1.21

 -- Max Kellermann <mk@cm4all.com>  Wed, 14 Dec 2011 11:12:32 -0000

cm4all-beng-proxy (1.2.7) unstable; urgency=low

  * merge release 1.1.20

 -- Max Kellermann <mk@cm4all.com>  Tue, 06 Dec 2011 11:43:10 -0000

cm4all-beng-proxy (1.2.6) unstable; urgency=low

  * merge release 1.1.19

 -- Max Kellermann <mk@cm4all.com>  Fri, 18 Nov 2011 13:47:43 -0000

cm4all-beng-proxy (1.2.5) unstable; urgency=low

  * merge release 1.1.18
  * file-handler: handle If-Modified-Since followed by filter

 -- Max Kellermann <mk@cm4all.com>  Tue, 08 Nov 2011 19:43:58 +0100

cm4all-beng-proxy (1.2.4) unstable; urgency=low

  * merge release 1.1.17

 -- Max Kellermann <mk@cm4all.com>  Wed, 02 Nov 2011 16:58:28 +0100

cm4all-beng-proxy (1.2.3) unstable; urgency=low

  * merge release 1.1.16

 -- Max Kellermann <mk@cm4all.com>  Fri, 21 Oct 2011 15:16:13 +0200

cm4all-beng-proxy (1.2.2) unstable; urgency=low

  * merge release 1.1.15
  * widget-view: an empty name refers to the default view
  * processor: new entity &c:view;

 -- Max Kellermann <mk@cm4all.com>  Wed, 19 Oct 2011 11:43:20 +0200

cm4all-beng-proxy (1.2.1) unstable; urgency=low

  * merge release 1.1.13

 -- Max Kellermann <mk@cm4all.com>  Wed, 05 Oct 2011 17:16:04 +0200

cm4all-beng-proxy (1.2) unstable; urgency=low

  * delegate-client: improved error reporting
  * response-error: resolve errno codes
  * python/control/client: bind the unix domain socket
  * python/control/client: implement timeout
  * lb_control: allow querying node status over control socket

 -- Max Kellermann <mk@cm4all.com>  Tue, 27 Sep 2011 12:00:44 +0200

cm4all-beng-proxy (1.1.40) unstable; urgency=low

  * merge release 1.0.34

 -- Max Kellermann <mk@cm4all.com>  Wed, 16 May 2012 09:50:37 -0000

cm4all-beng-proxy (1.1.39) unstable; urgency=low

  * merge release 1.0.33

 -- Max Kellermann <mk@cm4all.com>  Thu, 26 Apr 2012 14:12:30 -0000

cm4all-beng-proxy (1.1.38) unstable; urgency=low

  * merge release 1.0.32

 -- Max Kellermann <mk@cm4all.com>  Mon, 26 Mar 2012 14:00:38 -0000

cm4all-beng-proxy (1.1.37) unstable; urgency=low

  * merge release 1.0.31

 -- Max Kellermann <mk@cm4all.com>  Tue, 20 Mar 2012 08:31:08 -0000

cm4all-beng-proxy (1.1.36) unstable; urgency=low

  * merge release 1.0.30

 -- Max Kellermann <mk@cm4all.com>  Thu, 15 Mar 2012 15:36:15 -0000

cm4all-beng-proxy (1.1.35) unstable; urgency=low

  * merge release 1.0.29
  * css_processor: delete "-c-mode" and "-c-view" from output

 -- Max Kellermann <mk@cm4all.com>  Thu, 08 Mar 2012 18:16:03 -0000

cm4all-beng-proxy (1.1.34) unstable; urgency=low

  * merge release 1.0.28

 -- Max Kellermann <mk@cm4all.com>  Fri, 02 Mar 2012 15:26:44 -0000

cm4all-beng-proxy (1.1.33) unstable; urgency=low

  * merge release 1.0.27

 -- Max Kellermann <mk@cm4all.com>  Thu, 23 Feb 2012 17:09:57 -0000

cm4all-beng-proxy (1.1.32) unstable; urgency=low

  * merge release 1.0.26

 -- Max Kellermann <mk@cm4all.com>  Thu, 23 Feb 2012 15:14:56 -0000

cm4all-beng-proxy (1.1.31) unstable; urgency=low

  * merge release 1.0.25

 -- Max Kellermann <mk@cm4all.com>  Thu, 16 Feb 2012 13:49:26 -0000

cm4all-beng-proxy (1.1.30) unstable; urgency=low

  * merge release 1.0.24

 -- Max Kellermann <mk@cm4all.com>  Wed, 15 Feb 2012 09:25:38 -0000

cm4all-beng-proxy (1.1.29) unstable; urgency=low

  * merge release 1.0.23

 -- Max Kellermann <mk@cm4all.com>  Thu, 09 Feb 2012 09:30:18 -0000

cm4all-beng-proxy (1.1.28) unstable; urgency=low

  * merge release 1.0.22

 -- Max Kellermann <mk@cm4all.com>  Thu, 02 Feb 2012 13:39:21 -0000

cm4all-beng-proxy (1.1.27) unstable; urgency=low

  * merge release 1.0.21

 -- Max Kellermann <mk@cm4all.com>  Tue, 31 Jan 2012 14:59:06 -0000

cm4all-beng-proxy (1.1.26) unstable; urgency=low

  * merge release 1.0.20

 -- Max Kellermann <mk@cm4all.com>  Wed, 25 Jan 2012 12:13:43 -0000

cm4all-beng-proxy (1.1.25) unstable; urgency=low

  * merge release 1.0.19

 -- Max Kellermann <mk@cm4all.com>  Tue, 17 Jan 2012 08:29:34 -0000

cm4all-beng-proxy (1.1.24) unstable; urgency=low

  * merge release 1.0.18

 -- Max Kellermann <mk@cm4all.com>  Wed, 04 Jan 2012 15:27:35 -0000

cm4all-beng-proxy (1.1.23) unstable; urgency=low

  * header-forward: remove port number from X-Forwarded-For

 -- Max Kellermann <mk@cm4all.com>  Wed, 28 Dec 2011 16:51:41 -0000

cm4all-beng-proxy (1.1.22) unstable; urgency=low

  * merge release 1.0.17
  * istream-socket: fix potential assertion failure

 -- Max Kellermann <mk@cm4all.com>  Wed, 21 Dec 2011 16:44:46 -0000

cm4all-beng-proxy (1.1.21) unstable; urgency=low

  * merge release 1.0.16

 -- Max Kellermann <mk@cm4all.com>  Wed, 14 Dec 2011 11:07:58 -0000

cm4all-beng-proxy (1.1.20) unstable; urgency=low

  * merge release 1.0.15
  * processor: don't rewrite "mailto:" hyperlinks

 -- Max Kellermann <mk@cm4all.com>  Mon, 05 Dec 2011 18:37:10 -0000

cm4all-beng-proxy (1.1.19) unstable; urgency=low

  * {css_,}processor: quote widget classes for prefixing XML IDs, CSS classes

 -- Max Kellermann <mk@cm4all.com>  Fri, 18 Nov 2011 13:17:02 -0000

cm4all-beng-proxy (1.1.18) unstable; urgency=low

  * merge release 1.0.13
  * lb_http: eliminate the duplicate "Date" response header

 -- Max Kellermann <mk@cm4all.com>  Tue, 08 Nov 2011 19:33:07 +0100

cm4all-beng-proxy (1.1.17) unstable; urgency=low

  * merge release 1.0.13

 -- Max Kellermann <mk@cm4all.com>  Wed, 02 Nov 2011 16:52:21 +0100

cm4all-beng-proxy (1.1.16) unstable; urgency=low

  * merge release 1.0.12

 -- Max Kellermann <mk@cm4all.com>  Fri, 21 Oct 2011 15:09:55 +0200

cm4all-beng-proxy (1.1.15) unstable; urgency=low

  * merge release 1.0.11

 -- Max Kellermann <mk@cm4all.com>  Wed, 19 Oct 2011 09:36:38 +0200

cm4all-beng-proxy (1.1.14) unstable; urgency=low

  * merge release 1.0.10

 -- Max Kellermann <mk@cm4all.com>  Fri, 07 Oct 2011 15:15:00 +0200

cm4all-beng-proxy (1.1.13) unstable; urgency=low

  * merge release 1.0.9

 -- Max Kellermann <mk@cm4all.com>  Thu, 29 Sep 2011 16:47:56 +0200

cm4all-beng-proxy (1.1.12) unstable; urgency=low

  * merge release 1.0.8

 -- Max Kellermann <mk@cm4all.com>  Thu, 22 Sep 2011 17:13:41 +0200

cm4all-beng-proxy (1.1.11) unstable; urgency=low

  * merge release 1.0.7
  * widget-http: response header X-CM4all-View selects a view
  * processor, css_processor: support prefixing XML ids
  * processor: property "c:view" selects a view

 -- Max Kellermann <mk@cm4all.com>  Fri, 16 Sep 2011 12:25:24 +0200

cm4all-beng-proxy (1.1.10) unstable; urgency=low

  * merge release 1.0.6
  * http-request: don't clear failure state on successful TCP connection
  * istream-socket: fix assertion failure after receive error
  * ssl_filter: check for end-of-file on plain socket
  * ssl_filter: fix buffer assertion failures

 -- Max Kellermann <mk@cm4all.com>  Tue, 13 Sep 2011 18:50:18 +0200

cm4all-beng-proxy (1.1.9) unstable; urgency=low

  * http-request: improve keep-alive cancellation detection
  * http-request: mark server "failed" after HTTP client error
  * lb: implement the control protocol
    - can disable and re-enable workers
  * lb: don't allow sticky pool with only one member
  * lb: verify that a new sticky host is alive
  * lb: mark server "failed" after HTTP client error

 -- Max Kellermann <mk@cm4all.com>  Fri, 09 Sep 2011 13:03:55 +0200

cm4all-beng-proxy (1.1.8) unstable; urgency=low

  * merge release 1.0.5
  * {css_,}processor: one more underscore for the prefix
  * processor: remove rewrite-uri processing instructions from output
  * translate: unknown packet is a fatal error
  * processor: add option to set widget/focus by default
  * rewrite-uri: a leading tilde refers to the widget base; translation
    packet ANCHOR_ABSOLUTE enables it by default

 -- Max Kellermann <mk@cm4all.com>  Mon, 05 Sep 2011 17:56:31 +0200

cm4all-beng-proxy (1.1.7) unstable; urgency=low

  * css_processor: implement property "-c-mode"
  * css_processor: translate underscore prefix in class names
  * processor: translate underscore prefix in CSS class names

 -- Max Kellermann <mk@cm4all.com>  Mon, 29 Aug 2011 17:47:48 +0200

cm4all-beng-proxy (1.1.6) unstable; urgency=low

  * merge release 1.0.3
  * implement CSS processor

 -- Max Kellermann <mk@cm4all.com>  Mon, 22 Aug 2011 17:13:56 +0200

cm4all-beng-proxy (1.1.5) unstable; urgency=low

  * lb: optionally generate Via and X-Forwarded-For

 -- Max Kellermann <mk@cm4all.com>  Wed, 17 Aug 2011 12:45:14 +0200

cm4all-beng-proxy (1.1.4) unstable; urgency=low

  * pipe-stock: fix assertion failure after optimization bug
  * istream-pipe: reuse drained pipes immediately
  * sink-socket: reinstate write event during bulk transfers

 -- Max Kellermann <mk@cm4all.com>  Thu, 11 Aug 2011 14:41:37 +0200

cm4all-beng-proxy (1.1.3) unstable; urgency=low

  * widget: quote invalid XMLID/JS characters for &c:prefix;
  * lb: add protocol "tcp"

 -- Max Kellermann <mk@cm4all.com>  Wed, 10 Aug 2011 18:53:12 +0200

cm4all-beng-proxy (1.1.2) unstable; urgency=low

  * merge release 1.0.2
  * http-server: report detailed errors
  * widget-http: implement header dumps
  * cgi, fastcgi: enable cookie jar with custom cookie "host"

 -- Max Kellermann <mk@cm4all.com>  Thu, 04 Aug 2011 17:27:51 +0200

cm4all-beng-proxy (1.1.1) unstable; urgency=low

  * merge release 1.0.1
  * lb: don't ignore unimplemented configuration keywords
  * lb: configurable monitor check interval
  * session: configurable idle timeout

 -- Max Kellermann <mk@cm4all.com>  Tue, 26 Jul 2011 11:27:20 +0200

cm4all-beng-proxy (1.1) unstable; urgency=low

  * http-client: send "Expect: 100-continue" only for big request body
  * lb: implement monitors (ping, connect, tcp_expect)

 -- Max Kellermann <mk@cm4all.com>  Wed, 20 Jul 2011 15:04:22 +0200
  
cm4all-beng-proxy (1.0.34) unstable; urgency=low

  * resource-loader: don't strip last segment from IPv6 address

 -- Max Kellermann <mk@cm4all.com>  Wed, 16 May 2012 09:47:43 -0000

cm4all-beng-proxy (1.0.33) unstable; urgency=low

  * widget-resolver: fix assertion failure on recursive abort

 -- Max Kellermann <mk@cm4all.com>  Thu, 26 Apr 2012 14:04:01 -0000

cm4all-beng-proxy (1.0.32) unstable; urgency=low

  * http-cache: add missing initialization on memcached miss

 -- Max Kellermann <mk@cm4all.com>  Mon, 26 Mar 2012 13:35:01 -0000

cm4all-beng-proxy (1.0.31) unstable; urgency=low

  * proxy-widget: close the request body when the view doesn't exist

 -- Max Kellermann <mk@cm4all.com>  Tue, 20 Mar 2012 08:28:00 -0000

cm4all-beng-proxy (1.0.30) unstable; urgency=low

  * widget-view: initialize the header forward settings
  * translate-client: new view inherits header forward settings from
    default view
  * handler: clear transformation after translation error
  * http-cache: release the memcached response on abort
  * fcgi-request: close the request body on stock failure

 -- Max Kellermann <mk@cm4all.com>  Thu, 15 Mar 2012 15:34:18 -0000

cm4all-beng-proxy (1.0.29) unstable; urgency=low

  * processor: unescape custom header values
  * widget-resolver: fix NULL dereference after failure

 -- Max Kellermann <mk@cm4all.com>  Thu, 08 Mar 2012 18:10:14 -0000

cm4all-beng-proxy (1.0.28) unstable; urgency=low

  * widget-resolver: serve responses in the right order
  * widget-request: fix session related assertion failure
  * translate: initialize all GError variables

 -- Max Kellermann <mk@cm4all.com>  Fri, 02 Mar 2012 15:20:54 -0000

cm4all-beng-proxy (1.0.27) unstable; urgency=low

  * resource-address: fix regression when CGI URI is not set

 -- Max Kellermann <mk@cm4all.com>  Thu, 23 Feb 2012 17:08:16 -0000

cm4all-beng-proxy (1.0.26) unstable; urgency=low

  * resource-address: apply BASE to the CGI request URI

 -- Max Kellermann <mk@cm4all.com>  Thu, 23 Feb 2012 15:11:42 -0000

cm4all-beng-proxy (1.0.25) unstable; urgency=low

  * cgi-client: clear the input pointer on close

 -- Max Kellermann <mk@cm4all.com>  Thu, 16 Feb 2012 13:46:13 -0000

cm4all-beng-proxy (1.0.24) unstable; urgency=low

  * debian/rules: optimize parallel build
  * cgi: break loop when headers are finished

 -- Max Kellermann <mk@cm4all.com>  Wed, 15 Feb 2012 09:23:22 -0000

cm4all-beng-proxy (1.0.23) unstable; urgency=low

  * cgi: detect large response headers
  * cgi: continue parsing response headers after buffer boundary
  * cgi: bigger response header buffer
  * fcgi-client: detect large response headers

 -- Max Kellermann <mk@cm4all.com>  Thu, 09 Feb 2012 09:27:50 -0000

cm4all-beng-proxy (1.0.22) unstable; urgency=low

  * debian/rules: don't run libtool
  * lb: thread safety for the SSL filter
  * lb: fix crash during shutdown
  * http-server: fix uninitialised variable

 -- Max Kellermann <mk@cm4all.com>  Thu, 02 Feb 2012 13:03:08 -0000

cm4all-beng-proxy (1.0.21) unstable; urgency=low

  * hstock: fix memory leak
  * notify: fix endless busy loop
  * ssl_filter: fix hang while tearing down connection

 -- Max Kellermann <mk@cm4all.com>  Tue, 31 Jan 2012 15:24:50 -0000

cm4all-beng-proxy (1.0.20) unstable; urgency=low

  * ssl: load the whole certificate chain
  * translate: fix PATH+JAILCGI+SITE check
  * translate: fix HOME check
  * resource-address: include all CGI attributes in cache key

 -- Max Kellermann <mk@cm4all.com>  Wed, 25 Jan 2012 12:10:43 -0000

cm4all-beng-proxy (1.0.19) unstable; urgency=low

  * cookie-client: add a missing out-of-memory check

 -- Max Kellermann <mk@cm4all.com>  Tue, 17 Jan 2012 08:27:38 -0000

cm4all-beng-proxy (1.0.18) unstable; urgency=low

  * resource-address: support zero-length path_info prefix (for BASE)
  * hashmap: optimize insertions
  * http-server: limit the number of request headers
  * proxy-widget: discard the unused request body on error

 -- Max Kellermann <mk@cm4all.com>  Wed, 04 Jan 2012 14:55:59 -0000

cm4all-beng-proxy (1.0.17) unstable; urgency=low

  * istream-chunked: avoid recursive buffer write, fixes crash

 -- Max Kellermann <mk@cm4all.com>  Wed, 21 Dec 2011 16:37:44 -0000

cm4all-beng-proxy (1.0.16) unstable; urgency=low

  * http-server: disable timeout while waiting for CGI
  * cgi: fix segmentation fault
  * processor: discard child's request body on abort
  * proxy-widget: discard the unused request body on error

 -- Max Kellermann <mk@cm4all.com>  Wed, 14 Dec 2011 11:53:31 +0100

cm4all-beng-proxy (1.0.15) unstable; urgency=low

  * http-client: fix assertion failure on bogus "100 Continue"
  * handler: don't close the request body twice
  * session: add a missing out-of-memory check
  * fcgi-client: check for EV_READ event
  * fcgi-serialize: fix serializing parameter without value

 -- Max Kellermann <mk@cm4all.com>  Mon, 05 Dec 2011 17:47:20 -0000

cm4all-beng-proxy (1.0.14) unstable; urgency=low

  * http-server: don't generate chunked HEAD response
  * http-server: don't override Content-Length for HEAD response
  * lb_http, proxy-widget, response: forward Content-Length after HEAD

 -- Max Kellermann <mk@cm4all.com>  Tue, 08 Nov 2011 18:19:42 +0100

cm4all-beng-proxy (1.0.13) unstable; urgency=low

  * processor: initialize URI rewrite options for <?cm4all-rewrite-uri?>

 -- Max Kellermann <mk@cm4all.com>  Wed, 02 Nov 2011 16:47:48 +0100

cm4all-beng-proxy (1.0.12) unstable; urgency=low

  * http-server, proxy-widget: add missing newline to log message
  * fcgi_client: fix assertion failure on response body error
  * http-cache-choice: fix crash due to wrong filter callback

 -- Max Kellermann <mk@cm4all.com>  Fri, 21 Oct 2011 15:02:42 +0200

cm4all-beng-proxy (1.0.11) unstable; urgency=low

  * lb_config: fix binding to wildcard address
  * rewrite-uri: clarify warning message when widget has no id

 -- Max Kellermann <mk@cm4all.com>  Wed, 19 Oct 2011 09:26:48 +0200

cm4all-beng-proxy (1.0.10) unstable; urgency=low

  * debian/control: beng-lb doesn't need "daemon" anymore
  * http-string: allow space in unquoted cookie values (RFC ignorant)

 -- Max Kellermann <mk@cm4all.com>  Fri, 07 Oct 2011 15:06:32 +0200

cm4all-beng-proxy (1.0.9) unstable; urgency=low

  * tcp-balancer: store a copy of the socket address
  * lb: default log directory is /var/log/cm4all/beng-lb
  * lb: use new built-in watchdog instead of /usr/bin/daemon

 -- Max Kellermann <mk@cm4all.com>  Thu, 29 Sep 2011 16:19:34 +0200

cm4all-beng-proxy (1.0.8) unstable; urgency=low

  * resource-address: copy the delegate JailCGI parameters (crash bug fix)
  * response: use the same URI for storing and dropping widget sessions

 -- Max Kellermann <mk@cm4all.com>  Thu, 22 Sep 2011 13:39:08 +0200

cm4all-beng-proxy (1.0.7) unstable; urgency=low

  * inline-widget: discard request body when class lookup fails

 -- Max Kellermann <mk@cm4all.com>  Fri, 16 Sep 2011 12:16:04 +0200

cm4all-beng-proxy (1.0.6) unstable; urgency=low

  * processor: support short "SCRIPT" tag
  * widget-uri: use the template's view specification

 -- Max Kellermann <mk@cm4all.com>  Tue, 13 Sep 2011 18:14:24 +0200

cm4all-beng-proxy (1.0.5) unstable; urgency=low

  * resource-loader: delete comma when extracting from X-Forwarded-For

 -- Max Kellermann <mk@cm4all.com>  Mon, 05 Sep 2011 17:43:22 +0200

cm4all-beng-proxy (1.0.4) unstable; urgency=low

  * istream-replace: update the buffer reader after new data was added

 -- Max Kellermann <mk@cm4all.com>  Mon, 05 Sep 2011 15:43:17 +0200

cm4all-beng-proxy (1.0.3) unstable; urgency=low

  * merge release 0.9.35
  * control-handler: fix uninitialized variable

 -- Max Kellermann <mk@cm4all.com>  Thu, 18 Aug 2011 15:15:52 +0200

cm4all-beng-proxy (1.0.2) unstable; urgency=low

  * merge release 0.9.34
  * handler: always log translate client errors
  * tcp-balancer: fix memory leak in error handler
  * http-string: allow more characters in cookie values (RFC ignorant)

 -- Max Kellermann <mk@cm4all.com>  Mon, 01 Aug 2011 16:30:05 +0200

cm4all-beng-proxy (1.0.1) unstable; urgency=low

  * session: increase idle timeout to 20 minutes

 -- Max Kellermann <mk@cm4all.com>  Tue, 26 Jul 2011 11:23:36 +0200

cm4all-beng-proxy (1.0) unstable; urgency=low

  * merge release 0.9.33
  * header-forward: eliminate the duplicate "Date" response header
  * proxy-handler: don't pass internal URI arguments to CGI

 -- Max Kellermann <mk@cm4all.com>  Mon, 18 Jul 2011 17:07:42 +0200

cm4all-beng-proxy (0.10.14) unstable; urgency=low

  * merge release 0.9.32

 -- Max Kellermann <mk@cm4all.com>  Tue, 12 Jul 2011 19:02:23 +0200

cm4all-beng-proxy (0.10.13) unstable; urgency=low

  * growing-buffer: reset the position when skipping buffers

 -- Max Kellermann <mk@cm4all.com>  Wed, 06 Jul 2011 10:07:50 +0200

cm4all-beng-proxy (0.10.12) unstable; urgency=low

  * merge release 0.9.31
  * rewrite-uri: log widget base mismatch
  * istream-replace: fix assertion failure with splitted buffer

 -- Max Kellermann <mk@cm4all.com>  Tue, 05 Jul 2011 22:05:44 +0200

cm4all-beng-proxy (0.10.11) unstable; urgency=low

  * merge release 0.9.30
  * lb: add SSL/TLS support

 -- Max Kellermann <mk@cm4all.com>  Mon, 04 Jul 2011 17:14:21 +0200

cm4all-beng-proxy (0.10.10) unstable; urgency=low

  * merge release 0.9.29

 -- Max Kellermann <mk@cm4all.com>  Tue, 28 Jun 2011 17:56:43 +0200

cm4all-beng-proxy (0.10.9) unstable; urgency=low

  * merge release 0.9.28

 -- Max Kellermann <mk@cm4all.com>  Mon, 27 Jun 2011 13:38:03 +0200

cm4all-beng-proxy (0.10.8) unstable; urgency=low

  * lb_http: don't access the connection object after it was closed
  * restart the load balancer automatically

 -- Max Kellermann <mk@cm4all.com>  Wed, 22 Jun 2011 12:38:39 +0200

cm4all-beng-proxy (0.10.7) unstable; urgency=low

  * config: make the session cookie name configurable
  * uri-relative: allow relative base URIs (for CGI)
  * widget-uri: combine existing CGI PATH_INFO and given widget location
  * python/translation/widget: support "path_info" specification

 -- Max Kellermann <mk@cm4all.com>  Mon, 20 Jun 2011 14:54:38 +0200

cm4all-beng-proxy (0.10.6) unstable; urgency=low

  * merge release 0.9.26

 -- Max Kellermann <mk@cm4all.com>  Wed, 15 Jun 2011 09:19:28 +0200

cm4all-beng-proxy (0.10.5) unstable; urgency=low

  * merge release 0.9.26

 -- Max Kellermann <mk@cm4all.com>  Fri, 10 Jun 2011 10:09:09 +0200

cm4all-beng-proxy (0.10.4) unstable; urgency=low

  * doc: add beng-lb documentation
  * lb: implement "fallback" option
  * merge release 0.9.25

 -- Max Kellermann <mk@cm4all.com>  Wed, 08 Jun 2011 14:13:43 +0200

cm4all-beng-proxy (0.10.3) unstable; urgency=low

  * python/translation.widget: support keyword "sticky"
  * lb: implement sticky modes "failover", "cookie"

 -- Max Kellermann <mk@cm4all.com>  Mon, 06 Jun 2011 15:51:36 +0200

cm4all-beng-proxy (0.10.2) unstable; urgency=low

  * debian: fix beng-lb pid file name
  * lb_http: implement sticky sessions
  * merge release 0.9.24

 -- Max Kellermann <mk@cm4all.com>  Tue, 31 May 2011 14:32:03 +0200

cm4all-beng-proxy (0.10.1) unstable; urgency=low

  * lb_http: close request body on error
  * lb_listener: print error message when binding fails
  * merge release 0.9.23

 -- Max Kellermann <mk@cm4all.com>  Fri, 27 May 2011 13:13:55 +0200

cm4all-beng-proxy (0.10) unstable; urgency=low

  * failure: fix inverted logic bug in expiry check
  * tcp-balancer: implement session stickiness
  * lb: new stand-alone load balancer

 -- Max Kellermann <mk@cm4all.com>  Thu, 26 May 2011 14:32:02 +0200

cm4all-beng-proxy (0.9.35) unstable; urgency=low

  * resource-loader: pass the last X-Forwarded-For element to AJP

 -- Max Kellermann <mk@cm4all.com>  Thu, 18 Aug 2011 15:05:02 +0200

cm4all-beng-proxy (0.9.34) unstable; urgency=low

  * request: fix double request body close in errdoc handler
  * handler: close request body on early abort

 -- Max Kellermann <mk@cm4all.com>  Mon, 01 Aug 2011 16:21:43 +0200

cm4all-beng-proxy (0.9.33) unstable; urgency=low

  * {http,ajp}-request, errdoc: check before closing the request body on
    error

 -- Max Kellermann <mk@cm4all.com>  Mon, 18 Jul 2011 16:30:29 +0200

cm4all-beng-proxy (0.9.32) unstable; urgency=low

  * processor: dispose request body when focused widget was not found
  * http-string: allow the slash in cookie values (RFC ignorant)

 -- Max Kellermann <mk@cm4all.com>  Tue, 12 Jul 2011 18:16:01 +0200

cm4all-beng-proxy (0.9.31) unstable; urgency=low

  * growing-buffer: fix assertion failure with empty first buffer

 -- Max Kellermann <mk@cm4all.com>  Tue, 05 Jul 2011 21:58:24 +0200

cm4all-beng-proxy (0.9.30) unstable; urgency=low

  * growing-buffer: fix assertion failure in reader when buffer is empty

 -- Max Kellermann <mk@cm4all.com>  Mon, 04 Jul 2011 16:59:28 +0200

cm4all-beng-proxy (0.9.29) unstable; urgency=low

  * http-string: allow the equality sign in cookie values (RFC ignorant)

 -- Max Kellermann <mk@cm4all.com>  Tue, 28 Jun 2011 17:50:23 +0200

cm4all-beng-proxy (0.9.28) unstable; urgency=low

  * http-string: allow round brackets in cookie values (RFC ignorant)

 -- Max Kellermann <mk@cm4all.com>  Mon, 27 Jun 2011 13:23:58 +0200

cm4all-beng-proxy (0.9.27) unstable; urgency=low

  * handler: don't delete existing session in TRANSPARENT mode

 -- Max Kellermann <mk@cm4all.com>  Wed, 15 Jun 2011 09:08:48 +0200

cm4all-beng-proxy (0.9.26) unstable; urgency=low

  * worker: read "crash" value before destroying shared memory
  * session: fix crash while discarding session

 -- Max Kellermann <mk@cm4all.com>  Fri, 10 Jun 2011 09:54:56 +0200

cm4all-beng-proxy (0.9.25) unstable; urgency=low

  * response: discard the request body before passing to errdoc
  * worker: don't restart all workers after "safe" worker crash
  * cgi: check for end-of-file after splice

 -- Max Kellermann <mk@cm4all.com>  Wed, 08 Jun 2011 15:02:35 +0200

cm4all-beng-proxy (0.9.24) unstable; urgency=low

  * fcgi-client: really discard packets on request id mismatch
  * memcached-client: don't schedule read event when buffer is full
  * session: support beng-lb sticky sessions

 -- Max Kellermann <mk@cm4all.com>  Tue, 31 May 2011 14:23:41 +0200

cm4all-beng-proxy (0.9.23) unstable; urgency=low

  * tcp-balancer: retry connecting to cluster if a node fails

 -- Max Kellermann <mk@cm4all.com>  Fri, 27 May 2011 13:01:31 +0200

cm4all-beng-proxy (0.9.22) unstable; urgency=low

  * failure: fix inverted logic bug in expiry check
  * uri-extract: support AJP URLs, fixes AJP cookies
  * ajp-client: don't schedule read event when buffer is full

 -- Max Kellermann <mk@cm4all.com>  Thu, 26 May 2011 08:32:32 +0200

cm4all-beng-proxy (0.9.21) unstable; urgency=low

  * balancer: re-enable load balancing (regression fix)
  * merge release 0.8.38

 -- Max Kellermann <mk@cm4all.com>  Fri, 20 May 2011 11:03:31 +0200

cm4all-beng-proxy (0.9.20) unstable; urgency=low

  * http-cache: fix assertion failure caused by wrong destructor
  * merge release 0.8.37

 -- Max Kellermann <mk@cm4all.com>  Mon, 16 May 2011 14:03:09 +0200

cm4all-beng-proxy (0.9.19) unstable; urgency=low

  * http-request: don't retry requests with a request body

 -- Max Kellermann <mk@cm4all.com>  Thu, 12 May 2011 11:35:55 +0200

cm4all-beng-proxy (0.9.18) unstable; urgency=low

  * http-body: fix assertion failure on EOF chunk after socket was closed
  * widget-http: fix crash in widget lookup error handler
  * merge release 0.8.36

 -- Max Kellermann <mk@cm4all.com>  Tue, 10 May 2011 18:56:33 +0200

cm4all-beng-proxy (0.9.17) unstable; urgency=low

  * growing-buffer: fix assertion failure after large initial write
  * http-request: retry after connection failure
  * test/t-cgi: fix bashisms in test scripts

 -- Max Kellermann <mk@cm4all.com>  Wed, 04 May 2011 18:54:57 +0200

cm4all-beng-proxy (0.9.16) unstable; urgency=low

  * resource-address: append "transparent" args to CGI path_info
  * tcache: fix crash on FastCGI with BASE

 -- Max Kellermann <mk@cm4all.com>  Mon, 02 May 2011 16:07:21 +0200

cm4all-beng-proxy (0.9.15) unstable; urgency=low

  * configure.ac: check if valgrind/memcheck.h is installed
  * configure.ac: check if libattr is available
  * access-log: log Referer and User-Agent
  * access-log: log the request duration
  * proxy-handler: allow forwarding URI arguments
  * merge release 0.8.35

 -- Max Kellermann <mk@cm4all.com>  Wed, 27 Apr 2011 18:54:17 +0200

cm4all-beng-proxy (0.9.14) unstable; urgency=low

  * processor: don't clear widget pointer at opening tag
  * debian: move ulimit call from init script to *.default
  * merge release 0.8.33

 -- Max Kellermann <mk@cm4all.com>  Wed, 13 Apr 2011 17:03:29 +0200

cm4all-beng-proxy (0.9.13) unstable; urgency=low

  * proxy-widget: apply the widget's response header forward settings
  * response: add option to dump the widget tree
  * widget-class: move header forward settings to view
  * merge release 0.8.30

 -- Max Kellermann <mk@cm4all.com>  Mon, 04 Apr 2011 16:31:26 +0200

cm4all-beng-proxy (0.9.12) unstable; urgency=low

  * widget: internal API refactorization
  * was-control: fix argument order in "abort" call
  * was-client: duplicate the GError object when it is used twice
  * {file,delegate}-handler: add Expires/ETag headers to 304 response
  * cgi: allow setting environment variables

 -- Max Kellermann <mk@cm4all.com>  Thu, 24 Mar 2011 15:12:54 +0100

cm4all-beng-proxy (0.9.11) unstable; urgency=low

  * processor: major API refactorization
  * merge release 0.8.29

 -- Max Kellermann <mk@cm4all.com>  Mon, 21 Mar 2011 19:43:28 +0100

cm4all-beng-proxy (0.9.10) unstable; urgency=low

  * merge release 0.8.27

 -- Max Kellermann <mk@cm4all.com>  Fri, 18 Mar 2011 14:11:16 +0100

cm4all-beng-proxy (0.9.9) unstable; urgency=low

  * merge release 0.8.25

 -- Max Kellermann <mk@cm4all.com>  Mon, 14 Mar 2011 16:05:51 +0100

cm4all-beng-proxy (0.9.8) unstable; urgency=low

  * translate: support UNIX domain sockets in ADDRESS_STRING
  * resource-address: support connections to existing FastCGI servers

 -- Max Kellermann <mk@cm4all.com>  Fri, 11 Mar 2011 19:24:33 +0100

cm4all-beng-proxy (0.9.7) unstable; urgency=low

  * merge release 0.8.24

 -- Max Kellermann <mk@cm4all.com>  Fri, 04 Mar 2011 13:07:36 +0100

cm4all-beng-proxy (0.9.6) unstable; urgency=low

  * merge release 0.8.23

 -- Max Kellermann <mk@cm4all.com>  Mon, 28 Feb 2011 11:47:45 +0100

cm4all-beng-proxy (0.9.5) unstable; urgency=low

  * translate: allow SITE without CGI

 -- Max Kellermann <mk@cm4all.com>  Mon, 31 Jan 2011 06:35:24 +0100

cm4all-beng-proxy (0.9.4) unstable; urgency=low

  * widget-class: allow distinct addresses for each view

 -- Max Kellermann <mk@cm4all.com>  Thu, 27 Jan 2011 17:51:21 +0100

cm4all-beng-proxy (0.9.3) unstable; urgency=low

  * istream-catch: log errors
  * proxy-handler: pass the original request URI to (Fast)CGI
  * proxy-handler: pass the original document root to (Fast)CGI
  * fcgi-stock: pass site id to child process
  * translation: new packet "HOME" for JailCGI
  * resource-loader: get remote host from "X-Forwarded-For"
  * cgi, fcgi-client: pass client IP address to application

 -- Max Kellermann <mk@cm4all.com>  Fri, 21 Jan 2011 18:13:38 +0100

cm4all-beng-proxy (0.9.2) unstable; urgency=low

  * merge release 0.8.21
  * http-response: better context for error messages
  * istream: method close() does not invoke handler->abort()
  * istream: better context for error messages
  * ajp-client: destruct properly when request stream fails
  * {delegate,fcgi,was}-stock: use the JailCGI 1.4 wrapper

 -- Max Kellermann <mk@cm4all.com>  Mon, 17 Jan 2011 12:08:04 +0100

cm4all-beng-proxy (0.9.1) unstable; urgency=low

  * http-server: count the number of raw bytes sent and received
  * control-handler: support TCACHE_INVALIDATE with SITE
  * new programs "log-forward", "log-exec" for network logging
  * new program "log-split" for creating per-site log files
  * new program "log-traffic" for creating per-site traffic logs
  * move logging servers to new package cm4all-beng-proxy-logging
  * python/control.client: add parameter "broadcast"

 -- Max Kellermann <mk@cm4all.com>  Thu, 02 Dec 2010 12:07:16 +0100

cm4all-beng-proxy (0.9) unstable; urgency=low

  * merge release 0.8.19
  * was-client: explicitly send 32 bit METHOD payload
  * was-client: explicitly parse STATUS as 32 bit integer
  * was-client: clear control channel object on destruction
  * was-client: reuse child process if state is clean on EOF
  * was-client: abort properly after receiving illegal packet
  * was-client: allow "request STOP" before response completed
  * was-client: postpone the response handler invocation
  * was-control: send packets in bulk
  * python: support WAS widgets
  * http-server: enable "cork" mode only for beginning of response
  * http-cache: don't access freed memory in pool_unref_denotify()
  * http: use libcm4all-http
  * new datagram based binary protocol for access logging
  * main: default WAS stock limit is 16

 -- Max Kellermann <mk@cm4all.com>  Thu, 18 Nov 2010 19:56:17 +0100

cm4all-beng-proxy (0.8.38) unstable; urgency=low

  * failure: update time stamp on existing item
  * errdoc: free the original response body on abort

 -- Max Kellermann <mk@cm4all.com>  Fri, 20 May 2011 10:17:14 +0200

cm4all-beng-proxy (0.8.37) unstable; urgency=low

  * widget-resolver: don't reuse failed resolver
  * http-request: fix NULL pointer dereference on invalid URI
  * config: disable the TCP stock limit by default

 -- Max Kellermann <mk@cm4all.com>  Mon, 16 May 2011 13:41:32 +0200

cm4all-beng-proxy (0.8.36) unstable; urgency=low

  * http-server: check if client closes connection while processing
  * http-client: release the socket before invoking the callback
  * fcgi-client: fix assertion failure on full input buffer
  * memcached-client: re-enable socket event after direct copy
  * istream-file: fix assertion failure on range request
  * test/t-cgi: fix bashisms in test scripts

 -- Max Kellermann <mk@cm4all.com>  Tue, 10 May 2011 18:45:48 +0200

cm4all-beng-proxy (0.8.35) unstable; urgency=low

  * session: fix potential session defragmentation crash
  * ajp-request: use "host:port" as TCP stock key
  * cgi: evaluate the Content-Length response header

 -- Max Kellermann <mk@cm4all.com>  Wed, 27 Apr 2011 13:32:05 +0200

cm4all-beng-proxy (0.8.34) unstable; urgency=low

  * js: replace all '%' with '$'
  * js: check if session_id is null
  * debian: add package cm4all-beng-proxy-tools

 -- Max Kellermann <mk@cm4all.com>  Tue, 19 Apr 2011 18:43:54 +0200

cm4all-beng-proxy (0.8.33) unstable; urgency=low

  * processor: don't quote query string arguments with dollar sign
  * widget-request: safely remove "view" and "path" from argument table
  * debian/control: add "Breaks << 0.8.32" on the JavaScript library

 -- Max Kellermann <mk@cm4all.com>  Tue, 12 Apr 2011 18:21:55 +0200

cm4all-beng-proxy (0.8.32) unstable; urgency=low

  * args: quote arguments with the dollar sign

 -- Max Kellermann <mk@cm4all.com>  Tue, 12 Apr 2011 13:34:42 +0200

cm4all-beng-proxy (0.8.31) unstable; urgency=low

  * proxy-widget: eliminate the duplicate "Server" response header
  * translation: add packet UNTRUSTED_SITE_SUFFIX

 -- Max Kellermann <mk@cm4all.com>  Thu, 07 Apr 2011 16:23:37 +0200

cm4all-beng-proxy (0.8.30) unstable; urgency=low

  * handler: make lower-case realm name from the "Host" header
  * session: copy attribute "realm", fixes segmentation fault

 -- Max Kellermann <mk@cm4all.com>  Tue, 29 Mar 2011 16:47:43 +0200

cm4all-beng-proxy (0.8.29) unstable; urgency=low

  * ajp-client: send query string in an AJP attribute

 -- Max Kellermann <mk@cm4all.com>  Mon, 21 Mar 2011 19:16:16 +0100

cm4all-beng-proxy (0.8.28) unstable; urgency=low

  * resource-loader: use X-Forwarded-For to obtain AJP remote host
  * resource-loader: strip port from AJP remote address
  * resource-loader: don't pass remote host to AJP server
  * resource-loader: parse server port for AJP
  * ajp-client: always send content-length
  * ajp-client: parse the remaining buffer after EAGAIN

 -- Max Kellermann <mk@cm4all.com>  Mon, 21 Mar 2011 11:12:07 +0100

cm4all-beng-proxy (0.8.27) unstable; urgency=low

  * http-request: close the request body on malformed URI
  * ajp-request: AJP translation packet contains ajp://host:port/path

 -- Max Kellermann <mk@cm4all.com>  Fri, 18 Mar 2011 14:04:21 +0100

cm4all-beng-proxy (0.8.26) unstable; urgency=low

  * python/response: fix typo in ajp()
  * session: validate sessions only within one realm

 -- Max Kellermann <mk@cm4all.com>  Fri, 18 Mar 2011 08:59:41 +0100

cm4all-beng-proxy (0.8.25) unstable; urgency=low

  * widget-http: discard request body on unknown view name
  * inline-widget: discard request body on error
  * {http,fcgi,was}-client: allocate response headers from caller pool
  * cmdline: fcgi_stock_limit defaults to 0 (no limit)

 -- Max Kellermann <mk@cm4all.com>  Mon, 14 Mar 2011 15:53:42 +0100

cm4all-beng-proxy (0.8.24) unstable; urgency=low

  * fcgi-client: release the connection even when padding not consumed
    after empty response

 -- Max Kellermann <mk@cm4all.com>  Wed, 02 Mar 2011 17:39:33 +0100

cm4all-beng-proxy (0.8.23) unstable; urgency=low

  * memcached-client: allocate a new memory pool
  * memcached-client: copy caller_pool reference before freeing the client
  * fcgi-client: check headers!=NULL
  * fcgi-client: release the connection even when padding not consumed

 -- Max Kellermann <mk@cm4all.com>  Mon, 28 Feb 2011 10:50:02 +0100

cm4all-beng-proxy (0.8.22) unstable; urgency=low

  * cgi: fill special variables CONTENT_TYPE, CONTENT_LENGTH
  * memcached-client: remove stray pool_unref() call
  * memcached-client: reuse the socket if the remaining value is buffered
  * http-cache-choice: abbreviate memcached keys
  * *-cache: allocate a parent pool for cache items
  * pool: re-enable linear pools
  * frame: free the request body on error
  * http-cache: free cached body which was dismissed

 -- Max Kellermann <mk@cm4all.com>  Mon, 07 Feb 2011 15:34:09 +0100

cm4all-beng-proxy (0.8.21) unstable; urgency=low

  * merge release 0.7.55
  * jail: translate the document root properly
  * header-forward: forward the "Host" header to CGI/FastCGI/AJP
  * http-error: map ENOTDIR to "404 Not Found"
  * http-server: fix assertion failure on write error
  * fcgi-stock: clear all environment variables

 -- Max Kellermann <mk@cm4all.com>  Thu, 06 Jan 2011 16:04:20 +0100

cm4all-beng-proxy (0.8.20) unstable; urgency=low

  * widget-resolver: add pedantic state assertions
  * async: remember a copy of the operation in !NDEBUG
  * python/translation/response: max_age() returns self

 -- Max Kellermann <mk@cm4all.com>  Mon, 06 Dec 2010 23:02:50 +0100

cm4all-beng-proxy (0.8.19) unstable; urgency=low

  * merge release 0.7.54

 -- Max Kellermann <mk@cm4all.com>  Wed, 17 Nov 2010 16:25:10 +0100

cm4all-beng-proxy (0.8.18) unstable; urgency=low

  * was-client: explicitly send 32 bit METHOD payload
  * was-client: explicitly parse STATUS as 32 bit integer
  * istream: check presence of as_fd() in optimized build

 -- Max Kellermann <mk@cm4all.com>  Fri, 05 Nov 2010 11:00:54 +0100

cm4all-beng-proxy (0.8.17) unstable; urgency=low

  * merged release 0.7.53
  * widget: use colon as widget path separator
  * was-client: check for abort during response handler
  * was-client: implement STOP
  * was-client: release memory pools
  * was-launch: enable non-blocking mode on input and output
  * http-server: don't crash on malformed pipelined request
  * main: free the WAS stock and the UDP listener in the SIGTERM handler

 -- Max Kellermann <mk@cm4all.com>  Thu, 28 Oct 2010 19:50:26 +0200

cm4all-beng-proxy (0.8.16) unstable; urgency=low

  * merged release 0.7.52
  * was-client: support for the WAS protocol

 -- Max Kellermann <mk@cm4all.com>  Wed, 13 Oct 2010 16:45:18 +0200

cm4all-beng-proxy (0.8.15) unstable; urgency=low

  * resource-address: don't skip question mark twice

 -- Max Kellermann <mk@cm4all.com>  Tue, 28 Sep 2010 12:20:33 +0200

cm4all-beng-proxy (0.8.14) unstable; urgency=low

  * processor: schedule "xmlns:c" deletion

 -- Max Kellermann <mk@cm4all.com>  Thu, 23 Sep 2010 14:42:31 +0200

cm4all-beng-proxy (0.8.13) unstable; urgency=low

  * processor: delete "xmlns:c" attributes from link elements
  * istream-{head,zero}: implement method available()
  * merged release 0.7.51

 -- Max Kellermann <mk@cm4all.com>  Tue, 17 Aug 2010 09:54:33 +0200

cm4all-beng-proxy (0.8.12) unstable; urgency=low

  * http-cache-memcached: copy resource address
  * debian/control: add missing ${shlibs:Depends}
  * merged release 0.7.50

 -- Max Kellermann <mk@cm4all.com>  Thu, 12 Aug 2010 20:17:52 +0200

cm4all-beng-proxy (0.8.11) unstable; urgency=low

  * delegate-client: fix SCM_RIGHTS check
  * use Linux 2.6 CLOEXEC/NONBLOCK flags
  * tcache: INVALIDATE removes all variants (error documents etc.)
  * control: new UDP based protocol, allows invalidating caches
  * hashmap: fix assertion failure in hashmap_remove_match()
  * merged release 0.7.49

 -- Max Kellermann <mk@cm4all.com>  Tue, 10 Aug 2010 15:48:10 +0200

cm4all-beng-proxy (0.8.10) unstable; urgency=low

  * tcache: copy response.previous

 -- Max Kellermann <mk@cm4all.com>  Mon, 02 Aug 2010 18:03:43 +0200

cm4all-beng-proxy (0.8.9) unstable; urgency=low

  * (f?)cgi-handler: forward query string only if focused
  * ajp-handler: merge into proxy-handler
  * proxy-handler: forward query string if focused
  * cgi, fastcgi-handler: enable the resource cache
  * translation: add packets CHECK and PREVIOUS for authentication
  * python: add Response.max_age()

 -- Max Kellermann <mk@cm4all.com>  Fri, 30 Jul 2010 11:39:22 +0200

cm4all-beng-proxy (0.8.8) unstable; urgency=low

  * prototypes/translate.py: added new ticket-fastcgi programs
  * http-cache: implement FastCGI caching
  * merged release 0.7.47

 -- Max Kellermann <mk@cm4all.com>  Wed, 21 Jul 2010 13:00:43 +0200

cm4all-beng-proxy (0.8.7) unstable; urgency=low

  * istream-delayed: update the "direct" bit mask
  * http-client: send "Expect: 100-continue"
  * response, widget-http: apply istream_pipe to filter input
  * proxy-handler: apply istream_pipe to request body
  * istream-ajp-body: send larger request body packets
  * ajp-client: support splice()
  * merged release 0.7.46

 -- Max Kellermann <mk@cm4all.com>  Fri, 25 Jun 2010 18:52:04 +0200

cm4all-beng-proxy (0.8.6) unstable; urgency=low

  * translation: added support for custom error documents
  * response: convert HEAD to GET if filter follows
  * processor: short-circuit on HEAD request
  * python: depend on python-twisted-core

 -- Max Kellermann <mk@cm4all.com>  Wed, 16 Jun 2010 16:37:42 +0200

cm4all-beng-proxy (0.8.5) unstable; urgency=low

  * istream-tee: allow second output to block
  * widget-http: don't transform error documents
  * response, widget-http: disable filters after widget frame request
  * translation: added packet FILTER_4XX to filter client errors
  * merged release 0.7.45

 -- Max Kellermann <mk@cm4all.com>  Thu, 10 Jun 2010 16:13:14 +0200

cm4all-beng-proxy (0.8.4) unstable; urgency=low

  * python: added missing "Response" import
  * python: resume parsing after deferred call
  * http-client: implement istream method as_fd()
  * merged release 0.7.44

 -- Max Kellermann <mk@cm4all.com>  Mon, 07 Jun 2010 17:01:16 +0200

cm4all-beng-proxy (0.8.3) unstable; urgency=low

  * file-handler: implement If-Range (RFC 2616 14.27)
  * merged release 0.7.42

 -- Max Kellermann <mk@cm4all.com>  Tue, 01 Jun 2010 16:17:13 +0200

cm4all-beng-proxy (0.8.2) unstable; urgency=low

  * cookie-client: verify the cookie path
  * python: use Twisted's logging library
  * python: added a widget registry class
  * merged release 0.7.41

 -- Max Kellermann <mk@cm4all.com>  Wed, 26 May 2010 13:08:16 +0200

cm4all-beng-proxy (0.8.1) unstable; urgency=low

  * http-cache-memcached: delete entity records on POST

 -- Max Kellermann <mk@cm4all.com>  Tue, 18 May 2010 12:21:55 +0200

cm4all-beng-proxy (0.8) unstable; urgency=low

  * istream: added method as_fd() to convert istream to file descriptor
  * fork: support passing stdin istream fd to child process
  * http-cache: discard only matching entries on POST
  * istream-html-escape: escape single and double quote
  * rewrite-uri: escape the result with XML entities

 -- Max Kellermann <mk@cm4all.com>  Thu, 13 May 2010 12:34:46 +0200

cm4all-beng-proxy (0.7.55) unstable; urgency=low

  * pool: reparent pools in optimized build
  * istream-deflate: add missing pool reference while reading
  * istream-deflate: fix several error handlers

 -- Max Kellermann <mk@cm4all.com>  Thu, 06 Jan 2011 12:59:39 +0100

cm4all-beng-proxy (0.7.54) unstable; urgency=low

  * http-server: fix crash on deferred chunked request body
  * parser: fix crash on malformed SCRIPT element

 -- Max Kellermann <mk@cm4all.com>  Wed, 17 Nov 2010 16:13:09 +0100

cm4all-beng-proxy (0.7.53) unstable; urgency=low

  * http-server: don't crash on malformed pipelined request
  * sink-header: fix assertion failure on empty trailer

 -- Max Kellermann <mk@cm4all.com>  Thu, 28 Oct 2010 18:39:01 +0200

cm4all-beng-proxy (0.7.52) unstable; urgency=low

  * fcgi-client: fix send timeout handler
  * fork: finish the buffer after pipe was drained

 -- Max Kellermann <mk@cm4all.com>  Wed, 13 Oct 2010 16:39:26 +0200

cm4all-beng-proxy (0.7.51) unstable; urgency=low

  * http-client: clear response body pointer before forwarding EOF event
  * processor: fix assertion failure for c:mode in c:widget

 -- Max Kellermann <mk@cm4all.com>  Mon, 16 Aug 2010 17:01:48 +0200

cm4all-beng-proxy (0.7.50) unstable; urgency=low

  * header-forward: don't forward the "Host" header to HTTP servers
  * resource-address: use uri_relative() for CGI
  * uri-relative: don't lose host name in uri_absolute()
  * uri-relative: don't fail on absolute URIs
  * http-cache-heap: don't use uninitialized item size

 -- Max Kellermann <mk@cm4all.com>  Thu, 12 Aug 2010 20:03:49 +0200

cm4all-beng-proxy (0.7.49) unstable; urgency=low

  * hashmap: fix assertion failure in hashmap_remove_value()

 -- Max Kellermann <mk@cm4all.com>  Tue, 10 Aug 2010 15:37:12 +0200

cm4all-beng-proxy (0.7.48) unstable; urgency=low

  * pipe-stock: add assertions on file descriptors

 -- Max Kellermann <mk@cm4all.com>  Mon, 09 Aug 2010 14:56:54 +0200

cm4all-beng-proxy (0.7.47) unstable; urgency=low

  * cmdline: add option "--group"

 -- Max Kellermann <mk@cm4all.com>  Fri, 16 Jul 2010 18:39:53 +0200

cm4all-beng-proxy (0.7.46) unstable; urgency=low

  * handler: initialize all translate_response attributes
  * http-client: consume buffer before header length check
  * istream-pipe: clear "direct" flags in constructor
  * istream-pipe: return gracefully when handler blocks
  * ajp-client: hold pool reference to reset TCP_CORK

 -- Max Kellermann <mk@cm4all.com>  Mon, 21 Jun 2010 17:53:21 +0200

cm4all-beng-proxy (0.7.45) unstable; urgency=low

  * istream-tee: separate "weak" values for the two outputs
  * fcache: don't close output when caching has been canceled
  * tcache: copy the attribute "secure_cookie"

 -- Max Kellermann <mk@cm4all.com>  Thu, 10 Jun 2010 15:21:34 +0200

cm4all-beng-proxy (0.7.44) unstable; urgency=low

  * http-client: check response header length
  * http-server: check request header length

 -- Max Kellermann <mk@cm4all.com>  Mon, 07 Jun 2010 16:51:57 +0200

cm4all-beng-proxy (0.7.43) unstable; urgency=low

  * http-cache: fixed NULL pointer dereference when storing empty response
    body on the heap

 -- Max Kellermann <mk@cm4all.com>  Tue, 01 Jun 2010 18:52:45 +0200

cm4all-beng-proxy (0.7.42) unstable; urgency=low

  * fork: check "direct" flag again after buffer flush
  * pool: pool_unref_denotify() remembers the code location
  * sink-{buffer,gstring}: don't invoke callback in abort()
  * async: added another debug flag to verify correctness

 -- Max Kellermann <mk@cm4all.com>  Mon, 31 May 2010 21:15:58 +0200

cm4all-beng-proxy (0.7.41) unstable; urgency=low

  * http-cache: initialize response status and headers on empty body

 -- Max Kellermann <mk@cm4all.com>  Tue, 25 May 2010 16:27:25 +0200

cm4all-beng-proxy (0.7.40) unstable; urgency=low

  * http-cache: fixed NULL pointer dereference when storing empty response
    body in memcached

 -- Max Kellermann <mk@cm4all.com>  Tue, 25 May 2010 15:04:44 +0200

cm4all-beng-proxy (0.7.39) unstable; urgency=low

  * memcached-stock: close value on connect failure
  * http: implement remaining status codes
  * http-cache: allow caching empty response body
  * http-cache: cache status codes 203, 206, 300, 301, 410
  * http-cache: don't cache authorized resources

 -- Max Kellermann <mk@cm4all.com>  Fri, 21 May 2010 17:37:29 +0200

cm4all-beng-proxy (0.7.38) unstable; urgency=low

  * http-server: send HTTP/1.1 declaration with "100 Continue"
  * connection: initialize "site_name", fixes crash bug
  * translation: added packet SECURE_COOKIE

 -- Max Kellermann <mk@cm4all.com>  Thu, 20 May 2010 15:40:34 +0200

cm4all-beng-proxy (0.7.37) unstable; urgency=low

  * *-client: implement a socket leak detector
  * handler: initialize response header without translation server

 -- Max Kellermann <mk@cm4all.com>  Tue, 18 May 2010 12:05:11 +0200

cm4all-beng-proxy (0.7.36) unstable; urgency=low

  * http-client: fixed NULL pointer dereference
  * handler, response: removed duplicate request body destruction calls

 -- Max Kellermann <mk@cm4all.com>  Tue, 11 May 2010 17:16:36 +0200

cm4all-beng-proxy (0.7.35) unstable; urgency=low

  * {http,fcgi,ajp}-request: close the request body on abort
  * handler: set fake translation response on malformed URI

 -- Max Kellermann <mk@cm4all.com>  Mon, 10 May 2010 11:22:23 +0200

cm4all-beng-proxy (0.7.34) unstable; urgency=low

  * translate: check the UNTRUSTED packet
  * translation: added packet UNTRUSTED_PREFIX

 -- Max Kellermann <mk@cm4all.com>  Fri, 30 Apr 2010 19:14:37 +0200

cm4all-beng-proxy (0.7.33) unstable; urgency=low

  * merged release 0.7.27.1
  * fcache: don't continue storing in background
  * fcgi-client: re-add event after some input data has been read

 -- Max Kellermann <mk@cm4all.com>  Fri, 30 Apr 2010 11:31:08 +0200

cm4all-beng-proxy (0.7.32) unstable; urgency=low

  * response: generate the "Server" response header
  * response: support the Authentication-Info response header
  * response: support custom authentication pages
  * translation: support custom response headers

 -- Max Kellermann <mk@cm4all.com>  Tue, 27 Apr 2010 17:09:59 +0200

cm4all-beng-proxy (0.7.31) unstable; urgency=low

  * support HTTP authentication (RFC 2617)

 -- Max Kellermann <mk@cm4all.com>  Mon, 26 Apr 2010 17:26:42 +0200

cm4all-beng-proxy (0.7.30) unstable; urgency=low

  * fcgi-client: support responses without a body
  * {http,fcgi}-client: hold caller pool reference during callback

 -- Max Kellermann <mk@cm4all.com>  Fri, 23 Apr 2010 14:41:05 +0200

cm4all-beng-proxy (0.7.29) unstable; urgency=low

  * http-cache: added missing pool_unref() in memcached_miss()
  * pool: added checked pool references

 -- Max Kellermann <mk@cm4all.com>  Thu, 22 Apr 2010 15:45:48 +0200

cm4all-beng-proxy (0.7.28) unstable; urgency=low

  * fcgi-client: support response status
  * translate: malformed packets are fatal
  * http-cache: don't cache resources with very long URIs
  * memcached-client: increase the maximum key size to 32 kB

 -- Max Kellermann <mk@cm4all.com>  Thu, 15 Apr 2010 15:06:51 +0200

cm4all-beng-proxy (0.7.27.1) unstable; urgency=low

  * http-cache: added missing pool_unref() in memcached_miss()
  * http-cache: don't cache resources with very long URIs
  * memcached-client: increase the maximum key size to 32 kB
  * fork: properly handle partially filled output buffer
  * fork: re-add event after some input data has been read

 -- Max Kellermann <mk@cm4all.com>  Thu, 29 Apr 2010 15:30:21 +0200

cm4all-beng-proxy (0.7.27) unstable; urgency=low

  * session: use GLib's PRNG to generate session ids
  * session: seed the PRNG with /dev/random
  * response: log UNTRUSTED violation attempts
  * response: drop widget sessions when there is no focus

 -- Max Kellermann <mk@cm4all.com>  Fri, 09 Apr 2010 12:04:18 +0200

cm4all-beng-proxy (0.7.26) unstable; urgency=low

  * memcached-client: schedule read event before callback
  * istream-tee: continue with second output if first is closed

 -- Max Kellermann <mk@cm4all.com>  Sun, 28 Mar 2010 18:08:11 +0200

cm4all-beng-proxy (0.7.25) unstable; urgency=low

  * memcached-client: don't poll if socket is closed
  * fork: close file descriptor on input error
  * pool: don't check attachments in pool_trash()

 -- Max Kellermann <mk@cm4all.com>  Thu, 25 Mar 2010 13:28:01 +0100

cm4all-beng-proxy (0.7.24) unstable; urgency=low

  * memcached-client: release socket after splice

 -- Max Kellermann <mk@cm4all.com>  Mon, 22 Mar 2010 11:29:45 +0100

cm4all-beng-proxy (0.7.23) unstable; urgency=low

  * sink-header: support splice
  * memcached-client: support splice (response)
  * fcgi-client: recover correctly after send error
  * fcgi-client: support chunked request body
  * fcgi-client: basic splice support for the request body
  * http-cache: duplicate headers
  * {http,memcached}-client: check "direct" mode after buffer flush
  * cmdline: added option "fcgi_stock_limit"
  * python: auto-export function write_packet()
  * python: Response methods return self

 -- Max Kellermann <mk@cm4all.com>  Fri, 19 Mar 2010 13:28:35 +0100

cm4all-beng-proxy (0.7.22) unstable; urgency=low

  * python: re-add function write_packet()

 -- Max Kellermann <mk@cm4all.com>  Fri, 12 Mar 2010 12:27:21 +0100

cm4all-beng-proxy (0.7.21) unstable; urgency=low

  * ajp-client: handle EAGAIN from send()
  * python: install the missing sources

 -- Max Kellermann <mk@cm4all.com>  Thu, 11 Mar 2010 16:58:25 +0100

cm4all-beng-proxy (0.7.20) unstable; urgency=low

  * http-client: don't reinstate event when socket is closed
  * access-log: log the site name
  * python: removed unused function write_packet()
  * python: split the module beng_proxy.translation
  * python: allow overriding query string and param in absolute_uri()
  * python: moved absolute_uri() to a separate library

 -- Max Kellermann <mk@cm4all.com>  Thu, 11 Mar 2010 09:48:52 +0100

cm4all-beng-proxy (0.7.19) unstable; urgency=low

  * client-socket: translate EV_TIMEOUT to ETIMEDOUT
  * fork: refill the input buffer as soon as possible
  * delegate-client: implement an abortable event
  * pool: added assertions for libevent leaks
  * direct: added option "-s enable_splice=no"

 -- Max Kellermann <mk@cm4all.com>  Thu, 04 Mar 2010 17:34:56 +0100

cm4all-beng-proxy (0.7.18) unstable; urgency=low

  * args: reserve memory for the trailing null byte

 -- Max Kellermann <mk@cm4all.com>  Tue, 23 Feb 2010 17:46:04 +0100

cm4all-beng-proxy (0.7.17) unstable; urgency=low

  * translation: added the BOUNCE packet (variant of REDIRECT)
  * translation: change widget packet HOST to UNTRUSTED
  * translation: pass internal URI arguments to the translation server
  * handler: use the specified status with REDIRECT
  * python: added method Request.absolute_uri()

 -- Max Kellermann <mk@cm4all.com>  Tue, 23 Feb 2010 16:15:22 +0100

cm4all-beng-proxy (0.7.16) unstable; urgency=low

  * processor: separate trusted from untrusted widgets by host name
  * processor: mode=partition is deprecated
  * translate: fix DOCUMENT_ROOT handler for CGI/FASTCGI
  * fcgi-request: added JailCGI support

 -- Max Kellermann <mk@cm4all.com>  Fri, 19 Feb 2010 14:29:29 +0100

cm4all-beng-proxy (0.7.15) unstable; urgency=low

  * processor: unreference the caller pool in abort()
  * tcache: clear BASE on mismatch
  * fcgi-client: generate the Content-Length request header
  * fcgi-client: send the CONTENT_TYPE parameter
  * prototypes/translate.py: use FastCGI to run PHP

 -- Max Kellermann <mk@cm4all.com>  Thu, 11 Feb 2010 14:43:21 +0100

cm4all-beng-proxy (0.7.14) unstable; urgency=low

  * connection: drop connections when the limit is exceeded
  * resource-address: added BASE support
  * fcgi-client: check the request ID in response packets
  * http-client: check response body when request body is closed
  * html-escape: use the last ampersand before the semicolon
  * html-escape: support &apos;
  * processor: unescape widget parameter values

 -- Max Kellermann <mk@cm4all.com>  Fri, 29 Jan 2010 17:49:43 +0100

cm4all-beng-proxy (0.7.13) unstable; urgency=low

  * fcgi-request: duplicate socket path
  * fcgi-request: support ACTION
  * fcgi-client: provide SCRIPT_FILENAME
  * fcgi-client: append empty PARAMS packet
  * fcgi-client: try to read response before request is finished
  * fcgi-client: implement the STDERR packet
  * fcgi-client: support request headers and body
  * fcgi-stock: manage one socket per child process
  * fcgi-stock: unlink socket path after connect
  * fcgi-stock: redirect fd 1,2 to /dev/null
  * fcgi-stock: kill FastCGI processes after 5 minutes idle
  * translation: new packet PAIR for passing parameters to FastCGI

 -- Max Kellermann <mk@cm4all.com>  Thu, 14 Jan 2010 13:36:48 +0100

cm4all-beng-proxy (0.7.12) unstable; urgency=low

  * http-cache: unlock the cache item after successful revalidation
  * http-cache-memcached: pass the expiration time to memcached
  * sink-header: comprise pending data in method available()
  * header-forward: forward the Expires response header

 -- Max Kellermann <mk@cm4all.com>  Tue, 22 Dec 2009 16:18:49 +0100

cm4all-beng-proxy (0.7.11) unstable; urgency=low

  * {ajp,memcached}-client: fix dis\appearing event for duplex socket
  * memcached-client: handle EAGAIN after send()
  * memcached-client: release socket as early as possible
  * header-forward: don't forward Accept-Encoding if transformation is
    enabled
  * widget-http, inline-widget: check Content-Encoding before processing
  * file-handler: send "Vary: Accept-Encoding" for compressed response
  * header-forward: support duplicate headers
  * fcache: implemented a 60 seconds timeout
  * fcache: copy pointer to local variable before callback
  * event2: refresh timeout after event has occurred

 -- Max Kellermann <mk@cm4all.com>  Fri, 18 Dec 2009 16:45:24 +0100

cm4all-beng-proxy (0.7.10) unstable; urgency=low

  * http-{server,client}: fix disappearing event for duplex socket

 -- Max Kellermann <mk@cm4all.com>  Mon, 14 Dec 2009 15:46:25 +0100

cm4all-beng-proxy (0.7.9) unstable; urgency=low

  * http: "Expect" is a hop-by-hop header
  * http-server: send "100 Continue" unless request body closed
  * http-client: poll socket after splice
  * http-server: handle EAGAIN after splice
  * http-server: send a 417 response on unrecognized "Expect" request
  * response, widget-http: append filter id to resource tag
  * resource-tag: check for "Cache-Control: no-store"

 -- Max Kellermann <mk@cm4all.com>  Mon, 14 Dec 2009 13:05:15 +0100

cm4all-beng-proxy (0.7.8) unstable; urgency=low

  * http-body: support partial response in method available()
  * file-handler: support pre-compressed static files
  * fcache: honor the "Cache-Control: no-store" response header

 -- Max Kellermann <mk@cm4all.com>  Wed, 09 Dec 2009 15:49:25 +0100

cm4all-beng-proxy (0.7.7) unstable; urgency=low

  * parser: allow underscore in attribute names
  * processor: check "type" attribute before URI rewriting
  * http-client: start receiving before request is sent
  * http-client: try to read response after write error
  * http-client: deliver response body after headers are finished
  * http-client: release socket as early as possible
  * http-client: serve buffer after socket has been closed
  * istream-chunked: clear input stream in abort handler
  * growing-buffer: fix crash after close in "data" callback

 -- Max Kellermann <mk@cm4all.com>  Thu, 03 Dec 2009 13:09:57 +0100

cm4all-beng-proxy (0.7.6) unstable; urgency=low

  * istream-hold: return -2 if handler is not available yet
  * http, ajp, fcgi: use istream_hold on request body
  * http-client: implemented splicing the request body
  * response: added missing URI substitution

 -- Max Kellermann <mk@cm4all.com>  Tue, 17 Nov 2009 15:25:35 +0100

cm4all-beng-proxy (0.7.5) unstable; urgency=low

  * session: 64 bit session ids
  * session: allow arbitrary session id size (at compile-time)
  * debian: larger default log file (16 * 4MB)
  * debian: added package cm4all-beng-proxy-toi

 -- Max Kellermann <mk@cm4all.com>  Mon, 16 Nov 2009 15:51:24 +0100

cm4all-beng-proxy (0.7.4) unstable; urgency=low

  * measure the latency of external resources
  * widget-http: partially revert "don't query session if !stateful"

 -- Max Kellermann <mk@cm4all.com>  Tue, 10 Nov 2009 15:06:03 +0100

cm4all-beng-proxy (0.7.3) unstable; urgency=low

  * uri-verify: don't reject double slash after first segment
  * hostname: allow the hyphen character
  * processor: allow processing without session
  * widget-http: don't query session if !stateful
  * request: disable session management for known bots
  * python: fixed AttributeError in __getattr__()
  * python: added method Response.process()
  * translation: added the response packets URI, HOST, SCHEME
  * translation: added header forward packets

 -- Max Kellermann <mk@cm4all.com>  Mon, 09 Nov 2009 16:40:27 +0100

cm4all-beng-proxy (0.7.2) unstable; urgency=low

  * fcache: close all caching connections on exit
  * istream-file: retry reading after EAGAIN
  * direct, istream-pipe: re-enable SPLICE_F_NONBLOCK
  * direct, istream-pipe: disable the SPLICE_F_MORE flag
  * http-client: handle EAGAIN after splice
  * http-client, header-writer: remove hop-by-hop response headers
  * response: optimized transformed response headers
  * handler: mangle CGI and FastCGI headers
  * header-forward: generate the X-Forwarded-For header
  * header-forward: add local host name to "Via" request header

 -- Max Kellermann <mk@cm4all.com>  Fri, 30 Oct 2009 13:41:02 +0100

cm4all-beng-proxy (0.7.1) unstable; urgency=low

  * file-handler: close the stream on "304 Not Modified"
  * pool: use assembler code only on gcc
  * cmdline: added option "--set tcp_stock_limit"
  * Makefile.am: enable the "subdir-objects" option

 -- Max Kellermann <mk@cm4all.com>  Thu, 22 Oct 2009 12:17:11 +0200

cm4all-beng-proxy (0.7) unstable; urgency=low

  * ajp-client: check if connection was closed during response callback
  * header-forward: log session id
  * istream: separate TCP splicing checks
  * istream-pipe: fix segmentation fault after incomplete direct transfer
  * istream-pipe: implement the "available" method
  * istream-pipe: allocate pipe only if handler supports it
  * istream-pipe: flush the pipe before reading from input
  * istream-pipe: reuse pipes in a stock
  * direct: support splice() from TCP socket to pipe
  * istream: direct() returns -3 if stream has been closed
  * hstock: don't destroy stocks while items are being created
  * tcp-stock: limit number of connections per host to 256
  * translate, http-client, ajp-client, cgi, http-cache: verify the HTTP
    response status
  * prototypes/translate.py: disallow "/../" and null bytes
  * prototypes/translate.py: added "/jail-delegate/" location
  * uri-parser: strict RFC 2396 URI verification
  * uri-parser: don't unescape the URI path
  * http-client, ajp-client: verify the request URI
  * uri-escape: unescape each character only once
  * http-cache: never use the memcached stock if caching is disabled
  * allow 8192 connections by default
  * allow 65536 file handles by default
  * added package cm4all-jailed-beng-proxy-delegate-helper

 -- Max Kellermann <mk@cm4all.com>  Wed, 21 Oct 2009 15:00:56 +0200

cm4all-beng-proxy (0.6.23) unstable; urgency=low

  * header-forward: log session information
  * prototypes/translate.py: added /cgi-bin/ location
  * http-server: disable keep-alive for HTTP/1.0 clients
  * http-server: don't send "Connection: Keep-Alive"
  * delegate-stock: clear the environment
  * delegate-stock: added jail support
  * delegate-client: reuse helper process after I/O error

 -- Max Kellermann <mk@cm4all.com>  Mon, 12 Oct 2009 17:29:35 +0200

cm4all-beng-proxy (0.6.22) unstable; urgency=low

  * istream-tee: clear both "enabled" flags in the eof/abort handler
  * istream-tee: fall back to first data() return value if second stream
    closed itself
  * http-cache: don't log body_abort after close

 -- Max Kellermann <mk@cm4all.com>  Thu, 01 Oct 2009 19:19:37 +0200

cm4all-beng-proxy (0.6.21) unstable; urgency=low

  * http-client: log more error messages
  * delegate-stock: added the DOCUMENT_ROOT environment variable
  * response, widget: accept "application/xhtml+xml"
  * cookie-server: allow square brackets in unquoted cookie values
    (violating RFC 2109 and RFC 2616)

 -- Max Kellermann <mk@cm4all.com>  Thu, 01 Oct 2009 13:55:40 +0200

cm4all-beng-proxy (0.6.20) unstable; urgency=low

  * stock: clear stock after 60 seconds idle
  * hstock: remove empty stocks
  * http-server, http-client, cgi: fixed off-by-one bug in header parser
  * istream-pipe: fix the direct() return value on error
  * istream-pipe: fix formula in range assertion
  * http-cache-memcached: implemented "remove"
  * handler: added FastCGI handler
  * fcgi-client: unref caller pool after socket release
  * fcgi-client: implemented response headers

 -- Max Kellermann <mk@cm4all.com>  Tue, 29 Sep 2009 14:07:13 +0200

cm4all-beng-proxy (0.6.19) unstable; urgency=low

  * http-client: release caller pool after socket release
  * memcached-client: release socket on marshalling error
  * stock: unref caller pool in abort handler
  * stock: lazy cleanup
  * http-cache: copy caller_pool to local variable

 -- Max Kellermann <mk@cm4all.com>  Thu, 24 Sep 2009 16:02:17 +0200

cm4all-beng-proxy (0.6.18) unstable; urgency=low

  * delegate-handler: support conditional GET and ranges
  * file-handler: fix suffix-byte-range-spec parser
  * delegate-helper: call open() with O_CLOEXEC|O_NOCTTY
  * istream-file: don't set FD_CLOEXEC if O_CLOEXEC is available
  * stock: hold caller pool during "get" operation
  * main: free balancer object during shutdown
  * memcached-client: enable socket timeout
  * delegate-stock: set FD_CLOEXEC on socket

 -- Max Kellermann <mk@cm4all.com>  Thu, 24 Sep 2009 10:50:53 +0200

cm4all-beng-proxy (0.6.17) unstable; urgency=low

  * tcp-stock: implemented a load balancer
  * python: accept address list in the ajp() method
  * http-server: added timeout for the HTTP request headers
  * response: close template when the content type is wrong
  * delegate-get: implemented response headers
  * delegate-get: provide status codes and error messages

 -- Max Kellermann <mk@cm4all.com>  Fri, 18 Sep 2009 15:36:57 +0200

cm4all-beng-proxy (0.6.16) unstable; urgency=low

  * tcp-stock: added support for bulldog-tyke
  * sink-buffer: close input if it's not used in the constructor
  * http-cache-memcached: close response body when deserialization fails
  * serialize: fix regression in serialize_uint64()

 -- Max Kellermann <mk@cm4all.com>  Tue, 15 Sep 2009 19:26:07 +0200

cm4all-beng-proxy (0.6.15) unstable; urgency=low

  * http-cache-choice: find more duplicates during cleanup
  * handler: added AJP handler
  * ajp-request: unref pool only on tcp_stock failure
  * ajp-client: prevent parser recursion
  * ajp-client: free request body when response is closed
  * ajp-client: reuse connection after END_RESPONSE packet
  * ajp-client: enable TCP_CORK while sending
  * istream-ajp-body: added a second "length" header field
  * ajp-client: auto-send empty request body chunk
  * ajp-client: register "write" event after GET_BODY_CHUNK packet
  * ajp-client: implemented request and response headers
  * http-cache-rfc: don't rewind tpool if called recursively

 -- Max Kellermann <mk@cm4all.com>  Fri, 11 Sep 2009 16:04:06 +0200

cm4all-beng-proxy (0.6.14) unstable; urgency=low

  * istream-tee: don't restart reading if already in progress

 -- Max Kellermann <mk@cm4all.com>  Thu, 03 Sep 2009 13:21:06 +0200

cm4all-beng-proxy (0.6.13) unstable; urgency=low

  * cookie-server: fix parsing multiple cookies
  * http-cache-memcached: clean up expired "choice" items
  * sink-gstring: use callback instead of public struct
  * istream-tee: restart reading when one output is closed

 -- Max Kellermann <mk@cm4all.com>  Wed, 02 Sep 2009 17:02:53 +0200

cm4all-beng-proxy (0.6.12) unstable; urgency=low

  * http-cache: don't attempt to remove cache items when the cache is disabled

 -- Max Kellermann <mk@cm4all.com>  Fri, 28 Aug 2009 15:40:48 +0200

cm4all-beng-proxy (0.6.11) unstable; urgency=low

  * http-cache-memcached: store HTTP status and response headers
  * http-cache-memcached: implemented flush (SIGHUP)
  * http-cache-memcached: support "Vary"
  * http-client: work around assertion failure in response_stream_close()

 -- Max Kellermann <mk@cm4all.com>  Thu, 27 Aug 2009 12:33:17 +0200

cm4all-beng-proxy (0.6.10) unstable; urgency=low

  * parser: finish tag before bailing out
  * http-request: allow URLs without path component
  * fork: clear event in read() method
  * istream-file: pass options O_CLOEXEC|O_NOCTTY to open()
  * response: check if the "Host" request header is valid

 -- Max Kellermann <mk@cm4all.com>  Tue, 18 Aug 2009 16:37:19 +0200

cm4all-beng-proxy (0.6.9) unstable; urgency=low

  * direct: disable SPLICE_F_NONBLOCK (temporary NFS EAGAIN workaround)

 -- Max Kellermann <mk@cm4all.com>  Mon, 17 Aug 2009 13:52:49 +0200

cm4all-beng-proxy (0.6.8) unstable; urgency=low

  * widget-http: close response body in error code path
  * http-cache: implemented memcached backend (--memcached-server)
  * processor: &c:base; returns the URI without scheme and host

 -- Max Kellermann <mk@cm4all.com>  Mon, 17 Aug 2009 12:29:19 +0200

cm4all-beng-proxy (0.6.7) unstable; urgency=low

  * file-handler: generate Expires from xattr user.MaxAge
  * cmdline: added option --set to configure:
    - max_connections
    - http_cache_size
    - filter_cache_size
    - translate_cache_size
  * flush caches on SIGHUP

 -- Max Kellermann <mk@cm4all.com>  Fri, 07 Aug 2009 11:41:10 +0200

cm4all-beng-proxy (0.6.6) unstable; urgency=low

  * added missing GLib build dependency
  * cgi-handler: set the "body_consumed" flag

 -- Max Kellermann <mk@cm4all.com>  Tue, 04 Aug 2009 09:53:01 +0200

cm4all-beng-proxy (0.6.5) unstable; urgency=low

  * shm: pass MAP_NORESERVE to mmap()
  * proxy-handler: support cookies
  * translation: added DISCARD_SESSION packet

 -- Max Kellermann <mk@cm4all.com>  Wed, 15 Jul 2009 18:00:33 +0200

cm4all-beng-proxy (0.6.4) unstable; urgency=low

  * http-client: don't read response body in HEAD requests
  * ajp-client: invoke the "abort" handler on error
  * filter-cache: lock cache items while they are served

 -- Max Kellermann <mk@cm4all.com>  Thu, 09 Jul 2009 14:36:14 +0200

cm4all-beng-proxy (0.6.3) unstable; urgency=low

  * http-server: implemented the DELETE method
  * http-server: refuse HTTP/0.9 requests
  * proxy-handler: send request body to template when no widget is focused
  * widget-request: pass original HTTP method to widget
  * session: automatically defragment sessions

 -- Max Kellermann <mk@cm4all.com>  Tue, 07 Jul 2009 16:57:22 +0200

cm4all-beng-proxy (0.6.2) unstable; urgency=low

  * lock: fixed race condition in debug flag updates
  * session: use rwlock for the session manager
  * proxy-handler: pass request headers to the remote HTTP server
  * proxy-handler: forward original Accept-Charset if processor is disabled
  * pipe: don't filter resources without a body
  * fcache: forward original HTTP status over "pipe" filter
  * cgi: support the "Status" line

 -- Max Kellermann <mk@cm4all.com>  Mon, 06 Jul 2009 16:38:26 +0200

cm4all-beng-proxy (0.6.1) unstable; urgency=low

  * session: consistently lock all session objects
  * rewrite-uri: check if widget_external_uri() returns NULL
  * widget-uri: don't generate the "path" argument when it's NULL
  * widget-uri: strip superfluous question mark from widget_base_address()
  * widget-uri: append parameters from the template first
  * widget-uri: re-add configured query string in widget_absolute_uri()
  * widget-uri: eliminate configured query string in widget_external_uri()
  * processor: don't consider session data for base=child and base=parent

 -- Max Kellermann <mk@cm4all.com>  Fri, 03 Jul 2009 15:52:01 +0200

cm4all-beng-proxy (0.6) unstable; urgency=low

  * inline-widget: check the widget HTTP response status
  * response: don't apply transformation on failed response
  * resource-address: include pipe arguments in filter cache key
  * handler: removed session redirect on the first request
  * http-cache: accept ETag response header instead of Last-Modified
  * filter-cache: don't require Last-Modified or Expires
  * file-handler: disable ETag only when processor comes first
  * file-handler: read ETag from xattr
  * pipe: generate new ETag for piped resource
  * session: purge sessions when shared memory is full
  * handler: don't enforce sessions for filtered responses

 -- Max Kellermann <mk@cm4all.com>  Tue, 30 Jun 2009 17:48:20 +0200

cm4all-beng-proxy (0.5.14) unstable; urgency=low

  * ajp-client: implemented request body
  * cookie-client: obey "max-age=0" properly
  * processor: forward the original HTTP status
  * response, widget-http: don't allow processing resource without body
  * widget-http: check the Content-Type before invoking processor
  * response: pass the "Location" response header
  * debian: added a separate -optimized-dbg package
  * added init script support for multiple ports (--port) and multiple listen
    (--listen) command line argumnents
  * translation: added the "APPEND" packet for command line arguments
  * pipe: support command line arguments

 -- Max Kellermann <mk@cm4all.com>  Mon, 29 Jun 2009 16:51:16 +0200

cm4all-beng-proxy (0.5.13) unstable; urgency=low

  * widget-registry: clear local_address in translate request
  * cmdline: added the "--listen" option

 -- Max Kellermann <mk@cm4all.com>  Wed, 24 Jun 2009 12:27:17 +0200

cm4all-beng-proxy (0.5.12) unstable; urgency=low

  * response: pass the "Location" response handler
  * added support for multiple listener ports

 -- Max Kellermann <mk@cm4all.com>  Tue, 23 Jun 2009 23:34:55 +0200

cm4all-beng-proxy (0.5.11) unstable; urgency=low

  * build with autotools
  * use libcm4all-socket, GLib
  * Makefile.am: support out-of-tree builds
  * added optimized Debian package
  * tcache: fixed wrong assignment in VARY=HOST
  * translation: added request packet LOCAL_ADDRESS

 -- Max Kellermann <mk@cm4all.com>  Tue, 23 Jun 2009 15:42:12 +0200

cm4all-beng-proxy (0.5.10) unstable; urgency=low

  * widget-http: assign the "address" variable

 -- Max Kellermann <mk@cm4all.com>  Mon, 15 Jun 2009 18:38:58 +0200

cm4all-beng-proxy (0.5.9) unstable; urgency=low

  * tcache: fixed typo in tcache_string_match()
  * tcache: support VARY=SESSION
  * translate: added the INVALIDATE response packet
  * cache, session: higher size limits
  * widget-uri: separate query_string from path_info
  * widget-uri: ignore widget parameters in widget_external_uri()

 -- Max Kellermann <mk@cm4all.com>  Mon, 15 Jun 2009 17:06:11 +0200

cm4all-beng-proxy (0.5.8) unstable; urgency=low

  * handler: fixed double free bug in translate_callback()

 -- Max Kellermann <mk@cm4all.com>  Sun, 14 Jun 2009 19:05:09 +0200

cm4all-beng-proxy (0.5.7) unstable; urgency=low

  * forward the Content-Disposition header
  * handler: assign new session to local variable, fix segfault
  * handler: don't dereference the NULL session

 -- Max Kellermann <mk@cm4all.com>  Sun, 14 Jun 2009 13:01:52 +0200

cm4all-beng-proxy (0.5.6) unstable; urgency=low

  * widget-http: send the "Via" request header instead of "X-Forwarded-For"
  * proxy-handler: send the "Via" request header
  * widget-request: check the "path" argument before calling uri_compress()

 -- Max Kellermann <mk@cm4all.com>  Tue, 09 Jun 2009 12:21:00 +0200

cm4all-beng-proxy (0.5.5) unstable; urgency=low

  * processor: allow specifying relative URI in c:base=child
  * widget-request: verify the "path" argument
  * widget: allocate address from widget's pool
  * widget-http: support multiple Set-Cookie response headers

 -- Max Kellermann <mk@cm4all.com>  Thu, 04 Jun 2009 15:10:15 +0200

cm4all-beng-proxy (0.5.4) unstable; urgency=low

  * implemented delegation of open() to a helper program
  * added the BASE translation packet, supported by the translation cache
  * deprecated c:mode=proxy
  * rewrite-uri: always enable focus in mode=partial
  * http-cache: don't cache resources with query string (RFC 2616 13.9)
  * http-cache: lock cache items while they are served

 -- Max Kellermann <mk@cm4all.com>  Thu, 28 May 2009 11:44:01 +0200

cm4all-beng-proxy (0.5.3) unstable; urgency=low

  * cgi: close request body on fork() failure
  * fork: added workaround for pipe-to-pipe splice()
  * http-cache: use cache entry when response ETag matches
  * cgi: loop in istream_cgi_read() to prevent blocking
  * cache: check for expired items once a minute
  * cache: optimize search for oldest item

 -- Max Kellermann <mk@cm4all.com>  Wed, 06 May 2009 13:23:46 +0200

cm4all-beng-proxy (0.5.2) unstable; urgency=low

  * added filter cache
  * header-parser: added missing range check in header_parse_line()
  * fork: added event for writing to the child process
  * fork: don't splice() from a pipe
  * response: don't pass request body to unfocused processor
  * added filter type "pipe"

 -- Max Kellermann <mk@cm4all.com>  Wed, 29 Apr 2009 13:24:26 +0200

cm4all-beng-proxy (0.5.1) unstable; urgency=low

  * processor: fixed base=child assertion failure
  * handler: close request body if it was not consumed
  * static-file: generate Last-Modified and ETag response headers
  * static-file: obey the Content-Type provided by the translation server
  * static-file: get Content-Type from extended attribute
  * http-cache: use istream_null when cached resource is empty

 -- Max Kellermann <mk@cm4all.com>  Mon, 27 Apr 2009 10:00:20 +0200

cm4all-beng-proxy (0.5) unstable; urgency=low

  * processor: accept c:mode/c:base attributes in any order
  * processor: removed alternative (anchor) rewrite syntax

 -- Max Kellermann <mk@cm4all.com>  Mon, 20 Apr 2009 22:04:19 +0200

cm4all-beng-proxy (0.4.10) unstable; urgency=low

  * processor: lift length limitation for widget parameters
  * translate: abort if a packet is too large
  * translate: support MAX_AGE for the whole response
  * hashmap: fix corruption of slot chain in hashmap_remove_value()

 -- Max Kellermann <mk@cm4all.com>  Fri, 17 Apr 2009 13:02:50 +0200

cm4all-beng-proxy (0.4.9) unstable; urgency=low

  * http-cache: explicitly start reading into cache
  * cgi: clear "headers" variable before publishing the response
  * translate: use DOCUMENT_ROOT as CGI parameter

 -- Max Kellermann <mk@cm4all.com>  Mon, 06 Apr 2009 16:21:57 +0200

cm4all-beng-proxy (0.4.8) unstable; urgency=low

  * translate: allow ADDRESS packets in AJP addresses
  * translate: initialize all fields of a FastCGI address
  * http-cache: close all caching connections on exit
  * processor: don't rewrite SCRIPT SRC attribute when proxying

 -- Max Kellermann <mk@cm4all.com>  Thu, 02 Apr 2009 15:45:46 +0200

cm4all-beng-proxy (0.4.7) unstable; urgency=low

  * http-server: use istream_null for empty request body
  * parser: check for trailing slash only in TAG_OPEN tags
  * parser: added support for XML Processing Instructions
  * processor: implemented XML Processing Instruction "cm4all-rewrite-uri"
  * uri-escape: escape the slash character
  * cache: remove all matching items in cache_remove()
  * http-cache: lock cache items while holding a reference

 -- Max Kellermann <mk@cm4all.com>  Thu, 02 Apr 2009 12:02:53 +0200

cm4all-beng-proxy (0.4.6) unstable; urgency=low

  * file_handler: fixed logic error in If-Modified-Since check
  * date: return UTC time stamp in http_date_parse()
  * cache: continue search after item was invalidated
  * cache: remove the correct cache item
  * istream-chunked: work around invalid assertion failure
  * istream-subst: fixed corruption after partial match

 -- Max Kellermann <mk@cm4all.com>  Wed, 25 Mar 2009 15:03:10 +0100

cm4all-beng-proxy (0.4.5) unstable; urgency=low

  * http-server: assume keep-alive is enabled on HTTP 1.1
  * http-client: unregister EV_READ when the buffer is full
  * translation: added QUERY_STRING packet
  * processor: optionally parse base/mode from URI

 -- Max Kellermann <mk@cm4all.com>  Tue, 17 Mar 2009 13:04:25 +0100

cm4all-beng-proxy (0.4.4) unstable; urgency=low

  * forward Accept-Language request header to the translation server
  * translate: added the USER_AGENT request packet
  * session: obey the USER/MAX_AGE setting
  * use libcm4all-inline-dev in libcm4all-beng-proxy-dev
  * added pkg-config file for libcm4all-beng-proxy-dev
  * updated python-central dependencies
  * processor: parse c:base/c:mode attributes in PARAM tags

 -- Max Kellermann <mk@cm4all.com>  Wed, 11 Mar 2009 09:43:48 +0100

cm4all-beng-proxy (0.4.3) unstable; urgency=low

  * processor: rewrite URI in LINK tags
  * processor: rewrite URI in PARAM tags
  * use splice() from glibc 2.7
  * translate: added VARY response packet
  * build documentation with texlive

 -- Max Kellermann <mk@cm4all.com>  Wed, 04 Mar 2009 09:53:56 +0100

cm4all-beng-proxy (0.4.2) unstable; urgency=low

  * hashmap: fix corruption in slot chain
  * use monotonic clock to calculate expiry times
  * processor: rewrite URIs in the EMBED, VIDEO, AUDIO tags

 -- Max Kellermann <mk@cm4all.com>  Tue, 17 Feb 2009 17:14:48 +0100

cm4all-beng-proxy (0.4.1) unstable; urgency=low

  * translate: clear client->transformation
  * handler: check for translation errors
  * http-server: fixed assertion failure during shutdown
  * http-server: send "Keep-Alive" response header
  * worker: after fork(), call event_reinit() in the parent process
  * added valgrind build dependency
  * build with Debian's libevent-1.4 package

 -- Max Kellermann <mk@cm4all.com>  Tue, 10 Feb 2009 11:48:53 +0100

cm4all-beng-proxy (0.4) unstable; urgency=low

  * added support for transformation views
    - in the JavaScript API, mode=proxy is now deprecated
  * http-cache: fix segfault when request_headers==NULL
  * http-cache: store multiple (varying) versions of a resource
  * http-cache: use the "max-age" cache-control response

 -- Max Kellermann <mk@cm4all.com>  Fri, 30 Jan 2009 13:29:43 +0100

cm4all-beng-proxy (0.3.9) unstable; urgency=low

  * http-client: assume keep-alive is enabled on HTTP 1.1
  * processor: use configured/session path-info for mode=child URIs

 -- Max Kellermann <mk@cm4all.com>  Tue, 27 Jan 2009 13:07:51 +0100

cm4all-beng-proxy (0.3.8) unstable; urgency=low

  * processor: pass Content-Type and Content-Language headers from
    template
  * http-client: allow chunked response body without keep-alive

 -- Max Kellermann <mk@cm4all.com>  Fri, 23 Jan 2009 13:02:42 +0100

cm4all-beng-proxy (0.3.7) unstable; urgency=low

  * istream_subst: exit the loop if state==INSERT
  * istream_iconv: check if the full buffer could be flushed
  * worker: don't reinitialize session manager during shutdown

 -- Max Kellermann <mk@cm4all.com>  Thu, 15 Jan 2009 10:39:47 +0100

cm4all-beng-proxy (0.3.6) unstable; urgency=low

  * processor: ignore closing </header>
  * widget-http: now really don't check content-type in frame parents
  * parser: skip comments
  * processor: implemented c:base="parent"
  * processor: added "c:" prefix to c:widget child elements
  * processor: renamed the "c:param" element to "c:parameter"

 -- Max Kellermann <mk@cm4all.com>  Thu, 08 Jan 2009 11:17:29 +0100

cm4all-beng-proxy (0.3.5) unstable; urgency=low

  * widget-http: don't check content-type in frame parents
  * istream-subst: allow null bytes in the input stream
  * js: added the "translate" parameter for passing values to the
    translation server
  * rewrite-uri: refuse to rewrite a frame URI without widget id

 -- Max Kellermann <mk@cm4all.com>  Mon, 05 Jan 2009 16:46:32 +0100

cm4all-beng-proxy (0.3.4) unstable; urgency=low

  * processor: added support for custom widget request headers
  * http-cache: obey the "Vary" response header
  * http-cache: pass the new http_cache_info object when testing a cache
    item

 -- Max Kellermann <mk@cm4all.com>  Tue, 30 Dec 2008 15:46:44 +0100

cm4all-beng-proxy (0.3.3) unstable; urgency=low

  * processor: grew widget parameter buffer to 512 bytes
  * widget-resolver: clear widget->resolver on abort
  * cgi: clear the input's handler in cgi_async_abort()
  * widget-stream: use istream_hold (reverts r4171)

 -- Max Kellermann <mk@cm4all.com>  Fri, 05 Dec 2008 14:43:05 +0100

cm4all-beng-proxy (0.3.2) unstable; urgency=low

  * processor: free memory before calling embed_frame_widget()
  * processor: allocate query string from the widget pool
  * processor: removed the obsolete widget attributes "tag" and "style"
  * parser: hold a reference to the pool

 -- Max Kellermann <mk@cm4all.com>  Mon, 01 Dec 2008 14:15:38 +0100

cm4all-beng-proxy (0.3.1) unstable; urgency=low

  * http-client: remove Transfer-Encoding and Content-Length from response
    headers
  * http-client: don't read body after invoke_response()
  * fork: retry splice() after EAGAIN
  * fork: don't close input when splice() fails
  * cgi: abort the response handler when the stdin stream fails
  * istream_file, istream_pipe, fork, client_socket, listener: fixed file
    descriptor leaks
  * processor: hold a reference to the caller's pool
  * debian/rules: enabled test suite

 -- Max Kellermann <mk@cm4all.com>  Thu, 27 Nov 2008 16:01:16 +0100

cm4all-beng-proxy (0.3) unstable; urgency=low

  * implemented widget filters
  * translate: initialize all fields of a CGI address
  * fork: read request body on EAGAIN
  * fork: implemented the direct() method with splice()
  * python: added class Response
  * prototypes/translate.py:
    - support "filter"
    - support "content_type"
  * demo: added widget filter demo

 -- Max Kellermann <mk@cm4all.com>  Wed, 26 Nov 2008 16:27:29 +0100

cm4all-beng-proxy (0.2) unstable; urgency=low

  * don't quote text/xml widgets
  * widget-resolver: pass widget_pool to widget_class_lookup()
  * widget-registry: allocate widget_class from widget_pool
  * widget-stream: eliminated the async operation proxy, because the
    operation cannot be aborted before the constructor returns
  * widget-stream: don't clear the "delayed" stream in the response() callback
  * rewrite-uri: trigger istream_read(delayed) after istream_delayed_set()
  * doc: clarified XSLT integration

 -- Max Kellermann <mk@cm4all.com>  Tue, 25 Nov 2008 15:28:54 +0100

cm4all-beng-proxy (0.1) unstable; urgency=low

  * initial release

 -- Max Kellermann <mk@cm4all.com>  Mon, 17 Nov 2008 11:59:36 +0100<|MERGE_RESOLUTION|>--- conflicted
+++ resolved
@@ -1,7 +1,6 @@
-<<<<<<< HEAD
 cm4all-beng-proxy (10.19) unstable; urgency=low
 
-  * 
+  * merge release 9.14
 
  --   
 
@@ -211,14 +210,13 @@
   * disable the access log by default
 
  -- Max Kellermann <mk@cm4all.com>  Fri, 18 Dec 2015 18:48:31 -0000
-=======
+
 cm4all-beng-proxy (9.14) unstable; urgency=low
 
   * merge release 8.13
   * was: fix crash on malformed STATUS packet
 
  -- Max Kellermann <mk@cm4all.com>  Fri, 20 May 2016 15:43:48 -0000
->>>>>>> 40033da4
 
 cm4all-beng-proxy (9.13) unstable; urgency=low
 
