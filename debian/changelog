--- conflicted
+++ resolved
@@ -1,7 +1,6 @@
-<<<<<<< HEAD
 cm4all-beng-proxy (15.0.4) unstable; urgency=low
 
-  * merge release 14.15x
+  * merge release 14.16
   * translation: size optimizations
   * dev: convert headers to C++
   * ajp: remove unused AJPv13 protocol implementation
@@ -28,13 +27,12 @@
   * eliminate dependency on libevent
 
  -- Max Kellermann <mk@cm4all.com>  Mon, 03 Sep 2018 12:14:18 +0200
-=======
+
 cm4all-beng-proxy (14.16) unstable; urgency=low
 
   * http_client: fix assertion failure due to unexpected recursion
 
  -- Max Kellermann <mk@cm4all.com>  Mon, 15 Oct 2018 17:03:13 +0200
->>>>>>> 0a1c42e3
 
 cm4all-beng-proxy (14.15) unstable; urgency=low
 
