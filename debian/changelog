<<<<<<< HEAD
cm4all-beng-proxy (2.0.6) unstable; urgency=low

  * 

 --   

cm4all-beng-proxy (2.0.5) unstable; urgency=low

  * merge release 1.4.8
  * translate-client: verify the PROXY and AJP payloads
  * translation: support inserting regex matches into CGI/file path
  * translation: support customizing the cookie's "Domain" attribute
  * request: new option "dynamic_session_cookie" adds suffix to cookie
    name
  * uri-address: verify the path component

 -- Max Kellermann <mk@cm4all.com>  Wed, 25 Jan 2012 17:05:09 -0000

cm4all-beng-proxy (2.0.4) unstable; urgency=low

  * merge release 1.4.6
  * access-log: don't log the remote port
  * translation: support inserting regex matches into CGI's PATH_INFO
  * tcache: generate BASE automatically for CGI

 -- Max Kellermann <mk@cm4all.com>  Tue, 10 Jan 2012 15:18:37 -0000

cm4all-beng-proxy (2.0.3) unstable; urgency=low

  * merge release 1.4.4
  * http-server: log remote host address

 -- Max Kellermann <mk@cm4all.com>  Tue, 27 Dec 2011 07:41:15 -0000

cm4all-beng-proxy (2.0.2) unstable; urgency=low

  * merge release 1.4.2
  * widget-http: improved HTTP error messages
  * processor: forbid widget request after URI compress failure

 -- Max Kellermann <mk@cm4all.com>  Wed, 07 Dec 2011 16:51:58 -0000

cm4all-beng-proxy (2.0.1) unstable; urgency=low

  * merge release 1.4.1

 -- Max Kellermann <mk@cm4all.com>  Fri, 18 Nov 2011 13:57:27 -0000

cm4all-beng-proxy (2.0) unstable; urgency=low

  * rewrite-uri: reapply 'drop the deprecated mode "proxy"'
  * proxy-widget: reapply 'client can choose only views that have an address'

 -- Max Kellermann <mk@cm4all.com>  Thu, 17 Nov 2011 08:22:39 +0100
=======
cm4all-beng-proxy (1.4.9) unstable; urgency=low

  * merge release 1.2.14

 -- Max Kellermann <mk@cm4all.com>  Tue, 31 Jan 2012 15:06:57 -0000
>>>>>>> f582089d

cm4all-beng-proxy (1.4.8) unstable; urgency=low

  * merge release 1.2.13

 -- Max Kellermann <mk@cm4all.com>  Wed, 25 Jan 2012 12:16:53 -0000

cm4all-beng-proxy (1.4.7) unstable; urgency=low

  * merge release 1.2.12

 -- Max Kellermann <mk@cm4all.com>  Tue, 17 Jan 2012 08:37:01 -0000

cm4all-beng-proxy (1.4.6) unstable; urgency=low

  * merge release 1.2.11

 -- Max Kellermann <mk@cm4all.com>  Wed, 04 Jan 2012 15:41:43 -0000

cm4all-beng-proxy (1.4.5) unstable; urgency=low

  * merge release 1.2.10

 -- Max Kellermann <mk@cm4all.com>  Wed, 28 Dec 2011 17:07:13 -0000

cm4all-beng-proxy (1.4.4) unstable; urgency=low

  * merge release 1.2.9

 -- Max Kellermann <mk@cm4all.com>  Thu, 22 Dec 2011 11:28:39 -0000

cm4all-beng-proxy (1.4.3) unstable; urgency=low

  * merge release 1.2.8

 -- Max Kellermann <mk@cm4all.com>  Wed, 14 Dec 2011 11:20:04 -0000

cm4all-beng-proxy (1.4.2) unstable; urgency=low

  * text-processor: allow processing "application/javascript",
    "application/json"
  * uri-relative: allow backtracking to the widget base with "../"
  * merge release 1.2.7

 -- Max Kellermann <mk@cm4all.com>  Tue, 06 Dec 2011 12:39:24 -0000

cm4all-beng-proxy (1.4.1) unstable; urgency=low

  * merge release 1.2.6

 -- Max Kellermann <mk@cm4all.com>  Fri, 18 Nov 2011 13:53:56 -0000

cm4all-beng-proxy (1.4) unstable; urgency=low

  * proxy-widget: revert 'client can choose only views that have an address'
  * rewrite-uri: revert 'drop the deprecated mode "proxy"'

 -- Max Kellermann <mk@cm4all.com>  Thu, 17 Nov 2011 08:10:42 +0100

cm4all-beng-proxy (1.3.2) unstable; urgency=low

  * tcache: add regex matching, translation packets REGEX, INVERSE_REGEX
  * widget: don't start the prefix with an underscore
  * translation: add new packet PROCESS_TEXT, to expand entity references
  * translation: add new packet WIDGET_INFO, enables additional request headers
  * doc: document the algorithm for replacing three leading underscores

 -- Max Kellermann <mk@cm4all.com>  Wed, 16 Nov 2011 17:00:16 +0100

cm4all-beng-proxy (1.3.1) unstable; urgency=low

  * merge release 1.2.5

 -- Max Kellermann <mk@cm4all.com>  Tue, 08 Nov 2011 19:51:18 +0100

cm4all-beng-proxy (1.3) unstable; urgency=low

  * rewrite-uri: drop the deprecated mode "proxy"
  * proxy-widget: client can choose only views that have an address

 -- Max Kellermann <mk@cm4all.com>  Mon, 31 Oct 2011 17:41:14 +0100

cm4all-beng-proxy (1.2.14) unstable; urgency=low

  * merge release 1.1.27

 -- Max Kellermann <mk@cm4all.com>  Tue, 31 Jan 2012 15:04:32 -0000

cm4all-beng-proxy (1.2.13) unstable; urgency=low

  * merge release 1.1.26

 -- Max Kellermann <mk@cm4all.com>  Wed, 25 Jan 2012 12:15:19 -0000

cm4all-beng-proxy (1.2.12) unstable; urgency=low

  * merge release 1.1.25

 -- Max Kellermann <mk@cm4all.com>  Tue, 17 Jan 2012 08:31:44 -0000

cm4all-beng-proxy (1.2.11) unstable; urgency=low

  * merge release 1.1.24

 -- Max Kellermann <mk@cm4all.com>  Wed, 04 Jan 2012 15:38:27 -0000

cm4all-beng-proxy (1.2.10) unstable; urgency=low

  * merge release 1.1.23

 -- Max Kellermann <mk@cm4all.com>  Wed, 28 Dec 2011 17:01:43 -0000

cm4all-beng-proxy (1.2.9) unstable; urgency=low

  * merge release 1.1.22

 -- Max Kellermann <mk@cm4all.com>  Thu, 22 Dec 2011 10:28:29 -0000

cm4all-beng-proxy (1.2.8) unstable; urgency=low

  * merge release 1.1.21

 -- Max Kellermann <mk@cm4all.com>  Wed, 14 Dec 2011 11:12:32 -0000

cm4all-beng-proxy (1.2.7) unstable; urgency=low

  * merge release 1.1.20

 -- Max Kellermann <mk@cm4all.com>  Tue, 06 Dec 2011 11:43:10 -0000

cm4all-beng-proxy (1.2.6) unstable; urgency=low

  * merge release 1.1.19

 -- Max Kellermann <mk@cm4all.com>  Fri, 18 Nov 2011 13:47:43 -0000

cm4all-beng-proxy (1.2.5) unstable; urgency=low

  * merge release 1.1.18
  * file-handler: handle If-Modified-Since followed by filter

 -- Max Kellermann <mk@cm4all.com>  Tue, 08 Nov 2011 19:43:58 +0100

cm4all-beng-proxy (1.2.4) unstable; urgency=low

  * merge release 1.1.17

 -- Max Kellermann <mk@cm4all.com>  Wed, 02 Nov 2011 16:58:28 +0100

cm4all-beng-proxy (1.2.3) unstable; urgency=low

  * merge release 1.1.16

 -- Max Kellermann <mk@cm4all.com>  Fri, 21 Oct 2011 15:16:13 +0200

cm4all-beng-proxy (1.2.2) unstable; urgency=low

  * merge release 1.1.15
  * widget-view: an empty name refers to the default view
  * processor: new entity &c:view;

 -- Max Kellermann <mk@cm4all.com>  Wed, 19 Oct 2011 11:43:20 +0200

cm4all-beng-proxy (1.2.1) unstable; urgency=low

  * merge release 1.1.13

 -- Max Kellermann <mk@cm4all.com>  Wed, 05 Oct 2011 17:16:04 +0200

cm4all-beng-proxy (1.2) unstable; urgency=low

  * delegate-client: improved error reporting
  * response-error: resolve errno codes
  * python/control/client: bind the unix domain socket
  * python/control/client: implement timeout
  * lb_control: allow querying node status over control socket

 -- Max Kellermann <mk@cm4all.com>  Tue, 27 Sep 2011 12:00:44 +0200

cm4all-beng-proxy (1.1.27) unstable; urgency=low

  * merge release 1.0.21

 -- Max Kellermann <mk@cm4all.com>  Tue, 31 Jan 2012 14:59:06 -0000

cm4all-beng-proxy (1.1.26) unstable; urgency=low

  * merge release 1.0.20

 -- Max Kellermann <mk@cm4all.com>  Wed, 25 Jan 2012 12:13:43 -0000

cm4all-beng-proxy (1.1.25) unstable; urgency=low

  * merge release 1.0.19

 -- Max Kellermann <mk@cm4all.com>  Tue, 17 Jan 2012 08:29:34 -0000

cm4all-beng-proxy (1.1.24) unstable; urgency=low

  * merge release 1.0.18

 -- Max Kellermann <mk@cm4all.com>  Wed, 04 Jan 2012 15:27:35 -0000

cm4all-beng-proxy (1.1.23) unstable; urgency=low

  * header-forward: remove port number from X-Forwarded-For

 -- Max Kellermann <mk@cm4all.com>  Wed, 28 Dec 2011 16:51:41 -0000

cm4all-beng-proxy (1.1.22) unstable; urgency=low

  * merge release 1.0.17
  * istream-socket: fix potential assertion failure

 -- Max Kellermann <mk@cm4all.com>  Wed, 21 Dec 2011 16:44:46 -0000

cm4all-beng-proxy (1.1.21) unstable; urgency=low

  * merge release 1.0.16

 -- Max Kellermann <mk@cm4all.com>  Wed, 14 Dec 2011 11:07:58 -0000

cm4all-beng-proxy (1.1.20) unstable; urgency=low

  * merge release 1.0.15
  * processor: don't rewrite "mailto:" hyperlinks

 -- Max Kellermann <mk@cm4all.com>  Mon, 05 Dec 2011 18:37:10 -0000

cm4all-beng-proxy (1.1.19) unstable; urgency=low

  * {css_,}processor: quote widget classes for prefixing XML IDs, CSS classes

 -- Max Kellermann <mk@cm4all.com>  Fri, 18 Nov 2011 13:17:02 -0000

cm4all-beng-proxy (1.1.18) unstable; urgency=low

  * merge release 1.0.13
  * lb_http: eliminate the duplicate "Date" response header

 -- Max Kellermann <mk@cm4all.com>  Tue, 08 Nov 2011 19:33:07 +0100

cm4all-beng-proxy (1.1.17) unstable; urgency=low

  * merge release 1.0.13

 -- Max Kellermann <mk@cm4all.com>  Wed, 02 Nov 2011 16:52:21 +0100

cm4all-beng-proxy (1.1.16) unstable; urgency=low

  * merge release 1.0.12

 -- Max Kellermann <mk@cm4all.com>  Fri, 21 Oct 2011 15:09:55 +0200

cm4all-beng-proxy (1.1.15) unstable; urgency=low

  * merge release 1.0.11

 -- Max Kellermann <mk@cm4all.com>  Wed, 19 Oct 2011 09:36:38 +0200

cm4all-beng-proxy (1.1.14) unstable; urgency=low

  * merge release 1.0.10

 -- Max Kellermann <mk@cm4all.com>  Fri, 07 Oct 2011 15:15:00 +0200

cm4all-beng-proxy (1.1.13) unstable; urgency=low

  * merge release 1.0.9

 -- Max Kellermann <mk@cm4all.com>  Thu, 29 Sep 2011 16:47:56 +0200

cm4all-beng-proxy (1.1.12) unstable; urgency=low

  * merge release 1.0.8

 -- Max Kellermann <mk@cm4all.com>  Thu, 22 Sep 2011 17:13:41 +0200

cm4all-beng-proxy (1.1.11) unstable; urgency=low

  * merge release 1.0.7
  * widget-http: response header X-CM4all-View selects a view
  * processor, css_processor: support prefixing XML ids
  * processor: property "c:view" selects a view

 -- Max Kellermann <mk@cm4all.com>  Fri, 16 Sep 2011 12:25:24 +0200

cm4all-beng-proxy (1.1.10) unstable; urgency=low

  * merge release 1.0.6
  * http-request: don't clear failure state on successful TCP connection
  * istream-socket: fix assertion failure after receive error
  * ssl_filter: check for end-of-file on plain socket
  * ssl_filter: fix buffer assertion failures

 -- Max Kellermann <mk@cm4all.com>  Tue, 13 Sep 2011 18:50:18 +0200

cm4all-beng-proxy (1.1.9) unstable; urgency=low

  * http-request: improve keep-alive cancellation detection
  * http-request: mark server "failed" after HTTP client error
  * lb: implement the control protocol
    - can disable and re-enable workers
  * lb: don't allow sticky pool with only one member
  * lb: verify that a new sticky host is alive
  * lb: mark server "failed" after HTTP client error

 -- Max Kellermann <mk@cm4all.com>  Fri, 09 Sep 2011 13:03:55 +0200

cm4all-beng-proxy (1.1.8) unstable; urgency=low

  * merge release 1.0.5
  * {css_,}processor: one more underscore for the prefix
  * processor: remove rewrite-uri processing instructions from output
  * translate: unknown packet is a fatal error
  * processor: add option to set widget/focus by default
  * rewrite-uri: a leading tilde refers to the widget base; translation
    packet ANCHOR_ABSOLUTE enables it by default

 -- Max Kellermann <mk@cm4all.com>  Mon, 05 Sep 2011 17:56:31 +0200

cm4all-beng-proxy (1.1.7) unstable; urgency=low

  * css_processor: implement property "-c-mode"
  * css_processor: translate underscore prefix in class names
  * processor: translate underscore prefix in CSS class names

 -- Max Kellermann <mk@cm4all.com>  Mon, 29 Aug 2011 17:47:48 +0200

cm4all-beng-proxy (1.1.6) unstable; urgency=low

  * merge release 1.0.3
  * implement CSS processor

 -- Max Kellermann <mk@cm4all.com>  Mon, 22 Aug 2011 17:13:56 +0200

cm4all-beng-proxy (1.1.5) unstable; urgency=low

  * lb: optionally generate Via and X-Forwarded-For

 -- Max Kellermann <mk@cm4all.com>  Wed, 17 Aug 2011 12:45:14 +0200

cm4all-beng-proxy (1.1.4) unstable; urgency=low

  * pipe-stock: fix assertion failure after optimization bug
  * istream-pipe: reuse drained pipes immediately
  * sink-socket: reinstate write event during bulk transfers

 -- Max Kellermann <mk@cm4all.com>  Thu, 11 Aug 2011 14:41:37 +0200

cm4all-beng-proxy (1.1.3) unstable; urgency=low

  * widget: quote invalid XMLID/JS characters for &c:prefix;
  * lb: add protocol "tcp"

 -- Max Kellermann <mk@cm4all.com>  Wed, 10 Aug 2011 18:53:12 +0200

cm4all-beng-proxy (1.1.2) unstable; urgency=low

  * merge release 1.0.2
  * http-server: report detailed errors
  * widget-http: implement header dumps
  * cgi, fastcgi: enable cookie jar with custom cookie "host"

 -- Max Kellermann <mk@cm4all.com>  Thu, 04 Aug 2011 17:27:51 +0200

cm4all-beng-proxy (1.1.1) unstable; urgency=low

  * merge release 1.0.1
  * lb: don't ignore unimplemented configuration keywords
  * lb: configurable monitor check interval
  * session: configurable idle timeout

 -- Max Kellermann <mk@cm4all.com>  Tue, 26 Jul 2011 11:27:20 +0200

cm4all-beng-proxy (1.1) unstable; urgency=low

  * http-client: send "Expect: 100-continue" only for big request body
  * lb: implement monitors (ping, connect, tcp_expect)

 -- Max Kellermann <mk@cm4all.com>  Wed, 20 Jul 2011 15:04:22 +0200
  
cm4all-beng-proxy (1.0.21) unstable; urgency=low

  * hstock: fix memory leak
  * notify: fix endless busy loop
  * ssl_filter: fix hang while tearing down connection

 -- Max Kellermann <mk@cm4all.com>  Tue, 31 Jan 2012 15:24:50 -0000

cm4all-beng-proxy (1.0.20) unstable; urgency=low

  * ssl: load the whole certificate chain
  * translate: fix PATH+JAILCGI+SITE check
  * translate: fix HOME check
  * resource-address: include all CGI attributes in cache key

 -- Max Kellermann <mk@cm4all.com>  Wed, 25 Jan 2012 12:10:43 -0000

cm4all-beng-proxy (1.0.19) unstable; urgency=low

  * cookie-client: add a missing out-of-memory check

 -- Max Kellermann <mk@cm4all.com>  Tue, 17 Jan 2012 08:27:38 -0000

cm4all-beng-proxy (1.0.18) unstable; urgency=low

  * resource-address: support zero-length path_info prefix (for BASE)
  * hashmap: optimize insertions
  * http-server: limit the number of request headers
  * proxy-widget: discard the unused request body on error

 -- Max Kellermann <mk@cm4all.com>  Wed, 04 Jan 2012 14:55:59 -0000

cm4all-beng-proxy (1.0.17) unstable; urgency=low

  * istream-chunked: avoid recursive buffer write, fixes crash

 -- Max Kellermann <mk@cm4all.com>  Wed, 21 Dec 2011 16:37:44 -0000

cm4all-beng-proxy (1.0.16) unstable; urgency=low

  * http-server: disable timeout while waiting for CGI
  * cgi: fix segmentation fault
  * processor: discard child's request body on abort
  * proxy-widget: discard the unused request body on error

 -- Max Kellermann <mk@cm4all.com>  Wed, 14 Dec 2011 11:53:31 +0100

cm4all-beng-proxy (1.0.15) unstable; urgency=low

  * http-client: fix assertion failure on bogus "100 Continue"
  * handler: don't close the request body twice
  * session: add a missing out-of-memory check
  * fcgi-client: check for EV_READ event
  * fcgi-serialize: fix serializing parameter without value

 -- Max Kellermann <mk@cm4all.com>  Mon, 05 Dec 2011 17:47:20 -0000

cm4all-beng-proxy (1.0.14) unstable; urgency=low

  * http-server: don't generate chunked HEAD response
  * http-server: don't override Content-Length for HEAD response
  * lb_http, proxy-widget, response: forward Content-Length after HEAD

 -- Max Kellermann <mk@cm4all.com>  Tue, 08 Nov 2011 18:19:42 +0100

cm4all-beng-proxy (1.0.13) unstable; urgency=low

  * processor: initialize URI rewrite options for <?cm4all-rewrite-uri?>

 -- Max Kellermann <mk@cm4all.com>  Wed, 02 Nov 2011 16:47:48 +0100

cm4all-beng-proxy (1.0.12) unstable; urgency=low

  * http-server, proxy-widget: add missing newline to log message
  * fcgi_client: fix assertion failure on response body error
  * http-cache-choice: fix crash due to wrong filter callback

 -- Max Kellermann <mk@cm4all.com>  Fri, 21 Oct 2011 15:02:42 +0200

cm4all-beng-proxy (1.0.11) unstable; urgency=low

  * lb_config: fix binding to wildcard address
  * rewrite-uri: clarify warning message when widget has no id

 -- Max Kellermann <mk@cm4all.com>  Wed, 19 Oct 2011 09:26:48 +0200

cm4all-beng-proxy (1.0.10) unstable; urgency=low

  * debian/control: beng-lb doesn't need "daemon" anymore
  * http-string: allow space in unquoted cookie values (RFC ignorant)

 -- Max Kellermann <mk@cm4all.com>  Fri, 07 Oct 2011 15:06:32 +0200

cm4all-beng-proxy (1.0.9) unstable; urgency=low

  * tcp-balancer: store a copy of the socket address
  * lb: default log directory is /var/log/cm4all/beng-lb
  * lb: use new built-in watchdog instead of /usr/bin/daemon

 -- Max Kellermann <mk@cm4all.com>  Thu, 29 Sep 2011 16:19:34 +0200

cm4all-beng-proxy (1.0.8) unstable; urgency=low

  * resource-address: copy the delegate JailCGI parameters (crash bug fix)
  * response: use the same URI for storing and dropping widget sessions

 -- Max Kellermann <mk@cm4all.com>  Thu, 22 Sep 2011 13:39:08 +0200

cm4all-beng-proxy (1.0.7) unstable; urgency=low

  * inline-widget: discard request body when class lookup fails

 -- Max Kellermann <mk@cm4all.com>  Fri, 16 Sep 2011 12:16:04 +0200

cm4all-beng-proxy (1.0.6) unstable; urgency=low

  * processor: support short "SCRIPT" tag
  * widget-uri: use the template's view specification

 -- Max Kellermann <mk@cm4all.com>  Tue, 13 Sep 2011 18:14:24 +0200

cm4all-beng-proxy (1.0.5) unstable; urgency=low

  * resource-loader: delete comma when extracting from X-Forwarded-For

 -- Max Kellermann <mk@cm4all.com>  Mon, 05 Sep 2011 17:43:22 +0200

cm4all-beng-proxy (1.0.4) unstable; urgency=low

  * istream-replace: update the buffer reader after new data was added

 -- Max Kellermann <mk@cm4all.com>  Mon, 05 Sep 2011 15:43:17 +0200

cm4all-beng-proxy (1.0.3) unstable; urgency=low

  * merge release 0.9.35
  * control-handler: fix uninitialized variable

 -- Max Kellermann <mk@cm4all.com>  Thu, 18 Aug 2011 15:15:52 +0200

cm4all-beng-proxy (1.0.2) unstable; urgency=low

  * merge release 0.9.34
  * handler: always log translate client errors
  * tcp-balancer: fix memory leak in error handler
  * http-string: allow more characters in cookie values (RFC ignorant)

 -- Max Kellermann <mk@cm4all.com>  Mon, 01 Aug 2011 16:30:05 +0200

cm4all-beng-proxy (1.0.1) unstable; urgency=low

  * session: increase idle timeout to 20 minutes

 -- Max Kellermann <mk@cm4all.com>  Tue, 26 Jul 2011 11:23:36 +0200

cm4all-beng-proxy (1.0) unstable; urgency=low

  * merge release 0.9.33
  * header-forward: eliminate the duplicate "Date" response header
  * proxy-handler: don't pass internal URI arguments to CGI

 -- Max Kellermann <mk@cm4all.com>  Mon, 18 Jul 2011 17:07:42 +0200

cm4all-beng-proxy (0.10.14) unstable; urgency=low

  * merge release 0.9.32

 -- Max Kellermann <mk@cm4all.com>  Tue, 12 Jul 2011 19:02:23 +0200

cm4all-beng-proxy (0.10.13) unstable; urgency=low

  * growing-buffer: reset the position when skipping buffers

 -- Max Kellermann <mk@cm4all.com>  Wed, 06 Jul 2011 10:07:50 +0200

cm4all-beng-proxy (0.10.12) unstable; urgency=low

  * merge release 0.9.31
  * rewrite-uri: log widget base mismatch
  * istream-replace: fix assertion failure with splitted buffer

 -- Max Kellermann <mk@cm4all.com>  Tue, 05 Jul 2011 22:05:44 +0200

cm4all-beng-proxy (0.10.11) unstable; urgency=low

  * merge release 0.9.30
  * lb: add SSL/TLS support

 -- Max Kellermann <mk@cm4all.com>  Mon, 04 Jul 2011 17:14:21 +0200

cm4all-beng-proxy (0.10.10) unstable; urgency=low

  * merge release 0.9.29

 -- Max Kellermann <mk@cm4all.com>  Tue, 28 Jun 2011 17:56:43 +0200

cm4all-beng-proxy (0.10.9) unstable; urgency=low

  * merge release 0.9.28

 -- Max Kellermann <mk@cm4all.com>  Mon, 27 Jun 2011 13:38:03 +0200

cm4all-beng-proxy (0.10.8) unstable; urgency=low

  * lb_http: don't access the connection object after it was closed
  * restart the load balancer automatically

 -- Max Kellermann <mk@cm4all.com>  Wed, 22 Jun 2011 12:38:39 +0200

cm4all-beng-proxy (0.10.7) unstable; urgency=low

  * config: make the session cookie name configurable
  * uri-relative: allow relative base URIs (for CGI)
  * widget-uri: combine existing CGI PATH_INFO and given widget location
  * python/translation/widget: support "path_info" specification

 -- Max Kellermann <mk@cm4all.com>  Mon, 20 Jun 2011 14:54:38 +0200

cm4all-beng-proxy (0.10.6) unstable; urgency=low

  * merge release 0.9.26

 -- Max Kellermann <mk@cm4all.com>  Wed, 15 Jun 2011 09:19:28 +0200

cm4all-beng-proxy (0.10.5) unstable; urgency=low

  * merge release 0.9.26

 -- Max Kellermann <mk@cm4all.com>  Fri, 10 Jun 2011 10:09:09 +0200

cm4all-beng-proxy (0.10.4) unstable; urgency=low

  * doc: add beng-lb documentation
  * lb: implement "fallback" option
  * merge release 0.9.25

 -- Max Kellermann <mk@cm4all.com>  Wed, 08 Jun 2011 14:13:43 +0200

cm4all-beng-proxy (0.10.3) unstable; urgency=low

  * python/translation.widget: support keyword "sticky"
  * lb: implement sticky modes "failover", "cookie"

 -- Max Kellermann <mk@cm4all.com>  Mon, 06 Jun 2011 15:51:36 +0200

cm4all-beng-proxy (0.10.2) unstable; urgency=low

  * debian: fix beng-lb pid file name
  * lb_http: implement sticky sessions
  * merge release 0.9.24

 -- Max Kellermann <mk@cm4all.com>  Tue, 31 May 2011 14:32:03 +0200

cm4all-beng-proxy (0.10.1) unstable; urgency=low

  * lb_http: close request body on error
  * lb_listener: print error message when binding fails
  * merge release 0.9.23

 -- Max Kellermann <mk@cm4all.com>  Fri, 27 May 2011 13:13:55 +0200

cm4all-beng-proxy (0.10) unstable; urgency=low

  * failure: fix inverted logic bug in expiry check
  * tcp-balancer: implement session stickiness
  * lb: new stand-alone load balancer

 -- Max Kellermann <mk@cm4all.com>  Thu, 26 May 2011 14:32:02 +0200

cm4all-beng-proxy (0.9.35) unstable; urgency=low

  * resource-loader: pass the last X-Forwarded-For element to AJP

 -- Max Kellermann <mk@cm4all.com>  Thu, 18 Aug 2011 15:05:02 +0200

cm4all-beng-proxy (0.9.34) unstable; urgency=low

  * request: fix double request body close in errdoc handler
  * handler: close request body on early abort

 -- Max Kellermann <mk@cm4all.com>  Mon, 01 Aug 2011 16:21:43 +0200

cm4all-beng-proxy (0.9.33) unstable; urgency=low

  * {http,ajp}-request, errdoc: check before closing the request body on
    error

 -- Max Kellermann <mk@cm4all.com>  Mon, 18 Jul 2011 16:30:29 +0200

cm4all-beng-proxy (0.9.32) unstable; urgency=low

  * processor: dispose request body when focused widget was not found
  * http-string: allow the slash in cookie values (RFC ignorant)

 -- Max Kellermann <mk@cm4all.com>  Tue, 12 Jul 2011 18:16:01 +0200

cm4all-beng-proxy (0.9.31) unstable; urgency=low

  * growing-buffer: fix assertion failure with empty first buffer

 -- Max Kellermann <mk@cm4all.com>  Tue, 05 Jul 2011 21:58:24 +0200

cm4all-beng-proxy (0.9.30) unstable; urgency=low

  * growing-buffer: fix assertion failure in reader when buffer is empty

 -- Max Kellermann <mk@cm4all.com>  Mon, 04 Jul 2011 16:59:28 +0200

cm4all-beng-proxy (0.9.29) unstable; urgency=low

  * http-string: allow the equality sign in cookie values (RFC ignorant)

 -- Max Kellermann <mk@cm4all.com>  Tue, 28 Jun 2011 17:50:23 +0200

cm4all-beng-proxy (0.9.28) unstable; urgency=low

  * http-string: allow round brackets in cookie values (RFC ignorant)

 -- Max Kellermann <mk@cm4all.com>  Mon, 27 Jun 2011 13:23:58 +0200

cm4all-beng-proxy (0.9.27) unstable; urgency=low

  * handler: don't delete existing session in TRANSPARENT mode

 -- Max Kellermann <mk@cm4all.com>  Wed, 15 Jun 2011 09:08:48 +0200

cm4all-beng-proxy (0.9.26) unstable; urgency=low

  * worker: read "crash" value before destroying shared memory
  * session: fix crash while discarding session

 -- Max Kellermann <mk@cm4all.com>  Fri, 10 Jun 2011 09:54:56 +0200

cm4all-beng-proxy (0.9.25) unstable; urgency=low

  * response: discard the request body before passing to errdoc
  * worker: don't restart all workers after "safe" worker crash
  * cgi: check for end-of-file after splice

 -- Max Kellermann <mk@cm4all.com>  Wed, 08 Jun 2011 15:02:35 +0200

cm4all-beng-proxy (0.9.24) unstable; urgency=low

  * fcgi-client: really discard packets on request id mismatch
  * memcached-client: don't schedule read event when buffer is full
  * session: support beng-lb sticky sessions

 -- Max Kellermann <mk@cm4all.com>  Tue, 31 May 2011 14:23:41 +0200

cm4all-beng-proxy (0.9.23) unstable; urgency=low

  * tcp-balancer: retry connecting to cluster if a node fails

 -- Max Kellermann <mk@cm4all.com>  Fri, 27 May 2011 13:01:31 +0200

cm4all-beng-proxy (0.9.22) unstable; urgency=low

  * failure: fix inverted logic bug in expiry check
  * uri-extract: support AJP URLs, fixes AJP cookies
  * ajp-client: don't schedule read event when buffer is full

 -- Max Kellermann <mk@cm4all.com>  Thu, 26 May 2011 08:32:32 +0200

cm4all-beng-proxy (0.9.21) unstable; urgency=low

  * balancer: re-enable load balancing (regression fix)
  * merge release 0.8.38

 -- Max Kellermann <mk@cm4all.com>  Fri, 20 May 2011 11:03:31 +0200

cm4all-beng-proxy (0.9.20) unstable; urgency=low

  * http-cache: fix assertion failure caused by wrong destructor
  * merge release 0.8.37

 -- Max Kellermann <mk@cm4all.com>  Mon, 16 May 2011 14:03:09 +0200

cm4all-beng-proxy (0.9.19) unstable; urgency=low

  * http-request: don't retry requests with a request body

 -- Max Kellermann <mk@cm4all.com>  Thu, 12 May 2011 11:35:55 +0200

cm4all-beng-proxy (0.9.18) unstable; urgency=low

  * http-body: fix assertion failure on EOF chunk after socket was closed
  * widget-http: fix crash in widget lookup error handler
  * merge release 0.8.36

 -- Max Kellermann <mk@cm4all.com>  Tue, 10 May 2011 18:56:33 +0200

cm4all-beng-proxy (0.9.17) unstable; urgency=low

  * growing-buffer: fix assertion failure after large initial write
  * http-request: retry after connection failure
  * test/t-cgi: fix bashisms in test scripts

 -- Max Kellermann <mk@cm4all.com>  Wed, 04 May 2011 18:54:57 +0200

cm4all-beng-proxy (0.9.16) unstable; urgency=low

  * resource-address: append "transparent" args to CGI path_info
  * tcache: fix crash on FastCGI with BASE

 -- Max Kellermann <mk@cm4all.com>  Mon, 02 May 2011 16:07:21 +0200

cm4all-beng-proxy (0.9.15) unstable; urgency=low

  * configure.ac: check if valgrind/memcheck.h is installed
  * configure.ac: check if libattr is available
  * access-log: log Referer and User-Agent
  * access-log: log the request duration
  * proxy-handler: allow forwarding URI arguments
  * merge release 0.8.35

 -- Max Kellermann <mk@cm4all.com>  Wed, 27 Apr 2011 18:54:17 +0200

cm4all-beng-proxy (0.9.14) unstable; urgency=low

  * processor: don't clear widget pointer at opening tag
  * debian: move ulimit call from init script to *.default
  * merge release 0.8.33

 -- Max Kellermann <mk@cm4all.com>  Wed, 13 Apr 2011 17:03:29 +0200

cm4all-beng-proxy (0.9.13) unstable; urgency=low

  * proxy-widget: apply the widget's response header forward settings
  * response: add option to dump the widget tree
  * widget-class: move header forward settings to view
  * merge release 0.8.30

 -- Max Kellermann <mk@cm4all.com>  Mon, 04 Apr 2011 16:31:26 +0200

cm4all-beng-proxy (0.9.12) unstable; urgency=low

  * widget: internal API refactorization
  * was-control: fix argument order in "abort" call
  * was-client: duplicate the GError object when it is used twice
  * {file,delegate}-handler: add Expires/ETag headers to 304 response
  * cgi: allow setting environment variables

 -- Max Kellermann <mk@cm4all.com>  Thu, 24 Mar 2011 15:12:54 +0100

cm4all-beng-proxy (0.9.11) unstable; urgency=low

  * processor: major API refactorization
  * merge release 0.8.29

 -- Max Kellermann <mk@cm4all.com>  Mon, 21 Mar 2011 19:43:28 +0100

cm4all-beng-proxy (0.9.10) unstable; urgency=low

  * merge release 0.8.27

 -- Max Kellermann <mk@cm4all.com>  Fri, 18 Mar 2011 14:11:16 +0100

cm4all-beng-proxy (0.9.9) unstable; urgency=low

  * merge release 0.8.25

 -- Max Kellermann <mk@cm4all.com>  Mon, 14 Mar 2011 16:05:51 +0100

cm4all-beng-proxy (0.9.8) unstable; urgency=low

  * translate: support UNIX domain sockets in ADDRESS_STRING
  * resource-address: support connections to existing FastCGI servers

 -- Max Kellermann <mk@cm4all.com>  Fri, 11 Mar 2011 19:24:33 +0100

cm4all-beng-proxy (0.9.7) unstable; urgency=low

  * merge release 0.8.24

 -- Max Kellermann <mk@cm4all.com>  Fri, 04 Mar 2011 13:07:36 +0100

cm4all-beng-proxy (0.9.6) unstable; urgency=low

  * merge release 0.8.23

 -- Max Kellermann <mk@cm4all.com>  Mon, 28 Feb 2011 11:47:45 +0100

cm4all-beng-proxy (0.9.5) unstable; urgency=low

  * translate: allow SITE without CGI

 -- Max Kellermann <mk@cm4all.com>  Mon, 31 Jan 2011 06:35:24 +0100

cm4all-beng-proxy (0.9.4) unstable; urgency=low

  * widget-class: allow distinct addresses for each view

 -- Max Kellermann <mk@cm4all.com>  Thu, 27 Jan 2011 17:51:21 +0100

cm4all-beng-proxy (0.9.3) unstable; urgency=low

  * istream-catch: log errors
  * proxy-handler: pass the original request URI to (Fast)CGI
  * proxy-handler: pass the original document root to (Fast)CGI
  * fcgi-stock: pass site id to child process
  * translation: new packet "HOME" for JailCGI
  * resource-loader: get remote host from "X-Forwarded-For"
  * cgi, fcgi-client: pass client IP address to application

 -- Max Kellermann <mk@cm4all.com>  Fri, 21 Jan 2011 18:13:38 +0100

cm4all-beng-proxy (0.9.2) unstable; urgency=low

  * merge release 0.8.21
  * http-response: better context for error messages
  * istream: method close() does not invoke handler->abort()
  * istream: better context for error messages
  * ajp-client: destruct properly when request stream fails
  * {delegate,fcgi,was}-stock: use the JailCGI 1.4 wrapper

 -- Max Kellermann <mk@cm4all.com>  Mon, 17 Jan 2011 12:08:04 +0100

cm4all-beng-proxy (0.9.1) unstable; urgency=low

  * http-server: count the number of raw bytes sent and received
  * control-handler: support TCACHE_INVALIDATE with SITE
  * new programs "log-forward", "log-exec" for network logging
  * new program "log-split" for creating per-site log files
  * new program "log-traffic" for creating per-site traffic logs
  * move logging servers to new package cm4all-beng-proxy-logging
  * python/control.client: add parameter "broadcast"

 -- Max Kellermann <mk@cm4all.com>  Thu, 02 Dec 2010 12:07:16 +0100

cm4all-beng-proxy (0.9) unstable; urgency=low

  * merge release 0.8.19
  * was-client: explicitly send 32 bit METHOD payload
  * was-client: explicitly parse STATUS as 32 bit integer
  * was-client: clear control channel object on destruction
  * was-client: reuse child process if state is clean on EOF
  * was-client: abort properly after receiving illegal packet
  * was-client: allow "request STOP" before response completed
  * was-client: postpone the response handler invocation
  * was-control: send packets in bulk
  * python: support WAS widgets
  * http-server: enable "cork" mode only for beginning of response
  * http-cache: don't access freed memory in pool_unref_denotify()
  * http: use libcm4all-http
  * new datagram based binary protocol for access logging
  * main: default WAS stock limit is 16

 -- Max Kellermann <mk@cm4all.com>  Thu, 18 Nov 2010 19:56:17 +0100

cm4all-beng-proxy (0.8.38) unstable; urgency=low

  * failure: update time stamp on existing item
  * errdoc: free the original response body on abort

 -- Max Kellermann <mk@cm4all.com>  Fri, 20 May 2011 10:17:14 +0200

cm4all-beng-proxy (0.8.37) unstable; urgency=low

  * widget-resolver: don't reuse failed resolver
  * http-request: fix NULL pointer dereference on invalid URI
  * config: disable the TCP stock limit by default

 -- Max Kellermann <mk@cm4all.com>  Mon, 16 May 2011 13:41:32 +0200

cm4all-beng-proxy (0.8.36) unstable; urgency=low

  * http-server: check if client closes connection while processing
  * http-client: release the socket before invoking the callback
  * fcgi-client: fix assertion failure on full input buffer
  * memcached-client: re-enable socket event after direct copy
  * istream-file: fix assertion failure on range request
  * test/t-cgi: fix bashisms in test scripts

 -- Max Kellermann <mk@cm4all.com>  Tue, 10 May 2011 18:45:48 +0200

cm4all-beng-proxy (0.8.35) unstable; urgency=low

  * session: fix potential session defragmentation crash
  * ajp-request: use "host:port" as TCP stock key
  * cgi: evaluate the Content-Length response header

 -- Max Kellermann <mk@cm4all.com>  Wed, 27 Apr 2011 13:32:05 +0200

cm4all-beng-proxy (0.8.34) unstable; urgency=low

  * js: replace all '%' with '$'
  * js: check if session_id is null
  * debian: add package cm4all-beng-proxy-tools

 -- Max Kellermann <mk@cm4all.com>  Tue, 19 Apr 2011 18:43:54 +0200

cm4all-beng-proxy (0.8.33) unstable; urgency=low

  * processor: don't quote query string arguments with dollar sign
  * widget-request: safely remove "view" and "path" from argument table
  * debian/control: add "Breaks << 0.8.32" on the JavaScript library

 -- Max Kellermann <mk@cm4all.com>  Tue, 12 Apr 2011 18:21:55 +0200

cm4all-beng-proxy (0.8.32) unstable; urgency=low

  * args: quote arguments with the dollar sign

 -- Max Kellermann <mk@cm4all.com>  Tue, 12 Apr 2011 13:34:42 +0200

cm4all-beng-proxy (0.8.31) unstable; urgency=low

  * proxy-widget: eliminate the duplicate "Server" response header
  * translation: add packet UNTRUSTED_SITE_SUFFIX

 -- Max Kellermann <mk@cm4all.com>  Thu, 07 Apr 2011 16:23:37 +0200

cm4all-beng-proxy (0.8.30) unstable; urgency=low

  * handler: make lower-case realm name from the "Host" header
  * session: copy attribute "realm", fixes segmentation fault

 -- Max Kellermann <mk@cm4all.com>  Tue, 29 Mar 2011 16:47:43 +0200

cm4all-beng-proxy (0.8.29) unstable; urgency=low

  * ajp-client: send query string in an AJP attribute

 -- Max Kellermann <mk@cm4all.com>  Mon, 21 Mar 2011 19:16:16 +0100

cm4all-beng-proxy (0.8.28) unstable; urgency=low

  * resource-loader: use X-Forwarded-For to obtain AJP remote host
  * resource-loader: strip port from AJP remote address
  * resource-loader: don't pass remote host to AJP server
  * resource-loader: parse server port for AJP
  * ajp-client: always send content-length
  * ajp-client: parse the remaining buffer after EAGAIN

 -- Max Kellermann <mk@cm4all.com>  Mon, 21 Mar 2011 11:12:07 +0100

cm4all-beng-proxy (0.8.27) unstable; urgency=low

  * http-request: close the request body on malformed URI
  * ajp-request: AJP translation packet contains ajp://host:port/path

 -- Max Kellermann <mk@cm4all.com>  Fri, 18 Mar 2011 14:04:21 +0100

cm4all-beng-proxy (0.8.26) unstable; urgency=low

  * python/response: fix typo in ajp()
  * session: validate sessions only within one realm

 -- Max Kellermann <mk@cm4all.com>  Fri, 18 Mar 2011 08:59:41 +0100

cm4all-beng-proxy (0.8.25) unstable; urgency=low

  * widget-http: discard request body on unknown view name
  * inline-widget: discard request body on error
  * {http,fcgi,was}-client: allocate response headers from caller pool
  * cmdline: fcgi_stock_limit defaults to 0 (no limit)

 -- Max Kellermann <mk@cm4all.com>  Mon, 14 Mar 2011 15:53:42 +0100

cm4all-beng-proxy (0.8.24) unstable; urgency=low

  * fcgi-client: release the connection even when padding not consumed
    after empty response

 -- Max Kellermann <mk@cm4all.com>  Wed, 02 Mar 2011 17:39:33 +0100

cm4all-beng-proxy (0.8.23) unstable; urgency=low

  * memcached-client: allocate a new memory pool
  * memcached-client: copy caller_pool reference before freeing the client
  * fcgi-client: check headers!=NULL
  * fcgi-client: release the connection even when padding not consumed

 -- Max Kellermann <mk@cm4all.com>  Mon, 28 Feb 2011 10:50:02 +0100

cm4all-beng-proxy (0.8.22) unstable; urgency=low

  * cgi: fill special variables CONTENT_TYPE, CONTENT_LENGTH
  * memcached-client: remove stray pool_unref() call
  * memcached-client: reuse the socket if the remaining value is buffered
  * http-cache-choice: abbreviate memcached keys
  * *-cache: allocate a parent pool for cache items
  * pool: re-enable linear pools
  * frame: free the request body on error
  * http-cache: free cached body which was dismissed

 -- Max Kellermann <mk@cm4all.com>  Mon, 07 Feb 2011 15:34:09 +0100

cm4all-beng-proxy (0.8.21) unstable; urgency=low

  * merge release 0.7.55
  * jail: translate the document root properly
  * header-forward: forward the "Host" header to CGI/FastCGI/AJP
  * http-error: map ENOTDIR to "404 Not Found"
  * http-server: fix assertion failure on write error
  * fcgi-stock: clear all environment variables

 -- Max Kellermann <mk@cm4all.com>  Thu, 06 Jan 2011 16:04:20 +0100

cm4all-beng-proxy (0.8.20) unstable; urgency=low

  * widget-resolver: add pedantic state assertions
  * async: remember a copy of the operation in !NDEBUG
  * python/translation/response: max_age() returns self

 -- Max Kellermann <mk@cm4all.com>  Mon, 06 Dec 2010 23:02:50 +0100

cm4all-beng-proxy (0.8.19) unstable; urgency=low

  * merge release 0.7.54

 -- Max Kellermann <mk@cm4all.com>  Wed, 17 Nov 2010 16:25:10 +0100

cm4all-beng-proxy (0.8.18) unstable; urgency=low

  * was-client: explicitly send 32 bit METHOD payload
  * was-client: explicitly parse STATUS as 32 bit integer
  * istream: check presence of as_fd() in optimized build

 -- Max Kellermann <mk@cm4all.com>  Fri, 05 Nov 2010 11:00:54 +0100

cm4all-beng-proxy (0.8.17) unstable; urgency=low

  * merged release 0.7.53
  * widget: use colon as widget path separator
  * was-client: check for abort during response handler
  * was-client: implement STOP
  * was-client: release memory pools
  * was-launch: enable non-blocking mode on input and output
  * http-server: don't crash on malformed pipelined request
  * main: free the WAS stock and the UDP listener in the SIGTERM handler

 -- Max Kellermann <mk@cm4all.com>  Thu, 28 Oct 2010 19:50:26 +0200

cm4all-beng-proxy (0.8.16) unstable; urgency=low

  * merged release 0.7.52
  * was-client: support for the WAS protocol

 -- Max Kellermann <mk@cm4all.com>  Wed, 13 Oct 2010 16:45:18 +0200

cm4all-beng-proxy (0.8.15) unstable; urgency=low

  * resource-address: don't skip question mark twice

 -- Max Kellermann <mk@cm4all.com>  Tue, 28 Sep 2010 12:20:33 +0200

cm4all-beng-proxy (0.8.14) unstable; urgency=low

  * processor: schedule "xmlns:c" deletion

 -- Max Kellermann <mk@cm4all.com>  Thu, 23 Sep 2010 14:42:31 +0200

cm4all-beng-proxy (0.8.13) unstable; urgency=low

  * processor: delete "xmlns:c" attributes from link elements
  * istream-{head,zero}: implement method available()
  * merged release 0.7.51

 -- Max Kellermann <mk@cm4all.com>  Tue, 17 Aug 2010 09:54:33 +0200

cm4all-beng-proxy (0.8.12) unstable; urgency=low

  * http-cache-memcached: copy resource address
  * debian/control: add missing ${shlibs:Depends}
  * merged release 0.7.50

 -- Max Kellermann <mk@cm4all.com>  Thu, 12 Aug 2010 20:17:52 +0200

cm4all-beng-proxy (0.8.11) unstable; urgency=low

  * delegate-client: fix SCM_RIGHTS check
  * use Linux 2.6 CLOEXEC/NONBLOCK flags
  * tcache: INVALIDATE removes all variants (error documents etc.)
  * control: new UDP based protocol, allows invalidating caches
  * hashmap: fix assertion failure in hashmap_remove_match()
  * merged release 0.7.49

 -- Max Kellermann <mk@cm4all.com>  Tue, 10 Aug 2010 15:48:10 +0200

cm4all-beng-proxy (0.8.10) unstable; urgency=low

  * tcache: copy response.previous

 -- Max Kellermann <mk@cm4all.com>  Mon, 02 Aug 2010 18:03:43 +0200

cm4all-beng-proxy (0.8.9) unstable; urgency=low

  * (f?)cgi-handler: forward query string only if focused
  * ajp-handler: merge into proxy-handler
  * proxy-handler: forward query string if focused
  * cgi, fastcgi-handler: enable the resource cache
  * translation: add packets CHECK and PREVIOUS for authentication
  * python: add Response.max_age()

 -- Max Kellermann <mk@cm4all.com>  Fri, 30 Jul 2010 11:39:22 +0200

cm4all-beng-proxy (0.8.8) unstable; urgency=low

  * prototypes/translate.py: added new ticket-fastcgi programs
  * http-cache: implement FastCGI caching
  * merged release 0.7.47

 -- Max Kellermann <mk@cm4all.com>  Wed, 21 Jul 2010 13:00:43 +0200

cm4all-beng-proxy (0.8.7) unstable; urgency=low

  * istream-delayed: update the "direct" bit mask
  * http-client: send "Expect: 100-continue"
  * response, widget-http: apply istream_pipe to filter input
  * proxy-handler: apply istream_pipe to request body
  * istream-ajp-body: send larger request body packets
  * ajp-client: support splice()
  * merged release 0.7.46

 -- Max Kellermann <mk@cm4all.com>  Fri, 25 Jun 2010 18:52:04 +0200

cm4all-beng-proxy (0.8.6) unstable; urgency=low

  * translation: added support for custom error documents
  * response: convert HEAD to GET if filter follows
  * processor: short-circuit on HEAD request
  * python: depend on python-twisted-core

 -- Max Kellermann <mk@cm4all.com>  Wed, 16 Jun 2010 16:37:42 +0200

cm4all-beng-proxy (0.8.5) unstable; urgency=low

  * istream-tee: allow second output to block
  * widget-http: don't transform error documents
  * response, widget-http: disable filters after widget frame request
  * translation: added packet FILTER_4XX to filter client errors
  * merged release 0.7.45

 -- Max Kellermann <mk@cm4all.com>  Thu, 10 Jun 2010 16:13:14 +0200

cm4all-beng-proxy (0.8.4) unstable; urgency=low

  * python: added missing "Response" import
  * python: resume parsing after deferred call
  * http-client: implement istream method as_fd()
  * merged release 0.7.44

 -- Max Kellermann <mk@cm4all.com>  Mon, 07 Jun 2010 17:01:16 +0200

cm4all-beng-proxy (0.8.3) unstable; urgency=low

  * file-handler: implement If-Range (RFC 2616 14.27)
  * merged release 0.7.42

 -- Max Kellermann <mk@cm4all.com>  Tue, 01 Jun 2010 16:17:13 +0200

cm4all-beng-proxy (0.8.2) unstable; urgency=low

  * cookie-client: verify the cookie path
  * python: use Twisted's logging library
  * python: added a widget registry class
  * merged release 0.7.41

 -- Max Kellermann <mk@cm4all.com>  Wed, 26 May 2010 13:08:16 +0200

cm4all-beng-proxy (0.8.1) unstable; urgency=low

  * http-cache-memcached: delete entity records on POST

 -- Max Kellermann <mk@cm4all.com>  Tue, 18 May 2010 12:21:55 +0200

cm4all-beng-proxy (0.8) unstable; urgency=low

  * istream: added method as_fd() to convert istream to file descriptor
  * fork: support passing stdin istream fd to child process
  * http-cache: discard only matching entries on POST
  * istream-html-escape: escape single and double quote
  * rewrite-uri: escape the result with XML entities

 -- Max Kellermann <mk@cm4all.com>  Thu, 13 May 2010 12:34:46 +0200

cm4all-beng-proxy (0.7.55) unstable; urgency=low

  * pool: reparent pools in optimized build
  * istream-deflate: add missing pool reference while reading
  * istream-deflate: fix several error handlers

 -- Max Kellermann <mk@cm4all.com>  Thu, 06 Jan 2011 12:59:39 +0100

cm4all-beng-proxy (0.7.54) unstable; urgency=low

  * http-server: fix crash on deferred chunked request body
  * parser: fix crash on malformed SCRIPT element

 -- Max Kellermann <mk@cm4all.com>  Wed, 17 Nov 2010 16:13:09 +0100

cm4all-beng-proxy (0.7.53) unstable; urgency=low

  * http-server: don't crash on malformed pipelined request
  * sink-header: fix assertion failure on empty trailer

 -- Max Kellermann <mk@cm4all.com>  Thu, 28 Oct 2010 18:39:01 +0200

cm4all-beng-proxy (0.7.52) unstable; urgency=low

  * fcgi-client: fix send timeout handler
  * fork: finish the buffer after pipe was drained

 -- Max Kellermann <mk@cm4all.com>  Wed, 13 Oct 2010 16:39:26 +0200

cm4all-beng-proxy (0.7.51) unstable; urgency=low

  * http-client: clear response body pointer before forwarding EOF event
  * processor: fix assertion failure for c:mode in c:widget

 -- Max Kellermann <mk@cm4all.com>  Mon, 16 Aug 2010 17:01:48 +0200

cm4all-beng-proxy (0.7.50) unstable; urgency=low

  * header-forward: don't forward the "Host" header to HTTP servers
  * resource-address: use uri_relative() for CGI
  * uri-relative: don't lose host name in uri_absolute()
  * uri-relative: don't fail on absolute URIs
  * http-cache-heap: don't use uninitialized item size

 -- Max Kellermann <mk@cm4all.com>  Thu, 12 Aug 2010 20:03:49 +0200

cm4all-beng-proxy (0.7.49) unstable; urgency=low

  * hashmap: fix assertion failure in hashmap_remove_value()

 -- Max Kellermann <mk@cm4all.com>  Tue, 10 Aug 2010 15:37:12 +0200

cm4all-beng-proxy (0.7.48) unstable; urgency=low

  * pipe-stock: add assertions on file descriptors

 -- Max Kellermann <mk@cm4all.com>  Mon, 09 Aug 2010 14:56:54 +0200

cm4all-beng-proxy (0.7.47) unstable; urgency=low

  * cmdline: add option "--group"

 -- Max Kellermann <mk@cm4all.com>  Fri, 16 Jul 2010 18:39:53 +0200

cm4all-beng-proxy (0.7.46) unstable; urgency=low

  * handler: initialize all translate_response attributes
  * http-client: consume buffer before header length check
  * istream-pipe: clear "direct" flags in constructor
  * istream-pipe: return gracefully when handler blocks
  * ajp-client: hold pool reference to reset TCP_CORK

 -- Max Kellermann <mk@cm4all.com>  Mon, 21 Jun 2010 17:53:21 +0200

cm4all-beng-proxy (0.7.45) unstable; urgency=low

  * istream-tee: separate "weak" values for the two outputs
  * fcache: don't close output when caching has been canceled
  * tcache: copy the attribute "secure_cookie"

 -- Max Kellermann <mk@cm4all.com>  Thu, 10 Jun 2010 15:21:34 +0200

cm4all-beng-proxy (0.7.44) unstable; urgency=low

  * http-client: check response header length
  * http-server: check request header length

 -- Max Kellermann <mk@cm4all.com>  Mon, 07 Jun 2010 16:51:57 +0200

cm4all-beng-proxy (0.7.43) unstable; urgency=low

  * http-cache: fixed NULL pointer dereference when storing empty response
    body on the heap

 -- Max Kellermann <mk@cm4all.com>  Tue, 01 Jun 2010 18:52:45 +0200

cm4all-beng-proxy (0.7.42) unstable; urgency=low

  * fork: check "direct" flag again after buffer flush
  * pool: pool_unref_denotify() remembers the code location
  * sink-{buffer,gstring}: don't invoke callback in abort()
  * async: added another debug flag to verify correctness

 -- Max Kellermann <mk@cm4all.com>  Mon, 31 May 2010 21:15:58 +0200

cm4all-beng-proxy (0.7.41) unstable; urgency=low

  * http-cache: initialize response status and headers on empty body

 -- Max Kellermann <mk@cm4all.com>  Tue, 25 May 2010 16:27:25 +0200

cm4all-beng-proxy (0.7.40) unstable; urgency=low

  * http-cache: fixed NULL pointer dereference when storing empty response
    body in memcached

 -- Max Kellermann <mk@cm4all.com>  Tue, 25 May 2010 15:04:44 +0200

cm4all-beng-proxy (0.7.39) unstable; urgency=low

  * memcached-stock: close value on connect failure
  * http: implement remaining status codes
  * http-cache: allow caching empty response body
  * http-cache: cache status codes 203, 206, 300, 301, 410
  * http-cache: don't cache authorized resources

 -- Max Kellermann <mk@cm4all.com>  Fri, 21 May 2010 17:37:29 +0200

cm4all-beng-proxy (0.7.38) unstable; urgency=low

  * http-server: send HTTP/1.1 declaration with "100 Continue"
  * connection: initialize "site_name", fixes crash bug
  * translation: added packet SECURE_COOKIE

 -- Max Kellermann <mk@cm4all.com>  Thu, 20 May 2010 15:40:34 +0200

cm4all-beng-proxy (0.7.37) unstable; urgency=low

  * *-client: implement a socket leak detector
  * handler: initialize response header without translation server

 -- Max Kellermann <mk@cm4all.com>  Tue, 18 May 2010 12:05:11 +0200

cm4all-beng-proxy (0.7.36) unstable; urgency=low

  * http-client: fixed NULL pointer dereference
  * handler, response: removed duplicate request body destruction calls

 -- Max Kellermann <mk@cm4all.com>  Tue, 11 May 2010 17:16:36 +0200

cm4all-beng-proxy (0.7.35) unstable; urgency=low

  * {http,fcgi,ajp}-request: close the request body on abort
  * handler: set fake translation response on malformed URI

 -- Max Kellermann <mk@cm4all.com>  Mon, 10 May 2010 11:22:23 +0200

cm4all-beng-proxy (0.7.34) unstable; urgency=low

  * translate: check the UNTRUSTED packet
  * translation: added packet UNTRUSTED_PREFIX

 -- Max Kellermann <mk@cm4all.com>  Fri, 30 Apr 2010 19:14:37 +0200

cm4all-beng-proxy (0.7.33) unstable; urgency=low

  * merged release 0.7.27.1
  * fcache: don't continue storing in background
  * fcgi-client: re-add event after some input data has been read

 -- Max Kellermann <mk@cm4all.com>  Fri, 30 Apr 2010 11:31:08 +0200

cm4all-beng-proxy (0.7.32) unstable; urgency=low

  * response: generate the "Server" response header
  * response: support the Authentication-Info response header
  * response: support custom authentication pages
  * translation: support custom response headers

 -- Max Kellermann <mk@cm4all.com>  Tue, 27 Apr 2010 17:09:59 +0200

cm4all-beng-proxy (0.7.31) unstable; urgency=low

  * support HTTP authentication (RFC 2617)

 -- Max Kellermann <mk@cm4all.com>  Mon, 26 Apr 2010 17:26:42 +0200

cm4all-beng-proxy (0.7.30) unstable; urgency=low

  * fcgi-client: support responses without a body
  * {http,fcgi}-client: hold caller pool reference during callback

 -- Max Kellermann <mk@cm4all.com>  Fri, 23 Apr 2010 14:41:05 +0200

cm4all-beng-proxy (0.7.29) unstable; urgency=low

  * http-cache: added missing pool_unref() in memcached_miss()
  * pool: added checked pool references

 -- Max Kellermann <mk@cm4all.com>  Thu, 22 Apr 2010 15:45:48 +0200

cm4all-beng-proxy (0.7.28) unstable; urgency=low

  * fcgi-client: support response status
  * translate: malformed packets are fatal
  * http-cache: don't cache resources with very long URIs
  * memcached-client: increase the maximum key size to 32 kB

 -- Max Kellermann <mk@cm4all.com>  Thu, 15 Apr 2010 15:06:51 +0200

cm4all-beng-proxy (0.7.27.1) unstable; urgency=low

  * http-cache: added missing pool_unref() in memcached_miss()
  * http-cache: don't cache resources with very long URIs
  * memcached-client: increase the maximum key size to 32 kB
  * fork: properly handle partially filled output buffer
  * fork: re-add event after some input data has been read

 -- Max Kellermann <mk@cm4all.com>  Thu, 29 Apr 2010 15:30:21 +0200

cm4all-beng-proxy (0.7.27) unstable; urgency=low

  * session: use GLib's PRNG to generate session ids
  * session: seed the PRNG with /dev/random
  * response: log UNTRUSTED violation attempts
  * response: drop widget sessions when there is no focus

 -- Max Kellermann <mk@cm4all.com>  Fri, 09 Apr 2010 12:04:18 +0200

cm4all-beng-proxy (0.7.26) unstable; urgency=low

  * memcached-client: schedule read event before callback
  * istream-tee: continue with second output if first is closed

 -- Max Kellermann <mk@cm4all.com>  Sun, 28 Mar 2010 18:08:11 +0200

cm4all-beng-proxy (0.7.25) unstable; urgency=low

  * memcached-client: don't poll if socket is closed
  * fork: close file descriptor on input error
  * pool: don't check attachments in pool_trash()

 -- Max Kellermann <mk@cm4all.com>  Thu, 25 Mar 2010 13:28:01 +0100

cm4all-beng-proxy (0.7.24) unstable; urgency=low

  * memcached-client: release socket after splice

 -- Max Kellermann <mk@cm4all.com>  Mon, 22 Mar 2010 11:29:45 +0100

cm4all-beng-proxy (0.7.23) unstable; urgency=low

  * sink-header: support splice
  * memcached-client: support splice (response)
  * fcgi-client: recover correctly after send error
  * fcgi-client: support chunked request body
  * fcgi-client: basic splice support for the request body
  * http-cache: duplicate headers
  * {http,memcached}-client: check "direct" mode after buffer flush
  * cmdline: added option "fcgi_stock_limit"
  * python: auto-export function write_packet()
  * python: Response methods return self

 -- Max Kellermann <mk@cm4all.com>  Fri, 19 Mar 2010 13:28:35 +0100

cm4all-beng-proxy (0.7.22) unstable; urgency=low

  * python: re-add function write_packet()

 -- Max Kellermann <mk@cm4all.com>  Fri, 12 Mar 2010 12:27:21 +0100

cm4all-beng-proxy (0.7.21) unstable; urgency=low

  * ajp-client: handle EAGAIN from send()
  * python: install the missing sources

 -- Max Kellermann <mk@cm4all.com>  Thu, 11 Mar 2010 16:58:25 +0100

cm4all-beng-proxy (0.7.20) unstable; urgency=low

  * http-client: don't reinstate event when socket is closed
  * access-log: log the site name
  * python: removed unused function write_packet()
  * python: split the module beng_proxy.translation
  * python: allow overriding query string and param in absolute_uri()
  * python: moved absolute_uri() to a separate library

 -- Max Kellermann <mk@cm4all.com>  Thu, 11 Mar 2010 09:48:52 +0100

cm4all-beng-proxy (0.7.19) unstable; urgency=low

  * client-socket: translate EV_TIMEOUT to ETIMEDOUT
  * fork: refill the input buffer as soon as possible
  * delegate-client: implement an abortable event
  * pool: added assertions for libevent leaks
  * direct: added option "-s enable_splice=no"

 -- Max Kellermann <mk@cm4all.com>  Thu, 04 Mar 2010 17:34:56 +0100

cm4all-beng-proxy (0.7.18) unstable; urgency=low

  * args: reserve memory for the trailing null byte

 -- Max Kellermann <mk@cm4all.com>  Tue, 23 Feb 2010 17:46:04 +0100

cm4all-beng-proxy (0.7.17) unstable; urgency=low

  * translation: added the BOUNCE packet (variant of REDIRECT)
  * translation: change widget packet HOST to UNTRUSTED
  * translation: pass internal URI arguments to the translation server
  * handler: use the specified status with REDIRECT
  * python: added method Request.absolute_uri()

 -- Max Kellermann <mk@cm4all.com>  Tue, 23 Feb 2010 16:15:22 +0100

cm4all-beng-proxy (0.7.16) unstable; urgency=low

  * processor: separate trusted from untrusted widgets by host name
  * processor: mode=partition is deprecated
  * translate: fix DOCUMENT_ROOT handler for CGI/FASTCGI
  * fcgi-request: added JailCGI support

 -- Max Kellermann <mk@cm4all.com>  Fri, 19 Feb 2010 14:29:29 +0100

cm4all-beng-proxy (0.7.15) unstable; urgency=low

  * processor: unreference the caller pool in abort()
  * tcache: clear BASE on mismatch
  * fcgi-client: generate the Content-Length request header
  * fcgi-client: send the CONTENT_TYPE parameter
  * prototypes/translate.py: use FastCGI to run PHP

 -- Max Kellermann <mk@cm4all.com>  Thu, 11 Feb 2010 14:43:21 +0100

cm4all-beng-proxy (0.7.14) unstable; urgency=low

  * connection: drop connections when the limit is exceeded
  * resource-address: added BASE support
  * fcgi-client: check the request ID in response packets
  * http-client: check response body when request body is closed
  * html-escape: use the last ampersand before the semicolon
  * html-escape: support &apos;
  * processor: unescape widget parameter values

 -- Max Kellermann <mk@cm4all.com>  Fri, 29 Jan 2010 17:49:43 +0100

cm4all-beng-proxy (0.7.13) unstable; urgency=low

  * fcgi-request: duplicate socket path
  * fcgi-request: support ACTION
  * fcgi-client: provide SCRIPT_FILENAME
  * fcgi-client: append empty PARAMS packet
  * fcgi-client: try to read response before request is finished
  * fcgi-client: implement the STDERR packet
  * fcgi-client: support request headers and body
  * fcgi-stock: manage one socket per child process
  * fcgi-stock: unlink socket path after connect
  * fcgi-stock: redirect fd 1,2 to /dev/null
  * fcgi-stock: kill FastCGI processes after 5 minutes idle
  * translation: new packet PAIR for passing parameters to FastCGI

 -- Max Kellermann <mk@cm4all.com>  Thu, 14 Jan 2010 13:36:48 +0100

cm4all-beng-proxy (0.7.12) unstable; urgency=low

  * http-cache: unlock the cache item after successful revalidation
  * http-cache-memcached: pass the expiration time to memcached
  * sink-header: comprise pending data in method available()
  * header-forward: forward the Expires response header

 -- Max Kellermann <mk@cm4all.com>  Tue, 22 Dec 2009 16:18:49 +0100

cm4all-beng-proxy (0.7.11) unstable; urgency=low

  * {ajp,memcached}-client: fix dis\appearing event for duplex socket
  * memcached-client: handle EAGAIN after send()
  * memcached-client: release socket as early as possible
  * header-forward: don't forward Accept-Encoding if transformation is
    enabled
  * widget-http, inline-widget: check Content-Encoding before processing
  * file-handler: send "Vary: Accept-Encoding" for compressed response
  * header-forward: support duplicate headers
  * fcache: implemented a 60 seconds timeout
  * fcache: copy pointer to local variable before callback
  * event2: refresh timeout after event has occurred

 -- Max Kellermann <mk@cm4all.com>  Fri, 18 Dec 2009 16:45:24 +0100

cm4all-beng-proxy (0.7.10) unstable; urgency=low

  * http-{server,client}: fix disappearing event for duplex socket

 -- Max Kellermann <mk@cm4all.com>  Mon, 14 Dec 2009 15:46:25 +0100

cm4all-beng-proxy (0.7.9) unstable; urgency=low

  * http: "Expect" is a hop-by-hop header
  * http-server: send "100 Continue" unless request body closed
  * http-client: poll socket after splice
  * http-server: handle EAGAIN after splice
  * http-server: send a 417 response on unrecognized "Expect" request
  * response, widget-http: append filter id to resource tag
  * resource-tag: check for "Cache-Control: no-store"

 -- Max Kellermann <mk@cm4all.com>  Mon, 14 Dec 2009 13:05:15 +0100

cm4all-beng-proxy (0.7.8) unstable; urgency=low

  * http-body: support partial response in method available()
  * file-handler: support pre-compressed static files
  * fcache: honor the "Cache-Control: no-store" response header

 -- Max Kellermann <mk@cm4all.com>  Wed, 09 Dec 2009 15:49:25 +0100

cm4all-beng-proxy (0.7.7) unstable; urgency=low

  * parser: allow underscore in attribute names
  * processor: check "type" attribute before URI rewriting
  * http-client: start receiving before request is sent
  * http-client: try to read response after write error
  * http-client: deliver response body after headers are finished
  * http-client: release socket as early as possible
  * http-client: serve buffer after socket has been closed
  * istream-chunked: clear input stream in abort handler
  * growing-buffer: fix crash after close in "data" callback

 -- Max Kellermann <mk@cm4all.com>  Thu, 03 Dec 2009 13:09:57 +0100

cm4all-beng-proxy (0.7.6) unstable; urgency=low

  * istream-hold: return -2 if handler is not available yet
  * http, ajp, fcgi: use istream_hold on request body
  * http-client: implemented splicing the request body
  * response: added missing URI substitution

 -- Max Kellermann <mk@cm4all.com>  Tue, 17 Nov 2009 15:25:35 +0100

cm4all-beng-proxy (0.7.5) unstable; urgency=low

  * session: 64 bit session ids
  * session: allow arbitrary session id size (at compile-time)
  * debian: larger default log file (16 * 4MB)
  * debian: added package cm4all-beng-proxy-toi

 -- Max Kellermann <mk@cm4all.com>  Mon, 16 Nov 2009 15:51:24 +0100

cm4all-beng-proxy (0.7.4) unstable; urgency=low

  * measure the latency of external resources
  * widget-http: partially revert "don't query session if !stateful"

 -- Max Kellermann <mk@cm4all.com>  Tue, 10 Nov 2009 15:06:03 +0100

cm4all-beng-proxy (0.7.3) unstable; urgency=low

  * uri-verify: don't reject double slash after first segment
  * hostname: allow the hyphen character
  * processor: allow processing without session
  * widget-http: don't query session if !stateful
  * request: disable session management for known bots
  * python: fixed AttributeError in __getattr__()
  * python: added method Response.process()
  * translation: added the response packets URI, HOST, SCHEME
  * translation: added header forward packets

 -- Max Kellermann <mk@cm4all.com>  Mon, 09 Nov 2009 16:40:27 +0100

cm4all-beng-proxy (0.7.2) unstable; urgency=low

  * fcache: close all caching connections on exit
  * istream-file: retry reading after EAGAIN
  * direct, istream-pipe: re-enable SPLICE_F_NONBLOCK
  * direct, istream-pipe: disable the SPLICE_F_MORE flag
  * http-client: handle EAGAIN after splice
  * http-client, header-writer: remove hop-by-hop response headers
  * response: optimized transformed response headers
  * handler: mangle CGI and FastCGI headers
  * header-forward: generate the X-Forwarded-For header
  * header-forward: add local host name to "Via" request header

 -- Max Kellermann <mk@cm4all.com>  Fri, 30 Oct 2009 13:41:02 +0100

cm4all-beng-proxy (0.7.1) unstable; urgency=low

  * file-handler: close the stream on "304 Not Modified"
  * pool: use assembler code only on gcc
  * cmdline: added option "--set tcp_stock_limit"
  * Makefile.am: enable the "subdir-objects" option

 -- Max Kellermann <mk@cm4all.com>  Thu, 22 Oct 2009 12:17:11 +0200

cm4all-beng-proxy (0.7) unstable; urgency=low

  * ajp-client: check if connection was closed during response callback
  * header-forward: log session id
  * istream: separate TCP splicing checks
  * istream-pipe: fix segmentation fault after incomplete direct transfer
  * istream-pipe: implement the "available" method
  * istream-pipe: allocate pipe only if handler supports it
  * istream-pipe: flush the pipe before reading from input
  * istream-pipe: reuse pipes in a stock
  * direct: support splice() from TCP socket to pipe
  * istream: direct() returns -3 if stream has been closed
  * hstock: don't destroy stocks while items are being created
  * tcp-stock: limit number of connections per host to 256
  * translate, http-client, ajp-client, cgi, http-cache: verify the HTTP
    response status
  * prototypes/translate.py: disallow "/../" and null bytes
  * prototypes/translate.py: added "/jail-delegate/" location
  * uri-parser: strict RFC 2396 URI verification
  * uri-parser: don't unescape the URI path
  * http-client, ajp-client: verify the request URI
  * uri-escape: unescape each character only once
  * http-cache: never use the memcached stock if caching is disabled
  * allow 8192 connections by default
  * allow 65536 file handles by default
  * added package cm4all-jailed-beng-proxy-delegate-helper

 -- Max Kellermann <mk@cm4all.com>  Wed, 21 Oct 2009 15:00:56 +0200

cm4all-beng-proxy (0.6.23) unstable; urgency=low

  * header-forward: log session information
  * prototypes/translate.py: added /cgi-bin/ location
  * http-server: disable keep-alive for HTTP/1.0 clients
  * http-server: don't send "Connection: Keep-Alive"
  * delegate-stock: clear the environment
  * delegate-stock: added jail support
  * delegate-client: reuse helper process after I/O error

 -- Max Kellermann <mk@cm4all.com>  Mon, 12 Oct 2009 17:29:35 +0200

cm4all-beng-proxy (0.6.22) unstable; urgency=low

  * istream-tee: clear both "enabled" flags in the eof/abort handler
  * istream-tee: fall back to first data() return value if second stream
    closed itself
  * http-cache: don't log body_abort after close

 -- Max Kellermann <mk@cm4all.com>  Thu, 01 Oct 2009 19:19:37 +0200

cm4all-beng-proxy (0.6.21) unstable; urgency=low

  * http-client: log more error messages
  * delegate-stock: added the DOCUMENT_ROOT environment variable
  * response, widget: accept "application/xhtml+xml"
  * cookie-server: allow square brackets in unquoted cookie values
    (violating RFC 2109 and RFC 2616)

 -- Max Kellermann <mk@cm4all.com>  Thu, 01 Oct 2009 13:55:40 +0200

cm4all-beng-proxy (0.6.20) unstable; urgency=low

  * stock: clear stock after 60 seconds idle
  * hstock: remove empty stocks
  * http-server, http-client, cgi: fixed off-by-one bug in header parser
  * istream-pipe: fix the direct() return value on error
  * istream-pipe: fix formula in range assertion
  * http-cache-memcached: implemented "remove"
  * handler: added FastCGI handler
  * fcgi-client: unref caller pool after socket release
  * fcgi-client: implemented response headers

 -- Max Kellermann <mk@cm4all.com>  Tue, 29 Sep 2009 14:07:13 +0200

cm4all-beng-proxy (0.6.19) unstable; urgency=low

  * http-client: release caller pool after socket release
  * memcached-client: release socket on marshalling error
  * stock: unref caller pool in abort handler
  * stock: lazy cleanup
  * http-cache: copy caller_pool to local variable

 -- Max Kellermann <mk@cm4all.com>  Thu, 24 Sep 2009 16:02:17 +0200

cm4all-beng-proxy (0.6.18) unstable; urgency=low

  * delegate-handler: support conditional GET and ranges
  * file-handler: fix suffix-byte-range-spec parser
  * delegate-helper: call open() with O_CLOEXEC|O_NOCTTY
  * istream-file: don't set FD_CLOEXEC if O_CLOEXEC is available
  * stock: hold caller pool during "get" operation
  * main: free balancer object during shutdown
  * memcached-client: enable socket timeout
  * delegate-stock: set FD_CLOEXEC on socket

 -- Max Kellermann <mk@cm4all.com>  Thu, 24 Sep 2009 10:50:53 +0200

cm4all-beng-proxy (0.6.17) unstable; urgency=low

  * tcp-stock: implemented a load balancer
  * python: accept address list in the ajp() method
  * http-server: added timeout for the HTTP request headers
  * response: close template when the content type is wrong
  * delegate-get: implemented response headers
  * delegate-get: provide status codes and error messages

 -- Max Kellermann <mk@cm4all.com>  Fri, 18 Sep 2009 15:36:57 +0200

cm4all-beng-proxy (0.6.16) unstable; urgency=low

  * tcp-stock: added support for bulldog-tyke
  * sink-buffer: close input if it's not used in the constructor
  * http-cache-memcached: close response body when deserialization fails
  * serialize: fix regression in serialize_uint64()

 -- Max Kellermann <mk@cm4all.com>  Tue, 15 Sep 2009 19:26:07 +0200

cm4all-beng-proxy (0.6.15) unstable; urgency=low

  * http-cache-choice: find more duplicates during cleanup
  * handler: added AJP handler
  * ajp-request: unref pool only on tcp_stock failure
  * ajp-client: prevent parser recursion
  * ajp-client: free request body when response is closed
  * ajp-client: reuse connection after END_RESPONSE packet
  * ajp-client: enable TCP_CORK while sending
  * istream-ajp-body: added a second "length" header field
  * ajp-client: auto-send empty request body chunk
  * ajp-client: register "write" event after GET_BODY_CHUNK packet
  * ajp-client: implemented request and response headers
  * http-cache-rfc: don't rewind tpool if called recursively

 -- Max Kellermann <mk@cm4all.com>  Fri, 11 Sep 2009 16:04:06 +0200

cm4all-beng-proxy (0.6.14) unstable; urgency=low

  * istream-tee: don't restart reading if already in progress

 -- Max Kellermann <mk@cm4all.com>  Thu, 03 Sep 2009 13:21:06 +0200

cm4all-beng-proxy (0.6.13) unstable; urgency=low

  * cookie-server: fix parsing multiple cookies
  * http-cache-memcached: clean up expired "choice" items
  * sink-gstring: use callback instead of public struct
  * istream-tee: restart reading when one output is closed

 -- Max Kellermann <mk@cm4all.com>  Wed, 02 Sep 2009 17:02:53 +0200

cm4all-beng-proxy (0.6.12) unstable; urgency=low

  * http-cache: don't attempt to remove cache items when the cache is disabled

 -- Max Kellermann <mk@cm4all.com>  Fri, 28 Aug 2009 15:40:48 +0200

cm4all-beng-proxy (0.6.11) unstable; urgency=low

  * http-cache-memcached: store HTTP status and response headers
  * http-cache-memcached: implemented flush (SIGHUP)
  * http-cache-memcached: support "Vary"
  * http-client: work around assertion failure in response_stream_close()

 -- Max Kellermann <mk@cm4all.com>  Thu, 27 Aug 2009 12:33:17 +0200

cm4all-beng-proxy (0.6.10) unstable; urgency=low

  * parser: finish tag before bailing out
  * http-request: allow URLs without path component
  * fork: clear event in read() method
  * istream-file: pass options O_CLOEXEC|O_NOCTTY to open()
  * response: check if the "Host" request header is valid

 -- Max Kellermann <mk@cm4all.com>  Tue, 18 Aug 2009 16:37:19 +0200

cm4all-beng-proxy (0.6.9) unstable; urgency=low

  * direct: disable SPLICE_F_NONBLOCK (temporary NFS EAGAIN workaround)

 -- Max Kellermann <mk@cm4all.com>  Mon, 17 Aug 2009 13:52:49 +0200

cm4all-beng-proxy (0.6.8) unstable; urgency=low

  * widget-http: close response body in error code path
  * http-cache: implemented memcached backend (--memcached-server)
  * processor: &c:base; returns the URI without scheme and host

 -- Max Kellermann <mk@cm4all.com>  Mon, 17 Aug 2009 12:29:19 +0200

cm4all-beng-proxy (0.6.7) unstable; urgency=low

  * file-handler: generate Expires from xattr user.MaxAge
  * cmdline: added option --set to configure:
    - max_connections
    - http_cache_size
    - filter_cache_size
    - translate_cache_size
  * flush caches on SIGHUP

 -- Max Kellermann <mk@cm4all.com>  Fri, 07 Aug 2009 11:41:10 +0200

cm4all-beng-proxy (0.6.6) unstable; urgency=low

  * added missing GLib build dependency
  * cgi-handler: set the "body_consumed" flag

 -- Max Kellermann <mk@cm4all.com>  Tue, 04 Aug 2009 09:53:01 +0200

cm4all-beng-proxy (0.6.5) unstable; urgency=low

  * shm: pass MAP_NORESERVE to mmap()
  * proxy-handler: support cookies
  * translation: added DISCARD_SESSION packet

 -- Max Kellermann <mk@cm4all.com>  Wed, 15 Jul 2009 18:00:33 +0200

cm4all-beng-proxy (0.6.4) unstable; urgency=low

  * http-client: don't read response body in HEAD requests
  * ajp-client: invoke the "abort" handler on error
  * filter-cache: lock cache items while they are served

 -- Max Kellermann <mk@cm4all.com>  Thu, 09 Jul 2009 14:36:14 +0200

cm4all-beng-proxy (0.6.3) unstable; urgency=low

  * http-server: implemented the DELETE method
  * http-server: refuse HTTP/0.9 requests
  * proxy-handler: send request body to template when no widget is focused
  * widget-request: pass original HTTP method to widget
  * session: automatically defragment sessions

 -- Max Kellermann <mk@cm4all.com>  Tue, 07 Jul 2009 16:57:22 +0200

cm4all-beng-proxy (0.6.2) unstable; urgency=low

  * lock: fixed race condition in debug flag updates
  * session: use rwlock for the session manager
  * proxy-handler: pass request headers to the remote HTTP server
  * proxy-handler: forward original Accept-Charset if processor is disabled
  * pipe: don't filter resources without a body
  * fcache: forward original HTTP status over "pipe" filter
  * cgi: support the "Status" line

 -- Max Kellermann <mk@cm4all.com>  Mon, 06 Jul 2009 16:38:26 +0200

cm4all-beng-proxy (0.6.1) unstable; urgency=low

  * session: consistently lock all session objects
  * rewrite-uri: check if widget_external_uri() returns NULL
  * widget-uri: don't generate the "path" argument when it's NULL
  * widget-uri: strip superfluous question mark from widget_base_address()
  * widget-uri: append parameters from the template first
  * widget-uri: re-add configured query string in widget_absolute_uri()
  * widget-uri: eliminate configured query string in widget_external_uri()
  * processor: don't consider session data for base=child and base=parent

 -- Max Kellermann <mk@cm4all.com>  Fri, 03 Jul 2009 15:52:01 +0200

cm4all-beng-proxy (0.6) unstable; urgency=low

  * inline-widget: check the widget HTTP response status
  * response: don't apply transformation on failed response
  * resource-address: include pipe arguments in filter cache key
  * handler: removed session redirect on the first request
  * http-cache: accept ETag response header instead of Last-Modified
  * filter-cache: don't require Last-Modified or Expires
  * file-handler: disable ETag only when processor comes first
  * file-handler: read ETag from xattr
  * pipe: generate new ETag for piped resource
  * session: purge sessions when shared memory is full
  * handler: don't enforce sessions for filtered responses

 -- Max Kellermann <mk@cm4all.com>  Tue, 30 Jun 2009 17:48:20 +0200

cm4all-beng-proxy (0.5.14) unstable; urgency=low

  * ajp-client: implemented request body
  * cookie-client: obey "max-age=0" properly
  * processor: forward the original HTTP status
  * response, widget-http: don't allow processing resource without body
  * widget-http: check the Content-Type before invoking processor
  * response: pass the "Location" response header
  * debian: added a separate -optimized-dbg package
  * added init script support for multiple ports (--port) and multiple listen
    (--listen) command line argumnents
  * translation: added the "APPEND" packet for command line arguments
  * pipe: support command line arguments

 -- Max Kellermann <mk@cm4all.com>  Mon, 29 Jun 2009 16:51:16 +0200

cm4all-beng-proxy (0.5.13) unstable; urgency=low

  * widget-registry: clear local_address in translate request
  * cmdline: added the "--listen" option

 -- Max Kellermann <mk@cm4all.com>  Wed, 24 Jun 2009 12:27:17 +0200

cm4all-beng-proxy (0.5.12) unstable; urgency=low

  * response: pass the "Location" response handler
  * added support for multiple listener ports

 -- Max Kellermann <mk@cm4all.com>  Tue, 23 Jun 2009 23:34:55 +0200

cm4all-beng-proxy (0.5.11) unstable; urgency=low

  * build with autotools
  * use libcm4all-socket, GLib
  * Makefile.am: support out-of-tree builds
  * added optimized Debian package
  * tcache: fixed wrong assignment in VARY=HOST
  * translation: added request packet LOCAL_ADDRESS

 -- Max Kellermann <mk@cm4all.com>  Tue, 23 Jun 2009 15:42:12 +0200

cm4all-beng-proxy (0.5.10) unstable; urgency=low

  * widget-http: assign the "address" variable

 -- Max Kellermann <mk@cm4all.com>  Mon, 15 Jun 2009 18:38:58 +0200

cm4all-beng-proxy (0.5.9) unstable; urgency=low

  * tcache: fixed typo in tcache_string_match()
  * tcache: support VARY=SESSION
  * translate: added the INVALIDATE response packet
  * cache, session: higher size limits
  * widget-uri: separate query_string from path_info
  * widget-uri: ignore widget parameters in widget_external_uri()

 -- Max Kellermann <mk@cm4all.com>  Mon, 15 Jun 2009 17:06:11 +0200

cm4all-beng-proxy (0.5.8) unstable; urgency=low

  * handler: fixed double free bug in translate_callback()

 -- Max Kellermann <mk@cm4all.com>  Sun, 14 Jun 2009 19:05:09 +0200

cm4all-beng-proxy (0.5.7) unstable; urgency=low

  * forward the Content-Disposition header
  * handler: assign new session to local variable, fix segfault
  * handler: don't dereference the NULL session

 -- Max Kellermann <mk@cm4all.com>  Sun, 14 Jun 2009 13:01:52 +0200

cm4all-beng-proxy (0.5.6) unstable; urgency=low

  * widget-http: send the "Via" request header instead of "X-Forwarded-For"
  * proxy-handler: send the "Via" request header
  * widget-request: check the "path" argument before calling uri_compress()

 -- Max Kellermann <mk@cm4all.com>  Tue, 09 Jun 2009 12:21:00 +0200

cm4all-beng-proxy (0.5.5) unstable; urgency=low

  * processor: allow specifying relative URI in c:base=child
  * widget-request: verify the "path" argument
  * widget: allocate address from widget's pool
  * widget-http: support multiple Set-Cookie response headers

 -- Max Kellermann <mk@cm4all.com>  Thu, 04 Jun 2009 15:10:15 +0200

cm4all-beng-proxy (0.5.4) unstable; urgency=low

  * implemented delegation of open() to a helper program
  * added the BASE translation packet, supported by the translation cache
  * deprecated c:mode=proxy
  * rewrite-uri: always enable focus in mode=partial
  * http-cache: don't cache resources with query string (RFC 2616 13.9)
  * http-cache: lock cache items while they are served

 -- Max Kellermann <mk@cm4all.com>  Thu, 28 May 2009 11:44:01 +0200

cm4all-beng-proxy (0.5.3) unstable; urgency=low

  * cgi: close request body on fork() failure
  * fork: added workaround for pipe-to-pipe splice()
  * http-cache: use cache entry when response ETag matches
  * cgi: loop in istream_cgi_read() to prevent blocking
  * cache: check for expired items once a minute
  * cache: optimize search for oldest item

 -- Max Kellermann <mk@cm4all.com>  Wed, 06 May 2009 13:23:46 +0200

cm4all-beng-proxy (0.5.2) unstable; urgency=low

  * added filter cache
  * header-parser: added missing range check in header_parse_line()
  * fork: added event for writing to the child process
  * fork: don't splice() from a pipe
  * response: don't pass request body to unfocused processor
  * added filter type "pipe"

 -- Max Kellermann <mk@cm4all.com>  Wed, 29 Apr 2009 13:24:26 +0200

cm4all-beng-proxy (0.5.1) unstable; urgency=low

  * processor: fixed base=child assertion failure
  * handler: close request body if it was not consumed
  * static-file: generate Last-Modified and ETag response headers
  * static-file: obey the Content-Type provided by the translation server
  * static-file: get Content-Type from extended attribute
  * http-cache: use istream_null when cached resource is empty

 -- Max Kellermann <mk@cm4all.com>  Mon, 27 Apr 2009 10:00:20 +0200

cm4all-beng-proxy (0.5) unstable; urgency=low

  * processor: accept c:mode/c:base attributes in any order
  * processor: removed alternative (anchor) rewrite syntax

 -- Max Kellermann <mk@cm4all.com>  Mon, 20 Apr 2009 22:04:19 +0200

cm4all-beng-proxy (0.4.10) unstable; urgency=low

  * processor: lift length limitation for widget parameters
  * translate: abort if a packet is too large
  * translate: support MAX_AGE for the whole response
  * hashmap: fix corruption of slot chain in hashmap_remove_value()

 -- Max Kellermann <mk@cm4all.com>  Fri, 17 Apr 2009 13:02:50 +0200

cm4all-beng-proxy (0.4.9) unstable; urgency=low

  * http-cache: explicitly start reading into cache
  * cgi: clear "headers" variable before publishing the response
  * translate: use DOCUMENT_ROOT as CGI parameter

 -- Max Kellermann <mk@cm4all.com>  Mon, 06 Apr 2009 16:21:57 +0200

cm4all-beng-proxy (0.4.8) unstable; urgency=low

  * translate: allow ADDRESS packets in AJP addresses
  * translate: initialize all fields of a FastCGI address
  * http-cache: close all caching connections on exit
  * processor: don't rewrite SCRIPT SRC attribute when proxying

 -- Max Kellermann <mk@cm4all.com>  Thu, 02 Apr 2009 15:45:46 +0200

cm4all-beng-proxy (0.4.7) unstable; urgency=low

  * http-server: use istream_null for empty request body
  * parser: check for trailing slash only in TAG_OPEN tags
  * parser: added support for XML Processing Instructions
  * processor: implemented XML Processing Instruction "cm4all-rewrite-uri"
  * uri-escape: escape the slash character
  * cache: remove all matching items in cache_remove()
  * http-cache: lock cache items while holding a reference

 -- Max Kellermann <mk@cm4all.com>  Thu, 02 Apr 2009 12:02:53 +0200

cm4all-beng-proxy (0.4.6) unstable; urgency=low

  * file_handler: fixed logic error in If-Modified-Since check
  * date: return UTC time stamp in http_date_parse()
  * cache: continue search after item was invalidated
  * cache: remove the correct cache item
  * istream-chunked: work around invalid assertion failure
  * istream-subst: fixed corruption after partial match

 -- Max Kellermann <mk@cm4all.com>  Wed, 25 Mar 2009 15:03:10 +0100

cm4all-beng-proxy (0.4.5) unstable; urgency=low

  * http-server: assume keep-alive is enabled on HTTP 1.1
  * http-client: unregister EV_READ when the buffer is full
  * translation: added QUERY_STRING packet
  * processor: optionally parse base/mode from URI

 -- Max Kellermann <mk@cm4all.com>  Tue, 17 Mar 2009 13:04:25 +0100

cm4all-beng-proxy (0.4.4) unstable; urgency=low

  * forward Accept-Language request header to the translation server
  * translate: added the USER_AGENT request packet
  * session: obey the USER/MAX_AGE setting
  * use libcm4all-inline-dev in libcm4all-beng-proxy-dev
  * added pkg-config file for libcm4all-beng-proxy-dev
  * updated python-central dependencies
  * processor: parse c:base/c:mode attributes in PARAM tags

 -- Max Kellermann <mk@cm4all.com>  Wed, 11 Mar 2009 09:43:48 +0100

cm4all-beng-proxy (0.4.3) unstable; urgency=low

  * processor: rewrite URI in LINK tags
  * processor: rewrite URI in PARAM tags
  * use splice() from glibc 2.7
  * translate: added VARY response packet
  * build documentation with texlive

 -- Max Kellermann <mk@cm4all.com>  Wed, 04 Mar 2009 09:53:56 +0100

cm4all-beng-proxy (0.4.2) unstable; urgency=low

  * hashmap: fix corruption in slot chain
  * use monotonic clock to calculate expiry times
  * processor: rewrite URIs in the EMBED, VIDEO, AUDIO tags

 -- Max Kellermann <mk@cm4all.com>  Tue, 17 Feb 2009 17:14:48 +0100

cm4all-beng-proxy (0.4.1) unstable; urgency=low

  * translate: clear client->transformation
  * handler: check for translation errors
  * http-server: fixed assertion failure during shutdown
  * http-server: send "Keep-Alive" response header
  * worker: after fork(), call event_reinit() in the parent process
  * added valgrind build dependency
  * build with Debian's libevent-1.4 package

 -- Max Kellermann <mk@cm4all.com>  Tue, 10 Feb 2009 11:48:53 +0100

cm4all-beng-proxy (0.4) unstable; urgency=low

  * added support for transformation views
    - in the JavaScript API, mode=proxy is now deprecated
  * http-cache: fix segfault when request_headers==NULL
  * http-cache: store multiple (varying) versions of a resource
  * http-cache: use the "max-age" cache-control response

 -- Max Kellermann <mk@cm4all.com>  Fri, 30 Jan 2009 13:29:43 +0100

cm4all-beng-proxy (0.3.9) unstable; urgency=low

  * http-client: assume keep-alive is enabled on HTTP 1.1
  * processor: use configured/session path-info for mode=child URIs

 -- Max Kellermann <mk@cm4all.com>  Tue, 27 Jan 2009 13:07:51 +0100

cm4all-beng-proxy (0.3.8) unstable; urgency=low

  * processor: pass Content-Type and Content-Language headers from
    template
  * http-client: allow chunked response body without keep-alive

 -- Max Kellermann <mk@cm4all.com>  Fri, 23 Jan 2009 13:02:42 +0100

cm4all-beng-proxy (0.3.7) unstable; urgency=low

  * istream_subst: exit the loop if state==INSERT
  * istream_iconv: check if the full buffer could be flushed
  * worker: don't reinitialize session manager during shutdown

 -- Max Kellermann <mk@cm4all.com>  Thu, 15 Jan 2009 10:39:47 +0100

cm4all-beng-proxy (0.3.6) unstable; urgency=low

  * processor: ignore closing </header>
  * widget-http: now really don't check content-type in frame parents
  * parser: skip comments
  * processor: implemented c:base="parent"
  * processor: added "c:" prefix to c:widget child elements
  * processor: renamed the "c:param" element to "c:parameter"

 -- Max Kellermann <mk@cm4all.com>  Thu, 08 Jan 2009 11:17:29 +0100

cm4all-beng-proxy (0.3.5) unstable; urgency=low

  * widget-http: don't check content-type in frame parents
  * istream-subst: allow null bytes in the input stream
  * js: added the "translate" parameter for passing values to the
    translation server
  * rewrite-uri: refuse to rewrite a frame URI without widget id

 -- Max Kellermann <mk@cm4all.com>  Mon, 05 Jan 2009 16:46:32 +0100

cm4all-beng-proxy (0.3.4) unstable; urgency=low

  * processor: added support for custom widget request headers
  * http-cache: obey the "Vary" response header
  * http-cache: pass the new http_cache_info object when testing a cache
    item

 -- Max Kellermann <mk@cm4all.com>  Tue, 30 Dec 2008 15:46:44 +0100

cm4all-beng-proxy (0.3.3) unstable; urgency=low

  * processor: grew widget parameter buffer to 512 bytes
  * widget-resolver: clear widget->resolver on abort
  * cgi: clear the input's handler in cgi_async_abort()
  * widget-stream: use istream_hold (reverts r4171)

 -- Max Kellermann <mk@cm4all.com>  Fri, 05 Dec 2008 14:43:05 +0100

cm4all-beng-proxy (0.3.2) unstable; urgency=low

  * processor: free memory before calling embed_frame_widget()
  * processor: allocate query string from the widget pool
  * processor: removed the obsolete widget attributes "tag" and "style"
  * parser: hold a reference to the pool

 -- Max Kellermann <mk@cm4all.com>  Mon, 01 Dec 2008 14:15:38 +0100

cm4all-beng-proxy (0.3.1) unstable; urgency=low

  * http-client: remove Transfer-Encoding and Content-Length from response
    headers
  * http-client: don't read body after invoke_response()
  * fork: retry splice() after EAGAIN
  * fork: don't close input when splice() fails
  * cgi: abort the response handler when the stdin stream fails
  * istream_file, istream_pipe, fork, client_socket, listener: fixed file
    descriptor leaks
  * processor: hold a reference to the caller's pool
  * debian/rules: enabled test suite

 -- Max Kellermann <mk@cm4all.com>  Thu, 27 Nov 2008 16:01:16 +0100

cm4all-beng-proxy (0.3) unstable; urgency=low

  * implemented widget filters
  * translate: initialize all fields of a CGI address
  * fork: read request body on EAGAIN
  * fork: implemented the direct() method with splice()
  * python: added class Response
  * prototypes/translate.py:
    - support "filter"
    - support "content_type"
  * demo: added widget filter demo

 -- Max Kellermann <mk@cm4all.com>  Wed, 26 Nov 2008 16:27:29 +0100

cm4all-beng-proxy (0.2) unstable; urgency=low

  * don't quote text/xml widgets
  * widget-resolver: pass widget_pool to widget_class_lookup()
  * widget-registry: allocate widget_class from widget_pool
  * widget-stream: eliminated the async operation proxy, because the
    operation cannot be aborted before the constructor returns
  * widget-stream: don't clear the "delayed" stream in the response() callback
  * rewrite-uri: trigger istream_read(delayed) after istream_delayed_set()
  * doc: clarified XSLT integration

 -- Max Kellermann <mk@cm4all.com>  Tue, 25 Nov 2008 15:28:54 +0100

cm4all-beng-proxy (0.1) unstable; urgency=low

  * initial release

 -- Max Kellermann <mk@cm4all.com>  Mon, 17 Nov 2008 11:59:36 +0100<|MERGE_RESOLUTION|>--- conflicted
+++ resolved
@@ -1,7 +1,6 @@
-<<<<<<< HEAD
 cm4all-beng-proxy (2.0.6) unstable; urgency=low
 
-  * 
+  * merge release 1.4.9
 
  --   
 
@@ -53,13 +52,12 @@
   * proxy-widget: reapply 'client can choose only views that have an address'
 
  -- Max Kellermann <mk@cm4all.com>  Thu, 17 Nov 2011 08:22:39 +0100
-=======
+
 cm4all-beng-proxy (1.4.9) unstable; urgency=low
 
   * merge release 1.2.14
 
  -- Max Kellermann <mk@cm4all.com>  Tue, 31 Jan 2012 15:06:57 -0000
->>>>>>> f582089d
 
 cm4all-beng-proxy (1.4.8) unstable; urgency=low
 
