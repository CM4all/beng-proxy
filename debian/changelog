--- conflicted
+++ resolved
@@ -1,21 +1,11 @@
-<<<<<<< HEAD
 cm4all-beng-proxy (7.0.2) unstable; urgency=low
 
-  * merge release 6.3
+  * merge release 6.4
   * http_server: support method PATCH (RFC 5789)
 
  --   
 
 cm4all-beng-proxy (7.0.1) unstable; urgency=low
-=======
-cm4all-beng-proxy (6.4) unstable; urgency=low
-
-  * widget: fix "Range" request headers with non-default view
-
- -- Max Kellermann <mk@cm4all.com>  Fri, 10 Apr 2015 12:28:47 -0000
-
-cm4all-beng-proxy (6.3) unstable; urgency=low
->>>>>>> 7f237b33
 
   * forward the "Accept-Ranges" response header
   * forward the "Range" request header
@@ -23,6 +13,12 @@
     frame widgets
 
  -- Max Kellermann <mk@cm4all.com>  Fri, 13 Mar 2015 16:53:29 -0000
+
+cm4all-beng-proxy (6.4) unstable; urgency=low
+
+  * widget: fix "Range" request headers with non-default view
+
+ -- Max Kellermann <mk@cm4all.com>  Fri, 10 Apr 2015 12:28:47 -0000
 
 cm4all-beng-proxy (6.3) unstable; urgency=low
 
