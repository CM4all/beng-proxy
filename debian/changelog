<<<<<<< HEAD
cm4all-beng-proxy (2.0.38) unstable; urgency=low

  * strset: fix GROUP_CONTAINER false negatives

 --   

cm4all-beng-proxy (2.0.37) unstable; urgency=low

  * merge release 1.4.24

 -- Max Kellermann <mk@cm4all.com>  Mon, 16 Jul 2012 10:36:57 -0000

cm4all-beng-proxy (2.0.36) unstable; urgency=low

  * proxy-handler: re-add the URI suffix for "transparent" requests

 -- Max Kellermann <mk@cm4all.com>  Wed, 11 Jul 2012 14:12:11 -0000

cm4all-beng-proxy (2.0.35) unstable; urgency=low

  * translate: allow WIDGET_GROUP without PROCESS

 -- Max Kellermann <mk@cm4all.com>  Thu, 05 Jul 2012 13:03:21 -0000

cm4all-beng-proxy (2.0.34) unstable; urgency=low

  * session_save: skip shutdown code if saving is not configured
  * http-server: fix assertion on I/O error during POST
  * header-forward: new group FORWARD to forward the "Host" header

 -- Max Kellermann <mk@cm4all.com>  Tue, 03 Jul 2012 16:46:39 -0000

cm4all-beng-proxy (2.0.33) unstable; urgency=low

  * processor: option SELF_CONTAINER allows widget to only embed itself
  * processor: allow embedding approved widget groups
  * processor: optionally invoke CSS processor for style attributes
  * response, lb_http: put "Discard" cookie attribute to the end (Android bug)

 -- Max Kellermann <mk@cm4all.com>  Mon, 02 Jul 2012 17:52:32 -0000

cm4all-beng-proxy (2.0.32) unstable; urgency=low

  * socket_wrapper: fix two assertion failures
  * pheaders: emit Cache-Control:no-store to work around IE quirk

 -- Max Kellermann <mk@cm4all.com>  Tue, 26 Jun 2012 09:41:51 -0000

cm4all-beng-proxy (2.0.31) unstable; urgency=low

  * lb: publish the SSL peer issuer subject
  * widget-registry: copy the direct_addressing attribute

 -- Max Kellermann <mk@cm4all.com>  Wed, 06 Jun 2012 13:36:04 -0000

cm4all-beng-proxy (2.0.30) unstable; urgency=low

  * init: add --group variable to .default file
  * doc: update view security documentation
  * processor: apply underscore prefix to <A NAME="...">
  * session: restore sessions from a file

 -- Max Kellermann <mk@cm4all.com>  Fri, 01 Jun 2012 11:06:50 -0000

cm4all-beng-proxy (2.0.29) unstable; urgency=low

  * widget: optional direct URI addressing scheme
  * processor: eliminate additional underscore from class prefix
  * ssl_filter: support TLS client certificates

 -- Max Kellermann <mk@cm4all.com>  Tue, 29 May 2012 13:29:06 -0000

cm4all-beng-proxy (2.0.28) unstable; urgency=low

  * merge release 1.4.22

 -- Max Kellermann <mk@cm4all.com>  Wed, 16 May 2012 10:24:31 -0000

cm4all-beng-proxy (2.0.27) unstable; urgency=low

  * uri-address: fix assertion failures with UNIX domain sockets
  * uri-address: fix redirects with matching absolute URI

 -- Max Kellermann <mk@cm4all.com>  Wed, 09 May 2012 16:16:06 -0000

cm4all-beng-proxy (2.0.26) unstable; urgency=low

  * processor: rewrite URIs in META/refresh

 -- Max Kellermann <mk@cm4all.com>  Thu, 03 May 2012 14:43:03 -0000

cm4all-beng-proxy (2.0.25) unstable; urgency=low

  * merge release 1.4.21
  * processor: fix double free bug on failed widget lookup
  * session: don't access the session manager after worker crash
  * proxy-widget: fix assertion failure with empty view name

 -- Max Kellermann <mk@cm4all.com>  Thu, 26 Apr 2012 14:22:10 -0000

cm4all-beng-proxy (2.0.24) unstable; urgency=low

  * processor: optionally invoke CSS processor for <style>

 -- Max Kellermann <mk@cm4all.com>  Fri, 20 Apr 2012 12:10:42 -0000

cm4all-beng-proxy (2.0.23) unstable; urgency=low

  * widget-resolver: check for translation server failure
  * widget-resolver: don't sync with session when view is invalid
  * rewrite-uri: check for invalid view name
  * {css_,}processor: eliminate second underscore from class prefix
  * doc: document the algorithm for replacing two leading underscores

 -- Max Kellermann <mk@cm4all.com>  Thu, 29 Mar 2012 15:37:52 -0000

cm4all-beng-proxy (2.0.22) unstable; urgency=low

  * merge release 1.4.20
  * proxy-widget: forbid client to select view with address
  * proxy-widget: allow any view selection when widget is not a container
  * widget-http: allow any view selection for unprocessable response
  * widget-http: inherit the view from the template
  * widget-request: sync with session only if processor is enabled
  * widget-http: postpone saving to session after receiving response headers
  * processor: add entities &c:id; &c:type; &c:class;

 -- Max Kellermann <mk@cm4all.com>  Mon, 26 Mar 2012 14:05:05 -0000

cm4all-beng-proxy (2.0.21) unstable; urgency=low

  * css_processor: use mode "partial" for @import
  * rewrite-uri: use mode "partial" on invalid input

 -- Max Kellermann <mk@cm4all.com>  Tue, 20 Mar 2012 18:11:28 -0000

cm4all-beng-proxy (2.0.20) unstable; urgency=low

  * {css_,}processor: default mode is "partial"
  * processor: handle underscore prefixes in the "for" attribute

 -- Max Kellermann <mk@cm4all.com>  Tue, 20 Mar 2012 16:48:51 -0000

cm4all-beng-proxy (2.0.19) unstable; urgency=low

  * merge release 1.4.19

 -- Max Kellermann <mk@cm4all.com>  Tue, 20 Mar 2012 08:41:03 -0000

cm4all-beng-proxy (2.0.18) unstable; urgency=low

  * merge release 1.4.18

 -- Max Kellermann <mk@cm4all.com>  Thu, 15 Mar 2012 15:53:12 -0000

cm4all-beng-proxy (2.0.17) unstable; urgency=low

  * merge release 1.4.17
  * css_parser: check for url() following another token
  * css_processor: rewrite @import URIs
  * {text_,}processor: new entity &c:local;

 -- Max Kellermann <mk@cm4all.com>  Fri, 09 Mar 2012 16:50:19 -0000

cm4all-beng-proxy (2.0.16) unstable; urgency=low

  * response: generate Vary response header from translation response
  * widget-resolver: fix NULL dereference after failure
  * translation: User-Agent classification

 -- Max Kellermann <mk@cm4all.com>  Tue, 06 Mar 2012 11:54:10 -0000

cm4all-beng-proxy (2.0.15) unstable; urgency=low

  * merge release 1.4.16
  * uri-address: fix NULL dereference on certain malformed URIs

 -- Max Kellermann <mk@cm4all.com>  Fri, 02 Mar 2012 16:28:54 -0000

cm4all-beng-proxy (2.0.14) unstable; urgency=low

  * address-resolver: add missing initialization
  * rewrite-uri: fix NULL pointer dereference with "local URI"
  * rewrite-uri: allow mode=proxy (optional temporary kludge)
  * widget-http: auto-disable processor (optional temporary kludge)

 -- Max Kellermann <mk@cm4all.com>  Thu, 01 Mar 2012 18:36:38 -0000

cm4all-beng-proxy (2.0.13) unstable; urgency=low

  * merge release 1.4.15
  * translation: make CGI auto-base optional
  * handler: fix up translation client errors

 -- Max Kellermann <mk@cm4all.com>  Thu, 23 Feb 2012 17:31:03 -0000

cm4all-beng-proxy (2.0.12) unstable; urgency=low

  * merge release 1.4.13

 -- Max Kellermann <mk@cm4all.com>  Thu, 16 Feb 2012 14:41:45 -0000

cm4all-beng-proxy (2.0.11) unstable; urgency=low

  * merge release 1.4.11
  * processor: skip rewriting absolute URIs

 -- Max Kellermann <mk@cm4all.com>  Thu, 09 Feb 2012 09:43:06 -0000

cm4all-beng-proxy (2.0.10) unstable; urgency=low

  * resource-address: initialise type, fixes assertion failure

 -- Max Kellermann <mk@cm4all.com>  Tue, 07 Feb 2012 16:57:06 -0000

cm4all-beng-proxy (2.0.9) unstable; urgency=low

  * [css]processor: expand underscore only XML id / CSS class
  * widget-http: filter processor response headers
  * processor: forward Wildfire headers in the debug build

 -- Max Kellermann <mk@cm4all.com>  Tue, 07 Feb 2012 12:32:33 -0000

cm4all-beng-proxy (2.0.8) unstable; urgency=low

  * rewrite-uri: prefix "@/" refers to widget's "local URI"

 -- Max Kellermann <mk@cm4all.com>  Fri, 03 Feb 2012 13:50:16 -0000

cm4all-beng-proxy (2.0.7) unstable; urgency=low

  * merge release 1.4.10
  * stock: clear idle objects periodically

 -- Max Kellermann <mk@cm4all.com>  Thu, 02 Feb 2012 14:10:24 -0000

cm4all-beng-proxy (2.0.6) unstable; urgency=low

  * merge release 1.4.9

 -- Max Kellermann <mk@cm4all.com>  Tue, 31 Jan 2012 15:10:18 -0000

cm4all-beng-proxy (2.0.5) unstable; urgency=low

  * merge release 1.4.8
  * translate-client: verify the PROXY and AJP payloads
  * translation: support inserting regex matches into CGI/file path
  * translation: support customizing the cookie's "Domain" attribute
  * request: new option "dynamic_session_cookie" adds suffix to cookie
    name
  * uri-address: verify the path component

 -- Max Kellermann <mk@cm4all.com>  Wed, 25 Jan 2012 17:05:09 -0000

cm4all-beng-proxy (2.0.4) unstable; urgency=low

  * merge release 1.4.6
  * access-log: don't log the remote port
  * translation: support inserting regex matches into CGI's PATH_INFO
  * tcache: generate BASE automatically for CGI

 -- Max Kellermann <mk@cm4all.com>  Tue, 10 Jan 2012 15:18:37 -0000

cm4all-beng-proxy (2.0.3) unstable; urgency=low

  * merge release 1.4.4
  * http-server: log remote host address

 -- Max Kellermann <mk@cm4all.com>  Tue, 27 Dec 2011 07:41:15 -0000

cm4all-beng-proxy (2.0.2) unstable; urgency=low

  * merge release 1.4.2
  * widget-http: improved HTTP error messages
  * processor: forbid widget request after URI compress failure

 -- Max Kellermann <mk@cm4all.com>  Wed, 07 Dec 2011 16:51:58 -0000

cm4all-beng-proxy (2.0.1) unstable; urgency=low

  * merge release 1.4.1

 -- Max Kellermann <mk@cm4all.com>  Fri, 18 Nov 2011 13:57:27 -0000

cm4all-beng-proxy (2.0) unstable; urgency=low

  * rewrite-uri: reapply 'drop the deprecated mode "proxy"'
  * proxy-widget: reapply 'client can choose only views that have an address'

 -- Max Kellermann <mk@cm4all.com>  Thu, 17 Nov 2011 08:22:39 +0100
=======
cm4all-beng-proxy (1.4.25) unstable; urgency=low

  * processor: don't rewrite the fragment part of the URI

 -- Max Kellermann <mk@cm4all.com>  Tue, 17 Jul 2012 15:50:06 -0000
>>>>>>> cf8b2c04

cm4all-beng-proxy (1.4.24) unstable; urgency=low

  * lb: fix splicing with SSL

 -- Max Kellermann <mk@cm4all.com>  Mon, 16 Jul 2012 10:32:17 -0000

cm4all-beng-proxy (1.4.23) unstable; urgency=low

  * widget-http: fix double free bug when POST is aborted

 -- Max Kellermann <mk@cm4all.com>  Tue, 03 Jul 2012 16:42:28 -0000

cm4all-beng-proxy (1.4.22) unstable; urgency=low

  * merge release 1.2.27
  * widget: backport memory leak fix from 2.0
  * widget-http: fix memory leak on abort

 -- Max Kellermann <mk@cm4all.com>  Wed, 16 May 2012 10:00:23 -0000

cm4all-beng-proxy (1.4.21) unstable; urgency=low

  * merge release 1.2.26

 -- Max Kellermann <mk@cm4all.com>  Thu, 26 Apr 2012 14:17:56 -0000

cm4all-beng-proxy (1.4.20) unstable; urgency=low

  * merge release 1.2.25

 -- Max Kellermann <mk@cm4all.com>  Mon, 26 Mar 2012 14:03:14 -0000

cm4all-beng-proxy (1.4.19) unstable; urgency=low

  * merge release 1.2.24

 -- Max Kellermann <mk@cm4all.com>  Tue, 20 Mar 2012 08:36:19 -0000

cm4all-beng-proxy (1.4.18) unstable; urgency=low

  * merge release 1.2.23

 -- Max Kellermann <mk@cm4all.com>  Thu, 15 Mar 2012 15:50:20 -0000

cm4all-beng-proxy (1.4.17) unstable; urgency=low

  * merge release 1.2.22

 -- Max Kellermann <mk@cm4all.com>  Thu, 08 Mar 2012 18:36:00 -0000

cm4all-beng-proxy (1.4.16) unstable; urgency=low

  * merge release 1.2.21

 -- Max Kellermann <mk@cm4all.com>  Fri, 02 Mar 2012 16:03:51 -0000

cm4all-beng-proxy (1.4.15) unstable; urgency=low

  * merge release 1.2.20

 -- Max Kellermann <mk@cm4all.com>  Thu, 23 Feb 2012 17:12:30 -0000

cm4all-beng-proxy (1.4.14) unstable; urgency=low

  * merge release 1.2.19

 -- Max Kellermann <mk@cm4all.com>  Thu, 23 Feb 2012 15:35:04 -0000

cm4all-beng-proxy (1.4.13) unstable; urgency=low

  * merge release 1.2.18

 -- Max Kellermann <mk@cm4all.com>  Thu, 16 Feb 2012 13:53:49 -0000

cm4all-beng-proxy (1.4.12) unstable; urgency=low

  * merge release 1.2.17

 -- Max Kellermann <mk@cm4all.com>  Wed, 15 Feb 2012 09:27:50 -0000

cm4all-beng-proxy (1.4.11) unstable; urgency=low

  * merge release 1.2.16

 -- Max Kellermann <mk@cm4all.com>  Thu, 09 Feb 2012 09:33:30 -0000

cm4all-beng-proxy (1.4.10) unstable; urgency=low

  * merge release 1.2.15

 -- Max Kellermann <mk@cm4all.com>  Thu, 02 Feb 2012 13:43:11 -0000

cm4all-beng-proxy (1.4.9) unstable; urgency=low

  * merge release 1.2.14

 -- Max Kellermann <mk@cm4all.com>  Tue, 31 Jan 2012 15:06:57 -0000

cm4all-beng-proxy (1.4.8) unstable; urgency=low

  * merge release 1.2.13

 -- Max Kellermann <mk@cm4all.com>  Wed, 25 Jan 2012 12:16:53 -0000

cm4all-beng-proxy (1.4.7) unstable; urgency=low

  * merge release 1.2.12

 -- Max Kellermann <mk@cm4all.com>  Tue, 17 Jan 2012 08:37:01 -0000

cm4all-beng-proxy (1.4.6) unstable; urgency=low

  * merge release 1.2.11

 -- Max Kellermann <mk@cm4all.com>  Wed, 04 Jan 2012 15:41:43 -0000

cm4all-beng-proxy (1.4.5) unstable; urgency=low

  * merge release 1.2.10

 -- Max Kellermann <mk@cm4all.com>  Wed, 28 Dec 2011 17:07:13 -0000

cm4all-beng-proxy (1.4.4) unstable; urgency=low

  * merge release 1.2.9

 -- Max Kellermann <mk@cm4all.com>  Thu, 22 Dec 2011 11:28:39 -0000

cm4all-beng-proxy (1.4.3) unstable; urgency=low

  * merge release 1.2.8

 -- Max Kellermann <mk@cm4all.com>  Wed, 14 Dec 2011 11:20:04 -0000

cm4all-beng-proxy (1.4.2) unstable; urgency=low

  * text-processor: allow processing "application/javascript",
    "application/json"
  * uri-relative: allow backtracking to the widget base with "../"
  * merge release 1.2.7

 -- Max Kellermann <mk@cm4all.com>  Tue, 06 Dec 2011 12:39:24 -0000

cm4all-beng-proxy (1.4.1) unstable; urgency=low

  * merge release 1.2.6

 -- Max Kellermann <mk@cm4all.com>  Fri, 18 Nov 2011 13:53:56 -0000

cm4all-beng-proxy (1.4) unstable; urgency=low

  * proxy-widget: revert 'client can choose only views that have an address'
  * rewrite-uri: revert 'drop the deprecated mode "proxy"'

 -- Max Kellermann <mk@cm4all.com>  Thu, 17 Nov 2011 08:10:42 +0100

cm4all-beng-proxy (1.3.2) unstable; urgency=low

  * tcache: add regex matching, translation packets REGEX, INVERSE_REGEX
  * widget: don't start the prefix with an underscore
  * translation: add new packet PROCESS_TEXT, to expand entity references
  * translation: add new packet WIDGET_INFO, enables additional request headers
  * doc: document the algorithm for replacing three leading underscores

 -- Max Kellermann <mk@cm4all.com>  Wed, 16 Nov 2011 17:00:16 +0100

cm4all-beng-proxy (1.3.1) unstable; urgency=low

  * merge release 1.2.5

 -- Max Kellermann <mk@cm4all.com>  Tue, 08 Nov 2011 19:51:18 +0100

cm4all-beng-proxy (1.3) unstable; urgency=low

  * rewrite-uri: drop the deprecated mode "proxy"
  * proxy-widget: client can choose only views that have an address

 -- Max Kellermann <mk@cm4all.com>  Mon, 31 Oct 2011 17:41:14 +0100

cm4all-beng-proxy (1.2.27) unstable; urgency=low

  * merge release 1.1.40

 -- Max Kellermann <mk@cm4all.com>  Wed, 16 May 2012 09:51:50 -0000

cm4all-beng-proxy (1.2.26) unstable; urgency=low

  * merge release 1.1.39

 -- Max Kellermann <mk@cm4all.com>  Thu, 26 Apr 2012 14:16:40 -0000

cm4all-beng-proxy (1.2.25) unstable; urgency=low

  * merge release 1.1.38

 -- Max Kellermann <mk@cm4all.com>  Mon, 26 Mar 2012 14:01:44 -0000

cm4all-beng-proxy (1.2.24) unstable; urgency=low

  * merge release 1.1.37

 -- Max Kellermann <mk@cm4all.com>  Tue, 20 Mar 2012 08:33:31 -0000

cm4all-beng-proxy (1.2.23) unstable; urgency=low

  * merge release 1.1.36

 -- Max Kellermann <mk@cm4all.com>  Thu, 15 Mar 2012 15:37:10 -0000

cm4all-beng-proxy (1.2.22) unstable; urgency=low

  * merge release 1.1.35

 -- Max Kellermann <mk@cm4all.com>  Thu, 08 Mar 2012 18:29:39 -0000

cm4all-beng-proxy (1.2.21) unstable; urgency=low

  * merge release 1.1.34

 -- Max Kellermann <mk@cm4all.com>  Fri, 02 Mar 2012 16:02:00 -0000

cm4all-beng-proxy (1.2.20) unstable; urgency=low

  * merge release 1.1.33

 -- Max Kellermann <mk@cm4all.com>  Thu, 23 Feb 2012 17:11:15 -0000

cm4all-beng-proxy (1.2.19) unstable; urgency=low

  * merge release 1.1.32

 -- Max Kellermann <mk@cm4all.com>  Thu, 23 Feb 2012 15:18:36 -0000

cm4all-beng-proxy (1.2.18) unstable; urgency=low

  * merge release 1.1.31

 -- Max Kellermann <mk@cm4all.com>  Thu, 16 Feb 2012 13:52:42 -0000

cm4all-beng-proxy (1.2.17) unstable; urgency=low

  * merge release 1.1.30

 -- Max Kellermann <mk@cm4all.com>  Wed, 15 Feb 2012 09:26:45 -0000

cm4all-beng-proxy (1.2.16) unstable; urgency=low

  * merge release 1.1.29

 -- Max Kellermann <mk@cm4all.com>  Thu, 09 Feb 2012 09:31:50 -0000

cm4all-beng-proxy (1.2.15) unstable; urgency=low

  * merge release 1.1.28

 -- Max Kellermann <mk@cm4all.com>  Thu, 02 Feb 2012 13:41:45 -0000

cm4all-beng-proxy (1.2.14) unstable; urgency=low

  * merge release 1.1.27

 -- Max Kellermann <mk@cm4all.com>  Tue, 31 Jan 2012 15:04:32 -0000

cm4all-beng-proxy (1.2.13) unstable; urgency=low

  * merge release 1.1.26

 -- Max Kellermann <mk@cm4all.com>  Wed, 25 Jan 2012 12:15:19 -0000

cm4all-beng-proxy (1.2.12) unstable; urgency=low

  * merge release 1.1.25

 -- Max Kellermann <mk@cm4all.com>  Tue, 17 Jan 2012 08:31:44 -0000

cm4all-beng-proxy (1.2.11) unstable; urgency=low

  * merge release 1.1.24

 -- Max Kellermann <mk@cm4all.com>  Wed, 04 Jan 2012 15:38:27 -0000

cm4all-beng-proxy (1.2.10) unstable; urgency=low

  * merge release 1.1.23

 -- Max Kellermann <mk@cm4all.com>  Wed, 28 Dec 2011 17:01:43 -0000

cm4all-beng-proxy (1.2.9) unstable; urgency=low

  * merge release 1.1.22

 -- Max Kellermann <mk@cm4all.com>  Thu, 22 Dec 2011 10:28:29 -0000

cm4all-beng-proxy (1.2.8) unstable; urgency=low

  * merge release 1.1.21

 -- Max Kellermann <mk@cm4all.com>  Wed, 14 Dec 2011 11:12:32 -0000

cm4all-beng-proxy (1.2.7) unstable; urgency=low

  * merge release 1.1.20

 -- Max Kellermann <mk@cm4all.com>  Tue, 06 Dec 2011 11:43:10 -0000

cm4all-beng-proxy (1.2.6) unstable; urgency=low

  * merge release 1.1.19

 -- Max Kellermann <mk@cm4all.com>  Fri, 18 Nov 2011 13:47:43 -0000

cm4all-beng-proxy (1.2.5) unstable; urgency=low

  * merge release 1.1.18
  * file-handler: handle If-Modified-Since followed by filter

 -- Max Kellermann <mk@cm4all.com>  Tue, 08 Nov 2011 19:43:58 +0100

cm4all-beng-proxy (1.2.4) unstable; urgency=low

  * merge release 1.1.17

 -- Max Kellermann <mk@cm4all.com>  Wed, 02 Nov 2011 16:58:28 +0100

cm4all-beng-proxy (1.2.3) unstable; urgency=low

  * merge release 1.1.16

 -- Max Kellermann <mk@cm4all.com>  Fri, 21 Oct 2011 15:16:13 +0200

cm4all-beng-proxy (1.2.2) unstable; urgency=low

  * merge release 1.1.15
  * widget-view: an empty name refers to the default view
  * processor: new entity &c:view;

 -- Max Kellermann <mk@cm4all.com>  Wed, 19 Oct 2011 11:43:20 +0200

cm4all-beng-proxy (1.2.1) unstable; urgency=low

  * merge release 1.1.13

 -- Max Kellermann <mk@cm4all.com>  Wed, 05 Oct 2011 17:16:04 +0200

cm4all-beng-proxy (1.2) unstable; urgency=low

  * delegate-client: improved error reporting
  * response-error: resolve errno codes
  * python/control/client: bind the unix domain socket
  * python/control/client: implement timeout
  * lb_control: allow querying node status over control socket

 -- Max Kellermann <mk@cm4all.com>  Tue, 27 Sep 2011 12:00:44 +0200

cm4all-beng-proxy (1.1.40) unstable; urgency=low

  * merge release 1.0.34

 -- Max Kellermann <mk@cm4all.com>  Wed, 16 May 2012 09:50:37 -0000

cm4all-beng-proxy (1.1.39) unstable; urgency=low

  * merge release 1.0.33

 -- Max Kellermann <mk@cm4all.com>  Thu, 26 Apr 2012 14:12:30 -0000

cm4all-beng-proxy (1.1.38) unstable; urgency=low

  * merge release 1.0.32

 -- Max Kellermann <mk@cm4all.com>  Mon, 26 Mar 2012 14:00:38 -0000

cm4all-beng-proxy (1.1.37) unstable; urgency=low

  * merge release 1.0.31

 -- Max Kellermann <mk@cm4all.com>  Tue, 20 Mar 2012 08:31:08 -0000

cm4all-beng-proxy (1.1.36) unstable; urgency=low

  * merge release 1.0.30

 -- Max Kellermann <mk@cm4all.com>  Thu, 15 Mar 2012 15:36:15 -0000

cm4all-beng-proxy (1.1.35) unstable; urgency=low

  * merge release 1.0.29
  * css_processor: delete "-c-mode" and "-c-view" from output

 -- Max Kellermann <mk@cm4all.com>  Thu, 08 Mar 2012 18:16:03 -0000

cm4all-beng-proxy (1.1.34) unstable; urgency=low

  * merge release 1.0.28

 -- Max Kellermann <mk@cm4all.com>  Fri, 02 Mar 2012 15:26:44 -0000

cm4all-beng-proxy (1.1.33) unstable; urgency=low

  * merge release 1.0.27

 -- Max Kellermann <mk@cm4all.com>  Thu, 23 Feb 2012 17:09:57 -0000

cm4all-beng-proxy (1.1.32) unstable; urgency=low

  * merge release 1.0.26

 -- Max Kellermann <mk@cm4all.com>  Thu, 23 Feb 2012 15:14:56 -0000

cm4all-beng-proxy (1.1.31) unstable; urgency=low

  * merge release 1.0.25

 -- Max Kellermann <mk@cm4all.com>  Thu, 16 Feb 2012 13:49:26 -0000

cm4all-beng-proxy (1.1.30) unstable; urgency=low

  * merge release 1.0.24

 -- Max Kellermann <mk@cm4all.com>  Wed, 15 Feb 2012 09:25:38 -0000

cm4all-beng-proxy (1.1.29) unstable; urgency=low

  * merge release 1.0.23

 -- Max Kellermann <mk@cm4all.com>  Thu, 09 Feb 2012 09:30:18 -0000

cm4all-beng-proxy (1.1.28) unstable; urgency=low

  * merge release 1.0.22

 -- Max Kellermann <mk@cm4all.com>  Thu, 02 Feb 2012 13:39:21 -0000

cm4all-beng-proxy (1.1.27) unstable; urgency=low

  * merge release 1.0.21

 -- Max Kellermann <mk@cm4all.com>  Tue, 31 Jan 2012 14:59:06 -0000

cm4all-beng-proxy (1.1.26) unstable; urgency=low

  * merge release 1.0.20

 -- Max Kellermann <mk@cm4all.com>  Wed, 25 Jan 2012 12:13:43 -0000

cm4all-beng-proxy (1.1.25) unstable; urgency=low

  * merge release 1.0.19

 -- Max Kellermann <mk@cm4all.com>  Tue, 17 Jan 2012 08:29:34 -0000

cm4all-beng-proxy (1.1.24) unstable; urgency=low

  * merge release 1.0.18

 -- Max Kellermann <mk@cm4all.com>  Wed, 04 Jan 2012 15:27:35 -0000

cm4all-beng-proxy (1.1.23) unstable; urgency=low

  * header-forward: remove port number from X-Forwarded-For

 -- Max Kellermann <mk@cm4all.com>  Wed, 28 Dec 2011 16:51:41 -0000

cm4all-beng-proxy (1.1.22) unstable; urgency=low

  * merge release 1.0.17
  * istream-socket: fix potential assertion failure

 -- Max Kellermann <mk@cm4all.com>  Wed, 21 Dec 2011 16:44:46 -0000

cm4all-beng-proxy (1.1.21) unstable; urgency=low

  * merge release 1.0.16

 -- Max Kellermann <mk@cm4all.com>  Wed, 14 Dec 2011 11:07:58 -0000

cm4all-beng-proxy (1.1.20) unstable; urgency=low

  * merge release 1.0.15
  * processor: don't rewrite "mailto:" hyperlinks

 -- Max Kellermann <mk@cm4all.com>  Mon, 05 Dec 2011 18:37:10 -0000

cm4all-beng-proxy (1.1.19) unstable; urgency=low

  * {css_,}processor: quote widget classes for prefixing XML IDs, CSS classes

 -- Max Kellermann <mk@cm4all.com>  Fri, 18 Nov 2011 13:17:02 -0000

cm4all-beng-proxy (1.1.18) unstable; urgency=low

  * merge release 1.0.13
  * lb_http: eliminate the duplicate "Date" response header

 -- Max Kellermann <mk@cm4all.com>  Tue, 08 Nov 2011 19:33:07 +0100

cm4all-beng-proxy (1.1.17) unstable; urgency=low

  * merge release 1.0.13

 -- Max Kellermann <mk@cm4all.com>  Wed, 02 Nov 2011 16:52:21 +0100

cm4all-beng-proxy (1.1.16) unstable; urgency=low

  * merge release 1.0.12

 -- Max Kellermann <mk@cm4all.com>  Fri, 21 Oct 2011 15:09:55 +0200

cm4all-beng-proxy (1.1.15) unstable; urgency=low

  * merge release 1.0.11

 -- Max Kellermann <mk@cm4all.com>  Wed, 19 Oct 2011 09:36:38 +0200

cm4all-beng-proxy (1.1.14) unstable; urgency=low

  * merge release 1.0.10

 -- Max Kellermann <mk@cm4all.com>  Fri, 07 Oct 2011 15:15:00 +0200

cm4all-beng-proxy (1.1.13) unstable; urgency=low

  * merge release 1.0.9

 -- Max Kellermann <mk@cm4all.com>  Thu, 29 Sep 2011 16:47:56 +0200

cm4all-beng-proxy (1.1.12) unstable; urgency=low

  * merge release 1.0.8

 -- Max Kellermann <mk@cm4all.com>  Thu, 22 Sep 2011 17:13:41 +0200

cm4all-beng-proxy (1.1.11) unstable; urgency=low

  * merge release 1.0.7
  * widget-http: response header X-CM4all-View selects a view
  * processor, css_processor: support prefixing XML ids
  * processor: property "c:view" selects a view

 -- Max Kellermann <mk@cm4all.com>  Fri, 16 Sep 2011 12:25:24 +0200

cm4all-beng-proxy (1.1.10) unstable; urgency=low

  * merge release 1.0.6
  * http-request: don't clear failure state on successful TCP connection
  * istream-socket: fix assertion failure after receive error
  * ssl_filter: check for end-of-file on plain socket
  * ssl_filter: fix buffer assertion failures

 -- Max Kellermann <mk@cm4all.com>  Tue, 13 Sep 2011 18:50:18 +0200

cm4all-beng-proxy (1.1.9) unstable; urgency=low

  * http-request: improve keep-alive cancellation detection
  * http-request: mark server "failed" after HTTP client error
  * lb: implement the control protocol
    - can disable and re-enable workers
  * lb: don't allow sticky pool with only one member
  * lb: verify that a new sticky host is alive
  * lb: mark server "failed" after HTTP client error

 -- Max Kellermann <mk@cm4all.com>  Fri, 09 Sep 2011 13:03:55 +0200

cm4all-beng-proxy (1.1.8) unstable; urgency=low

  * merge release 1.0.5
  * {css_,}processor: one more underscore for the prefix
  * processor: remove rewrite-uri processing instructions from output
  * translate: unknown packet is a fatal error
  * processor: add option to set widget/focus by default
  * rewrite-uri: a leading tilde refers to the widget base; translation
    packet ANCHOR_ABSOLUTE enables it by default

 -- Max Kellermann <mk@cm4all.com>  Mon, 05 Sep 2011 17:56:31 +0200

cm4all-beng-proxy (1.1.7) unstable; urgency=low

  * css_processor: implement property "-c-mode"
  * css_processor: translate underscore prefix in class names
  * processor: translate underscore prefix in CSS class names

 -- Max Kellermann <mk@cm4all.com>  Mon, 29 Aug 2011 17:47:48 +0200

cm4all-beng-proxy (1.1.6) unstable; urgency=low

  * merge release 1.0.3
  * implement CSS processor

 -- Max Kellermann <mk@cm4all.com>  Mon, 22 Aug 2011 17:13:56 +0200

cm4all-beng-proxy (1.1.5) unstable; urgency=low

  * lb: optionally generate Via and X-Forwarded-For

 -- Max Kellermann <mk@cm4all.com>  Wed, 17 Aug 2011 12:45:14 +0200

cm4all-beng-proxy (1.1.4) unstable; urgency=low

  * pipe-stock: fix assertion failure after optimization bug
  * istream-pipe: reuse drained pipes immediately
  * sink-socket: reinstate write event during bulk transfers

 -- Max Kellermann <mk@cm4all.com>  Thu, 11 Aug 2011 14:41:37 +0200

cm4all-beng-proxy (1.1.3) unstable; urgency=low

  * widget: quote invalid XMLID/JS characters for &c:prefix;
  * lb: add protocol "tcp"

 -- Max Kellermann <mk@cm4all.com>  Wed, 10 Aug 2011 18:53:12 +0200

cm4all-beng-proxy (1.1.2) unstable; urgency=low

  * merge release 1.0.2
  * http-server: report detailed errors
  * widget-http: implement header dumps
  * cgi, fastcgi: enable cookie jar with custom cookie "host"

 -- Max Kellermann <mk@cm4all.com>  Thu, 04 Aug 2011 17:27:51 +0200

cm4all-beng-proxy (1.1.1) unstable; urgency=low

  * merge release 1.0.1
  * lb: don't ignore unimplemented configuration keywords
  * lb: configurable monitor check interval
  * session: configurable idle timeout

 -- Max Kellermann <mk@cm4all.com>  Tue, 26 Jul 2011 11:27:20 +0200

cm4all-beng-proxy (1.1) unstable; urgency=low

  * http-client: send "Expect: 100-continue" only for big request body
  * lb: implement monitors (ping, connect, tcp_expect)

 -- Max Kellermann <mk@cm4all.com>  Wed, 20 Jul 2011 15:04:22 +0200
  
cm4all-beng-proxy (1.0.34) unstable; urgency=low

  * resource-loader: don't strip last segment from IPv6 address

 -- Max Kellermann <mk@cm4all.com>  Wed, 16 May 2012 09:47:43 -0000

cm4all-beng-proxy (1.0.33) unstable; urgency=low

  * widget-resolver: fix assertion failure on recursive abort

 -- Max Kellermann <mk@cm4all.com>  Thu, 26 Apr 2012 14:04:01 -0000

cm4all-beng-proxy (1.0.32) unstable; urgency=low

  * http-cache: add missing initialization on memcached miss

 -- Max Kellermann <mk@cm4all.com>  Mon, 26 Mar 2012 13:35:01 -0000

cm4all-beng-proxy (1.0.31) unstable; urgency=low

  * proxy-widget: close the request body when the view doesn't exist

 -- Max Kellermann <mk@cm4all.com>  Tue, 20 Mar 2012 08:28:00 -0000

cm4all-beng-proxy (1.0.30) unstable; urgency=low

  * widget-view: initialize the header forward settings
  * translate-client: new view inherits header forward settings from
    default view
  * handler: clear transformation after translation error
  * http-cache: release the memcached response on abort
  * fcgi-request: close the request body on stock failure

 -- Max Kellermann <mk@cm4all.com>  Thu, 15 Mar 2012 15:34:18 -0000

cm4all-beng-proxy (1.0.29) unstable; urgency=low

  * processor: unescape custom header values
  * widget-resolver: fix NULL dereference after failure

 -- Max Kellermann <mk@cm4all.com>  Thu, 08 Mar 2012 18:10:14 -0000

cm4all-beng-proxy (1.0.28) unstable; urgency=low

  * widget-resolver: serve responses in the right order
  * widget-request: fix session related assertion failure
  * translate: initialize all GError variables

 -- Max Kellermann <mk@cm4all.com>  Fri, 02 Mar 2012 15:20:54 -0000

cm4all-beng-proxy (1.0.27) unstable; urgency=low

  * resource-address: fix regression when CGI URI is not set

 -- Max Kellermann <mk@cm4all.com>  Thu, 23 Feb 2012 17:08:16 -0000

cm4all-beng-proxy (1.0.26) unstable; urgency=low

  * resource-address: apply BASE to the CGI request URI

 -- Max Kellermann <mk@cm4all.com>  Thu, 23 Feb 2012 15:11:42 -0000

cm4all-beng-proxy (1.0.25) unstable; urgency=low

  * cgi-client: clear the input pointer on close

 -- Max Kellermann <mk@cm4all.com>  Thu, 16 Feb 2012 13:46:13 -0000

cm4all-beng-proxy (1.0.24) unstable; urgency=low

  * debian/rules: optimize parallel build
  * cgi: break loop when headers are finished

 -- Max Kellermann <mk@cm4all.com>  Wed, 15 Feb 2012 09:23:22 -0000

cm4all-beng-proxy (1.0.23) unstable; urgency=low

  * cgi: detect large response headers
  * cgi: continue parsing response headers after buffer boundary
  * cgi: bigger response header buffer
  * fcgi-client: detect large response headers

 -- Max Kellermann <mk@cm4all.com>  Thu, 09 Feb 2012 09:27:50 -0000

cm4all-beng-proxy (1.0.22) unstable; urgency=low

  * debian/rules: don't run libtool
  * lb: thread safety for the SSL filter
  * lb: fix crash during shutdown
  * http-server: fix uninitialised variable

 -- Max Kellermann <mk@cm4all.com>  Thu, 02 Feb 2012 13:03:08 -0000

cm4all-beng-proxy (1.0.21) unstable; urgency=low

  * hstock: fix memory leak
  * notify: fix endless busy loop
  * ssl_filter: fix hang while tearing down connection

 -- Max Kellermann <mk@cm4all.com>  Tue, 31 Jan 2012 15:24:50 -0000

cm4all-beng-proxy (1.0.20) unstable; urgency=low

  * ssl: load the whole certificate chain
  * translate: fix PATH+JAILCGI+SITE check
  * translate: fix HOME check
  * resource-address: include all CGI attributes in cache key

 -- Max Kellermann <mk@cm4all.com>  Wed, 25 Jan 2012 12:10:43 -0000

cm4all-beng-proxy (1.0.19) unstable; urgency=low

  * cookie-client: add a missing out-of-memory check

 -- Max Kellermann <mk@cm4all.com>  Tue, 17 Jan 2012 08:27:38 -0000

cm4all-beng-proxy (1.0.18) unstable; urgency=low

  * resource-address: support zero-length path_info prefix (for BASE)
  * hashmap: optimize insertions
  * http-server: limit the number of request headers
  * proxy-widget: discard the unused request body on error

 -- Max Kellermann <mk@cm4all.com>  Wed, 04 Jan 2012 14:55:59 -0000

cm4all-beng-proxy (1.0.17) unstable; urgency=low

  * istream-chunked: avoid recursive buffer write, fixes crash

 -- Max Kellermann <mk@cm4all.com>  Wed, 21 Dec 2011 16:37:44 -0000

cm4all-beng-proxy (1.0.16) unstable; urgency=low

  * http-server: disable timeout while waiting for CGI
  * cgi: fix segmentation fault
  * processor: discard child's request body on abort
  * proxy-widget: discard the unused request body on error

 -- Max Kellermann <mk@cm4all.com>  Wed, 14 Dec 2011 11:53:31 +0100

cm4all-beng-proxy (1.0.15) unstable; urgency=low

  * http-client: fix assertion failure on bogus "100 Continue"
  * handler: don't close the request body twice
  * session: add a missing out-of-memory check
  * fcgi-client: check for EV_READ event
  * fcgi-serialize: fix serializing parameter without value

 -- Max Kellermann <mk@cm4all.com>  Mon, 05 Dec 2011 17:47:20 -0000

cm4all-beng-proxy (1.0.14) unstable; urgency=low

  * http-server: don't generate chunked HEAD response
  * http-server: don't override Content-Length for HEAD response
  * lb_http, proxy-widget, response: forward Content-Length after HEAD

 -- Max Kellermann <mk@cm4all.com>  Tue, 08 Nov 2011 18:19:42 +0100

cm4all-beng-proxy (1.0.13) unstable; urgency=low

  * processor: initialize URI rewrite options for <?cm4all-rewrite-uri?>

 -- Max Kellermann <mk@cm4all.com>  Wed, 02 Nov 2011 16:47:48 +0100

cm4all-beng-proxy (1.0.12) unstable; urgency=low

  * http-server, proxy-widget: add missing newline to log message
  * fcgi_client: fix assertion failure on response body error
  * http-cache-choice: fix crash due to wrong filter callback

 -- Max Kellermann <mk@cm4all.com>  Fri, 21 Oct 2011 15:02:42 +0200

cm4all-beng-proxy (1.0.11) unstable; urgency=low

  * lb_config: fix binding to wildcard address
  * rewrite-uri: clarify warning message when widget has no id

 -- Max Kellermann <mk@cm4all.com>  Wed, 19 Oct 2011 09:26:48 +0200

cm4all-beng-proxy (1.0.10) unstable; urgency=low

  * debian/control: beng-lb doesn't need "daemon" anymore
  * http-string: allow space in unquoted cookie values (RFC ignorant)

 -- Max Kellermann <mk@cm4all.com>  Fri, 07 Oct 2011 15:06:32 +0200

cm4all-beng-proxy (1.0.9) unstable; urgency=low

  * tcp-balancer: store a copy of the socket address
  * lb: default log directory is /var/log/cm4all/beng-lb
  * lb: use new built-in watchdog instead of /usr/bin/daemon

 -- Max Kellermann <mk@cm4all.com>  Thu, 29 Sep 2011 16:19:34 +0200

cm4all-beng-proxy (1.0.8) unstable; urgency=low

  * resource-address: copy the delegate JailCGI parameters (crash bug fix)
  * response: use the same URI for storing and dropping widget sessions

 -- Max Kellermann <mk@cm4all.com>  Thu, 22 Sep 2011 13:39:08 +0200

cm4all-beng-proxy (1.0.7) unstable; urgency=low

  * inline-widget: discard request body when class lookup fails

 -- Max Kellermann <mk@cm4all.com>  Fri, 16 Sep 2011 12:16:04 +0200

cm4all-beng-proxy (1.0.6) unstable; urgency=low

  * processor: support short "SCRIPT" tag
  * widget-uri: use the template's view specification

 -- Max Kellermann <mk@cm4all.com>  Tue, 13 Sep 2011 18:14:24 +0200

cm4all-beng-proxy (1.0.5) unstable; urgency=low

  * resource-loader: delete comma when extracting from X-Forwarded-For

 -- Max Kellermann <mk@cm4all.com>  Mon, 05 Sep 2011 17:43:22 +0200

cm4all-beng-proxy (1.0.4) unstable; urgency=low

  * istream-replace: update the buffer reader after new data was added

 -- Max Kellermann <mk@cm4all.com>  Mon, 05 Sep 2011 15:43:17 +0200

cm4all-beng-proxy (1.0.3) unstable; urgency=low

  * merge release 0.9.35
  * control-handler: fix uninitialized variable

 -- Max Kellermann <mk@cm4all.com>  Thu, 18 Aug 2011 15:15:52 +0200

cm4all-beng-proxy (1.0.2) unstable; urgency=low

  * merge release 0.9.34
  * handler: always log translate client errors
  * tcp-balancer: fix memory leak in error handler
  * http-string: allow more characters in cookie values (RFC ignorant)

 -- Max Kellermann <mk@cm4all.com>  Mon, 01 Aug 2011 16:30:05 +0200

cm4all-beng-proxy (1.0.1) unstable; urgency=low

  * session: increase idle timeout to 20 minutes

 -- Max Kellermann <mk@cm4all.com>  Tue, 26 Jul 2011 11:23:36 +0200

cm4all-beng-proxy (1.0) unstable; urgency=low

  * merge release 0.9.33
  * header-forward: eliminate the duplicate "Date" response header
  * proxy-handler: don't pass internal URI arguments to CGI

 -- Max Kellermann <mk@cm4all.com>  Mon, 18 Jul 2011 17:07:42 +0200

cm4all-beng-proxy (0.10.14) unstable; urgency=low

  * merge release 0.9.32

 -- Max Kellermann <mk@cm4all.com>  Tue, 12 Jul 2011 19:02:23 +0200

cm4all-beng-proxy (0.10.13) unstable; urgency=low

  * growing-buffer: reset the position when skipping buffers

 -- Max Kellermann <mk@cm4all.com>  Wed, 06 Jul 2011 10:07:50 +0200

cm4all-beng-proxy (0.10.12) unstable; urgency=low

  * merge release 0.9.31
  * rewrite-uri: log widget base mismatch
  * istream-replace: fix assertion failure with splitted buffer

 -- Max Kellermann <mk@cm4all.com>  Tue, 05 Jul 2011 22:05:44 +0200

cm4all-beng-proxy (0.10.11) unstable; urgency=low

  * merge release 0.9.30
  * lb: add SSL/TLS support

 -- Max Kellermann <mk@cm4all.com>  Mon, 04 Jul 2011 17:14:21 +0200

cm4all-beng-proxy (0.10.10) unstable; urgency=low

  * merge release 0.9.29

 -- Max Kellermann <mk@cm4all.com>  Tue, 28 Jun 2011 17:56:43 +0200

cm4all-beng-proxy (0.10.9) unstable; urgency=low

  * merge release 0.9.28

 -- Max Kellermann <mk@cm4all.com>  Mon, 27 Jun 2011 13:38:03 +0200

cm4all-beng-proxy (0.10.8) unstable; urgency=low

  * lb_http: don't access the connection object after it was closed
  * restart the load balancer automatically

 -- Max Kellermann <mk@cm4all.com>  Wed, 22 Jun 2011 12:38:39 +0200

cm4all-beng-proxy (0.10.7) unstable; urgency=low

  * config: make the session cookie name configurable
  * uri-relative: allow relative base URIs (for CGI)
  * widget-uri: combine existing CGI PATH_INFO and given widget location
  * python/translation/widget: support "path_info" specification

 -- Max Kellermann <mk@cm4all.com>  Mon, 20 Jun 2011 14:54:38 +0200

cm4all-beng-proxy (0.10.6) unstable; urgency=low

  * merge release 0.9.26

 -- Max Kellermann <mk@cm4all.com>  Wed, 15 Jun 2011 09:19:28 +0200

cm4all-beng-proxy (0.10.5) unstable; urgency=low

  * merge release 0.9.26

 -- Max Kellermann <mk@cm4all.com>  Fri, 10 Jun 2011 10:09:09 +0200

cm4all-beng-proxy (0.10.4) unstable; urgency=low

  * doc: add beng-lb documentation
  * lb: implement "fallback" option
  * merge release 0.9.25

 -- Max Kellermann <mk@cm4all.com>  Wed, 08 Jun 2011 14:13:43 +0200

cm4all-beng-proxy (0.10.3) unstable; urgency=low

  * python/translation.widget: support keyword "sticky"
  * lb: implement sticky modes "failover", "cookie"

 -- Max Kellermann <mk@cm4all.com>  Mon, 06 Jun 2011 15:51:36 +0200

cm4all-beng-proxy (0.10.2) unstable; urgency=low

  * debian: fix beng-lb pid file name
  * lb_http: implement sticky sessions
  * merge release 0.9.24

 -- Max Kellermann <mk@cm4all.com>  Tue, 31 May 2011 14:32:03 +0200

cm4all-beng-proxy (0.10.1) unstable; urgency=low

  * lb_http: close request body on error
  * lb_listener: print error message when binding fails
  * merge release 0.9.23

 -- Max Kellermann <mk@cm4all.com>  Fri, 27 May 2011 13:13:55 +0200

cm4all-beng-proxy (0.10) unstable; urgency=low

  * failure: fix inverted logic bug in expiry check
  * tcp-balancer: implement session stickiness
  * lb: new stand-alone load balancer

 -- Max Kellermann <mk@cm4all.com>  Thu, 26 May 2011 14:32:02 +0200

cm4all-beng-proxy (0.9.35) unstable; urgency=low

  * resource-loader: pass the last X-Forwarded-For element to AJP

 -- Max Kellermann <mk@cm4all.com>  Thu, 18 Aug 2011 15:05:02 +0200

cm4all-beng-proxy (0.9.34) unstable; urgency=low

  * request: fix double request body close in errdoc handler
  * handler: close request body on early abort

 -- Max Kellermann <mk@cm4all.com>  Mon, 01 Aug 2011 16:21:43 +0200

cm4all-beng-proxy (0.9.33) unstable; urgency=low

  * {http,ajp}-request, errdoc: check before closing the request body on
    error

 -- Max Kellermann <mk@cm4all.com>  Mon, 18 Jul 2011 16:30:29 +0200

cm4all-beng-proxy (0.9.32) unstable; urgency=low

  * processor: dispose request body when focused widget was not found
  * http-string: allow the slash in cookie values (RFC ignorant)

 -- Max Kellermann <mk@cm4all.com>  Tue, 12 Jul 2011 18:16:01 +0200

cm4all-beng-proxy (0.9.31) unstable; urgency=low

  * growing-buffer: fix assertion failure with empty first buffer

 -- Max Kellermann <mk@cm4all.com>  Tue, 05 Jul 2011 21:58:24 +0200

cm4all-beng-proxy (0.9.30) unstable; urgency=low

  * growing-buffer: fix assertion failure in reader when buffer is empty

 -- Max Kellermann <mk@cm4all.com>  Mon, 04 Jul 2011 16:59:28 +0200

cm4all-beng-proxy (0.9.29) unstable; urgency=low

  * http-string: allow the equality sign in cookie values (RFC ignorant)

 -- Max Kellermann <mk@cm4all.com>  Tue, 28 Jun 2011 17:50:23 +0200

cm4all-beng-proxy (0.9.28) unstable; urgency=low

  * http-string: allow round brackets in cookie values (RFC ignorant)

 -- Max Kellermann <mk@cm4all.com>  Mon, 27 Jun 2011 13:23:58 +0200

cm4all-beng-proxy (0.9.27) unstable; urgency=low

  * handler: don't delete existing session in TRANSPARENT mode

 -- Max Kellermann <mk@cm4all.com>  Wed, 15 Jun 2011 09:08:48 +0200

cm4all-beng-proxy (0.9.26) unstable; urgency=low

  * worker: read "crash" value before destroying shared memory
  * session: fix crash while discarding session

 -- Max Kellermann <mk@cm4all.com>  Fri, 10 Jun 2011 09:54:56 +0200

cm4all-beng-proxy (0.9.25) unstable; urgency=low

  * response: discard the request body before passing to errdoc
  * worker: don't restart all workers after "safe" worker crash
  * cgi: check for end-of-file after splice

 -- Max Kellermann <mk@cm4all.com>  Wed, 08 Jun 2011 15:02:35 +0200

cm4all-beng-proxy (0.9.24) unstable; urgency=low

  * fcgi-client: really discard packets on request id mismatch
  * memcached-client: don't schedule read event when buffer is full
  * session: support beng-lb sticky sessions

 -- Max Kellermann <mk@cm4all.com>  Tue, 31 May 2011 14:23:41 +0200

cm4all-beng-proxy (0.9.23) unstable; urgency=low

  * tcp-balancer: retry connecting to cluster if a node fails

 -- Max Kellermann <mk@cm4all.com>  Fri, 27 May 2011 13:01:31 +0200

cm4all-beng-proxy (0.9.22) unstable; urgency=low

  * failure: fix inverted logic bug in expiry check
  * uri-extract: support AJP URLs, fixes AJP cookies
  * ajp-client: don't schedule read event when buffer is full

 -- Max Kellermann <mk@cm4all.com>  Thu, 26 May 2011 08:32:32 +0200

cm4all-beng-proxy (0.9.21) unstable; urgency=low

  * balancer: re-enable load balancing (regression fix)
  * merge release 0.8.38

 -- Max Kellermann <mk@cm4all.com>  Fri, 20 May 2011 11:03:31 +0200

cm4all-beng-proxy (0.9.20) unstable; urgency=low

  * http-cache: fix assertion failure caused by wrong destructor
  * merge release 0.8.37

 -- Max Kellermann <mk@cm4all.com>  Mon, 16 May 2011 14:03:09 +0200

cm4all-beng-proxy (0.9.19) unstable; urgency=low

  * http-request: don't retry requests with a request body

 -- Max Kellermann <mk@cm4all.com>  Thu, 12 May 2011 11:35:55 +0200

cm4all-beng-proxy (0.9.18) unstable; urgency=low

  * http-body: fix assertion failure on EOF chunk after socket was closed
  * widget-http: fix crash in widget lookup error handler
  * merge release 0.8.36

 -- Max Kellermann <mk@cm4all.com>  Tue, 10 May 2011 18:56:33 +0200

cm4all-beng-proxy (0.9.17) unstable; urgency=low

  * growing-buffer: fix assertion failure after large initial write
  * http-request: retry after connection failure
  * test/t-cgi: fix bashisms in test scripts

 -- Max Kellermann <mk@cm4all.com>  Wed, 04 May 2011 18:54:57 +0200

cm4all-beng-proxy (0.9.16) unstable; urgency=low

  * resource-address: append "transparent" args to CGI path_info
  * tcache: fix crash on FastCGI with BASE

 -- Max Kellermann <mk@cm4all.com>  Mon, 02 May 2011 16:07:21 +0200

cm4all-beng-proxy (0.9.15) unstable; urgency=low

  * configure.ac: check if valgrind/memcheck.h is installed
  * configure.ac: check if libattr is available
  * access-log: log Referer and User-Agent
  * access-log: log the request duration
  * proxy-handler: allow forwarding URI arguments
  * merge release 0.8.35

 -- Max Kellermann <mk@cm4all.com>  Wed, 27 Apr 2011 18:54:17 +0200

cm4all-beng-proxy (0.9.14) unstable; urgency=low

  * processor: don't clear widget pointer at opening tag
  * debian: move ulimit call from init script to *.default
  * merge release 0.8.33

 -- Max Kellermann <mk@cm4all.com>  Wed, 13 Apr 2011 17:03:29 +0200

cm4all-beng-proxy (0.9.13) unstable; urgency=low

  * proxy-widget: apply the widget's response header forward settings
  * response: add option to dump the widget tree
  * widget-class: move header forward settings to view
  * merge release 0.8.30

 -- Max Kellermann <mk@cm4all.com>  Mon, 04 Apr 2011 16:31:26 +0200

cm4all-beng-proxy (0.9.12) unstable; urgency=low

  * widget: internal API refactorization
  * was-control: fix argument order in "abort" call
  * was-client: duplicate the GError object when it is used twice
  * {file,delegate}-handler: add Expires/ETag headers to 304 response
  * cgi: allow setting environment variables

 -- Max Kellermann <mk@cm4all.com>  Thu, 24 Mar 2011 15:12:54 +0100

cm4all-beng-proxy (0.9.11) unstable; urgency=low

  * processor: major API refactorization
  * merge release 0.8.29

 -- Max Kellermann <mk@cm4all.com>  Mon, 21 Mar 2011 19:43:28 +0100

cm4all-beng-proxy (0.9.10) unstable; urgency=low

  * merge release 0.8.27

 -- Max Kellermann <mk@cm4all.com>  Fri, 18 Mar 2011 14:11:16 +0100

cm4all-beng-proxy (0.9.9) unstable; urgency=low

  * merge release 0.8.25

 -- Max Kellermann <mk@cm4all.com>  Mon, 14 Mar 2011 16:05:51 +0100

cm4all-beng-proxy (0.9.8) unstable; urgency=low

  * translate: support UNIX domain sockets in ADDRESS_STRING
  * resource-address: support connections to existing FastCGI servers

 -- Max Kellermann <mk@cm4all.com>  Fri, 11 Mar 2011 19:24:33 +0100

cm4all-beng-proxy (0.9.7) unstable; urgency=low

  * merge release 0.8.24

 -- Max Kellermann <mk@cm4all.com>  Fri, 04 Mar 2011 13:07:36 +0100

cm4all-beng-proxy (0.9.6) unstable; urgency=low

  * merge release 0.8.23

 -- Max Kellermann <mk@cm4all.com>  Mon, 28 Feb 2011 11:47:45 +0100

cm4all-beng-proxy (0.9.5) unstable; urgency=low

  * translate: allow SITE without CGI

 -- Max Kellermann <mk@cm4all.com>  Mon, 31 Jan 2011 06:35:24 +0100

cm4all-beng-proxy (0.9.4) unstable; urgency=low

  * widget-class: allow distinct addresses for each view

 -- Max Kellermann <mk@cm4all.com>  Thu, 27 Jan 2011 17:51:21 +0100

cm4all-beng-proxy (0.9.3) unstable; urgency=low

  * istream-catch: log errors
  * proxy-handler: pass the original request URI to (Fast)CGI
  * proxy-handler: pass the original document root to (Fast)CGI
  * fcgi-stock: pass site id to child process
  * translation: new packet "HOME" for JailCGI
  * resource-loader: get remote host from "X-Forwarded-For"
  * cgi, fcgi-client: pass client IP address to application

 -- Max Kellermann <mk@cm4all.com>  Fri, 21 Jan 2011 18:13:38 +0100

cm4all-beng-proxy (0.9.2) unstable; urgency=low

  * merge release 0.8.21
  * http-response: better context for error messages
  * istream: method close() does not invoke handler->abort()
  * istream: better context for error messages
  * ajp-client: destruct properly when request stream fails
  * {delegate,fcgi,was}-stock: use the JailCGI 1.4 wrapper

 -- Max Kellermann <mk@cm4all.com>  Mon, 17 Jan 2011 12:08:04 +0100

cm4all-beng-proxy (0.9.1) unstable; urgency=low

  * http-server: count the number of raw bytes sent and received
  * control-handler: support TCACHE_INVALIDATE with SITE
  * new programs "log-forward", "log-exec" for network logging
  * new program "log-split" for creating per-site log files
  * new program "log-traffic" for creating per-site traffic logs
  * move logging servers to new package cm4all-beng-proxy-logging
  * python/control.client: add parameter "broadcast"

 -- Max Kellermann <mk@cm4all.com>  Thu, 02 Dec 2010 12:07:16 +0100

cm4all-beng-proxy (0.9) unstable; urgency=low

  * merge release 0.8.19
  * was-client: explicitly send 32 bit METHOD payload
  * was-client: explicitly parse STATUS as 32 bit integer
  * was-client: clear control channel object on destruction
  * was-client: reuse child process if state is clean on EOF
  * was-client: abort properly after receiving illegal packet
  * was-client: allow "request STOP" before response completed
  * was-client: postpone the response handler invocation
  * was-control: send packets in bulk
  * python: support WAS widgets
  * http-server: enable "cork" mode only for beginning of response
  * http-cache: don't access freed memory in pool_unref_denotify()
  * http: use libcm4all-http
  * new datagram based binary protocol for access logging
  * main: default WAS stock limit is 16

 -- Max Kellermann <mk@cm4all.com>  Thu, 18 Nov 2010 19:56:17 +0100

cm4all-beng-proxy (0.8.38) unstable; urgency=low

  * failure: update time stamp on existing item
  * errdoc: free the original response body on abort

 -- Max Kellermann <mk@cm4all.com>  Fri, 20 May 2011 10:17:14 +0200

cm4all-beng-proxy (0.8.37) unstable; urgency=low

  * widget-resolver: don't reuse failed resolver
  * http-request: fix NULL pointer dereference on invalid URI
  * config: disable the TCP stock limit by default

 -- Max Kellermann <mk@cm4all.com>  Mon, 16 May 2011 13:41:32 +0200

cm4all-beng-proxy (0.8.36) unstable; urgency=low

  * http-server: check if client closes connection while processing
  * http-client: release the socket before invoking the callback
  * fcgi-client: fix assertion failure on full input buffer
  * memcached-client: re-enable socket event after direct copy
  * istream-file: fix assertion failure on range request
  * test/t-cgi: fix bashisms in test scripts

 -- Max Kellermann <mk@cm4all.com>  Tue, 10 May 2011 18:45:48 +0200

cm4all-beng-proxy (0.8.35) unstable; urgency=low

  * session: fix potential session defragmentation crash
  * ajp-request: use "host:port" as TCP stock key
  * cgi: evaluate the Content-Length response header

 -- Max Kellermann <mk@cm4all.com>  Wed, 27 Apr 2011 13:32:05 +0200

cm4all-beng-proxy (0.8.34) unstable; urgency=low

  * js: replace all '%' with '$'
  * js: check if session_id is null
  * debian: add package cm4all-beng-proxy-tools

 -- Max Kellermann <mk@cm4all.com>  Tue, 19 Apr 2011 18:43:54 +0200

cm4all-beng-proxy (0.8.33) unstable; urgency=low

  * processor: don't quote query string arguments with dollar sign
  * widget-request: safely remove "view" and "path" from argument table
  * debian/control: add "Breaks << 0.8.32" on the JavaScript library

 -- Max Kellermann <mk@cm4all.com>  Tue, 12 Apr 2011 18:21:55 +0200

cm4all-beng-proxy (0.8.32) unstable; urgency=low

  * args: quote arguments with the dollar sign

 -- Max Kellermann <mk@cm4all.com>  Tue, 12 Apr 2011 13:34:42 +0200

cm4all-beng-proxy (0.8.31) unstable; urgency=low

  * proxy-widget: eliminate the duplicate "Server" response header
  * translation: add packet UNTRUSTED_SITE_SUFFIX

 -- Max Kellermann <mk@cm4all.com>  Thu, 07 Apr 2011 16:23:37 +0200

cm4all-beng-proxy (0.8.30) unstable; urgency=low

  * handler: make lower-case realm name from the "Host" header
  * session: copy attribute "realm", fixes segmentation fault

 -- Max Kellermann <mk@cm4all.com>  Tue, 29 Mar 2011 16:47:43 +0200

cm4all-beng-proxy (0.8.29) unstable; urgency=low

  * ajp-client: send query string in an AJP attribute

 -- Max Kellermann <mk@cm4all.com>  Mon, 21 Mar 2011 19:16:16 +0100

cm4all-beng-proxy (0.8.28) unstable; urgency=low

  * resource-loader: use X-Forwarded-For to obtain AJP remote host
  * resource-loader: strip port from AJP remote address
  * resource-loader: don't pass remote host to AJP server
  * resource-loader: parse server port for AJP
  * ajp-client: always send content-length
  * ajp-client: parse the remaining buffer after EAGAIN

 -- Max Kellermann <mk@cm4all.com>  Mon, 21 Mar 2011 11:12:07 +0100

cm4all-beng-proxy (0.8.27) unstable; urgency=low

  * http-request: close the request body on malformed URI
  * ajp-request: AJP translation packet contains ajp://host:port/path

 -- Max Kellermann <mk@cm4all.com>  Fri, 18 Mar 2011 14:04:21 +0100

cm4all-beng-proxy (0.8.26) unstable; urgency=low

  * python/response: fix typo in ajp()
  * session: validate sessions only within one realm

 -- Max Kellermann <mk@cm4all.com>  Fri, 18 Mar 2011 08:59:41 +0100

cm4all-beng-proxy (0.8.25) unstable; urgency=low

  * widget-http: discard request body on unknown view name
  * inline-widget: discard request body on error
  * {http,fcgi,was}-client: allocate response headers from caller pool
  * cmdline: fcgi_stock_limit defaults to 0 (no limit)

 -- Max Kellermann <mk@cm4all.com>  Mon, 14 Mar 2011 15:53:42 +0100

cm4all-beng-proxy (0.8.24) unstable; urgency=low

  * fcgi-client: release the connection even when padding not consumed
    after empty response

 -- Max Kellermann <mk@cm4all.com>  Wed, 02 Mar 2011 17:39:33 +0100

cm4all-beng-proxy (0.8.23) unstable; urgency=low

  * memcached-client: allocate a new memory pool
  * memcached-client: copy caller_pool reference before freeing the client
  * fcgi-client: check headers!=NULL
  * fcgi-client: release the connection even when padding not consumed

 -- Max Kellermann <mk@cm4all.com>  Mon, 28 Feb 2011 10:50:02 +0100

cm4all-beng-proxy (0.8.22) unstable; urgency=low

  * cgi: fill special variables CONTENT_TYPE, CONTENT_LENGTH
  * memcached-client: remove stray pool_unref() call
  * memcached-client: reuse the socket if the remaining value is buffered
  * http-cache-choice: abbreviate memcached keys
  * *-cache: allocate a parent pool for cache items
  * pool: re-enable linear pools
  * frame: free the request body on error
  * http-cache: free cached body which was dismissed

 -- Max Kellermann <mk@cm4all.com>  Mon, 07 Feb 2011 15:34:09 +0100

cm4all-beng-proxy (0.8.21) unstable; urgency=low

  * merge release 0.7.55
  * jail: translate the document root properly
  * header-forward: forward the "Host" header to CGI/FastCGI/AJP
  * http-error: map ENOTDIR to "404 Not Found"
  * http-server: fix assertion failure on write error
  * fcgi-stock: clear all environment variables

 -- Max Kellermann <mk@cm4all.com>  Thu, 06 Jan 2011 16:04:20 +0100

cm4all-beng-proxy (0.8.20) unstable; urgency=low

  * widget-resolver: add pedantic state assertions
  * async: remember a copy of the operation in !NDEBUG
  * python/translation/response: max_age() returns self

 -- Max Kellermann <mk@cm4all.com>  Mon, 06 Dec 2010 23:02:50 +0100

cm4all-beng-proxy (0.8.19) unstable; urgency=low

  * merge release 0.7.54

 -- Max Kellermann <mk@cm4all.com>  Wed, 17 Nov 2010 16:25:10 +0100

cm4all-beng-proxy (0.8.18) unstable; urgency=low

  * was-client: explicitly send 32 bit METHOD payload
  * was-client: explicitly parse STATUS as 32 bit integer
  * istream: check presence of as_fd() in optimized build

 -- Max Kellermann <mk@cm4all.com>  Fri, 05 Nov 2010 11:00:54 +0100

cm4all-beng-proxy (0.8.17) unstable; urgency=low

  * merged release 0.7.53
  * widget: use colon as widget path separator
  * was-client: check for abort during response handler
  * was-client: implement STOP
  * was-client: release memory pools
  * was-launch: enable non-blocking mode on input and output
  * http-server: don't crash on malformed pipelined request
  * main: free the WAS stock and the UDP listener in the SIGTERM handler

 -- Max Kellermann <mk@cm4all.com>  Thu, 28 Oct 2010 19:50:26 +0200

cm4all-beng-proxy (0.8.16) unstable; urgency=low

  * merged release 0.7.52
  * was-client: support for the WAS protocol

 -- Max Kellermann <mk@cm4all.com>  Wed, 13 Oct 2010 16:45:18 +0200

cm4all-beng-proxy (0.8.15) unstable; urgency=low

  * resource-address: don't skip question mark twice

 -- Max Kellermann <mk@cm4all.com>  Tue, 28 Sep 2010 12:20:33 +0200

cm4all-beng-proxy (0.8.14) unstable; urgency=low

  * processor: schedule "xmlns:c" deletion

 -- Max Kellermann <mk@cm4all.com>  Thu, 23 Sep 2010 14:42:31 +0200

cm4all-beng-proxy (0.8.13) unstable; urgency=low

  * processor: delete "xmlns:c" attributes from link elements
  * istream-{head,zero}: implement method available()
  * merged release 0.7.51

 -- Max Kellermann <mk@cm4all.com>  Tue, 17 Aug 2010 09:54:33 +0200

cm4all-beng-proxy (0.8.12) unstable; urgency=low

  * http-cache-memcached: copy resource address
  * debian/control: add missing ${shlibs:Depends}
  * merged release 0.7.50

 -- Max Kellermann <mk@cm4all.com>  Thu, 12 Aug 2010 20:17:52 +0200

cm4all-beng-proxy (0.8.11) unstable; urgency=low

  * delegate-client: fix SCM_RIGHTS check
  * use Linux 2.6 CLOEXEC/NONBLOCK flags
  * tcache: INVALIDATE removes all variants (error documents etc.)
  * control: new UDP based protocol, allows invalidating caches
  * hashmap: fix assertion failure in hashmap_remove_match()
  * merged release 0.7.49

 -- Max Kellermann <mk@cm4all.com>  Tue, 10 Aug 2010 15:48:10 +0200

cm4all-beng-proxy (0.8.10) unstable; urgency=low

  * tcache: copy response.previous

 -- Max Kellermann <mk@cm4all.com>  Mon, 02 Aug 2010 18:03:43 +0200

cm4all-beng-proxy (0.8.9) unstable; urgency=low

  * (f?)cgi-handler: forward query string only if focused
  * ajp-handler: merge into proxy-handler
  * proxy-handler: forward query string if focused
  * cgi, fastcgi-handler: enable the resource cache
  * translation: add packets CHECK and PREVIOUS for authentication
  * python: add Response.max_age()

 -- Max Kellermann <mk@cm4all.com>  Fri, 30 Jul 2010 11:39:22 +0200

cm4all-beng-proxy (0.8.8) unstable; urgency=low

  * prototypes/translate.py: added new ticket-fastcgi programs
  * http-cache: implement FastCGI caching
  * merged release 0.7.47

 -- Max Kellermann <mk@cm4all.com>  Wed, 21 Jul 2010 13:00:43 +0200

cm4all-beng-proxy (0.8.7) unstable; urgency=low

  * istream-delayed: update the "direct" bit mask
  * http-client: send "Expect: 100-continue"
  * response, widget-http: apply istream_pipe to filter input
  * proxy-handler: apply istream_pipe to request body
  * istream-ajp-body: send larger request body packets
  * ajp-client: support splice()
  * merged release 0.7.46

 -- Max Kellermann <mk@cm4all.com>  Fri, 25 Jun 2010 18:52:04 +0200

cm4all-beng-proxy (0.8.6) unstable; urgency=low

  * translation: added support for custom error documents
  * response: convert HEAD to GET if filter follows
  * processor: short-circuit on HEAD request
  * python: depend on python-twisted-core

 -- Max Kellermann <mk@cm4all.com>  Wed, 16 Jun 2010 16:37:42 +0200

cm4all-beng-proxy (0.8.5) unstable; urgency=low

  * istream-tee: allow second output to block
  * widget-http: don't transform error documents
  * response, widget-http: disable filters after widget frame request
  * translation: added packet FILTER_4XX to filter client errors
  * merged release 0.7.45

 -- Max Kellermann <mk@cm4all.com>  Thu, 10 Jun 2010 16:13:14 +0200

cm4all-beng-proxy (0.8.4) unstable; urgency=low

  * python: added missing "Response" import
  * python: resume parsing after deferred call
  * http-client: implement istream method as_fd()
  * merged release 0.7.44

 -- Max Kellermann <mk@cm4all.com>  Mon, 07 Jun 2010 17:01:16 +0200

cm4all-beng-proxy (0.8.3) unstable; urgency=low

  * file-handler: implement If-Range (RFC 2616 14.27)
  * merged release 0.7.42

 -- Max Kellermann <mk@cm4all.com>  Tue, 01 Jun 2010 16:17:13 +0200

cm4all-beng-proxy (0.8.2) unstable; urgency=low

  * cookie-client: verify the cookie path
  * python: use Twisted's logging library
  * python: added a widget registry class
  * merged release 0.7.41

 -- Max Kellermann <mk@cm4all.com>  Wed, 26 May 2010 13:08:16 +0200

cm4all-beng-proxy (0.8.1) unstable; urgency=low

  * http-cache-memcached: delete entity records on POST

 -- Max Kellermann <mk@cm4all.com>  Tue, 18 May 2010 12:21:55 +0200

cm4all-beng-proxy (0.8) unstable; urgency=low

  * istream: added method as_fd() to convert istream to file descriptor
  * fork: support passing stdin istream fd to child process
  * http-cache: discard only matching entries on POST
  * istream-html-escape: escape single and double quote
  * rewrite-uri: escape the result with XML entities

 -- Max Kellermann <mk@cm4all.com>  Thu, 13 May 2010 12:34:46 +0200

cm4all-beng-proxy (0.7.55) unstable; urgency=low

  * pool: reparent pools in optimized build
  * istream-deflate: add missing pool reference while reading
  * istream-deflate: fix several error handlers

 -- Max Kellermann <mk@cm4all.com>  Thu, 06 Jan 2011 12:59:39 +0100

cm4all-beng-proxy (0.7.54) unstable; urgency=low

  * http-server: fix crash on deferred chunked request body
  * parser: fix crash on malformed SCRIPT element

 -- Max Kellermann <mk@cm4all.com>  Wed, 17 Nov 2010 16:13:09 +0100

cm4all-beng-proxy (0.7.53) unstable; urgency=low

  * http-server: don't crash on malformed pipelined request
  * sink-header: fix assertion failure on empty trailer

 -- Max Kellermann <mk@cm4all.com>  Thu, 28 Oct 2010 18:39:01 +0200

cm4all-beng-proxy (0.7.52) unstable; urgency=low

  * fcgi-client: fix send timeout handler
  * fork: finish the buffer after pipe was drained

 -- Max Kellermann <mk@cm4all.com>  Wed, 13 Oct 2010 16:39:26 +0200

cm4all-beng-proxy (0.7.51) unstable; urgency=low

  * http-client: clear response body pointer before forwarding EOF event
  * processor: fix assertion failure for c:mode in c:widget

 -- Max Kellermann <mk@cm4all.com>  Mon, 16 Aug 2010 17:01:48 +0200

cm4all-beng-proxy (0.7.50) unstable; urgency=low

  * header-forward: don't forward the "Host" header to HTTP servers
  * resource-address: use uri_relative() for CGI
  * uri-relative: don't lose host name in uri_absolute()
  * uri-relative: don't fail on absolute URIs
  * http-cache-heap: don't use uninitialized item size

 -- Max Kellermann <mk@cm4all.com>  Thu, 12 Aug 2010 20:03:49 +0200

cm4all-beng-proxy (0.7.49) unstable; urgency=low

  * hashmap: fix assertion failure in hashmap_remove_value()

 -- Max Kellermann <mk@cm4all.com>  Tue, 10 Aug 2010 15:37:12 +0200

cm4all-beng-proxy (0.7.48) unstable; urgency=low

  * pipe-stock: add assertions on file descriptors

 -- Max Kellermann <mk@cm4all.com>  Mon, 09 Aug 2010 14:56:54 +0200

cm4all-beng-proxy (0.7.47) unstable; urgency=low

  * cmdline: add option "--group"

 -- Max Kellermann <mk@cm4all.com>  Fri, 16 Jul 2010 18:39:53 +0200

cm4all-beng-proxy (0.7.46) unstable; urgency=low

  * handler: initialize all translate_response attributes
  * http-client: consume buffer before header length check
  * istream-pipe: clear "direct" flags in constructor
  * istream-pipe: return gracefully when handler blocks
  * ajp-client: hold pool reference to reset TCP_CORK

 -- Max Kellermann <mk@cm4all.com>  Mon, 21 Jun 2010 17:53:21 +0200

cm4all-beng-proxy (0.7.45) unstable; urgency=low

  * istream-tee: separate "weak" values for the two outputs
  * fcache: don't close output when caching has been canceled
  * tcache: copy the attribute "secure_cookie"

 -- Max Kellermann <mk@cm4all.com>  Thu, 10 Jun 2010 15:21:34 +0200

cm4all-beng-proxy (0.7.44) unstable; urgency=low

  * http-client: check response header length
  * http-server: check request header length

 -- Max Kellermann <mk@cm4all.com>  Mon, 07 Jun 2010 16:51:57 +0200

cm4all-beng-proxy (0.7.43) unstable; urgency=low

  * http-cache: fixed NULL pointer dereference when storing empty response
    body on the heap

 -- Max Kellermann <mk@cm4all.com>  Tue, 01 Jun 2010 18:52:45 +0200

cm4all-beng-proxy (0.7.42) unstable; urgency=low

  * fork: check "direct" flag again after buffer flush
  * pool: pool_unref_denotify() remembers the code location
  * sink-{buffer,gstring}: don't invoke callback in abort()
  * async: added another debug flag to verify correctness

 -- Max Kellermann <mk@cm4all.com>  Mon, 31 May 2010 21:15:58 +0200

cm4all-beng-proxy (0.7.41) unstable; urgency=low

  * http-cache: initialize response status and headers on empty body

 -- Max Kellermann <mk@cm4all.com>  Tue, 25 May 2010 16:27:25 +0200

cm4all-beng-proxy (0.7.40) unstable; urgency=low

  * http-cache: fixed NULL pointer dereference when storing empty response
    body in memcached

 -- Max Kellermann <mk@cm4all.com>  Tue, 25 May 2010 15:04:44 +0200

cm4all-beng-proxy (0.7.39) unstable; urgency=low

  * memcached-stock: close value on connect failure
  * http: implement remaining status codes
  * http-cache: allow caching empty response body
  * http-cache: cache status codes 203, 206, 300, 301, 410
  * http-cache: don't cache authorized resources

 -- Max Kellermann <mk@cm4all.com>  Fri, 21 May 2010 17:37:29 +0200

cm4all-beng-proxy (0.7.38) unstable; urgency=low

  * http-server: send HTTP/1.1 declaration with "100 Continue"
  * connection: initialize "site_name", fixes crash bug
  * translation: added packet SECURE_COOKIE

 -- Max Kellermann <mk@cm4all.com>  Thu, 20 May 2010 15:40:34 +0200

cm4all-beng-proxy (0.7.37) unstable; urgency=low

  * *-client: implement a socket leak detector
  * handler: initialize response header without translation server

 -- Max Kellermann <mk@cm4all.com>  Tue, 18 May 2010 12:05:11 +0200

cm4all-beng-proxy (0.7.36) unstable; urgency=low

  * http-client: fixed NULL pointer dereference
  * handler, response: removed duplicate request body destruction calls

 -- Max Kellermann <mk@cm4all.com>  Tue, 11 May 2010 17:16:36 +0200

cm4all-beng-proxy (0.7.35) unstable; urgency=low

  * {http,fcgi,ajp}-request: close the request body on abort
  * handler: set fake translation response on malformed URI

 -- Max Kellermann <mk@cm4all.com>  Mon, 10 May 2010 11:22:23 +0200

cm4all-beng-proxy (0.7.34) unstable; urgency=low

  * translate: check the UNTRUSTED packet
  * translation: added packet UNTRUSTED_PREFIX

 -- Max Kellermann <mk@cm4all.com>  Fri, 30 Apr 2010 19:14:37 +0200

cm4all-beng-proxy (0.7.33) unstable; urgency=low

  * merged release 0.7.27.1
  * fcache: don't continue storing in background
  * fcgi-client: re-add event after some input data has been read

 -- Max Kellermann <mk@cm4all.com>  Fri, 30 Apr 2010 11:31:08 +0200

cm4all-beng-proxy (0.7.32) unstable; urgency=low

  * response: generate the "Server" response header
  * response: support the Authentication-Info response header
  * response: support custom authentication pages
  * translation: support custom response headers

 -- Max Kellermann <mk@cm4all.com>  Tue, 27 Apr 2010 17:09:59 +0200

cm4all-beng-proxy (0.7.31) unstable; urgency=low

  * support HTTP authentication (RFC 2617)

 -- Max Kellermann <mk@cm4all.com>  Mon, 26 Apr 2010 17:26:42 +0200

cm4all-beng-proxy (0.7.30) unstable; urgency=low

  * fcgi-client: support responses without a body
  * {http,fcgi}-client: hold caller pool reference during callback

 -- Max Kellermann <mk@cm4all.com>  Fri, 23 Apr 2010 14:41:05 +0200

cm4all-beng-proxy (0.7.29) unstable; urgency=low

  * http-cache: added missing pool_unref() in memcached_miss()
  * pool: added checked pool references

 -- Max Kellermann <mk@cm4all.com>  Thu, 22 Apr 2010 15:45:48 +0200

cm4all-beng-proxy (0.7.28) unstable; urgency=low

  * fcgi-client: support response status
  * translate: malformed packets are fatal
  * http-cache: don't cache resources with very long URIs
  * memcached-client: increase the maximum key size to 32 kB

 -- Max Kellermann <mk@cm4all.com>  Thu, 15 Apr 2010 15:06:51 +0200

cm4all-beng-proxy (0.7.27.1) unstable; urgency=low

  * http-cache: added missing pool_unref() in memcached_miss()
  * http-cache: don't cache resources with very long URIs
  * memcached-client: increase the maximum key size to 32 kB
  * fork: properly handle partially filled output buffer
  * fork: re-add event after some input data has been read

 -- Max Kellermann <mk@cm4all.com>  Thu, 29 Apr 2010 15:30:21 +0200

cm4all-beng-proxy (0.7.27) unstable; urgency=low

  * session: use GLib's PRNG to generate session ids
  * session: seed the PRNG with /dev/random
  * response: log UNTRUSTED violation attempts
  * response: drop widget sessions when there is no focus

 -- Max Kellermann <mk@cm4all.com>  Fri, 09 Apr 2010 12:04:18 +0200

cm4all-beng-proxy (0.7.26) unstable; urgency=low

  * memcached-client: schedule read event before callback
  * istream-tee: continue with second output if first is closed

 -- Max Kellermann <mk@cm4all.com>  Sun, 28 Mar 2010 18:08:11 +0200

cm4all-beng-proxy (0.7.25) unstable; urgency=low

  * memcached-client: don't poll if socket is closed
  * fork: close file descriptor on input error
  * pool: don't check attachments in pool_trash()

 -- Max Kellermann <mk@cm4all.com>  Thu, 25 Mar 2010 13:28:01 +0100

cm4all-beng-proxy (0.7.24) unstable; urgency=low

  * memcached-client: release socket after splice

 -- Max Kellermann <mk@cm4all.com>  Mon, 22 Mar 2010 11:29:45 +0100

cm4all-beng-proxy (0.7.23) unstable; urgency=low

  * sink-header: support splice
  * memcached-client: support splice (response)
  * fcgi-client: recover correctly after send error
  * fcgi-client: support chunked request body
  * fcgi-client: basic splice support for the request body
  * http-cache: duplicate headers
  * {http,memcached}-client: check "direct" mode after buffer flush
  * cmdline: added option "fcgi_stock_limit"
  * python: auto-export function write_packet()
  * python: Response methods return self

 -- Max Kellermann <mk@cm4all.com>  Fri, 19 Mar 2010 13:28:35 +0100

cm4all-beng-proxy (0.7.22) unstable; urgency=low

  * python: re-add function write_packet()

 -- Max Kellermann <mk@cm4all.com>  Fri, 12 Mar 2010 12:27:21 +0100

cm4all-beng-proxy (0.7.21) unstable; urgency=low

  * ajp-client: handle EAGAIN from send()
  * python: install the missing sources

 -- Max Kellermann <mk@cm4all.com>  Thu, 11 Mar 2010 16:58:25 +0100

cm4all-beng-proxy (0.7.20) unstable; urgency=low

  * http-client: don't reinstate event when socket is closed
  * access-log: log the site name
  * python: removed unused function write_packet()
  * python: split the module beng_proxy.translation
  * python: allow overriding query string and param in absolute_uri()
  * python: moved absolute_uri() to a separate library

 -- Max Kellermann <mk@cm4all.com>  Thu, 11 Mar 2010 09:48:52 +0100

cm4all-beng-proxy (0.7.19) unstable; urgency=low

  * client-socket: translate EV_TIMEOUT to ETIMEDOUT
  * fork: refill the input buffer as soon as possible
  * delegate-client: implement an abortable event
  * pool: added assertions for libevent leaks
  * direct: added option "-s enable_splice=no"

 -- Max Kellermann <mk@cm4all.com>  Thu, 04 Mar 2010 17:34:56 +0100

cm4all-beng-proxy (0.7.18) unstable; urgency=low

  * args: reserve memory for the trailing null byte

 -- Max Kellermann <mk@cm4all.com>  Tue, 23 Feb 2010 17:46:04 +0100

cm4all-beng-proxy (0.7.17) unstable; urgency=low

  * translation: added the BOUNCE packet (variant of REDIRECT)
  * translation: change widget packet HOST to UNTRUSTED
  * translation: pass internal URI arguments to the translation server
  * handler: use the specified status with REDIRECT
  * python: added method Request.absolute_uri()

 -- Max Kellermann <mk@cm4all.com>  Tue, 23 Feb 2010 16:15:22 +0100

cm4all-beng-proxy (0.7.16) unstable; urgency=low

  * processor: separate trusted from untrusted widgets by host name
  * processor: mode=partition is deprecated
  * translate: fix DOCUMENT_ROOT handler for CGI/FASTCGI
  * fcgi-request: added JailCGI support

 -- Max Kellermann <mk@cm4all.com>  Fri, 19 Feb 2010 14:29:29 +0100

cm4all-beng-proxy (0.7.15) unstable; urgency=low

  * processor: unreference the caller pool in abort()
  * tcache: clear BASE on mismatch
  * fcgi-client: generate the Content-Length request header
  * fcgi-client: send the CONTENT_TYPE parameter
  * prototypes/translate.py: use FastCGI to run PHP

 -- Max Kellermann <mk@cm4all.com>  Thu, 11 Feb 2010 14:43:21 +0100

cm4all-beng-proxy (0.7.14) unstable; urgency=low

  * connection: drop connections when the limit is exceeded
  * resource-address: added BASE support
  * fcgi-client: check the request ID in response packets
  * http-client: check response body when request body is closed
  * html-escape: use the last ampersand before the semicolon
  * html-escape: support &apos;
  * processor: unescape widget parameter values

 -- Max Kellermann <mk@cm4all.com>  Fri, 29 Jan 2010 17:49:43 +0100

cm4all-beng-proxy (0.7.13) unstable; urgency=low

  * fcgi-request: duplicate socket path
  * fcgi-request: support ACTION
  * fcgi-client: provide SCRIPT_FILENAME
  * fcgi-client: append empty PARAMS packet
  * fcgi-client: try to read response before request is finished
  * fcgi-client: implement the STDERR packet
  * fcgi-client: support request headers and body
  * fcgi-stock: manage one socket per child process
  * fcgi-stock: unlink socket path after connect
  * fcgi-stock: redirect fd 1,2 to /dev/null
  * fcgi-stock: kill FastCGI processes after 5 minutes idle
  * translation: new packet PAIR for passing parameters to FastCGI

 -- Max Kellermann <mk@cm4all.com>  Thu, 14 Jan 2010 13:36:48 +0100

cm4all-beng-proxy (0.7.12) unstable; urgency=low

  * http-cache: unlock the cache item after successful revalidation
  * http-cache-memcached: pass the expiration time to memcached
  * sink-header: comprise pending data in method available()
  * header-forward: forward the Expires response header

 -- Max Kellermann <mk@cm4all.com>  Tue, 22 Dec 2009 16:18:49 +0100

cm4all-beng-proxy (0.7.11) unstable; urgency=low

  * {ajp,memcached}-client: fix dis\appearing event for duplex socket
  * memcached-client: handle EAGAIN after send()
  * memcached-client: release socket as early as possible
  * header-forward: don't forward Accept-Encoding if transformation is
    enabled
  * widget-http, inline-widget: check Content-Encoding before processing
  * file-handler: send "Vary: Accept-Encoding" for compressed response
  * header-forward: support duplicate headers
  * fcache: implemented a 60 seconds timeout
  * fcache: copy pointer to local variable before callback
  * event2: refresh timeout after event has occurred

 -- Max Kellermann <mk@cm4all.com>  Fri, 18 Dec 2009 16:45:24 +0100

cm4all-beng-proxy (0.7.10) unstable; urgency=low

  * http-{server,client}: fix disappearing event for duplex socket

 -- Max Kellermann <mk@cm4all.com>  Mon, 14 Dec 2009 15:46:25 +0100

cm4all-beng-proxy (0.7.9) unstable; urgency=low

  * http: "Expect" is a hop-by-hop header
  * http-server: send "100 Continue" unless request body closed
  * http-client: poll socket after splice
  * http-server: handle EAGAIN after splice
  * http-server: send a 417 response on unrecognized "Expect" request
  * response, widget-http: append filter id to resource tag
  * resource-tag: check for "Cache-Control: no-store"

 -- Max Kellermann <mk@cm4all.com>  Mon, 14 Dec 2009 13:05:15 +0100

cm4all-beng-proxy (0.7.8) unstable; urgency=low

  * http-body: support partial response in method available()
  * file-handler: support pre-compressed static files
  * fcache: honor the "Cache-Control: no-store" response header

 -- Max Kellermann <mk@cm4all.com>  Wed, 09 Dec 2009 15:49:25 +0100

cm4all-beng-proxy (0.7.7) unstable; urgency=low

  * parser: allow underscore in attribute names
  * processor: check "type" attribute before URI rewriting
  * http-client: start receiving before request is sent
  * http-client: try to read response after write error
  * http-client: deliver response body after headers are finished
  * http-client: release socket as early as possible
  * http-client: serve buffer after socket has been closed
  * istream-chunked: clear input stream in abort handler
  * growing-buffer: fix crash after close in "data" callback

 -- Max Kellermann <mk@cm4all.com>  Thu, 03 Dec 2009 13:09:57 +0100

cm4all-beng-proxy (0.7.6) unstable; urgency=low

  * istream-hold: return -2 if handler is not available yet
  * http, ajp, fcgi: use istream_hold on request body
  * http-client: implemented splicing the request body
  * response: added missing URI substitution

 -- Max Kellermann <mk@cm4all.com>  Tue, 17 Nov 2009 15:25:35 +0100

cm4all-beng-proxy (0.7.5) unstable; urgency=low

  * session: 64 bit session ids
  * session: allow arbitrary session id size (at compile-time)
  * debian: larger default log file (16 * 4MB)
  * debian: added package cm4all-beng-proxy-toi

 -- Max Kellermann <mk@cm4all.com>  Mon, 16 Nov 2009 15:51:24 +0100

cm4all-beng-proxy (0.7.4) unstable; urgency=low

  * measure the latency of external resources
  * widget-http: partially revert "don't query session if !stateful"

 -- Max Kellermann <mk@cm4all.com>  Tue, 10 Nov 2009 15:06:03 +0100

cm4all-beng-proxy (0.7.3) unstable; urgency=low

  * uri-verify: don't reject double slash after first segment
  * hostname: allow the hyphen character
  * processor: allow processing without session
  * widget-http: don't query session if !stateful
  * request: disable session management for known bots
  * python: fixed AttributeError in __getattr__()
  * python: added method Response.process()
  * translation: added the response packets URI, HOST, SCHEME
  * translation: added header forward packets

 -- Max Kellermann <mk@cm4all.com>  Mon, 09 Nov 2009 16:40:27 +0100

cm4all-beng-proxy (0.7.2) unstable; urgency=low

  * fcache: close all caching connections on exit
  * istream-file: retry reading after EAGAIN
  * direct, istream-pipe: re-enable SPLICE_F_NONBLOCK
  * direct, istream-pipe: disable the SPLICE_F_MORE flag
  * http-client: handle EAGAIN after splice
  * http-client, header-writer: remove hop-by-hop response headers
  * response: optimized transformed response headers
  * handler: mangle CGI and FastCGI headers
  * header-forward: generate the X-Forwarded-For header
  * header-forward: add local host name to "Via" request header

 -- Max Kellermann <mk@cm4all.com>  Fri, 30 Oct 2009 13:41:02 +0100

cm4all-beng-proxy (0.7.1) unstable; urgency=low

  * file-handler: close the stream on "304 Not Modified"
  * pool: use assembler code only on gcc
  * cmdline: added option "--set tcp_stock_limit"
  * Makefile.am: enable the "subdir-objects" option

 -- Max Kellermann <mk@cm4all.com>  Thu, 22 Oct 2009 12:17:11 +0200

cm4all-beng-proxy (0.7) unstable; urgency=low

  * ajp-client: check if connection was closed during response callback
  * header-forward: log session id
  * istream: separate TCP splicing checks
  * istream-pipe: fix segmentation fault after incomplete direct transfer
  * istream-pipe: implement the "available" method
  * istream-pipe: allocate pipe only if handler supports it
  * istream-pipe: flush the pipe before reading from input
  * istream-pipe: reuse pipes in a stock
  * direct: support splice() from TCP socket to pipe
  * istream: direct() returns -3 if stream has been closed
  * hstock: don't destroy stocks while items are being created
  * tcp-stock: limit number of connections per host to 256
  * translate, http-client, ajp-client, cgi, http-cache: verify the HTTP
    response status
  * prototypes/translate.py: disallow "/../" and null bytes
  * prototypes/translate.py: added "/jail-delegate/" location
  * uri-parser: strict RFC 2396 URI verification
  * uri-parser: don't unescape the URI path
  * http-client, ajp-client: verify the request URI
  * uri-escape: unescape each character only once
  * http-cache: never use the memcached stock if caching is disabled
  * allow 8192 connections by default
  * allow 65536 file handles by default
  * added package cm4all-jailed-beng-proxy-delegate-helper

 -- Max Kellermann <mk@cm4all.com>  Wed, 21 Oct 2009 15:00:56 +0200

cm4all-beng-proxy (0.6.23) unstable; urgency=low

  * header-forward: log session information
  * prototypes/translate.py: added /cgi-bin/ location
  * http-server: disable keep-alive for HTTP/1.0 clients
  * http-server: don't send "Connection: Keep-Alive"
  * delegate-stock: clear the environment
  * delegate-stock: added jail support
  * delegate-client: reuse helper process after I/O error

 -- Max Kellermann <mk@cm4all.com>  Mon, 12 Oct 2009 17:29:35 +0200

cm4all-beng-proxy (0.6.22) unstable; urgency=low

  * istream-tee: clear both "enabled" flags in the eof/abort handler
  * istream-tee: fall back to first data() return value if second stream
    closed itself
  * http-cache: don't log body_abort after close

 -- Max Kellermann <mk@cm4all.com>  Thu, 01 Oct 2009 19:19:37 +0200

cm4all-beng-proxy (0.6.21) unstable; urgency=low

  * http-client: log more error messages
  * delegate-stock: added the DOCUMENT_ROOT environment variable
  * response, widget: accept "application/xhtml+xml"
  * cookie-server: allow square brackets in unquoted cookie values
    (violating RFC 2109 and RFC 2616)

 -- Max Kellermann <mk@cm4all.com>  Thu, 01 Oct 2009 13:55:40 +0200

cm4all-beng-proxy (0.6.20) unstable; urgency=low

  * stock: clear stock after 60 seconds idle
  * hstock: remove empty stocks
  * http-server, http-client, cgi: fixed off-by-one bug in header parser
  * istream-pipe: fix the direct() return value on error
  * istream-pipe: fix formula in range assertion
  * http-cache-memcached: implemented "remove"
  * handler: added FastCGI handler
  * fcgi-client: unref caller pool after socket release
  * fcgi-client: implemented response headers

 -- Max Kellermann <mk@cm4all.com>  Tue, 29 Sep 2009 14:07:13 +0200

cm4all-beng-proxy (0.6.19) unstable; urgency=low

  * http-client: release caller pool after socket release
  * memcached-client: release socket on marshalling error
  * stock: unref caller pool in abort handler
  * stock: lazy cleanup
  * http-cache: copy caller_pool to local variable

 -- Max Kellermann <mk@cm4all.com>  Thu, 24 Sep 2009 16:02:17 +0200

cm4all-beng-proxy (0.6.18) unstable; urgency=low

  * delegate-handler: support conditional GET and ranges
  * file-handler: fix suffix-byte-range-spec parser
  * delegate-helper: call open() with O_CLOEXEC|O_NOCTTY
  * istream-file: don't set FD_CLOEXEC if O_CLOEXEC is available
  * stock: hold caller pool during "get" operation
  * main: free balancer object during shutdown
  * memcached-client: enable socket timeout
  * delegate-stock: set FD_CLOEXEC on socket

 -- Max Kellermann <mk@cm4all.com>  Thu, 24 Sep 2009 10:50:53 +0200

cm4all-beng-proxy (0.6.17) unstable; urgency=low

  * tcp-stock: implemented a load balancer
  * python: accept address list in the ajp() method
  * http-server: added timeout for the HTTP request headers
  * response: close template when the content type is wrong
  * delegate-get: implemented response headers
  * delegate-get: provide status codes and error messages

 -- Max Kellermann <mk@cm4all.com>  Fri, 18 Sep 2009 15:36:57 +0200

cm4all-beng-proxy (0.6.16) unstable; urgency=low

  * tcp-stock: added support for bulldog-tyke
  * sink-buffer: close input if it's not used in the constructor
  * http-cache-memcached: close response body when deserialization fails
  * serialize: fix regression in serialize_uint64()

 -- Max Kellermann <mk@cm4all.com>  Tue, 15 Sep 2009 19:26:07 +0200

cm4all-beng-proxy (0.6.15) unstable; urgency=low

  * http-cache-choice: find more duplicates during cleanup
  * handler: added AJP handler
  * ajp-request: unref pool only on tcp_stock failure
  * ajp-client: prevent parser recursion
  * ajp-client: free request body when response is closed
  * ajp-client: reuse connection after END_RESPONSE packet
  * ajp-client: enable TCP_CORK while sending
  * istream-ajp-body: added a second "length" header field
  * ajp-client: auto-send empty request body chunk
  * ajp-client: register "write" event after GET_BODY_CHUNK packet
  * ajp-client: implemented request and response headers
  * http-cache-rfc: don't rewind tpool if called recursively

 -- Max Kellermann <mk@cm4all.com>  Fri, 11 Sep 2009 16:04:06 +0200

cm4all-beng-proxy (0.6.14) unstable; urgency=low

  * istream-tee: don't restart reading if already in progress

 -- Max Kellermann <mk@cm4all.com>  Thu, 03 Sep 2009 13:21:06 +0200

cm4all-beng-proxy (0.6.13) unstable; urgency=low

  * cookie-server: fix parsing multiple cookies
  * http-cache-memcached: clean up expired "choice" items
  * sink-gstring: use callback instead of public struct
  * istream-tee: restart reading when one output is closed

 -- Max Kellermann <mk@cm4all.com>  Wed, 02 Sep 2009 17:02:53 +0200

cm4all-beng-proxy (0.6.12) unstable; urgency=low

  * http-cache: don't attempt to remove cache items when the cache is disabled

 -- Max Kellermann <mk@cm4all.com>  Fri, 28 Aug 2009 15:40:48 +0200

cm4all-beng-proxy (0.6.11) unstable; urgency=low

  * http-cache-memcached: store HTTP status and response headers
  * http-cache-memcached: implemented flush (SIGHUP)
  * http-cache-memcached: support "Vary"
  * http-client: work around assertion failure in response_stream_close()

 -- Max Kellermann <mk@cm4all.com>  Thu, 27 Aug 2009 12:33:17 +0200

cm4all-beng-proxy (0.6.10) unstable; urgency=low

  * parser: finish tag before bailing out
  * http-request: allow URLs without path component
  * fork: clear event in read() method
  * istream-file: pass options O_CLOEXEC|O_NOCTTY to open()
  * response: check if the "Host" request header is valid

 -- Max Kellermann <mk@cm4all.com>  Tue, 18 Aug 2009 16:37:19 +0200

cm4all-beng-proxy (0.6.9) unstable; urgency=low

  * direct: disable SPLICE_F_NONBLOCK (temporary NFS EAGAIN workaround)

 -- Max Kellermann <mk@cm4all.com>  Mon, 17 Aug 2009 13:52:49 +0200

cm4all-beng-proxy (0.6.8) unstable; urgency=low

  * widget-http: close response body in error code path
  * http-cache: implemented memcached backend (--memcached-server)
  * processor: &c:base; returns the URI without scheme and host

 -- Max Kellermann <mk@cm4all.com>  Mon, 17 Aug 2009 12:29:19 +0200

cm4all-beng-proxy (0.6.7) unstable; urgency=low

  * file-handler: generate Expires from xattr user.MaxAge
  * cmdline: added option --set to configure:
    - max_connections
    - http_cache_size
    - filter_cache_size
    - translate_cache_size
  * flush caches on SIGHUP

 -- Max Kellermann <mk@cm4all.com>  Fri, 07 Aug 2009 11:41:10 +0200

cm4all-beng-proxy (0.6.6) unstable; urgency=low

  * added missing GLib build dependency
  * cgi-handler: set the "body_consumed" flag

 -- Max Kellermann <mk@cm4all.com>  Tue, 04 Aug 2009 09:53:01 +0200

cm4all-beng-proxy (0.6.5) unstable; urgency=low

  * shm: pass MAP_NORESERVE to mmap()
  * proxy-handler: support cookies
  * translation: added DISCARD_SESSION packet

 -- Max Kellermann <mk@cm4all.com>  Wed, 15 Jul 2009 18:00:33 +0200

cm4all-beng-proxy (0.6.4) unstable; urgency=low

  * http-client: don't read response body in HEAD requests
  * ajp-client: invoke the "abort" handler on error
  * filter-cache: lock cache items while they are served

 -- Max Kellermann <mk@cm4all.com>  Thu, 09 Jul 2009 14:36:14 +0200

cm4all-beng-proxy (0.6.3) unstable; urgency=low

  * http-server: implemented the DELETE method
  * http-server: refuse HTTP/0.9 requests
  * proxy-handler: send request body to template when no widget is focused
  * widget-request: pass original HTTP method to widget
  * session: automatically defragment sessions

 -- Max Kellermann <mk@cm4all.com>  Tue, 07 Jul 2009 16:57:22 +0200

cm4all-beng-proxy (0.6.2) unstable; urgency=low

  * lock: fixed race condition in debug flag updates
  * session: use rwlock for the session manager
  * proxy-handler: pass request headers to the remote HTTP server
  * proxy-handler: forward original Accept-Charset if processor is disabled
  * pipe: don't filter resources without a body
  * fcache: forward original HTTP status over "pipe" filter
  * cgi: support the "Status" line

 -- Max Kellermann <mk@cm4all.com>  Mon, 06 Jul 2009 16:38:26 +0200

cm4all-beng-proxy (0.6.1) unstable; urgency=low

  * session: consistently lock all session objects
  * rewrite-uri: check if widget_external_uri() returns NULL
  * widget-uri: don't generate the "path" argument when it's NULL
  * widget-uri: strip superfluous question mark from widget_base_address()
  * widget-uri: append parameters from the template first
  * widget-uri: re-add configured query string in widget_absolute_uri()
  * widget-uri: eliminate configured query string in widget_external_uri()
  * processor: don't consider session data for base=child and base=parent

 -- Max Kellermann <mk@cm4all.com>  Fri, 03 Jul 2009 15:52:01 +0200

cm4all-beng-proxy (0.6) unstable; urgency=low

  * inline-widget: check the widget HTTP response status
  * response: don't apply transformation on failed response
  * resource-address: include pipe arguments in filter cache key
  * handler: removed session redirect on the first request
  * http-cache: accept ETag response header instead of Last-Modified
  * filter-cache: don't require Last-Modified or Expires
  * file-handler: disable ETag only when processor comes first
  * file-handler: read ETag from xattr
  * pipe: generate new ETag for piped resource
  * session: purge sessions when shared memory is full
  * handler: don't enforce sessions for filtered responses

 -- Max Kellermann <mk@cm4all.com>  Tue, 30 Jun 2009 17:48:20 +0200

cm4all-beng-proxy (0.5.14) unstable; urgency=low

  * ajp-client: implemented request body
  * cookie-client: obey "max-age=0" properly
  * processor: forward the original HTTP status
  * response, widget-http: don't allow processing resource without body
  * widget-http: check the Content-Type before invoking processor
  * response: pass the "Location" response header
  * debian: added a separate -optimized-dbg package
  * added init script support for multiple ports (--port) and multiple listen
    (--listen) command line argumnents
  * translation: added the "APPEND" packet for command line arguments
  * pipe: support command line arguments

 -- Max Kellermann <mk@cm4all.com>  Mon, 29 Jun 2009 16:51:16 +0200

cm4all-beng-proxy (0.5.13) unstable; urgency=low

  * widget-registry: clear local_address in translate request
  * cmdline: added the "--listen" option

 -- Max Kellermann <mk@cm4all.com>  Wed, 24 Jun 2009 12:27:17 +0200

cm4all-beng-proxy (0.5.12) unstable; urgency=low

  * response: pass the "Location" response handler
  * added support for multiple listener ports

 -- Max Kellermann <mk@cm4all.com>  Tue, 23 Jun 2009 23:34:55 +0200

cm4all-beng-proxy (0.5.11) unstable; urgency=low

  * build with autotools
  * use libcm4all-socket, GLib
  * Makefile.am: support out-of-tree builds
  * added optimized Debian package
  * tcache: fixed wrong assignment in VARY=HOST
  * translation: added request packet LOCAL_ADDRESS

 -- Max Kellermann <mk@cm4all.com>  Tue, 23 Jun 2009 15:42:12 +0200

cm4all-beng-proxy (0.5.10) unstable; urgency=low

  * widget-http: assign the "address" variable

 -- Max Kellermann <mk@cm4all.com>  Mon, 15 Jun 2009 18:38:58 +0200

cm4all-beng-proxy (0.5.9) unstable; urgency=low

  * tcache: fixed typo in tcache_string_match()
  * tcache: support VARY=SESSION
  * translate: added the INVALIDATE response packet
  * cache, session: higher size limits
  * widget-uri: separate query_string from path_info
  * widget-uri: ignore widget parameters in widget_external_uri()

 -- Max Kellermann <mk@cm4all.com>  Mon, 15 Jun 2009 17:06:11 +0200

cm4all-beng-proxy (0.5.8) unstable; urgency=low

  * handler: fixed double free bug in translate_callback()

 -- Max Kellermann <mk@cm4all.com>  Sun, 14 Jun 2009 19:05:09 +0200

cm4all-beng-proxy (0.5.7) unstable; urgency=low

  * forward the Content-Disposition header
  * handler: assign new session to local variable, fix segfault
  * handler: don't dereference the NULL session

 -- Max Kellermann <mk@cm4all.com>  Sun, 14 Jun 2009 13:01:52 +0200

cm4all-beng-proxy (0.5.6) unstable; urgency=low

  * widget-http: send the "Via" request header instead of "X-Forwarded-For"
  * proxy-handler: send the "Via" request header
  * widget-request: check the "path" argument before calling uri_compress()

 -- Max Kellermann <mk@cm4all.com>  Tue, 09 Jun 2009 12:21:00 +0200

cm4all-beng-proxy (0.5.5) unstable; urgency=low

  * processor: allow specifying relative URI in c:base=child
  * widget-request: verify the "path" argument
  * widget: allocate address from widget's pool
  * widget-http: support multiple Set-Cookie response headers

 -- Max Kellermann <mk@cm4all.com>  Thu, 04 Jun 2009 15:10:15 +0200

cm4all-beng-proxy (0.5.4) unstable; urgency=low

  * implemented delegation of open() to a helper program
  * added the BASE translation packet, supported by the translation cache
  * deprecated c:mode=proxy
  * rewrite-uri: always enable focus in mode=partial
  * http-cache: don't cache resources with query string (RFC 2616 13.9)
  * http-cache: lock cache items while they are served

 -- Max Kellermann <mk@cm4all.com>  Thu, 28 May 2009 11:44:01 +0200

cm4all-beng-proxy (0.5.3) unstable; urgency=low

  * cgi: close request body on fork() failure
  * fork: added workaround for pipe-to-pipe splice()
  * http-cache: use cache entry when response ETag matches
  * cgi: loop in istream_cgi_read() to prevent blocking
  * cache: check for expired items once a minute
  * cache: optimize search for oldest item

 -- Max Kellermann <mk@cm4all.com>  Wed, 06 May 2009 13:23:46 +0200

cm4all-beng-proxy (0.5.2) unstable; urgency=low

  * added filter cache
  * header-parser: added missing range check in header_parse_line()
  * fork: added event for writing to the child process
  * fork: don't splice() from a pipe
  * response: don't pass request body to unfocused processor
  * added filter type "pipe"

 -- Max Kellermann <mk@cm4all.com>  Wed, 29 Apr 2009 13:24:26 +0200

cm4all-beng-proxy (0.5.1) unstable; urgency=low

  * processor: fixed base=child assertion failure
  * handler: close request body if it was not consumed
  * static-file: generate Last-Modified and ETag response headers
  * static-file: obey the Content-Type provided by the translation server
  * static-file: get Content-Type from extended attribute
  * http-cache: use istream_null when cached resource is empty

 -- Max Kellermann <mk@cm4all.com>  Mon, 27 Apr 2009 10:00:20 +0200

cm4all-beng-proxy (0.5) unstable; urgency=low

  * processor: accept c:mode/c:base attributes in any order
  * processor: removed alternative (anchor) rewrite syntax

 -- Max Kellermann <mk@cm4all.com>  Mon, 20 Apr 2009 22:04:19 +0200

cm4all-beng-proxy (0.4.10) unstable; urgency=low

  * processor: lift length limitation for widget parameters
  * translate: abort if a packet is too large
  * translate: support MAX_AGE for the whole response
  * hashmap: fix corruption of slot chain in hashmap_remove_value()

 -- Max Kellermann <mk@cm4all.com>  Fri, 17 Apr 2009 13:02:50 +0200

cm4all-beng-proxy (0.4.9) unstable; urgency=low

  * http-cache: explicitly start reading into cache
  * cgi: clear "headers" variable before publishing the response
  * translate: use DOCUMENT_ROOT as CGI parameter

 -- Max Kellermann <mk@cm4all.com>  Mon, 06 Apr 2009 16:21:57 +0200

cm4all-beng-proxy (0.4.8) unstable; urgency=low

  * translate: allow ADDRESS packets in AJP addresses
  * translate: initialize all fields of a FastCGI address
  * http-cache: close all caching connections on exit
  * processor: don't rewrite SCRIPT SRC attribute when proxying

 -- Max Kellermann <mk@cm4all.com>  Thu, 02 Apr 2009 15:45:46 +0200

cm4all-beng-proxy (0.4.7) unstable; urgency=low

  * http-server: use istream_null for empty request body
  * parser: check for trailing slash only in TAG_OPEN tags
  * parser: added support for XML Processing Instructions
  * processor: implemented XML Processing Instruction "cm4all-rewrite-uri"
  * uri-escape: escape the slash character
  * cache: remove all matching items in cache_remove()
  * http-cache: lock cache items while holding a reference

 -- Max Kellermann <mk@cm4all.com>  Thu, 02 Apr 2009 12:02:53 +0200

cm4all-beng-proxy (0.4.6) unstable; urgency=low

  * file_handler: fixed logic error in If-Modified-Since check
  * date: return UTC time stamp in http_date_parse()
  * cache: continue search after item was invalidated
  * cache: remove the correct cache item
  * istream-chunked: work around invalid assertion failure
  * istream-subst: fixed corruption after partial match

 -- Max Kellermann <mk@cm4all.com>  Wed, 25 Mar 2009 15:03:10 +0100

cm4all-beng-proxy (0.4.5) unstable; urgency=low

  * http-server: assume keep-alive is enabled on HTTP 1.1
  * http-client: unregister EV_READ when the buffer is full
  * translation: added QUERY_STRING packet
  * processor: optionally parse base/mode from URI

 -- Max Kellermann <mk@cm4all.com>  Tue, 17 Mar 2009 13:04:25 +0100

cm4all-beng-proxy (0.4.4) unstable; urgency=low

  * forward Accept-Language request header to the translation server
  * translate: added the USER_AGENT request packet
  * session: obey the USER/MAX_AGE setting
  * use libcm4all-inline-dev in libcm4all-beng-proxy-dev
  * added pkg-config file for libcm4all-beng-proxy-dev
  * updated python-central dependencies
  * processor: parse c:base/c:mode attributes in PARAM tags

 -- Max Kellermann <mk@cm4all.com>  Wed, 11 Mar 2009 09:43:48 +0100

cm4all-beng-proxy (0.4.3) unstable; urgency=low

  * processor: rewrite URI in LINK tags
  * processor: rewrite URI in PARAM tags
  * use splice() from glibc 2.7
  * translate: added VARY response packet
  * build documentation with texlive

 -- Max Kellermann <mk@cm4all.com>  Wed, 04 Mar 2009 09:53:56 +0100

cm4all-beng-proxy (0.4.2) unstable; urgency=low

  * hashmap: fix corruption in slot chain
  * use monotonic clock to calculate expiry times
  * processor: rewrite URIs in the EMBED, VIDEO, AUDIO tags

 -- Max Kellermann <mk@cm4all.com>  Tue, 17 Feb 2009 17:14:48 +0100

cm4all-beng-proxy (0.4.1) unstable; urgency=low

  * translate: clear client->transformation
  * handler: check for translation errors
  * http-server: fixed assertion failure during shutdown
  * http-server: send "Keep-Alive" response header
  * worker: after fork(), call event_reinit() in the parent process
  * added valgrind build dependency
  * build with Debian's libevent-1.4 package

 -- Max Kellermann <mk@cm4all.com>  Tue, 10 Feb 2009 11:48:53 +0100

cm4all-beng-proxy (0.4) unstable; urgency=low

  * added support for transformation views
    - in the JavaScript API, mode=proxy is now deprecated
  * http-cache: fix segfault when request_headers==NULL
  * http-cache: store multiple (varying) versions of a resource
  * http-cache: use the "max-age" cache-control response

 -- Max Kellermann <mk@cm4all.com>  Fri, 30 Jan 2009 13:29:43 +0100

cm4all-beng-proxy (0.3.9) unstable; urgency=low

  * http-client: assume keep-alive is enabled on HTTP 1.1
  * processor: use configured/session path-info for mode=child URIs

 -- Max Kellermann <mk@cm4all.com>  Tue, 27 Jan 2009 13:07:51 +0100

cm4all-beng-proxy (0.3.8) unstable; urgency=low

  * processor: pass Content-Type and Content-Language headers from
    template
  * http-client: allow chunked response body without keep-alive

 -- Max Kellermann <mk@cm4all.com>  Fri, 23 Jan 2009 13:02:42 +0100

cm4all-beng-proxy (0.3.7) unstable; urgency=low

  * istream_subst: exit the loop if state==INSERT
  * istream_iconv: check if the full buffer could be flushed
  * worker: don't reinitialize session manager during shutdown

 -- Max Kellermann <mk@cm4all.com>  Thu, 15 Jan 2009 10:39:47 +0100

cm4all-beng-proxy (0.3.6) unstable; urgency=low

  * processor: ignore closing </header>
  * widget-http: now really don't check content-type in frame parents
  * parser: skip comments
  * processor: implemented c:base="parent"
  * processor: added "c:" prefix to c:widget child elements
  * processor: renamed the "c:param" element to "c:parameter"

 -- Max Kellermann <mk@cm4all.com>  Thu, 08 Jan 2009 11:17:29 +0100

cm4all-beng-proxy (0.3.5) unstable; urgency=low

  * widget-http: don't check content-type in frame parents
  * istream-subst: allow null bytes in the input stream
  * js: added the "translate" parameter for passing values to the
    translation server
  * rewrite-uri: refuse to rewrite a frame URI without widget id

 -- Max Kellermann <mk@cm4all.com>  Mon, 05 Jan 2009 16:46:32 +0100

cm4all-beng-proxy (0.3.4) unstable; urgency=low

  * processor: added support for custom widget request headers
  * http-cache: obey the "Vary" response header
  * http-cache: pass the new http_cache_info object when testing a cache
    item

 -- Max Kellermann <mk@cm4all.com>  Tue, 30 Dec 2008 15:46:44 +0100

cm4all-beng-proxy (0.3.3) unstable; urgency=low

  * processor: grew widget parameter buffer to 512 bytes
  * widget-resolver: clear widget->resolver on abort
  * cgi: clear the input's handler in cgi_async_abort()
  * widget-stream: use istream_hold (reverts r4171)

 -- Max Kellermann <mk@cm4all.com>  Fri, 05 Dec 2008 14:43:05 +0100

cm4all-beng-proxy (0.3.2) unstable; urgency=low

  * processor: free memory before calling embed_frame_widget()
  * processor: allocate query string from the widget pool
  * processor: removed the obsolete widget attributes "tag" and "style"
  * parser: hold a reference to the pool

 -- Max Kellermann <mk@cm4all.com>  Mon, 01 Dec 2008 14:15:38 +0100

cm4all-beng-proxy (0.3.1) unstable; urgency=low

  * http-client: remove Transfer-Encoding and Content-Length from response
    headers
  * http-client: don't read body after invoke_response()
  * fork: retry splice() after EAGAIN
  * fork: don't close input when splice() fails
  * cgi: abort the response handler when the stdin stream fails
  * istream_file, istream_pipe, fork, client_socket, listener: fixed file
    descriptor leaks
  * processor: hold a reference to the caller's pool
  * debian/rules: enabled test suite

 -- Max Kellermann <mk@cm4all.com>  Thu, 27 Nov 2008 16:01:16 +0100

cm4all-beng-proxy (0.3) unstable; urgency=low

  * implemented widget filters
  * translate: initialize all fields of a CGI address
  * fork: read request body on EAGAIN
  * fork: implemented the direct() method with splice()
  * python: added class Response
  * prototypes/translate.py:
    - support "filter"
    - support "content_type"
  * demo: added widget filter demo

 -- Max Kellermann <mk@cm4all.com>  Wed, 26 Nov 2008 16:27:29 +0100

cm4all-beng-proxy (0.2) unstable; urgency=low

  * don't quote text/xml widgets
  * widget-resolver: pass widget_pool to widget_class_lookup()
  * widget-registry: allocate widget_class from widget_pool
  * widget-stream: eliminated the async operation proxy, because the
    operation cannot be aborted before the constructor returns
  * widget-stream: don't clear the "delayed" stream in the response() callback
  * rewrite-uri: trigger istream_read(delayed) after istream_delayed_set()
  * doc: clarified XSLT integration

 -- Max Kellermann <mk@cm4all.com>  Tue, 25 Nov 2008 15:28:54 +0100

cm4all-beng-proxy (0.1) unstable; urgency=low

  * initial release

 -- Max Kellermann <mk@cm4all.com>  Mon, 17 Nov 2008 11:59:36 +0100<|MERGE_RESOLUTION|>--- conflicted
+++ resolved
@@ -1,6 +1,6 @@
-<<<<<<< HEAD
 cm4all-beng-proxy (2.0.38) unstable; urgency=low
 
+  * merge release 1.4.25
   * strset: fix GROUP_CONTAINER false negatives
 
  --   
@@ -289,13 +289,12 @@
   * proxy-widget: reapply 'client can choose only views that have an address'
 
  -- Max Kellermann <mk@cm4all.com>  Thu, 17 Nov 2011 08:22:39 +0100
-=======
+
 cm4all-beng-proxy (1.4.25) unstable; urgency=low
 
   * processor: don't rewrite the fragment part of the URI
 
  -- Max Kellermann <mk@cm4all.com>  Tue, 17 Jul 2012 15:50:06 -0000
->>>>>>> cf8b2c04
 
 cm4all-beng-proxy (1.4.24) unstable; urgency=low
 
