<<<<<<< HEAD
cm4all-beng-proxy (1.1.14) unstable; urgency=low

  * 

 --

cm4all-beng-proxy (1.1.13) unstable; urgency=low

  * merge release 1.0.9

 -- Max Kellermann <mk@cm4all.com>  Thu, 29 Sep 2011 16:47:56 +0200

cm4all-beng-proxy (1.1.12) unstable; urgency=low

  * merge release 1.0.8

 -- Max Kellermann <mk@cm4all.com>  Thu, 22 Sep 2011 17:13:41 +0200

cm4all-beng-proxy (1.1.11) unstable; urgency=low

  * merge release 1.0.7
  * widget-http: response header X-CM4all-View selects a view
  * processor, css_processor: support prefixing XML ids
  * processor: property "c:view" selects a view

 -- Max Kellermann <mk@cm4all.com>  Fri, 16 Sep 2011 12:25:24 +0200

cm4all-beng-proxy (1.1.10) unstable; urgency=low

  * merge release 1.0.6
  * http-request: don't clear failure state on successful TCP connection
  * istream-socket: fix assertion failure after receive error
  * ssl_filter: check for end-of-file on plain socket
  * ssl_filter: fix buffer assertion failures

 -- Max Kellermann <mk@cm4all.com>  Tue, 13 Sep 2011 18:50:18 +0200

cm4all-beng-proxy (1.1.9) unstable; urgency=low

  * http-request: improve keep-alive cancellation detection
  * http-request: mark server "failed" after HTTP client error
  * lb: implement the control protocol
    - can disable and re-enable workers
  * lb: don't allow sticky pool with only one member
  * lb: verify that a new sticky host is alive
  * lb: mark server "failed" after HTTP client error

 -- Max Kellermann <mk@cm4all.com>  Fri, 09 Sep 2011 13:03:55 +0200

cm4all-beng-proxy (1.1.8) unstable; urgency=low

  * merge release 1.0.5
  * {css_,}processor: one more underscore for the prefix
  * processor: remove rewrite-uri processing instructions from output
  * translate: unknown packet is a fatal error
  * processor: add option to set widget/focus by default
  * rewrite-uri: a leading tilde refers to the widget base; translation
    packet ANCHOR_ABSOLUTE enables it by default

 -- Max Kellermann <mk@cm4all.com>  Mon, 05 Sep 2011 17:56:31 +0200

cm4all-beng-proxy (1.1.7) unstable; urgency=low

  * css_processor: implement property "-c-mode"
  * css_processor: translate underscore prefix in class names
  * processor: translate underscore prefix in CSS class names

 -- Max Kellermann <mk@cm4all.com>  Mon, 29 Aug 2011 17:47:48 +0200

cm4all-beng-proxy (1.1.6) unstable; urgency=low

  * merge release 1.0.3
  * implement CSS processor

 -- Max Kellermann <mk@cm4all.com>  Mon, 22 Aug 2011 17:13:56 +0200

cm4all-beng-proxy (1.1.5) unstable; urgency=low

  * lb: optionally generate Via and X-Forwarded-For

 -- Max Kellermann <mk@cm4all.com>  Wed, 17 Aug 2011 12:45:14 +0200

cm4all-beng-proxy (1.1.4) unstable; urgency=low

  * pipe-stock: fix assertion failure after optimization bug
  * istream-pipe: reuse drained pipes immediately
  * sink-socket: reinstate write event during bulk transfers

 -- Max Kellermann <mk@cm4all.com>  Thu, 11 Aug 2011 14:41:37 +0200

cm4all-beng-proxy (1.1.3) unstable; urgency=low

  * widget: quote invalid XMLID/JS characters for &c:prefix;
  * lb: add protocol "tcp"

 -- Max Kellermann <mk@cm4all.com>  Wed, 10 Aug 2011 18:53:12 +0200

cm4all-beng-proxy (1.1.2) unstable; urgency=low

  * merge release 1.0.2
  * http-server: report detailed errors
  * widget-http: implement header dumps
  * cgi, fastcgi: enable cookie jar with custom cookie "host"

 -- Max Kellermann <mk@cm4all.com>  Thu, 04 Aug 2011 17:27:51 +0200

cm4all-beng-proxy (1.1.1) unstable; urgency=low

  * merge release 1.0.1
  * lb: don't ignore unimplemented configuration keywords
  * lb: configurable monitor check interval
  * session: configurable idle timeout

 -- Max Kellermann <mk@cm4all.com>  Tue, 26 Jul 2011 11:27:20 +0200

cm4all-beng-proxy (1.1) unstable; urgency=low

  * http-client: send "Expect: 100-continue" only for big request body
  * lb: implement monitors (ping, connect, tcp_expect)

 -- Max Kellermann <mk@cm4all.com>  Wed, 20 Jul 2011 15:04:22 +0200
  
=======
cm4all-beng-proxy (1.0.10) unstable; urgency=low

  * debian/control: beng-lb doesn't need "daemon" anymore
  * http-string: allow space in unquoted cookie values (RFC ignorant)

 -- Max Kellermann <mk@cm4all.com>  Fri, 07 Oct 2011 15:06:32 +0200

>>>>>>> 7c429f46
cm4all-beng-proxy (1.0.9) unstable; urgency=low

  * tcp-balancer: store a copy of the socket address
  * lb: default log directory is /var/log/cm4all/beng-lb
  * lb: use new built-in watchdog instead of /usr/bin/daemon

 -- Max Kellermann <mk@cm4all.com>  Thu, 29 Sep 2011 16:19:34 +0200

cm4all-beng-proxy (1.0.8) unstable; urgency=low

  * resource-address: copy the delegate JailCGI parameters (crash bug fix)
  * response: use the same URI for storing and dropping widget sessions

 -- Max Kellermann <mk@cm4all.com>  Thu, 22 Sep 2011 13:39:08 +0200

cm4all-beng-proxy (1.0.7) unstable; urgency=low

  * inline-widget: discard request body when class lookup fails

 -- Max Kellermann <mk@cm4all.com>  Fri, 16 Sep 2011 12:16:04 +0200

cm4all-beng-proxy (1.0.6) unstable; urgency=low

  * processor: support short "SCRIPT" tag
  * widget-uri: use the template's view specification

 -- Max Kellermann <mk@cm4all.com>  Tue, 13 Sep 2011 18:14:24 +0200

cm4all-beng-proxy (1.0.5) unstable; urgency=low

  * resource-loader: delete comma when extracting from X-Forwarded-For

 -- Max Kellermann <mk@cm4all.com>  Mon, 05 Sep 2011 17:43:22 +0200

cm4all-beng-proxy (1.0.4) unstable; urgency=low

  * istream-replace: update the buffer reader after new data was added

 -- Max Kellermann <mk@cm4all.com>  Mon, 05 Sep 2011 15:43:17 +0200

cm4all-beng-proxy (1.0.3) unstable; urgency=low

  * merge release 0.9.35
  * control-handler: fix uninitialized variable

 -- Max Kellermann <mk@cm4all.com>  Thu, 18 Aug 2011 15:15:52 +0200

cm4all-beng-proxy (1.0.2) unstable; urgency=low

  * merge release 0.9.34
  * handler: always log translate client errors
  * tcp-balancer: fix memory leak in error handler
  * http-string: allow more characters in cookie values (RFC ignorant)

 -- Max Kellermann <mk@cm4all.com>  Mon, 01 Aug 2011 16:30:05 +0200

cm4all-beng-proxy (1.0.1) unstable; urgency=low

  * session: increase idle timeout to 20 minutes

 -- Max Kellermann <mk@cm4all.com>  Tue, 26 Jul 2011 11:23:36 +0200

cm4all-beng-proxy (1.0) unstable; urgency=low

  * merge release 0.9.33
  * header-forward: eliminate the duplicate "Date" response header
  * proxy-handler: don't pass internal URI arguments to CGI

 -- Max Kellermann <mk@cm4all.com>  Mon, 18 Jul 2011 17:07:42 +0200

cm4all-beng-proxy (0.10.14) unstable; urgency=low

  * merge release 0.9.32

 -- Max Kellermann <mk@cm4all.com>  Tue, 12 Jul 2011 19:02:23 +0200

cm4all-beng-proxy (0.10.13) unstable; urgency=low

  * growing-buffer: reset the position when skipping buffers

 -- Max Kellermann <mk@cm4all.com>  Wed, 06 Jul 2011 10:07:50 +0200

cm4all-beng-proxy (0.10.12) unstable; urgency=low

  * merge release 0.9.31
  * rewrite-uri: log widget base mismatch
  * istream-replace: fix assertion failure with splitted buffer

 -- Max Kellermann <mk@cm4all.com>  Tue, 05 Jul 2011 22:05:44 +0200

cm4all-beng-proxy (0.10.11) unstable; urgency=low

  * merge release 0.9.30
  * lb: add SSL/TLS support

 -- Max Kellermann <mk@cm4all.com>  Mon, 04 Jul 2011 17:14:21 +0200

cm4all-beng-proxy (0.10.10) unstable; urgency=low

  * merge release 0.9.29

 -- Max Kellermann <mk@cm4all.com>  Tue, 28 Jun 2011 17:56:43 +0200

cm4all-beng-proxy (0.10.9) unstable; urgency=low

  * merge release 0.9.28

 -- Max Kellermann <mk@cm4all.com>  Mon, 27 Jun 2011 13:38:03 +0200

cm4all-beng-proxy (0.10.8) unstable; urgency=low

  * lb_http: don't access the connection object after it was closed
  * restart the load balancer automatically

 -- Max Kellermann <mk@cm4all.com>  Wed, 22 Jun 2011 12:38:39 +0200

cm4all-beng-proxy (0.10.7) unstable; urgency=low

  * config: make the session cookie name configurable
  * uri-relative: allow relative base URIs (for CGI)
  * widget-uri: combine existing CGI PATH_INFO and given widget location
  * python/translation/widget: support "path_info" specification

 -- Max Kellermann <mk@cm4all.com>  Mon, 20 Jun 2011 14:54:38 +0200

cm4all-beng-proxy (0.10.6) unstable; urgency=low

  * merge release 0.9.26

 -- Max Kellermann <mk@cm4all.com>  Wed, 15 Jun 2011 09:19:28 +0200

cm4all-beng-proxy (0.10.5) unstable; urgency=low

  * merge release 0.9.26

 -- Max Kellermann <mk@cm4all.com>  Fri, 10 Jun 2011 10:09:09 +0200

cm4all-beng-proxy (0.10.4) unstable; urgency=low

  * doc: add beng-lb documentation
  * lb: implement "fallback" option
  * merge release 0.9.25

 -- Max Kellermann <mk@cm4all.com>  Wed, 08 Jun 2011 14:13:43 +0200

cm4all-beng-proxy (0.10.3) unstable; urgency=low

  * python/translation.widget: support keyword "sticky"
  * lb: implement sticky modes "failover", "cookie"

 -- Max Kellermann <mk@cm4all.com>  Mon, 06 Jun 2011 15:51:36 +0200

cm4all-beng-proxy (0.10.2) unstable; urgency=low

  * debian: fix beng-lb pid file name
  * lb_http: implement sticky sessions
  * merge release 0.9.24

 -- Max Kellermann <mk@cm4all.com>  Tue, 31 May 2011 14:32:03 +0200

cm4all-beng-proxy (0.10.1) unstable; urgency=low

  * lb_http: close request body on error
  * lb_listener: print error message when binding fails
  * merge release 0.9.23

 -- Max Kellermann <mk@cm4all.com>  Fri, 27 May 2011 13:13:55 +0200

cm4all-beng-proxy (0.10) unstable; urgency=low

  * failure: fix inverted logic bug in expiry check
  * tcp-balancer: implement session stickiness
  * lb: new stand-alone load balancer

 -- Max Kellermann <mk@cm4all.com>  Thu, 26 May 2011 14:32:02 +0200

cm4all-beng-proxy (0.9.35) unstable; urgency=low

  * resource-loader: pass the last X-Forwarded-For element to AJP

 -- Max Kellermann <mk@cm4all.com>  Thu, 18 Aug 2011 15:05:02 +0200

cm4all-beng-proxy (0.9.34) unstable; urgency=low

  * request: fix double request body close in errdoc handler
  * handler: close request body on early abort

 -- Max Kellermann <mk@cm4all.com>  Mon, 01 Aug 2011 16:21:43 +0200

cm4all-beng-proxy (0.9.33) unstable; urgency=low

  * {http,ajp}-request, errdoc: check before closing the request body on
    error

 -- Max Kellermann <mk@cm4all.com>  Mon, 18 Jul 2011 16:30:29 +0200

cm4all-beng-proxy (0.9.32) unstable; urgency=low

  * processor: dispose request body when focused widget was not found
  * http-string: allow the slash in cookie values (RFC ignorant)

 -- Max Kellermann <mk@cm4all.com>  Tue, 12 Jul 2011 18:16:01 +0200

cm4all-beng-proxy (0.9.31) unstable; urgency=low

  * growing-buffer: fix assertion failure with empty first buffer

 -- Max Kellermann <mk@cm4all.com>  Tue, 05 Jul 2011 21:58:24 +0200

cm4all-beng-proxy (0.9.30) unstable; urgency=low

  * growing-buffer: fix assertion failure in reader when buffer is empty

 -- Max Kellermann <mk@cm4all.com>  Mon, 04 Jul 2011 16:59:28 +0200

cm4all-beng-proxy (0.9.29) unstable; urgency=low

  * http-string: allow the equality sign in cookie values (RFC ignorant)

 -- Max Kellermann <mk@cm4all.com>  Tue, 28 Jun 2011 17:50:23 +0200

cm4all-beng-proxy (0.9.28) unstable; urgency=low

  * http-string: allow round brackets in cookie values (RFC ignorant)

 -- Max Kellermann <mk@cm4all.com>  Mon, 27 Jun 2011 13:23:58 +0200

cm4all-beng-proxy (0.9.27) unstable; urgency=low

  * handler: don't delete existing session in TRANSPARENT mode

 -- Max Kellermann <mk@cm4all.com>  Wed, 15 Jun 2011 09:08:48 +0200

cm4all-beng-proxy (0.9.26) unstable; urgency=low

  * worker: read "crash" value before destroying shared memory
  * session: fix crash while discarding session

 -- Max Kellermann <mk@cm4all.com>  Fri, 10 Jun 2011 09:54:56 +0200

cm4all-beng-proxy (0.9.25) unstable; urgency=low

  * response: discard the request body before passing to errdoc
  * worker: don't restart all workers after "safe" worker crash
  * cgi: check for end-of-file after splice

 -- Max Kellermann <mk@cm4all.com>  Wed, 08 Jun 2011 15:02:35 +0200

cm4all-beng-proxy (0.9.24) unstable; urgency=low

  * fcgi-client: really discard packets on request id mismatch
  * memcached-client: don't schedule read event when buffer is full
  * session: support beng-lb sticky sessions

 -- Max Kellermann <mk@cm4all.com>  Tue, 31 May 2011 14:23:41 +0200

cm4all-beng-proxy (0.9.23) unstable; urgency=low

  * tcp-balancer: retry connecting to cluster if a node fails

 -- Max Kellermann <mk@cm4all.com>  Fri, 27 May 2011 13:01:31 +0200

cm4all-beng-proxy (0.9.22) unstable; urgency=low

  * failure: fix inverted logic bug in expiry check
  * uri-extract: support AJP URLs, fixes AJP cookies
  * ajp-client: don't schedule read event when buffer is full

 -- Max Kellermann <mk@cm4all.com>  Thu, 26 May 2011 08:32:32 +0200

cm4all-beng-proxy (0.9.21) unstable; urgency=low

  * balancer: re-enable load balancing (regression fix)
  * merge release 0.8.38

 -- Max Kellermann <mk@cm4all.com>  Fri, 20 May 2011 11:03:31 +0200

cm4all-beng-proxy (0.9.20) unstable; urgency=low

  * http-cache: fix assertion failure caused by wrong destructor
  * merge release 0.8.37

 -- Max Kellermann <mk@cm4all.com>  Mon, 16 May 2011 14:03:09 +0200

cm4all-beng-proxy (0.9.19) unstable; urgency=low

  * http-request: don't retry requests with a request body

 -- Max Kellermann <mk@cm4all.com>  Thu, 12 May 2011 11:35:55 +0200

cm4all-beng-proxy (0.9.18) unstable; urgency=low

  * http-body: fix assertion failure on EOF chunk after socket was closed
  * widget-http: fix crash in widget lookup error handler
  * merge release 0.8.36

 -- Max Kellermann <mk@cm4all.com>  Tue, 10 May 2011 18:56:33 +0200

cm4all-beng-proxy (0.9.17) unstable; urgency=low

  * growing-buffer: fix assertion failure after large initial write
  * http-request: retry after connection failure
  * test/t-cgi: fix bashisms in test scripts

 -- Max Kellermann <mk@cm4all.com>  Wed, 04 May 2011 18:54:57 +0200

cm4all-beng-proxy (0.9.16) unstable; urgency=low

  * resource-address: append "transparent" args to CGI path_info
  * tcache: fix crash on FastCGI with BASE

 -- Max Kellermann <mk@cm4all.com>  Mon, 02 May 2011 16:07:21 +0200

cm4all-beng-proxy (0.9.15) unstable; urgency=low

  * configure.ac: check if valgrind/memcheck.h is installed
  * configure.ac: check if libattr is available
  * access-log: log Referer and User-Agent
  * access-log: log the request duration
  * proxy-handler: allow forwarding URI arguments
  * merge release 0.8.35

 -- Max Kellermann <mk@cm4all.com>  Wed, 27 Apr 2011 18:54:17 +0200

cm4all-beng-proxy (0.9.14) unstable; urgency=low

  * processor: don't clear widget pointer at opening tag
  * debian: move ulimit call from init script to *.default
  * merge release 0.8.33

 -- Max Kellermann <mk@cm4all.com>  Wed, 13 Apr 2011 17:03:29 +0200

cm4all-beng-proxy (0.9.13) unstable; urgency=low

  * proxy-widget: apply the widget's response header forward settings
  * response: add option to dump the widget tree
  * widget-class: move header forward settings to view
  * merge release 0.8.30

 -- Max Kellermann <mk@cm4all.com>  Mon, 04 Apr 2011 16:31:26 +0200

cm4all-beng-proxy (0.9.12) unstable; urgency=low

  * widget: internal API refactorization
  * was-control: fix argument order in "abort" call
  * was-client: duplicate the GError object when it is used twice
  * {file,delegate}-handler: add Expires/ETag headers to 304 response
  * cgi: allow setting environment variables

 -- Max Kellermann <mk@cm4all.com>  Thu, 24 Mar 2011 15:12:54 +0100

cm4all-beng-proxy (0.9.11) unstable; urgency=low

  * processor: major API refactorization
  * merge release 0.8.29

 -- Max Kellermann <mk@cm4all.com>  Mon, 21 Mar 2011 19:43:28 +0100

cm4all-beng-proxy (0.9.10) unstable; urgency=low

  * merge release 0.8.27

 -- Max Kellermann <mk@cm4all.com>  Fri, 18 Mar 2011 14:11:16 +0100

cm4all-beng-proxy (0.9.9) unstable; urgency=low

  * merge release 0.8.25

 -- Max Kellermann <mk@cm4all.com>  Mon, 14 Mar 2011 16:05:51 +0100

cm4all-beng-proxy (0.9.8) unstable; urgency=low

  * translate: support UNIX domain sockets in ADDRESS_STRING
  * resource-address: support connections to existing FastCGI servers

 -- Max Kellermann <mk@cm4all.com>  Fri, 11 Mar 2011 19:24:33 +0100

cm4all-beng-proxy (0.9.7) unstable; urgency=low

  * merge release 0.8.24

 -- Max Kellermann <mk@cm4all.com>  Fri, 04 Mar 2011 13:07:36 +0100

cm4all-beng-proxy (0.9.6) unstable; urgency=low

  * merge release 0.8.23

 -- Max Kellermann <mk@cm4all.com>  Mon, 28 Feb 2011 11:47:45 +0100

cm4all-beng-proxy (0.9.5) unstable; urgency=low

  * translate: allow SITE without CGI

 -- Max Kellermann <mk@cm4all.com>  Mon, 31 Jan 2011 06:35:24 +0100

cm4all-beng-proxy (0.9.4) unstable; urgency=low

  * widget-class: allow distinct addresses for each view

 -- Max Kellermann <mk@cm4all.com>  Thu, 27 Jan 2011 17:51:21 +0100

cm4all-beng-proxy (0.9.3) unstable; urgency=low

  * istream-catch: log errors
  * proxy-handler: pass the original request URI to (Fast)CGI
  * proxy-handler: pass the original document root to (Fast)CGI
  * fcgi-stock: pass site id to child process
  * translation: new packet "HOME" for JailCGI
  * resource-loader: get remote host from "X-Forwarded-For"
  * cgi, fcgi-client: pass client IP address to application

 -- Max Kellermann <mk@cm4all.com>  Fri, 21 Jan 2011 18:13:38 +0100

cm4all-beng-proxy (0.9.2) unstable; urgency=low

  * merge release 0.8.21
  * http-response: better context for error messages
  * istream: method close() does not invoke handler->abort()
  * istream: better context for error messages
  * ajp-client: destruct properly when request stream fails
  * {delegate,fcgi,was}-stock: use the JailCGI 1.4 wrapper

 -- Max Kellermann <mk@cm4all.com>  Mon, 17 Jan 2011 12:08:04 +0100

cm4all-beng-proxy (0.9.1) unstable; urgency=low

  * http-server: count the number of raw bytes sent and received
  * control-handler: support TCACHE_INVALIDATE with SITE
  * new programs "log-forward", "log-exec" for network logging
  * new program "log-split" for creating per-site log files
  * new program "log-traffic" for creating per-site traffic logs
  * move logging servers to new package cm4all-beng-proxy-logging
  * python/control.client: add parameter "broadcast"

 -- Max Kellermann <mk@cm4all.com>  Thu, 02 Dec 2010 12:07:16 +0100

cm4all-beng-proxy (0.9) unstable; urgency=low

  * merge release 0.8.19
  * was-client: explicitly send 32 bit METHOD payload
  * was-client: explicitly parse STATUS as 32 bit integer
  * was-client: clear control channel object on destruction
  * was-client: reuse child process if state is clean on EOF
  * was-client: abort properly after receiving illegal packet
  * was-client: allow "request STOP" before response completed
  * was-client: postpone the response handler invocation
  * was-control: send packets in bulk
  * python: support WAS widgets
  * http-server: enable "cork" mode only for beginning of response
  * http-cache: don't access freed memory in pool_unref_denotify()
  * http: use libcm4all-http
  * new datagram based binary protocol for access logging
  * main: default WAS stock limit is 16

 -- Max Kellermann <mk@cm4all.com>  Thu, 18 Nov 2010 19:56:17 +0100

cm4all-beng-proxy (0.8.38) unstable; urgency=low

  * failure: update time stamp on existing item
  * errdoc: free the original response body on abort

 -- Max Kellermann <mk@cm4all.com>  Fri, 20 May 2011 10:17:14 +0200

cm4all-beng-proxy (0.8.37) unstable; urgency=low

  * widget-resolver: don't reuse failed resolver
  * http-request: fix NULL pointer dereference on invalid URI
  * config: disable the TCP stock limit by default

 -- Max Kellermann <mk@cm4all.com>  Mon, 16 May 2011 13:41:32 +0200

cm4all-beng-proxy (0.8.36) unstable; urgency=low

  * http-server: check if client closes connection while processing
  * http-client: release the socket before invoking the callback
  * fcgi-client: fix assertion failure on full input buffer
  * memcached-client: re-enable socket event after direct copy
  * istream-file: fix assertion failure on range request
  * test/t-cgi: fix bashisms in test scripts

 -- Max Kellermann <mk@cm4all.com>  Tue, 10 May 2011 18:45:48 +0200

cm4all-beng-proxy (0.8.35) unstable; urgency=low

  * session: fix potential session defragmentation crash
  * ajp-request: use "host:port" as TCP stock key
  * cgi: evaluate the Content-Length response header

 -- Max Kellermann <mk@cm4all.com>  Wed, 27 Apr 2011 13:32:05 +0200

cm4all-beng-proxy (0.8.34) unstable; urgency=low

  * js: replace all '%' with '$'
  * js: check if session_id is null
  * debian: add package cm4all-beng-proxy-tools

 -- Max Kellermann <mk@cm4all.com>  Tue, 19 Apr 2011 18:43:54 +0200

cm4all-beng-proxy (0.8.33) unstable; urgency=low

  * processor: don't quote query string arguments with dollar sign
  * widget-request: safely remove "view" and "path" from argument table
  * debian/control: add "Breaks << 0.8.32" on the JavaScript library

 -- Max Kellermann <mk@cm4all.com>  Tue, 12 Apr 2011 18:21:55 +0200

cm4all-beng-proxy (0.8.32) unstable; urgency=low

  * args: quote arguments with the dollar sign

 -- Max Kellermann <mk@cm4all.com>  Tue, 12 Apr 2011 13:34:42 +0200

cm4all-beng-proxy (0.8.31) unstable; urgency=low

  * proxy-widget: eliminate the duplicate "Server" response header
  * translation: add packet UNTRUSTED_SITE_SUFFIX

 -- Max Kellermann <mk@cm4all.com>  Thu, 07 Apr 2011 16:23:37 +0200

cm4all-beng-proxy (0.8.30) unstable; urgency=low

  * handler: make lower-case realm name from the "Host" header
  * session: copy attribute "realm", fixes segmentation fault

 -- Max Kellermann <mk@cm4all.com>  Tue, 29 Mar 2011 16:47:43 +0200

cm4all-beng-proxy (0.8.29) unstable; urgency=low

  * ajp-client: send query string in an AJP attribute

 -- Max Kellermann <mk@cm4all.com>  Mon, 21 Mar 2011 19:16:16 +0100

cm4all-beng-proxy (0.8.28) unstable; urgency=low

  * resource-loader: use X-Forwarded-For to obtain AJP remote host
  * resource-loader: strip port from AJP remote address
  * resource-loader: don't pass remote host to AJP server
  * resource-loader: parse server port for AJP
  * ajp-client: always send content-length
  * ajp-client: parse the remaining buffer after EAGAIN

 -- Max Kellermann <mk@cm4all.com>  Mon, 21 Mar 2011 11:12:07 +0100

cm4all-beng-proxy (0.8.27) unstable; urgency=low

  * http-request: close the request body on malformed URI
  * ajp-request: AJP translation packet contains ajp://host:port/path

 -- Max Kellermann <mk@cm4all.com>  Fri, 18 Mar 2011 14:04:21 +0100

cm4all-beng-proxy (0.8.26) unstable; urgency=low

  * python/response: fix typo in ajp()
  * session: validate sessions only within one realm

 -- Max Kellermann <mk@cm4all.com>  Fri, 18 Mar 2011 08:59:41 +0100

cm4all-beng-proxy (0.8.25) unstable; urgency=low

  * widget-http: discard request body on unknown view name
  * inline-widget: discard request body on error
  * {http,fcgi,was}-client: allocate response headers from caller pool
  * cmdline: fcgi_stock_limit defaults to 0 (no limit)

 -- Max Kellermann <mk@cm4all.com>  Mon, 14 Mar 2011 15:53:42 +0100

cm4all-beng-proxy (0.8.24) unstable; urgency=low

  * fcgi-client: release the connection even when padding not consumed
    after empty response

 -- Max Kellermann <mk@cm4all.com>  Wed, 02 Mar 2011 17:39:33 +0100

cm4all-beng-proxy (0.8.23) unstable; urgency=low

  * memcached-client: allocate a new memory pool
  * memcached-client: copy caller_pool reference before freeing the client
  * fcgi-client: check headers!=NULL
  * fcgi-client: release the connection even when padding not consumed

 -- Max Kellermann <mk@cm4all.com>  Mon, 28 Feb 2011 10:50:02 +0100

cm4all-beng-proxy (0.8.22) unstable; urgency=low

  * cgi: fill special variables CONTENT_TYPE, CONTENT_LENGTH
  * memcached-client: remove stray pool_unref() call
  * memcached-client: reuse the socket if the remaining value is buffered
  * http-cache-choice: abbreviate memcached keys
  * *-cache: allocate a parent pool for cache items
  * pool: re-enable linear pools
  * frame: free the request body on error
  * http-cache: free cached body which was dismissed

 -- Max Kellermann <mk@cm4all.com>  Mon, 07 Feb 2011 15:34:09 +0100

cm4all-beng-proxy (0.8.21) unstable; urgency=low

  * merge release 0.7.55
  * jail: translate the document root properly
  * header-forward: forward the "Host" header to CGI/FastCGI/AJP
  * http-error: map ENOTDIR to "404 Not Found"
  * http-server: fix assertion failure on write error
  * fcgi-stock: clear all environment variables

 -- Max Kellermann <mk@cm4all.com>  Thu, 06 Jan 2011 16:04:20 +0100

cm4all-beng-proxy (0.8.20) unstable; urgency=low

  * widget-resolver: add pedantic state assertions
  * async: remember a copy of the operation in !NDEBUG
  * python/translation/response: max_age() returns self

 -- Max Kellermann <mk@cm4all.com>  Mon, 06 Dec 2010 23:02:50 +0100

cm4all-beng-proxy (0.8.19) unstable; urgency=low

  * merge release 0.7.54

 -- Max Kellermann <mk@cm4all.com>  Wed, 17 Nov 2010 16:25:10 +0100

cm4all-beng-proxy (0.8.18) unstable; urgency=low

  * was-client: explicitly send 32 bit METHOD payload
  * was-client: explicitly parse STATUS as 32 bit integer
  * istream: check presence of as_fd() in optimized build

 -- Max Kellermann <mk@cm4all.com>  Fri, 05 Nov 2010 11:00:54 +0100

cm4all-beng-proxy (0.8.17) unstable; urgency=low

  * merged release 0.7.53
  * widget: use colon as widget path separator
  * was-client: check for abort during response handler
  * was-client: implement STOP
  * was-client: release memory pools
  * was-launch: enable non-blocking mode on input and output
  * http-server: don't crash on malformed pipelined request
  * main: free the WAS stock and the UDP listener in the SIGTERM handler

 -- Max Kellermann <mk@cm4all.com>  Thu, 28 Oct 2010 19:50:26 +0200

cm4all-beng-proxy (0.8.16) unstable; urgency=low

  * merged release 0.7.52
  * was-client: support for the WAS protocol

 -- Max Kellermann <mk@cm4all.com>  Wed, 13 Oct 2010 16:45:18 +0200

cm4all-beng-proxy (0.8.15) unstable; urgency=low

  * resource-address: don't skip question mark twice

 -- Max Kellermann <mk@cm4all.com>  Tue, 28 Sep 2010 12:20:33 +0200

cm4all-beng-proxy (0.8.14) unstable; urgency=low

  * processor: schedule "xmlns:c" deletion

 -- Max Kellermann <mk@cm4all.com>  Thu, 23 Sep 2010 14:42:31 +0200

cm4all-beng-proxy (0.8.13) unstable; urgency=low

  * processor: delete "xmlns:c" attributes from link elements
  * istream-{head,zero}: implement method available()
  * merged release 0.7.51

 -- Max Kellermann <mk@cm4all.com>  Tue, 17 Aug 2010 09:54:33 +0200

cm4all-beng-proxy (0.8.12) unstable; urgency=low

  * http-cache-memcached: copy resource address
  * debian/control: add missing ${shlibs:Depends}
  * merged release 0.7.50

 -- Max Kellermann <mk@cm4all.com>  Thu, 12 Aug 2010 20:17:52 +0200

cm4all-beng-proxy (0.8.11) unstable; urgency=low

  * delegate-client: fix SCM_RIGHTS check
  * use Linux 2.6 CLOEXEC/NONBLOCK flags
  * tcache: INVALIDATE removes all variants (error documents etc.)
  * control: new UDP based protocol, allows invalidating caches
  * hashmap: fix assertion failure in hashmap_remove_match()
  * merged release 0.7.49

 -- Max Kellermann <mk@cm4all.com>  Tue, 10 Aug 2010 15:48:10 +0200

cm4all-beng-proxy (0.8.10) unstable; urgency=low

  * tcache: copy response.previous

 -- Max Kellermann <mk@cm4all.com>  Mon, 02 Aug 2010 18:03:43 +0200

cm4all-beng-proxy (0.8.9) unstable; urgency=low

  * (f?)cgi-handler: forward query string only if focused
  * ajp-handler: merge into proxy-handler
  * proxy-handler: forward query string if focused
  * cgi, fastcgi-handler: enable the resource cache
  * translation: add packets CHECK and PREVIOUS for authentication
  * python: add Response.max_age()

 -- Max Kellermann <mk@cm4all.com>  Fri, 30 Jul 2010 11:39:22 +0200

cm4all-beng-proxy (0.8.8) unstable; urgency=low

  * prototypes/translate.py: added new ticket-fastcgi programs
  * http-cache: implement FastCGI caching
  * merged release 0.7.47

 -- Max Kellermann <mk@cm4all.com>  Wed, 21 Jul 2010 13:00:43 +0200

cm4all-beng-proxy (0.8.7) unstable; urgency=low

  * istream-delayed: update the "direct" bit mask
  * http-client: send "Expect: 100-continue"
  * response, widget-http: apply istream_pipe to filter input
  * proxy-handler: apply istream_pipe to request body
  * istream-ajp-body: send larger request body packets
  * ajp-client: support splice()
  * merged release 0.7.46

 -- Max Kellermann <mk@cm4all.com>  Fri, 25 Jun 2010 18:52:04 +0200

cm4all-beng-proxy (0.8.6) unstable; urgency=low

  * translation: added support for custom error documents
  * response: convert HEAD to GET if filter follows
  * processor: short-circuit on HEAD request
  * python: depend on python-twisted-core

 -- Max Kellermann <mk@cm4all.com>  Wed, 16 Jun 2010 16:37:42 +0200

cm4all-beng-proxy (0.8.5) unstable; urgency=low

  * istream-tee: allow second output to block
  * widget-http: don't transform error documents
  * response, widget-http: disable filters after widget frame request
  * translation: added packet FILTER_4XX to filter client errors
  * merged release 0.7.45

 -- Max Kellermann <mk@cm4all.com>  Thu, 10 Jun 2010 16:13:14 +0200

cm4all-beng-proxy (0.8.4) unstable; urgency=low

  * python: added missing "Response" import
  * python: resume parsing after deferred call
  * http-client: implement istream method as_fd()
  * merged release 0.7.44

 -- Max Kellermann <mk@cm4all.com>  Mon, 07 Jun 2010 17:01:16 +0200

cm4all-beng-proxy (0.8.3) unstable; urgency=low

  * file-handler: implement If-Range (RFC 2616 14.27)
  * merged release 0.7.42

 -- Max Kellermann <mk@cm4all.com>  Tue, 01 Jun 2010 16:17:13 +0200

cm4all-beng-proxy (0.8.2) unstable; urgency=low

  * cookie-client: verify the cookie path
  * python: use Twisted's logging library
  * python: added a widget registry class
  * merged release 0.7.41

 -- Max Kellermann <mk@cm4all.com>  Wed, 26 May 2010 13:08:16 +0200

cm4all-beng-proxy (0.8.1) unstable; urgency=low

  * http-cache-memcached: delete entity records on POST

 -- Max Kellermann <mk@cm4all.com>  Tue, 18 May 2010 12:21:55 +0200

cm4all-beng-proxy (0.8) unstable; urgency=low

  * istream: added method as_fd() to convert istream to file descriptor
  * fork: support passing stdin istream fd to child process
  * http-cache: discard only matching entries on POST
  * istream-html-escape: escape single and double quote
  * rewrite-uri: escape the result with XML entities

 -- Max Kellermann <mk@cm4all.com>  Thu, 13 May 2010 12:34:46 +0200

cm4all-beng-proxy (0.7.55) unstable; urgency=low

  * pool: reparent pools in optimized build
  * istream-deflate: add missing pool reference while reading
  * istream-deflate: fix several error handlers

 -- Max Kellermann <mk@cm4all.com>  Thu, 06 Jan 2011 12:59:39 +0100

cm4all-beng-proxy (0.7.54) unstable; urgency=low

  * http-server: fix crash on deferred chunked request body
  * parser: fix crash on malformed SCRIPT element

 -- Max Kellermann <mk@cm4all.com>  Wed, 17 Nov 2010 16:13:09 +0100

cm4all-beng-proxy (0.7.53) unstable; urgency=low

  * http-server: don't crash on malformed pipelined request
  * sink-header: fix assertion failure on empty trailer

 -- Max Kellermann <mk@cm4all.com>  Thu, 28 Oct 2010 18:39:01 +0200

cm4all-beng-proxy (0.7.52) unstable; urgency=low

  * fcgi-client: fix send timeout handler
  * fork: finish the buffer after pipe was drained

 -- Max Kellermann <mk@cm4all.com>  Wed, 13 Oct 2010 16:39:26 +0200

cm4all-beng-proxy (0.7.51) unstable; urgency=low

  * http-client: clear response body pointer before forwarding EOF event
  * processor: fix assertion failure for c:mode in c:widget

 -- Max Kellermann <mk@cm4all.com>  Mon, 16 Aug 2010 17:01:48 +0200

cm4all-beng-proxy (0.7.50) unstable; urgency=low

  * header-forward: don't forward the "Host" header to HTTP servers
  * resource-address: use uri_relative() for CGI
  * uri-relative: don't lose host name in uri_absolute()
  * uri-relative: don't fail on absolute URIs
  * http-cache-heap: don't use uninitialized item size

 -- Max Kellermann <mk@cm4all.com>  Thu, 12 Aug 2010 20:03:49 +0200

cm4all-beng-proxy (0.7.49) unstable; urgency=low

  * hashmap: fix assertion failure in hashmap_remove_value()

 -- Max Kellermann <mk@cm4all.com>  Tue, 10 Aug 2010 15:37:12 +0200

cm4all-beng-proxy (0.7.48) unstable; urgency=low

  * pipe-stock: add assertions on file descriptors

 -- Max Kellermann <mk@cm4all.com>  Mon, 09 Aug 2010 14:56:54 +0200

cm4all-beng-proxy (0.7.47) unstable; urgency=low

  * cmdline: add option "--group"

 -- Max Kellermann <mk@cm4all.com>  Fri, 16 Jul 2010 18:39:53 +0200

cm4all-beng-proxy (0.7.46) unstable; urgency=low

  * handler: initialize all translate_response attributes
  * http-client: consume buffer before header length check
  * istream-pipe: clear "direct" flags in constructor
  * istream-pipe: return gracefully when handler blocks
  * ajp-client: hold pool reference to reset TCP_CORK

 -- Max Kellermann <mk@cm4all.com>  Mon, 21 Jun 2010 17:53:21 +0200

cm4all-beng-proxy (0.7.45) unstable; urgency=low

  * istream-tee: separate "weak" values for the two outputs
  * fcache: don't close output when caching has been canceled
  * tcache: copy the attribute "secure_cookie"

 -- Max Kellermann <mk@cm4all.com>  Thu, 10 Jun 2010 15:21:34 +0200

cm4all-beng-proxy (0.7.44) unstable; urgency=low

  * http-client: check response header length
  * http-server: check request header length

 -- Max Kellermann <mk@cm4all.com>  Mon, 07 Jun 2010 16:51:57 +0200

cm4all-beng-proxy (0.7.43) unstable; urgency=low

  * http-cache: fixed NULL pointer dereference when storing empty response
    body on the heap

 -- Max Kellermann <mk@cm4all.com>  Tue, 01 Jun 2010 18:52:45 +0200

cm4all-beng-proxy (0.7.42) unstable; urgency=low

  * fork: check "direct" flag again after buffer flush
  * pool: pool_unref_denotify() remembers the code location
  * sink-{buffer,gstring}: don't invoke callback in abort()
  * async: added another debug flag to verify correctness

 -- Max Kellermann <mk@cm4all.com>  Mon, 31 May 2010 21:15:58 +0200

cm4all-beng-proxy (0.7.41) unstable; urgency=low

  * http-cache: initialize response status and headers on empty body

 -- Max Kellermann <mk@cm4all.com>  Tue, 25 May 2010 16:27:25 +0200

cm4all-beng-proxy (0.7.40) unstable; urgency=low

  * http-cache: fixed NULL pointer dereference when storing empty response
    body in memcached

 -- Max Kellermann <mk@cm4all.com>  Tue, 25 May 2010 15:04:44 +0200

cm4all-beng-proxy (0.7.39) unstable; urgency=low

  * memcached-stock: close value on connect failure
  * http: implement remaining status codes
  * http-cache: allow caching empty response body
  * http-cache: cache status codes 203, 206, 300, 301, 410
  * http-cache: don't cache authorized resources

 -- Max Kellermann <mk@cm4all.com>  Fri, 21 May 2010 17:37:29 +0200

cm4all-beng-proxy (0.7.38) unstable; urgency=low

  * http-server: send HTTP/1.1 declaration with "100 Continue"
  * connection: initialize "site_name", fixes crash bug
  * translation: added packet SECURE_COOKIE

 -- Max Kellermann <mk@cm4all.com>  Thu, 20 May 2010 15:40:34 +0200

cm4all-beng-proxy (0.7.37) unstable; urgency=low

  * *-client: implement a socket leak detector
  * handler: initialize response header without translation server

 -- Max Kellermann <mk@cm4all.com>  Tue, 18 May 2010 12:05:11 +0200

cm4all-beng-proxy (0.7.36) unstable; urgency=low

  * http-client: fixed NULL pointer dereference
  * handler, response: removed duplicate request body destruction calls

 -- Max Kellermann <mk@cm4all.com>  Tue, 11 May 2010 17:16:36 +0200

cm4all-beng-proxy (0.7.35) unstable; urgency=low

  * {http,fcgi,ajp}-request: close the request body on abort
  * handler: set fake translation response on malformed URI

 -- Max Kellermann <mk@cm4all.com>  Mon, 10 May 2010 11:22:23 +0200

cm4all-beng-proxy (0.7.34) unstable; urgency=low

  * translate: check the UNTRUSTED packet
  * translation: added packet UNTRUSTED_PREFIX

 -- Max Kellermann <mk@cm4all.com>  Fri, 30 Apr 2010 19:14:37 +0200

cm4all-beng-proxy (0.7.33) unstable; urgency=low

  * merged release 0.7.27.1
  * fcache: don't continue storing in background
  * fcgi-client: re-add event after some input data has been read

 -- Max Kellermann <mk@cm4all.com>  Fri, 30 Apr 2010 11:31:08 +0200

cm4all-beng-proxy (0.7.32) unstable; urgency=low

  * response: generate the "Server" response header
  * response: support the Authentication-Info response header
  * response: support custom authentication pages
  * translation: support custom response headers

 -- Max Kellermann <mk@cm4all.com>  Tue, 27 Apr 2010 17:09:59 +0200

cm4all-beng-proxy (0.7.31) unstable; urgency=low

  * support HTTP authentication (RFC 2617)

 -- Max Kellermann <mk@cm4all.com>  Mon, 26 Apr 2010 17:26:42 +0200

cm4all-beng-proxy (0.7.30) unstable; urgency=low

  * fcgi-client: support responses without a body
  * {http,fcgi}-client: hold caller pool reference during callback

 -- Max Kellermann <mk@cm4all.com>  Fri, 23 Apr 2010 14:41:05 +0200

cm4all-beng-proxy (0.7.29) unstable; urgency=low

  * http-cache: added missing pool_unref() in memcached_miss()
  * pool: added checked pool references

 -- Max Kellermann <mk@cm4all.com>  Thu, 22 Apr 2010 15:45:48 +0200

cm4all-beng-proxy (0.7.28) unstable; urgency=low

  * fcgi-client: support response status
  * translate: malformed packets are fatal
  * http-cache: don't cache resources with very long URIs
  * memcached-client: increase the maximum key size to 32 kB

 -- Max Kellermann <mk@cm4all.com>  Thu, 15 Apr 2010 15:06:51 +0200

cm4all-beng-proxy (0.7.27.1) unstable; urgency=low

  * http-cache: added missing pool_unref() in memcached_miss()
  * http-cache: don't cache resources with very long URIs
  * memcached-client: increase the maximum key size to 32 kB
  * fork: properly handle partially filled output buffer
  * fork: re-add event after some input data has been read

 -- Max Kellermann <mk@cm4all.com>  Thu, 29 Apr 2010 15:30:21 +0200

cm4all-beng-proxy (0.7.27) unstable; urgency=low

  * session: use GLib's PRNG to generate session ids
  * session: seed the PRNG with /dev/random
  * response: log UNTRUSTED violation attempts
  * response: drop widget sessions when there is no focus

 -- Max Kellermann <mk@cm4all.com>  Fri, 09 Apr 2010 12:04:18 +0200

cm4all-beng-proxy (0.7.26) unstable; urgency=low

  * memcached-client: schedule read event before callback
  * istream-tee: continue with second output if first is closed

 -- Max Kellermann <mk@cm4all.com>  Sun, 28 Mar 2010 18:08:11 +0200

cm4all-beng-proxy (0.7.25) unstable; urgency=low

  * memcached-client: don't poll if socket is closed
  * fork: close file descriptor on input error
  * pool: don't check attachments in pool_trash()

 -- Max Kellermann <mk@cm4all.com>  Thu, 25 Mar 2010 13:28:01 +0100

cm4all-beng-proxy (0.7.24) unstable; urgency=low

  * memcached-client: release socket after splice

 -- Max Kellermann <mk@cm4all.com>  Mon, 22 Mar 2010 11:29:45 +0100

cm4all-beng-proxy (0.7.23) unstable; urgency=low

  * sink-header: support splice
  * memcached-client: support splice (response)
  * fcgi-client: recover correctly after send error
  * fcgi-client: support chunked request body
  * fcgi-client: basic splice support for the request body
  * http-cache: duplicate headers
  * {http,memcached}-client: check "direct" mode after buffer flush
  * cmdline: added option "fcgi_stock_limit"
  * python: auto-export function write_packet()
  * python: Response methods return self

 -- Max Kellermann <mk@cm4all.com>  Fri, 19 Mar 2010 13:28:35 +0100

cm4all-beng-proxy (0.7.22) unstable; urgency=low

  * python: re-add function write_packet()

 -- Max Kellermann <mk@cm4all.com>  Fri, 12 Mar 2010 12:27:21 +0100

cm4all-beng-proxy (0.7.21) unstable; urgency=low

  * ajp-client: handle EAGAIN from send()
  * python: install the missing sources

 -- Max Kellermann <mk@cm4all.com>  Thu, 11 Mar 2010 16:58:25 +0100

cm4all-beng-proxy (0.7.20) unstable; urgency=low

  * http-client: don't reinstate event when socket is closed
  * access-log: log the site name
  * python: removed unused function write_packet()
  * python: split the module beng_proxy.translation
  * python: allow overriding query string and param in absolute_uri()
  * python: moved absolute_uri() to a separate library

 -- Max Kellermann <mk@cm4all.com>  Thu, 11 Mar 2010 09:48:52 +0100

cm4all-beng-proxy (0.7.19) unstable; urgency=low

  * client-socket: translate EV_TIMEOUT to ETIMEDOUT
  * fork: refill the input buffer as soon as possible
  * delegate-client: implement an abortable event
  * pool: added assertions for libevent leaks
  * direct: added option "-s enable_splice=no"

 -- Max Kellermann <mk@cm4all.com>  Thu, 04 Mar 2010 17:34:56 +0100

cm4all-beng-proxy (0.7.18) unstable; urgency=low

  * args: reserve memory for the trailing null byte

 -- Max Kellermann <mk@cm4all.com>  Tue, 23 Feb 2010 17:46:04 +0100

cm4all-beng-proxy (0.7.17) unstable; urgency=low

  * translation: added the BOUNCE packet (variant of REDIRECT)
  * translation: change widget packet HOST to UNTRUSTED
  * translation: pass internal URI arguments to the translation server
  * handler: use the specified status with REDIRECT
  * python: added method Request.absolute_uri()

 -- Max Kellermann <mk@cm4all.com>  Tue, 23 Feb 2010 16:15:22 +0100

cm4all-beng-proxy (0.7.16) unstable; urgency=low

  * processor: separate trusted from untrusted widgets by host name
  * processor: mode=partition is deprecated
  * translate: fix DOCUMENT_ROOT handler for CGI/FASTCGI
  * fcgi-request: added JailCGI support

 -- Max Kellermann <mk@cm4all.com>  Fri, 19 Feb 2010 14:29:29 +0100

cm4all-beng-proxy (0.7.15) unstable; urgency=low

  * processor: unreference the caller pool in abort()
  * tcache: clear BASE on mismatch
  * fcgi-client: generate the Content-Length request header
  * fcgi-client: send the CONTENT_TYPE parameter
  * prototypes/translate.py: use FastCGI to run PHP

 -- Max Kellermann <mk@cm4all.com>  Thu, 11 Feb 2010 14:43:21 +0100

cm4all-beng-proxy (0.7.14) unstable; urgency=low

  * connection: drop connections when the limit is exceeded
  * resource-address: added BASE support
  * fcgi-client: check the request ID in response packets
  * http-client: check response body when request body is closed
  * html-escape: use the last ampersand before the semicolon
  * html-escape: support &apos;
  * processor: unescape widget parameter values

 -- Max Kellermann <mk@cm4all.com>  Fri, 29 Jan 2010 17:49:43 +0100

cm4all-beng-proxy (0.7.13) unstable; urgency=low

  * fcgi-request: duplicate socket path
  * fcgi-request: support ACTION
  * fcgi-client: provide SCRIPT_FILENAME
  * fcgi-client: append empty PARAMS packet
  * fcgi-client: try to read response before request is finished
  * fcgi-client: implement the STDERR packet
  * fcgi-client: support request headers and body
  * fcgi-stock: manage one socket per child process
  * fcgi-stock: unlink socket path after connect
  * fcgi-stock: redirect fd 1,2 to /dev/null
  * fcgi-stock: kill FastCGI processes after 5 minutes idle
  * translation: new packet PAIR for passing parameters to FastCGI

 -- Max Kellermann <mk@cm4all.com>  Thu, 14 Jan 2010 13:36:48 +0100

cm4all-beng-proxy (0.7.12) unstable; urgency=low

  * http-cache: unlock the cache item after successful revalidation
  * http-cache-memcached: pass the expiration time to memcached
  * sink-header: comprise pending data in method available()
  * header-forward: forward the Expires response header

 -- Max Kellermann <mk@cm4all.com>  Tue, 22 Dec 2009 16:18:49 +0100

cm4all-beng-proxy (0.7.11) unstable; urgency=low

  * {ajp,memcached}-client: fix dis\appearing event for duplex socket
  * memcached-client: handle EAGAIN after send()
  * memcached-client: release socket as early as possible
  * header-forward: don't forward Accept-Encoding if transformation is
    enabled
  * widget-http, inline-widget: check Content-Encoding before processing
  * file-handler: send "Vary: Accept-Encoding" for compressed response
  * header-forward: support duplicate headers
  * fcache: implemented a 60 seconds timeout
  * fcache: copy pointer to local variable before callback
  * event2: refresh timeout after event has occurred

 -- Max Kellermann <mk@cm4all.com>  Fri, 18 Dec 2009 16:45:24 +0100

cm4all-beng-proxy (0.7.10) unstable; urgency=low

  * http-{server,client}: fix disappearing event for duplex socket

 -- Max Kellermann <mk@cm4all.com>  Mon, 14 Dec 2009 15:46:25 +0100

cm4all-beng-proxy (0.7.9) unstable; urgency=low

  * http: "Expect" is a hop-by-hop header
  * http-server: send "100 Continue" unless request body closed
  * http-client: poll socket after splice
  * http-server: handle EAGAIN after splice
  * http-server: send a 417 response on unrecognized "Expect" request
  * response, widget-http: append filter id to resource tag
  * resource-tag: check for "Cache-Control: no-store"

 -- Max Kellermann <mk@cm4all.com>  Mon, 14 Dec 2009 13:05:15 +0100

cm4all-beng-proxy (0.7.8) unstable; urgency=low

  * http-body: support partial response in method available()
  * file-handler: support pre-compressed static files
  * fcache: honor the "Cache-Control: no-store" response header

 -- Max Kellermann <mk@cm4all.com>  Wed, 09 Dec 2009 15:49:25 +0100

cm4all-beng-proxy (0.7.7) unstable; urgency=low

  * parser: allow underscore in attribute names
  * processor: check "type" attribute before URI rewriting
  * http-client: start receiving before request is sent
  * http-client: try to read response after write error
  * http-client: deliver response body after headers are finished
  * http-client: release socket as early as possible
  * http-client: serve buffer after socket has been closed
  * istream-chunked: clear input stream in abort handler
  * growing-buffer: fix crash after close in "data" callback

 -- Max Kellermann <mk@cm4all.com>  Thu, 03 Dec 2009 13:09:57 +0100

cm4all-beng-proxy (0.7.6) unstable; urgency=low

  * istream-hold: return -2 if handler is not available yet
  * http, ajp, fcgi: use istream_hold on request body
  * http-client: implemented splicing the request body
  * response: added missing URI substitution

 -- Max Kellermann <mk@cm4all.com>  Tue, 17 Nov 2009 15:25:35 +0100

cm4all-beng-proxy (0.7.5) unstable; urgency=low

  * session: 64 bit session ids
  * session: allow arbitrary session id size (at compile-time)
  * debian: larger default log file (16 * 4MB)
  * debian: added package cm4all-beng-proxy-toi

 -- Max Kellermann <mk@cm4all.com>  Mon, 16 Nov 2009 15:51:24 +0100

cm4all-beng-proxy (0.7.4) unstable; urgency=low

  * measure the latency of external resources
  * widget-http: partially revert "don't query session if !stateful"

 -- Max Kellermann <mk@cm4all.com>  Tue, 10 Nov 2009 15:06:03 +0100

cm4all-beng-proxy (0.7.3) unstable; urgency=low

  * uri-verify: don't reject double slash after first segment
  * hostname: allow the hyphen character
  * processor: allow processing without session
  * widget-http: don't query session if !stateful
  * request: disable session management for known bots
  * python: fixed AttributeError in __getattr__()
  * python: added method Response.process()
  * translation: added the response packets URI, HOST, SCHEME
  * translation: added header forward packets

 -- Max Kellermann <mk@cm4all.com>  Mon, 09 Nov 2009 16:40:27 +0100

cm4all-beng-proxy (0.7.2) unstable; urgency=low

  * fcache: close all caching connections on exit
  * istream-file: retry reading after EAGAIN
  * direct, istream-pipe: re-enable SPLICE_F_NONBLOCK
  * direct, istream-pipe: disable the SPLICE_F_MORE flag
  * http-client: handle EAGAIN after splice
  * http-client, header-writer: remove hop-by-hop response headers
  * response: optimized transformed response headers
  * handler: mangle CGI and FastCGI headers
  * header-forward: generate the X-Forwarded-For header
  * header-forward: add local host name to "Via" request header

 -- Max Kellermann <mk@cm4all.com>  Fri, 30 Oct 2009 13:41:02 +0100

cm4all-beng-proxy (0.7.1) unstable; urgency=low

  * file-handler: close the stream on "304 Not Modified"
  * pool: use assembler code only on gcc
  * cmdline: added option "--set tcp_stock_limit"
  * Makefile.am: enable the "subdir-objects" option

 -- Max Kellermann <mk@cm4all.com>  Thu, 22 Oct 2009 12:17:11 +0200

cm4all-beng-proxy (0.7) unstable; urgency=low

  * ajp-client: check if connection was closed during response callback
  * header-forward: log session id
  * istream: separate TCP splicing checks
  * istream-pipe: fix segmentation fault after incomplete direct transfer
  * istream-pipe: implement the "available" method
  * istream-pipe: allocate pipe only if handler supports it
  * istream-pipe: flush the pipe before reading from input
  * istream-pipe: reuse pipes in a stock
  * direct: support splice() from TCP socket to pipe
  * istream: direct() returns -3 if stream has been closed
  * hstock: don't destroy stocks while items are being created
  * tcp-stock: limit number of connections per host to 256
  * translate, http-client, ajp-client, cgi, http-cache: verify the HTTP
    response status
  * prototypes/translate.py: disallow "/../" and null bytes
  * prototypes/translate.py: added "/jail-delegate/" location
  * uri-parser: strict RFC 2396 URI verification
  * uri-parser: don't unescape the URI path
  * http-client, ajp-client: verify the request URI
  * uri-escape: unescape each character only once
  * http-cache: never use the memcached stock if caching is disabled
  * allow 8192 connections by default
  * allow 65536 file handles by default
  * added package cm4all-jailed-beng-proxy-delegate-helper

 -- Max Kellermann <mk@cm4all.com>  Wed, 21 Oct 2009 15:00:56 +0200

cm4all-beng-proxy (0.6.23) unstable; urgency=low

  * header-forward: log session information
  * prototypes/translate.py: added /cgi-bin/ location
  * http-server: disable keep-alive for HTTP/1.0 clients
  * http-server: don't send "Connection: Keep-Alive"
  * delegate-stock: clear the environment
  * delegate-stock: added jail support
  * delegate-client: reuse helper process after I/O error

 -- Max Kellermann <mk@cm4all.com>  Mon, 12 Oct 2009 17:29:35 +0200

cm4all-beng-proxy (0.6.22) unstable; urgency=low

  * istream-tee: clear both "enabled" flags in the eof/abort handler
  * istream-tee: fall back to first data() return value if second stream
    closed itself
  * http-cache: don't log body_abort after close

 -- Max Kellermann <mk@cm4all.com>  Thu, 01 Oct 2009 19:19:37 +0200

cm4all-beng-proxy (0.6.21) unstable; urgency=low

  * http-client: log more error messages
  * delegate-stock: added the DOCUMENT_ROOT environment variable
  * response, widget: accept "application/xhtml+xml"
  * cookie-server: allow square brackets in unquoted cookie values
    (violating RFC 2109 and RFC 2616)

 -- Max Kellermann <mk@cm4all.com>  Thu, 01 Oct 2009 13:55:40 +0200

cm4all-beng-proxy (0.6.20) unstable; urgency=low

  * stock: clear stock after 60 seconds idle
  * hstock: remove empty stocks
  * http-server, http-client, cgi: fixed off-by-one bug in header parser
  * istream-pipe: fix the direct() return value on error
  * istream-pipe: fix formula in range assertion
  * http-cache-memcached: implemented "remove"
  * handler: added FastCGI handler
  * fcgi-client: unref caller pool after socket release
  * fcgi-client: implemented response headers

 -- Max Kellermann <mk@cm4all.com>  Tue, 29 Sep 2009 14:07:13 +0200

cm4all-beng-proxy (0.6.19) unstable; urgency=low

  * http-client: release caller pool after socket release
  * memcached-client: release socket on marshalling error
  * stock: unref caller pool in abort handler
  * stock: lazy cleanup
  * http-cache: copy caller_pool to local variable

 -- Max Kellermann <mk@cm4all.com>  Thu, 24 Sep 2009 16:02:17 +0200

cm4all-beng-proxy (0.6.18) unstable; urgency=low

  * delegate-handler: support conditional GET and ranges
  * file-handler: fix suffix-byte-range-spec parser
  * delegate-helper: call open() with O_CLOEXEC|O_NOCTTY
  * istream-file: don't set FD_CLOEXEC if O_CLOEXEC is available
  * stock: hold caller pool during "get" operation
  * main: free balancer object during shutdown
  * memcached-client: enable socket timeout
  * delegate-stock: set FD_CLOEXEC on socket

 -- Max Kellermann <mk@cm4all.com>  Thu, 24 Sep 2009 10:50:53 +0200

cm4all-beng-proxy (0.6.17) unstable; urgency=low

  * tcp-stock: implemented a load balancer
  * python: accept address list in the ajp() method
  * http-server: added timeout for the HTTP request headers
  * response: close template when the content type is wrong
  * delegate-get: implemented response headers
  * delegate-get: provide status codes and error messages

 -- Max Kellermann <mk@cm4all.com>  Fri, 18 Sep 2009 15:36:57 +0200

cm4all-beng-proxy (0.6.16) unstable; urgency=low

  * tcp-stock: added support for bulldog-tyke
  * sink-buffer: close input if it's not used in the constructor
  * http-cache-memcached: close response body when deserialization fails
  * serialize: fix regression in serialize_uint64()

 -- Max Kellermann <mk@cm4all.com>  Tue, 15 Sep 2009 19:26:07 +0200

cm4all-beng-proxy (0.6.15) unstable; urgency=low

  * http-cache-choice: find more duplicates during cleanup
  * handler: added AJP handler
  * ajp-request: unref pool only on tcp_stock failure
  * ajp-client: prevent parser recursion
  * ajp-client: free request body when response is closed
  * ajp-client: reuse connection after END_RESPONSE packet
  * ajp-client: enable TCP_CORK while sending
  * istream-ajp-body: added a second "length" header field
  * ajp-client: auto-send empty request body chunk
  * ajp-client: register "write" event after GET_BODY_CHUNK packet
  * ajp-client: implemented request and response headers
  * http-cache-rfc: don't rewind tpool if called recursively

 -- Max Kellermann <mk@cm4all.com>  Fri, 11 Sep 2009 16:04:06 +0200

cm4all-beng-proxy (0.6.14) unstable; urgency=low

  * istream-tee: don't restart reading if already in progress

 -- Max Kellermann <mk@cm4all.com>  Thu, 03 Sep 2009 13:21:06 +0200

cm4all-beng-proxy (0.6.13) unstable; urgency=low

  * cookie-server: fix parsing multiple cookies
  * http-cache-memcached: clean up expired "choice" items
  * sink-gstring: use callback instead of public struct
  * istream-tee: restart reading when one output is closed

 -- Max Kellermann <mk@cm4all.com>  Wed, 02 Sep 2009 17:02:53 +0200

cm4all-beng-proxy (0.6.12) unstable; urgency=low

  * http-cache: don't attempt to remove cache items when the cache is disabled

 -- Max Kellermann <mk@cm4all.com>  Fri, 28 Aug 2009 15:40:48 +0200

cm4all-beng-proxy (0.6.11) unstable; urgency=low

  * http-cache-memcached: store HTTP status and response headers
  * http-cache-memcached: implemented flush (SIGHUP)
  * http-cache-memcached: support "Vary"
  * http-client: work around assertion failure in response_stream_close()

 -- Max Kellermann <mk@cm4all.com>  Thu, 27 Aug 2009 12:33:17 +0200

cm4all-beng-proxy (0.6.10) unstable; urgency=low

  * parser: finish tag before bailing out
  * http-request: allow URLs without path component
  * fork: clear event in read() method
  * istream-file: pass options O_CLOEXEC|O_NOCTTY to open()
  * response: check if the "Host" request header is valid

 -- Max Kellermann <mk@cm4all.com>  Tue, 18 Aug 2009 16:37:19 +0200

cm4all-beng-proxy (0.6.9) unstable; urgency=low

  * direct: disable SPLICE_F_NONBLOCK (temporary NFS EAGAIN workaround)

 -- Max Kellermann <mk@cm4all.com>  Mon, 17 Aug 2009 13:52:49 +0200

cm4all-beng-proxy (0.6.8) unstable; urgency=low

  * widget-http: close response body in error code path
  * http-cache: implemented memcached backend (--memcached-server)
  * processor: &c:base; returns the URI without scheme and host

 -- Max Kellermann <mk@cm4all.com>  Mon, 17 Aug 2009 12:29:19 +0200

cm4all-beng-proxy (0.6.7) unstable; urgency=low

  * file-handler: generate Expires from xattr user.MaxAge
  * cmdline: added option --set to configure:
    - max_connections
    - http_cache_size
    - filter_cache_size
    - translate_cache_size
  * flush caches on SIGHUP

 -- Max Kellermann <mk@cm4all.com>  Fri, 07 Aug 2009 11:41:10 +0200

cm4all-beng-proxy (0.6.6) unstable; urgency=low

  * added missing GLib build dependency
  * cgi-handler: set the "body_consumed" flag

 -- Max Kellermann <mk@cm4all.com>  Tue, 04 Aug 2009 09:53:01 +0200

cm4all-beng-proxy (0.6.5) unstable; urgency=low

  * shm: pass MAP_NORESERVE to mmap()
  * proxy-handler: support cookies
  * translation: added DISCARD_SESSION packet

 -- Max Kellermann <mk@cm4all.com>  Wed, 15 Jul 2009 18:00:33 +0200

cm4all-beng-proxy (0.6.4) unstable; urgency=low

  * http-client: don't read response body in HEAD requests
  * ajp-client: invoke the "abort" handler on error
  * filter-cache: lock cache items while they are served

 -- Max Kellermann <mk@cm4all.com>  Thu, 09 Jul 2009 14:36:14 +0200

cm4all-beng-proxy (0.6.3) unstable; urgency=low

  * http-server: implemented the DELETE method
  * http-server: refuse HTTP/0.9 requests
  * proxy-handler: send request body to template when no widget is focused
  * widget-request: pass original HTTP method to widget
  * session: automatically defragment sessions

 -- Max Kellermann <mk@cm4all.com>  Tue, 07 Jul 2009 16:57:22 +0200

cm4all-beng-proxy (0.6.2) unstable; urgency=low

  * lock: fixed race condition in debug flag updates
  * session: use rwlock for the session manager
  * proxy-handler: pass request headers to the remote HTTP server
  * proxy-handler: forward original Accept-Charset if processor is disabled
  * pipe: don't filter resources without a body
  * fcache: forward original HTTP status over "pipe" filter
  * cgi: support the "Status" line

 -- Max Kellermann <mk@cm4all.com>  Mon, 06 Jul 2009 16:38:26 +0200

cm4all-beng-proxy (0.6.1) unstable; urgency=low

  * session: consistently lock all session objects
  * rewrite-uri: check if widget_external_uri() returns NULL
  * widget-uri: don't generate the "path" argument when it's NULL
  * widget-uri: strip superfluous question mark from widget_base_address()
  * widget-uri: append parameters from the template first
  * widget-uri: re-add configured query string in widget_absolute_uri()
  * widget-uri: eliminate configured query string in widget_external_uri()
  * processor: don't consider session data for base=child and base=parent

 -- Max Kellermann <mk@cm4all.com>  Fri, 03 Jul 2009 15:52:01 +0200

cm4all-beng-proxy (0.6) unstable; urgency=low

  * inline-widget: check the widget HTTP response status
  * response: don't apply transformation on failed response
  * resource-address: include pipe arguments in filter cache key
  * handler: removed session redirect on the first request
  * http-cache: accept ETag response header instead of Last-Modified
  * filter-cache: don't require Last-Modified or Expires
  * file-handler: disable ETag only when processor comes first
  * file-handler: read ETag from xattr
  * pipe: generate new ETag for piped resource
  * session: purge sessions when shared memory is full
  * handler: don't enforce sessions for filtered responses

 -- Max Kellermann <mk@cm4all.com>  Tue, 30 Jun 2009 17:48:20 +0200

cm4all-beng-proxy (0.5.14) unstable; urgency=low

  * ajp-client: implemented request body
  * cookie-client: obey "max-age=0" properly
  * processor: forward the original HTTP status
  * response, widget-http: don't allow processing resource without body
  * widget-http: check the Content-Type before invoking processor
  * response: pass the "Location" response header
  * debian: added a separate -optimized-dbg package
  * added init script support for multiple ports (--port) and multiple listen
    (--listen) command line argumnents
  * translation: added the "APPEND" packet for command line arguments
  * pipe: support command line arguments

 -- Max Kellermann <mk@cm4all.com>  Mon, 29 Jun 2009 16:51:16 +0200

cm4all-beng-proxy (0.5.13) unstable; urgency=low

  * widget-registry: clear local_address in translate request
  * cmdline: added the "--listen" option

 -- Max Kellermann <mk@cm4all.com>  Wed, 24 Jun 2009 12:27:17 +0200

cm4all-beng-proxy (0.5.12) unstable; urgency=low

  * response: pass the "Location" response handler
  * added support for multiple listener ports

 -- Max Kellermann <mk@cm4all.com>  Tue, 23 Jun 2009 23:34:55 +0200

cm4all-beng-proxy (0.5.11) unstable; urgency=low

  * build with autotools
  * use libcm4all-socket, GLib
  * Makefile.am: support out-of-tree builds
  * added optimized Debian package
  * tcache: fixed wrong assignment in VARY=HOST
  * translation: added request packet LOCAL_ADDRESS

 -- Max Kellermann <mk@cm4all.com>  Tue, 23 Jun 2009 15:42:12 +0200

cm4all-beng-proxy (0.5.10) unstable; urgency=low

  * widget-http: assign the "address" variable

 -- Max Kellermann <mk@cm4all.com>  Mon, 15 Jun 2009 18:38:58 +0200

cm4all-beng-proxy (0.5.9) unstable; urgency=low

  * tcache: fixed typo in tcache_string_match()
  * tcache: support VARY=SESSION
  * translate: added the INVALIDATE response packet
  * cache, session: higher size limits
  * widget-uri: separate query_string from path_info
  * widget-uri: ignore widget parameters in widget_external_uri()

 -- Max Kellermann <mk@cm4all.com>  Mon, 15 Jun 2009 17:06:11 +0200

cm4all-beng-proxy (0.5.8) unstable; urgency=low

  * handler: fixed double free bug in translate_callback()

 -- Max Kellermann <mk@cm4all.com>  Sun, 14 Jun 2009 19:05:09 +0200

cm4all-beng-proxy (0.5.7) unstable; urgency=low

  * forward the Content-Disposition header
  * handler: assign new session to local variable, fix segfault
  * handler: don't dereference the NULL session

 -- Max Kellermann <mk@cm4all.com>  Sun, 14 Jun 2009 13:01:52 +0200

cm4all-beng-proxy (0.5.6) unstable; urgency=low

  * widget-http: send the "Via" request header instead of "X-Forwarded-For"
  * proxy-handler: send the "Via" request header
  * widget-request: check the "path" argument before calling uri_compress()

 -- Max Kellermann <mk@cm4all.com>  Tue, 09 Jun 2009 12:21:00 +0200

cm4all-beng-proxy (0.5.5) unstable; urgency=low

  * processor: allow specifying relative URI in c:base=child
  * widget-request: verify the "path" argument
  * widget: allocate address from widget's pool
  * widget-http: support multiple Set-Cookie response headers

 -- Max Kellermann <mk@cm4all.com>  Thu, 04 Jun 2009 15:10:15 +0200

cm4all-beng-proxy (0.5.4) unstable; urgency=low

  * implemented delegation of open() to a helper program
  * added the BASE translation packet, supported by the translation cache
  * deprecated c:mode=proxy
  * rewrite-uri: always enable focus in mode=partial
  * http-cache: don't cache resources with query string (RFC 2616 13.9)
  * http-cache: lock cache items while they are served

 -- Max Kellermann <mk@cm4all.com>  Thu, 28 May 2009 11:44:01 +0200

cm4all-beng-proxy (0.5.3) unstable; urgency=low

  * cgi: close request body on fork() failure
  * fork: added workaround for pipe-to-pipe splice()
  * http-cache: use cache entry when response ETag matches
  * cgi: loop in istream_cgi_read() to prevent blocking
  * cache: check for expired items once a minute
  * cache: optimize search for oldest item

 -- Max Kellermann <mk@cm4all.com>  Wed, 06 May 2009 13:23:46 +0200

cm4all-beng-proxy (0.5.2) unstable; urgency=low

  * added filter cache
  * header-parser: added missing range check in header_parse_line()
  * fork: added event for writing to the child process
  * fork: don't splice() from a pipe
  * response: don't pass request body to unfocused processor
  * added filter type "pipe"

 -- Max Kellermann <mk@cm4all.com>  Wed, 29 Apr 2009 13:24:26 +0200

cm4all-beng-proxy (0.5.1) unstable; urgency=low

  * processor: fixed base=child assertion failure
  * handler: close request body if it was not consumed
  * static-file: generate Last-Modified and ETag response headers
  * static-file: obey the Content-Type provided by the translation server
  * static-file: get Content-Type from extended attribute
  * http-cache: use istream_null when cached resource is empty

 -- Max Kellermann <mk@cm4all.com>  Mon, 27 Apr 2009 10:00:20 +0200

cm4all-beng-proxy (0.5) unstable; urgency=low

  * processor: accept c:mode/c:base attributes in any order
  * processor: removed alternative (anchor) rewrite syntax

 -- Max Kellermann <mk@cm4all.com>  Mon, 20 Apr 2009 22:04:19 +0200

cm4all-beng-proxy (0.4.10) unstable; urgency=low

  * processor: lift length limitation for widget parameters
  * translate: abort if a packet is too large
  * translate: support MAX_AGE for the whole response
  * hashmap: fix corruption of slot chain in hashmap_remove_value()

 -- Max Kellermann <mk@cm4all.com>  Fri, 17 Apr 2009 13:02:50 +0200

cm4all-beng-proxy (0.4.9) unstable; urgency=low

  * http-cache: explicitly start reading into cache
  * cgi: clear "headers" variable before publishing the response
  * translate: use DOCUMENT_ROOT as CGI parameter

 -- Max Kellermann <mk@cm4all.com>  Mon, 06 Apr 2009 16:21:57 +0200

cm4all-beng-proxy (0.4.8) unstable; urgency=low

  * translate: allow ADDRESS packets in AJP addresses
  * translate: initialize all fields of a FastCGI address
  * http-cache: close all caching connections on exit
  * processor: don't rewrite SCRIPT SRC attribute when proxying

 -- Max Kellermann <mk@cm4all.com>  Thu, 02 Apr 2009 15:45:46 +0200

cm4all-beng-proxy (0.4.7) unstable; urgency=low

  * http-server: use istream_null for empty request body
  * parser: check for trailing slash only in TAG_OPEN tags
  * parser: added support for XML Processing Instructions
  * processor: implemented XML Processing Instruction "cm4all-rewrite-uri"
  * uri-escape: escape the slash character
  * cache: remove all matching items in cache_remove()
  * http-cache: lock cache items while holding a reference

 -- Max Kellermann <mk@cm4all.com>  Thu, 02 Apr 2009 12:02:53 +0200

cm4all-beng-proxy (0.4.6) unstable; urgency=low

  * file_handler: fixed logic error in If-Modified-Since check
  * date: return UTC time stamp in http_date_parse()
  * cache: continue search after item was invalidated
  * cache: remove the correct cache item
  * istream-chunked: work around invalid assertion failure
  * istream-subst: fixed corruption after partial match

 -- Max Kellermann <mk@cm4all.com>  Wed, 25 Mar 2009 15:03:10 +0100

cm4all-beng-proxy (0.4.5) unstable; urgency=low

  * http-server: assume keep-alive is enabled on HTTP 1.1
  * http-client: unregister EV_READ when the buffer is full
  * translation: added QUERY_STRING packet
  * processor: optionally parse base/mode from URI

 -- Max Kellermann <mk@cm4all.com>  Tue, 17 Mar 2009 13:04:25 +0100

cm4all-beng-proxy (0.4.4) unstable; urgency=low

  * forward Accept-Language request header to the translation server
  * translate: added the USER_AGENT request packet
  * session: obey the USER/MAX_AGE setting
  * use libcm4all-inline-dev in libcm4all-beng-proxy-dev
  * added pkg-config file for libcm4all-beng-proxy-dev
  * updated python-central dependencies
  * processor: parse c:base/c:mode attributes in PARAM tags

 -- Max Kellermann <mk@cm4all.com>  Wed, 11 Mar 2009 09:43:48 +0100

cm4all-beng-proxy (0.4.3) unstable; urgency=low

  * processor: rewrite URI in LINK tags
  * processor: rewrite URI in PARAM tags
  * use splice() from glibc 2.7
  * translate: added VARY response packet
  * build documentation with texlive

 -- Max Kellermann <mk@cm4all.com>  Wed, 04 Mar 2009 09:53:56 +0100

cm4all-beng-proxy (0.4.2) unstable; urgency=low

  * hashmap: fix corruption in slot chain
  * use monotonic clock to calculate expiry times
  * processor: rewrite URIs in the EMBED, VIDEO, AUDIO tags

 -- Max Kellermann <mk@cm4all.com>  Tue, 17 Feb 2009 17:14:48 +0100

cm4all-beng-proxy (0.4.1) unstable; urgency=low

  * translate: clear client->transformation
  * handler: check for translation errors
  * http-server: fixed assertion failure during shutdown
  * http-server: send "Keep-Alive" response header
  * worker: after fork(), call event_reinit() in the parent process
  * added valgrind build dependency
  * build with Debian's libevent-1.4 package

 -- Max Kellermann <mk@cm4all.com>  Tue, 10 Feb 2009 11:48:53 +0100

cm4all-beng-proxy (0.4) unstable; urgency=low

  * added support for transformation views
    - in the JavaScript API, mode=proxy is now deprecated
  * http-cache: fix segfault when request_headers==NULL
  * http-cache: store multiple (varying) versions of a resource
  * http-cache: use the "max-age" cache-control response

 -- Max Kellermann <mk@cm4all.com>  Fri, 30 Jan 2009 13:29:43 +0100

cm4all-beng-proxy (0.3.9) unstable; urgency=low

  * http-client: assume keep-alive is enabled on HTTP 1.1
  * processor: use configured/session path-info for mode=child URIs

 -- Max Kellermann <mk@cm4all.com>  Tue, 27 Jan 2009 13:07:51 +0100

cm4all-beng-proxy (0.3.8) unstable; urgency=low

  * processor: pass Content-Type and Content-Language headers from
    template
  * http-client: allow chunked response body without keep-alive

 -- Max Kellermann <mk@cm4all.com>  Fri, 23 Jan 2009 13:02:42 +0100

cm4all-beng-proxy (0.3.7) unstable; urgency=low

  * istream_subst: exit the loop if state==INSERT
  * istream_iconv: check if the full buffer could be flushed
  * worker: don't reinitialize session manager during shutdown

 -- Max Kellermann <mk@cm4all.com>  Thu, 15 Jan 2009 10:39:47 +0100

cm4all-beng-proxy (0.3.6) unstable; urgency=low

  * processor: ignore closing </header>
  * widget-http: now really don't check content-type in frame parents
  * parser: skip comments
  * processor: implemented c:base="parent"
  * processor: added "c:" prefix to c:widget child elements
  * processor: renamed the "c:param" element to "c:parameter"

 -- Max Kellermann <mk@cm4all.com>  Thu, 08 Jan 2009 11:17:29 +0100

cm4all-beng-proxy (0.3.5) unstable; urgency=low

  * widget-http: don't check content-type in frame parents
  * istream-subst: allow null bytes in the input stream
  * js: added the "translate" parameter for passing values to the
    translation server
  * rewrite-uri: refuse to rewrite a frame URI without widget id

 -- Max Kellermann <mk@cm4all.com>  Mon, 05 Jan 2009 16:46:32 +0100

cm4all-beng-proxy (0.3.4) unstable; urgency=low

  * processor: added support for custom widget request headers
  * http-cache: obey the "Vary" response header
  * http-cache: pass the new http_cache_info object when testing a cache
    item

 -- Max Kellermann <mk@cm4all.com>  Tue, 30 Dec 2008 15:46:44 +0100

cm4all-beng-proxy (0.3.3) unstable; urgency=low

  * processor: grew widget parameter buffer to 512 bytes
  * widget-resolver: clear widget->resolver on abort
  * cgi: clear the input's handler in cgi_async_abort()
  * widget-stream: use istream_hold (reverts r4171)

 -- Max Kellermann <mk@cm4all.com>  Fri, 05 Dec 2008 14:43:05 +0100

cm4all-beng-proxy (0.3.2) unstable; urgency=low

  * processor: free memory before calling embed_frame_widget()
  * processor: allocate query string from the widget pool
  * processor: removed the obsolete widget attributes "tag" and "style"
  * parser: hold a reference to the pool

 -- Max Kellermann <mk@cm4all.com>  Mon, 01 Dec 2008 14:15:38 +0100

cm4all-beng-proxy (0.3.1) unstable; urgency=low

  * http-client: remove Transfer-Encoding and Content-Length from response
    headers
  * http-client: don't read body after invoke_response()
  * fork: retry splice() after EAGAIN
  * fork: don't close input when splice() fails
  * cgi: abort the response handler when the stdin stream fails
  * istream_file, istream_pipe, fork, client_socket, listener: fixed file
    descriptor leaks
  * processor: hold a reference to the caller's pool
  * debian/rules: enabled test suite

 -- Max Kellermann <mk@cm4all.com>  Thu, 27 Nov 2008 16:01:16 +0100

cm4all-beng-proxy (0.3) unstable; urgency=low

  * implemented widget filters
  * translate: initialize all fields of a CGI address
  * fork: read request body on EAGAIN
  * fork: implemented the direct() method with splice()
  * python: added class Response
  * prototypes/translate.py:
    - support "filter"
    - support "content_type"
  * demo: added widget filter demo

 -- Max Kellermann <mk@cm4all.com>  Wed, 26 Nov 2008 16:27:29 +0100

cm4all-beng-proxy (0.2) unstable; urgency=low

  * don't quote text/xml widgets
  * widget-resolver: pass widget_pool to widget_class_lookup()
  * widget-registry: allocate widget_class from widget_pool
  * widget-stream: eliminated the async operation proxy, because the
    operation cannot be aborted before the constructor returns
  * widget-stream: don't clear the "delayed" stream in the response() callback
  * rewrite-uri: trigger istream_read(delayed) after istream_delayed_set()
  * doc: clarified XSLT integration

 -- Max Kellermann <mk@cm4all.com>  Tue, 25 Nov 2008 15:28:54 +0100

cm4all-beng-proxy (0.1) unstable; urgency=low

  * initial release

 -- Max Kellermann <mk@cm4all.com>  Mon, 17 Nov 2008 11:59:36 +0100<|MERGE_RESOLUTION|>--- conflicted
+++ resolved
@@ -1,7 +1,6 @@
-<<<<<<< HEAD
 cm4all-beng-proxy (1.1.14) unstable; urgency=low
 
-  * 
+  * merge release 1.0.10
 
  --
 
@@ -121,7 +120,6 @@
 
  -- Max Kellermann <mk@cm4all.com>  Wed, 20 Jul 2011 15:04:22 +0200
   
-=======
 cm4all-beng-proxy (1.0.10) unstable; urgency=low
 
   * debian/control: beng-lb doesn't need "daemon" anymore
@@ -129,7 +127,6 @@
 
  -- Max Kellermann <mk@cm4all.com>  Fri, 07 Oct 2011 15:06:32 +0200
 
->>>>>>> 7c429f46
 cm4all-beng-proxy (1.0.9) unstable; urgency=low
 
   * tcp-balancer: store a copy of the socket address
