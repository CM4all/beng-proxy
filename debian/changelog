<<<<<<< HEAD
cm4all-beng-proxy (0.9.6) unstable; urgency=low

  * 

 --

cm4all-beng-proxy (0.9.5) unstable; urgency=low

  * translate: allow SITE without CGI

 -- Max Kellermann <mk@cm4all.com>  Mon, 31 Jan 2011 06:35:24 +0100

cm4all-beng-proxy (0.9.4) unstable; urgency=low

  * widget-class: allow distinct addresses for each view

 -- Max Kellermann <mk@cm4all.com>  Thu, 27 Jan 2011 17:51:21 +0100

cm4all-beng-proxy (0.9.3) unstable; urgency=low

  * istream-catch: log errors
  * proxy-handler: pass the original request URI to (Fast)CGI
  * proxy-handler: pass the original document root to (Fast)CGI
  * fcgi-stock: pass site id to child process
  * translation: new packet "HOME" for JailCGI
  * resource-loader: get remote host from "X-Forwarded-For"
  * cgi, fcgi-client: pass client IP address to application

 -- Max Kellermann <mk@cm4all.com>  Fri, 21 Jan 2011 18:13:38 +0100

cm4all-beng-proxy (0.9.2) unstable; urgency=low

  * merge release 0.8.21
  * http-response: better context for error messages
  * istream: method close() does not invoke handler->abort()
  * istream: better context for error messages
  * ajp-client: destruct properly when request stream fails
  * {delegate,fcgi,was}-stock: use the JailCGI 1.4 wrapper

 -- Max Kellermann <mk@cm4all.com>  Mon, 17 Jan 2011 12:08:04 +0100

cm4all-beng-proxy (0.9.1) unstable; urgency=low

  * http-server: count the number of raw bytes sent and received
  * control-handler: support TCACHE_INVALIDATE with SITE
  * new programs "log-forward", "log-exec" for network logging
  * new program "log-split" for creating per-site log files
  * new program "log-traffic" for creating per-site traffic logs
  * move logging servers to new package cm4all-beng-proxy-logging
  * python/control.client: add parameter "broadcast"

 -- Max Kellermann <mk@cm4all.com>  Thu, 02 Dec 2010 12:07:16 +0100

cm4all-beng-proxy (0.9) unstable; urgency=low

  * merge release 0.8.19
  * was-client: explicitly send 32 bit METHOD payload
  * was-client: explicitly parse STATUS as 32 bit integer
  * was-client: clear control channel object on destruction
  * was-client: reuse child process if state is clean on EOF
  * was-client: abort properly after receiving illegal packet
  * was-client: allow "request STOP" before response completed
  * was-client: postpone the response handler invocation
  * was-control: send packets in bulk
  * python: support WAS widgets
  * http-server: enable "cork" mode only for beginning of response
  * http-cache: don't access freed memory in pool_unref_denotify()
  * http: use libcm4all-http
  * new datagram based binary protocol for access logging
  * main: default WAS stock limit is 16

 -- Max Kellermann <mk@cm4all.com>  Thu, 18 Nov 2010 19:56:17 +0100
=======
cm4all-beng-proxy (0.8.23) unstable; urgency=low

  * memcached-client: allocate a new memory pool
  * memcached-client: copy caller_pool reference before freeing the client
  * fcgi-client: check headers!=NULL
  * fcgi-client: release the connection even when padding not consumed

 -- Max Kellermann <mk@cm4all.com>  Mon, 28 Feb 2011 10:50:02 +0100

cm4all-beng-proxy (0.8.22) unstable; urgency=low

  * cgi: fill special variables CONTENT_TYPE, CONTENT_LENGTH
  * memcached-client: remove stray pool_unref() call
  * memcached-client: reuse the socket if the remaining value is buffered
  * http-cache-choice: abbreviate memcached keys
  * *-cache: allocate a parent pool for cache items
  * pool: re-enable linear pools
  * frame: free the request body on error
  * http-cache: free cached body which was dismissed

 -- Max Kellermann <mk@cm4all.com>  Mon, 07 Feb 2011 15:34:09 +0100
>>>>>>> be79731a

cm4all-beng-proxy (0.8.21) unstable; urgency=low

  * merge release 0.7.55
  * jail: translate the document root properly
  * header-forward: forward the "Host" header to CGI/FastCGI/AJP
  * http-error: map ENOTDIR to "404 Not Found"
  * http-server: fix assertion failure on write error
  * fcgi-stock: clear all environment variables

 -- Max Kellermann <mk@cm4all.com>  Thu, 06 Jan 2011 16:04:20 +0100

cm4all-beng-proxy (0.8.20) unstable; urgency=low

  * widget-resolver: add pedantic state assertions
  * async: remember a copy of the operation in !NDEBUG
  * python/translation/response: max_age() returns self

 -- Max Kellermann <mk@cm4all.com>  Mon, 06 Dec 2010 23:02:50 +0100

cm4all-beng-proxy (0.8.19) unstable; urgency=low

  * merge release 0.7.54

 -- Max Kellermann <mk@cm4all.com>  Wed, 17 Nov 2010 16:25:10 +0100

cm4all-beng-proxy (0.8.18) unstable; urgency=low

  * was-client: explicitly send 32 bit METHOD payload
  * was-client: explicitly parse STATUS as 32 bit integer
  * istream: check presence of as_fd() in optimized build

 -- Max Kellermann <mk@cm4all.com>  Fri, 05 Nov 2010 11:00:54 +0100

cm4all-beng-proxy (0.8.17) unstable; urgency=low

  * merged release 0.7.53
  * widget: use colon as widget path separator
  * was-client: check for abort during response handler
  * was-client: implement STOP
  * was-client: release memory pools
  * was-launch: enable non-blocking mode on input and output
  * http-server: don't crash on malformed pipelined request
  * main: free the WAS stock and the UDP listener in the SIGTERM handler

 -- Max Kellermann <mk@cm4all.com>  Thu, 28 Oct 2010 19:50:26 +0200

cm4all-beng-proxy (0.8.16) unstable; urgency=low

  * merged release 0.7.52
  * was-client: support for the WAS protocol

 -- Max Kellermann <mk@cm4all.com>  Wed, 13 Oct 2010 16:45:18 +0200

cm4all-beng-proxy (0.8.15) unstable; urgency=low

  * resource-address: don't skip question mark twice

 -- Max Kellermann <mk@cm4all.com>  Tue, 28 Sep 2010 12:20:33 +0200

cm4all-beng-proxy (0.8.14) unstable; urgency=low

  * processor: schedule "xmlns:c" deletion

 -- Max Kellermann <mk@cm4all.com>  Thu, 23 Sep 2010 14:42:31 +0200

cm4all-beng-proxy (0.8.13) unstable; urgency=low

  * processor: delete "xmlns:c" attributes from link elements
  * istream-{head,zero}: implement method available()
  * merged release 0.7.51

 -- Max Kellermann <mk@cm4all.com>  Tue, 17 Aug 2010 09:54:33 +0200

cm4all-beng-proxy (0.8.12) unstable; urgency=low

  * http-cache-memcached: copy resource address
  * debian/control: add missing ${shlibs:Depends}
  * merged release 0.7.50

 -- Max Kellermann <mk@cm4all.com>  Thu, 12 Aug 2010 20:17:52 +0200

cm4all-beng-proxy (0.8.11) unstable; urgency=low

  * delegate-client: fix SCM_RIGHTS check
  * use Linux 2.6 CLOEXEC/NONBLOCK flags
  * tcache: INVALIDATE removes all variants (error documents etc.)
  * control: new UDP based protocol, allows invalidating caches
  * hashmap: fix assertion failure in hashmap_remove_match()
  * merged release 0.7.49

 -- Max Kellermann <mk@cm4all.com>  Tue, 10 Aug 2010 15:48:10 +0200

cm4all-beng-proxy (0.8.10) unstable; urgency=low

  * tcache: copy response.previous

 -- Max Kellermann <mk@cm4all.com>  Mon, 02 Aug 2010 18:03:43 +0200

cm4all-beng-proxy (0.8.9) unstable; urgency=low

  * (f?)cgi-handler: forward query string only if focused
  * ajp-handler: merge into proxy-handler
  * proxy-handler: forward query string if focused
  * cgi, fastcgi-handler: enable the resource cache
  * translation: add packets CHECK and PREVIOUS for authentication
  * python: add Response.max_age()

 -- Max Kellermann <mk@cm4all.com>  Fri, 30 Jul 2010 11:39:22 +0200

cm4all-beng-proxy (0.8.8) unstable; urgency=low

  * prototypes/translate.py: added new ticket-fastcgi programs
  * http-cache: implement FastCGI caching
  * merged release 0.7.47

 -- Max Kellermann <mk@cm4all.com>  Wed, 21 Jul 2010 13:00:43 +0200

cm4all-beng-proxy (0.8.7) unstable; urgency=low

  * istream-delayed: update the "direct" bit mask
  * http-client: send "Expect: 100-continue"
  * response, widget-http: apply istream_pipe to filter input
  * proxy-handler: apply istream_pipe to request body
  * istream-ajp-body: send larger request body packets
  * ajp-client: support splice()
  * merged release 0.7.46

 -- Max Kellermann <mk@cm4all.com>  Fri, 25 Jun 2010 18:52:04 +0200

cm4all-beng-proxy (0.8.6) unstable; urgency=low

  * translation: added support for custom error documents
  * response: convert HEAD to GET if filter follows
  * processor: short-circuit on HEAD request
  * python: depend on python-twisted-core

 -- Max Kellermann <mk@cm4all.com>  Wed, 16 Jun 2010 16:37:42 +0200

cm4all-beng-proxy (0.8.5) unstable; urgency=low

  * istream-tee: allow second output to block
  * widget-http: don't transform error documents
  * response, widget-http: disable filters after widget frame request
  * translation: added packet FILTER_4XX to filter client errors
  * merged release 0.7.45

 -- Max Kellermann <mk@cm4all.com>  Thu, 10 Jun 2010 16:13:14 +0200

cm4all-beng-proxy (0.8.4) unstable; urgency=low

  * python: added missing "Response" import
  * python: resume parsing after deferred call
  * http-client: implement istream method as_fd()
  * merged release 0.7.44

 -- Max Kellermann <mk@cm4all.com>  Mon, 07 Jun 2010 17:01:16 +0200

cm4all-beng-proxy (0.8.3) unstable; urgency=low

  * file-handler: implement If-Range (RFC 2616 14.27)
  * merged release 0.7.42

 -- Max Kellermann <mk@cm4all.com>  Tue, 01 Jun 2010 16:17:13 +0200

cm4all-beng-proxy (0.8.2) unstable; urgency=low

  * cookie-client: verify the cookie path
  * python: use Twisted's logging library
  * python: added a widget registry class
  * merged release 0.7.41

 -- Max Kellermann <mk@cm4all.com>  Wed, 26 May 2010 13:08:16 +0200

cm4all-beng-proxy (0.8.1) unstable; urgency=low

  * http-cache-memcached: delete entity records on POST

 -- Max Kellermann <mk@cm4all.com>  Tue, 18 May 2010 12:21:55 +0200

cm4all-beng-proxy (0.8) unstable; urgency=low

  * istream: added method as_fd() to convert istream to file descriptor
  * fork: support passing stdin istream fd to child process
  * http-cache: discard only matching entries on POST
  * istream-html-escape: escape single and double quote
  * rewrite-uri: escape the result with XML entities

 -- Max Kellermann <mk@cm4all.com>  Thu, 13 May 2010 12:34:46 +0200

cm4all-beng-proxy (0.7.55) unstable; urgency=low

  * pool: reparent pools in optimized build
  * istream-deflate: add missing pool reference while reading
  * istream-deflate: fix several error handlers

 -- Max Kellermann <mk@cm4all.com>  Thu, 06 Jan 2011 12:59:39 +0100

cm4all-beng-proxy (0.7.54) unstable; urgency=low

  * http-server: fix crash on deferred chunked request body
  * parser: fix crash on malformed SCRIPT element

 -- Max Kellermann <mk@cm4all.com>  Wed, 17 Nov 2010 16:13:09 +0100

cm4all-beng-proxy (0.7.53) unstable; urgency=low

  * http-server: don't crash on malformed pipelined request
  * sink-header: fix assertion failure on empty trailer

 -- Max Kellermann <mk@cm4all.com>  Thu, 28 Oct 2010 18:39:01 +0200

cm4all-beng-proxy (0.7.52) unstable; urgency=low

  * fcgi-client: fix send timeout handler
  * fork: finish the buffer after pipe was drained

 -- Max Kellermann <mk@cm4all.com>  Wed, 13 Oct 2010 16:39:26 +0200

cm4all-beng-proxy (0.7.51) unstable; urgency=low

  * http-client: clear response body pointer before forwarding EOF event
  * processor: fix assertion failure for c:mode in c:widget

 -- Max Kellermann <mk@cm4all.com>  Mon, 16 Aug 2010 17:01:48 +0200

cm4all-beng-proxy (0.7.50) unstable; urgency=low

  * header-forward: don't forward the "Host" header to HTTP servers
  * resource-address: use uri_relative() for CGI
  * uri-relative: don't lose host name in uri_absolute()
  * uri-relative: don't fail on absolute URIs
  * http-cache-heap: don't use uninitialized item size

 -- Max Kellermann <mk@cm4all.com>  Thu, 12 Aug 2010 20:03:49 +0200

cm4all-beng-proxy (0.7.49) unstable; urgency=low

  * hashmap: fix assertion failure in hashmap_remove_value()

 -- Max Kellermann <mk@cm4all.com>  Tue, 10 Aug 2010 15:37:12 +0200

cm4all-beng-proxy (0.7.48) unstable; urgency=low

  * pipe-stock: add assertions on file descriptors

 -- Max Kellermann <mk@cm4all.com>  Mon, 09 Aug 2010 14:56:54 +0200

cm4all-beng-proxy (0.7.47) unstable; urgency=low

  * cmdline: add option "--group"

 -- Max Kellermann <mk@cm4all.com>  Fri, 16 Jul 2010 18:39:53 +0200

cm4all-beng-proxy (0.7.46) unstable; urgency=low

  * handler: initialize all translate_response attributes
  * http-client: consume buffer before header length check
  * istream-pipe: clear "direct" flags in constructor
  * istream-pipe: return gracefully when handler blocks
  * ajp-client: hold pool reference to reset TCP_CORK

 -- Max Kellermann <mk@cm4all.com>  Mon, 21 Jun 2010 17:53:21 +0200

cm4all-beng-proxy (0.7.45) unstable; urgency=low

  * istream-tee: separate "weak" values for the two outputs
  * fcache: don't close output when caching has been canceled
  * tcache: copy the attribute "secure_cookie"

 -- Max Kellermann <mk@cm4all.com>  Thu, 10 Jun 2010 15:21:34 +0200

cm4all-beng-proxy (0.7.44) unstable; urgency=low

  * http-client: check response header length
  * http-server: check request header length

 -- Max Kellermann <mk@cm4all.com>  Mon, 07 Jun 2010 16:51:57 +0200

cm4all-beng-proxy (0.7.43) unstable; urgency=low

  * http-cache: fixed NULL pointer dereference when storing empty response
    body on the heap

 -- Max Kellermann <mk@cm4all.com>  Tue, 01 Jun 2010 18:52:45 +0200

cm4all-beng-proxy (0.7.42) unstable; urgency=low

  * fork: check "direct" flag again after buffer flush
  * pool: pool_unref_denotify() remembers the code location
  * sink-{buffer,gstring}: don't invoke callback in abort()
  * async: added another debug flag to verify correctness

 -- Max Kellermann <mk@cm4all.com>  Mon, 31 May 2010 21:15:58 +0200

cm4all-beng-proxy (0.7.41) unstable; urgency=low

  * http-cache: initialize response status and headers on empty body

 -- Max Kellermann <mk@cm4all.com>  Tue, 25 May 2010 16:27:25 +0200

cm4all-beng-proxy (0.7.40) unstable; urgency=low

  * http-cache: fixed NULL pointer dereference when storing empty response
    body in memcached

 -- Max Kellermann <mk@cm4all.com>  Tue, 25 May 2010 15:04:44 +0200

cm4all-beng-proxy (0.7.39) unstable; urgency=low

  * memcached-stock: close value on connect failure
  * http: implement remaining status codes
  * http-cache: allow caching empty response body
  * http-cache: cache status codes 203, 206, 300, 301, 410
  * http-cache: don't cache authorized resources

 -- Max Kellermann <mk@cm4all.com>  Fri, 21 May 2010 17:37:29 +0200

cm4all-beng-proxy (0.7.38) unstable; urgency=low

  * http-server: send HTTP/1.1 declaration with "100 Continue"
  * connection: initialize "site_name", fixes crash bug
  * translation: added packet SECURE_COOKIE

 -- Max Kellermann <mk@cm4all.com>  Thu, 20 May 2010 15:40:34 +0200

cm4all-beng-proxy (0.7.37) unstable; urgency=low

  * *-client: implement a socket leak detector
  * handler: initialize response header without translation server

 -- Max Kellermann <mk@cm4all.com>  Tue, 18 May 2010 12:05:11 +0200

cm4all-beng-proxy (0.7.36) unstable; urgency=low

  * http-client: fixed NULL pointer dereference
  * handler, response: removed duplicate request body destruction calls

 -- Max Kellermann <mk@cm4all.com>  Tue, 11 May 2010 17:16:36 +0200

cm4all-beng-proxy (0.7.35) unstable; urgency=low

  * {http,fcgi,ajp}-request: close the request body on abort
  * handler: set fake translation response on malformed URI

 -- Max Kellermann <mk@cm4all.com>  Mon, 10 May 2010 11:22:23 +0200

cm4all-beng-proxy (0.7.34) unstable; urgency=low

  * translate: check the UNTRUSTED packet
  * translation: added packet UNTRUSTED_PREFIX

 -- Max Kellermann <mk@cm4all.com>  Fri, 30 Apr 2010 19:14:37 +0200

cm4all-beng-proxy (0.7.33) unstable; urgency=low

  * merged release 0.7.27.1
  * fcache: don't continue storing in background
  * fcgi-client: re-add event after some input data has been read

 -- Max Kellermann <mk@cm4all.com>  Fri, 30 Apr 2010 11:31:08 +0200

cm4all-beng-proxy (0.7.32) unstable; urgency=low

  * response: generate the "Server" response header
  * response: support the Authentication-Info response header
  * response: support custom authentication pages
  * translation: support custom response headers

 -- Max Kellermann <mk@cm4all.com>  Tue, 27 Apr 2010 17:09:59 +0200

cm4all-beng-proxy (0.7.31) unstable; urgency=low

  * support HTTP authentication (RFC 2617)

 -- Max Kellermann <mk@cm4all.com>  Mon, 26 Apr 2010 17:26:42 +0200

cm4all-beng-proxy (0.7.30) unstable; urgency=low

  * fcgi-client: support responses without a body
  * {http,fcgi}-client: hold caller pool reference during callback

 -- Max Kellermann <mk@cm4all.com>  Fri, 23 Apr 2010 14:41:05 +0200

cm4all-beng-proxy (0.7.29) unstable; urgency=low

  * http-cache: added missing pool_unref() in memcached_miss()
  * pool: added checked pool references

 -- Max Kellermann <mk@cm4all.com>  Thu, 22 Apr 2010 15:45:48 +0200

cm4all-beng-proxy (0.7.28) unstable; urgency=low

  * fcgi-client: support response status
  * translate: malformed packets are fatal
  * http-cache: don't cache resources with very long URIs
  * memcached-client: increase the maximum key size to 32 kB

 -- Max Kellermann <mk@cm4all.com>  Thu, 15 Apr 2010 15:06:51 +0200

cm4all-beng-proxy (0.7.27.1) unstable; urgency=low

  * http-cache: added missing pool_unref() in memcached_miss()
  * http-cache: don't cache resources with very long URIs
  * memcached-client: increase the maximum key size to 32 kB
  * fork: properly handle partially filled output buffer
  * fork: re-add event after some input data has been read

 -- Max Kellermann <mk@cm4all.com>  Thu, 29 Apr 2010 15:30:21 +0200

cm4all-beng-proxy (0.7.27) unstable; urgency=low

  * session: use GLib's PRNG to generate session ids
  * session: seed the PRNG with /dev/random
  * response: log UNTRUSTED violation attempts
  * response: drop widget sessions when there is no focus

 -- Max Kellermann <mk@cm4all.com>  Fri, 09 Apr 2010 12:04:18 +0200

cm4all-beng-proxy (0.7.26) unstable; urgency=low

  * memcached-client: schedule read event before callback
  * istream-tee: continue with second output if first is closed

 -- Max Kellermann <mk@cm4all.com>  Sun, 28 Mar 2010 18:08:11 +0200

cm4all-beng-proxy (0.7.25) unstable; urgency=low

  * memcached-client: don't poll if socket is closed
  * fork: close file descriptor on input error
  * pool: don't check attachments in pool_trash()

 -- Max Kellermann <mk@cm4all.com>  Thu, 25 Mar 2010 13:28:01 +0100

cm4all-beng-proxy (0.7.24) unstable; urgency=low

  * memcached-client: release socket after splice

 -- Max Kellermann <mk@cm4all.com>  Mon, 22 Mar 2010 11:29:45 +0100

cm4all-beng-proxy (0.7.23) unstable; urgency=low

  * sink-header: support splice
  * memcached-client: support splice (response)
  * fcgi-client: recover correctly after send error
  * fcgi-client: support chunked request body
  * fcgi-client: basic splice support for the request body
  * http-cache: duplicate headers
  * {http,memcached}-client: check "direct" mode after buffer flush
  * cmdline: added option "fcgi_stock_limit"
  * python: auto-export function write_packet()
  * python: Response methods return self

 -- Max Kellermann <mk@cm4all.com>  Fri, 19 Mar 2010 13:28:35 +0100

cm4all-beng-proxy (0.7.22) unstable; urgency=low

  * python: re-add function write_packet()

 -- Max Kellermann <mk@cm4all.com>  Fri, 12 Mar 2010 12:27:21 +0100

cm4all-beng-proxy (0.7.21) unstable; urgency=low

  * ajp-client: handle EAGAIN from send()
  * python: install the missing sources

 -- Max Kellermann <mk@cm4all.com>  Thu, 11 Mar 2010 16:58:25 +0100

cm4all-beng-proxy (0.7.20) unstable; urgency=low

  * http-client: don't reinstate event when socket is closed
  * access-log: log the site name
  * python: removed unused function write_packet()
  * python: split the module beng_proxy.translation
  * python: allow overriding query string and param in absolute_uri()
  * python: moved absolute_uri() to a separate library

 -- Max Kellermann <mk@cm4all.com>  Thu, 11 Mar 2010 09:48:52 +0100

cm4all-beng-proxy (0.7.19) unstable; urgency=low

  * client-socket: translate EV_TIMEOUT to ETIMEDOUT
  * fork: refill the input buffer as soon as possible
  * delegate-client: implement an abortable event
  * pool: added assertions for libevent leaks
  * direct: added option "-s enable_splice=no"

 -- Max Kellermann <mk@cm4all.com>  Thu, 04 Mar 2010 17:34:56 +0100

cm4all-beng-proxy (0.7.18) unstable; urgency=low

  * args: reserve memory for the trailing null byte

 -- Max Kellermann <mk@cm4all.com>  Tue, 23 Feb 2010 17:46:04 +0100

cm4all-beng-proxy (0.7.17) unstable; urgency=low

  * translation: added the BOUNCE packet (variant of REDIRECT)
  * translation: change widget packet HOST to UNTRUSTED
  * translation: pass internal URI arguments to the translation server
  * handler: use the specified status with REDIRECT
  * python: added method Request.absolute_uri()

 -- Max Kellermann <mk@cm4all.com>  Tue, 23 Feb 2010 16:15:22 +0100

cm4all-beng-proxy (0.7.16) unstable; urgency=low

  * processor: separate trusted from untrusted widgets by host name
  * processor: mode=partition is deprecated
  * translate: fix DOCUMENT_ROOT handler for CGI/FASTCGI
  * fcgi-request: added JailCGI support

 -- Max Kellermann <mk@cm4all.com>  Fri, 19 Feb 2010 14:29:29 +0100

cm4all-beng-proxy (0.7.15) unstable; urgency=low

  * processor: unreference the caller pool in abort()
  * tcache: clear BASE on mismatch
  * fcgi-client: generate the Content-Length request header
  * fcgi-client: send the CONTENT_TYPE parameter
  * prototypes/translate.py: use FastCGI to run PHP

 -- Max Kellermann <mk@cm4all.com>  Thu, 11 Feb 2010 14:43:21 +0100

cm4all-beng-proxy (0.7.14) unstable; urgency=low

  * connection: drop connections when the limit is exceeded
  * resource-address: added BASE support
  * fcgi-client: check the request ID in response packets
  * http-client: check response body when request body is closed
  * html-escape: use the last ampersand before the semicolon
  * html-escape: support &apos;
  * processor: unescape widget parameter values

 -- Max Kellermann <mk@cm4all.com>  Fri, 29 Jan 2010 17:49:43 +0100

cm4all-beng-proxy (0.7.13) unstable; urgency=low

  * fcgi-request: duplicate socket path
  * fcgi-request: support ACTION
  * fcgi-client: provide SCRIPT_FILENAME
  * fcgi-client: append empty PARAMS packet
  * fcgi-client: try to read response before request is finished
  * fcgi-client: implement the STDERR packet
  * fcgi-client: support request headers and body
  * fcgi-stock: manage one socket per child process
  * fcgi-stock: unlink socket path after connect
  * fcgi-stock: redirect fd 1,2 to /dev/null
  * fcgi-stock: kill FastCGI processes after 5 minutes idle
  * translation: new packet PAIR for passing parameters to FastCGI

 -- Max Kellermann <mk@cm4all.com>  Thu, 14 Jan 2010 13:36:48 +0100

cm4all-beng-proxy (0.7.12) unstable; urgency=low

  * http-cache: unlock the cache item after successful revalidation
  * http-cache-memcached: pass the expiration time to memcached
  * sink-header: comprise pending data in method available()
  * header-forward: forward the Expires response header

 -- Max Kellermann <mk@cm4all.com>  Tue, 22 Dec 2009 16:18:49 +0100

cm4all-beng-proxy (0.7.11) unstable; urgency=low

  * {ajp,memcached}-client: fix dis\appearing event for duplex socket
  * memcached-client: handle EAGAIN after send()
  * memcached-client: release socket as early as possible
  * header-forward: don't forward Accept-Encoding if transformation is
    enabled
  * widget-http, inline-widget: check Content-Encoding before processing
  * file-handler: send "Vary: Accept-Encoding" for compressed response
  * header-forward: support duplicate headers
  * fcache: implemented a 60 seconds timeout
  * fcache: copy pointer to local variable before callback
  * event2: refresh timeout after event has occurred

 -- Max Kellermann <mk@cm4all.com>  Fri, 18 Dec 2009 16:45:24 +0100

cm4all-beng-proxy (0.7.10) unstable; urgency=low

  * http-{server,client}: fix disappearing event for duplex socket

 -- Max Kellermann <mk@cm4all.com>  Mon, 14 Dec 2009 15:46:25 +0100

cm4all-beng-proxy (0.7.9) unstable; urgency=low

  * http: "Expect" is a hop-by-hop header
  * http-server: send "100 Continue" unless request body closed
  * http-client: poll socket after splice
  * http-server: handle EAGAIN after splice
  * http-server: send a 417 response on unrecognized "Expect" request
  * response, widget-http: append filter id to resource tag
  * resource-tag: check for "Cache-Control: no-store"

 -- Max Kellermann <mk@cm4all.com>  Mon, 14 Dec 2009 13:05:15 +0100

cm4all-beng-proxy (0.7.8) unstable; urgency=low

  * http-body: support partial response in method available()
  * file-handler: support pre-compressed static files
  * fcache: honor the "Cache-Control: no-store" response header

 -- Max Kellermann <mk@cm4all.com>  Wed, 09 Dec 2009 15:49:25 +0100

cm4all-beng-proxy (0.7.7) unstable; urgency=low

  * parser: allow underscore in attribute names
  * processor: check "type" attribute before URI rewriting
  * http-client: start receiving before request is sent
  * http-client: try to read response after write error
  * http-client: deliver response body after headers are finished
  * http-client: release socket as early as possible
  * http-client: serve buffer after socket has been closed
  * istream-chunked: clear input stream in abort handler
  * growing-buffer: fix crash after close in "data" callback

 -- Max Kellermann <mk@cm4all.com>  Thu, 03 Dec 2009 13:09:57 +0100

cm4all-beng-proxy (0.7.6) unstable; urgency=low

  * istream-hold: return -2 if handler is not available yet
  * http, ajp, fcgi: use istream_hold on request body
  * http-client: implemented splicing the request body
  * response: added missing URI substitution

 -- Max Kellermann <mk@cm4all.com>  Tue, 17 Nov 2009 15:25:35 +0100

cm4all-beng-proxy (0.7.5) unstable; urgency=low

  * session: 64 bit session ids
  * session: allow arbitrary session id size (at compile-time)
  * debian: larger default log file (16 * 4MB)
  * debian: added package cm4all-beng-proxy-toi

 -- Max Kellermann <mk@cm4all.com>  Mon, 16 Nov 2009 15:51:24 +0100

cm4all-beng-proxy (0.7.4) unstable; urgency=low

  * measure the latency of external resources
  * widget-http: partially revert "don't query session if !stateful"

 -- Max Kellermann <mk@cm4all.com>  Tue, 10 Nov 2009 15:06:03 +0100

cm4all-beng-proxy (0.7.3) unstable; urgency=low

  * uri-verify: don't reject double slash after first segment
  * hostname: allow the hyphen character
  * processor: allow processing without session
  * widget-http: don't query session if !stateful
  * request: disable session management for known bots
  * python: fixed AttributeError in __getattr__()
  * python: added method Response.process()
  * translation: added the response packets URI, HOST, SCHEME
  * translation: added header forward packets

 -- Max Kellermann <mk@cm4all.com>  Mon, 09 Nov 2009 16:40:27 +0100

cm4all-beng-proxy (0.7.2) unstable; urgency=low

  * fcache: close all caching connections on exit
  * istream-file: retry reading after EAGAIN
  * direct, istream-pipe: re-enable SPLICE_F_NONBLOCK
  * direct, istream-pipe: disable the SPLICE_F_MORE flag
  * http-client: handle EAGAIN after splice
  * http-client, header-writer: remove hop-by-hop response headers
  * response: optimized transformed response headers
  * handler: mangle CGI and FastCGI headers
  * header-forward: generate the X-Forwarded-For header
  * header-forward: add local host name to "Via" request header

 -- Max Kellermann <mk@cm4all.com>  Fri, 30 Oct 2009 13:41:02 +0100

cm4all-beng-proxy (0.7.1) unstable; urgency=low

  * file-handler: close the stream on "304 Not Modified"
  * pool: use assembler code only on gcc
  * cmdline: added option "--set tcp_stock_limit"
  * Makefile.am: enable the "subdir-objects" option

 -- Max Kellermann <mk@cm4all.com>  Thu, 22 Oct 2009 12:17:11 +0200

cm4all-beng-proxy (0.7) unstable; urgency=low

  * ajp-client: check if connection was closed during response callback
  * header-forward: log session id
  * istream: separate TCP splicing checks
  * istream-pipe: fix segmentation fault after incomplete direct transfer
  * istream-pipe: implement the "available" method
  * istream-pipe: allocate pipe only if handler supports it
  * istream-pipe: flush the pipe before reading from input
  * istream-pipe: reuse pipes in a stock
  * direct: support splice() from TCP socket to pipe
  * istream: direct() returns -3 if stream has been closed
  * hstock: don't destroy stocks while items are being created
  * tcp-stock: limit number of connections per host to 256
  * translate, http-client, ajp-client, cgi, http-cache: verify the HTTP
    response status
  * prototypes/translate.py: disallow "/../" and null bytes
  * prototypes/translate.py: added "/jail-delegate/" location
  * uri-parser: strict RFC 2396 URI verification
  * uri-parser: don't unescape the URI path
  * http-client, ajp-client: verify the request URI
  * uri-escape: unescape each character only once
  * http-cache: never use the memcached stock if caching is disabled
  * allow 8192 connections by default
  * allow 65536 file handles by default
  * added package cm4all-jailed-beng-proxy-delegate-helper

 -- Max Kellermann <mk@cm4all.com>  Wed, 21 Oct 2009 15:00:56 +0200

cm4all-beng-proxy (0.6.23) unstable; urgency=low

  * header-forward: log session information
  * prototypes/translate.py: added /cgi-bin/ location
  * http-server: disable keep-alive for HTTP/1.0 clients
  * http-server: don't send "Connection: Keep-Alive"
  * delegate-stock: clear the environment
  * delegate-stock: added jail support
  * delegate-client: reuse helper process after I/O error

 -- Max Kellermann <mk@cm4all.com>  Mon, 12 Oct 2009 17:29:35 +0200

cm4all-beng-proxy (0.6.22) unstable; urgency=low

  * istream-tee: clear both "enabled" flags in the eof/abort handler
  * istream-tee: fall back to first data() return value if second stream
    closed itself
  * http-cache: don't log body_abort after close

 -- Max Kellermann <mk@cm4all.com>  Thu, 01 Oct 2009 19:19:37 +0200

cm4all-beng-proxy (0.6.21) unstable; urgency=low

  * http-client: log more error messages
  * delegate-stock: added the DOCUMENT_ROOT environment variable
  * response, widget: accept "application/xhtml+xml"
  * cookie-server: allow square brackets in unquoted cookie values
    (violating RFC 2109 and RFC 2616)

 -- Max Kellermann <mk@cm4all.com>  Thu, 01 Oct 2009 13:55:40 +0200

cm4all-beng-proxy (0.6.20) unstable; urgency=low

  * stock: clear stock after 60 seconds idle
  * hstock: remove empty stocks
  * http-server, http-client, cgi: fixed off-by-one bug in header parser
  * istream-pipe: fix the direct() return value on error
  * istream-pipe: fix formula in range assertion
  * http-cache-memcached: implemented "remove"
  * handler: added FastCGI handler
  * fcgi-client: unref caller pool after socket release
  * fcgi-client: implemented response headers

 -- Max Kellermann <mk@cm4all.com>  Tue, 29 Sep 2009 14:07:13 +0200

cm4all-beng-proxy (0.6.19) unstable; urgency=low

  * http-client: release caller pool after socket release
  * memcached-client: release socket on marshalling error
  * stock: unref caller pool in abort handler
  * stock: lazy cleanup
  * http-cache: copy caller_pool to local variable

 -- Max Kellermann <mk@cm4all.com>  Thu, 24 Sep 2009 16:02:17 +0200

cm4all-beng-proxy (0.6.18) unstable; urgency=low

  * delegate-handler: support conditional GET and ranges
  * file-handler: fix suffix-byte-range-spec parser
  * delegate-helper: call open() with O_CLOEXEC|O_NOCTTY
  * istream-file: don't set FD_CLOEXEC if O_CLOEXEC is available
  * stock: hold caller pool during "get" operation
  * main: free balancer object during shutdown
  * memcached-client: enable socket timeout
  * delegate-stock: set FD_CLOEXEC on socket

 -- Max Kellermann <mk@cm4all.com>  Thu, 24 Sep 2009 10:50:53 +0200

cm4all-beng-proxy (0.6.17) unstable; urgency=low

  * tcp-stock: implemented a load balancer
  * python: accept address list in the ajp() method
  * http-server: added timeout for the HTTP request headers
  * response: close template when the content type is wrong
  * delegate-get: implemented response headers
  * delegate-get: provide status codes and error messages

 -- Max Kellermann <mk@cm4all.com>  Fri, 18 Sep 2009 15:36:57 +0200

cm4all-beng-proxy (0.6.16) unstable; urgency=low

  * tcp-stock: added support for bulldog-tyke
  * sink-buffer: close input if it's not used in the constructor
  * http-cache-memcached: close response body when deserialization fails
  * serialize: fix regression in serialize_uint64()

 -- Max Kellermann <mk@cm4all.com>  Tue, 15 Sep 2009 19:26:07 +0200

cm4all-beng-proxy (0.6.15) unstable; urgency=low

  * http-cache-choice: find more duplicates during cleanup
  * handler: added AJP handler
  * ajp-request: unref pool only on tcp_stock failure
  * ajp-client: prevent parser recursion
  * ajp-client: free request body when response is closed
  * ajp-client: reuse connection after END_RESPONSE packet
  * ajp-client: enable TCP_CORK while sending
  * istream-ajp-body: added a second "length" header field
  * ajp-client: auto-send empty request body chunk
  * ajp-client: register "write" event after GET_BODY_CHUNK packet
  * ajp-client: implemented request and response headers
  * http-cache-rfc: don't rewind tpool if called recursively

 -- Max Kellermann <mk@cm4all.com>  Fri, 11 Sep 2009 16:04:06 +0200

cm4all-beng-proxy (0.6.14) unstable; urgency=low

  * istream-tee: don't restart reading if already in progress

 -- Max Kellermann <mk@cm4all.com>  Thu, 03 Sep 2009 13:21:06 +0200

cm4all-beng-proxy (0.6.13) unstable; urgency=low

  * cookie-server: fix parsing multiple cookies
  * http-cache-memcached: clean up expired "choice" items
  * sink-gstring: use callback instead of public struct
  * istream-tee: restart reading when one output is closed

 -- Max Kellermann <mk@cm4all.com>  Wed, 02 Sep 2009 17:02:53 +0200

cm4all-beng-proxy (0.6.12) unstable; urgency=low

  * http-cache: don't attempt to remove cache items when the cache is disabled

 -- Max Kellermann <mk@cm4all.com>  Fri, 28 Aug 2009 15:40:48 +0200

cm4all-beng-proxy (0.6.11) unstable; urgency=low

  * http-cache-memcached: store HTTP status and response headers
  * http-cache-memcached: implemented flush (SIGHUP)
  * http-cache-memcached: support "Vary"
  * http-client: work around assertion failure in response_stream_close()

 -- Max Kellermann <mk@cm4all.com>  Thu, 27 Aug 2009 12:33:17 +0200

cm4all-beng-proxy (0.6.10) unstable; urgency=low

  * parser: finish tag before bailing out
  * http-request: allow URLs without path component
  * fork: clear event in read() method
  * istream-file: pass options O_CLOEXEC|O_NOCTTY to open()
  * response: check if the "Host" request header is valid

 -- Max Kellermann <mk@cm4all.com>  Tue, 18 Aug 2009 16:37:19 +0200

cm4all-beng-proxy (0.6.9) unstable; urgency=low

  * direct: disable SPLICE_F_NONBLOCK (temporary NFS EAGAIN workaround)

 -- Max Kellermann <mk@cm4all.com>  Mon, 17 Aug 2009 13:52:49 +0200

cm4all-beng-proxy (0.6.8) unstable; urgency=low

  * widget-http: close response body in error code path
  * http-cache: implemented memcached backend (--memcached-server)
  * processor: &c:base; returns the URI without scheme and host

 -- Max Kellermann <mk@cm4all.com>  Mon, 17 Aug 2009 12:29:19 +0200

cm4all-beng-proxy (0.6.7) unstable; urgency=low

  * file-handler: generate Expires from xattr user.MaxAge
  * cmdline: added option --set to configure:
    - max_connections
    - http_cache_size
    - filter_cache_size
    - translate_cache_size
  * flush caches on SIGHUP

 -- Max Kellermann <mk@cm4all.com>  Fri, 07 Aug 2009 11:41:10 +0200

cm4all-beng-proxy (0.6.6) unstable; urgency=low

  * added missing GLib build dependency
  * cgi-handler: set the "body_consumed" flag

 -- Max Kellermann <mk@cm4all.com>  Tue, 04 Aug 2009 09:53:01 +0200

cm4all-beng-proxy (0.6.5) unstable; urgency=low

  * shm: pass MAP_NORESERVE to mmap()
  * proxy-handler: support cookies
  * translation: added DISCARD_SESSION packet

 -- Max Kellermann <mk@cm4all.com>  Wed, 15 Jul 2009 18:00:33 +0200

cm4all-beng-proxy (0.6.4) unstable; urgency=low

  * http-client: don't read response body in HEAD requests
  * ajp-client: invoke the "abort" handler on error
  * filter-cache: lock cache items while they are served

 -- Max Kellermann <mk@cm4all.com>  Thu, 09 Jul 2009 14:36:14 +0200

cm4all-beng-proxy (0.6.3) unstable; urgency=low

  * http-server: implemented the DELETE method
  * http-server: refuse HTTP/0.9 requests
  * proxy-handler: send request body to template when no widget is focused
  * widget-request: pass original HTTP method to widget
  * session: automatically defragment sessions

 -- Max Kellermann <mk@cm4all.com>  Tue, 07 Jul 2009 16:57:22 +0200

cm4all-beng-proxy (0.6.2) unstable; urgency=low

  * lock: fixed race condition in debug flag updates
  * session: use rwlock for the session manager
  * proxy-handler: pass request headers to the remote HTTP server
  * proxy-handler: forward original Accept-Charset if processor is disabled
  * pipe: don't filter resources without a body
  * fcache: forward original HTTP status over "pipe" filter
  * cgi: support the "Status" line

 -- Max Kellermann <mk@cm4all.com>  Mon, 06 Jul 2009 16:38:26 +0200

cm4all-beng-proxy (0.6.1) unstable; urgency=low

  * session: consistently lock all session objects
  * rewrite-uri: check if widget_external_uri() returns NULL
  * widget-uri: don't generate the "path" argument when it's NULL
  * widget-uri: strip superfluous question mark from widget_base_address()
  * widget-uri: append parameters from the template first
  * widget-uri: re-add configured query string in widget_absolute_uri()
  * widget-uri: eliminate configured query string in widget_external_uri()
  * processor: don't consider session data for base=child and base=parent

 -- Max Kellermann <mk@cm4all.com>  Fri, 03 Jul 2009 15:52:01 +0200

cm4all-beng-proxy (0.6) unstable; urgency=low

  * inline-widget: check the widget HTTP response status
  * response: don't apply transformation on failed response
  * resource-address: include pipe arguments in filter cache key
  * handler: removed session redirect on the first request
  * http-cache: accept ETag response header instead of Last-Modified
  * filter-cache: don't require Last-Modified or Expires
  * file-handler: disable ETag only when processor comes first
  * file-handler: read ETag from xattr
  * pipe: generate new ETag for piped resource
  * session: purge sessions when shared memory is full
  * handler: don't enforce sessions for filtered responses

 -- Max Kellermann <mk@cm4all.com>  Tue, 30 Jun 2009 17:48:20 +0200

cm4all-beng-proxy (0.5.14) unstable; urgency=low

  * ajp-client: implemented request body
  * cookie-client: obey "max-age=0" properly
  * processor: forward the original HTTP status
  * response, widget-http: don't allow processing resource without body
  * widget-http: check the Content-Type before invoking processor
  * response: pass the "Location" response header
  * debian: added a separate -optimized-dbg package
  * added init script support for multiple ports (--port) and multiple listen
    (--listen) command line argumnents
  * translation: added the "APPEND" packet for command line arguments
  * pipe: support command line arguments

 -- Max Kellermann <mk@cm4all.com>  Mon, 29 Jun 2009 16:51:16 +0200

cm4all-beng-proxy (0.5.13) unstable; urgency=low

  * widget-registry: clear local_address in translate request
  * cmdline: added the "--listen" option

 -- Max Kellermann <mk@cm4all.com>  Wed, 24 Jun 2009 12:27:17 +0200

cm4all-beng-proxy (0.5.12) unstable; urgency=low

  * response: pass the "Location" response handler
  * added support for multiple listener ports

 -- Max Kellermann <mk@cm4all.com>  Tue, 23 Jun 2009 23:34:55 +0200

cm4all-beng-proxy (0.5.11) unstable; urgency=low

  * build with autotools
  * use libcm4all-socket, GLib
  * Makefile.am: support out-of-tree builds
  * added optimized Debian package
  * tcache: fixed wrong assignment in VARY=HOST
  * translation: added request packet LOCAL_ADDRESS

 -- Max Kellermann <mk@cm4all.com>  Tue, 23 Jun 2009 15:42:12 +0200

cm4all-beng-proxy (0.5.10) unstable; urgency=low

  * widget-http: assign the "address" variable

 -- Max Kellermann <mk@cm4all.com>  Mon, 15 Jun 2009 18:38:58 +0200

cm4all-beng-proxy (0.5.9) unstable; urgency=low

  * tcache: fixed typo in tcache_string_match()
  * tcache: support VARY=SESSION
  * translate: added the INVALIDATE response packet
  * cache, session: higher size limits
  * widget-uri: separate query_string from path_info
  * widget-uri: ignore widget parameters in widget_external_uri()

 -- Max Kellermann <mk@cm4all.com>  Mon, 15 Jun 2009 17:06:11 +0200

cm4all-beng-proxy (0.5.8) unstable; urgency=low

  * handler: fixed double free bug in translate_callback()

 -- Max Kellermann <mk@cm4all.com>  Sun, 14 Jun 2009 19:05:09 +0200

cm4all-beng-proxy (0.5.7) unstable; urgency=low

  * forward the Content-Disposition header
  * handler: assign new session to local variable, fix segfault
  * handler: don't dereference the NULL session

 -- Max Kellermann <mk@cm4all.com>  Sun, 14 Jun 2009 13:01:52 +0200

cm4all-beng-proxy (0.5.6) unstable; urgency=low

  * widget-http: send the "Via" request header instead of "X-Forwarded-For"
  * proxy-handler: send the "Via" request header
  * widget-request: check the "path" argument before calling uri_compress()

 -- Max Kellermann <mk@cm4all.com>  Tue, 09 Jun 2009 12:21:00 +0200

cm4all-beng-proxy (0.5.5) unstable; urgency=low

  * processor: allow specifying relative URI in c:base=child
  * widget-request: verify the "path" argument
  * widget: allocate address from widget's pool
  * widget-http: support multiple Set-Cookie response headers

 -- Max Kellermann <mk@cm4all.com>  Thu, 04 Jun 2009 15:10:15 +0200

cm4all-beng-proxy (0.5.4) unstable; urgency=low

  * implemented delegation of open() to a helper program
  * added the BASE translation packet, supported by the translation cache
  * deprecated c:mode=proxy
  * rewrite-uri: always enable focus in mode=partial
  * http-cache: don't cache resources with query string (RFC 2616 13.9)
  * http-cache: lock cache items while they are served

 -- Max Kellermann <mk@cm4all.com>  Thu, 28 May 2009 11:44:01 +0200

cm4all-beng-proxy (0.5.3) unstable; urgency=low

  * cgi: close request body on fork() failure
  * fork: added workaround for pipe-to-pipe splice()
  * http-cache: use cache entry when response ETag matches
  * cgi: loop in istream_cgi_read() to prevent blocking
  * cache: check for expired items once a minute
  * cache: optimize search for oldest item

 -- Max Kellermann <mk@cm4all.com>  Wed, 06 May 2009 13:23:46 +0200

cm4all-beng-proxy (0.5.2) unstable; urgency=low

  * added filter cache
  * header-parser: added missing range check in header_parse_line()
  * fork: added event for writing to the child process
  * fork: don't splice() from a pipe
  * response: don't pass request body to unfocused processor
  * added filter type "pipe"

 -- Max Kellermann <mk@cm4all.com>  Wed, 29 Apr 2009 13:24:26 +0200

cm4all-beng-proxy (0.5.1) unstable; urgency=low

  * processor: fixed base=child assertion failure
  * handler: close request body if it was not consumed
  * static-file: generate Last-Modified and ETag response headers
  * static-file: obey the Content-Type provided by the translation server
  * static-file: get Content-Type from extended attribute
  * http-cache: use istream_null when cached resource is empty

 -- Max Kellermann <mk@cm4all.com>  Mon, 27 Apr 2009 10:00:20 +0200

cm4all-beng-proxy (0.5) unstable; urgency=low

  * processor: accept c:mode/c:base attributes in any order
  * processor: removed alternative (anchor) rewrite syntax

 -- Max Kellermann <mk@cm4all.com>  Mon, 20 Apr 2009 22:04:19 +0200

cm4all-beng-proxy (0.4.10) unstable; urgency=low

  * processor: lift length limitation for widget parameters
  * translate: abort if a packet is too large
  * translate: support MAX_AGE for the whole response
  * hashmap: fix corruption of slot chain in hashmap_remove_value()

 -- Max Kellermann <mk@cm4all.com>  Fri, 17 Apr 2009 13:02:50 +0200

cm4all-beng-proxy (0.4.9) unstable; urgency=low

  * http-cache: explicitly start reading into cache
  * cgi: clear "headers" variable before publishing the response
  * translate: use DOCUMENT_ROOT as CGI parameter

 -- Max Kellermann <mk@cm4all.com>  Mon, 06 Apr 2009 16:21:57 +0200

cm4all-beng-proxy (0.4.8) unstable; urgency=low

  * translate: allow ADDRESS packets in AJP addresses
  * translate: initialize all fields of a FastCGI address
  * http-cache: close all caching connections on exit
  * processor: don't rewrite SCRIPT SRC attribute when proxying

 -- Max Kellermann <mk@cm4all.com>  Thu, 02 Apr 2009 15:45:46 +0200

cm4all-beng-proxy (0.4.7) unstable; urgency=low

  * http-server: use istream_null for empty request body
  * parser: check for trailing slash only in TAG_OPEN tags
  * parser: added support for XML Processing Instructions
  * processor: implemented XML Processing Instruction "cm4all-rewrite-uri"
  * uri-escape: escape the slash character
  * cache: remove all matching items in cache_remove()
  * http-cache: lock cache items while holding a reference

 -- Max Kellermann <mk@cm4all.com>  Thu, 02 Apr 2009 12:02:53 +0200

cm4all-beng-proxy (0.4.6) unstable; urgency=low

  * file_handler: fixed logic error in If-Modified-Since check
  * date: return UTC time stamp in http_date_parse()
  * cache: continue search after item was invalidated
  * cache: remove the correct cache item
  * istream-chunked: work around invalid assertion failure
  * istream-subst: fixed corruption after partial match

 -- Max Kellermann <mk@cm4all.com>  Wed, 25 Mar 2009 15:03:10 +0100

cm4all-beng-proxy (0.4.5) unstable; urgency=low

  * http-server: assume keep-alive is enabled on HTTP 1.1
  * http-client: unregister EV_READ when the buffer is full
  * translation: added QUERY_STRING packet
  * processor: optionally parse base/mode from URI

 -- Max Kellermann <mk@cm4all.com>  Tue, 17 Mar 2009 13:04:25 +0100

cm4all-beng-proxy (0.4.4) unstable; urgency=low

  * forward Accept-Language request header to the translation server
  * translate: added the USER_AGENT request packet
  * session: obey the USER/MAX_AGE setting
  * use libcm4all-inline-dev in libcm4all-beng-proxy-dev
  * added pkg-config file for libcm4all-beng-proxy-dev
  * updated python-central dependencies
  * processor: parse c:base/c:mode attributes in PARAM tags

 -- Max Kellermann <mk@cm4all.com>  Wed, 11 Mar 2009 09:43:48 +0100

cm4all-beng-proxy (0.4.3) unstable; urgency=low

  * processor: rewrite URI in LINK tags
  * processor: rewrite URI in PARAM tags
  * use splice() from glibc 2.7
  * translate: added VARY response packet
  * build documentation with texlive

 -- Max Kellermann <mk@cm4all.com>  Wed, 04 Mar 2009 09:53:56 +0100

cm4all-beng-proxy (0.4.2) unstable; urgency=low

  * hashmap: fix corruption in slot chain
  * use monotonic clock to calculate expiry times
  * processor: rewrite URIs in the EMBED, VIDEO, AUDIO tags

 -- Max Kellermann <mk@cm4all.com>  Tue, 17 Feb 2009 17:14:48 +0100

cm4all-beng-proxy (0.4.1) unstable; urgency=low

  * translate: clear client->transformation
  * handler: check for translation errors
  * http-server: fixed assertion failure during shutdown
  * http-server: send "Keep-Alive" response header
  * worker: after fork(), call event_reinit() in the parent process
  * added valgrind build dependency
  * build with Debian's libevent-1.4 package

 -- Max Kellermann <mk@cm4all.com>  Tue, 10 Feb 2009 11:48:53 +0100

cm4all-beng-proxy (0.4) unstable; urgency=low

  * added support for transformation views
    - in the JavaScript API, mode=proxy is now deprecated
  * http-cache: fix segfault when request_headers==NULL
  * http-cache: store multiple (varying) versions of a resource
  * http-cache: use the "max-age" cache-control response

 -- Max Kellermann <mk@cm4all.com>  Fri, 30 Jan 2009 13:29:43 +0100

cm4all-beng-proxy (0.3.9) unstable; urgency=low

  * http-client: assume keep-alive is enabled on HTTP 1.1
  * processor: use configured/session path-info for mode=child URIs

 -- Max Kellermann <mk@cm4all.com>  Tue, 27 Jan 2009 13:07:51 +0100

cm4all-beng-proxy (0.3.8) unstable; urgency=low

  * processor: pass Content-Type and Content-Language headers from
    template
  * http-client: allow chunked response body without keep-alive

 -- Max Kellermann <mk@cm4all.com>  Fri, 23 Jan 2009 13:02:42 +0100

cm4all-beng-proxy (0.3.7) unstable; urgency=low

  * istream_subst: exit the loop if state==INSERT
  * istream_iconv: check if the full buffer could be flushed
  * worker: don't reinitialize session manager during shutdown

 -- Max Kellermann <mk@cm4all.com>  Thu, 15 Jan 2009 10:39:47 +0100

cm4all-beng-proxy (0.3.6) unstable; urgency=low

  * processor: ignore closing </header>
  * widget-http: now really don't check content-type in frame parents
  * parser: skip comments
  * processor: implemented c:base="parent"
  * processor: added "c:" prefix to c:widget child elements
  * processor: renamed the "c:param" element to "c:parameter"

 -- Max Kellermann <mk@cm4all.com>  Thu, 08 Jan 2009 11:17:29 +0100

cm4all-beng-proxy (0.3.5) unstable; urgency=low

  * widget-http: don't check content-type in frame parents
  * istream-subst: allow null bytes in the input stream
  * js: added the "translate" parameter for passing values to the
    translation server
  * rewrite-uri: refuse to rewrite a frame URI without widget id

 -- Max Kellermann <mk@cm4all.com>  Mon, 05 Jan 2009 16:46:32 +0100

cm4all-beng-proxy (0.3.4) unstable; urgency=low

  * processor: added support for custom widget request headers
  * http-cache: obey the "Vary" response header
  * http-cache: pass the new http_cache_info object when testing a cache
    item

 -- Max Kellermann <mk@cm4all.com>  Tue, 30 Dec 2008 15:46:44 +0100

cm4all-beng-proxy (0.3.3) unstable; urgency=low

  * processor: grew widget parameter buffer to 512 bytes
  * widget-resolver: clear widget->resolver on abort
  * cgi: clear the input's handler in cgi_async_abort()
  * widget-stream: use istream_hold (reverts r4171)

 -- Max Kellermann <mk@cm4all.com>  Fri, 05 Dec 2008 14:43:05 +0100

cm4all-beng-proxy (0.3.2) unstable; urgency=low

  * processor: free memory before calling embed_frame_widget()
  * processor: allocate query string from the widget pool
  * processor: removed the obsolete widget attributes "tag" and "style"
  * parser: hold a reference to the pool

 -- Max Kellermann <mk@cm4all.com>  Mon, 01 Dec 2008 14:15:38 +0100

cm4all-beng-proxy (0.3.1) unstable; urgency=low

  * http-client: remove Transfer-Encoding and Content-Length from response
    headers
  * http-client: don't read body after invoke_response()
  * fork: retry splice() after EAGAIN
  * fork: don't close input when splice() fails
  * cgi: abort the response handler when the stdin stream fails
  * istream_file, istream_pipe, fork, client_socket, listener: fixed file
    descriptor leaks
  * processor: hold a reference to the caller's pool
  * debian/rules: enabled test suite

 -- Max Kellermann <mk@cm4all.com>  Thu, 27 Nov 2008 16:01:16 +0100

cm4all-beng-proxy (0.3) unstable; urgency=low

  * implemented widget filters
  * translate: initialize all fields of a CGI address
  * fork: read request body on EAGAIN
  * fork: implemented the direct() method with splice()
  * python: added class Response
  * prototypes/translate.py:
    - support "filter"
    - support "content_type"
  * demo: added widget filter demo

 -- Max Kellermann <mk@cm4all.com>  Wed, 26 Nov 2008 16:27:29 +0100

cm4all-beng-proxy (0.2) unstable; urgency=low

  * don't quote text/xml widgets
  * widget-resolver: pass widget_pool to widget_class_lookup()
  * widget-registry: allocate widget_class from widget_pool
  * widget-stream: eliminated the async operation proxy, because the
    operation cannot be aborted before the constructor returns
  * widget-stream: don't clear the "delayed" stream in the response() callback
  * rewrite-uri: trigger istream_read(delayed) after istream_delayed_set()
  * doc: clarified XSLT integration

 -- Max Kellermann <mk@cm4all.com>  Tue, 25 Nov 2008 15:28:54 +0100

cm4all-beng-proxy (0.1) unstable; urgency=low

  * initial release

 -- Max Kellermann <mk@cm4all.com>  Mon, 17 Nov 2008 11:59:36 +0100<|MERGE_RESOLUTION|>--- conflicted
+++ resolved
@@ -1,7 +1,6 @@
-<<<<<<< HEAD
 cm4all-beng-proxy (0.9.6) unstable; urgency=low
 
-  * 
+  * merge release 0.8.23
 
  --
 
@@ -71,7 +70,7 @@
   * main: default WAS stock limit is 16
 
  -- Max Kellermann <mk@cm4all.com>  Thu, 18 Nov 2010 19:56:17 +0100
-=======
+
 cm4all-beng-proxy (0.8.23) unstable; urgency=low
 
   * memcached-client: allocate a new memory pool
@@ -93,7 +92,6 @@
   * http-cache: free cached body which was dismissed
 
  -- Max Kellermann <mk@cm4all.com>  Mon, 07 Feb 2011 15:34:09 +0100
->>>>>>> be79731a
 
 cm4all-beng-proxy (0.8.21) unstable; urgency=low
 
