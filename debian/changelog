--- conflicted
+++ resolved
@@ -1,7 +1,6 @@
-<<<<<<< HEAD
 cm4all-beng-proxy (18.0.25) unstable; urgency=low
 
-  * 
+  * merge release 17.16
 
  --   
 
@@ -199,7 +198,7 @@
   * translation: add packet WRITE_FILE
 
  -- Max Kellermann <mk@cm4all.com>  Fri, 16 Sep 2022 17:25:24 +0200
-=======
+
 cm4all-beng-proxy (17.16) unstable; urgency=low
 
   * http: increase send timeout to 2 minutes
@@ -208,7 +207,6 @@
   * add JavaScript-based PolicyKit rules (version 121 or newer)
 
  -- Max Kellermann <mk@cm4all.com>  Wed, 19 Apr 2023 16:49:18 +0200
->>>>>>> a7848fb5
 
 cm4all-beng-proxy (17.15) unstable; urgency=low
 
