<<<<<<< HEAD
cm4all-beng-proxy (12.0.7) unstable; urgency=low

  * lb/http: add "redirect" as a possible destination for "branch"

 --   

cm4all-beng-proxy (12.0.6) unstable; urgency=low

  * lb/http: add "status" as a possible destination for "branch"
  * translation: add packet EXECUTE

 -- Max Kellermann <mk@cm4all.com>  Wed, 25 Jan 2017 21:11:58 -0000

cm4all-beng-proxy (12.0.5) unstable; urgency=low

  * merge release 11.15
  * lb/tcp: fix crash bug after connect failure
  * lb/tcp: connect outbound after SSL handshake is finished

 -- Max Kellermann <mk@cm4all.com>  Fri, 20 Jan 2017 14:12:25 -0000

cm4all-beng-proxy (12.0.4) unstable; urgency=low

  * merge release 11.13
  * spawn: forbid ptrace() and other dangerous system calls
  * certdb: add "--all" option to "new-cert" and "new-authz-cert"

 -- Max Kellermann <mk@cm4all.com>  Mon, 16 Jan 2017 19:47:31 -0000

cm4all-beng-proxy (12.0.3) unstable; urgency=low

  * config: add "access_logger", replacing the *.default setting
  * translation: add packets BIND_MOUNT_EXEC, STDERR_NULL

 -- Max Kellermann <mk@cm4all.com>  Thu, 08 Dec 2016 10:35:47 -0000

cm4all-beng-proxy (12.0.2) unstable; urgency=low

  * merge release 11.12
  * http_client: fix use-after-free bug on request cancellation
  * processor: fix buffer corruption bug
  * spawn/Systemd: fix hang while creating systemd scope
  * config: fix session_save_path corruption

 -- Max Kellermann <mk@cm4all.com>  Tue, 06 Dec 2016 11:01:26 -0000

cm4all-beng-proxy (12.0.1) unstable; urgency=low

  * move various buffers from the pool allocator to the slice allocator
  * translation: add packet CRON

 -- Max Kellermann <mk@cm4all.com>  Wed, 23 Nov 2016 14:57:02 -0000
=======
cm4all-beng-proxy (11.16) unstable; urgency=low

  * http_{server,client}: reduce memory pool sizes
  * lb: SIGHUP flushes the certdb SSL session cache as well
  * lb: flush expired OpenSSL sessions every 10 minutes
  * lb: expire unused OpenSSL certificates after 24 hours
  * widget: enable Location header forwarding by default
  * translation: split header group "SSL" from "SECURE"
  * debian: move SQL scripts to package cm4all-certdb-sql

 -- Max Kellermann <mk@cm4all.com>  Mon, 30 Jan 2017 07:45:50 -0000
>>>>>>> 3b8e0292

cm4all-beng-proxy (11.15) unstable; urgency=low

  * ssl: fix stall bug

 -- Max Kellermann <mk@cm4all.com>  Thu, 19 Jan 2017 20:56:55 -0000

cm4all-beng-proxy (11.14) unstable; urgency=low

  * http_client: fix assertion failure on chunked response cancellation
  * lb/tcp: fix assertion failure
  * ssl/filter: detect full input buffer, fail instead of stalling
  * enlarge I/O buffers to 16 kB to make large TLS fragments work

 -- Max Kellermann <mk@cm4all.com>  Tue, 17 Jan 2017 20:21:00 -0000

cm4all-beng-proxy (11.13) unstable; urgency=low

  * merge release 10.36
  * certdb: prefer certificates which expire later

 -- Max Kellermann <mk@cm4all.com>  Thu, 12 Jan 2017 20:18:08 -0000

cm4all-beng-proxy (11.12) unstable; urgency=low

  * merge release 10.35

 -- Max Kellermann <mk@cm4all.com>  Tue, 06 Dec 2016 08:03:09 -0000

cm4all-beng-proxy (11.11) unstable; urgency=low

  * fix theoretical data corruption bug in the header buffer
  * was: wait longer for PREMATURE after sending STOP
  * was: ignore in-flight packets during STOP recovery
  * was: implement early STOP recovery (before response headers)

 -- Max Kellermann <mk@cm4all.com>  Wed, 16 Nov 2016 19:47:11 -0000

cm4all-beng-proxy (11.10) unstable; urgency=low

  * merge release 10.34
  * systemd: override the locale, fixes "_S_create_c_locale" error

 -- Max Kellermann <mk@cm4all.com>  Tue, 25 Oct 2016 11:51:18 -0000

cm4all-beng-proxy (11.9) unstable; urgency=low

  * merge release 10.33

 -- Max Kellermann <mk@cm4all.com>  Wed, 19 Oct 2016 20:04:13 -0000

cm4all-beng-proxy (11.8) unstable; urgency=low

  * tcp_stock: fix crash during cancellation
  * config: fix memory leak

 -- Max Kellermann <mk@cm4all.com>  Sun, 09 Oct 2016 15:53:22 -0000

cm4all-beng-proxy (11.7) unstable; urgency=low

  * merge release 10.32
  * enforce Zeroconf/avahi-daemon browser notify after restarting beng-proxy

 -- Max Kellermann <mk@cm4all.com>  Tue, 04 Oct 2016 21:59:34 -0000

cm4all-beng-proxy (11.6) unstable; urgency=low

  * was: fix use-after-free bug

 -- Max Kellermann <mk@cm4all.com>  Thu, 29 Sep 2016 14:26:50 -0000

cm4all-beng-proxy (11.5) unstable; urgency=low

  * avahi: fix interface and protocol published via Zeroconf
  * lb: fix collision in Zeroconf node lookups
  * lb: support IPv6 link-local addresses from Zeroconf
  * lb: work around avahi-daemon IPv4/IPv6 mixup bug
  * config: allow space after '=' in @set
  * doc: remove bogus semicolons from configuration examples

 -- Max Kellermann <mk@cm4all.com>  Wed, 28 Sep 2016 21:42:43 -0000

cm4all-beng-proxy (11.4) unstable; urgency=low

  * merge release 10.31
  * bp: fix Zeroconf with automatic port

 -- Max Kellermann <mk@cm4all.com>  Tue, 27 Sep 2016 19:29:24 -0000

cm4all-beng-proxy (11.3) unstable; urgency=low

  * delegate: fix memory leak after clone() failure
  * avahi/client: fix shutdown hang due to event leak
  * config: add listener options "interface", "reuse_port"
  * lb: fix dbus connect failure due to process isolation
  * config: rename "include" to "@include"
  * config: introduce variables

 -- Max Kellermann <mk@cm4all.com>  Mon, 26 Sep 2016 20:28:47 -0000

cm4all-beng-proxy (11.2) unstable; urgency=low

  * disable the "V6ONLY" flag on all IPv6 wildcard listeners
  * fix crash bug due to uninitialized memory
  * etc: include conf.d/*.conf
  * debian: re-add dh_installinit to install the *.default files

 -- Max Kellermann <mk@cm4all.com>  Mon, 12 Sep 2016 11:32:14 -0000

cm4all-beng-proxy (11.1) unstable; urgency=low

  * merge release 10.30

 -- Max Kellermann <mk@cm4all.com>  Fri, 09 Sep 2016 09:28:23 -0000

cm4all-beng-proxy (11.0.3) unstable; urgency=low

  * config: allow shell wildcard after "include"
  * fcgi: fix "Connection refused" error
  * widget: improve error message when there is no address

 -- Max Kellermann <mk@cm4all.com>  Fri, 02 Sep 2016 12:55:19 -0000

cm4all-beng-proxy (11.0.2) unstable; urgency=low

  * spawn: fix clone=ENOMEM due to broken PID namespace
  * control: allow only TCACHE_INVALIDATE, STATS and NODE_STATUS via IP
  * config: add command "include_optional"

 -- Max Kellermann <mk@cm4all.com>  Wed, 31 Aug 2016 13:32:35 -0000

cm4all-beng-proxy (11.0.1) unstable; urgency=low

  * spawn: switch to a new systemd scope
  * spawn: create new PID namespace
  * spawn: create systemd journal identifier
  * translation: add packets CGROUP, CGROUP_SET, EXTERNAL_SESSION_MANAGER,
    EXTERNAL_SESSION_KEEPALIVE
  * session: allow multiple realms per session
  * ssl: free more drained I/O buffers
  * ssl: reduce memory usage
  * SlicePool: reduce fragmentation
  * enable TCP_DEFER_ACCEPT for HTTP listeners
  * remove the "args_escape_char" kludge after 5 years of transition
  * support kB, MB, GB suffixes in cache size specifications
  * bp: add configuration file
  * bp: allow multiple control listeners
  * lb: allow including configuration files
  * debian/lb.postinst: move user "cm4all-beng-lb" to group "nogroup"
  * remove obsolete sysv init scripts, depend on systemd instead
  * ZeroConf publish support

 -- Max Kellermann <mk@cm4all.com>  Tue, 30 Aug 2016 22:24:03 -0000

cm4all-beng-proxy (10.36) unstable; urgency=low

  * certdb: fix crash bug
  * lb: allow core dumps from within the isolated process

 -- Max Kellermann <mk@cm4all.com>  Thu, 12 Jan 2017 20:08:07 -0000

cm4all-beng-proxy (10.35) unstable; urgency=low

  * ssl: OpenSSL 1.1 compatibility
  * bot: add another Majestic bot user agent string
  * systemd: depend on network-online.target

 -- Max Kellermann <mk@cm4all.com>  Tue, 06 Dec 2016 07:42:56 -0000

cm4all-beng-proxy (10.34) unstable; urgency=low

  * lb: adapt to Linux 4.8 user namespace API change

 -- Max Kellermann <mk@cm4all.com>  Tue, 25 Oct 2016 11:35:30 -0000

cm4all-beng-proxy (10.33) unstable; urgency=low

  * spawn: create systemd journal identifier
  * spawn: no signal interruption while waiting for client to become ready
  * spawn: allow numeric uids/gids after --allow-user / --allow-group
  * was: add stopwatch support

 -- Max Kellermann <mk@cm4all.com>  Wed, 19 Oct 2016 19:38:21 -0000

cm4all-beng-proxy (10.32) unstable; urgency=low

  * merge release 9.16

 -- Max Kellermann <mk@cm4all.com>  Tue, 04 Oct 2016 11:05:53 -0000

cm4all-beng-proxy (10.31) unstable; urgency=low

  * fix memory leak after resource loader failure
  * delegate: fix memory leak after clone() failure
  * was: fix crash on spawn error

 -- Max Kellermann <mk@cm4all.com>  Tue, 27 Sep 2016 18:54:54 -0000

cm4all-beng-proxy (10.30) unstable; urgency=low

  * merge release 9.15

 -- Max Kellermann <mk@cm4all.com>  Thu, 08 Sep 2016 14:50:50 -0000

cm4all-beng-proxy (10.29) unstable; urgency=low

  * istream/pipe: fix crash after running out of file descriptors
  * bp: raise default connection limit to 32k
  * delegate: fix potential crash
  * translation: detect BASE/URI mismatch with INTERNAL_REDIRECT
  * lb/monitor/expect: fix assertion failure on shutdown
  * systemd: set default NOFILE limits to 256k
  * systemd: enable crash dumps

 -- Max Kellermann <mk@cm4all.com>  Wed, 07 Sep 2016 07:57:48 -0000

cm4all-beng-proxy (10.28) unstable; urgency=low

  * widget: improve error message when there is no address
  * lb: fix default control port
  * debian: adjust Ruby dependencies for Debian Jessie

 -- Max Kellermann <mk@cm4all.com>  Mon, 05 Sep 2016 10:58:34 -0000

cm4all-beng-proxy (10.27) unstable; urgency=low

  * ssl: disable RC4
  * ssl: ignore the client's cipher preferences
  * ssl: send TLS alert to peer after handshake refusal
  * fix crash when compiled with GCC6

 -- Max Kellermann <mk@cm4all.com>  Mon, 22 Aug 2016 18:34:30 -0000

cm4all-beng-proxy (10.26) unstable; urgency=low

  * bot: recognize WordPress pingbacks as "bot"
  * lb/monitor/expect: delay the receive call by 10ms
  * certdb, bp_cmdline, log-forward: use IPv6 only if available

 -- Max Kellermann <mk@cm4all.com>  Thu, 11 Aug 2016 13:04:23 -0000

cm4all-beng-proxy (10.25) unstable; urgency=low

  * shm: fix double allocation bug which caused session corruption

 -- Max Kellermann <mk@cm4all.com>  Thu, 21 Jul 2016 18:54:12 -0000

cm4all-beng-proxy (10.24) unstable; urgency=low

  * http_client: fix "excess data" error after "100 Continue"

 -- Max Kellermann <mk@cm4all.com>  Wed, 20 Jul 2016 12:25:34 -0000

cm4all-beng-proxy (10.23) unstable; urgency=low

  * cgi: ignore the "Proxy" request header to work around security
    vulnerabilities in several CGI programs
  * http_client: differentiate between "empty response body" and "no body"
  * http_server: log "-" if there is no response body

 -- Max Kellermann <mk@cm4all.com>  Tue, 19 Jul 2016 13:43:34 -0000

cm4all-beng-proxy (10.22) unstable; urgency=low

  * debian/control: add missing dependency on libcm4all-inline-dev
  * http_address: ensure that at least one socket address is specified
  * systemd: implement "reload"

 -- Max Kellermann <mk@cm4all.com>  Mon, 04 Jul 2016 11:12:29 -0000

cm4all-beng-proxy (10.21) unstable; urgency=low

  * session: fix user expiry after defragmentation
  * session: save site name in session file

 -- Max Kellermann <mk@cm4all.com>  Wed, 08 Jun 2016 20:07:13 -0000

cm4all-beng-proxy (10.20) unstable; urgency=low

  * fix nullptr dereference while removing stale "session" parameter

 -- Max Kellermann <mk@cm4all.com>  Wed, 25 May 2016 11:06:38 -0000

cm4all-beng-proxy (10.19) unstable; urgency=low

  * merge release 9.14
  * log the request URI on session realm mismatch
  * omit stale "session" parameter in processed URIs

 -- Max Kellermann <mk@cm4all.com>  Tue, 24 May 2016 17:36:07 -0000

cm4all-beng-proxy (10.18) unstable; urgency=low

  * http_client: fix TLS memory leak / crash bug

 -- Max Kellermann <mk@cm4all.com>  Thu, 19 May 2016 10:49:58 -0000

cm4all-beng-proxy (10.17) unstable; urgency=low

  * spawn/client: handle empty payloads from recvmmsg()

 -- Max Kellermann <mk@cm4all.com>  Mon, 09 May 2016 10:05:55 -0000

cm4all-beng-proxy (10.16) unstable; urgency=low

  * control: enable SO_REUSEADDR on the UDP socket

 -- Max Kellermann <mk@cm4all.com>  Fri, 29 Apr 2016 13:13:31 -0000

cm4all-beng-proxy (10.15) unstable; urgency=low

  * was: fix crash after spawn failure
  * spawn/client: abort worker process when the spawner is gone
  * spawn/client: optimize message receiver
  * spawn/server: retry sending after EAGAIN

 -- Max Kellermann <mk@cm4all.com>  Fri, 29 Apr 2016 09:31:54 -0000

cm4all-beng-proxy (10.14) unstable; urgency=low

  * enable TCP_DEFER_ACCEPT for HTTP and SSL listeners
  * ssl: increase the handshake timeout to 60 seconds
  * lb: log the client IP address

 -- Max Kellermann <mk@cm4all.com>  Thu, 28 Apr 2016 09:24:19 -0000

cm4all-beng-proxy (10.13) unstable; urgency=low

  * was: fix crash after early-crashing WAS process
  * was: fix crash after WAS process has been released
  * ssl: limit the handshake duration
  * beng-proxy: support listening on UNIX domain sockets

 -- Max Kellermann <mk@cm4all.com>  Wed, 27 Apr 2016 18:34:26 -0000

cm4all-beng-proxy (10.12) unstable; urgency=low

  * ssl: reduce allocator fragmentation, cycle another buffer

 -- Max Kellermann <mk@cm4all.com>  Thu, 21 Apr 2016 07:29:51 -0000

cm4all-beng-proxy (10.11) unstable; urgency=low

  * thread_queue: fix race condition
  * ssl: reduce allocator fragmentation

 -- Max Kellermann <mk@cm4all.com>  Mon, 18 Apr 2016 14:51:41 -0000

cm4all-beng-proxy (10.10) unstable; urgency=low

  * merge release 9.13
  * SlicePool: reduce fragmentation

 -- Max Kellermann <mk@cm4all.com>  Tue, 12 Apr 2016 15:12:03 -0000

cm4all-beng-proxy (10.9) unstable; urgency=low

  * merge release 9.12

 -- Max Kellermann <mk@cm4all.com>  Wed, 06 Apr 2016 12:11:38 -0000

cm4all-beng-proxy (10.8) unstable; urgency=low

  * SlicePool: optimize allocation
  * lb: cycle buffers before compressing slice allocator
  * was: fix spurious "Resource temporarily unavailable" warnings

 -- Max Kellermann <mk@cm4all.com>  Wed, 06 Apr 2016 06:35:37 -0000

cm4all-beng-proxy (10.7) unstable; urgency=low

  * lb: fix systemd service start timeout
  * spawn: fix assertion failure when STDERR_PATH fails
  * was: fix use-after-free bug

 -- Max Kellermann <mk@cm4all.com>  Tue, 29 Mar 2016 10:31:34 -0000

cm4all-beng-proxy (10.6) unstable; urgency=low

  * lb: fix false memory leak during shutdown
  * ssl: cycle buffers to reduce allocator fragmentation

 -- Max Kellermann <mk@cm4all.com>  Wed, 23 Mar 2016 14:16:55 -0000

cm4all-beng-proxy (10.5) unstable; urgency=low

  * lb: fix crash due to duplicate OpenSSL initialization by libpq
  * lb: check cert_db.ca_cert settings with --check
  * lb: fix shutdown with --watchdog
  * http_client: fix assertion failure with keep-alive disabled
  * http_server: fix missing "100 Continue"
  * certdb: unwrap key in "new-cert
  * certdb: allow overriding database with /etc/cm4all/beng/certdb.connect
  * spawn: fix assertion failure

 -- Max Kellermann <mk@cm4all.com>  Tue, 08 Mar 2016 16:01:22 -0000

cm4all-beng-proxy (10.4) unstable; urgency=low

  * merge release 9.11
  * spawn: fix uninitialized MOUNT_TMP_TMPFS setting

 -- Max Kellermann <mk@cm4all.com>  Thu, 03 Mar 2016 13:11:49 -0000

cm4all-beng-proxy (10.3) unstable; urgency=low

  * lhttp: fix double free bug
  * lhttp, fcgi: abandon child process after connect failure
  * spawn: wait for spawn process during shutdown
  * {http,filter,nfs}_cache: raise cacheable size limit to 512 kB
  * http_client: reschedule read event after blocking write recovery

 -- Max Kellermann <mk@cm4all.com>  Wed, 02 Mar 2016 14:06:44 -0000

cm4all-beng-proxy (10.2) unstable; urgency=low

  * rubber: remove excessive debugging code to speed up cache flush
  * spawn: fix SETENV breakage
  * spawn: initialize supplementary groups
  * spawn: change to user www-data by default
  * http_client: fix double free bug
  * fcache: raise default expiration to one week
  * systemd: set "Type=notify"

 -- Max Kellermann <mk@cm4all.com>  Tue, 01 Mar 2016 18:43:23 -0000

cm4all-beng-proxy (10.1) unstable; urgency=low

  * merge release 9.10
  * python: add missing constant TRANSLATE_REALM_FROM_AUTH_BASE
  * spawn: dedicated process for spawning child processes
  * fcgi: terminate FastCGI processes with SIGTERM instead of SIGUSR1
  * was: implement response body interruption
  * translation: add packet NO_NEW_PRIVS
  * session: 128 bit session ids
  * emit systemd "READY" notification
  * debian: eliminate the TOI build

 -- Max Kellermann <mk@cm4all.com>  Thu, 25 Feb 2016 23:55:33 -0000

cm4all-beng-proxy (10.0.5) unstable; urgency=low

  * http_client: fix memory leak
  * spawn/prepared: fix environment variable breakage
  * request: fix crash (due to realm regression in 10.0.4)

 -- Max Kellermann <mk@cm4all.com>  Tue, 09 Feb 2016 18:09:43 -0000

cm4all-beng-proxy (10.0.4) unstable; urgency=low

  * istream/dechunk: merge chunk sizes
  * istream/dechunk: fix bogus "closed prematurely" error
  * spawn/JailConfig: fix jail.conf parser regression
  * translate_parser: fix JailCGI home path regression
  * translation: add packet REALM_FROM_AUTH_BASE
  * translation: allow mount options in MOUNT_TMP_TMPFS
  * pipe_filter: add JailCGI support
  * fcgi/stock: fix double free bug
  * http_request: fix connection leak after OpenSSL error
  * ssl/cache: fix two crash bugs
  * ssl/cache: reduce delay from 1s to 200ms
  * ssl/cache: maintain cache only in worker process
  * ssl/cache: support CA chains
  * ssl/factory: support the subjectAltName extension
  * ssl/filter: handle "close notify" alerts
  * certdb: rename PostgreSQL table to singular
  * certdb: load PostgreSQL connect string from lb.conf
  * certdb: support the subjectAltName extension
  * certdb: implement the ACME protocol
  * systemd/lb: disable --watchdog, set Restart=on-failure instead
  * systemd/bp: default to --workers=0, set Restart=on-failure instead

 -- Max Kellermann <mk@cm4all.com>  Thu, 04 Feb 2016 21:12:22 -0000

cm4all-beng-proxy (10.0.3) unstable; urgency=low

  * ssl/cache: populate name cache asynchronously
  * certdb: add command "populate"

 -- Max Kellermann <mk@cm4all.com>  Tue, 12 Jan 2016 10:35:32 -0000

cm4all-beng-proxy (10.0.2) unstable; urgency=low

  * ssl/cache: open multiple PostgreSQL connections on demand
  * ssl/cache: mirror a list of all certificate host names
  * certdb: add command "delete"

 -- Max Kellermann <mk@cm4all.com>  Wed, 06 Jan 2016 11:11:51 -0000

cm4all-beng-proxy (10.0.1) unstable; urgency=low

  * drop support for Debian Squeeze
  * inline_widget: time out after 10 seconds
  * lb: support SSL certificates stored in PostgreSQL database
  * disable the access log by default

 -- Max Kellermann <mk@cm4all.com>  Fri, 18 Dec 2015 18:48:31 -0000

cm4all-beng-proxy (9.16) unstable; urgency=low

  * fix memory leak after resource loader failure
  * was: fix crash on spawn error
  * fcache: check X-CM4all-BENG-User (via REVEAL_USER) in cache lookup

 -- Max Kellermann <mk@cm4all.com>  Tue, 04 Oct 2016 10:44:09 -0000

cm4all-beng-proxy (9.15) unstable; urgency=low

  * cgi: ignore the "Proxy" request header to work around security
    vulnerabilities in several CGI programs
  * http_address: ensure that at least one socket address is specified
  * http_server: update the "raw bytes sent" attribute properly
  * http_client: differentiate between "empty response body" and "no body"
  * http_client: fix "excess data" error after "100 Continue"
  * fcgi: fix assertion failure
  * shm: fix double allocation bug which caused session corruption
  * session: fix user expiry after defragmentation
  * omit stale "session" parameter in processed URIs
  * bot: recognize WordPress pingbacks as "bot"
  * fix crash when compiled with GCC6
  * bp: raise default connection limit to 32k
  * systemd: set default NOFILE limits to 256k
  * systemd: enable crash dumps

 -- Max Kellermann <mk@cm4all.com>  Thu, 08 Sep 2016 14:25:37 -0000

cm4all-beng-proxy (9.14) unstable; urgency=low

  * merge release 8.13
  * was: fix crash on malformed STATUS packet

 -- Max Kellermann <mk@cm4all.com>  Fri, 20 May 2016 15:43:48 -0000

cm4all-beng-proxy (9.13) unstable; urgency=low

  * merge release 8.12
  * lb: fix false memory leak during shutdown

 -- Max Kellermann <mk@cm4all.com>  Tue, 12 Apr 2016 13:03:18 -0000

cm4all-beng-proxy (9.12) unstable; urgency=low

  * header-forward: fix duplicate "Location" header

 -- Max Kellermann <mk@cm4all.com>  Wed, 06 Apr 2016 12:09:46 -0000

cm4all-beng-proxy (9.11) unstable; urgency=low

  * merge release 8.11

 -- Max Kellermann <mk@cm4all.com>  Thu, 03 Mar 2016 13:03:41 -0000

cm4all-beng-proxy (9.10) unstable; urgency=low

  * merge release 8.10

 -- Max Kellermann <mk@cm4all.com>  Wed, 24 Feb 2016 11:46:38 -0000

cm4all-beng-proxy (9.9) unstable; urgency=low

  * merge release 8.9

 -- Max Kellermann <mk@cm4all.com>  Tue, 23 Feb 2016 15:56:21 -0000

cm4all-beng-proxy (9.8) unstable; urgency=low

  * merge release 8.8

 -- Max Kellermann <mk@cm4all.com>  Tue, 16 Feb 2016 11:30:47 -0000

cm4all-beng-proxy (9.7) unstable; urgency=low

  * merge release 8.7
  * http_request: fix connection leak after OpenSSL error

 -- Max Kellermann <mk@cm4all.com>  Tue, 26 Jan 2016 15:56:31 -0000

cm4all-beng-proxy (9.6) unstable; urgency=low

  * systemd: log to systemd-journald by default
  * header_forward: fix duplicate "Location" header
  * "--access-logger=null" disables the access log
  * widget: log Set-Cookie without host

 -- Max Kellermann <mk@cm4all.com>  Thu, 17 Dec 2015 22:15:04 -0000

cm4all-beng-proxy (9.5) unstable; urgency=low

  * merge release 4.23
  * auth: send the LISTENER_TAG packet with AUTH requests

 -- Max Kellermann <mk@cm4all.com>  Tue, 15 Dec 2015 13:46:36 -0000

cm4all-beng-proxy (9.4) unstable; urgency=low

  * processor: fix crash bug
  * ajp: fix bogus error "Peer closed the socket prematurely"
  * fcgi: fail after receiving excess data at end of response body
  * fcgi: fix assertion failure on i386
  * was: fold header name case
  * was: announce request body length as early as possible
  * was: fix crash bug with empty response

 -- Max Kellermann <mk@cm4all.com>  Thu, 19 Nov 2015 11:28:59 -0000

cm4all-beng-proxy (9.3) unstable; urgency=low

  * fcgi: fix buffer overflow with large response body
  * header_forward: always forward "Allow"

 -- Max Kellermann <mk@cm4all.com>  Tue, 17 Nov 2015 00:33:20 -0000

cm4all-beng-proxy (9.2) unstable; urgency=low

  * translate_client: fix crash bug

 -- Max Kellermann <mk@cm4all.com>  Mon, 16 Nov 2015 08:38:02 -0000

cm4all-beng-proxy (9.1) unstable; urgency=low

  * feature freeze
  * http_client: response body allows optimized socket writes
  * http_cache: response body allows optimized socket writes
  * fcgi: fix stall bug
  * fcgi: optimized response body chunking
  * fcgi: don't send empty PARAMS packet when request headers are empty
  * handler: use lstat() for FILE_NOT_FOUND
  * client_balancer: fix memory leak
  * istream: fix assertion failure
  * istream_tee: fix size miscalculation
  * nfs_stock: fix assertion failure
  * translate_cache: optimize memory usage
  * reduce fork() overhead

 -- Max Kellermann <mk@cm4all.com>  Fri, 13 Nov 2015 00:50:52 -0000

cm4all-beng-proxy (9.0.9) unstable; urgency=low

  * tstock: fix libevent crash on connection failure
  * tstock: fix hanging process during shutdown
  * request_session: don't send cleared session id of ignored session
  * pipe_stock: fix EBADF error due to malformed pointer cast
  * http_{client,server}: optimize chunked socket writes

 -- Max Kellermann <mk@cm4all.com>  Fri, 06 Nov 2015 23:39:50 -0000

cm4all-beng-proxy (9.0.8) unstable; urgency=low

  * child_stock: fix crash bug
  * translate_stock: fix use-after-free crash bug

 -- Max Kellermann <mk@cm4all.com>  Thu, 05 Nov 2015 15:14:43 -0000

cm4all-beng-proxy (9.0.7) unstable; urgency=low

  * merge release 8.6
  * ajp: fix regression after code refactoring
  * http_{client,server}: optimize socket writes
  * translate_stock: configurable stock limit, defaulting to 64
  * translate_cache: fix crash bug when cache is disabled
  * errdoc: fix crash bug when aborting error document generator

 -- Max Kellermann <mk@cm4all.com>  Wed, 04 Nov 2015 21:50:44 -0000

cm4all-beng-proxy (9.0.6) unstable; urgency=low

  * debian/rules: cross-compiler support
  * debian: build with gcc 5 on Debian Stretch
  * processor: fix broken URI rewrite after <script> due to inverted check
  * widget: log class name

 -- Max Kellermann <mk@cm4all.com>  Fri, 16 Oct 2015 10:21:42 -0000

cm4all-beng-proxy (9.0.5) unstable; urgency=low

  * merge release 8.5

 -- Max Kellermann <mk@cm4all.com>  Mon, 12 Oct 2015 10:44:20 -0000

cm4all-beng-proxy (9.0.4) unstable; urgency=low

  * xml_parser: fix assertion failure on abort
  * css_parser: fix buffer overflow due to off-by-one check

 -- Max Kellermann <mk@cm4all.com>  Thu, 08 Oct 2015 19:32:07 -0000

cm4all-beng-proxy (9.0.3) unstable; urgency=low

  * fcgi: fix uninitialized variable
  * processor: fix heap corruption due to wrong string length

 -- Max Kellermann <mk@cm4all.com>  Wed, 07 Oct 2015 19:56:05 -0000

cm4all-beng-proxy (9.0.2) unstable; urgency=low

  * translation: packet REVEAL_USER sends X-CM4all-BENG-User to filter

 -- Max Kellermann <mk@cm4all.com>  Mon, 05 Oct 2015 19:08:22 -0000

cm4all-beng-proxy (9.0.1) unstable; urgency=low

  * merge release 8.4
  * translation: add header group "LINK"
  * translation: add packet MOUNT_TMPFS
  * fix spurious BIND_MOUNT_RW failures

 -- Max Kellermann <mk@cm4all.com>  Fri, 02 Oct 2015 15:36:42 -0000

cm4all-beng-proxy (8.13) unstable; urgency=low

  * http_client: fix TLS memory leak
  * http_client: fix assertion failure with keep-alive disabled
  * was: fix crash after early-crashing WAS process
  * lb: fix false memory leak during shutdown
  * http_server: fix missing "100 Continue"
  * {http,filter,nfs}_cache: raise cacheable size limit to 512 kB
  * fcache: raise default expiration to one week
  * rubber: remove excessive debugging code to speed up cache flush

 -- Max Kellermann <mk@cm4all.com>  Fri, 20 May 2016 15:34:32 -0000

cm4all-beng-proxy (8.12) unstable; urgency=low

  * was: fix crash on malformed STATUS packet
  * was: allow 16 bit STATUS packet

 -- Max Kellermann <mk@cm4all.com>  Tue, 12 Apr 2016 12:28:21 -0000

cm4all-beng-proxy (8.11) unstable; urgency=low

  * http_client: fix assertion failure with TLS
  * lhttp, fcgi: abandon child process after connect failure
  * http_client: reschedule read event after blocking write recovery

 -- Max Kellermann <mk@cm4all.com>  Thu, 03 Mar 2016 12:59:50 -0000

cm4all-beng-proxy (8.10) unstable; urgency=low

  * was/input: verify the announced LENGTH
  * was/input: fix the "available" formula

 -- Max Kellermann <mk@cm4all.com>  Wed, 24 Feb 2016 11:31:50 -0000

cm4all-beng-proxy (8.9) unstable; urgency=low

  * istream/catch: fix another assertion failure

 -- Max Kellermann <mk@cm4all.com>  Tue, 23 Feb 2016 15:52:46 -0000

cm4all-beng-proxy (8.8) unstable; urgency=low

  * istream/catch: fix assertion failure

 -- Max Kellermann <mk@cm4all.com>  Tue, 16 Feb 2016 11:21:25 -0000

cm4all-beng-proxy (8.7) unstable; urgency=low

  * cgi, pipe: fix off-by-one bug in stderr filter

 -- Max Kellermann <mk@cm4all.com>  Tue, 26 Jan 2016 15:55:03 -0000

cm4all-beng-proxy (8.6) unstable; urgency=low

  * merge release 7.9

 -- Max Kellermann <mk@cm4all.com>  Mon, 26 Oct 2015 09:48:00 -0000

cm4all-beng-proxy (8.5) unstable; urgency=low

  * css_parser: fix buffer overflow due to off-by-one check
  * fcgi: fix uninitialized variable
  * fix spurious BIND_MOUNT_RW failures
  * fix two crashes due to malformed URI escapes

 -- Max Kellermann <mk@cm4all.com>  Mon, 12 Oct 2015 10:20:32 -0000

cm4all-beng-proxy (8.4) unstable; urgency=low

  * was: fix another memory leak

 -- Max Kellermann <mk@cm4all.com>  Fri, 02 Oct 2015 11:05:21 -0000

cm4all-beng-proxy (8.3) unstable; urgency=low

  * was: fix several memory leaks

 -- Max Kellermann <mk@cm4all.com>  Fri, 02 Oct 2015 09:54:09 -0000

cm4all-beng-proxy (8.2) unstable; urgency=low

  * debian/control: add "Breaks" on old translation servers to avoid
    runtime breakages due to broken widget descriptors; the translation
    server 1.9.1 contains a workaround
  * translate_parser: fix crash after malformed/misplaced
    UNTRUSTED_*_SITE_SUFFIX packet

 -- Max Kellermann <mk@cm4all.com>  Fri, 25 Sep 2015 12:55:18 -0000

cm4all-beng-proxy (8.1) unstable; urgency=low

  * feature freeze
  * fb_pool: compress I/O buffers periodically
  * http_cache, fcache, nfs_cache: compress the cache periodically

 -- Max Kellermann <mk@cm4all.com>  Tue, 22 Sep 2015 17:26:06 -0000

cm4all-beng-proxy (8.0.13) unstable; urgency=low

  * merge release 7.8
  * translation: support writable bind mounts (BIND_MOUNT_RW)
  * translation: add packet UNTRUSTED_RAW_SITE_SUFFIX
  * ssl: initialize OpenSSL engines
  * rewrite_uri: support "https://" and "//" URIs
  * regex: fix double free bug

 -- Max Kellermann <mk@cm4all.com>  Tue, 22 Sep 2015 08:00:20 -0000

cm4all-beng-proxy (8.0.12) unstable; urgency=low

  * merge release 7.7
  * rubber: optimized hole search
  * rubber: simplified defragmentation on tail allocation

 -- Max Kellermann <mk@cm4all.com>  Thu, 17 Sep 2015 20:41:59 -0000

cm4all-beng-proxy (8.0.11) unstable; urgency=low

  * regex: fix move operator, fixes spurious "Invalid regex capture"

 -- Max Kellermann <mk@cm4all.com>  Thu, 03 Sep 2015 13:08:16 -0000

cm4all-beng-proxy (8.0.10) unstable; urgency=low

  * regex: mismatching optional capture expands to empty string
  * regex: work around problem with mismatching optional last capture
  * request: avoid compressing the response body twice

 -- Max Kellermann <mk@cm4all.com>  Wed, 02 Sep 2015 15:56:38 -0000

cm4all-beng-proxy (8.0.9) unstable; urgency=low

  * merge release 7.6
  * regex: fix off-by-one error in capture range check

 -- Max Kellermann <mk@cm4all.com>  Tue, 01 Sep 2015 13:57:06 -0000

cm4all-beng-proxy (8.0.8) unstable; urgency=low

  * tcache: fix crash on regex mismatch

 -- Max Kellermann <mk@cm4all.com>  Mon, 31 Aug 2015 05:35:14 -0000

cm4all-beng-proxy (8.0.7) unstable; urgency=low

  * merge release 7.5
  * regex: fix spurious compile failures
  * fcache: include actual body data in stats
  * nfs_cache: add stats
  * fix several crash bugs with malformed URI escapes
  * control/stats: add cache brutto sizes
  * control/stats: add I/O buffers size

 -- Max Kellermann <mk@cm4all.com>  Thu, 27 Aug 2015 22:11:02 -0000

cm4all-beng-proxy (8.0.6) unstable; urgency=low

  * translation: decouple REGEX_UNESCAPE from INVERSE_REGEX

 -- Max Kellermann <mk@cm4all.com>  Tue, 25 Aug 2015 09:57:23 -0000

cm4all-beng-proxy (8.0.5) unstable; urgency=low

  * translation: add packet INVERSE_REGEX_UNESCAPE

 -- Max Kellermann <mk@cm4all.com>  Mon, 24 Aug 2015 16:58:16 -0000

cm4all-beng-proxy (8.0.4) unstable; urgency=low

  * translate_client: fix crash due to uninitialized variable

 -- Max Kellermann <mk@cm4all.com>  Fri, 21 Aug 2015 11:26:40 -0000

cm4all-beng-proxy (8.0.3) unstable; urgency=low

  * translation: add login packet SERVICE
  * translation: login allows packet LISTENER_TAG
  * translation: protocol v3 uses anchored regex
  * regex: disable the "multi-line" option
  * regex: switch to the PCRE library

 -- Max Kellermann <mk@cm4all.com>  Mon, 17 Aug 2015 14:31:32 -0000

cm4all-beng-proxy (8.0.2) unstable; urgency=low

  * translation: add packets LOGIN, PASSWORD, UID_GID
  * translation: native Refence support

 -- Max Kellermann <mk@cm4all.com>  Thu, 06 Aug 2015 11:15:58 -0000

cm4all-beng-proxy (8.0.1) unstable; urgency=low

  * cgi, pipe: log PID in stderr output
  * translation: add packets AUTO_GZIP, INTERNAL_REDIRECT

 -- Max Kellermann <mk@cm4all.com>  Fri, 24 Jul 2015 10:27:51 -0000

cm4all-beng-proxy (7.9) unstable; urgency=low

  * merge release 6.12

 -- Max Kellermann <mk@cm4all.com>  Mon, 26 Oct 2015 09:37:41 -0000

cm4all-beng-proxy (7.8) unstable; urgency=low

  * support SESSION_SITE in processor

 -- Max Kellermann <mk@cm4all.com>  Mon, 21 Sep 2015 12:26:13 -0000

cm4all-beng-proxy (7.7) unstable; urgency=low

  * merge release 6.11

 -- Max Kellermann <mk@cm4all.com>  Thu, 17 Sep 2015 19:08:50 -0000

cm4all-beng-proxy (7.6) unstable; urgency=low

  * merge release 6.10
  * fcache: include actual body data in stats
  * nfs_cache: add stats
  * control/stats: add cache brutto sizes
  * control/stats: add I/O buffers size

 -- Max Kellermann <mk@cm4all.com>  Tue, 01 Sep 2015 12:48:48 -0000

cm4all-beng-proxy (7.5) unstable; urgency=low

  * merge release 6.9

 -- Max Kellermann <mk@cm4all.com>  Thu, 27 Aug 2015 14:30:18 -0000

cm4all-beng-proxy (7.4) unstable; urgency=low

  * merge release 6.8
  * tcache: fix minor memory leak

 -- Max Kellermann <mk@cm4all.com>  Wed, 26 Aug 2015 13:29:42 -0000

cm4all-beng-proxy (7.3) unstable; urgency=low

  * merge release 6.7

 -- Max Kellermann <mk@cm4all.com>  Wed, 22 Jul 2015 21:18:30 -0000

cm4all-beng-proxy (7.2) unstable; urgency=low

  * translation: allow REGEX_ON_{HOST,USER}_URI with INVERSE_REGEX

 -- Max Kellermann <mk@cm4all.com>  Fri, 17 Jul 2015 06:53:50 -0000

cm4all-beng-proxy (7.1) unstable; urgency=low

  * feature freeze
  * translation: WANT supports USER
  * translation: add packet REGEX_ON_USER_URI

 -- Max Kellermann <mk@cm4all.com>  Tue, 14 Jul 2015 20:46:43 -0000

cm4all-beng-proxy (7.0.10) unstable; urgency=low

  * fix crash on "Cache-Control: only-if-cached"
  * fix worker respawn

 -- Max Kellermann <mk@cm4all.com>  Sat, 11 Jul 2015 10:19:11 -0000

cm4all-beng-proxy (7.0.9) unstable; urgency=low

  * istream_escape: fix crash bug when last byte is escaped
  * stats: don't crash master process on CONTROL_STATS
  * debian/rules: add kludge to support dh_python2 on Squeeze

 -- Max Kellermann <mk@cm4all.com>  Thu, 09 Jul 2015 11:40:12 -0000

cm4all-beng-proxy (7.0.8) unstable; urgency=low

  * translation: add packets EXPAND_HOME, EXPAND_STDERR_PATH
  * translation: apply EXPAND_URI to CGI addresses
  * session: fix crash while invalidating widget session

 -- Max Kellermann <mk@cm4all.com>  Thu, 25 Jun 2015 13:29:01 -0000

cm4all-beng-proxy (7.0.7) unstable; urgency=low

  * translation: add packet AUTO_DEFLATE
  * istream_deflate: fix stalled stream
  * tcache: expand uncacheable responses

 -- Max Kellermann <mk@cm4all.com>  Wed, 24 Jun 2015 11:43:47 -0000

cm4all-beng-proxy (7.0.6) unstable; urgency=low

  * tcache: expand responses of uncacheable requests

 -- Max Kellermann <mk@cm4all.com>  Fri, 19 Jun 2015 13:02:32 -0000

cm4all-beng-proxy (7.0.5) unstable; urgency=low

  * merge release 6.6
  * control: flush the whole translation cache if the TCACHE_INVALIDATE
    payload is empty
  * namespace: support IPC namespaces

 -- Max Kellermann <mk@cm4all.com>  Thu, 11 Jun 2015 16:31:34 -0000

cm4all-beng-proxy (7.0.4) unstable; urgency=low

  * handler: send LISTENER_TAG if translation protocol version is not yet
    negotiated
  * handler: bypass translation cache during protocol version negotiation

 -- Max Kellermann <mk@cm4all.com>  Thu, 28 May 2015 13:10:12 -0000

cm4all-beng-proxy (7.0.3) unstable; urgency=low

  * handler: more "verbose_response" messages
  * handler: return "502 Bad Gateway" on translation server error
  * translation: protocol v2 always transmits LISTENER_TAG
  * translation: add packets REGEX_ON_HOST_URI, SESSION_SITE
  * session_manager: fix bogus assertion failure in cleanup
  * build with libwas 1.0

 -- Max Kellermann <mk@cm4all.com>  Wed, 20 May 2015 16:41:44 -0000

cm4all-beng-proxy (7.0.2) unstable; urgency=low

  * merge release 6.5
  * require Boost 1.49

 -- Max Kellermann <mk@cm4all.com>  Wed, 29 Apr 2015 11:43:57 -0000

cm4all-beng-proxy (7.0.1) unstable; urgency=low

  * forward the "Accept-Ranges" response header
  * forward the "Range" request header
  * forward the request headers "Accept-Charset" and "Accept-Encoding" to
    frame widgets

 -- Max Kellermann <mk@cm4all.com>  Fri, 13 Mar 2015 16:53:29 -0000

cm4all-beng-proxy (6.12) unstable; urgency=low

  * css_parser: fix buffer overflow due to off-by-one check
  * fcgi: fix uninitialized variable
  * was: fix error after blocking send on control channel
  * fb_pool: compress I/O buffers periodically
  * ssl: initialize OpenSSL engines
  * support SESSION_SITE in processor
  * lb: never forward headers X-CM4all-BENG-Peer-Subject and
    X-CM4all-BENG-Peer-Issuer-Subject

 -- Max Kellermann <mk@cm4all.com>  Mon, 26 Oct 2015 09:34:09 -0000

cm4all-beng-proxy (6.11) unstable; urgency=low

  * fcgi_client: fix hang after error logger failure

 -- Max Kellermann <mk@cm4all.com>  Thu, 17 Sep 2015 19:06:14 -0000

cm4all-beng-proxy (6.10) unstable; urgency=low

  * translate_parser: allow absolute LOCAL_URI
  * uri-verify: don't check the query string
  * bp_control: let worker handle control packets in single-worker mode
  * stock: fix "outgoing_connections" being always zero in control stats
  * lb_stats: include TCP connections in "outgoing_connections"

 -- Max Kellermann <mk@cm4all.com>  Tue, 01 Sep 2015 11:51:11 -0000

cm4all-beng-proxy (6.9) unstable; urgency=low

  * fcgi_client: ignore STDERR packets in size calculation

 -- Max Kellermann <mk@cm4all.com>  Thu, 27 Aug 2015 14:04:04 -0000

cm4all-beng-proxy (6.8) unstable; urgency=low

  * tcache: verify URI after cache miss

 -- Max Kellermann <mk@cm4all.com>  Wed, 26 Aug 2015 12:32:19 -0000

cm4all-beng-proxy (6.7) unstable; urgency=low

  * ssl: fix certificate chain with Server Name Indication
  * lb: fix hang during shutdown

 -- Max Kellermann <mk@cm4all.com>  Wed, 22 Jul 2015 20:47:55 -0000

cm4all-beng-proxy (6.6) unstable; urgency=low

  * debian/rules: remove remaining python-central invocation
  * init: enable session_save_path by default if
    /var/run/cm4all/beng-proxy exists
  * init: read /etc/default/cm4all-beng-proxy.local
  * namespace: set "setgroups=deny" for Linux 3.18+
  * namespace: retry with mount flag "noexec" if mounting fails
  * build with libwas 1.0

 -- Max Kellermann <mk@cm4all.com>  Thu, 11 Jun 2015 15:22:14 -0000

cm4all-beng-proxy (6.5) unstable; urgency=low

  * debian: improve clang build-dependency
  * debian: migrate from python-central to dh_python2
  * debian: add missing dependency on python-twisted-names

 -- Max Kellermann <mk@cm4all.com>  Mon, 27 Apr 2015 15:27:10 -0000

cm4all-beng-proxy (6.4) unstable; urgency=low

  * widget: fix "Range" request headers with non-default view

 -- Max Kellermann <mk@cm4all.com>  Fri, 10 Apr 2015 12:28:47 -0000

cm4all-beng-proxy (6.3) unstable; urgency=low

  * forward the request headers "If-Modified-Since", "If-Unmodified-Since",
    "If-Match", "If-None-Match" and "If-Range" to frame widgets
  * session: improve session cleanup reliability
  * lb: verify SSL certificates in --check
  * ssl: reduce CPU overhead during TLS handshake

 -- Max Kellermann <mk@cm4all.com>  Tue, 24 Mar 2015 16:56:00 -0000

cm4all-beng-proxy (6.2) unstable; urgency=low

  * merge release 5.16

 -- Max Kellermann <mk@cm4all.com>  Wed, 18 Mar 2015 10:11:04 -0000

cm4all-beng-proxy (6.1) unstable; urgency=low

  * feature freeze

 -- Max Kellermann <mk@cm4all.com>  Thu, 05 Mar 2015 10:57:18 -0000

cm4all-beng-proxy (6.0.16) unstable; urgency=low

  * don't drop WANT request packet in repeated translation

 -- Max Kellermann <mk@cm4all.com>  Mon, 02 Mar 2015 08:38:49 -0000

cm4all-beng-proxy (6.0.15) unstable; urgency=low

  * widget: support the CONTENT_TYPE_LOOKUP protocol
  * CGI: disable request URI forwarding if there's a SCRIPT_NAME

 -- Max Kellermann <mk@cm4all.com>  Tue, 24 Feb 2015 16:44:37 -0000

cm4all-beng-proxy (6.0.14) unstable; urgency=low

  * merge release 5.15

 -- Max Kellermann <mk@cm4all.com>  Mon, 23 Feb 2015 12:48:39 -0000

cm4all-beng-proxy (6.0.13) unstable; urgency=low

  * don't steal the X-CM4all-View header from the HTTP cache

 -- Max Kellermann <mk@cm4all.com>  Fri, 20 Feb 2015 11:35:10 -0000

cm4all-beng-proxy (6.0.12) unstable; urgency=low

  * fcgi: don't redirect stderro to /dev/null
  * handler: reserve request body for focused widget even if processor
    disabled
  * remove the X-CM4all-View header after using it
  * headers: add group "TRANSFORMATION"
  * translation: add packet EXPAND_HEADER

 -- Max Kellermann <mk@cm4all.com>  Thu, 19 Feb 2015 15:36:19 -0000

cm4all-beng-proxy (6.0.11) unstable; urgency=low

  * translation: add packet EXPAND_READ_FILE
  * control: add command CONTROL_FADE_CHILDREN

 -- Max Kellermann <mk@cm4all.com>  Tue, 17 Feb 2015 12:02:40 -0000

cm4all-beng-proxy (6.0.10) unstable; urgency=low

  * merge release 5.14
  * translation: add packets NON_BLOCKING, READ_FILE

 -- Max Kellermann <mk@cm4all.com>  Fri, 13 Feb 2015 17:24:35 -0000

cm4all-beng-proxy (6.0.9) unstable; urgency=low

  * namespace_options: improved PIVOT_ROOT error message
  * translation: add packet EXPAND_BIND_MOUNT

 -- Max Kellermann <mk@cm4all.com>  Wed, 11 Feb 2015 11:36:51 -0000

cm4all-beng-proxy (6.0.8) unstable; urgency=low

  * debian: remove translation server demo packages
  * init: change default translation server address to @translation
  * translation: add packet EXPAND_COOKIE_HOST

 -- Max Kellermann <mk@cm4all.com>  Tue, 10 Feb 2015 12:24:22 -0000

cm4all-beng-proxy (6.0.7) unstable; urgency=low

  * translation: add packet LISTENER_TAG

 -- Max Kellermann <mk@cm4all.com>  Mon, 09 Feb 2015 11:02:06 -0000

cm4all-beng-proxy (6.0.6) unstable; urgency=low

  * http_server, http_client: reduce overhead of proxying chunked body

 -- Max Kellermann <mk@cm4all.com>  Fri, 06 Feb 2015 07:44:17 -0000

cm4all-beng-proxy (6.0.5) unstable; urgency=low

  * merge release 5.13
  * translate_client: check for PROBE_PATH_SUFFIXES without PROBE_SUFFIX
  * fix stack overflow on PROBE_SUFFIXES loop

 -- Max Kellermann <mk@cm4all.com>  Thu, 05 Feb 2015 13:30:21 -0000

cm4all-beng-proxy (6.0.4) unstable; urgency=low

  * hstock: fix memory leak
  * response: fix crash on invalid X-CM4all-View header
  * translation: add packets AUTH_FILE, EXPAND_AUTH_FILE,
    APPEND_AUTH, EXPAND_APPEND_AUTH
  * log unknown view names in X-CM4all-View

 -- Max Kellermann <mk@cm4all.com>  Wed, 04 Feb 2015 22:16:07 -0000

cm4all-beng-proxy (6.0.3) unstable; urgency=low

  * support response header X-CM4all-View for all responses
  * reduce fork overhead by dropping NFS cache
  * reduce I/O multi-threading overhead

 -- Max Kellermann <mk@cm4all.com>  Tue, 03 Feb 2015 14:50:27 -0000

cm4all-beng-proxy (6.0.2) unstable; urgency=low

  * translate_client: allow BASE="/" (regression fix)

 -- Max Kellermann <mk@cm4all.com>  Mon, 02 Feb 2015 11:32:01 -0000

cm4all-beng-proxy (6.0.1) unstable; urgency=low

  * translation: add packets EXPAND_DOCUMENT_ROOT, PROBE_PATH_SUFFIXES

 -- Max Kellermann <mk@cm4all.com>  Thu, 29 Jan 2015 22:32:02 -0000

cm4all-beng-proxy (5.16) unstable; urgency=low

  * net: fix crash due to parsing '@' twice
  * net: fix another off-by-one bug in local socket addresses
  * random: fix partial entropy collection
  * http_server: support method PATCH (RFC 5789)

 -- Max Kellermann <mk@cm4all.com>  Wed, 18 Mar 2015 09:56:43 -0000

cm4all-beng-proxy (5.15) unstable; urgency=low

  * ssl_client: fix crash on request with Keep-Alive disabled

 -- Max Kellermann <mk@cm4all.com>  Mon, 23 Feb 2015 12:44:50 -0000

cm4all-beng-proxy (5.14) unstable; urgency=low

  * merge release 4.22

 -- Max Kellermann <mk@cm4all.com>  Wed, 11 Feb 2015 20:50:41 -0000

cm4all-beng-proxy (5.13) unstable; urgency=low

  * ssl: throttle when OpenSSL buffer grows too large

 -- Max Kellermann <mk@cm4all.com>  Thu, 05 Feb 2015 10:14:15 -0000

cm4all-beng-proxy (5.12) unstable; urgency=low

  * merge release 4.21

 -- Max Kellermann <mk@cm4all.com>  Thu, 22 Jan 2015 16:42:55 -0000

cm4all-beng-proxy (5.11) unstable; urgency=low

  * merge release 4.20
  * ssl: disable weak ciphers

 -- Max Kellermann <mk@cm4all.com>  Fri, 16 Jan 2015 12:20:58 -0000

cm4all-beng-proxy (5.10) unstable; urgency=low

  * fix cookie mangling in CGI handlers

 -- Max Kellermann <mk@cm4all.com>  Wed, 14 Jan 2015 21:45:01 -0000

cm4all-beng-proxy (5.9) unstable; urgency=low

  * merge release 4.19
  * log-tee: new access logger

 -- Max Kellermann <mk@cm4all.com>  Wed, 24 Sep 2014 14:41:51 -0000

cm4all-beng-proxy (5.8) unstable; urgency=low

  * fcache: work around assertion failure

 -- Max Kellermann <mk@cm4all.com>  Thu, 18 Sep 2014 17:47:40 -0000

cm4all-beng-proxy (5.7) unstable; urgency=low

  * was_client: fix crash bug

 -- Max Kellermann <mk@cm4all.com>  Wed, 17 Sep 2014 18:39:12 -0000

cm4all-beng-proxy (5.6) unstable; urgency=low

  * ssl_filter: fix stalled connection

 -- Max Kellermann <mk@cm4all.com>  Wed, 17 Sep 2014 06:43:12 -0000

cm4all-beng-proxy (5.5) unstable; urgency=low

  * merge release 4.18

 -- Max Kellermann <mk@cm4all.com>  Fri, 12 Sep 2014 10:30:14 -0000

cm4all-beng-proxy (5.4) unstable; urgency=low

  * merge release 4.16

 -- Max Kellermann <mk@cm4all.com>  Wed, 10 Sep 2014 06:19:42 -0000

cm4all-beng-proxy (5.3) unstable; urgency=low

  * child_manager: fix tree insertion bug
  * http_server: fix logger assertion failure

 -- Max Kellermann <mk@cm4all.com>  Fri, 29 Aug 2014 18:50:09 -0000

cm4all-beng-proxy (5.2) unstable; urgency=low

  * was_input: fix assertion failure

 -- Max Kellermann <mk@cm4all.com>  Fri, 29 Aug 2014 11:30:37 -0000

cm4all-beng-proxy (5.1) unstable; urgency=low

  * merge release 4.15
  * net: fix off-by-one bug in local socket addresses

 -- Max Kellermann <mk@cm4all.com>  Fri, 29 Aug 2014 08:55:55 -0000

cm4all-beng-proxy (5.0.14) unstable; urgency=low

  * buffered_socket: reduce memory usage
  * ssl_filter: reduce memory usage further

 -- Max Kellermann <mk@cm4all.com>  Wed, 13 Aug 2014 11:01:56 -0000

cm4all-beng-proxy (5.0.13) unstable; urgency=low

  * merge release 4.14
  * ssl_filter: reduce memory usage

 -- Max Kellermann <mk@cm4all.com>  Fri, 08 Aug 2014 17:45:33 -0000

cm4all-beng-proxy (5.0.12) unstable; urgency=low

  * merge release 4.13
  * http_cache: fix memcached crash bug
  * lb: SIGHUP flushes the SSL session cache
  * ssl_factory: reduce memory usage

 -- Max Kellermann <mk@cm4all.com>  Tue, 05 Aug 2014 12:53:05 -0000

cm4all-beng-proxy (5.0.11) unstable; urgency=low

  * merge release 4.11
  * http_{client,server}: support WebSocket (RFC 6455)

 -- Max Kellermann <mk@cm4all.com>  Tue, 29 Jul 2014 20:31:30 -0000

cm4all-beng-proxy (5.0.10) unstable; urgency=low

  * merge release 4.10
  * http_server: don't disable keep-alive when discarding optional request
    body ("Expect: 100-continue")

 -- Max Kellermann <mk@cm4all.com>  Wed, 23 Jul 2014 17:51:02 -0000

cm4all-beng-proxy (5.0.9) unstable; urgency=low

  * merge release 4.9
  * translation: CONTENT_TYPE_LOOKUP response may contain transformations

 -- Max Kellermann <mk@cm4all.com>  Mon, 21 Jul 2014 16:37:34 -0000

cm4all-beng-proxy (5.0.8) unstable; urgency=low

  * merge release 4.8
  * translation: new packet AUTO_GZIPPED

 -- Max Kellermann <mk@cm4all.com>  Fri, 18 Jul 2014 19:04:45 -0000

cm4all-beng-proxy (5.0.7) unstable; urgency=low

  * lb: add per-listener option "verbose_response"
  * header_forward: another COOKIE=BOTH forwarding bug fix
  * translation: new packets REQUEST_HEADER, EXPAND_REQUEST_HEADER

 -- Max Kellermann <mk@cm4all.com>  Fri, 11 Jul 2014 13:46:08 -0000

cm4all-beng-proxy (5.0.6) unstable; urgency=low

  * merge release 4.7
  * translation: add packet EXPAND_SITE

 -- Max Kellermann <mk@cm4all.com>  Wed, 02 Jul 2014 12:58:55 +0200

cm4all-beng-proxy (5.0.5) unstable; urgency=low

  * translation: add packet EXPAND_URI
  * tcache: VALIDATE_MTIME=0 matches when the file does not exist

 -- Max Kellermann <mk@cm4all.com>  Mon, 30 Jun 2014 14:15:02 -0000

cm4all-beng-proxy (5.0.4) unstable; urgency=low

  * merge release 4.6

 -- Max Kellermann <mk@cm4all.com>  Wed, 25 Jun 2014 13:05:26 -0000

cm4all-beng-proxy (5.0.3) unstable; urgency=low

  * tcache: optimize invalidation with host filter
  * tcache: optimize invalidation with site filter

 -- Max Kellermann <mk@cm4all.com>  Tue, 24 Jun 2014 20:24:25 -0000

cm4all-beng-proxy (5.0.2) unstable; urgency=low

  * merge release 4.5
  * session: fix potential crash on shared memory exhaustion
  * session: really purge new sessions first
  * translate_client: strict HEADER_FORWARD checks
  * translate_client: fix the COOKIE=BOTH parser
  * header_forward: fix COOKIE=BOTH forwarding

 -- Max Kellermann <mk@cm4all.com>  Mon, 16 Jun 2014 14:26:06 -0000

cm4all-beng-proxy (5.0.1) unstable; urgency=low

  * processor: allow Content-Type application/xml
  * was, pipe_filter: don't inherit environment variables
  * pipe_filter: fix command-line argument corruption bug
  * pipe_filter: support custom environment variables
  * translation: SETENV sets environment vars for FastCGI and WAS
  * header_forward: add mode COOKIE=BOTH

 -- Max Kellermann <mk@cm4all.com>  Fri, 06 Jun 2014 13:41:44 -0000

cm4all-beng-proxy (4.23) unstable; urgency=low

  * http_server: support method PATCH (RFC 5789)
  * session: fix expiration timer
  * session: allocate 64k sessions (was 32k)
  * session: work around high CPU usage due to session purging
  * request_session: don't send cleared session id of ignored session
  * ajp: fix bogus error "Peer closed the socket prematurely"
  * fcgi: fix uninitialized variable
  * fcgi: fix hang after error logger failure
  * fcgi: ignore STDERR packets in size calculation
  * header_forward: always forward "Allow"
  * translate_cache: optimize memory usage
  * css_parser: fix buffer overflow due to off-by-one check
  * support SESSION_SITE in processor
  * lb: fix hang during shutdown
  * namespace: retry with mount flag "noexec" if mounting fails
  * random: fix partial entropy collection

 -- Max Kellermann <mk@cm4all.com>  Fri, 04 Dec 2015 16:52:26 -0000

cm4all-beng-proxy (4.22) unstable; urgency=low

  * fcgi: fix wrong child process reuse with different JailCGI homes

 -- Max Kellermann <mk@cm4all.com>  Wed, 11 Feb 2015 19:30:05 -0000

cm4all-beng-proxy (4.21) unstable; urgency=low

  * cgi, pipe: fix crash after fork failure when input is a regular file

 -- Max Kellermann <mk@cm4all.com>  Thu, 22 Jan 2015 16:38:00 -0000

cm4all-beng-proxy (4.20) unstable; urgency=low

  * ssl_server: disable SSLv2 and SSLv3 because they are insecure
  * ssl_client: enable TLS versions newer than 1.1

 -- Max Kellermann <mk@cm4all.com>  Fri, 16 Jan 2015 12:12:02 -0000

cm4all-beng-proxy (4.19) unstable; urgency=low

  * lb/tcp: fix assertion failure

 -- Max Kellermann <mk@cm4all.com>  Wed, 24 Sep 2014 14:31:24 -0000

cm4all-beng-proxy (4.18) unstable; urgency=low

  * http_server: fix missing response (Keep-Alive disabled)

 -- Max Kellermann <mk@cm4all.com>  Fri, 12 Sep 2014 10:22:51 -0000

cm4all-beng-proxy (4.17) unstable; urgency=low

  * http_server: fix logger assertion failure

 -- Max Kellermann <mk@cm4all.com>  Thu, 11 Sep 2014 08:52:31 -0000

cm4all-beng-proxy (4.16) unstable; urgency=low

  * was_client: fix assertion failure

 -- Max Kellermann <mk@cm4all.com>  Wed, 10 Sep 2014 06:17:58 -0000

cm4all-beng-proxy (4.15) unstable; urgency=low

  * merge release 3.1.38

 -- Max Kellermann <mk@cm4all.com>  Fri, 29 Aug 2014 08:52:10 -0000

cm4all-beng-proxy (4.14) unstable; urgency=low

  * ssl_filter: fix error check
  * http_server: log failed requests
  * lb_http: reduce verbosity of ECONNRESET log message

 -- Max Kellermann <mk@cm4all.com>  Fri, 08 Aug 2014 17:41:52 -0000

cm4all-beng-proxy (4.13) unstable; urgency=low

  * thread_worker: smaller thread stack (64 kB)
  * ssl_factory: enable ECDH for perfect forward secrecy
  * thread_socket_filter: reinvoke writing after recovering from full
    output buffer
  * buffered_socket: reschedule reading after input buffer drained

 -- Max Kellermann <mk@cm4all.com>  Tue, 05 Aug 2014 12:37:11 -0000

cm4all-beng-proxy (4.12) unstable; urgency=low

  * pool: fix bogus assertion failure after SSL disconnect
  * lb/tcp: fix send error message
  * lb/tcp: fix crash after write error
  * thread_socket_filter: fix assertion failure with full output buffer
  * thread_socket_filter: fix crash after write error

 -- Max Kellermann <mk@cm4all.com>  Thu, 31 Jul 2014 16:19:57 -0000

cm4all-beng-proxy (4.11) unstable; urgency=low

  * merge release 3.1.37

 -- Max Kellermann <mk@cm4all.com>  Mon, 28 Jul 2014 15:34:53 -0000

cm4all-beng-proxy (4.10) unstable; urgency=low

  * merge release 3.1.36
  * lhttp_stock: fix crash after fork failure

 -- Max Kellermann <mk@cm4all.com>  Wed, 23 Jul 2014 17:47:36 -0000

cm4all-beng-proxy (4.9) unstable; urgency=low

  * merge release 3.1.35

 -- Max Kellermann <mk@cm4all.com>  Mon, 21 Jul 2014 16:34:15 -0000

cm4all-beng-proxy (4.8) unstable; urgency=low

  * ssl: fix choking decryption on large SSL packets
  * http_server: discard incoming data while waiting for drained response

 -- Max Kellermann <mk@cm4all.com>  Thu, 17 Jul 2014 23:16:21 -0000

cm4all-beng-proxy (4.7) unstable; urgency=low

  * lb: flush all output buffers before closing HTTPS connection

 -- Max Kellermann <mk@cm4all.com>  Wed, 02 Jul 2014 10:46:07 -0000

cm4all-beng-proxy (4.6) unstable; urgency=low

  * merge release 3.1.34

 -- Max Kellermann <mk@cm4all.com>  Wed, 25 Jun 2014 13:02:07 -0000

cm4all-beng-proxy (4.5) unstable; urgency=low

  * tcache: enable VARY on LOCAL_ADDRESS_STRING

 -- Max Kellermann <mk@cm4all.com>  Sun, 15 Jun 2014 21:14:17 -0000

cm4all-beng-proxy (4.4) unstable; urgency=low

  * debian/control: refuse to build with libnfs 1.9.3-1 due to broken
    package name

 -- Max Kellermann <mk@cm4all.com>  Tue, 10 Jun 2014 09:59:57 -0000

cm4all-beng-proxy (4.3) unstable; urgency=low

  * merge release 3.1.33
  * widget_uri, cgi_address: fix potential crash

 -- Max Kellermann <mk@cm4all.com>  Tue, 10 Jun 2014 08:47:34 -0000

cm4all-beng-proxy (4.2) unstable; urgency=low

  * widget: avoid double slash when concatenating (Local) HTTP URI and
    path_info

 -- Max Kellermann <mk@cm4all.com>  Tue, 03 Jun 2014 18:08:54 -0000

cm4all-beng-proxy (4.1) unstable; urgency=medium

  * feature freeze

 -- Max Kellermann <mk@cm4all.com>  Fri, 30 May 2014 13:42:38 +0200

cm4all-beng-proxy (4.0.49) unstable; urgency=low

  * lb_config: allow escaping backslash in lb.conf
  * translation: add packet AUTH (yet another authentication protocol)

 -- Max Kellermann <mk@cm4all.com>  Wed, 28 May 2014 15:14:54 -0000

cm4all-beng-proxy (4.0.48) unstable; urgency=low

  * cgi_address: avoid double slash when concatenating script_name and
    path_info
  * cgi_address: default to script_name="/"

 -- Max Kellermann <mk@cm4all.com>  Tue, 27 May 2014 11:47:19 -0000

cm4all-beng-proxy (4.0.47) unstable; urgency=low

  * args: unescape values with dollar sign (4.0.46 regression)
  * translate_client: fix "Could not locate resource" (4.0.38 regression)

 -- Max Kellermann <mk@cm4all.com>  Mon, 26 May 2014 17:02:48 -0000

cm4all-beng-proxy (4.0.46) unstable; urgency=low

  * translate_client: check for valid base address after EASY_BASE
  * fcgi_client: detect bogus Content-Length response header

 -- Max Kellermann <mk@cm4all.com>  Mon, 26 May 2014 12:11:55 -0000

cm4all-beng-proxy (4.0.45) unstable; urgency=low

  * translate_client: fix crash after misplaced AUTO_BASE
  * fcgi_client: support STDERR_PATH for FastCGI's STDERR stream

 -- Max Kellermann <mk@cm4all.com>  Thu, 22 May 2014 15:42:08 -0000

cm4all-beng-proxy (4.0.44) unstable; urgency=low

  * cgi_address: unescape PATH_INFO in ENOTDIR handler
  * python/translation/response: add method bind_mount()

 -- Max Kellermann <mk@cm4all.com>  Wed, 21 May 2014 13:58:15 -0000

cm4all-beng-proxy (4.0.43) unstable; urgency=low

  * merge release 3.1.32
  * lhttp_stock: handle fork() failures
  * handler: fix assertion failure on malformed request URI

 -- Max Kellermann <mk@cm4all.com>  Wed, 21 May 2014 07:27:05 -0000

cm4all-beng-proxy (4.0.42) unstable; urgency=low

  * tstock: log abstract socket paths properly
  * translation: add packet COOKIE_PATH
  * cookie_{server,client}: upgrade to RFC 6265
  * http_string: allow comma in cookie values (RFC ignorant)

 -- Max Kellermann <mk@cm4all.com>  Wed, 14 May 2014 10:41:34 -0000

cm4all-beng-proxy (4.0.41) unstable; urgency=low

  * handler: forget CHECK after the check has completed
  * handler: apply SESSION before repeating translation
  * fcgi, lhttp, delegate: apply STDERR_PATH to stdout

 -- Max Kellermann <mk@cm4all.com>  Tue, 13 May 2014 15:14:58 -0000

cm4all-beng-proxy (4.0.40) unstable; urgency=low

  * file_hander: fix memory leak
  * rerror: add option "verbose_response"
  * translation: rename LHTTP_EXPAND_URI to EXPAND_LHTTP_URI
  * tcache: raise MAX_AGE limit to one day
  * ajp_client: fix header corruption
  * ajp_client: fix buffer overflow
  * python/translation/response: add method expand_pair()

 -- Max Kellermann <mk@cm4all.com>  Mon, 12 May 2014 15:58:07 -0000

cm4all-beng-proxy (4.0.39) unstable; urgency=low

  * file_enotdir: fix PATH_INFO forwarding for LHTTP

 -- Max Kellermann <mk@cm4all.com>  Fri, 09 May 2014 13:38:57 -0000

cm4all-beng-proxy (4.0.38) unstable; urgency=low

  * translation: add packet STDERR_PATH
  * translate_client: detect missing LHTTP_URI, NFS_EXPORT
  * handler: fix the USER translation packet (broken since 4.0.17)

 -- Max Kellermann <mk@cm4all.com>  Thu, 08 May 2014 21:49:55 -0000

cm4all-beng-proxy (4.0.37) unstable; urgency=low

  * enotdir: forward PATH_INFO to LHTTP server
  * lhttp: support environment variables via PAIR

 -- Max Kellermann <mk@cm4all.com>  Thu, 08 May 2014 12:59:50 -0000

cm4all-beng-proxy (4.0.36) unstable; urgency=low

  * tcache: log the final cache key
  * translation: add packet ENOTDIR

 -- Max Kellermann <mk@cm4all.com>  Thu, 08 May 2014 08:56:13 -0000

cm4all-beng-proxy (4.0.35) unstable; urgency=low

  * namespace_options, client-socket: Debian Squeeze compatibility tweaks
  * tcache: paranoid checks for REGEX (optional via UNSAFE_BASE)
  * translation: add packet REDIRECT_QUERY_STRING

 -- Max Kellermann <mk@cm4all.com>  Tue, 06 May 2014 16:20:22 -0000

cm4all-beng-proxy (4.0.34) unstable; urgency=low

  * tcache: fix URI with BASE
  * tcache: allow URI with AUTO_BASE/EASY_BASE
  * tcache: allow TEST_PATH with BASE
  * translation: add packet EXPAND_TEST_PATH

 -- Max Kellermann <mk@cm4all.com>  Tue, 06 May 2014 12:58:50 -0000

cm4all-beng-proxy (4.0.33) unstable; urgency=low

  * allow FILE_NOT_FOUND depth 20
  * translation: add packets EXPAND_SCRIPT_NAME, TEST_PATH

 -- Max Kellermann <mk@cm4all.com>  Mon, 05 May 2014 16:05:09 -0000

cm4all-beng-proxy (4.0.32) unstable; urgency=low

  * cgi_address: allow BASE without PATH_INFO
  * implement FILE_NOT_FOUND support for CGI, FastCGI, WAS, LHTTP

 -- Max Kellermann <mk@cm4all.com>  Fri, 02 May 2014 14:32:47 -0000

cm4all-beng-proxy (4.0.31) unstable; urgency=low

  * translation: add packet EXPAND_REDIRECT
  * tcache: regex compiler errors and base mismatches are fatal

 -- Max Kellermann <mk@cm4all.com>  Thu, 01 May 2014 18:23:24 -0000

cm4all-beng-proxy (4.0.30) unstable; urgency=low

  * merge release 3.1.31
  * uri_base: fix BASE store bug after request to the BASE

 -- Max Kellermann <mk@cm4all.com>  Tue, 29 Apr 2014 21:53:37 -0000

cm4all-beng-proxy (4.0.29) unstable; urgency=low

  * processor: add URI rewrite mode "response"

 -- Max Kellermann <mk@cm4all.com>  Wed, 23 Apr 2014 23:59:00 -0000

cm4all-beng-proxy (4.0.28) unstable; urgency=low

  * handler: fix SESSION and PARAM breakage
  * tcache: fix VARY/PARAM check
  * translation: allow null bytes in SESSION

 -- Max Kellermann <mk@cm4all.com>  Thu, 17 Apr 2014 12:21:29 -0000

cm4all-beng-proxy (4.0.27) unstable; urgency=low

  * tstock: support abstract sockets

 -- Max Kellermann <mk@cm4all.com>  Fri, 04 Apr 2014 12:58:09 -0000

cm4all-beng-proxy (4.0.26) unstable; urgency=low

  * merge release 3.1.28
  * translation: add packet EXPIRES_RELATIVE

 -- Max Kellermann <mk@cm4all.com>  Tue, 01 Apr 2014 17:18:55 -0000

cm4all-beng-proxy (4.0.25) unstable; urgency=low

  * merge release 3.1.27
  * lb/tcp: fix busy loop

 -- Max Kellermann <mk@cm4all.com>  Thu, 27 Mar 2014 11:22:05 -0000

cm4all-beng-proxy (4.0.24) unstable; urgency=low

  * failure: fix bogus assertion failure with abstract sockets
  * lb/tcp: fix memory leaks
  * lb/tcp: drain output buffers before closing the connection

 -- Max Kellermann <mk@cm4all.com>  Mon, 24 Mar 2014 17:42:04 -0000

cm4all-beng-proxy (4.0.23) unstable; urgency=low

  * translation: new packet DIRECTORY_INDEX

 -- Max Kellermann <mk@cm4all.com>  Fri, 21 Mar 2014 13:00:39 -0000

cm4all-beng-proxy (4.0.22) unstable; urgency=low

  * translation: allow ERROR_DOCUMENT payload, echo
  * translation: new packets FILE_NOT_FOUND, CONTENT_TYPE_LOOKUP
  * translate_client: check for multiple REGEX / INVERSE_REGEX
  * translate_client: support abstract sockets in ADDRESS_STRING

 -- Max Kellermann <mk@cm4all.com>  Thu, 20 Mar 2014 12:28:04 -0000

cm4all-beng-proxy (4.0.21) unstable; urgency=low

  * merge release 3.1.26
  * handler: forward HTTP errors from translation cache to browser
  * tcache: reduce memory usage
  * translate_client: don't send REMOTE_HOST unless requested via WANT
  * translate_client: check if BASE matches request URI
  * translation: make "UNSAFE_BASE" a modifier for "BASE"
  * translation: new packet "EASY_BASE" simplifies "BASE" usage
  * translation: new packets "REGEX_TAIL", "REGEX_UNESCAPE"

 -- Max Kellermann <mk@cm4all.com>  Mon, 17 Mar 2014 22:00:23 -0000

cm4all-beng-proxy (4.0.20) unstable; urgency=low

  * merge release 3.1.25
  * translate_client: refuse to parse incoming request packets
  * translate_client: check for illegal null bytes
  * translation: add packet "UNSAFE_BASE"
  * lb: drop root privileges irreversibly using PR_SET_NO_NEW_PRIVS

 -- Max Kellermann <mk@cm4all.com>  Thu, 13 Mar 2014 13:34:47 -0000

cm4all-beng-proxy (4.0.19) unstable; urgency=low

  * translation: add packet WANT, make several packets optional
  * translate_client: allow combining CHECK and WANT_FULL_URI
  * tcache: make PARAM cacheable, supported by VARY
  * python/translation/request: accept BEGIN in packetReceived()
  * python/translation/request: add attribute "protocol_version"
  * lb: detach from file system (security)

 -- Max Kellermann <mk@cm4all.com>  Wed, 05 Mar 2014 14:16:42 -0000

cm4all-beng-proxy (4.0.18) unstable; urgency=low

  * doc/lb: document sticky mode "source_ip"
  * lb/tcp: fix endless loop due to misrouted write event

 -- Max Kellermann <mk@cm4all.com>  Tue, 18 Feb 2014 14:48:47 -0000

cm4all-beng-proxy (4.0.17) unstable; urgency=low

  * handler: apply session directives from current translation response
    before resuming the "previous" response

 -- Max Kellermann <mk@cm4all.com>  Mon, 17 Feb 2014 17:46:44 -0000

cm4all-beng-proxy (4.0.16) unstable; urgency=low

  * namespace: set up uid/gid mapping without MOUNT_PROC
  * namespace: allow BIND_MOUNT, MOUNT_PROC, MOUNT_HOME, MOUNT_TMP_TMPFS without
    PIVOT_ROOT
  * configurable resource limits for child processes

 -- Max Kellermann <mk@cm4all.com>  Fri, 07 Feb 2014 12:48:44 -0000

cm4all-beng-proxy (4.0.15) unstable; urgency=low

  * daemon: set up supplementary groups
  * child_manager: log resource usage
  * fcgi_stock: kill child process after connect failure
  * fcgi_stock: kill child process after repeated timeout

 -- Max Kellermann <mk@cm4all.com>  Tue, 04 Feb 2014 15:17:36 -0000

cm4all-beng-proxy (4.0.14) unstable; urgency=low

  * add systemd unit
  * cgi, delegate, lhttp, pipe: enable missing namespace features
  * cgi, pipe: fix /proc mount failure
  * namespace: secure /proc flags
  * namespace: work around uid/gid mapper failure using PR_SET_DUMPABLE

 -- Max Kellermann <mk@cm4all.com>  Mon, 03 Feb 2014 20:40:49 -0000

cm4all-beng-proxy (4.0.13) unstable; urgency=low

  * namespace: make new root directory read-only
  * namespace: add option to mount tmpfs on /tmp
  * namespace: arbitrary bind-mounts
  * namespace: support UTS namespaces
  * namespace: set up uid/gid mapping in user namespace

 -- Max Kellermann <mk@cm4all.com>  Tue, 28 Jan 2014 22:37:47 -0000

cm4all-beng-proxy (4.0.12) unstable; urgency=low

  * cache: use monotonic clock
  * namespace: support PID namespaces
  * namespace: support mount namespace and pivot_root()
  * namespace: can mount new /proc, $HOME

 -- Max Kellermann <mk@cm4all.com>  Fri, 24 Jan 2014 14:02:34 -0000

cm4all-beng-proxy (4.0.11) unstable; urgency=low

  * was: fix misdirected pipes (4.0.10 regression)
  * translation: add packets EXPAND_APPEND, EXPAND_PAIR
  * file_handler: allow character devices

 -- Max Kellermann <mk@cm4all.com>  Tue, 21 Jan 2014 18:24:14 -0000

cm4all-beng-proxy (4.0.10) unstable; urgency=low

  * merge release 3.1.24
  * response: don't report version in "Server" response header
  * lhttp, delegate: support namespaces
  * delegate: fix spontaneous shutdown due to misrouted SIGTERM signal

 -- Max Kellermann <mk@cm4all.com>  Fri, 03 Jan 2014 21:18:45 -0000

cm4all-beng-proxy (4.0.9) unstable; urgency=low

  * pipe: fix signal handler race condition
  * pipe, CGI, FastCGI, WAS: support user/network namespaces

 -- Max Kellermann <mk@cm4all.com>  Mon, 23 Dec 2013 18:55:03 -0000

cm4all-beng-proxy (4.0.8) unstable; urgency=low

  * CGI, FastCGI, WAS: support command-line arguments
  * header-forward: add groups "CORS", "SECURE"

 -- Max Kellermann <mk@cm4all.com>  Mon, 16 Dec 2013 18:26:12 -0000

cm4all-beng-proxy (4.0.7) unstable; urgency=low

  * merge release 3.1.23
  * ssl_filter: fix stalled SSL read
  * thread_socket_filter: fix stalled SSL write

 -- Max Kellermann <mk@cm4all.com>  Sat, 07 Dec 2013 07:39:16 -0000

cm4all-beng-proxy (4.0.6) unstable; urgency=low

  * thread_queue: fix spurious thread exit

 -- Max Kellermann <mk@cm4all.com>  Tue, 26 Nov 2013 20:45:30 -0000

cm4all-beng-proxy (4.0.5) unstable; urgency=low

  * merge release 3.1.22

 -- Max Kellermann <mk@cm4all.com>  Mon, 25 Nov 2013 13:03:15 -0000

cm4all-beng-proxy (4.0.4) unstable; urgency=low

  * merge release 3.1.21
  * nfs: bind to privileged port

 -- Max Kellermann <mk@cm4all.com>  Sun, 24 Nov 2013 08:30:58 -0000

cm4all-beng-proxy (4.0.3) unstable; urgency=low

  * lb: allow the kernel to chooes a TCP bind port
  * lb: support forwarding HTTP requests with the original source IP

 -- Max Kellermann <mk@cm4all.com>  Sun, 10 Nov 2013 17:46:44 -0000

cm4all-beng-proxy (4.0.2) unstable; urgency=low

  * merge release 3.1.20
  * lb: support forwarding TCP connections with the original source IP

 -- Max Kellermann <mk@cm4all.com>  Tue, 05 Nov 2013 16:07:34 -0000

cm4all-beng-proxy (4.0.1) unstable; urgency=low

  * merge release 3.1.19

 -- Max Kellermann <mk@cm4all.com>  Wed, 30 Oct 2013 15:26:16 -0000

cm4all-beng-proxy (4.0) unstable; urgency=low

  * translation: rename TRANSLATE_PROXY to TRANSLATE_HTTP
  * thread_pool: start SSL worker threads on the first use
  * translate-client, resource-loader: support https://

 -- Max Kellermann <mk@cm4all.com>  Wed, 23 Oct 2013 19:29:38 -0000

cm4all-beng-proxy (3.1.38) unstable; urgency=low

  * istream: fix assertion failure due to inverted check
  * was_control: fix assertion failure due to missing check

 -- Max Kellermann <mk@cm4all.com>  Fri, 29 Aug 2014 08:52:53 -0000

cm4all-beng-proxy (3.1.37) unstable; urgency=low

  * http_cache: fix caching (Fast-)CGI responses
  * http_client: fix bug with HTTP 1.0 Keep-Alive
  * stock: destroy only surplus idle items

 -- Max Kellermann <mk@cm4all.com>  Mon, 28 Jul 2014 15:30:50 -0000

cm4all-beng-proxy (3.1.36) unstable; urgency=low

  * http_server: ignore case in "Connection" request header
  * http_client: allow comma-separated list in "Connection" response
    header

 -- Max Kellermann <mk@cm4all.com>  Wed, 23 Jul 2014 17:43:09 -0000

cm4all-beng-proxy (3.1.35) unstable; urgency=low

  * lb_tcp: fix memory leak after send failure
  * ssl_filter: fix race condition
  * ssl_filter: fix memory leak with client certificates

 -- Max Kellermann <mk@cm4all.com>  Mon, 21 Jul 2014 16:20:14 -0000

cm4all-beng-proxy (3.1.34) unstable; urgency=low

  * session: fix potential crash on shared memory exhaustion
  * session: really purge new sessions first
  * istream-iconv: fix endless loop with unknown charset

 -- Max Kellermann <mk@cm4all.com>  Wed, 25 Jun 2014 12:58:03 -0000

cm4all-beng-proxy (3.1.33) unstable; urgency=low

  * widget: avoid double slash when concatenating (Local) HTTP URI and
    path_info
  * pipe: fix command-line argument corruption bug
  * fcgi_client: detect bogus Content-Length response header

 -- Max Kellermann <mk@cm4all.com>  Tue, 10 Jun 2014 08:30:39 -0000

cm4all-beng-proxy (3.1.32) unstable; urgency=low

  * http_string: allow comma in cookie values (RFC ignorant)

 -- Max Kellermann <mk@cm4all.com>  Mon, 19 May 2014 07:52:24 -0000

cm4all-beng-proxy (3.1.31) unstable; urgency=low

  * rewrite-uri: fix view name corruption

 -- Max Kellermann <mk@cm4all.com>  Mon, 28 Apr 2014 16:30:17 -0000

cm4all-beng-proxy (3.1.30) unstable; urgency=low

  * translate-client: fix EXPAND_PATH on HTTP address

 -- Max Kellermann <mk@cm4all.com>  Mon, 28 Apr 2014 14:44:22 -0000

cm4all-beng-proxy (3.1.29) unstable; urgency=low

  * http-server: fix potential crash with too many request headers

 -- Max Kellermann <mk@cm4all.com>  Fri, 25 Apr 2014 15:52:16 -0000

cm4all-beng-proxy (3.1.28) unstable; urgency=low

  * buffered_socket: fix bogus assertion failure

 -- Max Kellermann <mk@cm4all.com>  Tue, 01 Apr 2014 16:53:22 -0000

cm4all-beng-proxy (3.1.27) unstable; urgency=low

  * fcgi-stock: show process name in log messages
  * fcgi-stock: check connection state before issuing new request

 -- Max Kellermann <mk@cm4all.com>  Tue, 25 Mar 2014 20:02:23 -0000

cm4all-beng-proxy (3.1.26) unstable; urgency=low

  * http-client: fix bogus assertion failure

 -- Max Kellermann <mk@cm4all.com>  Fri, 14 Mar 2014 14:36:12 -0000

cm4all-beng-proxy (3.1.25) unstable; urgency=low

  * escape: fix data corruption with glibc 2.18

 -- Max Kellermann <mk@cm4all.com>  Thu, 06 Mar 2014 11:47:14 -0000

cm4all-beng-proxy (3.1.24) unstable; urgency=low

  * fcgi-stock: fix crash on fork() failure
  * fcache: fix crash on responses without body

 -- Max Kellermann <mk@cm4all.com>  Thu, 02 Jan 2014 22:57:50 -0000

cm4all-beng-proxy (3.1.23) unstable; urgency=low

  * was-output: fix event leak
  * was-output: fix crash in error handler
  * was-client: free the request body on empty response
  * was-client: reuse connection after empty response
  * was-client: fix stalled response on LENGTH=0

 -- Max Kellermann <mk@cm4all.com>  Fri, 06 Dec 2013 13:23:40 -0000

cm4all-beng-proxy (3.1.22) unstable; urgency=low

  * http_server: fix stalled response

 -- Max Kellermann <mk@cm4all.com>  Mon, 25 Nov 2013 13:00:33 -0000

cm4all-beng-proxy (3.1.21) unstable; urgency=low

  * merge release 3.0.34
  * was-client: fix crash on abort
  * was-client: fix off-by-one error in header parser

 -- Max Kellermann <mk@cm4all.com>  Sun, 24 Nov 2013 08:04:41 -0000

cm4all-beng-proxy (3.1.20) unstable; urgency=low

  * jail: add "--" after last option, allows passing options to jail
  * keep CAP_KILL to be able to kill jailed child processes

 -- Max Kellermann <mk@cm4all.com>  Mon, 04 Nov 2013 14:41:34 -0000

cm4all-beng-proxy (3.1.19) unstable; urgency=low

  * handler: work around crash due to translation cache invalidation
  * child: send SIGKILL after 60 seconds

 -- Max Kellermann <mk@cm4all.com>  Wed, 30 Oct 2013 12:12:31 -0000

cm4all-beng-proxy (3.1.18) unstable; urgency=low

  * nfs: translate NFS3ERR_NOENT to "404 Not Found"
  * nfs_client: don't leak file descriptor to child processes

 -- Max Kellermann <mk@cm4all.com>  Wed, 30 Oct 2013 09:28:11 -0000

cm4all-beng-proxy (3.1.17) unstable; urgency=low

  * tcache: cache translation responses that contain STATUS

 -- Max Kellermann <mk@cm4all.com>  Fri, 25 Oct 2013 17:10:26 -0000

cm4all-beng-proxy (3.1.16) unstable; urgency=low

  * fcgi-stock: kill child processes with SIGUSR1 instead of SIGTERM

 -- Max Kellermann <mk@cm4all.com>  Wed, 23 Oct 2013 08:54:03 -0000

cm4all-beng-proxy (3.1.15) unstable; urgency=low

  * lhttp_address: don't unescape the BASE suffix
  * {file,nfs}_address: unescape EXPAND_PATH(_INFO) substitutions
  * child_stock: fix another assertion failure

 -- Max Kellermann <mk@cm4all.com>  Tue, 22 Oct 2013 15:15:42 -0000

cm4all-beng-proxy (3.1.14) unstable; urgency=low

  * istream_nfs: fix assertion failure on empty file
  * nfs_client: fix crash on malformed path
  * nfs_client: improved error messages
  * child_stock: fix assertion failure when busy child process gets killed

 -- Max Kellermann <mk@cm4all.com>  Mon, 21 Oct 2013 15:38:28 -0000

cm4all-beng-proxy (3.1.13) unstable; urgency=low

  * merge release 3.0.33
  * translation: new packet WANT_FULL_URI for obtaining the full URI

 -- Max Kellermann <mk@cm4all.com>  Wed, 09 Oct 2013 10:40:35 -0000

cm4all-beng-proxy (3.1.12) unstable; urgency=low

  * merge release 3.0.31
  * translation: new packet CONCURRENCY controls number of LHTTP
    connections per process

 -- Max Kellermann <mk@cm4all.com>  Sat, 05 Oct 2013 11:34:04 -0000

cm4all-beng-proxy (3.1.11) unstable; urgency=low

  * lhttp_stock: allow 4 concurrent connections per LHTTP process

 -- Max Kellermann <mk@cm4all.com>  Mon, 30 Sep 2013 16:10:05 -0000

cm4all-beng-proxy (3.1.10) unstable; urgency=low

  * resource-address: fix assertion failure in LHTTP operation
  * lhttp_request: use the LHTTP_HOST attribute
  * kill the logger process on shutdown

 -- Max Kellermann <mk@cm4all.com>  Wed, 25 Sep 2013 17:29:56 -0000

cm4all-beng-proxy (3.1.9) unstable; urgency=low

  * {fcgi,lhttp}_stock: reuse child processes after connection closed
  * translate-client: ignore DEFLATED,GZIPPED on NFS address
  * translate-client: ignore EXPAND_PATH_INFO on local file
  * ssl_factory: wildcard matches single letter
  * ssl_factory: wildcard matches only one segment

 -- Max Kellermann <mk@cm4all.com>  Tue, 24 Sep 2013 10:31:30 -0000

cm4all-beng-proxy (3.1.8) unstable; urgency=low

  * ssl_factory: fix broken certificat/key matching
  * doc: various manual updates (RFC 2617, ...)

 -- Max Kellermann <mk@cm4all.com>  Fri, 20 Sep 2013 12:55:55 -0000

cm4all-beng-proxy (3.1.7) unstable; urgency=low

  * merge release 3.0.30
  * resource-loader: new protocol "Local HTTP"

 -- Max Kellermann <mk@cm4all.com>  Tue, 17 Sep 2013 13:36:20 -0000

cm4all-beng-proxy (3.1.6) unstable; urgency=low

  * buffered_socket: fix assertion failure

 -- Max Kellermann <mk@cm4all.com>  Fri, 23 Aug 2013 12:39:47 -0000

cm4all-beng-proxy (3.1.5) unstable; urgency=low

  * merge release 3.0.26
  * lb: disallow deprecated configuration keywords
  * lb: conditional pools
  * lb_config: setting "ssl_cert" specifies both certificate and key
  * ssl_filter: support TLS Server Name Indication

 -- Max Kellermann <mk@cm4all.com>  Fri, 16 Aug 2013 16:29:34 -0000

cm4all-beng-proxy (3.1.4) unstable; urgency=low

  * nfs_cache: new dedicated cache for NFS files
  * nfs_{handler,request}: use Content-Type from translation server

 -- Max Kellermann <mk@cm4all.com>  Mon, 10 Jun 2013 20:50:58 -0000

cm4all-beng-proxy (3.1.3) unstable; urgency=low

  * nfs_client: fix crash due to uninitialized memory
  * nfs_client: disconnect idle connections
  * nfs_client: expire file metadata
  * istream-nfs: fix resuming a blocking sink
  * istream-nfs: detect file truncation

 -- Max Kellermann <mk@cm4all.com>  Mon, 03 Jun 2013 19:30:20 -0000

cm4all-beng-proxy (3.1.2) unstable; urgency=low

  * nfs_client: read larger chunks
  * nfs_handler: implement cache revalidation and byte ranges

 -- Max Kellermann <mk@cm4all.com>  Wed, 29 May 2013 16:23:15 -0000

cm4all-beng-proxy (3.1.1) unstable; urgency=low

  * nfs_client: fix crash on HEAD request
  * nfs_client: generate Last-Modified and ETag
  * http-cache: allow caching NFS files

 -- Max Kellermann <mk@cm4all.com>  Thu, 23 May 2013 11:00:49 -0000

cm4all-beng-proxy (3.1) unstable; urgency=low

  * nfs_client: new resource loader backend

 -- Max Kellermann <mk@cm4all.com>  Tue, 21 May 2013 21:14:06 -0000

cm4all-beng-proxy (3.0.34) unstable; urgency=low

  * processor: fix use-after-free crash bug

 -- Max Kellermann <mk@cm4all.com>  Sun, 24 Nov 2013 07:46:29 -0000

cm4all-beng-proxy (3.0.33) unstable; urgency=low

  * tcache: limit the cacheable CHECK length
  * tcache: allow binary data in the CHECK payload
  * tcache: fix matching the URI on INVALIDATE with CHECK

 -- Max Kellermann <mk@cm4all.com>  Wed, 09 Oct 2013 09:52:47 -0000

cm4all-beng-proxy (3.0.32) unstable; urgency=low

  * tcache: apply BASE to responses without an address
  * tcache: fix BASE on responses with CHECK
  * handler: fix crash after malformed CHECK/PREVIOUS translation

 -- Max Kellermann <mk@cm4all.com>  Tue, 08 Oct 2013 15:48:07 -0000

cm4all-beng-proxy (3.0.31) unstable; urgency=low

  * socket_wrapper: work around libevent timeout reset bug

 -- Max Kellermann <mk@cm4all.com>  Wed, 02 Oct 2013 15:30:11 -0000

cm4all-beng-proxy (3.0.30) unstable; urgency=low

  * istream-file: fix crash bug
  * fcgi, was: fix memory leak on malformed translation response

 -- Max Kellermann <mk@cm4all.com>  Tue, 17 Sep 2013 13:23:28 -0000

cm4all-beng-proxy (3.0.29) unstable; urgency=low

  * fcgi-client: fix crash on certain malformed responses
  * parser: fix crash on certain CDATA sections

 -- Max Kellermann <mk@cm4all.com>  Mon, 02 Sep 2013 10:51:58 -0000

cm4all-beng-proxy (3.0.28) unstable; urgency=low

  * processor: fix widget lookup regression

 -- Max Kellermann <mk@cm4all.com>  Mon, 26 Aug 2013 18:21:03 -0000

cm4all-beng-proxy (3.0.27) unstable; urgency=low

  * processor: fix stalled transfer with two nested processors

 -- Max Kellermann <mk@cm4all.com>  Mon, 26 Aug 2013 17:09:47 -0000

cm4all-beng-proxy (3.0.26) unstable; urgency=low

  * respones: generate header P3P:CP="CAO PSA OUR" to work around IE10 bug
  * init: auto-create /var/run/cm4all
  * lb: enable GLib multi-threading

 -- Max Kellermann <mk@cm4all.com>  Fri, 26 Jul 2013 07:21:15 -0000

cm4all-beng-proxy (3.0.25) unstable; urgency=low

  * stock: fix access to undefind memory
  * file-handler, http-util: fix If-Match / If-None-Match check

 -- Max Kellermann <mk@cm4all.com>  Wed, 29 May 2013 16:13:54 -0000

cm4all-beng-proxy (3.0.24) unstable; urgency=low

  * memcached-client: fix bogus "peer closed socket prematurely"

 -- Max Kellermann <mk@cm4all.com>  Tue, 23 Apr 2013 11:20:00 -0000

cm4all-beng-proxy (3.0.23) unstable; urgency=low

  * lb: fix memory leak when request with body gets aborted early

 -- Max Kellermann <mk@cm4all.com>  Thu, 04 Apr 2013 15:33:57 -0000

cm4all-beng-proxy (3.0.22) unstable; urgency=low

  * http-server: fix rare crash in request body handler
  * http-client: fix memory leak

 -- Max Kellermann <mk@cm4all.com>  Tue, 26 Mar 2013 07:24:22 -0000

cm4all-beng-proxy (3.0.21) unstable; urgency=low

  * ajp-client: fix malformed request packet with empty request body

 -- Max Kellermann <mk@cm4all.com>  Thu, 21 Mar 2013 17:11:22 -0000

cm4all-beng-proxy (3.0.20) unstable; urgency=low

  * http-client: fix assertion failure with certain chunked responses

 -- Max Kellermann <mk@cm4all.com>  Thu, 21 Mar 2013 10:21:13 -0000

cm4all-beng-proxy (3.0.19) unstable; urgency=low

  * istream_tee: fix crash / memory leak on I/O error before request body
    was delivered to widget

 -- Max Kellermann <mk@cm4all.com>  Mon, 18 Mar 2013 11:23:27 -0000

cm4all-beng-proxy (3.0.18) unstable; urgency=low

  * bot: detect more crawler/bot user-agents
  * lb.init: add ACCESS_LOGGER variable

 -- Max Kellermann <mk@cm4all.com>  Fri, 15 Mar 2013 14:47:08 -0000

cm4all-beng-proxy (3.0.17) unstable; urgency=low

  * lb: add ssl_verify "optional"

 -- Max Kellermann <mk@cm4all.com>  Fri, 08 Mar 2013 14:31:25 -0000

cm4all-beng-proxy (3.0.16) unstable; urgency=low

  * http-request: fix assertion failure
  * log-{cat,split}: use unsigned characters in backslash-escape

 -- Max Kellermann <mk@cm4all.com>  Thu, 07 Mar 2013 15:26:26 -0000

cm4all-beng-proxy (3.0.15) unstable; urgency=low

  * stock: fix another assertion failure during idle cleanup
  * inline-widget: avoid unrecoverable I/O errors during initialisation

 -- Max Kellermann <mk@cm4all.com>  Tue, 05 Mar 2013 07:11:46 -0000

cm4all-beng-proxy (3.0.14) unstable; urgency=low

  * stock: fix assertion failure during idle cleanup
  * http-server: count bytes received, fixes regression
  * http-server: send "100 Continue", fixes regression
  * http-client: fix potential assertion failure after "100 Continue"

 -- Max Kellermann <mk@cm4all.com>  Fri, 01 Mar 2013 16:53:54 -0000

cm4all-beng-proxy (3.0.13) unstable; urgency=low

  * merge release 2.3.7
  * uri-verify: allow double slashes
  * change product token to "CM4all Webserver"

 -- Max Kellermann <mk@cm4all.com>  Mon, 18 Feb 2013 11:35:29 -0000

cm4all-beng-proxy (3.0.12) unstable; urgency=low

  * listener: enable TCP Fast Open (requires Linux 3.7)
  * rubber: optimize huge page allocation
  * rubber: optimize hole search
  * translate-cache: optimize INVALIDATE=HOST
  * filter-cache: reserve some space in the rubber allocator

 -- Max Kellermann <mk@cm4all.com>  Fri, 15 Feb 2013 09:57:51 -0000

cm4all-beng-proxy (3.0.11) unstable; urgency=low

  * stock: slow down destruction of surplus idle items
  * fcgi-client: try harder to reuse existing FastCGI connections
  * cmdline: new options to control the FastCGI/WAS stock

 -- Max Kellermann <mk@cm4all.com>  Tue, 12 Feb 2013 09:38:35 -0000

cm4all-beng-proxy (3.0.10) unstable; urgency=low

  * child: reduce verbosity of SIGTERM log message
  * connection: reduce verbosity of ECONNRESET log message
  * http-server: fix duplicate abort call
  * http-server: add missing pool reference in request body eof
  * handler: catch malformed URIs earlier
  * rubber: allocate from holes, avoid costly compression steps
  * http-cache: reserve some space in the rubber allocator

 -- Max Kellermann <mk@cm4all.com>  Fri, 08 Feb 2013 13:15:31 -0000

cm4all-beng-proxy (3.0.9) unstable; urgency=low

  * merge release 2.3.5
  * parser: fix malformed attribute value bounds
  * translation: packet VALIDATE_MTIME discards cache items after a file
    has been modified
  * http-server: fix spurious "closed prematurely" log messages
  * http-{server,client}: improve error messages
  * istream: clear the "direct" flag set on new streams
  * slice_pool: fix slice size and slices per area calculation

 -- Max Kellermann <mk@cm4all.com>  Wed, 06 Feb 2013 17:48:47 -0000

cm4all-beng-proxy (3.0.8) unstable; urgency=low

  * merge release 2.3.3
  * return unused I/O buffers to operating system
  * parser: optimize the attribute value parser
  * sink_rubber: fix assertion failure

 -- Max Kellermann <mk@cm4all.com>  Thu, 31 Jan 2013 13:27:39 -0000

cm4all-beng-proxy (3.0.7) unstable; urgency=low

  * istream-tee: fix crash due to erroneous read

 -- Max Kellermann <mk@cm4all.com>  Fri, 18 Jan 2013 13:32:49 -0000

cm4all-beng-proxy (3.0.6) unstable; urgency=low

  * control: new command "VERBOSE" manipulates logger verbosity
  * cmdline: remove obsolete option "enable_splice"
  * ajp-client: discard response body after HEAD request
  * fcgi-client: fix assertion failure after malformed HEAD response
  * fcgi-client: don't ignore log messages after HEAD request
  * translate-client: fix assertion failure after connection reset

 -- Max Kellermann <mk@cm4all.com>  Fri, 04 Jan 2013 13:14:09 -0000

cm4all-beng-proxy (3.0.5) unstable; urgency=low

  * translate-client: reduce number of system calls (optimization)
  * http-client: release the socket earlier for reusal
  * ajp-client: fix decoding the "special" response headers
  * ajp-client: wait for "end" packet before delivering empty response
  * ajp-client: use the Content-Length response header
  * ajp-client: send Content-Length request header only if body present
  * ajp-client: support HEAD requests
  * fcgi-client: support HEAD requests
  * fcgi-client: use the Content-Length response header
  * fcgi-client: don't discard buffer after socket has been closed
  * fcgi-client: continue parsing after response has been delivered
  * fcgi-client: don't attempt to write repeatedly if request body blocks
  * fcgi-client: optimized keep-alive after empty response

 -- Max Kellermann <mk@cm4all.com>  Fri, 28 Dec 2012 13:16:02 -0000

cm4all-beng-proxy (3.0.4) unstable; urgency=low

  * {http,filter}-cache: fix garbled data on large cache entries

 -- Max Kellermann <mk@cm4all.com>  Tue, 11 Dec 2012 15:17:17 -0000

cm4all-beng-proxy (3.0.3) unstable; urgency=low

  * memcached-client: fix assertion failure

 -- Max Kellermann <mk@cm4all.com>  Fri, 07 Dec 2012 18:52:33 -0000

cm4all-beng-proxy (3.0.2) unstable; urgency=low

  * merge release 2.3.1
  * lb: verify the client certificate issuer (option "ssl_verify")
  * lb: client certificate is mandatory if "ssl_verify" is enabled
  * lb: support extra CA certificate file (option "ssl_ca_cert")
  * cmdline: can't specify both --memcached-server and http_cache_size
  * init: default to one worker

 -- Max Kellermann <mk@cm4all.com>  Fri, 07 Dec 2012 09:24:52 -0000

cm4all-beng-proxy (3.0.1) unstable; urgency=low

  * http-cache: reduce memory usage while storing
  * {http,filter}-cache: reduce fork overhead
  * pool: fix crash when first allocation is large

 -- Max Kellermann <mk@cm4all.com>  Wed, 05 Dec 2012 14:05:28 -0000

cm4all-beng-proxy (3.0) unstable; urgency=low

  * {http,filter}-cache: reduce overhead when cache is disabled
  * {http,filter}-cache: exclude allocator table from reported size
  * filter-cache: reduce memory usage while storing
  * {http,filter,translate}-cache: return more free memory to operating system
  * pool: further overhead reduction
  * pool: reduce CPU overhead for large areas
  * rubber: fix assertion failure

 -- Max Kellermann <mk@cm4all.com>  Tue, 30 Oct 2012 16:32:45 -0000

cm4all-beng-proxy (2.2.1) unstable; urgency=low

  * merge release 2.1.13
  * control_local: fix assertion failure

 -- Max Kellermann <mk@cm4all.com>  Tue, 16 Oct 2012 15:46:16 -0000

cm4all-beng-proxy (2.2) unstable; urgency=low

  * cache: optimize lookups
  * pool: reduce overhead
  * pool: optimize the linear area recycler
  * resource-address: reduce memory overhead
  * session: reduce memory usage
  * http-cache, filter-cache: return free memory to operating system
  * control_server: support local and abstract sockets
  * python/control: support abstract sockets
  * bp_control: create implicit control channel for each worker process
  * require automake 1.11

 -- Max Kellermann <mk@cm4all.com>  Tue, 09 Oct 2012 15:11:24 -0000

cm4all-beng-proxy (2.3.7) unstable; urgency=low

  * tcache: fix assertion failure in BASE handler

 -- Max Kellermann <mk@cm4all.com>  Mon, 18 Feb 2013 11:58:01 -0000

cm4all-beng-proxy (2.3.6) unstable; urgency=low

  * listener: increase the backlog to 64
  * shm: reserve swap space, avoids theoretical crash

 -- Max Kellermann <mk@cm4all.com>  Sun, 17 Feb 2013 09:29:24 -0000

cm4all-beng-proxy (2.3.5) unstable; urgency=low

  * tcache: reduce CPU pressure when there are many virtual hosts (hot fix)
  * launch the access logger after daemonizing
  * user the configured logger user for the access logger
  * auto-close the access logger
  * debian/rules: compile with -fno-omit-frame-pointer

 -- Max Kellermann <mk@cm4all.com>  Tue, 05 Feb 2013 16:27:46 -0000

cm4all-beng-proxy (2.3.4) unstable; urgency=low

  * log-split: print referer and user agent
  * log-split: cache the last file
  * log-split: allow logging local time stamps
  * log-{split,cat}: escape URI, Referer and User-Agent
  * init: add ACCESS_LOGGER variable

 -- Max Kellermann <mk@cm4all.com>  Tue, 05 Feb 2013 01:31:31 -0000

cm4all-beng-proxy (2.3.3) unstable; urgency=low

  * pool: fix a memory leak in the temporary pool
  * processor: hard limit on length of attributes and parameters

 -- Max Kellermann <mk@cm4all.com>  Thu, 31 Jan 2013 13:16:33 -0000

cm4all-beng-proxy (2.3.2) unstable; urgency=low

  * merge release 2.1.17

 -- Max Kellermann <mk@cm4all.com>  Tue, 29 Jan 2013 00:01:23 -0000

cm4all-beng-proxy (2.3.1) unstable; urgency=low

  * merge release 2.1.16
  * pool: reduce CPU overhead for large areas

 -- Max Kellermann <mk@cm4all.com>  Thu, 06 Dec 2012 16:40:02 -0000

cm4all-beng-proxy (2.3) unstable; urgency=low

  * new stable branch based on v2.1.x, without the work-in-progress
    improvements from v2.2.x
  * cache: optimize lookups
  * pool: reduce overhead
  * pool: optimize the linear area recycler
  * resource-address: reduce memory overhead
  * session: reduce memory usage
  * {http,filter}-cache: reduce overhead when cache is disabled

 -- Max Kellermann <mk@cm4all.com>  Mon, 22 Oct 2012 13:48:20 -0000

cm4all-beng-proxy (2.1.17) unstable; urgency=low

  * merge release 2.0.55

 -- Max Kellermann <mk@cm4all.com>  Mon, 28 Jan 2013 23:59:54 -0000

cm4all-beng-proxy (2.1.16) unstable; urgency=low

  * merge release 2.0.54

 -- Max Kellermann <mk@cm4all.com>  Thu, 06 Dec 2012 16:35:17 -0000

cm4all-beng-proxy (2.1.15) unstable; urgency=low

  * merge release 2.0.53

 -- Max Kellermann <mk@cm4all.com>  Mon, 22 Oct 2012 12:26:57 -0000

cm4all-beng-proxy (2.1.14) unstable; urgency=low

  * merge release 2.0.52

 -- Max Kellermann <mk@cm4all.com>  Fri, 19 Oct 2012 12:10:09 -0000

cm4all-beng-proxy (2.1.13) unstable; urgency=low

  * merge release 2.0.51

 -- Max Kellermann <mk@cm4all.com>  Tue, 16 Oct 2012 15:41:58 -0000

cm4all-beng-proxy (2.1.12) unstable; urgency=low

  * merge release 2.0.50

 -- Max Kellermann <mk@cm4all.com>  Fri, 05 Oct 2012 12:26:24 -0000

cm4all-beng-proxy (2.1.11) unstable; urgency=low

  * merge release 2.0.49

 -- Max Kellermann <mk@cm4all.com>  Fri, 28 Sep 2012 15:04:36 -0000

cm4all-beng-proxy (2.1.10) unstable; urgency=low

  * merge release 2.0.48

 -- Max Kellermann <mk@cm4all.com>  Mon, 24 Sep 2012 15:43:46 -0000

cm4all-beng-proxy (2.1.9) unstable; urgency=low

  * merge release 2.0.47
  * lb: eliminate the duplicate "Date" response header (#1169)

 -- Max Kellermann <mk@cm4all.com>  Fri, 21 Sep 2012 15:56:06 -0000

cm4all-beng-proxy (2.1.8) unstable; urgency=low

  * control: publish statistics over the control protocol

 -- Max Kellermann <mk@cm4all.com>  Fri, 07 Sep 2012 12:47:34 -0000

cm4all-beng-proxy (2.1.7) unstable; urgency=low

  * resource-address: support expanding PIPE addresses
  * translation: support EXPAND_PATH for PROXY
  * reduced connect timeouts for translation server, FastCGI and beng-lb
  * uri-relative: support relative URI with just a query string
  * uri-relative: support relative URIs starting with a double slash
  * lb: improve error messages, include listener/pool name
  * lb: validate the selected sticky modde
  * lb: add sticky mode "source_ip"

 -- Max Kellermann <mk@cm4all.com>  Fri, 31 Aug 2012 14:03:41 -0000

cm4all-beng-proxy (2.1.6) unstable; urgency=low

  * merge release 2.0.46

 -- Max Kellermann <mk@cm4all.com>  Fri, 24 Aug 2012 11:11:20 -0000

cm4all-beng-proxy (2.1.5) unstable; urgency=low

  * lb_expect_monitor: configurable connect timeout

 -- Max Kellermann <mk@cm4all.com>  Mon, 20 Aug 2012 05:40:44 -0000

cm4all-beng-proxy (2.1.4) unstable; urgency=low

  * lb_monitor: configurable timeout

 -- Max Kellermann <mk@cm4all.com>  Fri, 17 Aug 2012 09:16:36 -0000

cm4all-beng-proxy (2.1.3) unstable; urgency=low

  * merge release 2.0.44
  * lb: implement tcp_expect option "expect_graceful"

 -- Max Kellermann <mk@cm4all.com>  Tue, 14 Aug 2012 14:30:57 -0000

cm4all-beng-proxy (2.1.2) unstable; urgency=low

  * support extended HTTP status codes from RFC 6585 and WebDAV

 -- Max Kellermann <mk@cm4all.com>  Thu, 09 Aug 2012 10:10:35 -0000

cm4all-beng-proxy (2.1.1) unstable; urgency=low

  * merge release 2.0.43
  * lb: support TRACE, OPTIONS and WebDAV

 -- Max Kellermann <mk@cm4all.com>  Fri, 03 Aug 2012 11:48:46 -0000

cm4all-beng-proxy (2.1) unstable; urgency=low

  * lb: add sticky mode "jvm_route" (Tomcat)

 -- Max Kellermann <mk@cm4all.com>  Mon, 30 Jul 2012 15:53:43 -0000

cm4all-beng-proxy (2.0.55) unstable; urgency=low

  * istream-tee: fix crash due to erroneous read
  * fix random crashes in the optimized build

 -- Max Kellermann <mk@cm4all.com>  Mon, 28 Jan 2013 23:52:26 -0000

cm4all-beng-proxy (2.0.54) unstable; urgency=low

  * http-cache: fix revalidation of memcached entries

 -- Max Kellermann <mk@cm4all.com>  Thu, 06 Dec 2012 16:31:23 -0000

cm4all-beng-proxy (2.0.53) unstable; urgency=low

  * filter-cache: fix assertion failure on serving empty response
  * http-cache: limit maximum age to 5 minutes if "Vary" includes cookies
  * lb: FADE_NODE lasts for 3 hours

 -- Max Kellermann <mk@cm4all.com>  Mon, 22 Oct 2012 12:21:18 -0000

cm4all-beng-proxy (2.0.52) unstable; urgency=low

  * {http,filter}-cache: include headers in cache size calculation
  * {http,filter}-cache: reduce headers memory usage
  * http-cache: limit maximum age to 1 week
    - 1 hour when "Vary" is used
    - 30 minutes when "Vary" includes "X-WidgetId" or "X-WidgetHref"
    - 5 minutes when "Vary" includes "X-CM4all-BENG-User"
  * cache: reduce number of system calls during lookup

 -- Max Kellermann <mk@cm4all.com>  Fri, 19 Oct 2012 12:07:10 -0000

cm4all-beng-proxy (2.0.51) unstable; urgency=low

  * merge release 1.4.33
  * processor: fix assertion failure with embedded CSS
  * lb: move control channel handler to worker process

 -- Max Kellermann <mk@cm4all.com>  Tue, 16 Oct 2012 15:39:32 -0000

cm4all-beng-proxy (2.0.50) unstable; urgency=low

  * pool: reduce memory overhead of debug data
  * fcgi-client: fix assertion failure due to redundant read event
  * lb: fix crash after pipe-to-socket splice I/O error

 -- Max Kellermann <mk@cm4all.com>  Fri, 05 Oct 2012 12:23:15 -0000

cm4all-beng-proxy (2.0.49) unstable; urgency=low

  * merge release 1.4.32

 -- Max Kellermann <mk@cm4all.com>  Fri, 28 Sep 2012 15:01:26 -0000

cm4all-beng-proxy (2.0.48) unstable; urgency=low

  * lb: fix duplicate monitor requests with --watchdog
  * child: verbose logging of child process events
  * log shutdown signal

 -- Max Kellermann <mk@cm4all.com>  Mon, 24 Sep 2012 15:36:03 -0000

cm4all-beng-proxy (2.0.47) unstable; urgency=low

  * merge release 1.4.31
  * cache: disable excessive debugging checks

 -- Max Kellermann <mk@cm4all.com>  Fri, 21 Sep 2012 15:24:30 -0000

cm4all-beng-proxy (2.0.46) unstable; urgency=low

  * merge release 1.4.30
  * lb: add option --config-file

 -- Max Kellermann <mk@cm4all.com>  Fri, 24 Aug 2012 10:52:29 -0000

cm4all-beng-proxy (2.0.45) unstable; urgency=low

  * merge release 1.4.29

 -- Max Kellermann <mk@cm4all.com>  Tue, 21 Aug 2012 15:49:49 -0000

cm4all-beng-proxy (2.0.44) unstable; urgency=low

  * lb: allow sticky with only one node
  * lb: add option "--check"
  * lb: run all monitors right after startup
  * lb: disable expiry of monitor results
  * lb: improved fallback for "sticky cookie"
  * lb: use Bulldog for "sticky cookie"
  * balancer, lb: persistent "fade" flag
  * balancer, lb: use the Bulldog "graceful" flag
  * control: add packet CONTROL_DUMP_POOLS

 -- Max Kellermann <mk@cm4all.com>  Tue, 14 Aug 2012 13:13:01 -0000

cm4all-beng-proxy (2.0.43) unstable; urgency=low

  * merge release 1.4.28
  * istream-replace: fix assertion failure with embedded CSS

 -- Max Kellermann <mk@cm4all.com>  Thu, 02 Aug 2012 11:14:27 -0000

cm4all-beng-proxy (2.0.42) unstable; urgency=low

  * js: new higher-level API

 -- Max Kellermann <mk@cm4all.com>  Wed, 01 Aug 2012 11:32:28 -0000

cm4all-beng-proxy (2.0.41) unstable; urgency=low

  * session: fix bogus assertion failure when loading expired session

 -- Max Kellermann <mk@cm4all.com>  Fri, 27 Jul 2012 12:47:49 -0000

cm4all-beng-proxy (2.0.40) unstable; urgency=low

  * merge release 1.4.27

 -- Max Kellermann <mk@cm4all.com>  Tue, 24 Jul 2012 16:29:13 -0000

cm4all-beng-proxy (2.0.39) unstable; urgency=low

  * merge release 1.4.26

 -- Max Kellermann <mk@cm4all.com>  Tue, 17 Jul 2012 17:00:20 -0000

cm4all-beng-proxy (2.0.38) unstable; urgency=low

  * merge release 1.4.25
  * strset: fix GROUP_CONTAINER false negatives

 -- Max Kellermann <mk@cm4all.com>  Tue, 17 Jul 2012 16:03:49 -0000

cm4all-beng-proxy (2.0.37) unstable; urgency=low

  * merge release 1.4.24

 -- Max Kellermann <mk@cm4all.com>  Mon, 16 Jul 2012 10:36:57 -0000

cm4all-beng-proxy (2.0.36) unstable; urgency=low

  * proxy-handler: re-add the URI suffix for "transparent" requests

 -- Max Kellermann <mk@cm4all.com>  Wed, 11 Jul 2012 14:12:11 -0000

cm4all-beng-proxy (2.0.35) unstable; urgency=low

  * translate: allow WIDGET_GROUP without PROCESS

 -- Max Kellermann <mk@cm4all.com>  Thu, 05 Jul 2012 13:03:21 -0000

cm4all-beng-proxy (2.0.34) unstable; urgency=low

  * session_save: skip shutdown code if saving is not configured
  * http-server: fix assertion on I/O error during POST
  * header-forward: new group FORWARD to forward the "Host" header

 -- Max Kellermann <mk@cm4all.com>  Tue, 03 Jul 2012 16:46:39 -0000

cm4all-beng-proxy (2.0.33) unstable; urgency=low

  * processor: option SELF_CONTAINER allows widget to only embed itself
  * processor: allow embedding approved widget groups
  * processor: optionally invoke CSS processor for style attributes
  * response, lb_http: put "Discard" cookie attribute to the end (Android bug)

 -- Max Kellermann <mk@cm4all.com>  Mon, 02 Jul 2012 17:52:32 -0000

cm4all-beng-proxy (2.0.32) unstable; urgency=low

  * socket_wrapper: fix two assertion failures
  * pheaders: emit Cache-Control:no-store to work around IE quirk

 -- Max Kellermann <mk@cm4all.com>  Tue, 26 Jun 2012 09:41:51 -0000

cm4all-beng-proxy (2.0.31) unstable; urgency=low

  * lb: publish the SSL peer issuer subject
  * widget-registry: copy the direct_addressing attribute

 -- Max Kellermann <mk@cm4all.com>  Wed, 06 Jun 2012 13:36:04 -0000

cm4all-beng-proxy (2.0.30) unstable; urgency=low

  * init: add --group variable to .default file
  * doc: update view security documentation
  * processor: apply underscore prefix to <A NAME="...">
  * session: restore sessions from a file

 -- Max Kellermann <mk@cm4all.com>  Fri, 01 Jun 2012 11:06:50 -0000

cm4all-beng-proxy (2.0.29) unstable; urgency=low

  * widget: optional direct URI addressing scheme
  * processor: eliminate additional underscore from class prefix
  * ssl_filter: support TLS client certificates

 -- Max Kellermann <mk@cm4all.com>  Tue, 29 May 2012 13:29:06 -0000

cm4all-beng-proxy (2.0.28) unstable; urgency=low

  * merge release 1.4.22

 -- Max Kellermann <mk@cm4all.com>  Wed, 16 May 2012 10:24:31 -0000

cm4all-beng-proxy (2.0.27) unstable; urgency=low

  * uri-address: fix assertion failures with UNIX domain sockets
  * uri-address: fix redirects with matching absolute URI

 -- Max Kellermann <mk@cm4all.com>  Wed, 09 May 2012 16:16:06 -0000

cm4all-beng-proxy (2.0.26) unstable; urgency=low

  * processor: rewrite URIs in META/refresh

 -- Max Kellermann <mk@cm4all.com>  Thu, 03 May 2012 14:43:03 -0000

cm4all-beng-proxy (2.0.25) unstable; urgency=low

  * merge release 1.4.21
  * processor: fix double free bug on failed widget lookup
  * session: don't access the session manager after worker crash
  * proxy-widget: fix assertion failure with empty view name

 -- Max Kellermann <mk@cm4all.com>  Thu, 26 Apr 2012 14:22:10 -0000

cm4all-beng-proxy (2.0.24) unstable; urgency=low

  * processor: optionally invoke CSS processor for <style>

 -- Max Kellermann <mk@cm4all.com>  Fri, 20 Apr 2012 12:10:42 -0000

cm4all-beng-proxy (2.0.23) unstable; urgency=low

  * widget-resolver: check for translation server failure
  * widget-resolver: don't sync with session when view is invalid
  * rewrite-uri: check for invalid view name
  * {css_,}processor: eliminate second underscore from class prefix
  * doc: document the algorithm for replacing two leading underscores

 -- Max Kellermann <mk@cm4all.com>  Thu, 29 Mar 2012 15:37:52 -0000

cm4all-beng-proxy (2.0.22) unstable; urgency=low

  * merge release 1.4.20
  * proxy-widget: forbid client to select view with address
  * proxy-widget: allow any view selection when widget is not a container
  * widget-http: allow any view selection for unprocessable response
  * widget-http: inherit the view from the template
  * widget-request: sync with session only if processor is enabled
  * widget-http: postpone saving to session after receiving response headers
  * processor: add entities &c:id; &c:type; &c:class;

 -- Max Kellermann <mk@cm4all.com>  Mon, 26 Mar 2012 14:05:05 -0000

cm4all-beng-proxy (2.0.21) unstable; urgency=low

  * css_processor: use mode "partial" for @import
  * rewrite-uri: use mode "partial" on invalid input

 -- Max Kellermann <mk@cm4all.com>  Tue, 20 Mar 2012 18:11:28 -0000

cm4all-beng-proxy (2.0.20) unstable; urgency=low

  * {css_,}processor: default mode is "partial"
  * processor: handle underscore prefixes in the "for" attribute

 -- Max Kellermann <mk@cm4all.com>  Tue, 20 Mar 2012 16:48:51 -0000

cm4all-beng-proxy (2.0.19) unstable; urgency=low

  * merge release 1.4.19

 -- Max Kellermann <mk@cm4all.com>  Tue, 20 Mar 2012 08:41:03 -0000

cm4all-beng-proxy (2.0.18) unstable; urgency=low

  * merge release 1.4.18

 -- Max Kellermann <mk@cm4all.com>  Thu, 15 Mar 2012 15:53:12 -0000

cm4all-beng-proxy (2.0.17) unstable; urgency=low

  * merge release 1.4.17
  * css_parser: check for url() following another token
  * css_processor: rewrite @import URIs
  * {text_,}processor: new entity &c:local;

 -- Max Kellermann <mk@cm4all.com>  Fri, 09 Mar 2012 16:50:19 -0000

cm4all-beng-proxy (2.0.16) unstable; urgency=low

  * response: generate Vary response header from translation response
  * widget-resolver: fix NULL dereference after failure
  * translation: User-Agent classification

 -- Max Kellermann <mk@cm4all.com>  Tue, 06 Mar 2012 11:54:10 -0000

cm4all-beng-proxy (2.0.15) unstable; urgency=low

  * merge release 1.4.16
  * uri-address: fix NULL dereference on certain malformed URIs

 -- Max Kellermann <mk@cm4all.com>  Fri, 02 Mar 2012 16:28:54 -0000

cm4all-beng-proxy (2.0.14) unstable; urgency=low

  * address-resolver: add missing initialization
  * rewrite-uri: fix NULL pointer dereference with "local URI"
  * rewrite-uri: allow mode=proxy (optional temporary kludge)
  * widget-http: auto-disable processor (optional temporary kludge)

 -- Max Kellermann <mk@cm4all.com>  Thu, 01 Mar 2012 18:36:38 -0000

cm4all-beng-proxy (2.0.13) unstable; urgency=low

  * merge release 1.4.15
  * translation: make CGI auto-base optional
  * handler: fix up translation client errors

 -- Max Kellermann <mk@cm4all.com>  Thu, 23 Feb 2012 17:31:03 -0000

cm4all-beng-proxy (2.0.12) unstable; urgency=low

  * merge release 1.4.13

 -- Max Kellermann <mk@cm4all.com>  Thu, 16 Feb 2012 14:41:45 -0000

cm4all-beng-proxy (2.0.11) unstable; urgency=low

  * merge release 1.4.11
  * processor: skip rewriting absolute URIs

 -- Max Kellermann <mk@cm4all.com>  Thu, 09 Feb 2012 09:43:06 -0000

cm4all-beng-proxy (2.0.10) unstable; urgency=low

  * resource-address: initialise type, fixes assertion failure

 -- Max Kellermann <mk@cm4all.com>  Tue, 07 Feb 2012 16:57:06 -0000

cm4all-beng-proxy (2.0.9) unstable; urgency=low

  * [css]processor: expand underscore only XML id / CSS class
  * widget-http: filter processor response headers
  * processor: forward Wildfire headers in the debug build

 -- Max Kellermann <mk@cm4all.com>  Tue, 07 Feb 2012 12:32:33 -0000

cm4all-beng-proxy (2.0.8) unstable; urgency=low

  * rewrite-uri: prefix "@/" refers to widget's "local URI"

 -- Max Kellermann <mk@cm4all.com>  Fri, 03 Feb 2012 13:50:16 -0000

cm4all-beng-proxy (2.0.7) unstable; urgency=low

  * merge release 1.4.10
  * stock: clear idle objects periodically

 -- Max Kellermann <mk@cm4all.com>  Thu, 02 Feb 2012 14:10:24 -0000

cm4all-beng-proxy (2.0.6) unstable; urgency=low

  * merge release 1.4.9

 -- Max Kellermann <mk@cm4all.com>  Tue, 31 Jan 2012 15:10:18 -0000

cm4all-beng-proxy (2.0.5) unstable; urgency=low

  * merge release 1.4.8
  * translate-client: verify the PROXY and AJP payloads
  * translation: support inserting regex matches into CGI/file path
  * translation: support customizing the cookie's "Domain" attribute
  * request: new option "dynamic_session_cookie" adds suffix to cookie
    name
  * uri-address: verify the path component

 -- Max Kellermann <mk@cm4all.com>  Wed, 25 Jan 2012 17:05:09 -0000

cm4all-beng-proxy (2.0.4) unstable; urgency=low

  * merge release 1.4.6
  * access-log: don't log the remote port
  * translation: support inserting regex matches into CGI's PATH_INFO
  * tcache: generate BASE automatically for CGI

 -- Max Kellermann <mk@cm4all.com>  Tue, 10 Jan 2012 15:18:37 -0000

cm4all-beng-proxy (2.0.3) unstable; urgency=low

  * merge release 1.4.4
  * http-server: log remote host address

 -- Max Kellermann <mk@cm4all.com>  Tue, 27 Dec 2011 07:41:15 -0000

cm4all-beng-proxy (2.0.2) unstable; urgency=low

  * merge release 1.4.2
  * widget-http: improved HTTP error messages
  * processor: forbid widget request after URI compress failure

 -- Max Kellermann <mk@cm4all.com>  Wed, 07 Dec 2011 16:51:58 -0000

cm4all-beng-proxy (2.0.1) unstable; urgency=low

  * merge release 1.4.1

 -- Max Kellermann <mk@cm4all.com>  Fri, 18 Nov 2011 13:57:27 -0000

cm4all-beng-proxy (2.0) unstable; urgency=low

  * rewrite-uri: reapply 'drop the deprecated mode "proxy"'
  * proxy-widget: reapply 'client can choose only views that have an address'

 -- Max Kellermann <mk@cm4all.com>  Thu, 17 Nov 2011 08:22:39 +0100

cm4all-beng-proxy (1.4.33) unstable; urgency=low

  * istream-file: reduce memory usage for small files
  * file-handler: fix xattr usage on ranged file request (possible
    assertion failure)

 -- Max Kellermann <mk@cm4all.com>  Tue, 16 Oct 2012 15:28:57 -0000

cm4all-beng-proxy (1.4.32) unstable; urgency=low

  * cgi: fix spontaneous shutdown due to misrouted SIGTERM signal

 -- Max Kellermann <mk@cm4all.com>  Fri, 28 Sep 2012 14:39:13 -0000

cm4all-beng-proxy (1.4.31) unstable; urgency=low

  * shm: fix check for shared memory allocation failure
  * child: handle lost SIGCHLD events
  * child: ignore stale child processes

 -- Max Kellermann <mk@cm4all.com>  Fri, 21 Sep 2012 15:21:20 -0000

cm4all-beng-proxy (1.4.30) unstable; urgency=low

  * http-server: parse all tokens in the "Connection" request header

 -- Max Kellermann <mk@cm4all.com>  Fri, 24 Aug 2012 10:50:28 -0000

cm4all-beng-proxy (1.4.29) unstable; urgency=low

  * proxy-widget: fix memory leak on aborted POST request

 -- Max Kellermann <mk@cm4all.com>  Tue, 21 Aug 2012 15:05:12 -0000

cm4all-beng-proxy (1.4.28) unstable; urgency=low

  * worker: reinitialize signal handlers after fork failure
  * lb: work around libevent bug that freezes during shutdown

 -- Max Kellermann <mk@cm4all.com>  Thu, 02 Aug 2012 13:53:18 -0000

cm4all-beng-proxy (1.4.27) unstable; urgency=low

  * lb: fix hanging SSL connection on bulk transfer

 -- Max Kellermann <mk@cm4all.com>  Tue, 24 Jul 2012 14:58:17 -0000

cm4all-beng-proxy (1.4.26) unstable; urgency=low

  * processor: fix regression, missing NULL check

 -- Max Kellermann <mk@cm4all.com>  Tue, 17 Jul 2012 16:55:24 -0000

cm4all-beng-proxy (1.4.25) unstable; urgency=low

  * processor: don't rewrite the fragment part of the URI

 -- Max Kellermann <mk@cm4all.com>  Tue, 17 Jul 2012 15:50:06 -0000

cm4all-beng-proxy (1.4.24) unstable; urgency=low

  * lb: fix splicing with SSL

 -- Max Kellermann <mk@cm4all.com>  Mon, 16 Jul 2012 10:32:17 -0000

cm4all-beng-proxy (1.4.23) unstable; urgency=low

  * widget-http: fix double free bug when POST is aborted

 -- Max Kellermann <mk@cm4all.com>  Tue, 03 Jul 2012 16:42:28 -0000

cm4all-beng-proxy (1.4.22) unstable; urgency=low

  * merge release 1.2.27
  * widget: backport memory leak fix from 2.0
  * widget-http: fix memory leak on abort

 -- Max Kellermann <mk@cm4all.com>  Wed, 16 May 2012 10:00:23 -0000

cm4all-beng-proxy (1.4.21) unstable; urgency=low

  * merge release 1.2.26

 -- Max Kellermann <mk@cm4all.com>  Thu, 26 Apr 2012 14:17:56 -0000

cm4all-beng-proxy (1.4.20) unstable; urgency=low

  * merge release 1.2.25

 -- Max Kellermann <mk@cm4all.com>  Mon, 26 Mar 2012 14:03:14 -0000

cm4all-beng-proxy (1.4.19) unstable; urgency=low

  * merge release 1.2.24

 -- Max Kellermann <mk@cm4all.com>  Tue, 20 Mar 2012 08:36:19 -0000

cm4all-beng-proxy (1.4.18) unstable; urgency=low

  * merge release 1.2.23

 -- Max Kellermann <mk@cm4all.com>  Thu, 15 Mar 2012 15:50:20 -0000

cm4all-beng-proxy (1.4.17) unstable; urgency=low

  * merge release 1.2.22

 -- Max Kellermann <mk@cm4all.com>  Thu, 08 Mar 2012 18:36:00 -0000

cm4all-beng-proxy (1.4.16) unstable; urgency=low

  * merge release 1.2.21

 -- Max Kellermann <mk@cm4all.com>  Fri, 02 Mar 2012 16:03:51 -0000

cm4all-beng-proxy (1.4.15) unstable; urgency=low

  * merge release 1.2.20

 -- Max Kellermann <mk@cm4all.com>  Thu, 23 Feb 2012 17:12:30 -0000

cm4all-beng-proxy (1.4.14) unstable; urgency=low

  * merge release 1.2.19

 -- Max Kellermann <mk@cm4all.com>  Thu, 23 Feb 2012 15:35:04 -0000

cm4all-beng-proxy (1.4.13) unstable; urgency=low

  * merge release 1.2.18

 -- Max Kellermann <mk@cm4all.com>  Thu, 16 Feb 2012 13:53:49 -0000

cm4all-beng-proxy (1.4.12) unstable; urgency=low

  * merge release 1.2.17

 -- Max Kellermann <mk@cm4all.com>  Wed, 15 Feb 2012 09:27:50 -0000

cm4all-beng-proxy (1.4.11) unstable; urgency=low

  * merge release 1.2.16

 -- Max Kellermann <mk@cm4all.com>  Thu, 09 Feb 2012 09:33:30 -0000

cm4all-beng-proxy (1.4.10) unstable; urgency=low

  * merge release 1.2.15

 -- Max Kellermann <mk@cm4all.com>  Thu, 02 Feb 2012 13:43:11 -0000

cm4all-beng-proxy (1.4.9) unstable; urgency=low

  * merge release 1.2.14

 -- Max Kellermann <mk@cm4all.com>  Tue, 31 Jan 2012 15:06:57 -0000

cm4all-beng-proxy (1.4.8) unstable; urgency=low

  * merge release 1.2.13

 -- Max Kellermann <mk@cm4all.com>  Wed, 25 Jan 2012 12:16:53 -0000

cm4all-beng-proxy (1.4.7) unstable; urgency=low

  * merge release 1.2.12

 -- Max Kellermann <mk@cm4all.com>  Tue, 17 Jan 2012 08:37:01 -0000

cm4all-beng-proxy (1.4.6) unstable; urgency=low

  * merge release 1.2.11

 -- Max Kellermann <mk@cm4all.com>  Wed, 04 Jan 2012 15:41:43 -0000

cm4all-beng-proxy (1.4.5) unstable; urgency=low

  * merge release 1.2.10

 -- Max Kellermann <mk@cm4all.com>  Wed, 28 Dec 2011 17:07:13 -0000

cm4all-beng-proxy (1.4.4) unstable; urgency=low

  * merge release 1.2.9

 -- Max Kellermann <mk@cm4all.com>  Thu, 22 Dec 2011 11:28:39 -0000

cm4all-beng-proxy (1.4.3) unstable; urgency=low

  * merge release 1.2.8

 -- Max Kellermann <mk@cm4all.com>  Wed, 14 Dec 2011 11:20:04 -0000

cm4all-beng-proxy (1.4.2) unstable; urgency=low

  * text-processor: allow processing "application/javascript",
    "application/json"
  * uri-relative: allow backtracking to the widget base with "../"
  * merge release 1.2.7

 -- Max Kellermann <mk@cm4all.com>  Tue, 06 Dec 2011 12:39:24 -0000

cm4all-beng-proxy (1.4.1) unstable; urgency=low

  * merge release 1.2.6

 -- Max Kellermann <mk@cm4all.com>  Fri, 18 Nov 2011 13:53:56 -0000

cm4all-beng-proxy (1.4) unstable; urgency=low

  * proxy-widget: revert 'client can choose only views that have an address'
  * rewrite-uri: revert 'drop the deprecated mode "proxy"'

 -- Max Kellermann <mk@cm4all.com>  Thu, 17 Nov 2011 08:10:42 +0100

cm4all-beng-proxy (1.3.2) unstable; urgency=low

  * tcache: add regex matching, translation packets REGEX, INVERSE_REGEX
  * widget: don't start the prefix with an underscore
  * translation: add new packet PROCESS_TEXT, to expand entity references
  * translation: add new packet WIDGET_INFO, enables additional request headers
  * doc: document the algorithm for replacing three leading underscores

 -- Max Kellermann <mk@cm4all.com>  Wed, 16 Nov 2011 17:00:16 +0100

cm4all-beng-proxy (1.3.1) unstable; urgency=low

  * merge release 1.2.5

 -- Max Kellermann <mk@cm4all.com>  Tue, 08 Nov 2011 19:51:18 +0100

cm4all-beng-proxy (1.3) unstable; urgency=low

  * rewrite-uri: drop the deprecated mode "proxy"
  * proxy-widget: client can choose only views that have an address

 -- Max Kellermann <mk@cm4all.com>  Mon, 31 Oct 2011 17:41:14 +0100

cm4all-beng-proxy (1.2.27) unstable; urgency=low

  * merge release 1.1.40

 -- Max Kellermann <mk@cm4all.com>  Wed, 16 May 2012 09:51:50 -0000

cm4all-beng-proxy (1.2.26) unstable; urgency=low

  * merge release 1.1.39

 -- Max Kellermann <mk@cm4all.com>  Thu, 26 Apr 2012 14:16:40 -0000

cm4all-beng-proxy (1.2.25) unstable; urgency=low

  * merge release 1.1.38

 -- Max Kellermann <mk@cm4all.com>  Mon, 26 Mar 2012 14:01:44 -0000

cm4all-beng-proxy (1.2.24) unstable; urgency=low

  * merge release 1.1.37

 -- Max Kellermann <mk@cm4all.com>  Tue, 20 Mar 2012 08:33:31 -0000

cm4all-beng-proxy (1.2.23) unstable; urgency=low

  * merge release 1.1.36

 -- Max Kellermann <mk@cm4all.com>  Thu, 15 Mar 2012 15:37:10 -0000

cm4all-beng-proxy (1.2.22) unstable; urgency=low

  * merge release 1.1.35

 -- Max Kellermann <mk@cm4all.com>  Thu, 08 Mar 2012 18:29:39 -0000

cm4all-beng-proxy (1.2.21) unstable; urgency=low

  * merge release 1.1.34

 -- Max Kellermann <mk@cm4all.com>  Fri, 02 Mar 2012 16:02:00 -0000

cm4all-beng-proxy (1.2.20) unstable; urgency=low

  * merge release 1.1.33

 -- Max Kellermann <mk@cm4all.com>  Thu, 23 Feb 2012 17:11:15 -0000

cm4all-beng-proxy (1.2.19) unstable; urgency=low

  * merge release 1.1.32

 -- Max Kellermann <mk@cm4all.com>  Thu, 23 Feb 2012 15:18:36 -0000

cm4all-beng-proxy (1.2.18) unstable; urgency=low

  * merge release 1.1.31

 -- Max Kellermann <mk@cm4all.com>  Thu, 16 Feb 2012 13:52:42 -0000

cm4all-beng-proxy (1.2.17) unstable; urgency=low

  * merge release 1.1.30

 -- Max Kellermann <mk@cm4all.com>  Wed, 15 Feb 2012 09:26:45 -0000

cm4all-beng-proxy (1.2.16) unstable; urgency=low

  * merge release 1.1.29

 -- Max Kellermann <mk@cm4all.com>  Thu, 09 Feb 2012 09:31:50 -0000

cm4all-beng-proxy (1.2.15) unstable; urgency=low

  * merge release 1.1.28

 -- Max Kellermann <mk@cm4all.com>  Thu, 02 Feb 2012 13:41:45 -0000

cm4all-beng-proxy (1.2.14) unstable; urgency=low

  * merge release 1.1.27

 -- Max Kellermann <mk@cm4all.com>  Tue, 31 Jan 2012 15:04:32 -0000

cm4all-beng-proxy (1.2.13) unstable; urgency=low

  * merge release 1.1.26

 -- Max Kellermann <mk@cm4all.com>  Wed, 25 Jan 2012 12:15:19 -0000

cm4all-beng-proxy (1.2.12) unstable; urgency=low

  * merge release 1.1.25

 -- Max Kellermann <mk@cm4all.com>  Tue, 17 Jan 2012 08:31:44 -0000

cm4all-beng-proxy (1.2.11) unstable; urgency=low

  * merge release 1.1.24

 -- Max Kellermann <mk@cm4all.com>  Wed, 04 Jan 2012 15:38:27 -0000

cm4all-beng-proxy (1.2.10) unstable; urgency=low

  * merge release 1.1.23

 -- Max Kellermann <mk@cm4all.com>  Wed, 28 Dec 2011 17:01:43 -0000

cm4all-beng-proxy (1.2.9) unstable; urgency=low

  * merge release 1.1.22

 -- Max Kellermann <mk@cm4all.com>  Thu, 22 Dec 2011 10:28:29 -0000

cm4all-beng-proxy (1.2.8) unstable; urgency=low

  * merge release 1.1.21

 -- Max Kellermann <mk@cm4all.com>  Wed, 14 Dec 2011 11:12:32 -0000

cm4all-beng-proxy (1.2.7) unstable; urgency=low

  * merge release 1.1.20

 -- Max Kellermann <mk@cm4all.com>  Tue, 06 Dec 2011 11:43:10 -0000

cm4all-beng-proxy (1.2.6) unstable; urgency=low

  * merge release 1.1.19

 -- Max Kellermann <mk@cm4all.com>  Fri, 18 Nov 2011 13:47:43 -0000

cm4all-beng-proxy (1.2.5) unstable; urgency=low

  * merge release 1.1.18
  * file-handler: handle If-Modified-Since followed by filter

 -- Max Kellermann <mk@cm4all.com>  Tue, 08 Nov 2011 19:43:58 +0100

cm4all-beng-proxy (1.2.4) unstable; urgency=low

  * merge release 1.1.17

 -- Max Kellermann <mk@cm4all.com>  Wed, 02 Nov 2011 16:58:28 +0100

cm4all-beng-proxy (1.2.3) unstable; urgency=low

  * merge release 1.1.16

 -- Max Kellermann <mk@cm4all.com>  Fri, 21 Oct 2011 15:16:13 +0200

cm4all-beng-proxy (1.2.2) unstable; urgency=low

  * merge release 1.1.15
  * widget-view: an empty name refers to the default view
  * processor: new entity &c:view;

 -- Max Kellermann <mk@cm4all.com>  Wed, 19 Oct 2011 11:43:20 +0200

cm4all-beng-proxy (1.2.1) unstable; urgency=low

  * merge release 1.1.13

 -- Max Kellermann <mk@cm4all.com>  Wed, 05 Oct 2011 17:16:04 +0200

cm4all-beng-proxy (1.2) unstable; urgency=low

  * delegate-client: improved error reporting
  * response-error: resolve errno codes
  * python/control/client: bind the unix domain socket
  * python/control/client: implement timeout
  * lb_control: allow querying node status over control socket

 -- Max Kellermann <mk@cm4all.com>  Tue, 27 Sep 2011 12:00:44 +0200

cm4all-beng-proxy (1.1.40) unstable; urgency=low

  * merge release 1.0.34

 -- Max Kellermann <mk@cm4all.com>  Wed, 16 May 2012 09:50:37 -0000

cm4all-beng-proxy (1.1.39) unstable; urgency=low

  * merge release 1.0.33

 -- Max Kellermann <mk@cm4all.com>  Thu, 26 Apr 2012 14:12:30 -0000

cm4all-beng-proxy (1.1.38) unstable; urgency=low

  * merge release 1.0.32

 -- Max Kellermann <mk@cm4all.com>  Mon, 26 Mar 2012 14:00:38 -0000

cm4all-beng-proxy (1.1.37) unstable; urgency=low

  * merge release 1.0.31

 -- Max Kellermann <mk@cm4all.com>  Tue, 20 Mar 2012 08:31:08 -0000

cm4all-beng-proxy (1.1.36) unstable; urgency=low

  * merge release 1.0.30

 -- Max Kellermann <mk@cm4all.com>  Thu, 15 Mar 2012 15:36:15 -0000

cm4all-beng-proxy (1.1.35) unstable; urgency=low

  * merge release 1.0.29
  * css_processor: delete "-c-mode" and "-c-view" from output

 -- Max Kellermann <mk@cm4all.com>  Thu, 08 Mar 2012 18:16:03 -0000

cm4all-beng-proxy (1.1.34) unstable; urgency=low

  * merge release 1.0.28

 -- Max Kellermann <mk@cm4all.com>  Fri, 02 Mar 2012 15:26:44 -0000

cm4all-beng-proxy (1.1.33) unstable; urgency=low

  * merge release 1.0.27

 -- Max Kellermann <mk@cm4all.com>  Thu, 23 Feb 2012 17:09:57 -0000

cm4all-beng-proxy (1.1.32) unstable; urgency=low

  * merge release 1.0.26

 -- Max Kellermann <mk@cm4all.com>  Thu, 23 Feb 2012 15:14:56 -0000

cm4all-beng-proxy (1.1.31) unstable; urgency=low

  * merge release 1.0.25

 -- Max Kellermann <mk@cm4all.com>  Thu, 16 Feb 2012 13:49:26 -0000

cm4all-beng-proxy (1.1.30) unstable; urgency=low

  * merge release 1.0.24

 -- Max Kellermann <mk@cm4all.com>  Wed, 15 Feb 2012 09:25:38 -0000

cm4all-beng-proxy (1.1.29) unstable; urgency=low

  * merge release 1.0.23

 -- Max Kellermann <mk@cm4all.com>  Thu, 09 Feb 2012 09:30:18 -0000

cm4all-beng-proxy (1.1.28) unstable; urgency=low

  * merge release 1.0.22

 -- Max Kellermann <mk@cm4all.com>  Thu, 02 Feb 2012 13:39:21 -0000

cm4all-beng-proxy (1.1.27) unstable; urgency=low

  * merge release 1.0.21

 -- Max Kellermann <mk@cm4all.com>  Tue, 31 Jan 2012 14:59:06 -0000

cm4all-beng-proxy (1.1.26) unstable; urgency=low

  * merge release 1.0.20

 -- Max Kellermann <mk@cm4all.com>  Wed, 25 Jan 2012 12:13:43 -0000

cm4all-beng-proxy (1.1.25) unstable; urgency=low

  * merge release 1.0.19

 -- Max Kellermann <mk@cm4all.com>  Tue, 17 Jan 2012 08:29:34 -0000

cm4all-beng-proxy (1.1.24) unstable; urgency=low

  * merge release 1.0.18

 -- Max Kellermann <mk@cm4all.com>  Wed, 04 Jan 2012 15:27:35 -0000

cm4all-beng-proxy (1.1.23) unstable; urgency=low

  * header-forward: remove port number from X-Forwarded-For

 -- Max Kellermann <mk@cm4all.com>  Wed, 28 Dec 2011 16:51:41 -0000

cm4all-beng-proxy (1.1.22) unstable; urgency=low

  * merge release 1.0.17
  * istream-socket: fix potential assertion failure

 -- Max Kellermann <mk@cm4all.com>  Wed, 21 Dec 2011 16:44:46 -0000

cm4all-beng-proxy (1.1.21) unstable; urgency=low

  * merge release 1.0.16

 -- Max Kellermann <mk@cm4all.com>  Wed, 14 Dec 2011 11:07:58 -0000

cm4all-beng-proxy (1.1.20) unstable; urgency=low

  * merge release 1.0.15
  * processor: don't rewrite "mailto:" hyperlinks

 -- Max Kellermann <mk@cm4all.com>  Mon, 05 Dec 2011 18:37:10 -0000

cm4all-beng-proxy (1.1.19) unstable; urgency=low

  * {css_,}processor: quote widget classes for prefixing XML IDs, CSS classes

 -- Max Kellermann <mk@cm4all.com>  Fri, 18 Nov 2011 13:17:02 -0000

cm4all-beng-proxy (1.1.18) unstable; urgency=low

  * merge release 1.0.13
  * lb_http: eliminate the duplicate "Date" response header

 -- Max Kellermann <mk@cm4all.com>  Tue, 08 Nov 2011 19:33:07 +0100

cm4all-beng-proxy (1.1.17) unstable; urgency=low

  * merge release 1.0.13

 -- Max Kellermann <mk@cm4all.com>  Wed, 02 Nov 2011 16:52:21 +0100

cm4all-beng-proxy (1.1.16) unstable; urgency=low

  * merge release 1.0.12

 -- Max Kellermann <mk@cm4all.com>  Fri, 21 Oct 2011 15:09:55 +0200

cm4all-beng-proxy (1.1.15) unstable; urgency=low

  * merge release 1.0.11

 -- Max Kellermann <mk@cm4all.com>  Wed, 19 Oct 2011 09:36:38 +0200

cm4all-beng-proxy (1.1.14) unstable; urgency=low

  * merge release 1.0.10

 -- Max Kellermann <mk@cm4all.com>  Fri, 07 Oct 2011 15:15:00 +0200

cm4all-beng-proxy (1.1.13) unstable; urgency=low

  * merge release 1.0.9

 -- Max Kellermann <mk@cm4all.com>  Thu, 29 Sep 2011 16:47:56 +0200

cm4all-beng-proxy (1.1.12) unstable; urgency=low

  * merge release 1.0.8

 -- Max Kellermann <mk@cm4all.com>  Thu, 22 Sep 2011 17:13:41 +0200

cm4all-beng-proxy (1.1.11) unstable; urgency=low

  * merge release 1.0.7
  * widget-http: response header X-CM4all-View selects a view
  * processor, css_processor: support prefixing XML ids
  * processor: property "c:view" selects a view

 -- Max Kellermann <mk@cm4all.com>  Fri, 16 Sep 2011 12:25:24 +0200

cm4all-beng-proxy (1.1.10) unstable; urgency=low

  * merge release 1.0.6
  * http-request: don't clear failure state on successful TCP connection
  * istream-socket: fix assertion failure after receive error
  * ssl_filter: check for end-of-file on plain socket
  * ssl_filter: fix buffer assertion failures

 -- Max Kellermann <mk@cm4all.com>  Tue, 13 Sep 2011 18:50:18 +0200

cm4all-beng-proxy (1.1.9) unstable; urgency=low

  * http-request: improve keep-alive cancellation detection
  * http-request: mark server "failed" after HTTP client error
  * lb: implement the control protocol
    - can disable and re-enable workers
  * lb: don't allow sticky pool with only one member
  * lb: verify that a new sticky host is alive
  * lb: mark server "failed" after HTTP client error

 -- Max Kellermann <mk@cm4all.com>  Fri, 09 Sep 2011 13:03:55 +0200

cm4all-beng-proxy (1.1.8) unstable; urgency=low

  * merge release 1.0.5
  * {css_,}processor: one more underscore for the prefix
  * processor: remove rewrite-uri processing instructions from output
  * translate: unknown packet is a fatal error
  * processor: add option to set widget/focus by default
  * rewrite-uri: a leading tilde refers to the widget base; translation
    packet ANCHOR_ABSOLUTE enables it by default

 -- Max Kellermann <mk@cm4all.com>  Mon, 05 Sep 2011 17:56:31 +0200

cm4all-beng-proxy (1.1.7) unstable; urgency=low

  * css_processor: implement property "-c-mode"
  * css_processor: translate underscore prefix in class names
  * processor: translate underscore prefix in CSS class names

 -- Max Kellermann <mk@cm4all.com>  Mon, 29 Aug 2011 17:47:48 +0200

cm4all-beng-proxy (1.1.6) unstable; urgency=low

  * merge release 1.0.3
  * implement CSS processor

 -- Max Kellermann <mk@cm4all.com>  Mon, 22 Aug 2011 17:13:56 +0200

cm4all-beng-proxy (1.1.5) unstable; urgency=low

  * lb: optionally generate Via and X-Forwarded-For

 -- Max Kellermann <mk@cm4all.com>  Wed, 17 Aug 2011 12:45:14 +0200

cm4all-beng-proxy (1.1.4) unstable; urgency=low

  * pipe-stock: fix assertion failure after optimization bug
  * istream-pipe: reuse drained pipes immediately
  * sink-socket: reinstate write event during bulk transfers

 -- Max Kellermann <mk@cm4all.com>  Thu, 11 Aug 2011 14:41:37 +0200

cm4all-beng-proxy (1.1.3) unstable; urgency=low

  * widget: quote invalid XMLID/JS characters for &c:prefix;
  * lb: add protocol "tcp"

 -- Max Kellermann <mk@cm4all.com>  Wed, 10 Aug 2011 18:53:12 +0200

cm4all-beng-proxy (1.1.2) unstable; urgency=low

  * merge release 1.0.2
  * http-server: report detailed errors
  * widget-http: implement header dumps
  * cgi, fastcgi: enable cookie jar with custom cookie "host"

 -- Max Kellermann <mk@cm4all.com>  Thu, 04 Aug 2011 17:27:51 +0200

cm4all-beng-proxy (1.1.1) unstable; urgency=low

  * merge release 1.0.1
  * lb: don't ignore unimplemented configuration keywords
  * lb: configurable monitor check interval
  * session: configurable idle timeout

 -- Max Kellermann <mk@cm4all.com>  Tue, 26 Jul 2011 11:27:20 +0200

cm4all-beng-proxy (1.1) unstable; urgency=low

  * http-client: send "Expect: 100-continue" only for big request body
  * lb: implement monitors (ping, connect, tcp_expect)

 -- Max Kellermann <mk@cm4all.com>  Wed, 20 Jul 2011 15:04:22 +0200
  
cm4all-beng-proxy (1.0.34) unstable; urgency=low

  * resource-loader: don't strip last segment from IPv6 address

 -- Max Kellermann <mk@cm4all.com>  Wed, 16 May 2012 09:47:43 -0000

cm4all-beng-proxy (1.0.33) unstable; urgency=low

  * widget-resolver: fix assertion failure on recursive abort

 -- Max Kellermann <mk@cm4all.com>  Thu, 26 Apr 2012 14:04:01 -0000

cm4all-beng-proxy (1.0.32) unstable; urgency=low

  * http-cache: add missing initialization on memcached miss

 -- Max Kellermann <mk@cm4all.com>  Mon, 26 Mar 2012 13:35:01 -0000

cm4all-beng-proxy (1.0.31) unstable; urgency=low

  * proxy-widget: close the request body when the view doesn't exist

 -- Max Kellermann <mk@cm4all.com>  Tue, 20 Mar 2012 08:28:00 -0000

cm4all-beng-proxy (1.0.30) unstable; urgency=low

  * widget-view: initialize the header forward settings
  * translate-client: new view inherits header forward settings from
    default view
  * handler: clear transformation after translation error
  * http-cache: release the memcached response on abort
  * fcgi-request: close the request body on stock failure

 -- Max Kellermann <mk@cm4all.com>  Thu, 15 Mar 2012 15:34:18 -0000

cm4all-beng-proxy (1.0.29) unstable; urgency=low

  * processor: unescape custom header values
  * widget-resolver: fix NULL dereference after failure

 -- Max Kellermann <mk@cm4all.com>  Thu, 08 Mar 2012 18:10:14 -0000

cm4all-beng-proxy (1.0.28) unstable; urgency=low

  * widget-resolver: serve responses in the right order
  * widget-request: fix session related assertion failure
  * translate: initialize all GError variables

 -- Max Kellermann <mk@cm4all.com>  Fri, 02 Mar 2012 15:20:54 -0000

cm4all-beng-proxy (1.0.27) unstable; urgency=low

  * resource-address: fix regression when CGI URI is not set

 -- Max Kellermann <mk@cm4all.com>  Thu, 23 Feb 2012 17:08:16 -0000

cm4all-beng-proxy (1.0.26) unstable; urgency=low

  * resource-address: apply BASE to the CGI request URI

 -- Max Kellermann <mk@cm4all.com>  Thu, 23 Feb 2012 15:11:42 -0000

cm4all-beng-proxy (1.0.25) unstable; urgency=low

  * cgi-client: clear the input pointer on close

 -- Max Kellermann <mk@cm4all.com>  Thu, 16 Feb 2012 13:46:13 -0000

cm4all-beng-proxy (1.0.24) unstable; urgency=low

  * debian/rules: optimize parallel build
  * cgi: break loop when headers are finished

 -- Max Kellermann <mk@cm4all.com>  Wed, 15 Feb 2012 09:23:22 -0000

cm4all-beng-proxy (1.0.23) unstable; urgency=low

  * cgi: detect large response headers
  * cgi: continue parsing response headers after buffer boundary
  * cgi: bigger response header buffer
  * fcgi-client: detect large response headers

 -- Max Kellermann <mk@cm4all.com>  Thu, 09 Feb 2012 09:27:50 -0000

cm4all-beng-proxy (1.0.22) unstable; urgency=low

  * debian/rules: don't run libtool
  * lb: thread safety for the SSL filter
  * lb: fix crash during shutdown
  * http-server: fix uninitialised variable

 -- Max Kellermann <mk@cm4all.com>  Thu, 02 Feb 2012 13:03:08 -0000

cm4all-beng-proxy (1.0.21) unstable; urgency=low

  * hstock: fix memory leak
  * notify: fix endless busy loop
  * ssl_filter: fix hang while tearing down connection

 -- Max Kellermann <mk@cm4all.com>  Tue, 31 Jan 2012 15:24:50 -0000

cm4all-beng-proxy (1.0.20) unstable; urgency=low

  * ssl: load the whole certificate chain
  * translate: fix PATH+JAILCGI+SITE check
  * translate: fix HOME check
  * resource-address: include all CGI attributes in cache key

 -- Max Kellermann <mk@cm4all.com>  Wed, 25 Jan 2012 12:10:43 -0000

cm4all-beng-proxy (1.0.19) unstable; urgency=low

  * cookie-client: add a missing out-of-memory check

 -- Max Kellermann <mk@cm4all.com>  Tue, 17 Jan 2012 08:27:38 -0000

cm4all-beng-proxy (1.0.18) unstable; urgency=low

  * resource-address: support zero-length path_info prefix (for BASE)
  * hashmap: optimize insertions
  * http-server: limit the number of request headers
  * proxy-widget: discard the unused request body on error

 -- Max Kellermann <mk@cm4all.com>  Wed, 04 Jan 2012 14:55:59 -0000

cm4all-beng-proxy (1.0.17) unstable; urgency=low

  * istream-chunked: avoid recursive buffer write, fixes crash

 -- Max Kellermann <mk@cm4all.com>  Wed, 21 Dec 2011 16:37:44 -0000

cm4all-beng-proxy (1.0.16) unstable; urgency=low

  * http-server: disable timeout while waiting for CGI
  * cgi: fix segmentation fault
  * processor: discard child's request body on abort
  * proxy-widget: discard the unused request body on error

 -- Max Kellermann <mk@cm4all.com>  Wed, 14 Dec 2011 11:53:31 +0100

cm4all-beng-proxy (1.0.15) unstable; urgency=low

  * http-client: fix assertion failure on bogus "100 Continue"
  * handler: don't close the request body twice
  * session: add a missing out-of-memory check
  * fcgi-client: check for EV_READ event
  * fcgi-serialize: fix serializing parameter without value

 -- Max Kellermann <mk@cm4all.com>  Mon, 05 Dec 2011 17:47:20 -0000

cm4all-beng-proxy (1.0.14) unstable; urgency=low

  * http-server: don't generate chunked HEAD response
  * http-server: don't override Content-Length for HEAD response
  * lb_http, proxy-widget, response: forward Content-Length after HEAD

 -- Max Kellermann <mk@cm4all.com>  Tue, 08 Nov 2011 18:19:42 +0100

cm4all-beng-proxy (1.0.13) unstable; urgency=low

  * processor: initialize URI rewrite options for <?cm4all-rewrite-uri?>

 -- Max Kellermann <mk@cm4all.com>  Wed, 02 Nov 2011 16:47:48 +0100

cm4all-beng-proxy (1.0.12) unstable; urgency=low

  * http-server, proxy-widget: add missing newline to log message
  * fcgi_client: fix assertion failure on response body error
  * http-cache-choice: fix crash due to wrong filter callback

 -- Max Kellermann <mk@cm4all.com>  Fri, 21 Oct 2011 15:02:42 +0200

cm4all-beng-proxy (1.0.11) unstable; urgency=low

  * lb_config: fix binding to wildcard address
  * rewrite-uri: clarify warning message when widget has no id

 -- Max Kellermann <mk@cm4all.com>  Wed, 19 Oct 2011 09:26:48 +0200

cm4all-beng-proxy (1.0.10) unstable; urgency=low

  * debian/control: beng-lb doesn't need "daemon" anymore
  * http-string: allow space in unquoted cookie values (RFC ignorant)

 -- Max Kellermann <mk@cm4all.com>  Fri, 07 Oct 2011 15:06:32 +0200

cm4all-beng-proxy (1.0.9) unstable; urgency=low

  * tcp-balancer: store a copy of the socket address
  * lb: default log directory is /var/log/cm4all/beng-lb
  * lb: use new built-in watchdog instead of /usr/bin/daemon

 -- Max Kellermann <mk@cm4all.com>  Thu, 29 Sep 2011 16:19:34 +0200

cm4all-beng-proxy (1.0.8) unstable; urgency=low

  * resource-address: copy the delegate JailCGI parameters (crash bug fix)
  * response: use the same URI for storing and dropping widget sessions

 -- Max Kellermann <mk@cm4all.com>  Thu, 22 Sep 2011 13:39:08 +0200

cm4all-beng-proxy (1.0.7) unstable; urgency=low

  * inline-widget: discard request body when class lookup fails

 -- Max Kellermann <mk@cm4all.com>  Fri, 16 Sep 2011 12:16:04 +0200

cm4all-beng-proxy (1.0.6) unstable; urgency=low

  * processor: support short "SCRIPT" tag
  * widget-uri: use the template's view specification

 -- Max Kellermann <mk@cm4all.com>  Tue, 13 Sep 2011 18:14:24 +0200

cm4all-beng-proxy (1.0.5) unstable; urgency=low

  * resource-loader: delete comma when extracting from X-Forwarded-For

 -- Max Kellermann <mk@cm4all.com>  Mon, 05 Sep 2011 17:43:22 +0200

cm4all-beng-proxy (1.0.4) unstable; urgency=low

  * istream-replace: update the buffer reader after new data was added

 -- Max Kellermann <mk@cm4all.com>  Mon, 05 Sep 2011 15:43:17 +0200

cm4all-beng-proxy (1.0.3) unstable; urgency=low

  * merge release 0.9.35
  * control-handler: fix uninitialized variable

 -- Max Kellermann <mk@cm4all.com>  Thu, 18 Aug 2011 15:15:52 +0200

cm4all-beng-proxy (1.0.2) unstable; urgency=low

  * merge release 0.9.34
  * handler: always log translate client errors
  * tcp-balancer: fix memory leak in error handler
  * http-string: allow more characters in cookie values (RFC ignorant)

 -- Max Kellermann <mk@cm4all.com>  Mon, 01 Aug 2011 16:30:05 +0200

cm4all-beng-proxy (1.0.1) unstable; urgency=low

  * session: increase idle timeout to 20 minutes

 -- Max Kellermann <mk@cm4all.com>  Tue, 26 Jul 2011 11:23:36 +0200

cm4all-beng-proxy (1.0) unstable; urgency=low

  * merge release 0.9.33
  * header-forward: eliminate the duplicate "Date" response header
  * proxy-handler: don't pass internal URI arguments to CGI

 -- Max Kellermann <mk@cm4all.com>  Mon, 18 Jul 2011 17:07:42 +0200

cm4all-beng-proxy (0.10.14) unstable; urgency=low

  * merge release 0.9.32

 -- Max Kellermann <mk@cm4all.com>  Tue, 12 Jul 2011 19:02:23 +0200

cm4all-beng-proxy (0.10.13) unstable; urgency=low

  * growing-buffer: reset the position when skipping buffers

 -- Max Kellermann <mk@cm4all.com>  Wed, 06 Jul 2011 10:07:50 +0200

cm4all-beng-proxy (0.10.12) unstable; urgency=low

  * merge release 0.9.31
  * rewrite-uri: log widget base mismatch
  * istream-replace: fix assertion failure with splitted buffer

 -- Max Kellermann <mk@cm4all.com>  Tue, 05 Jul 2011 22:05:44 +0200

cm4all-beng-proxy (0.10.11) unstable; urgency=low

  * merge release 0.9.30
  * lb: add SSL/TLS support

 -- Max Kellermann <mk@cm4all.com>  Mon, 04 Jul 2011 17:14:21 +0200

cm4all-beng-proxy (0.10.10) unstable; urgency=low

  * merge release 0.9.29

 -- Max Kellermann <mk@cm4all.com>  Tue, 28 Jun 2011 17:56:43 +0200

cm4all-beng-proxy (0.10.9) unstable; urgency=low

  * merge release 0.9.28

 -- Max Kellermann <mk@cm4all.com>  Mon, 27 Jun 2011 13:38:03 +0200

cm4all-beng-proxy (0.10.8) unstable; urgency=low

  * lb_http: don't access the connection object after it was closed
  * restart the load balancer automatically

 -- Max Kellermann <mk@cm4all.com>  Wed, 22 Jun 2011 12:38:39 +0200

cm4all-beng-proxy (0.10.7) unstable; urgency=low

  * config: make the session cookie name configurable
  * uri-relative: allow relative base URIs (for CGI)
  * widget-uri: combine existing CGI PATH_INFO and given widget location
  * python/translation/widget: support "path_info" specification

 -- Max Kellermann <mk@cm4all.com>  Mon, 20 Jun 2011 14:54:38 +0200

cm4all-beng-proxy (0.10.6) unstable; urgency=low

  * merge release 0.9.26

 -- Max Kellermann <mk@cm4all.com>  Wed, 15 Jun 2011 09:19:28 +0200

cm4all-beng-proxy (0.10.5) unstable; urgency=low

  * merge release 0.9.26

 -- Max Kellermann <mk@cm4all.com>  Fri, 10 Jun 2011 10:09:09 +0200

cm4all-beng-proxy (0.10.4) unstable; urgency=low

  * doc: add beng-lb documentation
  * lb: implement "fallback" option
  * merge release 0.9.25

 -- Max Kellermann <mk@cm4all.com>  Wed, 08 Jun 2011 14:13:43 +0200

cm4all-beng-proxy (0.10.3) unstable; urgency=low

  * python/translation.widget: support keyword "sticky"
  * lb: implement sticky modes "failover", "cookie"

 -- Max Kellermann <mk@cm4all.com>  Mon, 06 Jun 2011 15:51:36 +0200

cm4all-beng-proxy (0.10.2) unstable; urgency=low

  * debian: fix beng-lb pid file name
  * lb_http: implement sticky sessions
  * merge release 0.9.24

 -- Max Kellermann <mk@cm4all.com>  Tue, 31 May 2011 14:32:03 +0200

cm4all-beng-proxy (0.10.1) unstable; urgency=low

  * lb_http: close request body on error
  * lb_listener: print error message when binding fails
  * merge release 0.9.23

 -- Max Kellermann <mk@cm4all.com>  Fri, 27 May 2011 13:13:55 +0200

cm4all-beng-proxy (0.10) unstable; urgency=low

  * failure: fix inverted logic bug in expiry check
  * tcp-balancer: implement session stickiness
  * lb: new stand-alone load balancer

 -- Max Kellermann <mk@cm4all.com>  Thu, 26 May 2011 14:32:02 +0200

cm4all-beng-proxy (0.9.35) unstable; urgency=low

  * resource-loader: pass the last X-Forwarded-For element to AJP

 -- Max Kellermann <mk@cm4all.com>  Thu, 18 Aug 2011 15:05:02 +0200

cm4all-beng-proxy (0.9.34) unstable; urgency=low

  * request: fix double request body close in errdoc handler
  * handler: close request body on early abort

 -- Max Kellermann <mk@cm4all.com>  Mon, 01 Aug 2011 16:21:43 +0200

cm4all-beng-proxy (0.9.33) unstable; urgency=low

  * {http,ajp}-request, errdoc: check before closing the request body on
    error

 -- Max Kellermann <mk@cm4all.com>  Mon, 18 Jul 2011 16:30:29 +0200

cm4all-beng-proxy (0.9.32) unstable; urgency=low

  * processor: dispose request body when focused widget was not found
  * http-string: allow the slash in cookie values (RFC ignorant)

 -- Max Kellermann <mk@cm4all.com>  Tue, 12 Jul 2011 18:16:01 +0200

cm4all-beng-proxy (0.9.31) unstable; urgency=low

  * growing-buffer: fix assertion failure with empty first buffer

 -- Max Kellermann <mk@cm4all.com>  Tue, 05 Jul 2011 21:58:24 +0200

cm4all-beng-proxy (0.9.30) unstable; urgency=low

  * growing-buffer: fix assertion failure in reader when buffer is empty

 -- Max Kellermann <mk@cm4all.com>  Mon, 04 Jul 2011 16:59:28 +0200

cm4all-beng-proxy (0.9.29) unstable; urgency=low

  * http-string: allow the equality sign in cookie values (RFC ignorant)

 -- Max Kellermann <mk@cm4all.com>  Tue, 28 Jun 2011 17:50:23 +0200

cm4all-beng-proxy (0.9.28) unstable; urgency=low

  * http-string: allow round brackets in cookie values (RFC ignorant)

 -- Max Kellermann <mk@cm4all.com>  Mon, 27 Jun 2011 13:23:58 +0200

cm4all-beng-proxy (0.9.27) unstable; urgency=low

  * handler: don't delete existing session in TRANSPARENT mode

 -- Max Kellermann <mk@cm4all.com>  Wed, 15 Jun 2011 09:08:48 +0200

cm4all-beng-proxy (0.9.26) unstable; urgency=low

  * worker: read "crash" value before destroying shared memory
  * session: fix crash while discarding session

 -- Max Kellermann <mk@cm4all.com>  Fri, 10 Jun 2011 09:54:56 +0200

cm4all-beng-proxy (0.9.25) unstable; urgency=low

  * response: discard the request body before passing to errdoc
  * worker: don't restart all workers after "safe" worker crash
  * cgi: check for end-of-file after splice

 -- Max Kellermann <mk@cm4all.com>  Wed, 08 Jun 2011 15:02:35 +0200

cm4all-beng-proxy (0.9.24) unstable; urgency=low

  * fcgi-client: really discard packets on request id mismatch
  * memcached-client: don't schedule read event when buffer is full
  * session: support beng-lb sticky sessions

 -- Max Kellermann <mk@cm4all.com>  Tue, 31 May 2011 14:23:41 +0200

cm4all-beng-proxy (0.9.23) unstable; urgency=low

  * tcp-balancer: retry connecting to cluster if a node fails

 -- Max Kellermann <mk@cm4all.com>  Fri, 27 May 2011 13:01:31 +0200

cm4all-beng-proxy (0.9.22) unstable; urgency=low

  * failure: fix inverted logic bug in expiry check
  * uri-extract: support AJP URLs, fixes AJP cookies
  * ajp-client: don't schedule read event when buffer is full

 -- Max Kellermann <mk@cm4all.com>  Thu, 26 May 2011 08:32:32 +0200

cm4all-beng-proxy (0.9.21) unstable; urgency=low

  * balancer: re-enable load balancing (regression fix)
  * merge release 0.8.38

 -- Max Kellermann <mk@cm4all.com>  Fri, 20 May 2011 11:03:31 +0200

cm4all-beng-proxy (0.9.20) unstable; urgency=low

  * http-cache: fix assertion failure caused by wrong destructor
  * merge release 0.8.37

 -- Max Kellermann <mk@cm4all.com>  Mon, 16 May 2011 14:03:09 +0200

cm4all-beng-proxy (0.9.19) unstable; urgency=low

  * http-request: don't retry requests with a request body

 -- Max Kellermann <mk@cm4all.com>  Thu, 12 May 2011 11:35:55 +0200

cm4all-beng-proxy (0.9.18) unstable; urgency=low

  * http-body: fix assertion failure on EOF chunk after socket was closed
  * widget-http: fix crash in widget lookup error handler
  * merge release 0.8.36

 -- Max Kellermann <mk@cm4all.com>  Tue, 10 May 2011 18:56:33 +0200

cm4all-beng-proxy (0.9.17) unstable; urgency=low

  * growing-buffer: fix assertion failure after large initial write
  * http-request: retry after connection failure
  * test/t-cgi: fix bashisms in test scripts

 -- Max Kellermann <mk@cm4all.com>  Wed, 04 May 2011 18:54:57 +0200

cm4all-beng-proxy (0.9.16) unstable; urgency=low

  * resource-address: append "transparent" args to CGI path_info
  * tcache: fix crash on FastCGI with BASE

 -- Max Kellermann <mk@cm4all.com>  Mon, 02 May 2011 16:07:21 +0200

cm4all-beng-proxy (0.9.15) unstable; urgency=low

  * configure.ac: check if valgrind/memcheck.h is installed
  * configure.ac: check if libattr is available
  * access-log: log Referer and User-Agent
  * access-log: log the request duration
  * proxy-handler: allow forwarding URI arguments
  * merge release 0.8.35

 -- Max Kellermann <mk@cm4all.com>  Wed, 27 Apr 2011 18:54:17 +0200

cm4all-beng-proxy (0.9.14) unstable; urgency=low

  * processor: don't clear widget pointer at opening tag
  * debian: move ulimit call from init script to *.default
  * merge release 0.8.33

 -- Max Kellermann <mk@cm4all.com>  Wed, 13 Apr 2011 17:03:29 +0200

cm4all-beng-proxy (0.9.13) unstable; urgency=low

  * proxy-widget: apply the widget's response header forward settings
  * response: add option to dump the widget tree
  * widget-class: move header forward settings to view
  * merge release 0.8.30

 -- Max Kellermann <mk@cm4all.com>  Mon, 04 Apr 2011 16:31:26 +0200

cm4all-beng-proxy (0.9.12) unstable; urgency=low

  * widget: internal API refactorization
  * was-control: fix argument order in "abort" call
  * was-client: duplicate the GError object when it is used twice
  * {file,delegate}-handler: add Expires/ETag headers to 304 response
  * cgi: allow setting environment variables

 -- Max Kellermann <mk@cm4all.com>  Thu, 24 Mar 2011 15:12:54 +0100

cm4all-beng-proxy (0.9.11) unstable; urgency=low

  * processor: major API refactorization
  * merge release 0.8.29

 -- Max Kellermann <mk@cm4all.com>  Mon, 21 Mar 2011 19:43:28 +0100

cm4all-beng-proxy (0.9.10) unstable; urgency=low

  * merge release 0.8.27

 -- Max Kellermann <mk@cm4all.com>  Fri, 18 Mar 2011 14:11:16 +0100

cm4all-beng-proxy (0.9.9) unstable; urgency=low

  * merge release 0.8.25

 -- Max Kellermann <mk@cm4all.com>  Mon, 14 Mar 2011 16:05:51 +0100

cm4all-beng-proxy (0.9.8) unstable; urgency=low

  * translate: support UNIX domain sockets in ADDRESS_STRING
  * resource-address: support connections to existing FastCGI servers

 -- Max Kellermann <mk@cm4all.com>  Fri, 11 Mar 2011 19:24:33 +0100

cm4all-beng-proxy (0.9.7) unstable; urgency=low

  * merge release 0.8.24

 -- Max Kellermann <mk@cm4all.com>  Fri, 04 Mar 2011 13:07:36 +0100

cm4all-beng-proxy (0.9.6) unstable; urgency=low

  * merge release 0.8.23

 -- Max Kellermann <mk@cm4all.com>  Mon, 28 Feb 2011 11:47:45 +0100

cm4all-beng-proxy (0.9.5) unstable; urgency=low

  * translate: allow SITE without CGI

 -- Max Kellermann <mk@cm4all.com>  Mon, 31 Jan 2011 06:35:24 +0100

cm4all-beng-proxy (0.9.4) unstable; urgency=low

  * widget-class: allow distinct addresses for each view

 -- Max Kellermann <mk@cm4all.com>  Thu, 27 Jan 2011 17:51:21 +0100

cm4all-beng-proxy (0.9.3) unstable; urgency=low

  * istream-catch: log errors
  * proxy-handler: pass the original request URI to (Fast)CGI
  * proxy-handler: pass the original document root to (Fast)CGI
  * fcgi-stock: pass site id to child process
  * translation: new packet "HOME" for JailCGI
  * resource-loader: get remote host from "X-Forwarded-For"
  * cgi, fcgi-client: pass client IP address to application

 -- Max Kellermann <mk@cm4all.com>  Fri, 21 Jan 2011 18:13:38 +0100

cm4all-beng-proxy (0.9.2) unstable; urgency=low

  * merge release 0.8.21
  * http-response: better context for error messages
  * istream: method close() does not invoke handler->abort()
  * istream: better context for error messages
  * ajp-client: destruct properly when request stream fails
  * {delegate,fcgi,was}-stock: use the JailCGI 1.4 wrapper

 -- Max Kellermann <mk@cm4all.com>  Mon, 17 Jan 2011 12:08:04 +0100

cm4all-beng-proxy (0.9.1) unstable; urgency=low

  * http-server: count the number of raw bytes sent and received
  * control-handler: support TCACHE_INVALIDATE with SITE
  * new programs "log-forward", "log-exec" for network logging
  * new program "log-split" for creating per-site log files
  * new program "log-traffic" for creating per-site traffic logs
  * move logging servers to new package cm4all-beng-proxy-logging
  * python/control.client: add parameter "broadcast"

 -- Max Kellermann <mk@cm4all.com>  Thu, 02 Dec 2010 12:07:16 +0100

cm4all-beng-proxy (0.9) unstable; urgency=low

  * merge release 0.8.19
  * was-client: explicitly send 32 bit METHOD payload
  * was-client: explicitly parse STATUS as 32 bit integer
  * was-client: clear control channel object on destruction
  * was-client: reuse child process if state is clean on EOF
  * was-client: abort properly after receiving illegal packet
  * was-client: allow "request STOP" before response completed
  * was-client: postpone the response handler invocation
  * was-control: send packets in bulk
  * python: support WAS widgets
  * http-server: enable "cork" mode only for beginning of response
  * http-cache: don't access freed memory in pool_unref_denotify()
  * http: use libcm4all-http
  * new datagram based binary protocol for access logging
  * main: default WAS stock limit is 16

 -- Max Kellermann <mk@cm4all.com>  Thu, 18 Nov 2010 19:56:17 +0100

cm4all-beng-proxy (0.8.38) unstable; urgency=low

  * failure: update time stamp on existing item
  * errdoc: free the original response body on abort

 -- Max Kellermann <mk@cm4all.com>  Fri, 20 May 2011 10:17:14 +0200

cm4all-beng-proxy (0.8.37) unstable; urgency=low

  * widget-resolver: don't reuse failed resolver
  * http-request: fix NULL pointer dereference on invalid URI
  * config: disable the TCP stock limit by default

 -- Max Kellermann <mk@cm4all.com>  Mon, 16 May 2011 13:41:32 +0200

cm4all-beng-proxy (0.8.36) unstable; urgency=low

  * http-server: check if client closes connection while processing
  * http-client: release the socket before invoking the callback
  * fcgi-client: fix assertion failure on full input buffer
  * memcached-client: re-enable socket event after direct copy
  * istream-file: fix assertion failure on range request
  * test/t-cgi: fix bashisms in test scripts

 -- Max Kellermann <mk@cm4all.com>  Tue, 10 May 2011 18:45:48 +0200

cm4all-beng-proxy (0.8.35) unstable; urgency=low

  * session: fix potential session defragmentation crash
  * ajp-request: use "host:port" as TCP stock key
  * cgi: evaluate the Content-Length response header

 -- Max Kellermann <mk@cm4all.com>  Wed, 27 Apr 2011 13:32:05 +0200

cm4all-beng-proxy (0.8.34) unstable; urgency=low

  * js: replace all '%' with '$'
  * js: check if session_id is null
  * debian: add package cm4all-beng-proxy-tools

 -- Max Kellermann <mk@cm4all.com>  Tue, 19 Apr 2011 18:43:54 +0200

cm4all-beng-proxy (0.8.33) unstable; urgency=low

  * processor: don't quote query string arguments with dollar sign
  * widget-request: safely remove "view" and "path" from argument table
  * debian/control: add "Breaks << 0.8.32" on the JavaScript library

 -- Max Kellermann <mk@cm4all.com>  Tue, 12 Apr 2011 18:21:55 +0200

cm4all-beng-proxy (0.8.32) unstable; urgency=low

  * args: quote arguments with the dollar sign

 -- Max Kellermann <mk@cm4all.com>  Tue, 12 Apr 2011 13:34:42 +0200

cm4all-beng-proxy (0.8.31) unstable; urgency=low

  * proxy-widget: eliminate the duplicate "Server" response header
  * translation: add packet UNTRUSTED_SITE_SUFFIX

 -- Max Kellermann <mk@cm4all.com>  Thu, 07 Apr 2011 16:23:37 +0200

cm4all-beng-proxy (0.8.30) unstable; urgency=low

  * handler: make lower-case realm name from the "Host" header
  * session: copy attribute "realm", fixes segmentation fault

 -- Max Kellermann <mk@cm4all.com>  Tue, 29 Mar 2011 16:47:43 +0200

cm4all-beng-proxy (0.8.29) unstable; urgency=low

  * ajp-client: send query string in an AJP attribute

 -- Max Kellermann <mk@cm4all.com>  Mon, 21 Mar 2011 19:16:16 +0100

cm4all-beng-proxy (0.8.28) unstable; urgency=low

  * resource-loader: use X-Forwarded-For to obtain AJP remote host
  * resource-loader: strip port from AJP remote address
  * resource-loader: don't pass remote host to AJP server
  * resource-loader: parse server port for AJP
  * ajp-client: always send content-length
  * ajp-client: parse the remaining buffer after EAGAIN

 -- Max Kellermann <mk@cm4all.com>  Mon, 21 Mar 2011 11:12:07 +0100

cm4all-beng-proxy (0.8.27) unstable; urgency=low

  * http-request: close the request body on malformed URI
  * ajp-request: AJP translation packet contains ajp://host:port/path

 -- Max Kellermann <mk@cm4all.com>  Fri, 18 Mar 2011 14:04:21 +0100

cm4all-beng-proxy (0.8.26) unstable; urgency=low

  * python/response: fix typo in ajp()
  * session: validate sessions only within one realm

 -- Max Kellermann <mk@cm4all.com>  Fri, 18 Mar 2011 08:59:41 +0100

cm4all-beng-proxy (0.8.25) unstable; urgency=low

  * widget-http: discard request body on unknown view name
  * inline-widget: discard request body on error
  * {http,fcgi,was}-client: allocate response headers from caller pool
  * cmdline: fcgi_stock_limit defaults to 0 (no limit)

 -- Max Kellermann <mk@cm4all.com>  Mon, 14 Mar 2011 15:53:42 +0100

cm4all-beng-proxy (0.8.24) unstable; urgency=low

  * fcgi-client: release the connection even when padding not consumed
    after empty response

 -- Max Kellermann <mk@cm4all.com>  Wed, 02 Mar 2011 17:39:33 +0100

cm4all-beng-proxy (0.8.23) unstable; urgency=low

  * memcached-client: allocate a new memory pool
  * memcached-client: copy caller_pool reference before freeing the client
  * fcgi-client: check headers!=NULL
  * fcgi-client: release the connection even when padding not consumed

 -- Max Kellermann <mk@cm4all.com>  Mon, 28 Feb 2011 10:50:02 +0100

cm4all-beng-proxy (0.8.22) unstable; urgency=low

  * cgi: fill special variables CONTENT_TYPE, CONTENT_LENGTH
  * memcached-client: remove stray pool_unref() call
  * memcached-client: reuse the socket if the remaining value is buffered
  * http-cache-choice: abbreviate memcached keys
  * *-cache: allocate a parent pool for cache items
  * pool: re-enable linear pools
  * frame: free the request body on error
  * http-cache: free cached body which was dismissed

 -- Max Kellermann <mk@cm4all.com>  Mon, 07 Feb 2011 15:34:09 +0100

cm4all-beng-proxy (0.8.21) unstable; urgency=low

  * merge release 0.7.55
  * jail: translate the document root properly
  * header-forward: forward the "Host" header to CGI/FastCGI/AJP
  * http-error: map ENOTDIR to "404 Not Found"
  * http-server: fix assertion failure on write error
  * fcgi-stock: clear all environment variables

 -- Max Kellermann <mk@cm4all.com>  Thu, 06 Jan 2011 16:04:20 +0100

cm4all-beng-proxy (0.8.20) unstable; urgency=low

  * widget-resolver: add pedantic state assertions
  * async: remember a copy of the operation in !NDEBUG
  * python/translation/response: max_age() returns self

 -- Max Kellermann <mk@cm4all.com>  Mon, 06 Dec 2010 23:02:50 +0100

cm4all-beng-proxy (0.8.19) unstable; urgency=low

  * merge release 0.7.54

 -- Max Kellermann <mk@cm4all.com>  Wed, 17 Nov 2010 16:25:10 +0100

cm4all-beng-proxy (0.8.18) unstable; urgency=low

  * was-client: explicitly send 32 bit METHOD payload
  * was-client: explicitly parse STATUS as 32 bit integer
  * istream: check presence of as_fd() in optimized build

 -- Max Kellermann <mk@cm4all.com>  Fri, 05 Nov 2010 11:00:54 +0100

cm4all-beng-proxy (0.8.17) unstable; urgency=low

  * merged release 0.7.53
  * widget: use colon as widget path separator
  * was-client: check for abort during response handler
  * was-client: implement STOP
  * was-client: release memory pools
  * was-launch: enable non-blocking mode on input and output
  * http-server: don't crash on malformed pipelined request
  * main: free the WAS stock and the UDP listener in the SIGTERM handler

 -- Max Kellermann <mk@cm4all.com>  Thu, 28 Oct 2010 19:50:26 +0200

cm4all-beng-proxy (0.8.16) unstable; urgency=low

  * merged release 0.7.52
  * was-client: support for the WAS protocol

 -- Max Kellermann <mk@cm4all.com>  Wed, 13 Oct 2010 16:45:18 +0200

cm4all-beng-proxy (0.8.15) unstable; urgency=low

  * resource-address: don't skip question mark twice

 -- Max Kellermann <mk@cm4all.com>  Tue, 28 Sep 2010 12:20:33 +0200

cm4all-beng-proxy (0.8.14) unstable; urgency=low

  * processor: schedule "xmlns:c" deletion

 -- Max Kellermann <mk@cm4all.com>  Thu, 23 Sep 2010 14:42:31 +0200

cm4all-beng-proxy (0.8.13) unstable; urgency=low

  * processor: delete "xmlns:c" attributes from link elements
  * istream-{head,zero}: implement method available()
  * merged release 0.7.51

 -- Max Kellermann <mk@cm4all.com>  Tue, 17 Aug 2010 09:54:33 +0200

cm4all-beng-proxy (0.8.12) unstable; urgency=low

  * http-cache-memcached: copy resource address
  * debian/control: add missing ${shlibs:Depends}
  * merged release 0.7.50

 -- Max Kellermann <mk@cm4all.com>  Thu, 12 Aug 2010 20:17:52 +0200

cm4all-beng-proxy (0.8.11) unstable; urgency=low

  * delegate-client: fix SCM_RIGHTS check
  * use Linux 2.6 CLOEXEC/NONBLOCK flags
  * tcache: INVALIDATE removes all variants (error documents etc.)
  * control: new UDP based protocol, allows invalidating caches
  * hashmap: fix assertion failure in hashmap_remove_match()
  * merged release 0.7.49

 -- Max Kellermann <mk@cm4all.com>  Tue, 10 Aug 2010 15:48:10 +0200

cm4all-beng-proxy (0.8.10) unstable; urgency=low

  * tcache: copy response.previous

 -- Max Kellermann <mk@cm4all.com>  Mon, 02 Aug 2010 18:03:43 +0200

cm4all-beng-proxy (0.8.9) unstable; urgency=low

  * (f?)cgi-handler: forward query string only if focused
  * ajp-handler: merge into proxy-handler
  * proxy-handler: forward query string if focused
  * cgi, fastcgi-handler: enable the resource cache
  * translation: add packets CHECK and PREVIOUS for authentication
  * python: add Response.max_age()

 -- Max Kellermann <mk@cm4all.com>  Fri, 30 Jul 2010 11:39:22 +0200

cm4all-beng-proxy (0.8.8) unstable; urgency=low

  * prototypes/translate.py: added new ticket-fastcgi programs
  * http-cache: implement FastCGI caching
  * merged release 0.7.47

 -- Max Kellermann <mk@cm4all.com>  Wed, 21 Jul 2010 13:00:43 +0200

cm4all-beng-proxy (0.8.7) unstable; urgency=low

  * istream-delayed: update the "direct" bit mask
  * http-client: send "Expect: 100-continue"
  * response, widget-http: apply istream_pipe to filter input
  * proxy-handler: apply istream_pipe to request body
  * istream-ajp-body: send larger request body packets
  * ajp-client: support splice()
  * merged release 0.7.46

 -- Max Kellermann <mk@cm4all.com>  Fri, 25 Jun 2010 18:52:04 +0200

cm4all-beng-proxy (0.8.6) unstable; urgency=low

  * translation: added support for custom error documents
  * response: convert HEAD to GET if filter follows
  * processor: short-circuit on HEAD request
  * python: depend on python-twisted-core

 -- Max Kellermann <mk@cm4all.com>  Wed, 16 Jun 2010 16:37:42 +0200

cm4all-beng-proxy (0.8.5) unstable; urgency=low

  * istream-tee: allow second output to block
  * widget-http: don't transform error documents
  * response, widget-http: disable filters after widget frame request
  * translation: added packet FILTER_4XX to filter client errors
  * merged release 0.7.45

 -- Max Kellermann <mk@cm4all.com>  Thu, 10 Jun 2010 16:13:14 +0200

cm4all-beng-proxy (0.8.4) unstable; urgency=low

  * python: added missing "Response" import
  * python: resume parsing after deferred call
  * http-client: implement istream method as_fd()
  * merged release 0.7.44

 -- Max Kellermann <mk@cm4all.com>  Mon, 07 Jun 2010 17:01:16 +0200

cm4all-beng-proxy (0.8.3) unstable; urgency=low

  * file-handler: implement If-Range (RFC 2616 14.27)
  * merged release 0.7.42

 -- Max Kellermann <mk@cm4all.com>  Tue, 01 Jun 2010 16:17:13 +0200

cm4all-beng-proxy (0.8.2) unstable; urgency=low

  * cookie-client: verify the cookie path
  * python: use Twisted's logging library
  * python: added a widget registry class
  * merged release 0.7.41

 -- Max Kellermann <mk@cm4all.com>  Wed, 26 May 2010 13:08:16 +0200

cm4all-beng-proxy (0.8.1) unstable; urgency=low

  * http-cache-memcached: delete entity records on POST

 -- Max Kellermann <mk@cm4all.com>  Tue, 18 May 2010 12:21:55 +0200

cm4all-beng-proxy (0.8) unstable; urgency=low

  * istream: added method as_fd() to convert istream to file descriptor
  * fork: support passing stdin istream fd to child process
  * http-cache: discard only matching entries on POST
  * istream-html-escape: escape single and double quote
  * rewrite-uri: escape the result with XML entities

 -- Max Kellermann <mk@cm4all.com>  Thu, 13 May 2010 12:34:46 +0200

cm4all-beng-proxy (0.7.55) unstable; urgency=low

  * pool: reparent pools in optimized build
  * istream-deflate: add missing pool reference while reading
  * istream-deflate: fix several error handlers

 -- Max Kellermann <mk@cm4all.com>  Thu, 06 Jan 2011 12:59:39 +0100

cm4all-beng-proxy (0.7.54) unstable; urgency=low

  * http-server: fix crash on deferred chunked request body
  * parser: fix crash on malformed SCRIPT element

 -- Max Kellermann <mk@cm4all.com>  Wed, 17 Nov 2010 16:13:09 +0100

cm4all-beng-proxy (0.7.53) unstable; urgency=low

  * http-server: don't crash on malformed pipelined request
  * sink-header: fix assertion failure on empty trailer

 -- Max Kellermann <mk@cm4all.com>  Thu, 28 Oct 2010 18:39:01 +0200

cm4all-beng-proxy (0.7.52) unstable; urgency=low

  * fcgi-client: fix send timeout handler
  * fork: finish the buffer after pipe was drained

 -- Max Kellermann <mk@cm4all.com>  Wed, 13 Oct 2010 16:39:26 +0200

cm4all-beng-proxy (0.7.51) unstable; urgency=low

  * http-client: clear response body pointer before forwarding EOF event
  * processor: fix assertion failure for c:mode in c:widget

 -- Max Kellermann <mk@cm4all.com>  Mon, 16 Aug 2010 17:01:48 +0200

cm4all-beng-proxy (0.7.50) unstable; urgency=low

  * header-forward: don't forward the "Host" header to HTTP servers
  * resource-address: use uri_relative() for CGI
  * uri-relative: don't lose host name in uri_absolute()
  * uri-relative: don't fail on absolute URIs
  * http-cache-heap: don't use uninitialized item size

 -- Max Kellermann <mk@cm4all.com>  Thu, 12 Aug 2010 20:03:49 +0200

cm4all-beng-proxy (0.7.49) unstable; urgency=low

  * hashmap: fix assertion failure in hashmap_remove_value()

 -- Max Kellermann <mk@cm4all.com>  Tue, 10 Aug 2010 15:37:12 +0200

cm4all-beng-proxy (0.7.48) unstable; urgency=low

  * pipe-stock: add assertions on file descriptors

 -- Max Kellermann <mk@cm4all.com>  Mon, 09 Aug 2010 14:56:54 +0200

cm4all-beng-proxy (0.7.47) unstable; urgency=low

  * cmdline: add option "--group"

 -- Max Kellermann <mk@cm4all.com>  Fri, 16 Jul 2010 18:39:53 +0200

cm4all-beng-proxy (0.7.46) unstable; urgency=low

  * handler: initialize all translate_response attributes
  * http-client: consume buffer before header length check
  * istream-pipe: clear "direct" flags in constructor
  * istream-pipe: return gracefully when handler blocks
  * ajp-client: hold pool reference to reset TCP_CORK

 -- Max Kellermann <mk@cm4all.com>  Mon, 21 Jun 2010 17:53:21 +0200

cm4all-beng-proxy (0.7.45) unstable; urgency=low

  * istream-tee: separate "weak" values for the two outputs
  * fcache: don't close output when caching has been canceled
  * tcache: copy the attribute "secure_cookie"

 -- Max Kellermann <mk@cm4all.com>  Thu, 10 Jun 2010 15:21:34 +0200

cm4all-beng-proxy (0.7.44) unstable; urgency=low

  * http-client: check response header length
  * http-server: check request header length

 -- Max Kellermann <mk@cm4all.com>  Mon, 07 Jun 2010 16:51:57 +0200

cm4all-beng-proxy (0.7.43) unstable; urgency=low

  * http-cache: fixed NULL pointer dereference when storing empty response
    body on the heap

 -- Max Kellermann <mk@cm4all.com>  Tue, 01 Jun 2010 18:52:45 +0200

cm4all-beng-proxy (0.7.42) unstable; urgency=low

  * fork: check "direct" flag again after buffer flush
  * pool: pool_unref_denotify() remembers the code location
  * sink-{buffer,gstring}: don't invoke callback in abort()
  * async: added another debug flag to verify correctness

 -- Max Kellermann <mk@cm4all.com>  Mon, 31 May 2010 21:15:58 +0200

cm4all-beng-proxy (0.7.41) unstable; urgency=low

  * http-cache: initialize response status and headers on empty body

 -- Max Kellermann <mk@cm4all.com>  Tue, 25 May 2010 16:27:25 +0200

cm4all-beng-proxy (0.7.40) unstable; urgency=low

  * http-cache: fixed NULL pointer dereference when storing empty response
    body in memcached

 -- Max Kellermann <mk@cm4all.com>  Tue, 25 May 2010 15:04:44 +0200

cm4all-beng-proxy (0.7.39) unstable; urgency=low

  * memcached-stock: close value on connect failure
  * http: implement remaining status codes
  * http-cache: allow caching empty response body
  * http-cache: cache status codes 203, 206, 300, 301, 410
  * http-cache: don't cache authorized resources

 -- Max Kellermann <mk@cm4all.com>  Fri, 21 May 2010 17:37:29 +0200

cm4all-beng-proxy (0.7.38) unstable; urgency=low

  * http-server: send HTTP/1.1 declaration with "100 Continue"
  * connection: initialize "site_name", fixes crash bug
  * translation: added packet SECURE_COOKIE

 -- Max Kellermann <mk@cm4all.com>  Thu, 20 May 2010 15:40:34 +0200

cm4all-beng-proxy (0.7.37) unstable; urgency=low

  * *-client: implement a socket leak detector
  * handler: initialize response header without translation server

 -- Max Kellermann <mk@cm4all.com>  Tue, 18 May 2010 12:05:11 +0200

cm4all-beng-proxy (0.7.36) unstable; urgency=low

  * http-client: fixed NULL pointer dereference
  * handler, response: removed duplicate request body destruction calls

 -- Max Kellermann <mk@cm4all.com>  Tue, 11 May 2010 17:16:36 +0200

cm4all-beng-proxy (0.7.35) unstable; urgency=low

  * {http,fcgi,ajp}-request: close the request body on abort
  * handler: set fake translation response on malformed URI

 -- Max Kellermann <mk@cm4all.com>  Mon, 10 May 2010 11:22:23 +0200

cm4all-beng-proxy (0.7.34) unstable; urgency=low

  * translate: check the UNTRUSTED packet
  * translation: added packet UNTRUSTED_PREFIX

 -- Max Kellermann <mk@cm4all.com>  Fri, 30 Apr 2010 19:14:37 +0200

cm4all-beng-proxy (0.7.33) unstable; urgency=low

  * merged release 0.7.27.1
  * fcache: don't continue storing in background
  * fcgi-client: re-add event after some input data has been read

 -- Max Kellermann <mk@cm4all.com>  Fri, 30 Apr 2010 11:31:08 +0200

cm4all-beng-proxy (0.7.32) unstable; urgency=low

  * response: generate the "Server" response header
  * response: support the Authentication-Info response header
  * response: support custom authentication pages
  * translation: support custom response headers

 -- Max Kellermann <mk@cm4all.com>  Tue, 27 Apr 2010 17:09:59 +0200

cm4all-beng-proxy (0.7.31) unstable; urgency=low

  * support HTTP authentication (RFC 2617)

 -- Max Kellermann <mk@cm4all.com>  Mon, 26 Apr 2010 17:26:42 +0200

cm4all-beng-proxy (0.7.30) unstable; urgency=low

  * fcgi-client: support responses without a body
  * {http,fcgi}-client: hold caller pool reference during callback

 -- Max Kellermann <mk@cm4all.com>  Fri, 23 Apr 2010 14:41:05 +0200

cm4all-beng-proxy (0.7.29) unstable; urgency=low

  * http-cache: added missing pool_unref() in memcached_miss()
  * pool: added checked pool references

 -- Max Kellermann <mk@cm4all.com>  Thu, 22 Apr 2010 15:45:48 +0200

cm4all-beng-proxy (0.7.28) unstable; urgency=low

  * fcgi-client: support response status
  * translate: malformed packets are fatal
  * http-cache: don't cache resources with very long URIs
  * memcached-client: increase the maximum key size to 32 kB

 -- Max Kellermann <mk@cm4all.com>  Thu, 15 Apr 2010 15:06:51 +0200

cm4all-beng-proxy (0.7.27.1) unstable; urgency=low

  * http-cache: added missing pool_unref() in memcached_miss()
  * http-cache: don't cache resources with very long URIs
  * memcached-client: increase the maximum key size to 32 kB
  * fork: properly handle partially filled output buffer
  * fork: re-add event after some input data has been read

 -- Max Kellermann <mk@cm4all.com>  Thu, 29 Apr 2010 15:30:21 +0200

cm4all-beng-proxy (0.7.27) unstable; urgency=low

  * session: use GLib's PRNG to generate session ids
  * session: seed the PRNG with /dev/random
  * response: log UNTRUSTED violation attempts
  * response: drop widget sessions when there is no focus

 -- Max Kellermann <mk@cm4all.com>  Fri, 09 Apr 2010 12:04:18 +0200

cm4all-beng-proxy (0.7.26) unstable; urgency=low

  * memcached-client: schedule read event before callback
  * istream-tee: continue with second output if first is closed

 -- Max Kellermann <mk@cm4all.com>  Sun, 28 Mar 2010 18:08:11 +0200

cm4all-beng-proxy (0.7.25) unstable; urgency=low

  * memcached-client: don't poll if socket is closed
  * fork: close file descriptor on input error
  * pool: don't check attachments in pool_trash()

 -- Max Kellermann <mk@cm4all.com>  Thu, 25 Mar 2010 13:28:01 +0100

cm4all-beng-proxy (0.7.24) unstable; urgency=low

  * memcached-client: release socket after splice

 -- Max Kellermann <mk@cm4all.com>  Mon, 22 Mar 2010 11:29:45 +0100

cm4all-beng-proxy (0.7.23) unstable; urgency=low

  * sink-header: support splice
  * memcached-client: support splice (response)
  * fcgi-client: recover correctly after send error
  * fcgi-client: support chunked request body
  * fcgi-client: basic splice support for the request body
  * http-cache: duplicate headers
  * {http,memcached}-client: check "direct" mode after buffer flush
  * cmdline: added option "fcgi_stock_limit"
  * python: auto-export function write_packet()
  * python: Response methods return self

 -- Max Kellermann <mk@cm4all.com>  Fri, 19 Mar 2010 13:28:35 +0100

cm4all-beng-proxy (0.7.22) unstable; urgency=low

  * python: re-add function write_packet()

 -- Max Kellermann <mk@cm4all.com>  Fri, 12 Mar 2010 12:27:21 +0100

cm4all-beng-proxy (0.7.21) unstable; urgency=low

  * ajp-client: handle EAGAIN from send()
  * python: install the missing sources

 -- Max Kellermann <mk@cm4all.com>  Thu, 11 Mar 2010 16:58:25 +0100

cm4all-beng-proxy (0.7.20) unstable; urgency=low

  * http-client: don't reinstate event when socket is closed
  * access-log: log the site name
  * python: removed unused function write_packet()
  * python: split the module beng_proxy.translation
  * python: allow overriding query string and param in absolute_uri()
  * python: moved absolute_uri() to a separate library

 -- Max Kellermann <mk@cm4all.com>  Thu, 11 Mar 2010 09:48:52 +0100

cm4all-beng-proxy (0.7.19) unstable; urgency=low

  * client-socket: translate EV_TIMEOUT to ETIMEDOUT
  * fork: refill the input buffer as soon as possible
  * delegate-client: implement an abortable event
  * pool: added assertions for libevent leaks
  * direct: added option "-s enable_splice=no"

 -- Max Kellermann <mk@cm4all.com>  Thu, 04 Mar 2010 17:34:56 +0100

cm4all-beng-proxy (0.7.18) unstable; urgency=low

  * args: reserve memory for the trailing null byte

 -- Max Kellermann <mk@cm4all.com>  Tue, 23 Feb 2010 17:46:04 +0100

cm4all-beng-proxy (0.7.17) unstable; urgency=low

  * translation: added the BOUNCE packet (variant of REDIRECT)
  * translation: change widget packet HOST to UNTRUSTED
  * translation: pass internal URI arguments to the translation server
  * handler: use the specified status with REDIRECT
  * python: added method Request.absolute_uri()

 -- Max Kellermann <mk@cm4all.com>  Tue, 23 Feb 2010 16:15:22 +0100

cm4all-beng-proxy (0.7.16) unstable; urgency=low

  * processor: separate trusted from untrusted widgets by host name
  * processor: mode=partition is deprecated
  * translate: fix DOCUMENT_ROOT handler for CGI/FASTCGI
  * fcgi-request: added JailCGI support

 -- Max Kellermann <mk@cm4all.com>  Fri, 19 Feb 2010 14:29:29 +0100

cm4all-beng-proxy (0.7.15) unstable; urgency=low

  * processor: unreference the caller pool in abort()
  * tcache: clear BASE on mismatch
  * fcgi-client: generate the Content-Length request header
  * fcgi-client: send the CONTENT_TYPE parameter
  * prototypes/translate.py: use FastCGI to run PHP

 -- Max Kellermann <mk@cm4all.com>  Thu, 11 Feb 2010 14:43:21 +0100

cm4all-beng-proxy (0.7.14) unstable; urgency=low

  * connection: drop connections when the limit is exceeded
  * resource-address: added BASE support
  * fcgi-client: check the request ID in response packets
  * http-client: check response body when request body is closed
  * html-escape: use the last ampersand before the semicolon
  * html-escape: support &apos;
  * processor: unescape widget parameter values

 -- Max Kellermann <mk@cm4all.com>  Fri, 29 Jan 2010 17:49:43 +0100

cm4all-beng-proxy (0.7.13) unstable; urgency=low

  * fcgi-request: duplicate socket path
  * fcgi-request: support ACTION
  * fcgi-client: provide SCRIPT_FILENAME
  * fcgi-client: append empty PARAMS packet
  * fcgi-client: try to read response before request is finished
  * fcgi-client: implement the STDERR packet
  * fcgi-client: support request headers and body
  * fcgi-stock: manage one socket per child process
  * fcgi-stock: unlink socket path after connect
  * fcgi-stock: redirect fd 1,2 to /dev/null
  * fcgi-stock: kill FastCGI processes after 5 minutes idle
  * translation: new packet PAIR for passing parameters to FastCGI

 -- Max Kellermann <mk@cm4all.com>  Thu, 14 Jan 2010 13:36:48 +0100

cm4all-beng-proxy (0.7.12) unstable; urgency=low

  * http-cache: unlock the cache item after successful revalidation
  * http-cache-memcached: pass the expiration time to memcached
  * sink-header: comprise pending data in method available()
  * header-forward: forward the Expires response header

 -- Max Kellermann <mk@cm4all.com>  Tue, 22 Dec 2009 16:18:49 +0100

cm4all-beng-proxy (0.7.11) unstable; urgency=low

  * {ajp,memcached}-client: fix dis\appearing event for duplex socket
  * memcached-client: handle EAGAIN after send()
  * memcached-client: release socket as early as possible
  * header-forward: don't forward Accept-Encoding if transformation is
    enabled
  * widget-http, inline-widget: check Content-Encoding before processing
  * file-handler: send "Vary: Accept-Encoding" for compressed response
  * header-forward: support duplicate headers
  * fcache: implemented a 60 seconds timeout
  * fcache: copy pointer to local variable before callback
  * event2: refresh timeout after event has occurred

 -- Max Kellermann <mk@cm4all.com>  Fri, 18 Dec 2009 16:45:24 +0100

cm4all-beng-proxy (0.7.10) unstable; urgency=low

  * http-{server,client}: fix disappearing event for duplex socket

 -- Max Kellermann <mk@cm4all.com>  Mon, 14 Dec 2009 15:46:25 +0100

cm4all-beng-proxy (0.7.9) unstable; urgency=low

  * http: "Expect" is a hop-by-hop header
  * http-server: send "100 Continue" unless request body closed
  * http-client: poll socket after splice
  * http-server: handle EAGAIN after splice
  * http-server: send a 417 response on unrecognized "Expect" request
  * response, widget-http: append filter id to resource tag
  * resource-tag: check for "Cache-Control: no-store"

 -- Max Kellermann <mk@cm4all.com>  Mon, 14 Dec 2009 13:05:15 +0100

cm4all-beng-proxy (0.7.8) unstable; urgency=low

  * http-body: support partial response in method available()
  * file-handler: support pre-compressed static files
  * fcache: honor the "Cache-Control: no-store" response header

 -- Max Kellermann <mk@cm4all.com>  Wed, 09 Dec 2009 15:49:25 +0100

cm4all-beng-proxy (0.7.7) unstable; urgency=low

  * parser: allow underscore in attribute names
  * processor: check "type" attribute before URI rewriting
  * http-client: start receiving before request is sent
  * http-client: try to read response after write error
  * http-client: deliver response body after headers are finished
  * http-client: release socket as early as possible
  * http-client: serve buffer after socket has been closed
  * istream-chunked: clear input stream in abort handler
  * growing-buffer: fix crash after close in "data" callback

 -- Max Kellermann <mk@cm4all.com>  Thu, 03 Dec 2009 13:09:57 +0100

cm4all-beng-proxy (0.7.6) unstable; urgency=low

  * istream-hold: return -2 if handler is not available yet
  * http, ajp, fcgi: use istream_hold on request body
  * http-client: implemented splicing the request body
  * response: added missing URI substitution

 -- Max Kellermann <mk@cm4all.com>  Tue, 17 Nov 2009 15:25:35 +0100

cm4all-beng-proxy (0.7.5) unstable; urgency=low

  * session: 64 bit session ids
  * session: allow arbitrary session id size (at compile-time)
  * debian: larger default log file (16 * 4MB)
  * debian: added package cm4all-beng-proxy-toi

 -- Max Kellermann <mk@cm4all.com>  Mon, 16 Nov 2009 15:51:24 +0100

cm4all-beng-proxy (0.7.4) unstable; urgency=low

  * measure the latency of external resources
  * widget-http: partially revert "don't query session if !stateful"

 -- Max Kellermann <mk@cm4all.com>  Tue, 10 Nov 2009 15:06:03 +0100

cm4all-beng-proxy (0.7.3) unstable; urgency=low

  * uri-verify: don't reject double slash after first segment
  * hostname: allow the hyphen character
  * processor: allow processing without session
  * widget-http: don't query session if !stateful
  * request: disable session management for known bots
  * python: fixed AttributeError in __getattr__()
  * python: added method Response.process()
  * translation: added the response packets URI, HOST, SCHEME
  * translation: added header forward packets

 -- Max Kellermann <mk@cm4all.com>  Mon, 09 Nov 2009 16:40:27 +0100

cm4all-beng-proxy (0.7.2) unstable; urgency=low

  * fcache: close all caching connections on exit
  * istream-file: retry reading after EAGAIN
  * direct, istream-pipe: re-enable SPLICE_F_NONBLOCK
  * direct, istream-pipe: disable the SPLICE_F_MORE flag
  * http-client: handle EAGAIN after splice
  * http-client, header-writer: remove hop-by-hop response headers
  * response: optimized transformed response headers
  * handler: mangle CGI and FastCGI headers
  * header-forward: generate the X-Forwarded-For header
  * header-forward: add local host name to "Via" request header

 -- Max Kellermann <mk@cm4all.com>  Fri, 30 Oct 2009 13:41:02 +0100

cm4all-beng-proxy (0.7.1) unstable; urgency=low

  * file-handler: close the stream on "304 Not Modified"
  * pool: use assembler code only on gcc
  * cmdline: added option "--set tcp_stock_limit"
  * Makefile.am: enable the "subdir-objects" option

 -- Max Kellermann <mk@cm4all.com>  Thu, 22 Oct 2009 12:17:11 +0200

cm4all-beng-proxy (0.7) unstable; urgency=low

  * ajp-client: check if connection was closed during response callback
  * header-forward: log session id
  * istream: separate TCP splicing checks
  * istream-pipe: fix segmentation fault after incomplete direct transfer
  * istream-pipe: implement the "available" method
  * istream-pipe: allocate pipe only if handler supports it
  * istream-pipe: flush the pipe before reading from input
  * istream-pipe: reuse pipes in a stock
  * direct: support splice() from TCP socket to pipe
  * istream: direct() returns -3 if stream has been closed
  * hstock: don't destroy stocks while items are being created
  * tcp-stock: limit number of connections per host to 256
  * translate, http-client, ajp-client, cgi, http-cache: verify the HTTP
    response status
  * prototypes/translate.py: disallow "/../" and null bytes
  * prototypes/translate.py: added "/jail-delegate/" location
  * uri-parser: strict RFC 2396 URI verification
  * uri-parser: don't unescape the URI path
  * http-client, ajp-client: verify the request URI
  * uri-escape: unescape each character only once
  * http-cache: never use the memcached stock if caching is disabled
  * allow 8192 connections by default
  * allow 65536 file handles by default
  * added package cm4all-jailed-beng-proxy-delegate-helper

 -- Max Kellermann <mk@cm4all.com>  Wed, 21 Oct 2009 15:00:56 +0200

cm4all-beng-proxy (0.6.23) unstable; urgency=low

  * header-forward: log session information
  * prototypes/translate.py: added /cgi-bin/ location
  * http-server: disable keep-alive for HTTP/1.0 clients
  * http-server: don't send "Connection: Keep-Alive"
  * delegate-stock: clear the environment
  * delegate-stock: added jail support
  * delegate-client: reuse helper process after I/O error

 -- Max Kellermann <mk@cm4all.com>  Mon, 12 Oct 2009 17:29:35 +0200

cm4all-beng-proxy (0.6.22) unstable; urgency=low

  * istream-tee: clear both "enabled" flags in the eof/abort handler
  * istream-tee: fall back to first data() return value if second stream
    closed itself
  * http-cache: don't log body_abort after close

 -- Max Kellermann <mk@cm4all.com>  Thu, 01 Oct 2009 19:19:37 +0200

cm4all-beng-proxy (0.6.21) unstable; urgency=low

  * http-client: log more error messages
  * delegate-stock: added the DOCUMENT_ROOT environment variable
  * response, widget: accept "application/xhtml+xml"
  * cookie-server: allow square brackets in unquoted cookie values
    (violating RFC 2109 and RFC 2616)

 -- Max Kellermann <mk@cm4all.com>  Thu, 01 Oct 2009 13:55:40 +0200

cm4all-beng-proxy (0.6.20) unstable; urgency=low

  * stock: clear stock after 60 seconds idle
  * hstock: remove empty stocks
  * http-server, http-client, cgi: fixed off-by-one bug in header parser
  * istream-pipe: fix the direct() return value on error
  * istream-pipe: fix formula in range assertion
  * http-cache-memcached: implemented "remove"
  * handler: added FastCGI handler
  * fcgi-client: unref caller pool after socket release
  * fcgi-client: implemented response headers

 -- Max Kellermann <mk@cm4all.com>  Tue, 29 Sep 2009 14:07:13 +0200

cm4all-beng-proxy (0.6.19) unstable; urgency=low

  * http-client: release caller pool after socket release
  * memcached-client: release socket on marshalling error
  * stock: unref caller pool in abort handler
  * stock: lazy cleanup
  * http-cache: copy caller_pool to local variable

 -- Max Kellermann <mk@cm4all.com>  Thu, 24 Sep 2009 16:02:17 +0200

cm4all-beng-proxy (0.6.18) unstable; urgency=low

  * delegate-handler: support conditional GET and ranges
  * file-handler: fix suffix-byte-range-spec parser
  * delegate-helper: call open() with O_CLOEXEC|O_NOCTTY
  * istream-file: don't set FD_CLOEXEC if O_CLOEXEC is available
  * stock: hold caller pool during "get" operation
  * main: free balancer object during shutdown
  * memcached-client: enable socket timeout
  * delegate-stock: set FD_CLOEXEC on socket

 -- Max Kellermann <mk@cm4all.com>  Thu, 24 Sep 2009 10:50:53 +0200

cm4all-beng-proxy (0.6.17) unstable; urgency=low

  * tcp-stock: implemented a load balancer
  * python: accept address list in the ajp() method
  * http-server: added timeout for the HTTP request headers
  * response: close template when the content type is wrong
  * delegate-get: implemented response headers
  * delegate-get: provide status codes and error messages

 -- Max Kellermann <mk@cm4all.com>  Fri, 18 Sep 2009 15:36:57 +0200

cm4all-beng-proxy (0.6.16) unstable; urgency=low

  * tcp-stock: added support for bulldog-tyke
  * sink-buffer: close input if it's not used in the constructor
  * http-cache-memcached: close response body when deserialization fails
  * serialize: fix regression in serialize_uint64()

 -- Max Kellermann <mk@cm4all.com>  Tue, 15 Sep 2009 19:26:07 +0200

cm4all-beng-proxy (0.6.15) unstable; urgency=low

  * http-cache-choice: find more duplicates during cleanup
  * handler: added AJP handler
  * ajp-request: unref pool only on tcp_stock failure
  * ajp-client: prevent parser recursion
  * ajp-client: free request body when response is closed
  * ajp-client: reuse connection after END_RESPONSE packet
  * ajp-client: enable TCP_CORK while sending
  * istream-ajp-body: added a second "length" header field
  * ajp-client: auto-send empty request body chunk
  * ajp-client: register "write" event after GET_BODY_CHUNK packet
  * ajp-client: implemented request and response headers
  * http-cache-rfc: don't rewind tpool if called recursively

 -- Max Kellermann <mk@cm4all.com>  Fri, 11 Sep 2009 16:04:06 +0200

cm4all-beng-proxy (0.6.14) unstable; urgency=low

  * istream-tee: don't restart reading if already in progress

 -- Max Kellermann <mk@cm4all.com>  Thu, 03 Sep 2009 13:21:06 +0200

cm4all-beng-proxy (0.6.13) unstable; urgency=low

  * cookie-server: fix parsing multiple cookies
  * http-cache-memcached: clean up expired "choice" items
  * sink-gstring: use callback instead of public struct
  * istream-tee: restart reading when one output is closed

 -- Max Kellermann <mk@cm4all.com>  Wed, 02 Sep 2009 17:02:53 +0200

cm4all-beng-proxy (0.6.12) unstable; urgency=low

  * http-cache: don't attempt to remove cache items when the cache is disabled

 -- Max Kellermann <mk@cm4all.com>  Fri, 28 Aug 2009 15:40:48 +0200

cm4all-beng-proxy (0.6.11) unstable; urgency=low

  * http-cache-memcached: store HTTP status and response headers
  * http-cache-memcached: implemented flush (SIGHUP)
  * http-cache-memcached: support "Vary"
  * http-client: work around assertion failure in response_stream_close()

 -- Max Kellermann <mk@cm4all.com>  Thu, 27 Aug 2009 12:33:17 +0200

cm4all-beng-proxy (0.6.10) unstable; urgency=low

  * parser: finish tag before bailing out
  * http-request: allow URLs without path component
  * fork: clear event in read() method
  * istream-file: pass options O_CLOEXEC|O_NOCTTY to open()
  * response: check if the "Host" request header is valid

 -- Max Kellermann <mk@cm4all.com>  Tue, 18 Aug 2009 16:37:19 +0200

cm4all-beng-proxy (0.6.9) unstable; urgency=low

  * direct: disable SPLICE_F_NONBLOCK (temporary NFS EAGAIN workaround)

 -- Max Kellermann <mk@cm4all.com>  Mon, 17 Aug 2009 13:52:49 +0200

cm4all-beng-proxy (0.6.8) unstable; urgency=low

  * widget-http: close response body in error code path
  * http-cache: implemented memcached backend (--memcached-server)
  * processor: &c:base; returns the URI without scheme and host

 -- Max Kellermann <mk@cm4all.com>  Mon, 17 Aug 2009 12:29:19 +0200

cm4all-beng-proxy (0.6.7) unstable; urgency=low

  * file-handler: generate Expires from xattr user.MaxAge
  * cmdline: added option --set to configure:
    - max_connections
    - http_cache_size
    - filter_cache_size
    - translate_cache_size
  * flush caches on SIGHUP

 -- Max Kellermann <mk@cm4all.com>  Fri, 07 Aug 2009 11:41:10 +0200

cm4all-beng-proxy (0.6.6) unstable; urgency=low

  * added missing GLib build dependency
  * cgi-handler: set the "body_consumed" flag

 -- Max Kellermann <mk@cm4all.com>  Tue, 04 Aug 2009 09:53:01 +0200

cm4all-beng-proxy (0.6.5) unstable; urgency=low

  * shm: pass MAP_NORESERVE to mmap()
  * proxy-handler: support cookies
  * translation: added DISCARD_SESSION packet

 -- Max Kellermann <mk@cm4all.com>  Wed, 15 Jul 2009 18:00:33 +0200

cm4all-beng-proxy (0.6.4) unstable; urgency=low

  * http-client: don't read response body in HEAD requests
  * ajp-client: invoke the "abort" handler on error
  * filter-cache: lock cache items while they are served

 -- Max Kellermann <mk@cm4all.com>  Thu, 09 Jul 2009 14:36:14 +0200

cm4all-beng-proxy (0.6.3) unstable; urgency=low

  * http-server: implemented the DELETE method
  * http-server: refuse HTTP/0.9 requests
  * proxy-handler: send request body to template when no widget is focused
  * widget-request: pass original HTTP method to widget
  * session: automatically defragment sessions

 -- Max Kellermann <mk@cm4all.com>  Tue, 07 Jul 2009 16:57:22 +0200

cm4all-beng-proxy (0.6.2) unstable; urgency=low

  * lock: fixed race condition in debug flag updates
  * session: use rwlock for the session manager
  * proxy-handler: pass request headers to the remote HTTP server
  * proxy-handler: forward original Accept-Charset if processor is disabled
  * pipe: don't filter resources without a body
  * fcache: forward original HTTP status over "pipe" filter
  * cgi: support the "Status" line

 -- Max Kellermann <mk@cm4all.com>  Mon, 06 Jul 2009 16:38:26 +0200

cm4all-beng-proxy (0.6.1) unstable; urgency=low

  * session: consistently lock all session objects
  * rewrite-uri: check if widget_external_uri() returns NULL
  * widget-uri: don't generate the "path" argument when it's NULL
  * widget-uri: strip superfluous question mark from widget_base_address()
  * widget-uri: append parameters from the template first
  * widget-uri: re-add configured query string in widget_absolute_uri()
  * widget-uri: eliminate configured query string in widget_external_uri()
  * processor: don't consider session data for base=child and base=parent

 -- Max Kellermann <mk@cm4all.com>  Fri, 03 Jul 2009 15:52:01 +0200

cm4all-beng-proxy (0.6) unstable; urgency=low

  * inline-widget: check the widget HTTP response status
  * response: don't apply transformation on failed response
  * resource-address: include pipe arguments in filter cache key
  * handler: removed session redirect on the first request
  * http-cache: accept ETag response header instead of Last-Modified
  * filter-cache: don't require Last-Modified or Expires
  * file-handler: disable ETag only when processor comes first
  * file-handler: read ETag from xattr
  * pipe: generate new ETag for piped resource
  * session: purge sessions when shared memory is full
  * handler: don't enforce sessions for filtered responses

 -- Max Kellermann <mk@cm4all.com>  Tue, 30 Jun 2009 17:48:20 +0200

cm4all-beng-proxy (0.5.14) unstable; urgency=low

  * ajp-client: implemented request body
  * cookie-client: obey "max-age=0" properly
  * processor: forward the original HTTP status
  * response, widget-http: don't allow processing resource without body
  * widget-http: check the Content-Type before invoking processor
  * response: pass the "Location" response header
  * debian: added a separate -optimized-dbg package
  * added init script support for multiple ports (--port) and multiple listen
    (--listen) command line argumnents
  * translation: added the "APPEND" packet for command line arguments
  * pipe: support command line arguments

 -- Max Kellermann <mk@cm4all.com>  Mon, 29 Jun 2009 16:51:16 +0200

cm4all-beng-proxy (0.5.13) unstable; urgency=low

  * widget-registry: clear local_address in translate request
  * cmdline: added the "--listen" option

 -- Max Kellermann <mk@cm4all.com>  Wed, 24 Jun 2009 12:27:17 +0200

cm4all-beng-proxy (0.5.12) unstable; urgency=low

  * response: pass the "Location" response handler
  * added support for multiple listener ports

 -- Max Kellermann <mk@cm4all.com>  Tue, 23 Jun 2009 23:34:55 +0200

cm4all-beng-proxy (0.5.11) unstable; urgency=low

  * build with autotools
  * use libcm4all-socket, GLib
  * Makefile.am: support out-of-tree builds
  * added optimized Debian package
  * tcache: fixed wrong assignment in VARY=HOST
  * translation: added request packet LOCAL_ADDRESS

 -- Max Kellermann <mk@cm4all.com>  Tue, 23 Jun 2009 15:42:12 +0200

cm4all-beng-proxy (0.5.10) unstable; urgency=low

  * widget-http: assign the "address" variable

 -- Max Kellermann <mk@cm4all.com>  Mon, 15 Jun 2009 18:38:58 +0200

cm4all-beng-proxy (0.5.9) unstable; urgency=low

  * tcache: fixed typo in tcache_string_match()
  * tcache: support VARY=SESSION
  * translate: added the INVALIDATE response packet
  * cache, session: higher size limits
  * widget-uri: separate query_string from path_info
  * widget-uri: ignore widget parameters in widget_external_uri()

 -- Max Kellermann <mk@cm4all.com>  Mon, 15 Jun 2009 17:06:11 +0200

cm4all-beng-proxy (0.5.8) unstable; urgency=low

  * handler: fixed double free bug in translate_callback()

 -- Max Kellermann <mk@cm4all.com>  Sun, 14 Jun 2009 19:05:09 +0200

cm4all-beng-proxy (0.5.7) unstable; urgency=low

  * forward the Content-Disposition header
  * handler: assign new session to local variable, fix segfault
  * handler: don't dereference the NULL session

 -- Max Kellermann <mk@cm4all.com>  Sun, 14 Jun 2009 13:01:52 +0200

cm4all-beng-proxy (0.5.6) unstable; urgency=low

  * widget-http: send the "Via" request header instead of "X-Forwarded-For"
  * proxy-handler: send the "Via" request header
  * widget-request: check the "path" argument before calling uri_compress()

 -- Max Kellermann <mk@cm4all.com>  Tue, 09 Jun 2009 12:21:00 +0200

cm4all-beng-proxy (0.5.5) unstable; urgency=low

  * processor: allow specifying relative URI in c:base=child
  * widget-request: verify the "path" argument
  * widget: allocate address from widget's pool
  * widget-http: support multiple Set-Cookie response headers

 -- Max Kellermann <mk@cm4all.com>  Thu, 04 Jun 2009 15:10:15 +0200

cm4all-beng-proxy (0.5.4) unstable; urgency=low

  * implemented delegation of open() to a helper program
  * added the BASE translation packet, supported by the translation cache
  * deprecated c:mode=proxy
  * rewrite-uri: always enable focus in mode=partial
  * http-cache: don't cache resources with query string (RFC 2616 13.9)
  * http-cache: lock cache items while they are served

 -- Max Kellermann <mk@cm4all.com>  Thu, 28 May 2009 11:44:01 +0200

cm4all-beng-proxy (0.5.3) unstable; urgency=low

  * cgi: close request body on fork() failure
  * fork: added workaround for pipe-to-pipe splice()
  * http-cache: use cache entry when response ETag matches
  * cgi: loop in istream_cgi_read() to prevent blocking
  * cache: check for expired items once a minute
  * cache: optimize search for oldest item

 -- Max Kellermann <mk@cm4all.com>  Wed, 06 May 2009 13:23:46 +0200

cm4all-beng-proxy (0.5.2) unstable; urgency=low

  * added filter cache
  * header-parser: added missing range check in header_parse_line()
  * fork: added event for writing to the child process
  * fork: don't splice() from a pipe
  * response: don't pass request body to unfocused processor
  * added filter type "pipe"

 -- Max Kellermann <mk@cm4all.com>  Wed, 29 Apr 2009 13:24:26 +0200

cm4all-beng-proxy (0.5.1) unstable; urgency=low

  * processor: fixed base=child assertion failure
  * handler: close request body if it was not consumed
  * static-file: generate Last-Modified and ETag response headers
  * static-file: obey the Content-Type provided by the translation server
  * static-file: get Content-Type from extended attribute
  * http-cache: use istream_null when cached resource is empty

 -- Max Kellermann <mk@cm4all.com>  Mon, 27 Apr 2009 10:00:20 +0200

cm4all-beng-proxy (0.5) unstable; urgency=low

  * processor: accept c:mode/c:base attributes in any order
  * processor: removed alternative (anchor) rewrite syntax

 -- Max Kellermann <mk@cm4all.com>  Mon, 20 Apr 2009 22:04:19 +0200

cm4all-beng-proxy (0.4.10) unstable; urgency=low

  * processor: lift length limitation for widget parameters
  * translate: abort if a packet is too large
  * translate: support MAX_AGE for the whole response
  * hashmap: fix corruption of slot chain in hashmap_remove_value()

 -- Max Kellermann <mk@cm4all.com>  Fri, 17 Apr 2009 13:02:50 +0200

cm4all-beng-proxy (0.4.9) unstable; urgency=low

  * http-cache: explicitly start reading into cache
  * cgi: clear "headers" variable before publishing the response
  * translate: use DOCUMENT_ROOT as CGI parameter

 -- Max Kellermann <mk@cm4all.com>  Mon, 06 Apr 2009 16:21:57 +0200

cm4all-beng-proxy (0.4.8) unstable; urgency=low

  * translate: allow ADDRESS packets in AJP addresses
  * translate: initialize all fields of a FastCGI address
  * http-cache: close all caching connections on exit
  * processor: don't rewrite SCRIPT SRC attribute when proxying

 -- Max Kellermann <mk@cm4all.com>  Thu, 02 Apr 2009 15:45:46 +0200

cm4all-beng-proxy (0.4.7) unstable; urgency=low

  * http-server: use istream_null for empty request body
  * parser: check for trailing slash only in TAG_OPEN tags
  * parser: added support for XML Processing Instructions
  * processor: implemented XML Processing Instruction "cm4all-rewrite-uri"
  * uri-escape: escape the slash character
  * cache: remove all matching items in cache_remove()
  * http-cache: lock cache items while holding a reference

 -- Max Kellermann <mk@cm4all.com>  Thu, 02 Apr 2009 12:02:53 +0200

cm4all-beng-proxy (0.4.6) unstable; urgency=low

  * file_handler: fixed logic error in If-Modified-Since check
  * date: return UTC time stamp in http_date_parse()
  * cache: continue search after item was invalidated
  * cache: remove the correct cache item
  * istream-chunked: work around invalid assertion failure
  * istream-subst: fixed corruption after partial match

 -- Max Kellermann <mk@cm4all.com>  Wed, 25 Mar 2009 15:03:10 +0100

cm4all-beng-proxy (0.4.5) unstable; urgency=low

  * http-server: assume keep-alive is enabled on HTTP 1.1
  * http-client: unregister EV_READ when the buffer is full
  * translation: added QUERY_STRING packet
  * processor: optionally parse base/mode from URI

 -- Max Kellermann <mk@cm4all.com>  Tue, 17 Mar 2009 13:04:25 +0100

cm4all-beng-proxy (0.4.4) unstable; urgency=low

  * forward Accept-Language request header to the translation server
  * translate: added the USER_AGENT request packet
  * session: obey the USER/MAX_AGE setting
  * use libcm4all-inline-dev in libcm4all-beng-proxy-dev
  * added pkg-config file for libcm4all-beng-proxy-dev
  * updated python-central dependencies
  * processor: parse c:base/c:mode attributes in PARAM tags

 -- Max Kellermann <mk@cm4all.com>  Wed, 11 Mar 2009 09:43:48 +0100

cm4all-beng-proxy (0.4.3) unstable; urgency=low

  * processor: rewrite URI in LINK tags
  * processor: rewrite URI in PARAM tags
  * use splice() from glibc 2.7
  * translate: added VARY response packet
  * build documentation with texlive

 -- Max Kellermann <mk@cm4all.com>  Wed, 04 Mar 2009 09:53:56 +0100

cm4all-beng-proxy (0.4.2) unstable; urgency=low

  * hashmap: fix corruption in slot chain
  * use monotonic clock to calculate expiry times
  * processor: rewrite URIs in the EMBED, VIDEO, AUDIO tags

 -- Max Kellermann <mk@cm4all.com>  Tue, 17 Feb 2009 17:14:48 +0100

cm4all-beng-proxy (0.4.1) unstable; urgency=low

  * translate: clear client->transformation
  * handler: check for translation errors
  * http-server: fixed assertion failure during shutdown
  * http-server: send "Keep-Alive" response header
  * worker: after fork(), call event_reinit() in the parent process
  * added valgrind build dependency
  * build with Debian's libevent-1.4 package

 -- Max Kellermann <mk@cm4all.com>  Tue, 10 Feb 2009 11:48:53 +0100

cm4all-beng-proxy (0.4) unstable; urgency=low

  * added support for transformation views
    - in the JavaScript API, mode=proxy is now deprecated
  * http-cache: fix segfault when request_headers==NULL
  * http-cache: store multiple (varying) versions of a resource
  * http-cache: use the "max-age" cache-control response

 -- Max Kellermann <mk@cm4all.com>  Fri, 30 Jan 2009 13:29:43 +0100

cm4all-beng-proxy (0.3.9) unstable; urgency=low

  * http-client: assume keep-alive is enabled on HTTP 1.1
  * processor: use configured/session path-info for mode=child URIs

 -- Max Kellermann <mk@cm4all.com>  Tue, 27 Jan 2009 13:07:51 +0100

cm4all-beng-proxy (0.3.8) unstable; urgency=low

  * processor: pass Content-Type and Content-Language headers from
    template
  * http-client: allow chunked response body without keep-alive

 -- Max Kellermann <mk@cm4all.com>  Fri, 23 Jan 2009 13:02:42 +0100

cm4all-beng-proxy (0.3.7) unstable; urgency=low

  * istream_subst: exit the loop if state==INSERT
  * istream_iconv: check if the full buffer could be flushed
  * worker: don't reinitialize session manager during shutdown

 -- Max Kellermann <mk@cm4all.com>  Thu, 15 Jan 2009 10:39:47 +0100

cm4all-beng-proxy (0.3.6) unstable; urgency=low

  * processor: ignore closing </header>
  * widget-http: now really don't check content-type in frame parents
  * parser: skip comments
  * processor: implemented c:base="parent"
  * processor: added "c:" prefix to c:widget child elements
  * processor: renamed the "c:param" element to "c:parameter"

 -- Max Kellermann <mk@cm4all.com>  Thu, 08 Jan 2009 11:17:29 +0100

cm4all-beng-proxy (0.3.5) unstable; urgency=low

  * widget-http: don't check content-type in frame parents
  * istream-subst: allow null bytes in the input stream
  * js: added the "translate" parameter for passing values to the
    translation server
  * rewrite-uri: refuse to rewrite a frame URI without widget id

 -- Max Kellermann <mk@cm4all.com>  Mon, 05 Jan 2009 16:46:32 +0100

cm4all-beng-proxy (0.3.4) unstable; urgency=low

  * processor: added support for custom widget request headers
  * http-cache: obey the "Vary" response header
  * http-cache: pass the new http_cache_info object when testing a cache
    item

 -- Max Kellermann <mk@cm4all.com>  Tue, 30 Dec 2008 15:46:44 +0100

cm4all-beng-proxy (0.3.3) unstable; urgency=low

  * processor: grew widget parameter buffer to 512 bytes
  * widget-resolver: clear widget->resolver on abort
  * cgi: clear the input's handler in cgi_async_abort()
  * widget-stream: use istream_hold (reverts r4171)

 -- Max Kellermann <mk@cm4all.com>  Fri, 05 Dec 2008 14:43:05 +0100

cm4all-beng-proxy (0.3.2) unstable; urgency=low

  * processor: free memory before calling embed_frame_widget()
  * processor: allocate query string from the widget pool
  * processor: removed the obsolete widget attributes "tag" and "style"
  * parser: hold a reference to the pool

 -- Max Kellermann <mk@cm4all.com>  Mon, 01 Dec 2008 14:15:38 +0100

cm4all-beng-proxy (0.3.1) unstable; urgency=low

  * http-client: remove Transfer-Encoding and Content-Length from response
    headers
  * http-client: don't read body after invoke_response()
  * fork: retry splice() after EAGAIN
  * fork: don't close input when splice() fails
  * cgi: abort the response handler when the stdin stream fails
  * istream_file, istream_pipe, fork, client_socket, listener: fixed file
    descriptor leaks
  * processor: hold a reference to the caller's pool
  * debian/rules: enabled test suite

 -- Max Kellermann <mk@cm4all.com>  Thu, 27 Nov 2008 16:01:16 +0100

cm4all-beng-proxy (0.3) unstable; urgency=low

  * implemented widget filters
  * translate: initialize all fields of a CGI address
  * fork: read request body on EAGAIN
  * fork: implemented the direct() method with splice()
  * python: added class Response
  * prototypes/translate.py:
    - support "filter"
    - support "content_type"
  * demo: added widget filter demo

 -- Max Kellermann <mk@cm4all.com>  Wed, 26 Nov 2008 16:27:29 +0100

cm4all-beng-proxy (0.2) unstable; urgency=low

  * don't quote text/xml widgets
  * widget-resolver: pass widget_pool to widget_class_lookup()
  * widget-registry: allocate widget_class from widget_pool
  * widget-stream: eliminated the async operation proxy, because the
    operation cannot be aborted before the constructor returns
  * widget-stream: don't clear the "delayed" stream in the response() callback
  * rewrite-uri: trigger istream_read(delayed) after istream_delayed_set()
  * doc: clarified XSLT integration

 -- Max Kellermann <mk@cm4all.com>  Tue, 25 Nov 2008 15:28:54 +0100

cm4all-beng-proxy (0.1) unstable; urgency=low

  * initial release

 -- Max Kellermann <mk@cm4all.com>  Mon, 17 Nov 2008 11:59:36 +0100<|MERGE_RESOLUTION|>--- conflicted
+++ resolved
@@ -1,6 +1,6 @@
-<<<<<<< HEAD
 cm4all-beng-proxy (12.0.7) unstable; urgency=low
 
+  * merge release 11.16
   * lb/http: add "redirect" as a possible destination for "branch"
 
  --   
@@ -51,7 +51,7 @@
   * translation: add packet CRON
 
  -- Max Kellermann <mk@cm4all.com>  Wed, 23 Nov 2016 14:57:02 -0000
-=======
+
 cm4all-beng-proxy (11.16) unstable; urgency=low
 
   * http_{server,client}: reduce memory pool sizes
@@ -63,7 +63,6 @@
   * debian: move SQL scripts to package cm4all-certdb-sql
 
  -- Max Kellermann <mk@cm4all.com>  Mon, 30 Jan 2017 07:45:50 -0000
->>>>>>> 3b8e0292
 
 cm4all-beng-proxy (11.15) unstable; urgency=low
 
