--- conflicted
+++ resolved
@@ -1,7 +1,6 @@
-<<<<<<< HEAD
 cm4all-beng-proxy (1.1.39) unstable; urgency=low
 
-  * 
+  * merge release 1.0.33
 
  --   
 
@@ -275,14 +274,12 @@
 
  -- Max Kellermann <mk@cm4all.com>  Wed, 20 Jul 2011 15:04:22 +0200
   
-=======
 cm4all-beng-proxy (1.0.33) unstable; urgency=low
 
   * widget-resolver: fix assertion failure on recursive abort
 
  -- Max Kellermann <mk@cm4all.com>  Thu, 26 Apr 2012 14:04:01 -0000
 
->>>>>>> 38b7c50c
 cm4all-beng-proxy (1.0.32) unstable; urgency=low
 
   * http-cache: add missing initialization on memcached miss
