<<<<<<< HEAD
cm4all-beng-proxy (18.0.22) unstable; urgency=low

  * 

 --   

cm4all-beng-proxy (18.0.21) unstable; urgency=low

  * bp: allow splice() from local socket to pipe
  * bp: fix assertion failure after splice()

 -- Max Kellermann <mk@cm4all.com>  Tue, 28 Mar 2023 13:14:08 +0200

cm4all-beng-proxy (18.0.20) unstable; urgency=low

  * merge release 17.13
  * brotli: automatically enable text mode
  * bp: fix AUTO_GZIP (18.0.19 regression)
  * bp: allow caching compressed EAGER_CACHE responses
  * bp: discard the "Digest" header on PIPE transformation
  * bp: open the base directory with io_uring
  * bp: disable xattr by default (option "use_xattr")
  * translation: fix another crash after connection was closed prematurely

 -- Max Kellermann <mk@cm4all.com>  Tue, 28 Mar 2023 09:24:58 +0200

cm4all-beng-proxy (18.0.19) unstable; urgency=low

  * brotli: use medium quality to reduce CPU usage
  * bp: prefer brotli over deflate
  * bp: new encoding_cache caches compressed responses
  * translation: support AUTO_BROTLI in CONTENT_TYPE_LOOKUP

 -- Max Kellermann <mk@cm4all.com>  Mon, 20 Mar 2023 00:41:00 +0100

cm4all-beng-proxy (18.0.18) unstable; urgency=low

  * translation: fix crash after connection was closed prematurely
  * translation: add packet DISCARD_QUERY_STRING
  * lb: bind-mount /run/cm4all/prometheus-exporters into the namespace

 -- Max Kellermann <mk@cm4all.com>  Thu, 16 Mar 2023 14:52:47 +0100

cm4all-beng-proxy (18.0.17) unstable; urgency=low

  * merge release 17.12
  * spawn: combine multiple EXIT in one datagram
  * control: fix assertion failure

 -- Max Kellermann <mk@cm4all.com>  Wed, 08 Mar 2023 18:00:36 +0100

cm4all-beng-proxy (18.0.16) unstable; urgency=low

  * was: support the METRIC packet, export to Prometheus

 -- Max Kellermann <mk@cm4all.com>  Thu, 02 Mar 2023 14:39:57 +0100

cm4all-beng-proxy (18.0.15) unstable; urgency=low

  * merge release 17.11
  * translation: support AUTO_{GZIPPED,BROTLI_PATH} in CONTENT_TYPE_LOOKUP
  * spawn: given the spawner the highest possible CPU and I/O weight
  * spawn: combine multiple KILL commands on one datagram
  * spawn: drop support for cgroup1
  * spawn: workaround for stuck spawner if execve() is delayed by shrinker
  * http/local, was: kill fewer processes on memory warning

 -- Max Kellermann <mk@cm4all.com>  Mon, 27 Feb 2023 16:42:15 +0100

cm4all-beng-proxy (18.0.14) unstable; urgency=low

  * merge release 17.10
  * certdb: fix stack corruption

 -- Max Kellermann <mk@cm4all.com>  Tue, 07 Feb 2023 15:11:40 +0100

cm4all-beng-proxy (18.0.13) unstable; urgency=low

  * merge release 17.9
  * nghttp2: generate Date and Server headers
  * lb: generate Server header in error responses
  * lb: implement HTTP Strict Transport Security

 -- Max Kellermann <mk@cm4all.com>  Fri, 03 Feb 2023 13:33:12 +0100

cm4all-beng-proxy (18.0.12) unstable; urgency=low

  * bp: fix filter_4xx on CHAIN response
  * translation: add packet DISPOSABLE

 -- Max Kellermann <mk@cm4all.com>  Fri, 27 Jan 2023 21:23:02 +0100

cm4all-beng-proxy (18.0.11) unstable; urgency=low

  * translation: add packet AUTO_BROTLI
  * translation: precompile LAYOUT/REGEX
  * lb: add setting "zeroconf_protocol"
  * lb: add Prometheus HTTP Service Discovery via Zeroconf

 -- Max Kellermann <mk@cm4all.com>  Thu, 12 Jan 2023 10:29:28 +0100

cm4all-beng-proxy (18.0.10) unstable; urgency=low

  * http_server: generate status 414/431 instead of closing connection
  * nghttp2/server: put a limit on the length of reject request URIs/headers
  * disable Nagle's algorithm on incoming connections

 -- Max Kellermann <mk@cm4all.com>  Wed, 04 Jan 2023 22:33:14 +0100

cm4all-beng-proxy (18.0.9) unstable; urgency=low

  * spawn: allow system call quotactl()
  * tcache: larger hash table
  * include: move to libcommon (eliminates package libcm4all-beng-proxy3-dev)

 -- Max Kellermann <mk@cm4all.com>  Wed, 14 Dec 2022 13:51:21 +0100

cm4all-beng-proxy (18.0.8) unstable; urgency=low

  * merge release 17.8
  * lb: support outgoing SSL/TLS connections
  * lb: add pool option "http_host"
  * use IP_BIND_ADDRESS_NO_PORT for IPv6

 -- Max Kellermann <mk@cm4all.com>  Thu, 01 Dec 2022 23:07:46 +0100

cm4all-beng-proxy (18.0.7) unstable; urgency=low

  * http_server, nghttp2: log cancelled HTTP requests
  * nghttp2: drop response body of HEAD requests
  * spawn: support MOUNT_HOME inside MOUNT_EMPTY
  * translation: add packet AUTHORIZED_KEYS
  * access_log: support lines without HTTP status
  * access_log: set type=HTTP_ACCESS/HTTP_ERROR
  * access_log: print placeholder "-" if there is no length
  * access_log: fix several datagram parser crash bugs

 -- Max Kellermann <mk@cm4all.com>  Tue, 29 Nov 2022 23:53:39 +0100

cm4all-beng-proxy (18.0.6) unstable; urgency=low

  * merge release 17.7
  * translation: add packet PATH_EXISTS

 -- Max Kellermann <mk@cm4all.com>  Tue, 22 Nov 2022 14:23:42 +0100

cm4all-beng-proxy (18.0.5) unstable; urgency=low

  * merge release 17.6

 -- Max Kellermann <mk@cm4all.com>  Wed, 05 Oct 2022 17:20:04 +0200

cm4all-beng-proxy (18.0.4) unstable; urgency=low

  * merge release 17.5

 -- Max Kellermann <mk@cm4all.com>  Tue, 04 Oct 2022 14:15:36 +0200

cm4all-beng-proxy (18.0.3) unstable; urgency=low

  * merge release 17.4

 -- Max Kellermann <mk@cm4all.com>  Thu, 29 Sep 2022 12:23:31 +0200

cm4all-beng-proxy (18.0.2) unstable; urgency=low

  * merge release 17.3

 -- Max Kellermann <mk@cm4all.com>  Wed, 21 Sep 2022 20:35:03 +0200

cm4all-beng-proxy (18.0.1) unstable; urgency=low

  * certdb: load /etc/cm4all/beng/certdb.conf
  * translation: add packet WRITE_FILE

 -- Max Kellermann <mk@cm4all.com>  Fri, 16 Sep 2022 17:25:24 +0200
=======
cm4all-beng-proxy (17.15) unstable; urgency=low

  * bp: revert the "query" part verification to work around PHP bug

 -- Max Kellermann <mk@cm4all.com>  Wed, 29 Mar 2023 08:57:08 +0200
>>>>>>> 6eeae488

cm4all-beng-proxy (17.14) unstable; urgency=low

  * ssl: fix memory leak (17.13 regression)

 -- Max Kellermann <mk@cm4all.com>  Tue, 28 Mar 2023 09:23:45 +0200

cm4all-beng-proxy (17.13) unstable; urgency=low

  * bp: discard the "Digest" header on PIPE transformation
  * bp: fix request URI verification according to RFC 3986
  * bp: verify the "query" part of the request URI
  * spawn: fix core scheduling with user namespaces
  * nghttp2/client: fix use-after-free bug after connect cancellation
  * translation: fix crash after connection was closed prematurely

 -- Max Kellermann <mk@cm4all.com>  Sun, 26 Mar 2023 00:29:16 +0100

cm4all-beng-proxy (17.12) unstable; urgency=low

  * spawn: workaround for stuck spawner if execve() is delayed by shrinker
  * control: fix assertion failure
  * lb: fix crash due to data race on the certificate cache

 -- Max Kellermann <mk@cm4all.com>  Wed, 08 Mar 2023 17:28:08 +0100

cm4all-beng-proxy (17.11) unstable; urgency=low

  * lhttp: fix double close() bug resulting in EBADF
  * lhttp: reap processes that have exited while idle
  * lhttp: check for closed idle connection before borrowing it

 -- Max Kellermann <mk@cm4all.com>  Fri, 10 Feb 2023 10:43:41 +0100

cm4all-beng-proxy (17.10) unstable; urgency=low

  * http_client: fix assertion failure

 -- Max Kellermann <mk@cm4all.com>  Tue, 07 Feb 2023 14:44:33 +0100

cm4all-beng-proxy (17.9) unstable; urgency=low

  * ssl: fix erroneous "socket closed prematurely" error

 -- Max Kellermann <mk@cm4all.com>  Thu, 02 Feb 2023 19:49:38 +0100

cm4all-beng-proxy (17.8) unstable; urgency=low

  * http_server, nghttp2: log cancelled HTTP requests
  * nghttp2: drop response body of HEAD requests
  * access_log: support lines without HTTP status
  * access_log: set type=HTTP_ACCESS/HTTP_ERROR
  * access_log: print placeholder "-" if there is no length
  * access_log: fix several datagram parser crash bugs

 -- Max Kellermann <mk@cm4all.com>  Thu, 01 Dec 2022 17:04:37 +0100

cm4all-beng-proxy (17.7) unstable; urgency=low

  * lb: fix connection reset in TLS+TCP mode

 -- Max Kellermann <mk@cm4all.com>  Thu, 03 Nov 2022 23:00:04 +0100

cm4all-beng-proxy (17.6) unstable; urgency=low

  * http_client: fix use-after-free bug
  * spawn: fix SIGBUS crash on ARM64 due to misaligned stack

 -- Max Kellermann <mk@cm4all.com>  Wed, 05 Oct 2022 15:39:54 +0200

cm4all-beng-proxy (17.5) unstable; urgency=low

  * http_client: fix assertion failure
  * ssl: reduce the number of epoll_ctl() system calls
  * ssl: fix assertion failure
  * ssl: fix shutdown hang

 -- Max Kellermann <mk@cm4all.com>  Tue, 04 Oct 2022 14:04:02 +0200

cm4all-beng-proxy (17.4) unstable; urgency=low

  * certdb: fix "Old certificate not found in database" error

 -- Max Kellermann <mk@cm4all.com>  Fri, 23 Sep 2022 15:22:42 +0200

cm4all-beng-proxy (17.3) unstable; urgency=low

  * http_client: fix assertion failure due to buffering bug (17.2 regression)

 -- Max Kellermann <mk@cm4all.com>  Wed, 21 Sep 2022 14:08:18 +0200

cm4all-beng-proxy (17.2) unstable; urgency=low

  * translation: add packet REALM_SESSION
  * fcgi: fix assertion failure
  * http_server: disable read timeout if handler blocks
  * nghttp2/server: reduce concurrency to 64 to fix stuck mass uploads
  * nghttp2/server: always update the connection-level window
  * ssl: fix spurious "Socket buffer overflow" errors
  * status 502 instead of 500 for "Peer closed the connection prematurely"
  * stock: make the "waiting" list first-in-first-out

 -- Max Kellermann <mk@cm4all.com>  Wed, 14 Sep 2022 18:17:02 +0200

cm4all-beng-proxy (17.1) unstable; urgency=low

  * bp: fix assertion failure when io_uring is not available
  * istream/uring: allow sendfile()/splice()
  * istream/file: eliminate lseek() calls
  * js: fix strict (in)equality comparison

 -- Max Kellermann <mk@cm4all.com>  Wed, 31 Aug 2022 21:42:53 +0200

cm4all-beng-proxy (17.0.105) unstable; urgency=low

  * nghttp2/server: fix stall bug with many concurrent uploads
  * nghttp2/server: increase connection-level window size to 256 kB
  * http_server: disable read timeout after "expect:100-continue"
  * http_server: fix keep-alive if splice() was used
  * translation: add packet NO_PASSWORD

 -- Max Kellermann <mk@cm4all.com>  Tue, 30 Aug 2022 15:33:59 +0200

cm4all-beng-proxy (17.0.104) unstable; urgency=low

  * nghttp2/client: fix use-after-free bug

 -- Max Kellermann <mk@cm4all.com>  Mon, 15 Aug 2022 12:34:18 +0200

cm4all-beng-proxy (17.0.103) unstable; urgency=low

  * http/cookie: fix nullptr dereference bug

 -- Max Kellermann <mk@cm4all.com>  Mon, 15 Aug 2022 11:19:23 +0200

cm4all-beng-proxy (17.0.102) unstable; urgency=low

  * ssl: fix crash on cancelled certdb SNI callback (race)
  * spawn: failure to create systemd scope is fatal

 -- Max Kellermann <mk@cm4all.com>  Fri, 12 Aug 2022 11:11:59 +0200

cm4all-beng-proxy (17.0.101) unstable; urgency=low

  * bp: support "SameSite=None" in cookie headers
  * translation: add packet SESSION_COOKIE_SAME_SITE
  * spawn: fix bind mount on files

 -- Max Kellermann <mk@cm4all.com>  Fri, 15 Jul 2022 14:11:08 +0200

cm4all-beng-proxy (17.0.100) unstable; urgency=low

  * spawn: fix inotify busy loop
  * spawn: fix CRC miscalculation bug
  * python: fix Response.response_header() code (17.0.63 regression)

 -- Max Kellermann <mk@cm4all.com>  Tue, 05 Jul 2022 18:13:38 +0200

cm4all-beng-proxy (17.0.99) unstable; urgency=low

  * spawn: fix memory limit setup
  * spawn: support percent memory limits
  * spawn: use inotify to watch cgroup memory limits
  * lhttp: forward stdout to Pond as well
  * bp: generate ETag with nanosecond granularity

 -- Max Kellermann <mk@cm4all.com>  Wed, 29 Jun 2022 12:16:11 +0200

cm4all-beng-proxy (17.0.98) unstable; urgency=low

  * fcgi: fix missing "site" attribute on FastCGI STDERR packets
  * fcgi: fix lost FastCGI STDERR packets
  * spawn: forward startup errors to Pond
  * spawn: don't inherit capabilities to launched processes
  * translation: add packet CHDIR

 -- Max Kellermann <mk@cm4all.com>  Fri, 24 Jun 2022 18:07:09 +0200

cm4all-beng-proxy (17.0.97) unstable; urgency=low

  * bp: use the new URI for WAS/CGI/... after INTERNAL_REDIRECT
  * translation: allow EXECUTE in requests
  * translation: add packet PLAN

 -- Max Kellermann <mk@cm4all.com>  Fri, 17 Jun 2022 15:16:00 +0200

cm4all-beng-proxy (17.0.96) unstable; urgency=low

  * translation: add packet CHECK_HEADER
  * http2/client: ignore response body if status disallows one
  * bp: map ECONNREFUSED, ENETUNREACH, EHOSTUNREACH, ETIMEDOUT to "502 Bad
    Gateway"

 -- Max Kellermann <mk@cm4all.com>  Fri, 10 Jun 2022 11:11:24 +0200

cm4all-beng-proxy (17.0.95) unstable; urgency=low

  * translation: fix assertion failure

 -- Max Kellermann <mk@cm4all.com>  Wed, 08 Jun 2022 16:18:43 +0200

cm4all-beng-proxy (17.0.94) unstable; urgency=low

  * istream: fix assertion failure

 -- Max Kellermann <mk@cm4all.com>  Wed, 08 Jun 2022 13:01:14 +0200

cm4all-beng-proxy (17.0.93) unstable; urgency=low

  * bp: support INTERNAL_REDIRECT in CHAIN response
  * bp: reset LAYOUT after INTERNAL_REDIRECT
  * translation: allow LISTENER_TAG in translation response
  * translation: add packet CHECK_HEADER
  * ssl: fix "decryption failed" errors

 -- Max Kellermann <mk@cm4all.com>  Wed, 08 Jun 2022 10:20:16 +0200

cm4all-beng-proxy (17.0.92) unstable; urgency=low

  * access_log: fix malformed strings in log packets
  * access_log/json: escape ASCII control characters with "\u" instead of "\x"
  * spawn: don't propagate the "cpuset" controller
  * translation: add packet CGROUP_XATTR

 -- Max Kellermann <mk@cm4all.com>  Tue, 17 May 2022 14:53:37 +0200

cm4all-beng-proxy (17.0.91) unstable; urgency=low

  * bp: fix "Malformed spawn payload" (17.0.90 regression)
  * lb: fix double free bug (17.0.90 regression)

 -- Max Kellermann <mk@cm4all.com>  Wed, 11 May 2022 13:06:45 +0200

cm4all-beng-proxy (17.0.90) unstable; urgency=low

  * bp: fix assertion failure
  * lb: support "fair_scheduling" with static pool members
  * use IP_BIND_ADDRESS_NO_PORT

 -- Max Kellermann <mk@cm4all.com>  Wed, 11 May 2022 10:35:37 +0200

cm4all-beng-proxy (17.0.89) unstable; urgency=low

  * spawn: fix init process name regression 

 -- Max Kellermann <mk@cm4all.com>  Tue, 03 May 2022 20:38:37 +0200

cm4all-beng-proxy (17.0.88) unstable; urgency=low

  * bp: consider "trust_xff" for FastCGI REMOTE_ADDR
  * was: send the REMOTE_HOST packet
  * lb: allow ssl_verify with ssl_cert_db
  * lb: fix crash on broken certificate in certdb
  * {http,filter}_cache: fix use-after-free bugs
  * access_log: add setting "trust_xff_interface"

 -- Max Kellermann <mk@cm4all.com>  Fri, 29 Apr 2022 05:54:13 +0200

cm4all-beng-proxy (17.0.87) unstable; urgency=low

  * cgi: support BASE with empty PATH_INFO (SCRIPT_NAME ends with slash)
  * lhttp: don't attempt to reconnect after child process exited
  * spawn: fix bogus error "failed to kill child process: Operation not permitted"
  * spawn: fix bogus error "waitid() failed: No child processes"
  * spawn: print resource usage after child process exits
  * spawn: use CLONE_INTO_CGROUP
  * translation: add packets PARALLELISM, EXPIRES_RELATIVE_WITH_QUERY
  * lb: disable TLSv1.3 session tickets
  * ssl: implement cancellation of asynchronous certdb lookups
  * certdb: use SHA2-256 instead of SHA-1
  * certdb: generate EC-256 keys instead of RSA-4096

 -- Max Kellermann <mk@cm4all.com>  Tue, 26 Apr 2022 15:23:52 +0200

cm4all-beng-proxy (17.0.86) unstable; urgency=low

  * lhttp: increase listener backlog to avoid EAGAIN
  * lhttp: don't stop process after last connection closed
  * lb: add listener option "max_connections_per_ip"
  * bp: support CACHE_TAG in the HTTP cache
  * translation: add packets EAGER_CACHE, AUTO_FLUSH_CACHE
  * control: add command FLUSH_HTTP_CACHE

 -- Max Kellermann <mk@cm4all.com>  Tue, 05 Apr 2022 20:30:26 +0200

cm4all-beng-proxy (17.0.85) unstable; urgency=low

  * set virtual memory area names (Linux 5.17)
  * bp: fix assertion failure during ALPN HTTP/2 probe
  * lb: add configuration file setting "tcp_stock_limit"
  * lb: basic fair scheduling
  * lb: new option "tarpit" to handle simple DDoS attacks
  * certdb: add new index for faster "ON DELETE CASCADE"

 -- Max Kellermann <mk@cm4all.com>  Tue, 29 Mar 2022 17:18:09 +0200

cm4all-beng-proxy (17.0.84) unstable; urgency=low

  * http2/client: fix crash after cancellation
  * bp: probe outogoing HTTP/2 connections via TLS-ALPN
  * spawn: fix cgroup.kill regression
  * debian: allow polkitd instead of policykit-1

 -- Max Kellermann <mk@cm4all.com>  Wed, 09 Mar 2022 09:52:05 +0100

cm4all-beng-proxy (17.0.83) unstable; urgency=low

  * ssl: fix stall bug
  * ssl: asynchronous certdb lookups

 -- Max Kellermann <mk@cm4all.com>  Thu, 10 Feb 2022 10:13:41 +0100

cm4all-beng-proxy (17.0.82) unstable; urgency=low

  * certdb: optimize the certificate lookup query
  * certdb: optimize the name cache query
  * certdb: fix crash bug due to missing lock

 -- Max Kellermann <mk@cm4all.com>  Wed, 26 Jan 2022 12:37:14 +0100

cm4all-beng-proxy (17.0.81) unstable; urgency=low

  * spawn: drop unnecessary capabilities
  * spawn: workaround for cgroup permission problems in container

 -- Max Kellermann <mk@cm4all.com>  Wed, 19 Jan 2022 15:00:27 +0100

cm4all-beng-proxy (17.0.80) unstable; urgency=low

  * spawn: check for CAP_SETUID instead of CAP_SYS_ADMIN

 -- Max Kellermann <mk@cm4all.com>  Tue, 18 Jan 2022 10:00:32 +0100

cm4all-beng-proxy (17.0.79) unstable; urgency=low

  * certdb: add database column "special"
  * certdb: implement ACME tls-apn-01 (RFC 8737)
  * lb: fix unnecessary certdb cache misses

 -- Max Kellermann <mk@cm4all.com>  Fri, 07 Jan 2022 21:25:41 +0100

cm4all-beng-proxy (17.0.78) unstable; urgency=low

  * spawn: fix shutdown hang

 -- Max Kellermann <mk@cm4all.com>  Wed, 22 Dec 2021 12:07:47 +0100

cm4all-beng-proxy (17.0.77) unstable; urgency=low

  * lb: fix Zeroconf name
  * lb: fix isolation mode failures when launched inside container
  * spawn: support operation without CAP_SYS_ADMIN
  * spawn: allow path components to exist already
  * translation: add packets MOUNT_DEV, BIND_MOUNT_FILE

 -- Max Kellermann <mk@cm4all.com>  Tue, 21 Dec 2021 14:40:30 +0100

cm4all-beng-proxy (17.0.76) unstable; urgency=low

  * bp: fix assertion failure if io_uring submit queue is full
  * spawn: use pidfd
  * require Linux kernel 5.10 (Debian Bullseye)
  * python: drop Python 2 support
  * debian: remove clang build option

 -- Max Kellermann <mk@cm4all.com>  Wed, 08 Dec 2021 13:14:13 +0100

cm4all-beng-proxy (17.0.75) unstable; urgency=low

  * lb: ZeroConf publish support
  * add listener option "zeroconf_interface"
  * switch to PCRE2

 -- Max Kellermann <mk@cm4all.com>  Thu, 25 Nov 2021 17:43:44 +0100

cm4all-beng-proxy (17.0.74) unstable; urgency=low

  * bp: fix RECOVER_SESSION request payload
  * was: configure 256 kB pipe buffers for Multi-WAS

 -- Max Kellermann <mk@cm4all.com>  Wed, 17 Nov 2021 12:51:25 +0100

cm4all-beng-proxy (17.0.73) unstable; urgency=low

  * was: fix assertion failure
  * http_server: fix assertion failure
  * http_client: fix assertion failure
  * prometheus: show per-status and per-tag statistics
  * prometheus: export request duration counter
  * translation: add packet STATS_TAG
  * debian: build the Buster backport with clang 13

 -- Max Kellermann <mk@cm4all.com>  Thu, 11 Nov 2021 14:57:12 +0100

cm4all-beng-proxy (17.0.72) unstable; urgency=low

  * was: fix RemoteWAS hang bug after WAS process restarted
  * prometheus: show per-listener statistics

 -- Max Kellermann <mk@cm4all.com>  Wed, 03 Nov 2021 11:00:16 +0100

cm4all-beng-proxy (17.0.71) unstable; urgency=low

  * add listener mode setting
  * was: eliminate unnecessary epoll_ctl() calls
  * add a Prometheus exporter
  * reduce timer slack to 10ms

 -- Max Kellermann <mk@cm4all.com>  Mon, 25 Oct 2021 22:49:06 +0200

cm4all-beng-proxy (17.0.70) unstable; urgency=low

  * http_client: fix assertion failure

 -- Max Kellermann <mk@cm4all.com>  Fri, 15 Oct 2021 12:29:34 +0200

cm4all-beng-proxy (17.0.69) unstable; urgency=low

  * bp/session: fix memory leak
  * http_client: fix use-after-free bug
  * http_server: enable splice() for the request body
  * lhttp: fix crash after connect failure
  * lhttp: allow reusing the process even if one connection disables keep-alive
  * disable the EPOLL_CTL_DEL optimization to work around Linux kernel bug

 -- Max Kellermann <mk@cm4all.com>  Tue, 12 Oct 2021 16:20:41 +0200

cm4all-beng-proxy (17.0.68) unstable; urgency=low

  * http2: fix stall bug

 -- Max Kellermann <mk@cm4all.com>  Mon, 11 Oct 2021 09:44:20 +0200

cm4all-beng-proxy (17.0.67) unstable; urgency=low

  * bp: fix Multi-WAS and LHTTP stock limits
  * bp: don't create session for empty Set-Cookie header

 -- Max Kellermann <mk@cm4all.com>  Tue, 05 Oct 2021 09:20:08 +0200

cm4all-beng-proxy (17.0.66) unstable; urgency=low

  * was: fix Multi-WAS assertion failure
  * spawn: enable core scheduling to avoid cross-HT attacks

 -- Max Kellermann <mk@cm4all.com>  Thu, 23 Sep 2021 22:51:27 +0200

cm4all-beng-proxy (17.0.65) unstable; urgency=low

  * bp: fix HTTP/TOKEN_AUTH mixed mode breakage (17.0.64 regression)
  * bp: support Multi-WAS and LHTTP stock limits
  * bp: fade Multi-WAS processes if memory is low
  * was: use SOCK_SEQPACKET for Multi-WAS connections
  * was: initial Remote-WAS support

 -- Max Kellermann <mk@cm4all.com>  Thu, 16 Sep 2021 16:37:45 +0200

cm4all-beng-proxy (17.0.64) unstable; urgency=low

  * bp: send AUTHORIZATION only for HTTP_AUTH and CHECK translation requests
  * bp: fix hanging Multi-WAS connections
  * translation: add packet TRANSPARENT_CHAIN

 -- Max Kellermann <mk@cm4all.com>  Mon, 06 Sep 2021 14:43:08 +0200

cm4all-beng-proxy (17.0.63) unstable; urgency=low

  * was: initial Multi-WAS support
  * python/translation/response: allow binary payload in PATH, PAIR, ...

 -- Max Kellermann <mk@cm4all.com>  Thu, 26 Aug 2021 09:56:49 +0200

cm4all-beng-proxy (17.0.62) unstable; urgency=low

  * nghttp2: don't accept unknown request methods
  * nghttp2: concatenate all Cookie request headers with semicolon

 -- Max Kellermann <mk@cm4all.com>  Wed, 18 Aug 2021 11:20:04 +0200

cm4all-beng-proxy (17.0.61) unstable; urgency=low

  * merge release 16.34
  * bp: fix off-by-one buffer overflow
  * lb: fix use-after-free crash bug in resolver
  * lb: fix duplicate Content-Length header in HTTP/2 HEAD responses
  * translation: add packet AUTO_BROTLI_PATH

 -- Max Kellermann <mk@cm4all.com>  Thu, 29 Jul 2021 14:32:18 +0200

cm4all-beng-proxy (17.0.60) unstable; urgency=low

  * bp: send CSRF token even if the status indicates an error
  * bp: exclude PROPFIND and REPORT from REQUIRE_CSRF_TOKEN
  * bp: apply REQUIRE_CSRF_TOKEN only to requests with a session
  * bp: generate the "X-CM4all-BENG-Has-Session" request header
  * translation: add packet OPTIONAL (for BIND_MOUNT)

 -- Max Kellermann <mk@cm4all.com>  Wed, 23 Jun 2021 17:50:59 +0200

cm4all-beng-proxy (17.0.59) unstable; urgency=low

  * bp: allow combining HTTP_AUTH and TOKEN_AUTH
  * bp: send HOST and LISTENER_TAG with HTTP_AUTH requests
  * zeroconf: fix libavahi-client timeouts

 -- Max Kellermann <mk@cm4all.com>  Thu, 10 Jun 2021 14:58:02 +0200

cm4all-beng-proxy (17.0.58) unstable; urgency=low

  * translation: send the LISTENER_TAG packet in TOKEN_AUTH requests

 -- Max Kellermann <mk@cm4all.com>  Fri, 14 May 2021 19:01:35 +0200

cm4all-beng-proxy (17.0.57) unstable; urgency=low

  * nghttp2: fix crash with END_STREAM on incomplete DATA frame
  * nghttp2: fix crash after receiving bogus Content-Length
  * translation: allow REGEX_TAIL with LAYOUT
  * python/translation/request: support BASE and REGEX (for LAYOUT requests)

 -- Max Kellermann <mk@cm4all.com>  Wed, 12 May 2021 19:10:06 +0200

cm4all-beng-proxy (17.0.56) unstable; urgency=low

  * lb: support HTTPS_ONLY with STATUS/MESSAGE
  * spawn: Linux 5.12 compatibility

 -- Max Kellermann <mk@cm4all.com>  Wed, 05 May 2021 15:44:47 +0200

cm4all-beng-proxy (17.0.55) unstable; urgency=low

  * translation: support multiple CHILD_TAGs

 -- Max Kellermann <mk@cm4all.com>  Tue, 13 Apr 2021 09:35:21 +0200

cm4all-beng-proxy (17.0.54) unstable; urgency=low

  * spawn: fix cgroup namespaces
  * spawn: disable CLONE_IO to fix EINVAL while creating the systemd scope
  * spawn: fix hanging spawner by resetting systemd scope unit failures

 -- Max Kellermann <mk@cm4all.com>  Sun, 11 Apr 2021 06:25:24 +0200

cm4all-beng-proxy (17.0.53) unstable; urgency=low

  * bp/spawn: fix crash when memcg could not be opened
  * bp/spawn: full cgroup2 support
  * lb: support $remote_address in "branch" blocks

 -- Max Kellermann <mk@cm4all.com>  Fri, 09 Apr 2021 15:54:25 +0200

cm4all-beng-proxy (17.0.52) unstable; urgency=low

  * bp/spawn: fix MOUNT_ROOT_TMPFS

 -- Max Kellermann <mk@cm4all.com>  Tue, 30 Mar 2021 23:20:35 +0200

cm4all-beng-proxy (17.0.51) unstable; urgency=low

  * bp: fix the escaping rules for the original URI for BOUNCE
  * bp/spawn: initial cgroup2 support (work in progress)
  * lb: fix c-ares busy loop

 -- Max Kellermann <mk@cm4all.com>  Mon, 22 Mar 2021 21:25:26 +0100

cm4all-beng-proxy (17.0.50) unstable; urgency=low

  * merge release 16.33 (session bug fix not relevant)
  * translation: add packet RECOVER_SESSION

 -- Max Kellermann <mk@cm4all.com>  Thu, 11 Mar 2021 17:35:24 +0100

cm4all-beng-proxy (17.0.49) unstable; urgency=low

  * bp: fix "400 Malformed URI" response
  * bp: fix TOKEN_AUTH failure with "%2f" in query string
  * lb: fix corrupt error messages
  * lb: fix Zeroconf delays (error "Zeroconf cluster is empty")

 -- Max Kellermann <mk@cm4all.com>  Tue, 02 Mar 2021 00:40:23 +0100

cm4all-beng-proxy (17.0.48) unstable; urgency=low

  * bp: fix disappearing Zeroconf registrations

 -- Max Kellermann <mk@cm4all.com>  Wed, 24 Feb 2021 09:47:00 +0100

cm4all-beng-proxy (17.0.47) unstable; urgency=low

  * bp/auth: fix crash bug
  * translation: allow LAYOUT with REGEX
  * translation: echo BASE/REGEX with LAYOUT requests

 -- Max Kellermann <mk@cm4all.com>  Fri, 19 Feb 2021 11:11:34 +0100

cm4all-beng-proxy (17.0.46) unstable; urgency=low

  * merge release 16.32
  * event: optimized timers
  * translation: remove packet UA_CLASS

 -- Max Kellermann <mk@cm4all.com>  Wed, 17 Feb 2021 13:49:07 +0100

cm4all-beng-proxy (17.0.45) unstable; urgency=low

  * translation: add packet DISCARD_REALM_SESSION
  * translation: add packet LIKE_HOST
  * translation: add packet LAYOUT

 -- Max Kellermann <mk@cm4all.com>  Tue, 02 Feb 2021 23:23:45 +0100

cm4all-beng-proxy (17.0.44) unstable; urgency=low

  * bp: fix TOKEN_AUTH nullptr dereference
  * bp: fix session nullptr dereference
  * bp: parse all "Cookie" request headers

 -- Max Kellermann <mk@cm4all.com>  Tue, 19 Jan 2021 13:50:22 +0100

cm4all-beng-proxy (17.0.43) unstable; urgency=low

  * bp: re-add CHECK support
  * bp: revert "send AUTHORIZATION only with HTTP_AUTH"
  * bp: require at least translation protocol version 2
  * bp: reseed the session id PRNG periodically
  * translation: add packet ATTACH_SESSION
  * control: add command DISCARD_SESSION
  * verify the Host request header

 -- Max Kellermann <mk@cm4all.com>  Mon, 18 Jan 2021 19:34:12 +0100

cm4all-beng-proxy (17.0.42) unstable; urgency=low

  * don't start as root, use Linux capabilities
  * bp/control: flush widget cache in TCACHE_INVALIDATE
  * spawn: always drop capabilities in pidns init
  * spawn: don't share DBus connection with main process
  * debian: restart after upgrade

 -- Max Kellermann <mk@cm4all.com>  Wed, 06 Jan 2021 16:05:27 +0100

cm4all-beng-proxy (17.0.41) unstable; urgency=low

  * bp: fix assertion failure
  * bp: use the "X-CM4all-HTTPS" request header to build URLs
  * bp: support HTTPS_ONLY with SSL listeners
  * debian: add "Built-Using: ${sphinxdoc:Built-Using}"

 -- Max Kellermann <mk@cm4all.com>  Wed, 30 Dec 2020 11:23:56 +0100

cm4all-beng-proxy (17.0.40) unstable; urgency=low

  * bp: fix DEFER crash bug
  * bp: fix DELEGATE crash bug
  * bp: fix WANT_USER crash bug
  * bp: upper case "Bearer" prefix for "Authorization" header
  * bp: require a translation server, remove fallback code
  * bp: allow per-listener translation server
  * bp: remove CHECK support
  * bp: send AUTHORIZATION only with HTTP_AUTH
  * python: full Python 3 compatibility
  * debian: move postinst code to sysusers.d and tmpfiles.d

 -- Max Kellermann <mk@cm4all.com>  Thu, 24 Dec 2020 07:38:27 +0100

cm4all-beng-proxy (17.0.39) unstable; urgency=low

  * bp: specify current user in "Authorization" request header
  * spawn: use close_range() on Linux 5.8+
  * certdb: migrate from jsoncpp to boost::json

 -- Max Kellermann <mk@cm4all.com>  Mon, 21 Dec 2020 09:15:51 +0100

cm4all-beng-proxy (17.0.38) unstable; urgency=low

  * spawn: support "T" suffix for Terabytes in RLIMITS
  * systemd: remove LimitDATA, as it affects mmap() since Linux 4.7
  * debian: eliminate the "Build-Conflicts" on GTest, jsoncpp and yaml-cpp
  * debian: build with GCC 10 on Debian Bullseye

 -- Max Kellermann <mk@cm4all.com>  Wed, 16 Dec 2020 21:49:19 +0100

cm4all-beng-proxy (17.0.37) unstable; urgency=low

  * spawn: remount MOUNT_EMPTY read-only
  * translation: add packet TINY_IMAGE
  * fcgi, lhttp: move listener sockets to /run/cm4all/beng-proxy/
  * systemd: configure memory limits

 -- Max Kellermann <mk@cm4all.com>  Wed, 09 Dec 2020 22:27:23 +0100

cm4all-beng-proxy (17.0.36) unstable; urgency=low

  * translation: add packets TOKEN_AUTH, AUTH_TOKEN
  * translation: add packet MOUNT_EMPTY
  * spawn: make tmpfs writable for the user

 -- Max Kellermann <mk@cm4all.com>  Tue, 08 Dec 2020 14:56:58 +0100

cm4all-beng-proxy (17.0.35) unstable; urgency=low

  * bp: fix HTTP_AUTH cache bug
  * bp: handle DISCARD_SESSION before AUTH
  * bp: clear the SESSION translation request packet on DISCARD_SESSION
  * bp: collect cookies from response headers only if COOKIE=MANGLE
  * certdb: create DNS TXT record before updating the ACME dns-01 challenge
  * debian: build with clang 11

 -- Max Kellermann <mk@cm4all.com>  Fri, 04 Dec 2020 11:45:35 +0100

cm4all-beng-proxy (17.0.34) unstable; urgency=low

  * merge release 16.29
  * bp: generate header "X-CM4all-BENG-User" only if SECURE=MANGLE
  * translation: add packet HTTP_AUTH

 -- Max Kellermann <mk@cm4all.com>  Thu, 19 Nov 2020 22:32:15 +0100

cm4all-beng-proxy (17.0.33) unstable; urgency=low

  * http2: implement access logging
  * http2: fix window updates on failed/canceled requests
  * lb: add listener option "force_http2"

 -- Max Kellermann <mk@cm4all.com>  Tue, 10 Nov 2020 17:14:29 +0100

cm4all-beng-proxy (17.0.32) unstable; urgency=low

  * spawn: fix stack overflow (disable ld.so lazy binding)

 -- Max Kellermann <mk@cm4all.com>  Tue, 03 Nov 2020 22:09:14 +0100

cm4all-beng-proxy (17.0.31) unstable; urgency=low

  * spawn: don't apply resource limits twice
  * lb: improve consistent hashing distribution

 -- Max Kellermann <mk@cm4all.com>  Wed, 28 Oct 2020 10:12:50 +0100

cm4all-beng-proxy (17.0.30) unstable; urgency=low

  * lb: fix ALPN-HTTP/2 with certdb

 -- Max Kellermann <mk@cm4all.com>  Wed, 21 Oct 2020 13:48:11 +0200

cm4all-beng-proxy (17.0.29) unstable; urgency=low

  * child_error_logger: make the pipe non-blocking (workaround)

 -- Max Kellermann <mk@cm4all.com>  Wed, 07 Oct 2020 14:07:39 +0200

cm4all-beng-proxy (17.0.28) unstable; urgency=low

  * merge release 16.28

 -- Max Kellermann <mk@cm4all.com>  Mon, 05 Oct 2020 21:02:43 +0200

cm4all-beng-proxy (17.0.27) unstable; urgency=low

  * processor: skip incorrect widget declarations
  * processor: reduce memory overhead
  * io_uring: fix another buffer corruption after cancel

 -- Max Kellermann <mk@cm4all.com>  Thu, 24 Sep 2020 16:14:39 +0200

cm4all-beng-proxy (17.0.26) unstable; urgency=low

  * bp: fix miscalculcated end offset in Range requests
  * bp: fix memory corruption due to canceled io_uring statx
  * bp: reduce io_uring_enter() system calls

 -- Max Kellermann <mk@cm4all.com>  Tue, 22 Sep 2020 16:02:18 +0200

cm4all-beng-proxy (17.0.25) unstable; urgency=low

  * certdb: don't fail if option "alpn_http2" is present

 -- Max Kellermann <mk@cm4all.com>  Tue, 15 Sep 2020 18:18:50 +0200

cm4all-beng-proxy (17.0.24) unstable; urgency=low

  * processor: fix broken widgets when prefix_{css_class,xml_id} is enabled
  * processor: fix assertion failure
  * io_uring: fix buffer corruption after cancel

 -- Max Kellermann <mk@cm4all.com>  Thu, 10 Sep 2020 20:21:41 +0200

cm4all-beng-proxy (17.0.23) unstable; urgency=low

  * merge release 16.27
  * bp/mod_auth_easy: fix false negatives in the root directory
  * bp: fix assertion failure with EASY_BASE and malformed PATH
  * was: fix protocol error on WAS filters
  * lb: fix Zeroconf crash bug

 -- Max Kellermann <mk@cm4all.com>  Wed, 09 Sep 2020 23:24:25 +0200

cm4all-beng-proxy (17.0.22) unstable; urgency=low

  * merge release 16.26
  * was: optimistic wait for response length
  * was: fix memory leak

 -- Max Kellermann <mk@cm4all.com>  Wed, 09 Sep 2020 11:05:22 +0200

cm4all-beng-proxy (17.0.21) unstable; urgency=low

  * merge release 16.25
  * bp: fix crash on invalid range request

 -- Max Kellermann <mk@cm4all.com>  Mon, 07 Sep 2020 15:42:23 +0200

cm4all-beng-proxy (17.0.20) unstable; urgency=low

  * merge release 16.23
  * bp: fix BREAK_CHAIN crash bug
  * bp: fix FILTER_NO_BODY crash bug

 -- Max Kellermann <mk@cm4all.com>  Tue, 01 Sep 2020 16:28:13 +0200

cm4all-beng-proxy (17.0.19) unstable; urgency=low

  * bp: support CHAIN with FILTER
  * bp: support CHAIN with STATUS/MESSAGE
  * translation: add packet FILTER_NO_BODY

 -- Max Kellermann <mk@cm4all.com>  Mon, 24 Aug 2020 16:26:21 +0200

cm4all-beng-proxy (17.0.18) unstable; urgency=low

  * translation: add packets CHAIN, CHAIN_HEADER, BREAK_CHAIN
  * spawn: fix seccomp regression

 -- Max Kellermann <mk@cm4all.com>  Fri, 21 Aug 2020 14:48:46 +0200

cm4all-beng-proxy (17.0.17) unstable; urgency=low

  * merge release 16.22
  * http_server: fix stall bug
  * was: fix stall bug
  * spawn: enable NO_NEW_PRIVS only if enabled by translation server

 -- Max Kellermann <mk@cm4all.com>  Tue, 18 Aug 2020 19:01:25 +0200

cm4all-beng-proxy (17.0.16) unstable; urgency=low

  * merge release 16.21
  * bp: improve error message on unexpected DEFER
  * spawn: allow multiple MOUNT_TMPFS

 -- Max Kellermann <mk@cm4all.com>  Thu, 23 Jul 2020 12:29:37 +0200

cm4all-beng-proxy (17.0.15) unstable; urgency=low

  * merge release 16.20
  * certdb: import-account obtains contact email address

 -- Max Kellermann <mk@cm4all.com>  Thu, 09 Jul 2020 17:53:39 +0200

cm4all-beng-proxy (17.0.14) unstable; urgency=low

  * bp: fix REQUEST_URI_VERBATIM
  * certdb: fix compatibility with jsoncpp 1.9
  * certdb: add command "import-account"
  * OpenSSL 3.0.0 compatibility

 -- Max Kellermann <mk@cm4all.com>  Mon, 22 Jun 2020 20:08:59 +0200

cm4all-beng-proxy (17.0.13) unstable; urgency=low

  * debian: link libc++ statically
  * use std::filesystem instead of Boost

 -- Max Kellermann <mk@cm4all.com>  Mon, 15 Jun 2020 19:08:38 +0200

cm4all-beng-proxy (17.0.12) unstable; urgency=low

  * merge release 16.18
  * bp: remove support for multiple worker processes
  * translation: fix bogus "Invalid base address" error
  * remove several obsolete command-line options
  * debian: build with clang-10 and enable C++20 coroutines

 -- Max Kellermann <mk@cm4all.com>  Mon, 15 Jun 2020 14:25:36 +0200

cm4all-beng-proxy (17.0.11) unstable; urgency=low

  * merge release 16.17
  * switch to C++20
  * bp: support SSL client certificates (setting "ssl_verify")
  * bp: fix crash when closing HTTP/2 connection
  * translation: add option to enable/disable the child_error_logger
  * spawn: drop JailCGI/Refence support
  * certdb: allow --workshop-control before --progress
  * certdb: rename "new-reg" to "new-account"
  * certdb: manage ACME account keys in a new database table

 -- Max Kellermann <mk@cm4all.com>  Mon, 08 Jun 2020 18:19:21 +0200

cm4all-beng-proxy (17.0.10) unstable; urgency=low

  * lb: fix assertion failure
  * fcgi: fix STDERR_PATH_JAILED with child_error_logger
  * fcgi: redirect the FastCGI error stream into STDERR_PATH_JAILED

 -- Max Kellermann <mk@cm4all.com>  Tue, 26 May 2020 16:17:21 +0200

cm4all-beng-proxy (17.0.9) unstable; urgency=low

  * fcgi: fix STDERR_PATH_JAILED
  * spawn: allow configuring an open-ended "allow_user" range

 -- Max Kellermann <mk@cm4all.com>  Sun, 24 May 2020 12:01:56 +0200

cm4all-beng-proxy (17.0.8) unstable; urgency=low

  * certdb: print only the account location in `acme new-reg`

 -- Max Kellermann <mk@cm4all.com>  Thu, 21 May 2020 09:53:09 +0200

cm4all-beng-proxy (17.0.7) unstable; urgency=low

  * merge release 16.16
  * bp: use RESOLVE_BENEATH to restrict symlinks to the base directory
  * translation: add packet DEFER to support multiple translation servers
  * certdb: don't require beng-lb configuration for "acme new-reg"
  * certdb: add command "acme get-account"
  * certdb: print ACME account status

 -- Max Kellermann <mk@cm4all.com>  Wed, 20 May 2020 19:10:35 +0200

cm4all-beng-proxy (17.0.6) unstable; urgency=low

  * merge release 16.15
  * require Linux kernel 4.11 (Debian Buster)
  * bp: read from files using io_uring
  * certdb: fix dns-01 key authorization bug
  * certdb: fix concurrent authorizations on same domain
  * certdb: changed the `--dns-txt-program` interface

 -- Max Kellermann <mk@cm4all.com>  Mon, 11 May 2020 14:52:51 +0200

cm4all-beng-proxy (17.0.5) unstable; urgency=low

  * merge release 16.14

 -- Max Kellermann <mk@cm4all.com>  Wed, 29 Apr 2020 16:04:02 +0200

cm4all-beng-proxy (17.0.4) unstable; urgency=low

  * merge release 16.12
  * certdb: support ACME wild card requests using dns-01

 -- Max Kellermann <mk@cm4all.com>  Tue, 28 Apr 2020 19:16:52 +0200

cm4all-beng-proxy (17.0.3) unstable; urgency=low

  * merge release 16.11

 -- Max Kellermann <mk@cm4all.com>  Wed, 22 Apr 2020 17:58:14 +0200

cm4all-beng-proxy (17.0.2) unstable; urgency=low

  * fix two HTTP/2 related crashes
  * bp: support incoming HTTP/2 connections via TLS-ALPN
  * processor: fix assertion failure

 -- Max Kellermann <mk@cm4all.com>  Thu, 19 Mar 2020 20:19:58 +0100

cm4all-beng-proxy (17.0.1) unstable; urgency=low

  * bp: advertise Zeroconf IPv6 wildcard listeners as IPv4 as well
  * lb: allow limiting Zeroconf search to an interface
  * lb: support incoming HTTP/2 connections via TLS-ALPN
  * certdb: remove obsolete challenge method "sni-01"
  * certdb: implement ACMEv2

 -- Max Kellermann <mk@cm4all.com>  Wed, 18 Mar 2020 16:54:20 +0100

cm4all-beng-proxy (16.34) unstable; urgency=low

  * bp: decrease the default translate_stock_limit to 32
  * bp: fix "sticky session_modulo" bug (integer truncation)

 -- Max Kellermann <mk@cm4all.com>  Mon, 19 Jul 2021 20:55:53 +0200

cm4all-beng-proxy (16.33) unstable; urgency=low

  * bp: fix crash bug when session manager is out of shared memory

 -- Max Kellermann <mk@cm4all.com>  Thu, 04 Mar 2021 14:44:42 +0100

cm4all-beng-proxy (16.32) unstable; urgency=low

  * lb: fix crash bug
  * bp: flush the OpenSSL session cache on SIGHUP

 -- Max Kellermann <mk@cm4all.com>  Wed, 10 Feb 2021 21:18:40 +0100

cm4all-beng-proxy (16.31) unstable; urgency=low

  * systemd: remove LimitDATA, as it affects mmap() since Linux 4.7
  * bp: flush the OpenSSL session cache periodically
  * bp: support SSL client certificates (setting "ssl_verify")

 -- Max Kellermann <mk@cm4all.com>  Wed, 10 Feb 2021 20:44:22 +0100

cm4all-beng-proxy (16.30) unstable; urgency=low

  * bp/file: change the status of "Not a regular file" to 404
  * bp/errdoc: fix leak bug
  * bp/control: flush widget cache in TCACHE_INVALIDATE
  * bp: parse all "Cookie" request headers
  * bp: reseed the session id PRNG periodically
  * bp: fix assertion failure
  * bp: generate header "X-CM4all-BENG-User" only if SECURE=MANGLE
  * lb: add listener/branch option "redirect_https"
  * ssl: at most one worker thread per CPU
  * spawn: don't share DBus connection with main process
  * debian: restart after upgrade
  * debian: add "Built-Using: ${sphinxdoc:Built-Using}"
  * systemd: configure memory limits

 -- Max Kellermann <mk@cm4all.com>  Wed, 10 Feb 2021 16:28:15 +0100

cm4all-beng-proxy (16.29) unstable; urgency=low

  * translation: backport packet REQUEST_URI_VERBATIM from v17.x

 -- Max Kellermann <mk@cm4all.com>  Sun, 15 Nov 2020 18:52:41 +0100

cm4all-beng-proxy (16.28) unstable; urgency=low

  * bp: fix translation response URI regression

 -- Max Kellermann <mk@cm4all.com>  Fri, 25 Sep 2020 13:32:34 +0200

cm4all-beng-proxy (16.27) unstable; urgency=low

  * was: fix memory leak
  * was: fix protocol error on WAS filters

 -- Max Kellermann <mk@cm4all.com>  Wed, 09 Sep 2020 23:14:33 +0200

cm4all-beng-proxy (16.26) unstable; urgency=low

  * bp: fix assertion failure

 -- Max Kellermann <mk@cm4all.com>  Tue, 08 Sep 2020 22:13:57 +0200

cm4all-beng-proxy (16.25) unstable; urgency=low

  * was: fix assertion failure
  * http_client: fix crash bug

 -- Max Kellermann <mk@cm4all.com>  Mon, 07 Sep 2020 15:25:06 +0200

cm4all-beng-proxy (16.24) unstable; urgency=low

  * bp: fix assertion failure

 -- Max Kellermann <mk@cm4all.com>  Wed, 02 Sep 2020 12:07:03 +0200

cm4all-beng-proxy (16.23) unstable; urgency=low

  * cgi: fix use-after-free bug
  * http2: fix four stall bugs
  * http2: fix use-after-free bug

 -- Max Kellermann <mk@cm4all.com>  Tue, 01 Sep 2020 13:45:30 +0200

cm4all-beng-proxy (16.22) unstable; urgency=low

  * fcgi: fix use-after-free bug
  * was: fix endless busy loop after cancellation

 -- Max Kellermann <mk@cm4all.com>  Tue, 18 Aug 2020 13:31:39 +0200

cm4all-beng-proxy (16.21) unstable; urgency=low

  * was: fix crash bug
  * lhttp: fix widget support

 -- Max Kellermann <mk@cm4all.com>  Tue, 21 Jul 2020 13:50:10 +0200

cm4all-beng-proxy (16.20) unstable; urgency=low

  * fcache: fix use-after-free bug
  * http_cache: fix two use-after-free bugs
  * was: fix use-after-free bug
  * was: fix recovery after receiving PREMATURE

 -- Max Kellermann <mk@cm4all.com>  Thu, 09 Jul 2020 17:39:17 +0200

cm4all-beng-proxy (16.19) unstable; urgency=low

  * http_client: fix crash bug
  * OpenSSL 3.0.0 compatibility

 -- Max Kellermann <mk@cm4all.com>  Tue, 30 Jun 2020 16:38:47 +0200

cm4all-beng-proxy (16.18) unstable; urgency=low

  * http2: fix two stall bugs

 -- Max Kellermann <mk@cm4all.com>  Mon, 15 Jun 2020 14:14:33 +0200

cm4all-beng-proxy (16.17) unstable; urgency=low

  * spawn: fix crash bug
  * fcgi: fix STDERR_PATH_JAILED
  * lb/certdb: fix cache update bug

 -- Max Kellermann <mk@cm4all.com>  Wed, 03 Jun 2020 12:49:42 +0200

cm4all-beng-proxy (16.16) unstable; urgency=low

  * http_cache: update expiry from "304" responses
  * http_cache: support multiple "Vary" response headers
  * bp: fix memory leak after UNTRUSTED error

 -- Max Kellermann <mk@cm4all.com>  Wed, 20 May 2020 14:56:17 +0200

cm4all-beng-proxy (16.15) unstable; urgency=low

  * http_server: fix crash when garbage is received after end chunk

 -- Max Kellermann <mk@cm4all.com>  Wed, 06 May 2020 15:49:53 +0200

cm4all-beng-proxy (16.14) unstable; urgency=low

  * http_client: fix use-after-free bug (16.12 regression)

 -- Max Kellermann <mk@cm4all.com>  Wed, 29 Apr 2020 14:05:43 +0200

cm4all-beng-proxy (16.13) unstable; urgency=low

  * spawn: fix compatibility with kernels without clone3()
  * http_client: fix missing request headers (16.12 regression)

 -- Max Kellermann <mk@cm4all.com>  Wed, 29 Apr 2020 13:27:17 +0200

cm4all-beng-proxy (16.12) unstable; urgency=low

  * lhttp: retry after temporary failures
  * spawn: forbid the clone3() system call

 -- Max Kellermann <mk@cm4all.com>  Tue, 28 Apr 2020 18:50:47 +0200

cm4all-beng-proxy (16.11) unstable; urgency=low

  * bp: discard LHTTP processes on memory shortage
  * bp: fix memory leak
  * bp: fix "Malformed URI" response status (and don't log it)
  * bp: retry after I/O error on outgoing HTTP connection
  * lb: lower log level for translation server errors
  * lb/systemd: implement "reload"
  * spawn: higher OOM score adjustment for jailed processes

 -- Max Kellermann <mk@cm4all.com>  Wed, 22 Apr 2020 14:17:23 +0200

cm4all-beng-proxy (16.10) unstable; urgency=low

  * add listener option "v6only"

 -- Max Kellermann <mk@cm4all.com>  Tue, 24 Mar 2020 17:01:12 +0100

cm4all-beng-proxy (16.9) unstable; urgency=low

  * merge release 15.35

 -- Max Kellermann <mk@cm4all.com>  Mon, 16 Mar 2020 17:08:00 +0100

cm4all-beng-proxy (16.8) unstable; urgency=low

  * control: fix "stats" reply
  * ssl: fix busy loop during stalled read

 -- Max Kellermann <mk@cm4all.com>  Wed, 04 Mar 2020 14:08:06 +0100

cm4all-beng-proxy (16.7) unstable; urgency=low

  * stopwatch: show time since root initialization
  * translation: record connect event (stopwatch)
  * http_server: record cancel event (stopwatch)
  * bp: fix three crash bugs
  * http_client: fix two crash bugs

 -- Max Kellermann <mk@cm4all.com>  Tue, 03 Mar 2020 11:57:18 +0100

cm4all-beng-proxy (16.6) unstable; urgency=low

  * bp: advertise Zeroconf IPv6 wildcard listeners as IPv4 as well
  * lb: fix crash bug

 -- Max Kellermann <mk@cm4all.com>  Wed, 26 Feb 2020 14:25:16 +0100

cm4all-beng-proxy (16.5) unstable; urgency=low

  * bp: fix seven use-after-free crash bugs

 -- Max Kellermann <mk@cm4all.com>  Wed, 19 Feb 2020 17:05:44 +0100

cm4all-beng-proxy (16.4) unstable; urgency=low

  * bp/CssProcessor: fix use-after-free crash bug

 -- Max Kellermann <mk@cm4all.com>  Fri, 14 Feb 2020 19:48:38 +0100

cm4all-beng-proxy (16.3) unstable; urgency=low

  * merge release 15.33
  * fix resolver bug causing "Address already in use"
  * fix two crash bugs
  * fix "spawner gone, emergency"
  * bp: reduce FastCGI and LHTTP idle process limits
  * was, fcgi, lhttp: increase idle timeouts for non-jailed processes

 -- Max Kellermann <mk@cm4all.com>  Thu, 30 Jan 2020 23:18:17 +0100

cm4all-beng-proxy (16.2) unstable; urgency=low

  * bp: fix use-after-free bug

 -- Max Kellermann <mk@cm4all.com>  Wed, 29 Jan 2020 12:38:55 +0100

cm4all-beng-proxy (16.1) unstable; urgency=low

  * bp: limit widget request concurrency to 32
  * bp/processor: fix use-after-free buf

 -- Max Kellermann <mk@cm4all.com>  Fri, 24 Jan 2020 20:12:43 +0100

cm4all-beng-proxy (16.0.8) unstable; urgency=low

  * merge release 15.31
  * bp: convert SSL/TLS errors to "502 Bad Gateway"
  * bp/filter: fix use-after-free bug
  * control: rename STOPWATCH to STOPWATCH_PIPE
  * make Zeroconf, HTTP2, NFS, systemd and WAS build-time optional

 -- Max Kellermann <mk@cm4all.com>  Thu, 16 Jan 2020 18:34:58 +0100

cm4all-beng-proxy (16.0.7) unstable; urgency=low

  * merge release 15.29
  * use getrandom() instead of /dev/urandom if available
  * HTTP/2 client
  * ssl: support logging session keys for Wireshark
  * bp/processor: fix use-after-free bug

 -- Max Kellermann <mk@cm4all.com>  Tue, 10 Dec 2019 14:25:40 +0100

cm4all-beng-proxy (16.0.6) unstable; urgency=low

  * python/control/client: fix typo
  * python: add Python 3 package
  * debian/control: add missing dependency on python-future

 -- Max Kellermann <mk@cm4all.com>  Tue, 12 Nov 2019 20:20:36 +0100

cm4all-beng-proxy (16.0.5) unstable; urgency=low

  * merge release 15.26
  * spawn: support Memory{Min,Low,High,SwapMax}

 -- Max Kellermann <mk@cm4all.com>  Wed, 06 Nov 2019 14:12:53 +0100

cm4all-beng-proxy (16.0.4) unstable; urgency=low

  * bp: support the "SameSite" attribute in the session cookie

 -- Max Kellermann <mk@cm4all.com>  Thu, 17 Oct 2019 22:23:55 +0200

cm4all-beng-proxy (16.0.3) unstable; urgency=low

  * bp: optimized widget class cache
  * http_client: fix use-after-free bug
  * was_client: fix use-after-free bug
  * translation: fix use-after-free crash bug

 -- Max Kellermann <mk@cm4all.com>  Thu, 17 Oct 2019 13:16:31 +0200

cm4all-beng-proxy (16.0.2) unstable; urgency=low

  * fix several crash bugs

 -- Max Kellermann <mk@cm4all.com>  Mon, 07 Oct 2019 12:03:31 +0200

cm4all-beng-proxy (16.0.1) unstable; urgency=low

  * remove the obsolete Bulldog support
  * bp: move the spawner into cm4all.slice
  * bp: support time units in session_idle_timeout
  * bp: add setting "http_cache_obey_no_cache"
  * bp: write the session file atomically
  * bp: add Cross-Site Request Forgery blocker
  * bp: structured stopwatch output
  * bp: read stopwatch output using control client,
    deprecating the "stopwatch" setting
  * control: add packet FLUSH_FILTER_CACHE
  * control: new control client
  * translation: add packet CACHE_TAG
  * log: rate limit option for the child error logger
  * systemd: don't create /var/run/cm4all
  * debian: remove packages cm4all-beng-proxy-optimized, cm4all-beng-proxy-toi
  * debian: use debhelper 12

 -- Max Kellermann <mk@cm4all.com>  Fri, 27 Sep 2019 14:09:41 +0200

cm4all-beng-proxy (15.35) unstable; urgency=low

  * ssl: require TLS 1.2 or newer
  * ssl: disable insecure CBC ciphers

 -- Max Kellermann <mk@cm4all.com>  Mon, 16 Mar 2020 16:39:51 +0100

cm4all-beng-proxy (15.34) unstable; urgency=low

  * bot: add AspiegelBot (Huawei)
  * ssl: fix busy loop during stalled read
  * http_client: fix two crash bugs

 -- Max Kellermann <mk@cm4all.com>  Fri, 13 Mar 2020 13:37:48 +0100

cm4all-beng-proxy (15.33) unstable; urgency=low

  * bp/processor: escape substituted entity values using the URI syntax

 -- Max Kellermann <mk@cm4all.com>  Thu, 30 Jan 2020 16:29:36 +0100

cm4all-beng-proxy (15.32) unstable; urgency=low

  * bp/processor: escape "&c:XXX;" entity values

 -- Max Kellermann <mk@cm4all.com>  Thu, 30 Jan 2020 09:40:09 +0100

cm4all-beng-proxy (15.31) unstable; urgency=low

  * lhttp: use the configured concurrency for the listener backlog
  * fcache: cache "204 No Content" responses
  * fcache: fix memory leak

 -- Max Kellermann <mk@cm4all.com>  Tue, 14 Jan 2020 14:03:35 +0100

cm4all-beng-proxy (15.30) unstable; urgency=low

  * certdb: fix use-after-free bug after database disconnect
  * certdb: schedule database reconnect after reconnect failure

 -- Max Kellermann <mk@cm4all.com>  Tue, 17 Dec 2019 19:58:06 +0100

cm4all-beng-proxy (15.29) unstable; urgency=low

  * js: use `let` instead of `var` for local variables
  * spawn: show cgroup in init process name
  * remove "session" URI parameter, require cookies

 -- Max Kellermann <mk@cm4all.com>  Fri, 06 Dec 2019 12:00:01 +0100

cm4all-beng-proxy (15.28) unstable; urgency=low

  * bot: add adscanner, DotBot, serpstatbot
  * {http,was,fcgi,cgi}_client: validate response headers
  * "Base mismatch" throws status 502, not 400
  * fix assertion failure after base mismatch with INTERNAL_REDIRECT

 -- Max Kellermann <mk@cm4all.com>  Tue, 03 Dec 2019 20:13:36 +0100

cm4all-beng-proxy (15.27) unstable; urgency=low

  * ssl: fix crash due to race condition after "close notify" alert
  * debian: remove package cm4all-beng-proxy-optimized
  * debian: use debhelper 12

 -- Max Kellermann <mk@cm4all.com>  Wed, 20 Nov 2019 14:02:28 +0100

cm4all-beng-proxy (15.26) unstable; urgency=low

  * bp: allow Content-Length response header in HEAD requests
  * was: fix busy loop
  * ssl: fix race condition

 -- Max Kellermann <mk@cm4all.com>  Wed, 06 Nov 2019 13:54:22 +0100

cm4all-beng-proxy (15.25) unstable; urgency=low

  * spawn: fix orphaned LHTTP processes after EAGAIN on spawner socket
  * lb/certdb: don't reconnect to database after non-fatal error

 -- Max Kellermann <mk@cm4all.com>  Mon, 28 Oct 2019 14:19:52 +0100

cm4all-beng-proxy (15.24) unstable; urgency=low

  * lb: show listener name in SSL setup errors
  * lb: check if configured SSL certificate matches the key
  * control: recognize unbound local clients

 -- Max Kellermann <mk@cm4all.com>  Mon, 21 Oct 2019 17:26:32 +0200

cm4all-beng-proxy (15.23) unstable; urgency=low

  * certdb: fix path vulnerability in ACME "http-01" implementation

 -- Max Kellermann <mk@cm4all.com>  Fri, 27 Sep 2019 13:27:01 +0200

cm4all-beng-proxy (15.22) unstable; urgency=low

  * lb: fix TLS session resumption with client certificate

 -- Max Kellermann <mk@cm4all.com>  Fri, 06 Sep 2019 13:40:53 +0200

cm4all-beng-proxy (15.21) unstable; urgency=low

  * was: fix memory leak

 -- Max Kellermann <mk@cm4all.com>  Wed, 26 Jun 2019 13:04:13 +0200

cm4all-beng-proxy (15.20) unstable; urgency=low

  * was: fix memory leak

 -- Max Kellermann <mk@cm4all.com>  Fri, 07 Jun 2019 12:40:24 +0200

cm4all-beng-proxy (15.19) unstable; urgency=low

  * systemd: raise TasksMax to 50%

 -- Max Kellermann <mk@cm4all.com>  Tue, 04 Jun 2019 13:36:31 +0200

cm4all-beng-proxy (15.18) unstable; urgency=low

  * http_client: fix assertion failure

 -- Max Kellermann <mk@cm4all.com>  Wed, 08 May 2019 11:45:05 +0200

cm4all-beng-proxy (15.17) unstable; urgency=low

  * bp/mod_auth_easy: support the "apr1" password hash

 -- Max Kellermann <mk@cm4all.com>  Wed, 08 May 2019 09:31:09 +0200

cm4all-beng-proxy (15.16) unstable; urgency=low

  * debian/postinst: reload on trigger "cm4all-apps-changed" only if active

 -- Max Kellermann <mk@cm4all.com>  Wed, 13 Mar 2019 08:07:45 +0100

cm4all-beng-proxy (15.15) unstable; urgency=low

  * certdb: fix broken "tail" command
  * lb/certdb: reuse the database connection more often
  * lb/certdb: set schema after database reconnect
  * http_client: fix rare assertion failure on cancellation
  * bp: SIGHUP fades out child processes
  * debian: trigger "cm4all-apps-changed" fades out child processes

 -- Max Kellermann <mk@cm4all.com>  Mon, 11 Mar 2019 18:28:19 +0100

cm4all-beng-proxy (15.14) unstable; urgency=low

  * http_server: fix crash bug (15.12 regression)

 -- Max Kellermann <mk@cm4all.com>  Wed, 06 Mar 2019 10:35:38 +0100

cm4all-beng-proxy (15.13) unstable; urgency=low

  * balancer: fix crash bug (15.12 regression)

 -- Max Kellermann <mk@cm4all.com>  Wed, 06 Mar 2019 09:50:45 +0100

cm4all-beng-proxy (15.12) unstable; urgency=low

  * balancer: wait for consecutive failures before disabling node
  * http_client: continue receiving pending data after server closed the
    connection
  * http_server: preserve connection after discarding short request body
  * spawn/client: retry sending after EAGAIN

 -- Max Kellermann <mk@cm4all.com>  Wed, 06 Mar 2019 00:08:34 +0100

cm4all-beng-proxy (15.11) unstable; urgency=low

  * was, fcgi: truncate long stderr lines before sending to Pond
  * lb/control: log TCACHE_INVALIDATE packets
  * lb/certdb: fix shutdown hang

 -- Max Kellermann <mk@cm4all.com>  Tue, 26 Feb 2019 23:54:43 +0100

cm4all-beng-proxy (15.10) unstable; urgency=low

  * merge release 14.23

 -- Max Kellermann <mk@cm4all.com>  Wed, 13 Feb 2019 09:04:33 +0100

cm4all-beng-proxy (15.9) unstable; urgency=low

  * merge release 14.22
  * bot: add Applebot

 -- Max Kellermann <mk@cm4all.com>  Mon, 11 Feb 2019 08:57:30 +0100

cm4all-beng-proxy (15.8) unstable; urgency=low

  * lhttp: increase listener backlog
  * bp/mod_auth_easy: protect all files with .access

 -- Max Kellermann <mk@cm4all.com>  Wed, 06 Feb 2019 11:48:31 +0100

cm4all-beng-proxy (15.7) unstable; urgency=low

  * bp/mod_auth_easy: fix inverted check in .access file check
  * bp/processor: don't allow empty widget class name
  * debian: migrate from "-dbg" to "-dbgsym" packages
  * fix the pkg-config include directory

 -- Max Kellermann <mk@cm4all.com>  Mon, 28 Jan 2019 12:58:31 +0100

cm4all-beng-proxy (15.6) unstable; urgency=low

  * bp/mod_auth_easy: user name check is case insensitive
  * bp/mod_auth_easy: implement .access files

 -- Max Kellermann <mk@cm4all.com>  Tue, 22 Jan 2019 22:43:33 +0100

cm4all-beng-proxy (15.5) unstable; urgency=low

  * bp: add option to emulate mod_auth_easy

 -- Max Kellermann <mk@cm4all.com>  Mon, 21 Jan 2019 14:56:51 +0100

cm4all-beng-proxy (15.4) unstable; urgency=low

  * processor: rewrite empty form action URIs

 -- Max Kellermann <mk@cm4all.com>  Thu, 10 Jan 2019 11:11:45 +0100

cm4all-beng-proxy (15.3) unstable; urgency=low

  * merge release 14.21

 -- Max Kellermann <mk@cm4all.com>  Thu, 03 Jan 2019 11:28:35 +0100

cm4all-beng-proxy (15.2) unstable; urgency=low

  * merge release 14.20

 -- Max Kellermann <mk@cm4all.com>  Sun, 30 Dec 2018 13:52:14 +0100

cm4all-beng-proxy (15.1) unstable; urgency=low

  * feature freeze

 -- Max Kellermann <mk@cm4all.com>  Mon, 17 Dec 2018 15:10:07 +0100

cm4all-beng-proxy (15.0.14) unstable; urgency=low

  * merge release 14.19

 -- Max Kellermann <mk@cm4all.com>  Thu, 13 Dec 2018 10:46:26 +0100

cm4all-beng-proxy (15.0.13) unstable; urgency=low

  * spawn: configurable resource limits CPUWeight, TasksMax, MemoryMax
  * lhttp, fcgi: kill idle processes after 15 minutes
  * filter: use the previous status if filter returns "200 OK"
  * require OpenSSL 1.1

 -- Max Kellermann <mk@cm4all.com>  Mon, 10 Dec 2018 15:13:14 +0100

cm4all-beng-proxy (15.0.12) unstable; urgency=low

  * istream: fix two assertion failures

 -- Max Kellermann <mk@cm4all.com>  Mon, 03 Dec 2018 09:37:21 +0100

cm4all-beng-proxy (15.0.11) unstable; urgency=low

  * widget: widget tag headers replace existing headers

 -- Max Kellermann <mk@cm4all.com>  Thu, 29 Nov 2018 20:31:17 +0100

cm4all-beng-proxy (15.0.10) unstable; urgency=low

  * subst/yaml: use "{%name%}" and allow switching to "{[name]}" with
    SUBST_ALT_SYNTAX

 -- Max Kellermann <mk@cm4all.com>  Thu, 29 Nov 2018 13:14:59 +0100

cm4all-beng-proxy (15.0.9) unstable; urgency=low

  * fix EBADFD
  * subst/yaml: use "{[name]}" instead of "{{name}}"
  * subst/yaml: use the dot as a YAML path separator
  * subst/yaml: allow traversing child maps
  * bp/headers: optimize
  * bp/headers: add group "AUTH"

 -- Max Kellermann <mk@cm4all.com>  Tue, 27 Nov 2018 16:57:41 +0100

cm4all-beng-proxy (15.0.8) unstable; urgency=low

  * processor: don't rewrite "data:" links
  * processor: fix use-after-free crash bug in URI rewriter

 -- Max Kellermann <mk@cm4all.com>  Thu, 22 Nov 2018 09:24:35 +0100

cm4all-beng-proxy (15.0.7) unstable; urgency=low

  * translation: fix assertion failure
  * translation: fix use-after-free bug in PROBE_SUFFIX handler
  * certdb: add option --account-key

 -- Max Kellermann <mk@cm4all.com>  Wed, 21 Nov 2018 20:19:10 +0100

cm4all-beng-proxy (15.0.6) unstable; urgency=low

  * translation: fix bogus error "malformed MOUNT_UTS_NAMESPACE packet"
  * translation: add packet ALT_HOST

 -- Max Kellermann <mk@cm4all.com>  Fri, 16 Nov 2018 13:35:20 +0100

cm4all-beng-proxy (15.0.5) unstable; urgency=low

  * translation: add packet SUBST_YAML_FILE

 -- Max Kellermann <mk@cm4all.com>  Wed, 31 Oct 2018 12:38:58 +0100

cm4all-beng-proxy (15.0.4) unstable; urgency=low

  * merge release 14.18
  * bp: optimize the number of concurrent filter processes
  * translation: size optimizations
  * dev: convert headers to C++
  * ajp: remove unused AJPv13 protocol implementation
  * spawn: fix warning "... died from signal 31"

 -- Max Kellermann <mk@cm4all.com>  Mon, 22 Oct 2018 17:58:19 +0200

cm4all-beng-proxy (15.0.3) unstable; urgency=low

  * merge release 14.13

 -- Max Kellermann <mk@cm4all.com>  Mon, 01 Oct 2018 12:24:46 +0200

cm4all-beng-proxy (15.0.2) unstable; urgency=low

  * merge release 14.12
  * spawn: add fallback PATH

 -- Max Kellermann <mk@cm4all.com>  Thu, 27 Sep 2018 12:55:56 +0200

cm4all-beng-proxy (15.0.1) unstable; urgency=low

  * spawn: support reassociating with PID namespaces
  * http_{client,server}: remove HTTP/1.0 support
  * eliminate dependency on libevent

 -- Max Kellermann <mk@cm4all.com>  Mon, 03 Sep 2018 12:14:18 +0200

cm4all-beng-proxy (14.23) unstable; urgency=low

  * merge release 13.16

 -- Max Kellermann <mk@cm4all.com>  Wed, 13 Feb 2019 08:32:30 +0100

cm4all-beng-proxy (14.22) unstable; urgency=low

  * merge release 13.15

 -- Max Kellermann <mk@cm4all.com>  Mon, 11 Feb 2019 08:46:49 +0100

cm4all-beng-proxy (14.21) unstable; urgency=low

  * lhttp: fix crash bug (14.20 regression)

 -- Max Kellermann <mk@cm4all.com>  Thu, 03 Jan 2019 11:12:48 +0100

cm4all-beng-proxy (14.20) unstable; urgency=low

  * pipe: remove excess fcntl() system calls in the debug build
  * http_client: fix two crash bugs
  * http_client: fix stall bug with SSL
  * http_client: fix "Peer closed the socket prematurely" error with SSL

 -- Max Kellermann <mk@cm4all.com>  Sun, 30 Dec 2018 13:40:44 +0100

cm4all-beng-proxy (14.19) unstable; urgency=low

  * certdb: fix "std::bad_alloc" error after database connection loss
  * widget: fix missing request body for focused inline widget

 -- Max Kellermann <mk@cm4all.com>  Wed, 12 Dec 2018 22:23:06 +0100

cm4all-beng-proxy (14.18) unstable; urgency=low

  * was: fix use-after-free bug
  * enlarge I/O buffers to 32 for faster bulk transfers

 -- Max Kellermann <mk@cm4all.com>  Tue, 16 Oct 2018 19:05:34 +0200

cm4all-beng-proxy (14.17) unstable; urgency=low

  * translation, http_cache: fix use-after-free bugs

 -- Max Kellermann <mk@cm4all.com>  Mon, 15 Oct 2018 22:27:39 +0200

cm4all-beng-proxy (14.16) unstable; urgency=low

  * http_client: fix assertion failure due to unexpected recursion

 -- Max Kellermann <mk@cm4all.com>  Mon, 15 Oct 2018 17:03:13 +0200

cm4all-beng-proxy (14.15) unstable; urgency=low

  * spawn: fix error "Failed to create systemd scope: Unit
    cm4all-beng-spawn.scope not loaded"

 -- Max Kellermann <mk@cm4all.com>  Wed, 10 Oct 2018 11:49:25 +0200

cm4all-beng-proxy (14.14) unstable; urgency=low

  * merge release 13.13

 -- Max Kellermann <mk@cm4all.com>  Fri, 05 Oct 2018 14:10:08 +0200

cm4all-beng-proxy (14.13) unstable; urgency=low

  * spawn: fix "signalfd() failed: Bad file descriptor"
  * translation: fix crash bug
  * session: fix data loss after defragmentation

 -- Max Kellermann <mk@cm4all.com>  Fri, 28 Sep 2018 15:24:19 +0200

cm4all-beng-proxy (14.12) unstable; urgency=low

  * improved memory leak detector
  * add listener options "ack_timeout", "keepalive"
  * support HTTP method "REPORT"

 -- Max Kellermann <mk@cm4all.com>  Thu, 27 Sep 2018 10:55:50 +0200

cm4all-beng-proxy (14.11) unstable; urgency=low

  * merge release 13.12

 -- Max Kellermann <mk@cm4all.com>  Sat, 01 Sep 2018 19:46:50 +0200

cm4all-beng-proxy (14.10) unstable; urgency=low

  * http: don't require "Connection" header for WebSocket upgrade
  * bp/http: fix WebSocket header duplication

 -- Max Kellermann <mk@cm4all.com>  Wed, 22 Aug 2018 11:11:50 -0000

cm4all-beng-proxy (14.9) unstable; urgency=low

  * bp/http: abolish the forced "Connection:keep-alive" request header
  * spawn: work around LXC/systemd bug causing spawner failures

 -- Max Kellermann <mk@cm4all.com>  Thu, 16 Aug 2018 15:21:58 -0000

cm4all-beng-proxy (14.8) unstable; urgency=low

  * http_cache, fcache: fix use-after-free crash bug
  * spawn: support the systemd hybrid cgroup hierarchy

 -- Max Kellermann <mk@cm4all.com>  Tue, 19 Jun 2018 14:46:39 -0000

cm4all-beng-proxy (14.7) unstable; urgency=low

  * certdb: DELETE old name before INSERT to avoid constraint violation

 -- Max Kellermann <mk@cm4all.com>  Tue, 05 Jun 2018 20:12:17 -0000

cm4all-beng-proxy (14.6) unstable; urgency=low

  * http_client: fix use-after-free data corruption bug
  * fcache: fix use-after-free crash bug upon cancellation
  * access_log: fix crash after sendmsg() failure
  * istream/replace: fix stall bug
  * istream/subst: optimize mismatch check

 -- Max Kellermann <mk@cm4all.com>  Mon, 04 Jun 2018 10:22:47 -0000

cm4all-beng-proxy (14.5) unstable; urgency=low

  * access_log: fix CRC errors due to stack corruption

 -- Max Kellermann <mk@cm4all.com>  Mon, 14 May 2018 14:34:18 -0000

cm4all-beng-proxy (14.4) unstable; urgency=low

  * lb: fix "pivot_root" problem during start on kernel 4.9-
  * enable core dumps (PR_SET_DUMPABLE)
  * debian: don't start daemon during initial installation

 -- Max Kellermann <mk@cm4all.com>  Mon, 14 May 2018 10:42:12 -0000

cm4all-beng-proxy (14.3) unstable; urgency=low

  * bp: allow configuring child error logger without access logger
  * log: fix datagram corruption due to wrong attribute code
  * log-json: escape control characters

 -- Max Kellermann <mk@cm4all.com>  Thu, 26 Apr 2018 11:00:05 -0000

cm4all-beng-proxy (14.2) unstable; urgency=low

  * lb: fix use-after-free crash after using translation response
  * http_cache: fix use-after-free crash on request cancellation
  * http_client: fix assertion failure upon discarding large request body

 -- Max Kellermann <mk@cm4all.com>  Tue, 24 Apr 2018 11:11:36 -0000

cm4all-beng-proxy (14.1) unstable; urgency=low

  * feature freeze
  * lhttp: fix memory leak
  * lhttp: pass URI and site name to error logger
  * fcgi: implement "forward_child_errors" for STDERR payloads
  * pipe: fix assertion failure
  * cgi: fix crash bug
  * bp: SIGHUP flushes the NFS cache
  * control: add packet FLUSH_NFS_CACHE

 -- Max Kellermann <mk@cm4all.com>  Thu, 19 Apr 2018 08:43:23 -0000

cm4all-beng-proxy (14.0.9) unstable; urgency=low

  * translation: allow disabling the HTTP cache with "UNCACHED"
  * http_cache: remove the memcached backend
  * access_log: use protocol version 2
  * fcgi, was, lhttp: option "forward_child_errors" forwards stderr to logger

 -- Max Kellermann <mk@cm4all.com>  Mon, 26 Mar 2018 09:42:46 -0000

cm4all-beng-proxy (14.0.8) unstable; urgency=low

  * merge release 13.11
  * bp: add SSL/TLS support to the HTTP server
  * fix bogus assertion failure

 -- Max Kellermann <mk@cm4all.com>  Mon, 12 Mar 2018 10:38:35 -0000

cm4all-beng-proxy (14.0.7) unstable; urgency=low

  * merge release 13.10
  * header-forward: include "Content-Location" in header group "LINK"
  * http_client: enable keep-alive on HTTPS connections
  * ssl/client: send client certificates on server request
  * ssl/client: translation packet CERTIFICATE chooses client certificate
  * ssl/client: enable SNI

 -- Max Kellermann <mk@cm4all.com>  Thu, 01 Mar 2018 11:59:04 -0000

cm4all-beng-proxy (14.0.6) unstable; urgency=low

  * http_server: generate Content-Length for empty response (14.0.1
    regression)

 -- Max Kellermann <mk@cm4all.com>  Fri, 02 Feb 2018 10:54:19 -0000

cm4all-beng-proxy (14.0.5) unstable; urgency=low

  * bp: fix forwarding headers for request body

 -- Max Kellermann <mk@cm4all.com>  Thu, 25 Jan 2018 11:48:09 -0000

cm4all-beng-proxy (14.0.4) unstable; urgency=low

  * merge release 13.8
  * certdb: create ACME CSRs without subject, only subjectAltName

 -- Max Kellermann <mk@cm4all.com>  Tue, 23 Jan 2018 15:04:11 -0000

cm4all-beng-proxy (14.0.3) unstable; urgency=low

  * merge release 13.5
  * bp: fix nullptr dereference bug

 -- Max Kellermann <mk@cm4all.com>  Thu, 18 Jan 2018 18:24:29 -0000

cm4all-beng-proxy (14.0.2) unstable; urgency=low

  * access_log: support protocol version 2 (with CRC)
  * processor: rewrite URIs in META/property="og:{image,url}"
  * certdb: eliminate duplicate authz request
  * certdb: add ACME option "--debug"
  * certdb: implement ACME "http-01", option "--challenge-directory"

 -- Max Kellermann <mk@cm4all.com>  Fri, 12 Jan 2018 11:07:14 -0000

cm4all-beng-proxy (14.0.1) unstable; urgency=low

  * lb: forward HTTP from Lua to dynamic server (development feature)
  * certdb: retry ACME requests after status 5xx (server error)
  * certdb: support the Workshop control channel
  * log-json: generate JSONL (JSON Lines)

 -- Max Kellermann <mk@cm4all.com>  Fri, 05 Jan 2018 11:47:08 -0000

cm4all-beng-proxy (13.16) unstable; urgency=low

  * processor: fix crash due to malformed XML attribute
  * http_client: fix crash bug
  * ssl/cache: fix two crash bugs

 -- Max Kellermann <mk@cm4all.com>  Tue, 12 Feb 2019 21:39:41 +0100

cm4all-beng-proxy (13.15) unstable; urgency=low

  * was: send PREMATURE after client canceled the request

 -- Max Kellermann <mk@cm4all.com>  Mon, 11 Feb 2019 08:37:20 +0100

cm4all-beng-proxy (13.14) unstable; urgency=low

  * http_client: fix assertion failure due to unexpected recursion
  * lhttp: increase listener backlog
  * pipe: remove excess fcntl() system calls in the debug build
  * bp/processor: don't allow empty widget class name

 -- Max Kellermann <mk@cm4all.com>  Mon, 11 Feb 2019 07:40:00 +0100

cm4all-beng-proxy (13.13) unstable; urgency=low

  * was: fix memory leak
  * was: force pipe buffers to 256 kB
  * session: fix data loss after defragmentation

 -- Max Kellermann <mk@cm4all.com>  Fri, 05 Oct 2018 12:23:09 +0200

cm4all-beng-proxy (13.12) unstable; urgency=low

  * bp/http: abolish the forced "Connection:keep-alive" request header
  * session: fix two assertion failures
  * fcgi, lhttp: fix race condition with socket permissions
  * cgi: fix crash bug
  * pipe: fix assertion failure
  * fcache: fix crash due to mistakenly detected memory leak
  * lb: fix "pivot_root" problem during start on kernel 4.9-
  * enable core dumps (PR_SET_DUMPABLE)
  * debian: don't start daemon during initial installation

 -- Max Kellermann <mk@cm4all.com>  Sat, 01 Sep 2018 17:23:30 -0000

cm4all-beng-proxy (13.11) unstable; urgency=low

  * lb: ssl_cert_db and ssl_verify are mutually exclusive
  * log-json: fix crash bug with unknown type value
  * log: support type "SSH"

 -- Max Kellermann <mk@cm4all.com>  Fri, 09 Mar 2018 09:15:14 -0000

cm4all-beng-proxy (13.10) unstable; urgency=low

  * access_log: support record attribute "type"

 -- Max Kellermann <mk@cm4all.com>  Wed, 07 Feb 2018 08:27:48 -0000

cm4all-beng-proxy (13.9) unstable; urgency=low

  * spawn: fix kernel warning "oom_adj is deprecated, please use
    oom_score_adj instead"
  * lb/config: check whether sticky_mode is compatible with Zeroconf
  * access_log: fix crash on connect failure

 -- Max Kellermann <mk@cm4all.com>  Tue, 06 Feb 2018 09:23:23 -0000

cm4all-beng-proxy (13.8) unstable; urgency=low

  * lb/http: fix use-after-free bug

 -- Max Kellermann <mk@cm4all.com>  Tue, 23 Jan 2018 14:46:15 -0000

cm4all-beng-proxy (13.7) unstable; urgency=low

  * lb/tcp: fix use-after-free bug when outbound connect fails early
  * spawn: fix resource limits problem with user namespaces
  * spawn: increase the OOM score of child processes

 -- Max Kellermann <mk@cm4all.com>  Tue, 23 Jan 2018 11:54:03 -0000

cm4all-beng-proxy (13.6) unstable; urgency=low

  * http_server: fix two crash bugs with "417 Expectation failed"
  * lb: fix crash bug when POSTing to global_http_check
  * lb/tcp: fix double free bug when outbound is not yet connected

 -- Max Kellermann <mk@cm4all.com>  Mon, 22 Jan 2018 10:18:58 -0000

cm4all-beng-proxy (13.5) unstable; urgency=low

  * lb/tcp: fix crash with empty Zeroconf pool
  * nfs: fix memory leak
  * certdb: eliminate duplicate authz request
  * certdb: retry ACME nonce request after status 500
  * certdb: update the Let's Encrypt agreement URL to v1.2
  * certdb: add ACME option "--debug"
  * ssl: fix three transfer stall bugs
  * shrink I/O buffers back to 8 kB
  * access_log: support protocol version 2 (with CRC)

 -- Max Kellermann <mk@cm4all.com>  Thu, 18 Jan 2018 17:59:13 -0000

cm4all-beng-proxy (13.4) unstable; urgency=low

  * fcache: fix use-after-free crash bug

 -- Max Kellermann <mk@cm4all.com>  Wed, 03 Jan 2018 09:31:05 -0000

cm4all-beng-proxy (13.3) unstable; urgency=low

  * merge release 12.9

 -- Max Kellermann <mk@cm4all.com>  Mon, 18 Dec 2017 10:16:28 -0000

cm4all-beng-proxy (13.2) unstable; urgency=low

  * widget: case insensitive check for UNTRUSTED_SITE_SUFFIX and
    UNTRUSTED_RAW_SITE_SUFFIX

 -- Max Kellermann <mk@cm4all.com>  Fri, 01 Dec 2017 14:54:24 -0000

cm4all-beng-proxy (13.1) unstable; urgency=low

  * feature freeze

 -- Max Kellermann <mk@cm4all.com>  Thu, 30 Nov 2017 12:05:07 -0000

cm4all-beng-proxy (13.0.12) unstable; urgency=low

  * merge release 12.8
  * http_cache: handle If-None-Match, If-Modified-Since etc.
  * spawn: raise the command-line argument limit
  * log internal server errors even without --verbose

 -- Max Kellermann <mk@cm4all.com>  Tue, 21 Nov 2017 11:58:58 -0000

cm4all-beng-proxy (13.0.11) unstable; urgency=low

  * bp: map EACCES/EPERM to "403 Forbidden"
  * log-cat: use the local time zone

 -- Max Kellermann <mk@cm4all.com>  Mon, 06 Nov 2017 09:29:22 -0000

cm4all-beng-proxy (13.0.10) unstable; urgency=low

  * avahi: make services visible initially (13.0.9 regression)
  * lb: add client address filter for global_http_check
  * python/control/client: add methods send_{en,dis}able_zeroconf()

 -- Max Kellermann <mk@cm4all.com>  Tue, 10 Oct 2017 21:51:40 -0000

cm4all-beng-proxy (13.0.9) unstable; urgency=low

  * lb: support monitors in Zeroconf clusters
  * lb/config: require certificate even if ssl_cert_db is used
  * lb/monitor/expect: fix memory leak
  * certdb: retry ACME "new-authz" after "unauthorized"
  * certdb: generate a new private key for each "new-cert"
  * certdb: fix collisions with ACME challenge certificates
  * certdb: allow altNames longer than 64 characters with ACME
  * log: add attribute "FORWARDED_TO"
  * control: add packets "DISABLE_ZEROCONF", "ENABLE_ZEROCONF"

 -- Max Kellermann <mk@cm4all.com>  Fri, 06 Oct 2017 11:20:15 -0000

cm4all-beng-proxy (13.0.8.1) unstable; urgency=low

  * fix assertion failure when sending large HTTP headers
  * http_server: disallow request headers larger than 8 kB

 -- Max Kellermann <mk@cm4all.com>  Tue, 17 Oct 2017 09:49:47 -0000

cm4all-beng-proxy (13.0.8) unstable; urgency=low

  * certdb: check for database commit errors
  * certdb: repeat after PostgreSQL serialization failure

 -- Max Kellermann <mk@cm4all.com>  Tue, 26 Sep 2017 19:59:53 -0000

cm4all-beng-proxy (13.0.7) unstable; urgency=low

  * fcache: fix bogus memory leak test
  * handler: change "Translation server failed" to "Configuration server ..."
  * spawn: wait & try again after "Unit cm4all-beng-spawn.scope already exists"

 -- Max Kellermann <mk@cm4all.com>  Mon, 25 Sep 2017 13:16:21 -0000

cm4all-beng-proxy (13.0.6) unstable; urgency=low

  * merge release 12.5
  * widget/inline: fix memory leak on canceled POST
  * widget/inline: implement a response header timeout of 5s
  * certdb: fix notifications in non-default PostgreSQL schema

 -- Max Kellermann <mk@cm4all.com>  Wed, 20 Sep 2017 20:56:04 -0000

cm4all-beng-proxy (13.0.5) unstable; urgency=low

  * merge release 12.4
  * lb/http: fix several memory leaks with POST requests
  * lb: fix shutdown crash bug
  * lb: CONTROL_STATS returns translation cache size
  * log/lua: add a "filter" mode

 -- Max Kellermann <mk@cm4all.com>  Thu, 14 Sep 2017 18:39:12 -0000

cm4all-beng-proxy (13.0.4) unstable; urgency=low

  * lb: fix request headers in access logger (affects
    "ignore_localhost_200" and "User-Agent", "Referer", "Host",
    "X-Forwarded-For")

 -- Max Kellermann <mk@cm4all.com>  Mon, 11 Sep 2017 20:04:23 -0000

cm4all-beng-proxy (13.0.3) unstable; urgency=low

  * fix crash bug in CSS processor
  * lb: print the site name in access logs
  * log: add attribute MESSAGE

 -- Max Kellermann <mk@cm4all.com>  Mon, 11 Sep 2017 17:43:57 -0000

cm4all-beng-proxy (13.0.2) unstable; urgency=low

  * log translation server failures even without --verbose
  * translation: allow arbitrary non-zero characters in CHILD_TAG
  * control: add listener option "interface"
  * control: disable the "V6ONLY" flag on all IPv6 wildcard listeners
  * control: switch to IPv4 if joining IPv6 wildcard to IPv4 multicast group

 -- Max Kellermann <mk@cm4all.com>  Fri, 08 Sep 2017 12:24:04 -0000

cm4all-beng-proxy (13.0.1) unstable; urgency=low

  * remove libdaemon dependency
  * lhttp: FADE_CHILDEN prevents reusing existing busy processes
  * bp: allow CONTROL_FADE_CHILDREN with tag as payload

 -- Max Kellermann <mk@cm4all.com>  Tue, 29 Aug 2017 10:40:13 -0000

cm4all-beng-proxy (12.9) unstable; urgency=low

  * was: fix crash after malformed HEAD response
  * http_client: fix retry after error
  * lb/lua: allow building with LuaJIT 2.1

 -- Max Kellermann <mk@cm4all.com>  Mon, 18 Dec 2017 10:03:34 -0000

cm4all-beng-proxy (12.8) unstable; urgency=low

  * file: emit "Last-Modified" header in "304" responses
  * file: improved support for the user.ETag xattr
  * http_cache: update "Expires" from "304" responses

 -- Max Kellermann <mk@cm4all.com>  Fri, 17 Nov 2017 11:41:02 -0000

cm4all-beng-proxy (12.7) unstable; urgency=low

  * file: ignore If-Modified-Since after successful If-None-Match
  * file: emit cache headers in "304" responses (v11 regression)
  * file: failed If-None-Match emits "304" response, not "412"

 -- Max Kellermann <mk@cm4all.com>  Thu, 16 Nov 2017 12:19:44 -0000

cm4all-beng-proxy (12.6) unstable; urgency=low

  * fix assertion failure when sending large HTTP headers
  * http_server: disallow request headers larger than 8 kB
  * spawn: wait & try again after "Unit cm4all-beng-spawn.scope already exists"
  * widget/inline: fix memory leak on canceled POST
  * control: add listener option "interface"
  * control: disable the "V6ONLY" flag on all IPv6 wildcard listeners
  * control: switch to IPv4 if joining IPv6 wildcard to IPv4 multicast group
  * lb: print the site name in access logs
  * lb: fix request headers in access logger (affects
    "ignore_localhost_200" and "User-Agent", "Referer", "Host",
    "X-Forwarded-For")
  * lb/monitor/expect: fix memory leak
  * certdb: fix notifications in non-default PostgreSQL schema

 -- Max Kellermann <mk@cm4all.com>  Tue, 17 Oct 2017 10:58:40 -0000

cm4all-beng-proxy (12.5) unstable; urgency=low

  * lb/http: fix another memory leak with POST requests
  * lb: fix shutdown crash bug
  * certdb: fix crash after PostgreSQL host lookup failure

 -- Max Kellermann <mk@cm4all.com>  Wed, 20 Sep 2017 10:30:52 -0000

cm4all-beng-proxy (12.4) unstable; urgency=low

  * lb/http: fix several memory leaks with POST requests
  * fix crash bug in CSS processor

 -- Max Kellermann <mk@cm4all.com>  Wed, 13 Sep 2017 13:58:06 -0000

cm4all-beng-proxy (12.3) unstable; urgency=low

  * remove libhttp dependency
  * logger: fix off-by-one bug in log level check
  * http_server: fix crash bug

 -- Max Kellermann <mk@cm4all.com>  Tue, 29 Aug 2017 09:44:27 -0000

cm4all-beng-proxy (12.2) unstable; urgency=low

  * spawn: use the "systemd" controller
  * debian/control: move from "non-free" to "main"

 -- Max Kellermann <mk@cm4all.com>  Wed, 23 Aug 2017 09:35:27 -0000

cm4all-beng-proxy (12.1) unstable; urgency=low

  * all code is now covered by the Simplified BSD License (BSD-2-Clause)

 -- Max Kellermann <mk@cm4all.com>  Fri, 18 Aug 2017 08:53:52 -0000

cm4all-beng-proxy (12.0.44) unstable; urgency=low

  * lb: retry after connect error to Zeroconf member
  * spawn: make /proc writable if user namespaces are allowed

 -- Max Kellermann <mk@cm4all.com>  Thu, 17 Aug 2017 11:26:34 -0000

cm4all-beng-proxy (12.0.43) unstable; urgency=low

  * spawn: fix MOUNT_ROOT_TMPFS failure with USER_NAMESPACE
  * lb/control: allow TCACHE_INVALIDATE on SITE
  * systemd: no "-v" by default

 -- Max Kellermann <mk@cm4all.com>  Tue, 15 Aug 2017 21:41:04 -0000

cm4all-beng-proxy (12.0.42) unstable; urgency=low

  * spawn: fix bogus pivot_root() error message
  * translation: add packet MOUNT_ROOT_TMPFS

 -- Max Kellermann <mk@cm4all.com>  Tue, 15 Aug 2017 09:39:08 -0000

cm4all-beng-proxy (12.0.41) unstable; urgency=low

  * spawn: fix NETWORK_NAMESPACE_NAME corruption
  * spawn: work around USER_NAMESPACE + NETWORK_NAMESPACE_NAME conflict

 -- Max Kellermann <mk@cm4all.com>  Fri, 04 Aug 2017 16:15:09 -0000

cm4all-beng-proxy (12.0.40) unstable; urgency=low

  * spawn: attach to existing network namespace with NETWORK_NAMESPACE_NAME
  * spawn: allow unshare(), mount(), umount(), pivot_root()

 -- Max Kellermann <mk@cm4all.com>  Fri, 04 Aug 2017 09:42:44 -0000

cm4all-beng-proxy (12.0.39) unstable; urgency=low

  * net: resolving "*" prefers the IPv6 wildcard "::"
  * spawn: run the PID namespace init process as root
  * spawn: tight system call whitelist for init process
  * spawn: forbid fanotify_*, nfsservctl, syslog
  * lb/translation: fix false cache misses
  * lb/control: TCACHE_INVALIDATE flushes all translation caches
  * lb/cluster: improve consistent hashing distribution
  * control: support more commands in TCACHE_INVALIDATE payload
  * translation: fix the FORBID_MULTICAST setting
  * translation: add packet FORBID_BIND

 -- Max Kellermann <mk@cm4all.com>  Tue, 01 Aug 2017 14:03:03 -0000

cm4all-beng-proxy (12.0.38) unstable; urgency=low

  * fcgi: fix crash bug

 -- Max Kellermann <mk@cm4all.com>  Wed, 26 Jul 2017 17:43:05 -0000

cm4all-beng-proxy (12.0.37) unstable; urgency=low

  * bp: check HTTPS_ONLY before anything else

 -- Max Kellermann <mk@cm4all.com>  Thu, 20 Jul 2017 15:00:37 -0000

cm4all-beng-proxy (12.0.36) unstable; urgency=low

  * translation: add packet HTTPS_ONLY

 -- Max Kellermann <mk@cm4all.com>  Thu, 20 Jul 2017 13:26:49 -0000

cm4all-beng-proxy (12.0.35) unstable; urgency=low

  * bp: translation REQUEST_HEADER overrides existing request headers
  * bp: never forward the "X-CM4all-DocRoot" header
  * lb: set the "X-CM4all-HTTPS" header
  * cgi, fcgi: set HTTPS=on if the "X-CM4all-HTTPS" header is set

 -- Max Kellermann <mk@cm4all.com>  Wed, 19 Jul 2017 12:36:36 -0000

cm4all-beng-proxy (12.0.34) unstable; urgency=low

  * http_client: disable the read timeout

 -- Max Kellermann <mk@cm4all.com>  Wed, 19 Jul 2017 08:16:09 -0000

cm4all-beng-proxy (12.0.33) unstable; urgency=low

  * log-exec: allow multiple multicast processes on same host
  * headers: rename "X-CM4all-BENG-SSL" to "X-CM4all-HTTPS"
  * access_log: add option "send_to" which replaces log-forward

 -- Max Kellermann <mk@cm4all.com>  Tue, 18 Jul 2017 09:51:01 -0000

cm4all-beng-proxy (12.0.32) unstable; urgency=low

  * lb/translation: fix bogus wildcard cache entries
  * lb/translation: obey MAX_AGE=0
  * logger: fix log level
  * access_log: use microsecond precision in "timestamp" attribute
  * log-json: enclose output in "[]" and put commas between records
  * log-json: add "logger_client" attribute
  * log-lua: new access logger which calls a Lua script
  * config: make "access_logger" a block
  * config: add "access_logger" options "trust_xff", "ignore_localhost_200"
  * headers: add "X-CM4all-BENG-SSL" to group "SSL"

 -- Max Kellermann <mk@cm4all.com>  Mon, 17 Jul 2017 20:33:46 -0000

cm4all-beng-proxy (12.0.31) unstable; urgency=low

  * translation: add packet FORBID_MULTICAST
  * spawn: system call filter errors are fatal if explicitly enabled
  * spawn: apply cgroup namespace again after moving to new cgroup
  * net: support interface name as scope id in IPv6 addresses
  * config: support per-"control" setting "multicast_group"
  * log-exec: fix binding to wildcard address via "*"

 -- Max Kellermann <mk@cm4all.com>  Fri, 14 Jul 2017 08:19:05 -0000

cm4all-beng-proxy (12.0.30) unstable; urgency=low

  * bp: rename zeroconf_type to zeroconf_service
  * bp: control server supports IPv6 multicast
  * config: check Zeroconf service names
  * config: allow zeroconf_service with raw service name
  * log-exec: multicast support
  * translation: add packet REDIRECT_FULL_URI

 -- Max Kellermann <mk@cm4all.com>  Thu, 13 Jul 2017 12:13:19 -0000

cm4all-beng-proxy (12.0.29) unstable; urgency=low

  * lb: use consistent hashing to pick Zeroconf members
  * lhttp: fix bogus assertion failure during shutdown

 -- Max Kellermann <mk@cm4all.com>  Mon, 10 Jul 2017 21:49:23 -0000

cm4all-beng-proxy (12.0.28) unstable; urgency=low

  * config: add listener option "free_bind"
  * don't confuse child processes with different BIND_MOUNT settings
  * lb: add sticky_mode "xhost"'

 -- Max Kellermann <mk@cm4all.com>  Mon, 10 Jul 2017 10:20:26 -0000

cm4all-beng-proxy (12.0.27) unstable; urgency=low

  * access_log: reduce system calls in all access loggers
  * translation: add packet CGROUP_NAMESPACE
  * translation: allow underscore in cgroup controller name

 -- Max Kellermann <mk@cm4all.com>  Fri, 07 Jul 2017 15:19:28 -0000

cm4all-beng-proxy (12.0.26) unstable; urgency=low

  * spawn: abort the process immediately after uid/gid_map failure
  * spawn: create STDERR_PATH with mode 0600
  * spawn: fix socket family filter
  * translation: add packets UMASK, STDERR_PATH_JAILED

 -- Max Kellermann <mk@cm4all.com>  Tue, 04 Jul 2017 16:16:07 -0000

cm4all-beng-proxy (12.0.25) unstable; urgency=low

  * eliminate dependency on GLib
  * spawn: mount a new /proc for the PID namespace
  * spawn: implement user namespaces properly
  * spawn: fix seccomp filters on old kernels
  * spawn: fix journal for jailed processes
  * spawn: allow only local, IPv4 and IPv6 sockets
  * spawn: rename the PID namespace init process to "init"

 -- Max Kellermann <mk@cm4all.com>  Thu, 29 Jun 2017 20:10:24 -0000

cm4all-beng-proxy (12.0.24) unstable; urgency=low

  * spawn: unblock signals
  * http_server: fix memory leak
  * log: send the "Host" request header to the access logger
  * log-json: new access logger which dumps JSON
  * spawn: implement an init process for PID namespaces

 -- Max Kellermann <mk@cm4all.com>  Tue, 27 Jun 2017 11:21:19 -0000

cm4all-beng-proxy (12.0.23) unstable; urgency=low

  * lb: show the IP address of Zeroconf members in log messages
  * lb: disable failing Zeroconf members temporarily
  * config: add "spawn" section, replacing --allow-user and --allow-group

 -- Max Kellermann <mk@cm4all.com>  Wed, 21 Jun 2017 20:41:34 -0000

cm4all-beng-proxy (12.0.22) unstable; urgency=low

  * lb: suppress log message "malformed request URI"
  * was: fix assertion failure
  * translation: add packets SHELL, TOKEN

 -- Max Kellermann <mk@cm4all.com>  Tue, 20 Jun 2017 21:59:58 -0000

cm4all-beng-proxy (12.0.21) unstable; urgency=low

  * lower log level for "Peer closed the socket prematurely"
  * widget: set Request/LINK=no by default
  * translation: fix "std::exception" error messages

 -- Max Kellermann <mk@cm4all.com>  Tue, 20 Jun 2017 11:17:56 -0000

cm4all-beng-proxy (12.0.20) unstable; urgency=low

  * merge release 11.26
  * move the delegate-helper to a non-jailed package
  * translation: ignore whitespace in RLIMITS packet
  * headers: add "Referer" to group "LINK", off by default

 -- Max Kellermann <mk@cm4all.com>  Sat, 17 Jun 2017 09:49:46 -0000

cm4all-beng-proxy (12.0.19) unstable; urgency=low

  * lb: fix assertion failure with translated POST requests
  * lb: add "tag" setting to "listener" (translation packet LISTENER_TAG)

 -- Max Kellermann <mk@cm4all.com>  Mon, 12 Jun 2017 21:46:25 -0000

cm4all-beng-proxy (12.0.18) unstable; urgency=low

  * lb: SIGHUP flushes all translate_handler caches
  * certdb: command "names" obeys the "deleted" flag
  * certdb: command "find" prints column headers only with "--headers"
  * certdb: remove obsolete option "--all"

 -- Max Kellermann <mk@cm4all.com>  Tue, 06 Jun 2017 20:46:15 -0000

cm4all-beng-proxy (12.0.17) unstable; urgency=low

  * translation: add packet CANONICAL_HOST
  * lb: implement a translation_handler cache

 -- Max Kellermann <mk@cm4all.com>  Fri, 02 Jun 2017 11:25:35 -0000

cm4all-beng-proxy (12.0.16) unstable; urgency=low

  * lb: create monitors referenced only by {lua,translation}_handler
  * lb: allow the translation server to refer to branches and other types
  * lb/monitor: fix shutdown hang due to event leak
  * lb: add sticky mode "host"
  * lb: fix assertion failure with Zeroconf and sticky
  * lb: fix crash bug when Zeroconf cluster is empty
  * bp: fix crash bug

 -- Max Kellermann <mk@cm4all.com>  Wed, 31 May 2017 22:21:38 -0000

cm4all-beng-proxy (12.0.15) unstable; urgency=low

  * merge release 11.25
  * certdb: fix column "issuer_common_name" management
  * certdb: add column "handle"
    - new commands "names", "set-handle"
    - commands "load" requires handle parameter
    - command "delete" uses handle
    - commands "monitor" and "tail" print handles
    - acme commands "new-cert" and "new-authz-cert" require handle parameter
    - new acme command "renew-cert", replacing "new-authz-cert --all"
  * certdb: add command "get"
  * certdb: command "find" prints a list of matching certificates
  * certdb: add option "--progress" for Workshop
  * translation: add packet MESSAGE

 -- Max Kellermann <mk@cm4all.com>  Tue, 30 May 2017 21:42:23 -0000

cm4all-beng-proxy (12.0.14) unstable; urgency=low

  * merge release 11.24
  * certdb: add column "issuer_common_name"

 -- Max Kellermann <mk@cm4all.com>  Wed, 24 May 2017 10:27:17 -0000

cm4all-beng-proxy (12.0.13) unstable; urgency=low

  * merge release 11.23
  * lb/lua: catch "panics" and report error
  * lb/lua: fix Lua stack leaks
  * lb: allow a translation server to pick a cluster
  * fix use-after-free bug in HTTP request handler
  * spawn: forbid more dangerous system calls
  * spawn: activate system call filter for all architectures
  * translation: add packet FORBID_USER_NS

 -- Max Kellermann <mk@cm4all.com>  Sat, 20 May 2017 11:40:50 -0000

cm4all-beng-proxy (12.0.12) unstable; urgency=low

  * bp: pass the listener "interface" setting to Avahi
  * lb: fix crash with --check
  * lb: allow Lua scripts to handle HTTP requests

 -- Max Kellermann <mk@cm4all.com>  Thu, 27 Apr 2017 21:50:32 -0000

cm4all-beng-proxy (12.0.11) unstable; urgency=low

  * certdb: fix crash after PostgreSQL host lookup failure
  * transformation: fix crash due to compiler optimization
  * lb: fix crash while waiting for the Avahi resolver

 -- Max Kellermann <mk@cm4all.com>  Wed, 26 Apr 2017 11:49:48 -0000

cm4all-beng-proxy (12.0.10) unstable; urgency=low

  * merge release 11.22
  * lb: implement "sticky" in ZeroConf TCP pools
  * improved uid/gid verify error messages
  * certdb: update the Let's Encrypt agreement URL
  * certdb: add option "--agreement"

 -- Max Kellermann <mk@cm4all.com>  Tue, 18 Apr 2017 11:00:29 -0000

cm4all-beng-proxy (12.0.9) unstable; urgency=low

  * fix error "Failed to accept connection: Invalid argument"
  * lb: implement "sticky" in ZeroConf pools

 -- Max Kellermann <mk@cm4all.com>  Tue, 21 Mar 2017 09:38:04 -0000

cm4all-beng-proxy (12.0.8) unstable; urgency=low

  * merge release 11.21
  * build with Meson and Ninja
  * lb/certdb: fix assertion failure during shutdown

 -- Max Kellermann <mk@cm4all.com>  Wed, 15 Mar 2017 16:20:50 -0000

cm4all-beng-proxy (12.0.7) unstable; urgency=low

  * merge release 11.17
  * lb/http: add "redirect" as a possible destination for "branch"
  * ssl: fix memory leak
  * certdb: use $http_proxy
  * certdb: exclude *.acme.invalid from --all

 -- Max Kellermann <mk@cm4all.com>  Mon, 06 Feb 2017 22:22:08 -0000

cm4all-beng-proxy (12.0.6) unstable; urgency=low

  * lb/http: add "status" as a possible destination for "branch"
  * translation: add packet EXECUTE

 -- Max Kellermann <mk@cm4all.com>  Wed, 25 Jan 2017 21:11:58 -0000

cm4all-beng-proxy (12.0.5) unstable; urgency=low

  * merge release 11.15
  * lb/tcp: fix crash bug after connect failure
  * lb/tcp: connect outbound after SSL handshake is finished

 -- Max Kellermann <mk@cm4all.com>  Fri, 20 Jan 2017 14:12:25 -0000

cm4all-beng-proxy (12.0.4) unstable; urgency=low

  * merge release 11.13
  * spawn: forbid ptrace() and other dangerous system calls
  * certdb: add "--all" option to "new-cert" and "new-authz-cert"

 -- Max Kellermann <mk@cm4all.com>  Mon, 16 Jan 2017 19:47:31 -0000

cm4all-beng-proxy (12.0.3) unstable; urgency=low

  * config: add "access_logger", replacing the *.default setting
  * translation: add packets BIND_MOUNT_EXEC, STDERR_NULL

 -- Max Kellermann <mk@cm4all.com>  Thu, 08 Dec 2016 10:35:47 -0000

cm4all-beng-proxy (12.0.2) unstable; urgency=low

  * merge release 11.12
  * http_client: fix use-after-free bug on request cancellation
  * processor: fix buffer corruption bug
  * spawn/Systemd: fix hang while creating systemd scope
  * config: fix session_save_path corruption

 -- Max Kellermann <mk@cm4all.com>  Tue, 06 Dec 2016 11:01:26 -0000

cm4all-beng-proxy (12.0.1) unstable; urgency=low

  * move various buffers from the pool allocator to the slice allocator
  * translation: add packet CRON

 -- Max Kellermann <mk@cm4all.com>  Wed, 23 Nov 2016 14:57:02 -0000

cm4all-beng-proxy (11.26) unstable; urgency=low

  * was: added kludge to avoid killing process after STOP
  * lb/monitor: fix shutdown hang due to event leak

 -- Max Kellermann <mk@cm4all.com>  Fri, 16 Jun 2017 20:53:29 -0000

cm4all-beng-proxy (11.25) unstable; urgency=low

  * lb: fix error "Too many members"

 -- Max Kellermann <mk@cm4all.com>  Tue, 30 May 2017 18:17:53 -0000

cm4all-beng-proxy (11.24) unstable; urgency=low

  * {http,ajp}_client: fix crash after malformed URI without Keep-Alive

 -- Max Kellermann <mk@cm4all.com>  Wed, 24 May 2017 10:15:04 -0000

cm4all-beng-proxy (11.23) unstable; urgency=low

  * lb/tcp: fix stall bug
  * ssl: fix two stall bugs

 -- Max Kellermann <mk@cm4all.com>  Tue, 09 May 2017 16:25:08 -0000

cm4all-beng-proxy (11.22) unstable; urgency=low

  * bp: allow '=' in listener tag after --listen
  * was: fix crash bug
  * was: fix assertion failure

 -- Max Kellermann <mk@cm4all.com>  Thu, 13 Apr 2017 08:39:38 -0000

cm4all-beng-proxy (11.21) unstable; urgency=low

  * strmap: fix off-by-one bug
  * ssl: fix assertion failure
  * filter_cache: fix assertion failure
  * widget: detailed error message after untrusted host name mismatch
  * session: always apply SESSION_SITE

 -- Max Kellermann <mk@cm4all.com>  Wed, 15 Mar 2017 15:53:29 -0000

cm4all-beng-proxy (11.20) unstable; urgency=low

  * was: fix crash due to recursive error while sending STOP
  * was: fix crash if BODY is immediately followed by STATUS
  * widget: remove warning "... didn't send a response body"
  * filter_cache: fix assertion failure during shutdown
  * fcgi: fix assertion failure during shutdown

 -- Max Kellermann <mk@cm4all.com>  Mon, 13 Mar 2017 21:32:02 -0000

cm4all-beng-proxy (11.19) unstable; urgency=low

  * fix crash bug (assertion failure)
  * debian: remove unnecessary dependency on cm4all-certdb-sql

 -- Max Kellermann <mk@cm4all.com>  Mon, 13 Mar 2017 17:12:25 -0000

cm4all-beng-proxy (11.18) unstable; urgency=low

  * merge release 10.37

 -- Max Kellermann <mk@cm4all.com>  Tue, 28 Feb 2017 13:22:25 -0000

cm4all-beng-proxy (11.17) unstable; urgency=low

  * ssl: check for early PostgreSQL errors (e.g. DNS lookup failures)
  * certdb: set line-buffering mode
  * certdb: show HTTP status code in error message

 -- Max Kellermann <mk@cm4all.com>  Mon, 06 Feb 2017 17:08:23 -0000

cm4all-beng-proxy (11.16) unstable; urgency=low

  * http_{server,client}: reduce memory pool sizes
  * lb: SIGHUP flushes the certdb SSL session cache as well
  * lb: flush expired OpenSSL sessions every 10 minutes
  * lb: expire unused OpenSSL certificates after 24 hours
  * widget: enable Location header forwarding by default
  * translation: split header group "SSL" from "SECURE"
  * debian: move SQL scripts to package cm4all-certdb-sql

 -- Max Kellermann <mk@cm4all.com>  Mon, 30 Jan 2017 07:45:50 -0000

cm4all-beng-proxy (11.15) unstable; urgency=low

  * ssl: fix stall bug

 -- Max Kellermann <mk@cm4all.com>  Thu, 19 Jan 2017 20:56:55 -0000

cm4all-beng-proxy (11.14) unstable; urgency=low

  * http_client: fix assertion failure on chunked response cancellation
  * lb/tcp: fix assertion failure
  * ssl/filter: detect full input buffer, fail instead of stalling
  * enlarge I/O buffers to 16 kB to make large TLS fragments work

 -- Max Kellermann <mk@cm4all.com>  Tue, 17 Jan 2017 20:21:00 -0000

cm4all-beng-proxy (11.13) unstable; urgency=low

  * merge release 10.36
  * certdb: prefer certificates which expire later

 -- Max Kellermann <mk@cm4all.com>  Thu, 12 Jan 2017 20:18:08 -0000

cm4all-beng-proxy (11.12) unstable; urgency=low

  * merge release 10.35

 -- Max Kellermann <mk@cm4all.com>  Tue, 06 Dec 2016 08:03:09 -0000

cm4all-beng-proxy (11.11) unstable; urgency=low

  * fix theoretical data corruption bug in the header buffer
  * was: wait longer for PREMATURE after sending STOP
  * was: ignore in-flight packets during STOP recovery
  * was: implement early STOP recovery (before response headers)

 -- Max Kellermann <mk@cm4all.com>  Wed, 16 Nov 2016 19:47:11 -0000

cm4all-beng-proxy (11.10) unstable; urgency=low

  * merge release 10.34
  * systemd: override the locale, fixes "_S_create_c_locale" error

 -- Max Kellermann <mk@cm4all.com>  Tue, 25 Oct 2016 11:51:18 -0000

cm4all-beng-proxy (11.9) unstable; urgency=low

  * merge release 10.33

 -- Max Kellermann <mk@cm4all.com>  Wed, 19 Oct 2016 20:04:13 -0000

cm4all-beng-proxy (11.8) unstable; urgency=low

  * tcp_stock: fix crash during cancellation
  * config: fix memory leak

 -- Max Kellermann <mk@cm4all.com>  Sun, 09 Oct 2016 15:53:22 -0000

cm4all-beng-proxy (11.7) unstable; urgency=low

  * merge release 10.32
  * enforce Zeroconf/avahi-daemon browser notify after restarting beng-proxy

 -- Max Kellermann <mk@cm4all.com>  Tue, 04 Oct 2016 21:59:34 -0000

cm4all-beng-proxy (11.6) unstable; urgency=low

  * was: fix use-after-free bug

 -- Max Kellermann <mk@cm4all.com>  Thu, 29 Sep 2016 14:26:50 -0000

cm4all-beng-proxy (11.5) unstable; urgency=low

  * avahi: fix interface and protocol published via Zeroconf
  * lb: fix collision in Zeroconf node lookups
  * lb: support IPv6 link-local addresses from Zeroconf
  * lb: work around avahi-daemon IPv4/IPv6 mixup bug
  * config: allow space after '=' in @set
  * doc: remove bogus semicolons from configuration examples

 -- Max Kellermann <mk@cm4all.com>  Wed, 28 Sep 2016 21:42:43 -0000

cm4all-beng-proxy (11.4) unstable; urgency=low

  * merge release 10.31
  * bp: fix Zeroconf with automatic port

 -- Max Kellermann <mk@cm4all.com>  Tue, 27 Sep 2016 19:29:24 -0000

cm4all-beng-proxy (11.3) unstable; urgency=low

  * delegate: fix memory leak after clone() failure
  * avahi/client: fix shutdown hang due to event leak
  * config: add listener options "interface", "reuse_port"
  * lb: fix dbus connect failure due to process isolation
  * config: rename "include" to "@include"
  * config: introduce variables

 -- Max Kellermann <mk@cm4all.com>  Mon, 26 Sep 2016 20:28:47 -0000

cm4all-beng-proxy (11.2) unstable; urgency=low

  * disable the "V6ONLY" flag on all IPv6 wildcard listeners
  * fix crash bug due to uninitialized memory
  * etc: include conf.d/*.conf
  * debian: re-add dh_installinit to install the *.default files

 -- Max Kellermann <mk@cm4all.com>  Mon, 12 Sep 2016 11:32:14 -0000

cm4all-beng-proxy (11.1) unstable; urgency=low

  * merge release 10.30

 -- Max Kellermann <mk@cm4all.com>  Fri, 09 Sep 2016 09:28:23 -0000

cm4all-beng-proxy (11.0.3) unstable; urgency=low

  * config: allow shell wildcard after "include"
  * fcgi: fix "Connection refused" error
  * widget: improve error message when there is no address

 -- Max Kellermann <mk@cm4all.com>  Fri, 02 Sep 2016 12:55:19 -0000

cm4all-beng-proxy (11.0.2) unstable; urgency=low

  * spawn: fix clone=ENOMEM due to broken PID namespace
  * control: allow only TCACHE_INVALIDATE, STATS and NODE_STATUS via IP
  * config: add command "include_optional"

 -- Max Kellermann <mk@cm4all.com>  Wed, 31 Aug 2016 13:32:35 -0000

cm4all-beng-proxy (11.0.1) unstable; urgency=low

  * spawn: switch to a new systemd scope
  * spawn: create new PID namespace
  * spawn: create systemd journal identifier
  * translation: add packets CGROUP, CGROUP_SET, EXTERNAL_SESSION_MANAGER,
    EXTERNAL_SESSION_KEEPALIVE
  * session: allow multiple realms per session
  * ssl: free more drained I/O buffers
  * ssl: reduce memory usage
  * SlicePool: reduce fragmentation
  * enable TCP_DEFER_ACCEPT for HTTP listeners
  * remove the "args_escape_char" kludge after 5 years of transition
  * support kB, MB, GB suffixes in cache size specifications
  * bp: add configuration file
  * bp: allow multiple control listeners
  * lb: allow including configuration files
  * debian/lb.postinst: move user "cm4all-beng-lb" to group "nogroup"
  * remove obsolete sysv init scripts, depend on systemd instead
  * ZeroConf publish support

 -- Max Kellermann <mk@cm4all.com>  Tue, 30 Aug 2016 22:24:03 -0000

cm4all-beng-proxy (10.37) unstable; urgency=low

  * translation: expand REDIRECT with BASE

 -- Max Kellermann <mk@cm4all.com>  Tue, 28 Feb 2017 13:16:57 -0000

cm4all-beng-proxy (10.36) unstable; urgency=low

  * certdb: fix crash bug
  * lb: allow core dumps from within the isolated process

 -- Max Kellermann <mk@cm4all.com>  Thu, 12 Jan 2017 20:08:07 -0000

cm4all-beng-proxy (10.35) unstable; urgency=low

  * ssl: OpenSSL 1.1 compatibility
  * bot: add another Majestic bot user agent string
  * systemd: depend on network-online.target

 -- Max Kellermann <mk@cm4all.com>  Tue, 06 Dec 2016 07:42:56 -0000

cm4all-beng-proxy (10.34) unstable; urgency=low

  * lb: adapt to Linux 4.8 user namespace API change

 -- Max Kellermann <mk@cm4all.com>  Tue, 25 Oct 2016 11:35:30 -0000

cm4all-beng-proxy (10.33) unstable; urgency=low

  * spawn: create systemd journal identifier
  * spawn: no signal interruption while waiting for client to become ready
  * spawn: allow numeric uids/gids after --allow-user / --allow-group
  * was: add stopwatch support

 -- Max Kellermann <mk@cm4all.com>  Wed, 19 Oct 2016 19:38:21 -0000

cm4all-beng-proxy (10.32) unstable; urgency=low

  * merge release 9.16

 -- Max Kellermann <mk@cm4all.com>  Tue, 04 Oct 2016 11:05:53 -0000

cm4all-beng-proxy (10.31) unstable; urgency=low

  * fix memory leak after resource loader failure
  * delegate: fix memory leak after clone() failure
  * was: fix crash on spawn error

 -- Max Kellermann <mk@cm4all.com>  Tue, 27 Sep 2016 18:54:54 -0000

cm4all-beng-proxy (10.30) unstable; urgency=low

  * merge release 9.15

 -- Max Kellermann <mk@cm4all.com>  Thu, 08 Sep 2016 14:50:50 -0000

cm4all-beng-proxy (10.29) unstable; urgency=low

  * istream/pipe: fix crash after running out of file descriptors
  * bp: raise default connection limit to 32k
  * delegate: fix potential crash
  * translation: detect BASE/URI mismatch with INTERNAL_REDIRECT
  * lb/monitor/expect: fix assertion failure on shutdown
  * systemd: set default NOFILE limits to 256k
  * systemd: enable crash dumps

 -- Max Kellermann <mk@cm4all.com>  Wed, 07 Sep 2016 07:57:48 -0000

cm4all-beng-proxy (10.28) unstable; urgency=low

  * widget: improve error message when there is no address
  * lb: fix default control port
  * debian: adjust Ruby dependencies for Debian Jessie

 -- Max Kellermann <mk@cm4all.com>  Mon, 05 Sep 2016 10:58:34 -0000

cm4all-beng-proxy (10.27) unstable; urgency=low

  * ssl: disable RC4
  * ssl: ignore the client's cipher preferences
  * ssl: send TLS alert to peer after handshake refusal
  * fix crash when compiled with GCC6

 -- Max Kellermann <mk@cm4all.com>  Mon, 22 Aug 2016 18:34:30 -0000

cm4all-beng-proxy (10.26) unstable; urgency=low

  * bot: recognize WordPress pingbacks as "bot"
  * lb/monitor/expect: delay the receive call by 10ms
  * certdb, bp_cmdline, log-forward: use IPv6 only if available

 -- Max Kellermann <mk@cm4all.com>  Thu, 11 Aug 2016 13:04:23 -0000

cm4all-beng-proxy (10.25) unstable; urgency=low

  * shm: fix double allocation bug which caused session corruption

 -- Max Kellermann <mk@cm4all.com>  Thu, 21 Jul 2016 18:54:12 -0000

cm4all-beng-proxy (10.24) unstable; urgency=low

  * http_client: fix "excess data" error after "100 Continue"

 -- Max Kellermann <mk@cm4all.com>  Wed, 20 Jul 2016 12:25:34 -0000

cm4all-beng-proxy (10.23) unstable; urgency=low

  * cgi: ignore the "Proxy" request header to work around security
    vulnerabilities in several CGI programs
  * http_client: differentiate between "empty response body" and "no body"
  * http_server: log "-" if there is no response body

 -- Max Kellermann <mk@cm4all.com>  Tue, 19 Jul 2016 13:43:34 -0000

cm4all-beng-proxy (10.22) unstable; urgency=low

  * debian/control: add missing dependency on libcm4all-inline-dev
  * http_address: ensure that at least one socket address is specified
  * systemd: implement "reload"

 -- Max Kellermann <mk@cm4all.com>  Mon, 04 Jul 2016 11:12:29 -0000

cm4all-beng-proxy (10.21) unstable; urgency=low

  * session: fix user expiry after defragmentation
  * session: save site name in session file

 -- Max Kellermann <mk@cm4all.com>  Wed, 08 Jun 2016 20:07:13 -0000

cm4all-beng-proxy (10.20) unstable; urgency=low

  * fix nullptr dereference while removing stale "session" parameter

 -- Max Kellermann <mk@cm4all.com>  Wed, 25 May 2016 11:06:38 -0000

cm4all-beng-proxy (10.19) unstable; urgency=low

  * merge release 9.14
  * log the request URI on session realm mismatch
  * omit stale "session" parameter in processed URIs

 -- Max Kellermann <mk@cm4all.com>  Tue, 24 May 2016 17:36:07 -0000

cm4all-beng-proxy (10.18) unstable; urgency=low

  * http_client: fix TLS memory leak / crash bug

 -- Max Kellermann <mk@cm4all.com>  Thu, 19 May 2016 10:49:58 -0000

cm4all-beng-proxy (10.17) unstable; urgency=low

  * spawn/client: handle empty payloads from recvmmsg()

 -- Max Kellermann <mk@cm4all.com>  Mon, 09 May 2016 10:05:55 -0000

cm4all-beng-proxy (10.16) unstable; urgency=low

  * control: enable SO_REUSEADDR on the UDP socket

 -- Max Kellermann <mk@cm4all.com>  Fri, 29 Apr 2016 13:13:31 -0000

cm4all-beng-proxy (10.15) unstable; urgency=low

  * was: fix crash after spawn failure
  * spawn/client: abort worker process when the spawner is gone
  * spawn/client: optimize message receiver
  * spawn/server: retry sending after EAGAIN

 -- Max Kellermann <mk@cm4all.com>  Fri, 29 Apr 2016 09:31:54 -0000

cm4all-beng-proxy (10.14) unstable; urgency=low

  * enable TCP_DEFER_ACCEPT for HTTP and SSL listeners
  * ssl: increase the handshake timeout to 60 seconds
  * lb: log the client IP address

 -- Max Kellermann <mk@cm4all.com>  Thu, 28 Apr 2016 09:24:19 -0000

cm4all-beng-proxy (10.13) unstable; urgency=low

  * was: fix crash after early-crashing WAS process
  * was: fix crash after WAS process has been released
  * ssl: limit the handshake duration
  * beng-proxy: support listening on UNIX domain sockets

 -- Max Kellermann <mk@cm4all.com>  Wed, 27 Apr 2016 18:34:26 -0000

cm4all-beng-proxy (10.12) unstable; urgency=low

  * ssl: reduce allocator fragmentation, cycle another buffer

 -- Max Kellermann <mk@cm4all.com>  Thu, 21 Apr 2016 07:29:51 -0000

cm4all-beng-proxy (10.11) unstable; urgency=low

  * thread_queue: fix race condition
  * ssl: reduce allocator fragmentation

 -- Max Kellermann <mk@cm4all.com>  Mon, 18 Apr 2016 14:51:41 -0000

cm4all-beng-proxy (10.10) unstable; urgency=low

  * merge release 9.13
  * SlicePool: reduce fragmentation

 -- Max Kellermann <mk@cm4all.com>  Tue, 12 Apr 2016 15:12:03 -0000

cm4all-beng-proxy (10.9) unstable; urgency=low

  * merge release 9.12

 -- Max Kellermann <mk@cm4all.com>  Wed, 06 Apr 2016 12:11:38 -0000

cm4all-beng-proxy (10.8) unstable; urgency=low

  * SlicePool: optimize allocation
  * lb: cycle buffers before compressing slice allocator
  * was: fix spurious "Resource temporarily unavailable" warnings

 -- Max Kellermann <mk@cm4all.com>  Wed, 06 Apr 2016 06:35:37 -0000

cm4all-beng-proxy (10.7) unstable; urgency=low

  * lb: fix systemd service start timeout
  * spawn: fix assertion failure when STDERR_PATH fails
  * was: fix use-after-free bug

 -- Max Kellermann <mk@cm4all.com>  Tue, 29 Mar 2016 10:31:34 -0000

cm4all-beng-proxy (10.6) unstable; urgency=low

  * lb: fix false memory leak during shutdown
  * ssl: cycle buffers to reduce allocator fragmentation

 -- Max Kellermann <mk@cm4all.com>  Wed, 23 Mar 2016 14:16:55 -0000

cm4all-beng-proxy (10.5) unstable; urgency=low

  * lb: fix crash due to duplicate OpenSSL initialization by libpq
  * lb: check cert_db.ca_cert settings with --check
  * lb: fix shutdown with --watchdog
  * http_client: fix assertion failure with keep-alive disabled
  * http_server: fix missing "100 Continue"
  * certdb: unwrap key in "new-cert
  * certdb: allow overriding database with /etc/cm4all/beng/certdb.connect
  * spawn: fix assertion failure

 -- Max Kellermann <mk@cm4all.com>  Tue, 08 Mar 2016 16:01:22 -0000

cm4all-beng-proxy (10.4) unstable; urgency=low

  * merge release 9.11
  * spawn: fix uninitialized MOUNT_TMP_TMPFS setting

 -- Max Kellermann <mk@cm4all.com>  Thu, 03 Mar 2016 13:11:49 -0000

cm4all-beng-proxy (10.3) unstable; urgency=low

  * lhttp: fix double free bug
  * lhttp, fcgi: abandon child process after connect failure
  * spawn: wait for spawn process during shutdown
  * {http,filter,nfs}_cache: raise cacheable size limit to 512 kB
  * http_client: reschedule read event after blocking write recovery

 -- Max Kellermann <mk@cm4all.com>  Wed, 02 Mar 2016 14:06:44 -0000

cm4all-beng-proxy (10.2) unstable; urgency=low

  * rubber: remove excessive debugging code to speed up cache flush
  * spawn: fix SETENV breakage
  * spawn: initialize supplementary groups
  * spawn: change to user www-data by default
  * http_client: fix double free bug
  * fcache: raise default expiration to one week
  * systemd: set "Type=notify"

 -- Max Kellermann <mk@cm4all.com>  Tue, 01 Mar 2016 18:43:23 -0000

cm4all-beng-proxy (10.1) unstable; urgency=low

  * merge release 9.10
  * python: add missing constant TRANSLATE_REALM_FROM_AUTH_BASE
  * spawn: dedicated process for spawning child processes
  * fcgi: terminate FastCGI processes with SIGTERM instead of SIGUSR1
  * was: implement response body interruption
  * translation: add packet NO_NEW_PRIVS
  * session: 128 bit session ids
  * emit systemd "READY" notification
  * debian: eliminate the TOI build

 -- Max Kellermann <mk@cm4all.com>  Thu, 25 Feb 2016 23:55:33 -0000

cm4all-beng-proxy (10.0.5) unstable; urgency=low

  * http_client: fix memory leak
  * spawn/prepared: fix environment variable breakage
  * request: fix crash (due to realm regression in 10.0.4)

 -- Max Kellermann <mk@cm4all.com>  Tue, 09 Feb 2016 18:09:43 -0000

cm4all-beng-proxy (10.0.4) unstable; urgency=low

  * istream/dechunk: merge chunk sizes
  * istream/dechunk: fix bogus "closed prematurely" error
  * spawn/JailConfig: fix jail.conf parser regression
  * translate_parser: fix JailCGI home path regression
  * translation: add packet REALM_FROM_AUTH_BASE
  * translation: allow mount options in MOUNT_TMP_TMPFS
  * pipe_filter: add JailCGI support
  * fcgi/stock: fix double free bug
  * http_request: fix connection leak after OpenSSL error
  * ssl/cache: fix two crash bugs
  * ssl/cache: reduce delay from 1s to 200ms
  * ssl/cache: maintain cache only in worker process
  * ssl/cache: support CA chains
  * ssl/factory: support the subjectAltName extension
  * ssl/filter: handle "close notify" alerts
  * certdb: rename PostgreSQL table to singular
  * certdb: load PostgreSQL connect string from lb.conf
  * certdb: support the subjectAltName extension
  * certdb: implement the ACME protocol
  * systemd/lb: disable --watchdog, set Restart=on-failure instead
  * systemd/bp: default to --workers=0, set Restart=on-failure instead

 -- Max Kellermann <mk@cm4all.com>  Thu, 04 Feb 2016 21:12:22 -0000

cm4all-beng-proxy (10.0.3) unstable; urgency=low

  * ssl/cache: populate name cache asynchronously
  * certdb: add command "populate"

 -- Max Kellermann <mk@cm4all.com>  Tue, 12 Jan 2016 10:35:32 -0000

cm4all-beng-proxy (10.0.2) unstable; urgency=low

  * ssl/cache: open multiple PostgreSQL connections on demand
  * ssl/cache: mirror a list of all certificate host names
  * certdb: add command "delete"

 -- Max Kellermann <mk@cm4all.com>  Wed, 06 Jan 2016 11:11:51 -0000

cm4all-beng-proxy (10.0.1) unstable; urgency=low

  * drop support for Debian Squeeze
  * inline_widget: time out after 10 seconds
  * lb: support SSL certificates stored in PostgreSQL database
  * disable the access log by default

 -- Max Kellermann <mk@cm4all.com>  Fri, 18 Dec 2015 18:48:31 -0000

cm4all-beng-proxy (9.16) unstable; urgency=low

  * fix memory leak after resource loader failure
  * was: fix crash on spawn error
  * fcache: check X-CM4all-BENG-User (via REVEAL_USER) in cache lookup

 -- Max Kellermann <mk@cm4all.com>  Tue, 04 Oct 2016 10:44:09 -0000

cm4all-beng-proxy (9.15) unstable; urgency=low

  * cgi: ignore the "Proxy" request header to work around security
    vulnerabilities in several CGI programs
  * http_address: ensure that at least one socket address is specified
  * http_server: update the "raw bytes sent" attribute properly
  * http_client: differentiate between "empty response body" and "no body"
  * http_client: fix "excess data" error after "100 Continue"
  * fcgi: fix assertion failure
  * shm: fix double allocation bug which caused session corruption
  * session: fix user expiry after defragmentation
  * omit stale "session" parameter in processed URIs
  * bot: recognize WordPress pingbacks as "bot"
  * fix crash when compiled with GCC6
  * bp: raise default connection limit to 32k
  * systemd: set default NOFILE limits to 256k
  * systemd: enable crash dumps

 -- Max Kellermann <mk@cm4all.com>  Thu, 08 Sep 2016 14:25:37 -0000

cm4all-beng-proxy (9.14) unstable; urgency=low

  * merge release 8.13
  * was: fix crash on malformed STATUS packet

 -- Max Kellermann <mk@cm4all.com>  Fri, 20 May 2016 15:43:48 -0000

cm4all-beng-proxy (9.13) unstable; urgency=low

  * merge release 8.12
  * lb: fix false memory leak during shutdown

 -- Max Kellermann <mk@cm4all.com>  Tue, 12 Apr 2016 13:03:18 -0000

cm4all-beng-proxy (9.12) unstable; urgency=low

  * header-forward: fix duplicate "Location" header

 -- Max Kellermann <mk@cm4all.com>  Wed, 06 Apr 2016 12:09:46 -0000

cm4all-beng-proxy (9.11) unstable; urgency=low

  * merge release 8.11

 -- Max Kellermann <mk@cm4all.com>  Thu, 03 Mar 2016 13:03:41 -0000

cm4all-beng-proxy (9.10) unstable; urgency=low

  * merge release 8.10

 -- Max Kellermann <mk@cm4all.com>  Wed, 24 Feb 2016 11:46:38 -0000

cm4all-beng-proxy (9.9) unstable; urgency=low

  * merge release 8.9

 -- Max Kellermann <mk@cm4all.com>  Tue, 23 Feb 2016 15:56:21 -0000

cm4all-beng-proxy (9.8) unstable; urgency=low

  * merge release 8.8

 -- Max Kellermann <mk@cm4all.com>  Tue, 16 Feb 2016 11:30:47 -0000

cm4all-beng-proxy (9.7) unstable; urgency=low

  * merge release 8.7
  * http_request: fix connection leak after OpenSSL error

 -- Max Kellermann <mk@cm4all.com>  Tue, 26 Jan 2016 15:56:31 -0000

cm4all-beng-proxy (9.6) unstable; urgency=low

  * systemd: log to systemd-journald by default
  * header_forward: fix duplicate "Location" header
  * "--access-logger=null" disables the access log
  * widget: log Set-Cookie without host

 -- Max Kellermann <mk@cm4all.com>  Thu, 17 Dec 2015 22:15:04 -0000

cm4all-beng-proxy (9.5) unstable; urgency=low

  * merge release 4.23
  * auth: send the LISTENER_TAG packet with AUTH requests

 -- Max Kellermann <mk@cm4all.com>  Tue, 15 Dec 2015 13:46:36 -0000

cm4all-beng-proxy (9.4) unstable; urgency=low

  * processor: fix crash bug
  * ajp: fix bogus error "Peer closed the socket prematurely"
  * fcgi: fail after receiving excess data at end of response body
  * fcgi: fix assertion failure on i386
  * was: fold header name case
  * was: announce request body length as early as possible
  * was: fix crash bug with empty response

 -- Max Kellermann <mk@cm4all.com>  Thu, 19 Nov 2015 11:28:59 -0000

cm4all-beng-proxy (9.3) unstable; urgency=low

  * fcgi: fix buffer overflow with large response body
  * header_forward: always forward "Allow"

 -- Max Kellermann <mk@cm4all.com>  Tue, 17 Nov 2015 00:33:20 -0000

cm4all-beng-proxy (9.2) unstable; urgency=low

  * translate_client: fix crash bug

 -- Max Kellermann <mk@cm4all.com>  Mon, 16 Nov 2015 08:38:02 -0000

cm4all-beng-proxy (9.1) unstable; urgency=low

  * feature freeze
  * http_client: response body allows optimized socket writes
  * http_cache: response body allows optimized socket writes
  * fcgi: fix stall bug
  * fcgi: optimized response body chunking
  * fcgi: don't send empty PARAMS packet when request headers are empty
  * handler: use lstat() for FILE_NOT_FOUND
  * client_balancer: fix memory leak
  * istream: fix assertion failure
  * istream_tee: fix size miscalculation
  * nfs_stock: fix assertion failure
  * translate_cache: optimize memory usage
  * reduce fork() overhead

 -- Max Kellermann <mk@cm4all.com>  Fri, 13 Nov 2015 00:50:52 -0000

cm4all-beng-proxy (9.0.9) unstable; urgency=low

  * tstock: fix libevent crash on connection failure
  * tstock: fix hanging process during shutdown
  * request_session: don't send cleared session id of ignored session
  * pipe_stock: fix EBADF error due to malformed pointer cast
  * http_{client,server}: optimize chunked socket writes

 -- Max Kellermann <mk@cm4all.com>  Fri, 06 Nov 2015 23:39:50 -0000

cm4all-beng-proxy (9.0.8) unstable; urgency=low

  * child_stock: fix crash bug
  * translate_stock: fix use-after-free crash bug

 -- Max Kellermann <mk@cm4all.com>  Thu, 05 Nov 2015 15:14:43 -0000

cm4all-beng-proxy (9.0.7) unstable; urgency=low

  * merge release 8.6
  * ajp: fix regression after code refactoring
  * http_{client,server}: optimize socket writes
  * translate_stock: configurable stock limit, defaulting to 64
  * translate_cache: fix crash bug when cache is disabled
  * errdoc: fix crash bug when aborting error document generator

 -- Max Kellermann <mk@cm4all.com>  Wed, 04 Nov 2015 21:50:44 -0000

cm4all-beng-proxy (9.0.6) unstable; urgency=low

  * debian/rules: cross-compiler support
  * debian: build with gcc 5 on Debian Stretch
  * processor: fix broken URI rewrite after <script> due to inverted check
  * widget: log class name

 -- Max Kellermann <mk@cm4all.com>  Fri, 16 Oct 2015 10:21:42 -0000

cm4all-beng-proxy (9.0.5) unstable; urgency=low

  * merge release 8.5

 -- Max Kellermann <mk@cm4all.com>  Mon, 12 Oct 2015 10:44:20 -0000

cm4all-beng-proxy (9.0.4) unstable; urgency=low

  * xml_parser: fix assertion failure on abort
  * css_parser: fix buffer overflow due to off-by-one check

 -- Max Kellermann <mk@cm4all.com>  Thu, 08 Oct 2015 19:32:07 -0000

cm4all-beng-proxy (9.0.3) unstable; urgency=low

  * fcgi: fix uninitialized variable
  * processor: fix heap corruption due to wrong string length

 -- Max Kellermann <mk@cm4all.com>  Wed, 07 Oct 2015 19:56:05 -0000

cm4all-beng-proxy (9.0.2) unstable; urgency=low

  * translation: packet REVEAL_USER sends X-CM4all-BENG-User to filter

 -- Max Kellermann <mk@cm4all.com>  Mon, 05 Oct 2015 19:08:22 -0000

cm4all-beng-proxy (9.0.1) unstable; urgency=low

  * merge release 8.4
  * translation: add header group "LINK"
  * translation: add packet MOUNT_TMPFS
  * fix spurious BIND_MOUNT_RW failures

 -- Max Kellermann <mk@cm4all.com>  Fri, 02 Oct 2015 15:36:42 -0000

cm4all-beng-proxy (8.13) unstable; urgency=low

  * http_client: fix TLS memory leak
  * http_client: fix assertion failure with keep-alive disabled
  * was: fix crash after early-crashing WAS process
  * lb: fix false memory leak during shutdown
  * http_server: fix missing "100 Continue"
  * {http,filter,nfs}_cache: raise cacheable size limit to 512 kB
  * fcache: raise default expiration to one week
  * rubber: remove excessive debugging code to speed up cache flush

 -- Max Kellermann <mk@cm4all.com>  Fri, 20 May 2016 15:34:32 -0000

cm4all-beng-proxy (8.12) unstable; urgency=low

  * was: fix crash on malformed STATUS packet
  * was: allow 16 bit STATUS packet

 -- Max Kellermann <mk@cm4all.com>  Tue, 12 Apr 2016 12:28:21 -0000

cm4all-beng-proxy (8.11) unstable; urgency=low

  * http_client: fix assertion failure with TLS
  * lhttp, fcgi: abandon child process after connect failure
  * http_client: reschedule read event after blocking write recovery

 -- Max Kellermann <mk@cm4all.com>  Thu, 03 Mar 2016 12:59:50 -0000

cm4all-beng-proxy (8.10) unstable; urgency=low

  * was/input: verify the announced LENGTH
  * was/input: fix the "available" formula

 -- Max Kellermann <mk@cm4all.com>  Wed, 24 Feb 2016 11:31:50 -0000

cm4all-beng-proxy (8.9) unstable; urgency=low

  * istream/catch: fix another assertion failure

 -- Max Kellermann <mk@cm4all.com>  Tue, 23 Feb 2016 15:52:46 -0000

cm4all-beng-proxy (8.8) unstable; urgency=low

  * istream/catch: fix assertion failure

 -- Max Kellermann <mk@cm4all.com>  Tue, 16 Feb 2016 11:21:25 -0000

cm4all-beng-proxy (8.7) unstable; urgency=low

  * cgi, pipe: fix off-by-one bug in stderr filter

 -- Max Kellermann <mk@cm4all.com>  Tue, 26 Jan 2016 15:55:03 -0000

cm4all-beng-proxy (8.6) unstable; urgency=low

  * merge release 7.9

 -- Max Kellermann <mk@cm4all.com>  Mon, 26 Oct 2015 09:48:00 -0000

cm4all-beng-proxy (8.5) unstable; urgency=low

  * css_parser: fix buffer overflow due to off-by-one check
  * fcgi: fix uninitialized variable
  * fix spurious BIND_MOUNT_RW failures
  * fix two crashes due to malformed URI escapes

 -- Max Kellermann <mk@cm4all.com>  Mon, 12 Oct 2015 10:20:32 -0000

cm4all-beng-proxy (8.4) unstable; urgency=low

  * was: fix another memory leak

 -- Max Kellermann <mk@cm4all.com>  Fri, 02 Oct 2015 11:05:21 -0000

cm4all-beng-proxy (8.3) unstable; urgency=low

  * was: fix several memory leaks

 -- Max Kellermann <mk@cm4all.com>  Fri, 02 Oct 2015 09:54:09 -0000

cm4all-beng-proxy (8.2) unstable; urgency=low

  * debian/control: add "Breaks" on old translation servers to avoid
    runtime breakages due to broken widget descriptors; the translation
    server 1.9.1 contains a workaround
  * translate_parser: fix crash after malformed/misplaced
    UNTRUSTED_*_SITE_SUFFIX packet

 -- Max Kellermann <mk@cm4all.com>  Fri, 25 Sep 2015 12:55:18 -0000

cm4all-beng-proxy (8.1) unstable; urgency=low

  * feature freeze
  * fb_pool: compress I/O buffers periodically
  * http_cache, fcache, nfs_cache: compress the cache periodically

 -- Max Kellermann <mk@cm4all.com>  Tue, 22 Sep 2015 17:26:06 -0000

cm4all-beng-proxy (8.0.13) unstable; urgency=low

  * merge release 7.8
  * translation: support writable bind mounts (BIND_MOUNT_RW)
  * translation: add packet UNTRUSTED_RAW_SITE_SUFFIX
  * ssl: initialize OpenSSL engines
  * rewrite_uri: support "https://" and "//" URIs
  * regex: fix double free bug

 -- Max Kellermann <mk@cm4all.com>  Tue, 22 Sep 2015 08:00:20 -0000

cm4all-beng-proxy (8.0.12) unstable; urgency=low

  * merge release 7.7
  * rubber: optimized hole search
  * rubber: simplified defragmentation on tail allocation

 -- Max Kellermann <mk@cm4all.com>  Thu, 17 Sep 2015 20:41:59 -0000

cm4all-beng-proxy (8.0.11) unstable; urgency=low

  * regex: fix move operator, fixes spurious "Invalid regex capture"

 -- Max Kellermann <mk@cm4all.com>  Thu, 03 Sep 2015 13:08:16 -0000

cm4all-beng-proxy (8.0.10) unstable; urgency=low

  * regex: mismatching optional capture expands to empty string
  * regex: work around problem with mismatching optional last capture
  * request: avoid compressing the response body twice

 -- Max Kellermann <mk@cm4all.com>  Wed, 02 Sep 2015 15:56:38 -0000

cm4all-beng-proxy (8.0.9) unstable; urgency=low

  * merge release 7.6
  * regex: fix off-by-one error in capture range check

 -- Max Kellermann <mk@cm4all.com>  Tue, 01 Sep 2015 13:57:06 -0000

cm4all-beng-proxy (8.0.8) unstable; urgency=low

  * tcache: fix crash on regex mismatch

 -- Max Kellermann <mk@cm4all.com>  Mon, 31 Aug 2015 05:35:14 -0000

cm4all-beng-proxy (8.0.7) unstable; urgency=low

  * merge release 7.5
  * regex: fix spurious compile failures
  * fcache: include actual body data in stats
  * nfs_cache: add stats
  * fix several crash bugs with malformed URI escapes
  * control/stats: add cache brutto sizes
  * control/stats: add I/O buffers size

 -- Max Kellermann <mk@cm4all.com>  Thu, 27 Aug 2015 22:11:02 -0000

cm4all-beng-proxy (8.0.6) unstable; urgency=low

  * translation: decouple REGEX_UNESCAPE from INVERSE_REGEX

 -- Max Kellermann <mk@cm4all.com>  Tue, 25 Aug 2015 09:57:23 -0000

cm4all-beng-proxy (8.0.5) unstable; urgency=low

  * translation: add packet INVERSE_REGEX_UNESCAPE

 -- Max Kellermann <mk@cm4all.com>  Mon, 24 Aug 2015 16:58:16 -0000

cm4all-beng-proxy (8.0.4) unstable; urgency=low

  * translate_client: fix crash due to uninitialized variable

 -- Max Kellermann <mk@cm4all.com>  Fri, 21 Aug 2015 11:26:40 -0000

cm4all-beng-proxy (8.0.3) unstable; urgency=low

  * translation: add login packet SERVICE
  * translation: login allows packet LISTENER_TAG
  * translation: protocol v3 uses anchored regex
  * regex: disable the "multi-line" option
  * regex: switch to the PCRE library

 -- Max Kellermann <mk@cm4all.com>  Mon, 17 Aug 2015 14:31:32 -0000

cm4all-beng-proxy (8.0.2) unstable; urgency=low

  * translation: add packets LOGIN, PASSWORD, UID_GID
  * translation: native Refence support

 -- Max Kellermann <mk@cm4all.com>  Thu, 06 Aug 2015 11:15:58 -0000

cm4all-beng-proxy (8.0.1) unstable; urgency=low

  * cgi, pipe: log PID in stderr output
  * translation: add packets AUTO_GZIP, INTERNAL_REDIRECT

 -- Max Kellermann <mk@cm4all.com>  Fri, 24 Jul 2015 10:27:51 -0000

cm4all-beng-proxy (7.9) unstable; urgency=low

  * merge release 6.12

 -- Max Kellermann <mk@cm4all.com>  Mon, 26 Oct 2015 09:37:41 -0000

cm4all-beng-proxy (7.8) unstable; urgency=low

  * support SESSION_SITE in processor

 -- Max Kellermann <mk@cm4all.com>  Mon, 21 Sep 2015 12:26:13 -0000

cm4all-beng-proxy (7.7) unstable; urgency=low

  * merge release 6.11

 -- Max Kellermann <mk@cm4all.com>  Thu, 17 Sep 2015 19:08:50 -0000

cm4all-beng-proxy (7.6) unstable; urgency=low

  * merge release 6.10
  * fcache: include actual body data in stats
  * nfs_cache: add stats
  * control/stats: add cache brutto sizes
  * control/stats: add I/O buffers size

 -- Max Kellermann <mk@cm4all.com>  Tue, 01 Sep 2015 12:48:48 -0000

cm4all-beng-proxy (7.5) unstable; urgency=low

  * merge release 6.9

 -- Max Kellermann <mk@cm4all.com>  Thu, 27 Aug 2015 14:30:18 -0000

cm4all-beng-proxy (7.4) unstable; urgency=low

  * merge release 6.8
  * tcache: fix minor memory leak

 -- Max Kellermann <mk@cm4all.com>  Wed, 26 Aug 2015 13:29:42 -0000

cm4all-beng-proxy (7.3) unstable; urgency=low

  * merge release 6.7

 -- Max Kellermann <mk@cm4all.com>  Wed, 22 Jul 2015 21:18:30 -0000

cm4all-beng-proxy (7.2) unstable; urgency=low

  * translation: allow REGEX_ON_{HOST,USER}_URI with INVERSE_REGEX

 -- Max Kellermann <mk@cm4all.com>  Fri, 17 Jul 2015 06:53:50 -0000

cm4all-beng-proxy (7.1) unstable; urgency=low

  * feature freeze
  * translation: WANT supports USER
  * translation: add packet REGEX_ON_USER_URI

 -- Max Kellermann <mk@cm4all.com>  Tue, 14 Jul 2015 20:46:43 -0000

cm4all-beng-proxy (7.0.10) unstable; urgency=low

  * fix crash on "Cache-Control: only-if-cached"
  * fix worker respawn

 -- Max Kellermann <mk@cm4all.com>  Sat, 11 Jul 2015 10:19:11 -0000

cm4all-beng-proxy (7.0.9) unstable; urgency=low

  * istream_escape: fix crash bug when last byte is escaped
  * stats: don't crash master process on CONTROL_STATS
  * debian/rules: add kludge to support dh_python2 on Squeeze

 -- Max Kellermann <mk@cm4all.com>  Thu, 09 Jul 2015 11:40:12 -0000

cm4all-beng-proxy (7.0.8) unstable; urgency=low

  * translation: add packets EXPAND_HOME, EXPAND_STDERR_PATH
  * translation: apply EXPAND_URI to CGI addresses
  * session: fix crash while invalidating widget session

 -- Max Kellermann <mk@cm4all.com>  Thu, 25 Jun 2015 13:29:01 -0000

cm4all-beng-proxy (7.0.7) unstable; urgency=low

  * translation: add packet AUTO_DEFLATE
  * istream_deflate: fix stalled stream
  * tcache: expand uncacheable responses

 -- Max Kellermann <mk@cm4all.com>  Wed, 24 Jun 2015 11:43:47 -0000

cm4all-beng-proxy (7.0.6) unstable; urgency=low

  * tcache: expand responses of uncacheable requests

 -- Max Kellermann <mk@cm4all.com>  Fri, 19 Jun 2015 13:02:32 -0000

cm4all-beng-proxy (7.0.5) unstable; urgency=low

  * merge release 6.6
  * control: flush the whole translation cache if the TCACHE_INVALIDATE
    payload is empty
  * namespace: support IPC namespaces

 -- Max Kellermann <mk@cm4all.com>  Thu, 11 Jun 2015 16:31:34 -0000

cm4all-beng-proxy (7.0.4) unstable; urgency=low

  * handler: send LISTENER_TAG if translation protocol version is not yet
    negotiated
  * handler: bypass translation cache during protocol version negotiation

 -- Max Kellermann <mk@cm4all.com>  Thu, 28 May 2015 13:10:12 -0000

cm4all-beng-proxy (7.0.3) unstable; urgency=low

  * handler: more "verbose_response" messages
  * handler: return "502 Bad Gateway" on translation server error
  * translation: protocol v2 always transmits LISTENER_TAG
  * translation: add packets REGEX_ON_HOST_URI, SESSION_SITE
  * session_manager: fix bogus assertion failure in cleanup
  * build with libwas 1.0

 -- Max Kellermann <mk@cm4all.com>  Wed, 20 May 2015 16:41:44 -0000

cm4all-beng-proxy (7.0.2) unstable; urgency=low

  * merge release 6.5
  * require Boost 1.49

 -- Max Kellermann <mk@cm4all.com>  Wed, 29 Apr 2015 11:43:57 -0000

cm4all-beng-proxy (7.0.1) unstable; urgency=low

  * forward the "Accept-Ranges" response header
  * forward the "Range" request header
  * forward the request headers "Accept-Charset" and "Accept-Encoding" to
    frame widgets

 -- Max Kellermann <mk@cm4all.com>  Fri, 13 Mar 2015 16:53:29 -0000

cm4all-beng-proxy (6.12) unstable; urgency=low

  * css_parser: fix buffer overflow due to off-by-one check
  * fcgi: fix uninitialized variable
  * was: fix error after blocking send on control channel
  * fb_pool: compress I/O buffers periodically
  * ssl: initialize OpenSSL engines
  * support SESSION_SITE in processor
  * lb: never forward headers X-CM4all-BENG-Peer-Subject and
    X-CM4all-BENG-Peer-Issuer-Subject

 -- Max Kellermann <mk@cm4all.com>  Mon, 26 Oct 2015 09:34:09 -0000

cm4all-beng-proxy (6.11) unstable; urgency=low

  * fcgi_client: fix hang after error logger failure

 -- Max Kellermann <mk@cm4all.com>  Thu, 17 Sep 2015 19:06:14 -0000

cm4all-beng-proxy (6.10) unstable; urgency=low

  * translate_parser: allow absolute LOCAL_URI
  * uri-verify: don't check the query string
  * bp_control: let worker handle control packets in single-worker mode
  * stock: fix "outgoing_connections" being always zero in control stats
  * lb_stats: include TCP connections in "outgoing_connections"

 -- Max Kellermann <mk@cm4all.com>  Tue, 01 Sep 2015 11:51:11 -0000

cm4all-beng-proxy (6.9) unstable; urgency=low

  * fcgi_client: ignore STDERR packets in size calculation

 -- Max Kellermann <mk@cm4all.com>  Thu, 27 Aug 2015 14:04:04 -0000

cm4all-beng-proxy (6.8) unstable; urgency=low

  * tcache: verify URI after cache miss

 -- Max Kellermann <mk@cm4all.com>  Wed, 26 Aug 2015 12:32:19 -0000

cm4all-beng-proxy (6.7) unstable; urgency=low

  * ssl: fix certificate chain with Server Name Indication
  * lb: fix hang during shutdown

 -- Max Kellermann <mk@cm4all.com>  Wed, 22 Jul 2015 20:47:55 -0000

cm4all-beng-proxy (6.6) unstable; urgency=low

  * debian/rules: remove remaining python-central invocation
  * init: enable session_save_path by default if
    /var/run/cm4all/beng-proxy exists
  * init: read /etc/default/cm4all-beng-proxy.local
  * namespace: set "setgroups=deny" for Linux 3.18+
  * namespace: retry with mount flag "noexec" if mounting fails
  * build with libwas 1.0

 -- Max Kellermann <mk@cm4all.com>  Thu, 11 Jun 2015 15:22:14 -0000

cm4all-beng-proxy (6.5) unstable; urgency=low

  * debian: improve clang build-dependency
  * debian: migrate from python-central to dh_python2
  * debian: add missing dependency on python-twisted-names

 -- Max Kellermann <mk@cm4all.com>  Mon, 27 Apr 2015 15:27:10 -0000

cm4all-beng-proxy (6.4) unstable; urgency=low

  * widget: fix "Range" request headers with non-default view

 -- Max Kellermann <mk@cm4all.com>  Fri, 10 Apr 2015 12:28:47 -0000

cm4all-beng-proxy (6.3) unstable; urgency=low

  * forward the request headers "If-Modified-Since", "If-Unmodified-Since",
    "If-Match", "If-None-Match" and "If-Range" to frame widgets
  * session: improve session cleanup reliability
  * lb: verify SSL certificates in --check
  * ssl: reduce CPU overhead during TLS handshake

 -- Max Kellermann <mk@cm4all.com>  Tue, 24 Mar 2015 16:56:00 -0000

cm4all-beng-proxy (6.2) unstable; urgency=low

  * merge release 5.16

 -- Max Kellermann <mk@cm4all.com>  Wed, 18 Mar 2015 10:11:04 -0000

cm4all-beng-proxy (6.1) unstable; urgency=low

  * feature freeze

 -- Max Kellermann <mk@cm4all.com>  Thu, 05 Mar 2015 10:57:18 -0000

cm4all-beng-proxy (6.0.16) unstable; urgency=low

  * don't drop WANT request packet in repeated translation

 -- Max Kellermann <mk@cm4all.com>  Mon, 02 Mar 2015 08:38:49 -0000

cm4all-beng-proxy (6.0.15) unstable; urgency=low

  * widget: support the CONTENT_TYPE_LOOKUP protocol
  * CGI: disable request URI forwarding if there's a SCRIPT_NAME

 -- Max Kellermann <mk@cm4all.com>  Tue, 24 Feb 2015 16:44:37 -0000

cm4all-beng-proxy (6.0.14) unstable; urgency=low

  * merge release 5.15

 -- Max Kellermann <mk@cm4all.com>  Mon, 23 Feb 2015 12:48:39 -0000

cm4all-beng-proxy (6.0.13) unstable; urgency=low

  * don't steal the X-CM4all-View header from the HTTP cache

 -- Max Kellermann <mk@cm4all.com>  Fri, 20 Feb 2015 11:35:10 -0000

cm4all-beng-proxy (6.0.12) unstable; urgency=low

  * fcgi: don't redirect stderro to /dev/null
  * handler: reserve request body for focused widget even if processor
    disabled
  * remove the X-CM4all-View header after using it
  * headers: add group "TRANSFORMATION"
  * translation: add packet EXPAND_HEADER

 -- Max Kellermann <mk@cm4all.com>  Thu, 19 Feb 2015 15:36:19 -0000

cm4all-beng-proxy (6.0.11) unstable; urgency=low

  * translation: add packet EXPAND_READ_FILE
  * control: add command CONTROL_FADE_CHILDREN

 -- Max Kellermann <mk@cm4all.com>  Tue, 17 Feb 2015 12:02:40 -0000

cm4all-beng-proxy (6.0.10) unstable; urgency=low

  * merge release 5.14
  * translation: add packets NON_BLOCKING, READ_FILE

 -- Max Kellermann <mk@cm4all.com>  Fri, 13 Feb 2015 17:24:35 -0000

cm4all-beng-proxy (6.0.9) unstable; urgency=low

  * namespace_options: improved PIVOT_ROOT error message
  * translation: add packet EXPAND_BIND_MOUNT

 -- Max Kellermann <mk@cm4all.com>  Wed, 11 Feb 2015 11:36:51 -0000

cm4all-beng-proxy (6.0.8) unstable; urgency=low

  * debian: remove translation server demo packages
  * init: change default translation server address to @translation
  * translation: add packet EXPAND_COOKIE_HOST

 -- Max Kellermann <mk@cm4all.com>  Tue, 10 Feb 2015 12:24:22 -0000

cm4all-beng-proxy (6.0.7) unstable; urgency=low

  * translation: add packet LISTENER_TAG

 -- Max Kellermann <mk@cm4all.com>  Mon, 09 Feb 2015 11:02:06 -0000

cm4all-beng-proxy (6.0.6) unstable; urgency=low

  * http_server, http_client: reduce overhead of proxying chunked body

 -- Max Kellermann <mk@cm4all.com>  Fri, 06 Feb 2015 07:44:17 -0000

cm4all-beng-proxy (6.0.5) unstable; urgency=low

  * merge release 5.13
  * translate_client: check for PROBE_PATH_SUFFIXES without PROBE_SUFFIX
  * fix stack overflow on PROBE_SUFFIXES loop

 -- Max Kellermann <mk@cm4all.com>  Thu, 05 Feb 2015 13:30:21 -0000

cm4all-beng-proxy (6.0.4) unstable; urgency=low

  * hstock: fix memory leak
  * response: fix crash on invalid X-CM4all-View header
  * translation: add packets AUTH_FILE, EXPAND_AUTH_FILE,
    APPEND_AUTH, EXPAND_APPEND_AUTH
  * log unknown view names in X-CM4all-View

 -- Max Kellermann <mk@cm4all.com>  Wed, 04 Feb 2015 22:16:07 -0000

cm4all-beng-proxy (6.0.3) unstable; urgency=low

  * support response header X-CM4all-View for all responses
  * reduce fork overhead by dropping NFS cache
  * reduce I/O multi-threading overhead

 -- Max Kellermann <mk@cm4all.com>  Tue, 03 Feb 2015 14:50:27 -0000

cm4all-beng-proxy (6.0.2) unstable; urgency=low

  * translate_client: allow BASE="/" (regression fix)

 -- Max Kellermann <mk@cm4all.com>  Mon, 02 Feb 2015 11:32:01 -0000

cm4all-beng-proxy (6.0.1) unstable; urgency=low

  * translation: add packets EXPAND_DOCUMENT_ROOT, PROBE_PATH_SUFFIXES

 -- Max Kellermann <mk@cm4all.com>  Thu, 29 Jan 2015 22:32:02 -0000

cm4all-beng-proxy (5.16) unstable; urgency=low

  * net: fix crash due to parsing '@' twice
  * net: fix another off-by-one bug in local socket addresses
  * random: fix partial entropy collection
  * http_server: support method PATCH (RFC 5789)

 -- Max Kellermann <mk@cm4all.com>  Wed, 18 Mar 2015 09:56:43 -0000

cm4all-beng-proxy (5.15) unstable; urgency=low

  * ssl_client: fix crash on request with Keep-Alive disabled

 -- Max Kellermann <mk@cm4all.com>  Mon, 23 Feb 2015 12:44:50 -0000

cm4all-beng-proxy (5.14) unstable; urgency=low

  * merge release 4.22

 -- Max Kellermann <mk@cm4all.com>  Wed, 11 Feb 2015 20:50:41 -0000

cm4all-beng-proxy (5.13) unstable; urgency=low

  * ssl: throttle when OpenSSL buffer grows too large

 -- Max Kellermann <mk@cm4all.com>  Thu, 05 Feb 2015 10:14:15 -0000

cm4all-beng-proxy (5.12) unstable; urgency=low

  * merge release 4.21

 -- Max Kellermann <mk@cm4all.com>  Thu, 22 Jan 2015 16:42:55 -0000

cm4all-beng-proxy (5.11) unstable; urgency=low

  * merge release 4.20
  * ssl: disable weak ciphers

 -- Max Kellermann <mk@cm4all.com>  Fri, 16 Jan 2015 12:20:58 -0000

cm4all-beng-proxy (5.10) unstable; urgency=low

  * fix cookie mangling in CGI handlers

 -- Max Kellermann <mk@cm4all.com>  Wed, 14 Jan 2015 21:45:01 -0000

cm4all-beng-proxy (5.9) unstable; urgency=low

  * merge release 4.19
  * log-tee: new access logger

 -- Max Kellermann <mk@cm4all.com>  Wed, 24 Sep 2014 14:41:51 -0000

cm4all-beng-proxy (5.8) unstable; urgency=low

  * fcache: work around assertion failure

 -- Max Kellermann <mk@cm4all.com>  Thu, 18 Sep 2014 17:47:40 -0000

cm4all-beng-proxy (5.7) unstable; urgency=low

  * was_client: fix crash bug

 -- Max Kellermann <mk@cm4all.com>  Wed, 17 Sep 2014 18:39:12 -0000

cm4all-beng-proxy (5.6) unstable; urgency=low

  * ssl_filter: fix stalled connection

 -- Max Kellermann <mk@cm4all.com>  Wed, 17 Sep 2014 06:43:12 -0000

cm4all-beng-proxy (5.5) unstable; urgency=low

  * merge release 4.18

 -- Max Kellermann <mk@cm4all.com>  Fri, 12 Sep 2014 10:30:14 -0000

cm4all-beng-proxy (5.4) unstable; urgency=low

  * merge release 4.16

 -- Max Kellermann <mk@cm4all.com>  Wed, 10 Sep 2014 06:19:42 -0000

cm4all-beng-proxy (5.3) unstable; urgency=low

  * child_manager: fix tree insertion bug
  * http_server: fix logger assertion failure

 -- Max Kellermann <mk@cm4all.com>  Fri, 29 Aug 2014 18:50:09 -0000

cm4all-beng-proxy (5.2) unstable; urgency=low

  * was_input: fix assertion failure

 -- Max Kellermann <mk@cm4all.com>  Fri, 29 Aug 2014 11:30:37 -0000

cm4all-beng-proxy (5.1) unstable; urgency=low

  * merge release 4.15
  * net: fix off-by-one bug in local socket addresses

 -- Max Kellermann <mk@cm4all.com>  Fri, 29 Aug 2014 08:55:55 -0000

cm4all-beng-proxy (5.0.14) unstable; urgency=low

  * buffered_socket: reduce memory usage
  * ssl_filter: reduce memory usage further

 -- Max Kellermann <mk@cm4all.com>  Wed, 13 Aug 2014 11:01:56 -0000

cm4all-beng-proxy (5.0.13) unstable; urgency=low

  * merge release 4.14
  * ssl_filter: reduce memory usage

 -- Max Kellermann <mk@cm4all.com>  Fri, 08 Aug 2014 17:45:33 -0000

cm4all-beng-proxy (5.0.12) unstable; urgency=low

  * merge release 4.13
  * http_cache: fix memcached crash bug
  * lb: SIGHUP flushes the SSL session cache
  * ssl_factory: reduce memory usage

 -- Max Kellermann <mk@cm4all.com>  Tue, 05 Aug 2014 12:53:05 -0000

cm4all-beng-proxy (5.0.11) unstable; urgency=low

  * merge release 4.11
  * http_{client,server}: support WebSocket (RFC 6455)

 -- Max Kellermann <mk@cm4all.com>  Tue, 29 Jul 2014 20:31:30 -0000

cm4all-beng-proxy (5.0.10) unstable; urgency=low

  * merge release 4.10
  * http_server: don't disable keep-alive when discarding optional request
    body ("Expect: 100-continue")

 -- Max Kellermann <mk@cm4all.com>  Wed, 23 Jul 2014 17:51:02 -0000

cm4all-beng-proxy (5.0.9) unstable; urgency=low

  * merge release 4.9
  * translation: CONTENT_TYPE_LOOKUP response may contain transformations

 -- Max Kellermann <mk@cm4all.com>  Mon, 21 Jul 2014 16:37:34 -0000

cm4all-beng-proxy (5.0.8) unstable; urgency=low

  * merge release 4.8
  * translation: new packet AUTO_GZIPPED

 -- Max Kellermann <mk@cm4all.com>  Fri, 18 Jul 2014 19:04:45 -0000

cm4all-beng-proxy (5.0.7) unstable; urgency=low

  * lb: add per-listener option "verbose_response"
  * header_forward: another COOKIE=BOTH forwarding bug fix
  * translation: new packets REQUEST_HEADER, EXPAND_REQUEST_HEADER

 -- Max Kellermann <mk@cm4all.com>  Fri, 11 Jul 2014 13:46:08 -0000

cm4all-beng-proxy (5.0.6) unstable; urgency=low

  * merge release 4.7
  * translation: add packet EXPAND_SITE

 -- Max Kellermann <mk@cm4all.com>  Wed, 02 Jul 2014 12:58:55 +0200

cm4all-beng-proxy (5.0.5) unstable; urgency=low

  * translation: add packet EXPAND_URI
  * tcache: VALIDATE_MTIME=0 matches when the file does not exist

 -- Max Kellermann <mk@cm4all.com>  Mon, 30 Jun 2014 14:15:02 -0000

cm4all-beng-proxy (5.0.4) unstable; urgency=low

  * merge release 4.6

 -- Max Kellermann <mk@cm4all.com>  Wed, 25 Jun 2014 13:05:26 -0000

cm4all-beng-proxy (5.0.3) unstable; urgency=low

  * tcache: optimize invalidation with host filter
  * tcache: optimize invalidation with site filter

 -- Max Kellermann <mk@cm4all.com>  Tue, 24 Jun 2014 20:24:25 -0000

cm4all-beng-proxy (5.0.2) unstable; urgency=low

  * merge release 4.5
  * session: fix potential crash on shared memory exhaustion
  * session: really purge new sessions first
  * translate_client: strict HEADER_FORWARD checks
  * translate_client: fix the COOKIE=BOTH parser
  * header_forward: fix COOKIE=BOTH forwarding

 -- Max Kellermann <mk@cm4all.com>  Mon, 16 Jun 2014 14:26:06 -0000

cm4all-beng-proxy (5.0.1) unstable; urgency=low

  * processor: allow Content-Type application/xml
  * was, pipe_filter: don't inherit environment variables
  * pipe_filter: fix command-line argument corruption bug
  * pipe_filter: support custom environment variables
  * translation: SETENV sets environment vars for FastCGI and WAS
  * header_forward: add mode COOKIE=BOTH

 -- Max Kellermann <mk@cm4all.com>  Fri, 06 Jun 2014 13:41:44 -0000

cm4all-beng-proxy (4.23) unstable; urgency=low

  * http_server: support method PATCH (RFC 5789)
  * session: fix expiration timer
  * session: allocate 64k sessions (was 32k)
  * session: work around high CPU usage due to session purging
  * request_session: don't send cleared session id of ignored session
  * ajp: fix bogus error "Peer closed the socket prematurely"
  * fcgi: fix uninitialized variable
  * fcgi: fix hang after error logger failure
  * fcgi: ignore STDERR packets in size calculation
  * header_forward: always forward "Allow"
  * translate_cache: optimize memory usage
  * css_parser: fix buffer overflow due to off-by-one check
  * support SESSION_SITE in processor
  * lb: fix hang during shutdown
  * namespace: retry with mount flag "noexec" if mounting fails
  * random: fix partial entropy collection

 -- Max Kellermann <mk@cm4all.com>  Fri, 04 Dec 2015 16:52:26 -0000

cm4all-beng-proxy (4.22) unstable; urgency=low

  * fcgi: fix wrong child process reuse with different JailCGI homes

 -- Max Kellermann <mk@cm4all.com>  Wed, 11 Feb 2015 19:30:05 -0000

cm4all-beng-proxy (4.21) unstable; urgency=low

  * cgi, pipe: fix crash after fork failure when input is a regular file

 -- Max Kellermann <mk@cm4all.com>  Thu, 22 Jan 2015 16:38:00 -0000

cm4all-beng-proxy (4.20) unstable; urgency=low

  * ssl_server: disable SSLv2 and SSLv3 because they are insecure
  * ssl_client: enable TLS versions newer than 1.1

 -- Max Kellermann <mk@cm4all.com>  Fri, 16 Jan 2015 12:12:02 -0000

cm4all-beng-proxy (4.19) unstable; urgency=low

  * lb/tcp: fix assertion failure

 -- Max Kellermann <mk@cm4all.com>  Wed, 24 Sep 2014 14:31:24 -0000

cm4all-beng-proxy (4.18) unstable; urgency=low

  * http_server: fix missing response (Keep-Alive disabled)

 -- Max Kellermann <mk@cm4all.com>  Fri, 12 Sep 2014 10:22:51 -0000

cm4all-beng-proxy (4.17) unstable; urgency=low

  * http_server: fix logger assertion failure

 -- Max Kellermann <mk@cm4all.com>  Thu, 11 Sep 2014 08:52:31 -0000

cm4all-beng-proxy (4.16) unstable; urgency=low

  * was_client: fix assertion failure

 -- Max Kellermann <mk@cm4all.com>  Wed, 10 Sep 2014 06:17:58 -0000

cm4all-beng-proxy (4.15) unstable; urgency=low

  * merge release 3.1.38

 -- Max Kellermann <mk@cm4all.com>  Fri, 29 Aug 2014 08:52:10 -0000

cm4all-beng-proxy (4.14) unstable; urgency=low

  * ssl_filter: fix error check
  * http_server: log failed requests
  * lb_http: reduce verbosity of ECONNRESET log message

 -- Max Kellermann <mk@cm4all.com>  Fri, 08 Aug 2014 17:41:52 -0000

cm4all-beng-proxy (4.13) unstable; urgency=low

  * thread_worker: smaller thread stack (64 kB)
  * ssl_factory: enable ECDH for perfect forward secrecy
  * thread_socket_filter: reinvoke writing after recovering from full
    output buffer
  * buffered_socket: reschedule reading after input buffer drained

 -- Max Kellermann <mk@cm4all.com>  Tue, 05 Aug 2014 12:37:11 -0000

cm4all-beng-proxy (4.12) unstable; urgency=low

  * pool: fix bogus assertion failure after SSL disconnect
  * lb/tcp: fix send error message
  * lb/tcp: fix crash after write error
  * thread_socket_filter: fix assertion failure with full output buffer
  * thread_socket_filter: fix crash after write error

 -- Max Kellermann <mk@cm4all.com>  Thu, 31 Jul 2014 16:19:57 -0000

cm4all-beng-proxy (4.11) unstable; urgency=low

  * merge release 3.1.37

 -- Max Kellermann <mk@cm4all.com>  Mon, 28 Jul 2014 15:34:53 -0000

cm4all-beng-proxy (4.10) unstable; urgency=low

  * merge release 3.1.36
  * lhttp_stock: fix crash after fork failure

 -- Max Kellermann <mk@cm4all.com>  Wed, 23 Jul 2014 17:47:36 -0000

cm4all-beng-proxy (4.9) unstable; urgency=low

  * merge release 3.1.35

 -- Max Kellermann <mk@cm4all.com>  Mon, 21 Jul 2014 16:34:15 -0000

cm4all-beng-proxy (4.8) unstable; urgency=low

  * ssl: fix choking decryption on large SSL packets
  * http_server: discard incoming data while waiting for drained response

 -- Max Kellermann <mk@cm4all.com>  Thu, 17 Jul 2014 23:16:21 -0000

cm4all-beng-proxy (4.7) unstable; urgency=low

  * lb: flush all output buffers before closing HTTPS connection

 -- Max Kellermann <mk@cm4all.com>  Wed, 02 Jul 2014 10:46:07 -0000

cm4all-beng-proxy (4.6) unstable; urgency=low

  * merge release 3.1.34

 -- Max Kellermann <mk@cm4all.com>  Wed, 25 Jun 2014 13:02:07 -0000

cm4all-beng-proxy (4.5) unstable; urgency=low

  * tcache: enable VARY on LOCAL_ADDRESS_STRING

 -- Max Kellermann <mk@cm4all.com>  Sun, 15 Jun 2014 21:14:17 -0000

cm4all-beng-proxy (4.4) unstable; urgency=low

  * debian/control: refuse to build with libnfs 1.9.3-1 due to broken
    package name

 -- Max Kellermann <mk@cm4all.com>  Tue, 10 Jun 2014 09:59:57 -0000

cm4all-beng-proxy (4.3) unstable; urgency=low

  * merge release 3.1.33
  * widget_uri, cgi_address: fix potential crash

 -- Max Kellermann <mk@cm4all.com>  Tue, 10 Jun 2014 08:47:34 -0000

cm4all-beng-proxy (4.2) unstable; urgency=low

  * widget: avoid double slash when concatenating (Local) HTTP URI and
    path_info

 -- Max Kellermann <mk@cm4all.com>  Tue, 03 Jun 2014 18:08:54 -0000

cm4all-beng-proxy (4.1) unstable; urgency=medium

  * feature freeze

 -- Max Kellermann <mk@cm4all.com>  Fri, 30 May 2014 13:42:38 +0200

cm4all-beng-proxy (4.0.49) unstable; urgency=low

  * lb_config: allow escaping backslash in lb.conf
  * translation: add packet AUTH (yet another authentication protocol)

 -- Max Kellermann <mk@cm4all.com>  Wed, 28 May 2014 15:14:54 -0000

cm4all-beng-proxy (4.0.48) unstable; urgency=low

  * cgi_address: avoid double slash when concatenating script_name and
    path_info
  * cgi_address: default to script_name="/"

 -- Max Kellermann <mk@cm4all.com>  Tue, 27 May 2014 11:47:19 -0000

cm4all-beng-proxy (4.0.47) unstable; urgency=low

  * args: unescape values with dollar sign (4.0.46 regression)
  * translate_client: fix "Could not locate resource" (4.0.38 regression)

 -- Max Kellermann <mk@cm4all.com>  Mon, 26 May 2014 17:02:48 -0000

cm4all-beng-proxy (4.0.46) unstable; urgency=low

  * translate_client: check for valid base address after EASY_BASE
  * fcgi_client: detect bogus Content-Length response header

 -- Max Kellermann <mk@cm4all.com>  Mon, 26 May 2014 12:11:55 -0000

cm4all-beng-proxy (4.0.45) unstable; urgency=low

  * translate_client: fix crash after misplaced AUTO_BASE
  * fcgi_client: support STDERR_PATH for FastCGI's STDERR stream

 -- Max Kellermann <mk@cm4all.com>  Thu, 22 May 2014 15:42:08 -0000

cm4all-beng-proxy (4.0.44) unstable; urgency=low

  * cgi_address: unescape PATH_INFO in ENOTDIR handler
  * python/translation/response: add method bind_mount()

 -- Max Kellermann <mk@cm4all.com>  Wed, 21 May 2014 13:58:15 -0000

cm4all-beng-proxy (4.0.43) unstable; urgency=low

  * merge release 3.1.32
  * lhttp_stock: handle fork() failures
  * handler: fix assertion failure on malformed request URI

 -- Max Kellermann <mk@cm4all.com>  Wed, 21 May 2014 07:27:05 -0000

cm4all-beng-proxy (4.0.42) unstable; urgency=low

  * tstock: log abstract socket paths properly
  * translation: add packet COOKIE_PATH
  * cookie_{server,client}: upgrade to RFC 6265
  * http_string: allow comma in cookie values (RFC ignorant)

 -- Max Kellermann <mk@cm4all.com>  Wed, 14 May 2014 10:41:34 -0000

cm4all-beng-proxy (4.0.41) unstable; urgency=low

  * handler: forget CHECK after the check has completed
  * handler: apply SESSION before repeating translation
  * fcgi, lhttp, delegate: apply STDERR_PATH to stdout

 -- Max Kellermann <mk@cm4all.com>  Tue, 13 May 2014 15:14:58 -0000

cm4all-beng-proxy (4.0.40) unstable; urgency=low

  * file_hander: fix memory leak
  * rerror: add option "verbose_response"
  * translation: rename LHTTP_EXPAND_URI to EXPAND_LHTTP_URI
  * tcache: raise MAX_AGE limit to one day
  * ajp_client: fix header corruption
  * ajp_client: fix buffer overflow
  * python/translation/response: add method expand_pair()

 -- Max Kellermann <mk@cm4all.com>  Mon, 12 May 2014 15:58:07 -0000

cm4all-beng-proxy (4.0.39) unstable; urgency=low

  * file_enotdir: fix PATH_INFO forwarding for LHTTP

 -- Max Kellermann <mk@cm4all.com>  Fri, 09 May 2014 13:38:57 -0000

cm4all-beng-proxy (4.0.38) unstable; urgency=low

  * translation: add packet STDERR_PATH
  * translate_client: detect missing LHTTP_URI, NFS_EXPORT
  * handler: fix the USER translation packet (broken since 4.0.17)

 -- Max Kellermann <mk@cm4all.com>  Thu, 08 May 2014 21:49:55 -0000

cm4all-beng-proxy (4.0.37) unstable; urgency=low

  * enotdir: forward PATH_INFO to LHTTP server
  * lhttp: support environment variables via PAIR

 -- Max Kellermann <mk@cm4all.com>  Thu, 08 May 2014 12:59:50 -0000

cm4all-beng-proxy (4.0.36) unstable; urgency=low

  * tcache: log the final cache key
  * translation: add packet ENOTDIR

 -- Max Kellermann <mk@cm4all.com>  Thu, 08 May 2014 08:56:13 -0000

cm4all-beng-proxy (4.0.35) unstable; urgency=low

  * namespace_options, client-socket: Debian Squeeze compatibility tweaks
  * tcache: paranoid checks for REGEX (optional via UNSAFE_BASE)
  * translation: add packet REDIRECT_QUERY_STRING

 -- Max Kellermann <mk@cm4all.com>  Tue, 06 May 2014 16:20:22 -0000

cm4all-beng-proxy (4.0.34) unstable; urgency=low

  * tcache: fix URI with BASE
  * tcache: allow URI with AUTO_BASE/EASY_BASE
  * tcache: allow TEST_PATH with BASE
  * translation: add packet EXPAND_TEST_PATH

 -- Max Kellermann <mk@cm4all.com>  Tue, 06 May 2014 12:58:50 -0000

cm4all-beng-proxy (4.0.33) unstable; urgency=low

  * allow FILE_NOT_FOUND depth 20
  * translation: add packets EXPAND_SCRIPT_NAME, TEST_PATH

 -- Max Kellermann <mk@cm4all.com>  Mon, 05 May 2014 16:05:09 -0000

cm4all-beng-proxy (4.0.32) unstable; urgency=low

  * cgi_address: allow BASE without PATH_INFO
  * implement FILE_NOT_FOUND support for CGI, FastCGI, WAS, LHTTP

 -- Max Kellermann <mk@cm4all.com>  Fri, 02 May 2014 14:32:47 -0000

cm4all-beng-proxy (4.0.31) unstable; urgency=low

  * translation: add packet EXPAND_REDIRECT
  * tcache: regex compiler errors and base mismatches are fatal

 -- Max Kellermann <mk@cm4all.com>  Thu, 01 May 2014 18:23:24 -0000

cm4all-beng-proxy (4.0.30) unstable; urgency=low

  * merge release 3.1.31
  * uri_base: fix BASE store bug after request to the BASE

 -- Max Kellermann <mk@cm4all.com>  Tue, 29 Apr 2014 21:53:37 -0000

cm4all-beng-proxy (4.0.29) unstable; urgency=low

  * processor: add URI rewrite mode "response"

 -- Max Kellermann <mk@cm4all.com>  Wed, 23 Apr 2014 23:59:00 -0000

cm4all-beng-proxy (4.0.28) unstable; urgency=low

  * handler: fix SESSION and PARAM breakage
  * tcache: fix VARY/PARAM check
  * translation: allow null bytes in SESSION

 -- Max Kellermann <mk@cm4all.com>  Thu, 17 Apr 2014 12:21:29 -0000

cm4all-beng-proxy (4.0.27) unstable; urgency=low

  * tstock: support abstract sockets

 -- Max Kellermann <mk@cm4all.com>  Fri, 04 Apr 2014 12:58:09 -0000

cm4all-beng-proxy (4.0.26) unstable; urgency=low

  * merge release 3.1.28
  * translation: add packet EXPIRES_RELATIVE

 -- Max Kellermann <mk@cm4all.com>  Tue, 01 Apr 2014 17:18:55 -0000

cm4all-beng-proxy (4.0.25) unstable; urgency=low

  * merge release 3.1.27
  * lb/tcp: fix busy loop

 -- Max Kellermann <mk@cm4all.com>  Thu, 27 Mar 2014 11:22:05 -0000

cm4all-beng-proxy (4.0.24) unstable; urgency=low

  * failure: fix bogus assertion failure with abstract sockets
  * lb/tcp: fix memory leaks
  * lb/tcp: drain output buffers before closing the connection

 -- Max Kellermann <mk@cm4all.com>  Mon, 24 Mar 2014 17:42:04 -0000

cm4all-beng-proxy (4.0.23) unstable; urgency=low

  * translation: new packet DIRECTORY_INDEX

 -- Max Kellermann <mk@cm4all.com>  Fri, 21 Mar 2014 13:00:39 -0000

cm4all-beng-proxy (4.0.22) unstable; urgency=low

  * translation: allow ERROR_DOCUMENT payload, echo
  * translation: new packets FILE_NOT_FOUND, CONTENT_TYPE_LOOKUP
  * translate_client: check for multiple REGEX / INVERSE_REGEX
  * translate_client: support abstract sockets in ADDRESS_STRING

 -- Max Kellermann <mk@cm4all.com>  Thu, 20 Mar 2014 12:28:04 -0000

cm4all-beng-proxy (4.0.21) unstable; urgency=low

  * merge release 3.1.26
  * handler: forward HTTP errors from translation cache to browser
  * tcache: reduce memory usage
  * translate_client: don't send REMOTE_HOST unless requested via WANT
  * translate_client: check if BASE matches request URI
  * translation: make "UNSAFE_BASE" a modifier for "BASE"
  * translation: new packet "EASY_BASE" simplifies "BASE" usage
  * translation: new packets "REGEX_TAIL", "REGEX_UNESCAPE"

 -- Max Kellermann <mk@cm4all.com>  Mon, 17 Mar 2014 22:00:23 -0000

cm4all-beng-proxy (4.0.20) unstable; urgency=low

  * merge release 3.1.25
  * translate_client: refuse to parse incoming request packets
  * translate_client: check for illegal null bytes
  * translation: add packet "UNSAFE_BASE"
  * lb: drop root privileges irreversibly using PR_SET_NO_NEW_PRIVS

 -- Max Kellermann <mk@cm4all.com>  Thu, 13 Mar 2014 13:34:47 -0000

cm4all-beng-proxy (4.0.19) unstable; urgency=low

  * translation: add packet WANT, make several packets optional
  * translate_client: allow combining CHECK and WANT_FULL_URI
  * tcache: make PARAM cacheable, supported by VARY
  * python/translation/request: accept BEGIN in packetReceived()
  * python/translation/request: add attribute "protocol_version"
  * lb: detach from file system (security)

 -- Max Kellermann <mk@cm4all.com>  Wed, 05 Mar 2014 14:16:42 -0000

cm4all-beng-proxy (4.0.18) unstable; urgency=low

  * doc/lb: document sticky mode "source_ip"
  * lb/tcp: fix endless loop due to misrouted write event

 -- Max Kellermann <mk@cm4all.com>  Tue, 18 Feb 2014 14:48:47 -0000

cm4all-beng-proxy (4.0.17) unstable; urgency=low

  * handler: apply session directives from current translation response
    before resuming the "previous" response

 -- Max Kellermann <mk@cm4all.com>  Mon, 17 Feb 2014 17:46:44 -0000

cm4all-beng-proxy (4.0.16) unstable; urgency=low

  * namespace: set up uid/gid mapping without MOUNT_PROC
  * namespace: allow BIND_MOUNT, MOUNT_PROC, MOUNT_HOME, MOUNT_TMP_TMPFS without
    PIVOT_ROOT
  * configurable resource limits for child processes

 -- Max Kellermann <mk@cm4all.com>  Fri, 07 Feb 2014 12:48:44 -0000

cm4all-beng-proxy (4.0.15) unstable; urgency=low

  * daemon: set up supplementary groups
  * child_manager: log resource usage
  * fcgi_stock: kill child process after connect failure
  * fcgi_stock: kill child process after repeated timeout

 -- Max Kellermann <mk@cm4all.com>  Tue, 04 Feb 2014 15:17:36 -0000

cm4all-beng-proxy (4.0.14) unstable; urgency=low

  * add systemd unit
  * cgi, delegate, lhttp, pipe: enable missing namespace features
  * cgi, pipe: fix /proc mount failure
  * namespace: secure /proc flags
  * namespace: work around uid/gid mapper failure using PR_SET_DUMPABLE

 -- Max Kellermann <mk@cm4all.com>  Mon, 03 Feb 2014 20:40:49 -0000

cm4all-beng-proxy (4.0.13) unstable; urgency=low

  * namespace: make new root directory read-only
  * namespace: add option to mount tmpfs on /tmp
  * namespace: arbitrary bind-mounts
  * namespace: support UTS namespaces
  * namespace: set up uid/gid mapping in user namespace

 -- Max Kellermann <mk@cm4all.com>  Tue, 28 Jan 2014 22:37:47 -0000

cm4all-beng-proxy (4.0.12) unstable; urgency=low

  * cache: use monotonic clock
  * namespace: support PID namespaces
  * namespace: support mount namespace and pivot_root()
  * namespace: can mount new /proc, $HOME

 -- Max Kellermann <mk@cm4all.com>  Fri, 24 Jan 2014 14:02:34 -0000

cm4all-beng-proxy (4.0.11) unstable; urgency=low

  * was: fix misdirected pipes (4.0.10 regression)
  * translation: add packets EXPAND_APPEND, EXPAND_PAIR
  * file_handler: allow character devices

 -- Max Kellermann <mk@cm4all.com>  Tue, 21 Jan 2014 18:24:14 -0000

cm4all-beng-proxy (4.0.10) unstable; urgency=low

  * merge release 3.1.24
  * response: don't report version in "Server" response header
  * lhttp, delegate: support namespaces
  * delegate: fix spontaneous shutdown due to misrouted SIGTERM signal

 -- Max Kellermann <mk@cm4all.com>  Fri, 03 Jan 2014 21:18:45 -0000

cm4all-beng-proxy (4.0.9) unstable; urgency=low

  * pipe: fix signal handler race condition
  * pipe, CGI, FastCGI, WAS: support user/network namespaces

 -- Max Kellermann <mk@cm4all.com>  Mon, 23 Dec 2013 18:55:03 -0000

cm4all-beng-proxy (4.0.8) unstable; urgency=low

  * CGI, FastCGI, WAS: support command-line arguments
  * header-forward: add groups "CORS", "SECURE"

 -- Max Kellermann <mk@cm4all.com>  Mon, 16 Dec 2013 18:26:12 -0000

cm4all-beng-proxy (4.0.7) unstable; urgency=low

  * merge release 3.1.23
  * ssl_filter: fix stalled SSL read
  * thread_socket_filter: fix stalled SSL write

 -- Max Kellermann <mk@cm4all.com>  Sat, 07 Dec 2013 07:39:16 -0000

cm4all-beng-proxy (4.0.6) unstable; urgency=low

  * thread_queue: fix spurious thread exit

 -- Max Kellermann <mk@cm4all.com>  Tue, 26 Nov 2013 20:45:30 -0000

cm4all-beng-proxy (4.0.5) unstable; urgency=low

  * merge release 3.1.22

 -- Max Kellermann <mk@cm4all.com>  Mon, 25 Nov 2013 13:03:15 -0000

cm4all-beng-proxy (4.0.4) unstable; urgency=low

  * merge release 3.1.21
  * nfs: bind to privileged port

 -- Max Kellermann <mk@cm4all.com>  Sun, 24 Nov 2013 08:30:58 -0000

cm4all-beng-proxy (4.0.3) unstable; urgency=low

  * lb: allow the kernel to chooes a TCP bind port
  * lb: support forwarding HTTP requests with the original source IP

 -- Max Kellermann <mk@cm4all.com>  Sun, 10 Nov 2013 17:46:44 -0000

cm4all-beng-proxy (4.0.2) unstable; urgency=low

  * merge release 3.1.20
  * lb: support forwarding TCP connections with the original source IP

 -- Max Kellermann <mk@cm4all.com>  Tue, 05 Nov 2013 16:07:34 -0000

cm4all-beng-proxy (4.0.1) unstable; urgency=low

  * merge release 3.1.19

 -- Max Kellermann <mk@cm4all.com>  Wed, 30 Oct 2013 15:26:16 -0000

cm4all-beng-proxy (4.0) unstable; urgency=low

  * translation: rename TRANSLATE_PROXY to TRANSLATE_HTTP
  * thread_pool: start SSL worker threads on the first use
  * translate-client, resource-loader: support https://

 -- Max Kellermann <mk@cm4all.com>  Wed, 23 Oct 2013 19:29:38 -0000

cm4all-beng-proxy (3.1.38) unstable; urgency=low

  * istream: fix assertion failure due to inverted check
  * was_control: fix assertion failure due to missing check

 -- Max Kellermann <mk@cm4all.com>  Fri, 29 Aug 2014 08:52:53 -0000

cm4all-beng-proxy (3.1.37) unstable; urgency=low

  * http_cache: fix caching (Fast-)CGI responses
  * http_client: fix bug with HTTP 1.0 Keep-Alive
  * stock: destroy only surplus idle items

 -- Max Kellermann <mk@cm4all.com>  Mon, 28 Jul 2014 15:30:50 -0000

cm4all-beng-proxy (3.1.36) unstable; urgency=low

  * http_server: ignore case in "Connection" request header
  * http_client: allow comma-separated list in "Connection" response
    header

 -- Max Kellermann <mk@cm4all.com>  Wed, 23 Jul 2014 17:43:09 -0000

cm4all-beng-proxy (3.1.35) unstable; urgency=low

  * lb_tcp: fix memory leak after send failure
  * ssl_filter: fix race condition
  * ssl_filter: fix memory leak with client certificates

 -- Max Kellermann <mk@cm4all.com>  Mon, 21 Jul 2014 16:20:14 -0000

cm4all-beng-proxy (3.1.34) unstable; urgency=low

  * session: fix potential crash on shared memory exhaustion
  * session: really purge new sessions first
  * istream-iconv: fix endless loop with unknown charset

 -- Max Kellermann <mk@cm4all.com>  Wed, 25 Jun 2014 12:58:03 -0000

cm4all-beng-proxy (3.1.33) unstable; urgency=low

  * widget: avoid double slash when concatenating (Local) HTTP URI and
    path_info
  * pipe: fix command-line argument corruption bug
  * fcgi_client: detect bogus Content-Length response header

 -- Max Kellermann <mk@cm4all.com>  Tue, 10 Jun 2014 08:30:39 -0000

cm4all-beng-proxy (3.1.32) unstable; urgency=low

  * http_string: allow comma in cookie values (RFC ignorant)

 -- Max Kellermann <mk@cm4all.com>  Mon, 19 May 2014 07:52:24 -0000

cm4all-beng-proxy (3.1.31) unstable; urgency=low

  * rewrite-uri: fix view name corruption

 -- Max Kellermann <mk@cm4all.com>  Mon, 28 Apr 2014 16:30:17 -0000

cm4all-beng-proxy (3.1.30) unstable; urgency=low

  * translate-client: fix EXPAND_PATH on HTTP address

 -- Max Kellermann <mk@cm4all.com>  Mon, 28 Apr 2014 14:44:22 -0000

cm4all-beng-proxy (3.1.29) unstable; urgency=low

  * http-server: fix potential crash with too many request headers

 -- Max Kellermann <mk@cm4all.com>  Fri, 25 Apr 2014 15:52:16 -0000

cm4all-beng-proxy (3.1.28) unstable; urgency=low

  * buffered_socket: fix bogus assertion failure

 -- Max Kellermann <mk@cm4all.com>  Tue, 01 Apr 2014 16:53:22 -0000

cm4all-beng-proxy (3.1.27) unstable; urgency=low

  * fcgi-stock: show process name in log messages
  * fcgi-stock: check connection state before issuing new request

 -- Max Kellermann <mk@cm4all.com>  Tue, 25 Mar 2014 20:02:23 -0000

cm4all-beng-proxy (3.1.26) unstable; urgency=low

  * http-client: fix bogus assertion failure

 -- Max Kellermann <mk@cm4all.com>  Fri, 14 Mar 2014 14:36:12 -0000

cm4all-beng-proxy (3.1.25) unstable; urgency=low

  * escape: fix data corruption with glibc 2.18

 -- Max Kellermann <mk@cm4all.com>  Thu, 06 Mar 2014 11:47:14 -0000

cm4all-beng-proxy (3.1.24) unstable; urgency=low

  * fcgi-stock: fix crash on fork() failure
  * fcache: fix crash on responses without body

 -- Max Kellermann <mk@cm4all.com>  Thu, 02 Jan 2014 22:57:50 -0000

cm4all-beng-proxy (3.1.23) unstable; urgency=low

  * was-output: fix event leak
  * was-output: fix crash in error handler
  * was-client: free the request body on empty response
  * was-client: reuse connection after empty response
  * was-client: fix stalled response on LENGTH=0

 -- Max Kellermann <mk@cm4all.com>  Fri, 06 Dec 2013 13:23:40 -0000

cm4all-beng-proxy (3.1.22) unstable; urgency=low

  * http_server: fix stalled response

 -- Max Kellermann <mk@cm4all.com>  Mon, 25 Nov 2013 13:00:33 -0000

cm4all-beng-proxy (3.1.21) unstable; urgency=low

  * merge release 3.0.34
  * was-client: fix crash on abort
  * was-client: fix off-by-one error in header parser

 -- Max Kellermann <mk@cm4all.com>  Sun, 24 Nov 2013 08:04:41 -0000

cm4all-beng-proxy (3.1.20) unstable; urgency=low

  * jail: add "--" after last option, allows passing options to jail
  * keep CAP_KILL to be able to kill jailed child processes

 -- Max Kellermann <mk@cm4all.com>  Mon, 04 Nov 2013 14:41:34 -0000

cm4all-beng-proxy (3.1.19) unstable; urgency=low

  * handler: work around crash due to translation cache invalidation
  * child: send SIGKILL after 60 seconds

 -- Max Kellermann <mk@cm4all.com>  Wed, 30 Oct 2013 12:12:31 -0000

cm4all-beng-proxy (3.1.18) unstable; urgency=low

  * nfs: translate NFS3ERR_NOENT to "404 Not Found"
  * nfs_client: don't leak file descriptor to child processes

 -- Max Kellermann <mk@cm4all.com>  Wed, 30 Oct 2013 09:28:11 -0000

cm4all-beng-proxy (3.1.17) unstable; urgency=low

  * tcache: cache translation responses that contain STATUS

 -- Max Kellermann <mk@cm4all.com>  Fri, 25 Oct 2013 17:10:26 -0000

cm4all-beng-proxy (3.1.16) unstable; urgency=low

  * fcgi-stock: kill child processes with SIGUSR1 instead of SIGTERM

 -- Max Kellermann <mk@cm4all.com>  Wed, 23 Oct 2013 08:54:03 -0000

cm4all-beng-proxy (3.1.15) unstable; urgency=low

  * lhttp_address: don't unescape the BASE suffix
  * {file,nfs}_address: unescape EXPAND_PATH(_INFO) substitutions
  * child_stock: fix another assertion failure

 -- Max Kellermann <mk@cm4all.com>  Tue, 22 Oct 2013 15:15:42 -0000

cm4all-beng-proxy (3.1.14) unstable; urgency=low

  * istream_nfs: fix assertion failure on empty file
  * nfs_client: fix crash on malformed path
  * nfs_client: improved error messages
  * child_stock: fix assertion failure when busy child process gets killed

 -- Max Kellermann <mk@cm4all.com>  Mon, 21 Oct 2013 15:38:28 -0000

cm4all-beng-proxy (3.1.13) unstable; urgency=low

  * merge release 3.0.33
  * translation: new packet WANT_FULL_URI for obtaining the full URI

 -- Max Kellermann <mk@cm4all.com>  Wed, 09 Oct 2013 10:40:35 -0000

cm4all-beng-proxy (3.1.12) unstable; urgency=low

  * merge release 3.0.31
  * translation: new packet CONCURRENCY controls number of LHTTP
    connections per process

 -- Max Kellermann <mk@cm4all.com>  Sat, 05 Oct 2013 11:34:04 -0000

cm4all-beng-proxy (3.1.11) unstable; urgency=low

  * lhttp_stock: allow 4 concurrent connections per LHTTP process

 -- Max Kellermann <mk@cm4all.com>  Mon, 30 Sep 2013 16:10:05 -0000

cm4all-beng-proxy (3.1.10) unstable; urgency=low

  * resource-address: fix assertion failure in LHTTP operation
  * lhttp_request: use the LHTTP_HOST attribute
  * kill the logger process on shutdown

 -- Max Kellermann <mk@cm4all.com>  Wed, 25 Sep 2013 17:29:56 -0000

cm4all-beng-proxy (3.1.9) unstable; urgency=low

  * {fcgi,lhttp}_stock: reuse child processes after connection closed
  * translate-client: ignore DEFLATED,GZIPPED on NFS address
  * translate-client: ignore EXPAND_PATH_INFO on local file
  * ssl_factory: wildcard matches single letter
  * ssl_factory: wildcard matches only one segment

 -- Max Kellermann <mk@cm4all.com>  Tue, 24 Sep 2013 10:31:30 -0000

cm4all-beng-proxy (3.1.8) unstable; urgency=low

  * ssl_factory: fix broken certificat/key matching
  * doc: various manual updates (RFC 2617, ...)

 -- Max Kellermann <mk@cm4all.com>  Fri, 20 Sep 2013 12:55:55 -0000

cm4all-beng-proxy (3.1.7) unstable; urgency=low

  * merge release 3.0.30
  * resource-loader: new protocol "Local HTTP"

 -- Max Kellermann <mk@cm4all.com>  Tue, 17 Sep 2013 13:36:20 -0000

cm4all-beng-proxy (3.1.6) unstable; urgency=low

  * buffered_socket: fix assertion failure

 -- Max Kellermann <mk@cm4all.com>  Fri, 23 Aug 2013 12:39:47 -0000

cm4all-beng-proxy (3.1.5) unstable; urgency=low

  * merge release 3.0.26
  * lb: disallow deprecated configuration keywords
  * lb: conditional pools
  * lb_config: setting "ssl_cert" specifies both certificate and key
  * ssl_filter: support TLS Server Name Indication

 -- Max Kellermann <mk@cm4all.com>  Fri, 16 Aug 2013 16:29:34 -0000

cm4all-beng-proxy (3.1.4) unstable; urgency=low

  * nfs_cache: new dedicated cache for NFS files
  * nfs_{handler,request}: use Content-Type from translation server

 -- Max Kellermann <mk@cm4all.com>  Mon, 10 Jun 2013 20:50:58 -0000

cm4all-beng-proxy (3.1.3) unstable; urgency=low

  * nfs_client: fix crash due to uninitialized memory
  * nfs_client: disconnect idle connections
  * nfs_client: expire file metadata
  * istream-nfs: fix resuming a blocking sink
  * istream-nfs: detect file truncation

 -- Max Kellermann <mk@cm4all.com>  Mon, 03 Jun 2013 19:30:20 -0000

cm4all-beng-proxy (3.1.2) unstable; urgency=low

  * nfs_client: read larger chunks
  * nfs_handler: implement cache revalidation and byte ranges

 -- Max Kellermann <mk@cm4all.com>  Wed, 29 May 2013 16:23:15 -0000

cm4all-beng-proxy (3.1.1) unstable; urgency=low

  * nfs_client: fix crash on HEAD request
  * nfs_client: generate Last-Modified and ETag
  * http-cache: allow caching NFS files

 -- Max Kellermann <mk@cm4all.com>  Thu, 23 May 2013 11:00:49 -0000

cm4all-beng-proxy (3.1) unstable; urgency=low

  * nfs_client: new resource loader backend

 -- Max Kellermann <mk@cm4all.com>  Tue, 21 May 2013 21:14:06 -0000

cm4all-beng-proxy (3.0.34) unstable; urgency=low

  * processor: fix use-after-free crash bug

 -- Max Kellermann <mk@cm4all.com>  Sun, 24 Nov 2013 07:46:29 -0000

cm4all-beng-proxy (3.0.33) unstable; urgency=low

  * tcache: limit the cacheable CHECK length
  * tcache: allow binary data in the CHECK payload
  * tcache: fix matching the URI on INVALIDATE with CHECK

 -- Max Kellermann <mk@cm4all.com>  Wed, 09 Oct 2013 09:52:47 -0000

cm4all-beng-proxy (3.0.32) unstable; urgency=low

  * tcache: apply BASE to responses without an address
  * tcache: fix BASE on responses with CHECK
  * handler: fix crash after malformed CHECK/PREVIOUS translation

 -- Max Kellermann <mk@cm4all.com>  Tue, 08 Oct 2013 15:48:07 -0000

cm4all-beng-proxy (3.0.31) unstable; urgency=low

  * socket_wrapper: work around libevent timeout reset bug

 -- Max Kellermann <mk@cm4all.com>  Wed, 02 Oct 2013 15:30:11 -0000

cm4all-beng-proxy (3.0.30) unstable; urgency=low

  * istream-file: fix crash bug
  * fcgi, was: fix memory leak on malformed translation response

 -- Max Kellermann <mk@cm4all.com>  Tue, 17 Sep 2013 13:23:28 -0000

cm4all-beng-proxy (3.0.29) unstable; urgency=low

  * fcgi-client: fix crash on certain malformed responses
  * parser: fix crash on certain CDATA sections

 -- Max Kellermann <mk@cm4all.com>  Mon, 02 Sep 2013 10:51:58 -0000

cm4all-beng-proxy (3.0.28) unstable; urgency=low

  * processor: fix widget lookup regression

 -- Max Kellermann <mk@cm4all.com>  Mon, 26 Aug 2013 18:21:03 -0000

cm4all-beng-proxy (3.0.27) unstable; urgency=low

  * processor: fix stalled transfer with two nested processors

 -- Max Kellermann <mk@cm4all.com>  Mon, 26 Aug 2013 17:09:47 -0000

cm4all-beng-proxy (3.0.26) unstable; urgency=low

  * respones: generate header P3P:CP="CAO PSA OUR" to work around IE10 bug
  * init: auto-create /var/run/cm4all
  * lb: enable GLib multi-threading

 -- Max Kellermann <mk@cm4all.com>  Fri, 26 Jul 2013 07:21:15 -0000

cm4all-beng-proxy (3.0.25) unstable; urgency=low

  * stock: fix access to undefind memory
  * file-handler, http-util: fix If-Match / If-None-Match check

 -- Max Kellermann <mk@cm4all.com>  Wed, 29 May 2013 16:13:54 -0000

cm4all-beng-proxy (3.0.24) unstable; urgency=low

  * memcached-client: fix bogus "peer closed socket prematurely"

 -- Max Kellermann <mk@cm4all.com>  Tue, 23 Apr 2013 11:20:00 -0000

cm4all-beng-proxy (3.0.23) unstable; urgency=low

  * lb: fix memory leak when request with body gets aborted early

 -- Max Kellermann <mk@cm4all.com>  Thu, 04 Apr 2013 15:33:57 -0000

cm4all-beng-proxy (3.0.22) unstable; urgency=low

  * http-server: fix rare crash in request body handler
  * http-client: fix memory leak

 -- Max Kellermann <mk@cm4all.com>  Tue, 26 Mar 2013 07:24:22 -0000

cm4all-beng-proxy (3.0.21) unstable; urgency=low

  * ajp-client: fix malformed request packet with empty request body

 -- Max Kellermann <mk@cm4all.com>  Thu, 21 Mar 2013 17:11:22 -0000

cm4all-beng-proxy (3.0.20) unstable; urgency=low

  * http-client: fix assertion failure with certain chunked responses

 -- Max Kellermann <mk@cm4all.com>  Thu, 21 Mar 2013 10:21:13 -0000

cm4all-beng-proxy (3.0.19) unstable; urgency=low

  * istream_tee: fix crash / memory leak on I/O error before request body
    was delivered to widget

 -- Max Kellermann <mk@cm4all.com>  Mon, 18 Mar 2013 11:23:27 -0000

cm4all-beng-proxy (3.0.18) unstable; urgency=low

  * bot: detect more crawler/bot user-agents
  * lb.init: add ACCESS_LOGGER variable

 -- Max Kellermann <mk@cm4all.com>  Fri, 15 Mar 2013 14:47:08 -0000

cm4all-beng-proxy (3.0.17) unstable; urgency=low

  * lb: add ssl_verify "optional"

 -- Max Kellermann <mk@cm4all.com>  Fri, 08 Mar 2013 14:31:25 -0000

cm4all-beng-proxy (3.0.16) unstable; urgency=low

  * http-request: fix assertion failure
  * log-{cat,split}: use unsigned characters in backslash-escape

 -- Max Kellermann <mk@cm4all.com>  Thu, 07 Mar 2013 15:26:26 -0000

cm4all-beng-proxy (3.0.15) unstable; urgency=low

  * stock: fix another assertion failure during idle cleanup
  * inline-widget: avoid unrecoverable I/O errors during initialisation

 -- Max Kellermann <mk@cm4all.com>  Tue, 05 Mar 2013 07:11:46 -0000

cm4all-beng-proxy (3.0.14) unstable; urgency=low

  * stock: fix assertion failure during idle cleanup
  * http-server: count bytes received, fixes regression
  * http-server: send "100 Continue", fixes regression
  * http-client: fix potential assertion failure after "100 Continue"

 -- Max Kellermann <mk@cm4all.com>  Fri, 01 Mar 2013 16:53:54 -0000

cm4all-beng-proxy (3.0.13) unstable; urgency=low

  * merge release 2.3.7
  * uri-verify: allow double slashes
  * change product token to "CM4all Webserver"

 -- Max Kellermann <mk@cm4all.com>  Mon, 18 Feb 2013 11:35:29 -0000

cm4all-beng-proxy (3.0.12) unstable; urgency=low

  * listener: enable TCP Fast Open (requires Linux 3.7)
  * rubber: optimize huge page allocation
  * rubber: optimize hole search
  * translate-cache: optimize INVALIDATE=HOST
  * filter-cache: reserve some space in the rubber allocator

 -- Max Kellermann <mk@cm4all.com>  Fri, 15 Feb 2013 09:57:51 -0000

cm4all-beng-proxy (3.0.11) unstable; urgency=low

  * stock: slow down destruction of surplus idle items
  * fcgi-client: try harder to reuse existing FastCGI connections
  * cmdline: new options to control the FastCGI/WAS stock

 -- Max Kellermann <mk@cm4all.com>  Tue, 12 Feb 2013 09:38:35 -0000

cm4all-beng-proxy (3.0.10) unstable; urgency=low

  * child: reduce verbosity of SIGTERM log message
  * connection: reduce verbosity of ECONNRESET log message
  * http-server: fix duplicate abort call
  * http-server: add missing pool reference in request body eof
  * handler: catch malformed URIs earlier
  * rubber: allocate from holes, avoid costly compression steps
  * http-cache: reserve some space in the rubber allocator

 -- Max Kellermann <mk@cm4all.com>  Fri, 08 Feb 2013 13:15:31 -0000

cm4all-beng-proxy (3.0.9) unstable; urgency=low

  * merge release 2.3.5
  * parser: fix malformed attribute value bounds
  * translation: packet VALIDATE_MTIME discards cache items after a file
    has been modified
  * http-server: fix spurious "closed prematurely" log messages
  * http-{server,client}: improve error messages
  * istream: clear the "direct" flag set on new streams
  * slice_pool: fix slice size and slices per area calculation

 -- Max Kellermann <mk@cm4all.com>  Wed, 06 Feb 2013 17:48:47 -0000

cm4all-beng-proxy (3.0.8) unstable; urgency=low

  * merge release 2.3.3
  * return unused I/O buffers to operating system
  * parser: optimize the attribute value parser
  * sink_rubber: fix assertion failure

 -- Max Kellermann <mk@cm4all.com>  Thu, 31 Jan 2013 13:27:39 -0000

cm4all-beng-proxy (3.0.7) unstable; urgency=low

  * istream-tee: fix crash due to erroneous read

 -- Max Kellermann <mk@cm4all.com>  Fri, 18 Jan 2013 13:32:49 -0000

cm4all-beng-proxy (3.0.6) unstable; urgency=low

  * control: new command "VERBOSE" manipulates logger verbosity
  * cmdline: remove obsolete option "enable_splice"
  * ajp-client: discard response body after HEAD request
  * fcgi-client: fix assertion failure after malformed HEAD response
  * fcgi-client: don't ignore log messages after HEAD request
  * translate-client: fix assertion failure after connection reset

 -- Max Kellermann <mk@cm4all.com>  Fri, 04 Jan 2013 13:14:09 -0000

cm4all-beng-proxy (3.0.5) unstable; urgency=low

  * translate-client: reduce number of system calls (optimization)
  * http-client: release the socket earlier for reusal
  * ajp-client: fix decoding the "special" response headers
  * ajp-client: wait for "end" packet before delivering empty response
  * ajp-client: use the Content-Length response header
  * ajp-client: send Content-Length request header only if body present
  * ajp-client: support HEAD requests
  * fcgi-client: support HEAD requests
  * fcgi-client: use the Content-Length response header
  * fcgi-client: don't discard buffer after socket has been closed
  * fcgi-client: continue parsing after response has been delivered
  * fcgi-client: don't attempt to write repeatedly if request body blocks
  * fcgi-client: optimized keep-alive after empty response

 -- Max Kellermann <mk@cm4all.com>  Fri, 28 Dec 2012 13:16:02 -0000

cm4all-beng-proxy (3.0.4) unstable; urgency=low

  * {http,filter}-cache: fix garbled data on large cache entries

 -- Max Kellermann <mk@cm4all.com>  Tue, 11 Dec 2012 15:17:17 -0000

cm4all-beng-proxy (3.0.3) unstable; urgency=low

  * memcached-client: fix assertion failure

 -- Max Kellermann <mk@cm4all.com>  Fri, 07 Dec 2012 18:52:33 -0000

cm4all-beng-proxy (3.0.2) unstable; urgency=low

  * merge release 2.3.1
  * lb: verify the client certificate issuer (option "ssl_verify")
  * lb: client certificate is mandatory if "ssl_verify" is enabled
  * lb: support extra CA certificate file (option "ssl_ca_cert")
  * cmdline: can't specify both --memcached-server and http_cache_size
  * init: default to one worker

 -- Max Kellermann <mk@cm4all.com>  Fri, 07 Dec 2012 09:24:52 -0000

cm4all-beng-proxy (3.0.1) unstable; urgency=low

  * http-cache: reduce memory usage while storing
  * {http,filter}-cache: reduce fork overhead
  * pool: fix crash when first allocation is large

 -- Max Kellermann <mk@cm4all.com>  Wed, 05 Dec 2012 14:05:28 -0000

cm4all-beng-proxy (3.0) unstable; urgency=low

  * {http,filter}-cache: reduce overhead when cache is disabled
  * {http,filter}-cache: exclude allocator table from reported size
  * filter-cache: reduce memory usage while storing
  * {http,filter,translate}-cache: return more free memory to operating system
  * pool: further overhead reduction
  * pool: reduce CPU overhead for large areas
  * rubber: fix assertion failure

 -- Max Kellermann <mk@cm4all.com>  Tue, 30 Oct 2012 16:32:45 -0000

cm4all-beng-proxy (2.2.1) unstable; urgency=low

  * merge release 2.1.13
  * control_local: fix assertion failure

 -- Max Kellermann <mk@cm4all.com>  Tue, 16 Oct 2012 15:46:16 -0000

cm4all-beng-proxy (2.2) unstable; urgency=low

  * cache: optimize lookups
  * pool: reduce overhead
  * pool: optimize the linear area recycler
  * resource-address: reduce memory overhead
  * session: reduce memory usage
  * http-cache, filter-cache: return free memory to operating system
  * control_server: support local and abstract sockets
  * python/control: support abstract sockets
  * bp_control: create implicit control channel for each worker process
  * require automake 1.11

 -- Max Kellermann <mk@cm4all.com>  Tue, 09 Oct 2012 15:11:24 -0000

cm4all-beng-proxy (2.3.7) unstable; urgency=low

  * tcache: fix assertion failure in BASE handler

 -- Max Kellermann <mk@cm4all.com>  Mon, 18 Feb 2013 11:58:01 -0000

cm4all-beng-proxy (2.3.6) unstable; urgency=low

  * listener: increase the backlog to 64
  * shm: reserve swap space, avoids theoretical crash

 -- Max Kellermann <mk@cm4all.com>  Sun, 17 Feb 2013 09:29:24 -0000

cm4all-beng-proxy (2.3.5) unstable; urgency=low

  * tcache: reduce CPU pressure when there are many virtual hosts (hot fix)
  * launch the access logger after daemonizing
  * user the configured logger user for the access logger
  * auto-close the access logger
  * debian/rules: compile with -fno-omit-frame-pointer

 -- Max Kellermann <mk@cm4all.com>  Tue, 05 Feb 2013 16:27:46 -0000

cm4all-beng-proxy (2.3.4) unstable; urgency=low

  * log-split: print referer and user agent
  * log-split: cache the last file
  * log-split: allow logging local time stamps
  * log-{split,cat}: escape URI, Referer and User-Agent
  * init: add ACCESS_LOGGER variable

 -- Max Kellermann <mk@cm4all.com>  Tue, 05 Feb 2013 01:31:31 -0000

cm4all-beng-proxy (2.3.3) unstable; urgency=low

  * pool: fix a memory leak in the temporary pool
  * processor: hard limit on length of attributes and parameters

 -- Max Kellermann <mk@cm4all.com>  Thu, 31 Jan 2013 13:16:33 -0000

cm4all-beng-proxy (2.3.2) unstable; urgency=low

  * merge release 2.1.17

 -- Max Kellermann <mk@cm4all.com>  Tue, 29 Jan 2013 00:01:23 -0000

cm4all-beng-proxy (2.3.1) unstable; urgency=low

  * merge release 2.1.16
  * pool: reduce CPU overhead for large areas

 -- Max Kellermann <mk@cm4all.com>  Thu, 06 Dec 2012 16:40:02 -0000

cm4all-beng-proxy (2.3) unstable; urgency=low

  * new stable branch based on v2.1.x, without the work-in-progress
    improvements from v2.2.x
  * cache: optimize lookups
  * pool: reduce overhead
  * pool: optimize the linear area recycler
  * resource-address: reduce memory overhead
  * session: reduce memory usage
  * {http,filter}-cache: reduce overhead when cache is disabled

 -- Max Kellermann <mk@cm4all.com>  Mon, 22 Oct 2012 13:48:20 -0000

cm4all-beng-proxy (2.1.17) unstable; urgency=low

  * merge release 2.0.55

 -- Max Kellermann <mk@cm4all.com>  Mon, 28 Jan 2013 23:59:54 -0000

cm4all-beng-proxy (2.1.16) unstable; urgency=low

  * merge release 2.0.54

 -- Max Kellermann <mk@cm4all.com>  Thu, 06 Dec 2012 16:35:17 -0000

cm4all-beng-proxy (2.1.15) unstable; urgency=low

  * merge release 2.0.53

 -- Max Kellermann <mk@cm4all.com>  Mon, 22 Oct 2012 12:26:57 -0000

cm4all-beng-proxy (2.1.14) unstable; urgency=low

  * merge release 2.0.52

 -- Max Kellermann <mk@cm4all.com>  Fri, 19 Oct 2012 12:10:09 -0000

cm4all-beng-proxy (2.1.13) unstable; urgency=low

  * merge release 2.0.51

 -- Max Kellermann <mk@cm4all.com>  Tue, 16 Oct 2012 15:41:58 -0000

cm4all-beng-proxy (2.1.12) unstable; urgency=low

  * merge release 2.0.50

 -- Max Kellermann <mk@cm4all.com>  Fri, 05 Oct 2012 12:26:24 -0000

cm4all-beng-proxy (2.1.11) unstable; urgency=low

  * merge release 2.0.49

 -- Max Kellermann <mk@cm4all.com>  Fri, 28 Sep 2012 15:04:36 -0000

cm4all-beng-proxy (2.1.10) unstable; urgency=low

  * merge release 2.0.48

 -- Max Kellermann <mk@cm4all.com>  Mon, 24 Sep 2012 15:43:46 -0000

cm4all-beng-proxy (2.1.9) unstable; urgency=low

  * merge release 2.0.47
  * lb: eliminate the duplicate "Date" response header (#1169)

 -- Max Kellermann <mk@cm4all.com>  Fri, 21 Sep 2012 15:56:06 -0000

cm4all-beng-proxy (2.1.8) unstable; urgency=low

  * control: publish statistics over the control protocol

 -- Max Kellermann <mk@cm4all.com>  Fri, 07 Sep 2012 12:47:34 -0000

cm4all-beng-proxy (2.1.7) unstable; urgency=low

  * resource-address: support expanding PIPE addresses
  * translation: support EXPAND_PATH for PROXY
  * reduced connect timeouts for translation server, FastCGI and beng-lb
  * uri-relative: support relative URI with just a query string
  * uri-relative: support relative URIs starting with a double slash
  * lb: improve error messages, include listener/pool name
  * lb: validate the selected sticky modde
  * lb: add sticky mode "source_ip"

 -- Max Kellermann <mk@cm4all.com>  Fri, 31 Aug 2012 14:03:41 -0000

cm4all-beng-proxy (2.1.6) unstable; urgency=low

  * merge release 2.0.46

 -- Max Kellermann <mk@cm4all.com>  Fri, 24 Aug 2012 11:11:20 -0000

cm4all-beng-proxy (2.1.5) unstable; urgency=low

  * lb_expect_monitor: configurable connect timeout

 -- Max Kellermann <mk@cm4all.com>  Mon, 20 Aug 2012 05:40:44 -0000

cm4all-beng-proxy (2.1.4) unstable; urgency=low

  * lb_monitor: configurable timeout

 -- Max Kellermann <mk@cm4all.com>  Fri, 17 Aug 2012 09:16:36 -0000

cm4all-beng-proxy (2.1.3) unstable; urgency=low

  * merge release 2.0.44
  * lb: implement tcp_expect option "expect_graceful"

 -- Max Kellermann <mk@cm4all.com>  Tue, 14 Aug 2012 14:30:57 -0000

cm4all-beng-proxy (2.1.2) unstable; urgency=low

  * support extended HTTP status codes from RFC 6585 and WebDAV

 -- Max Kellermann <mk@cm4all.com>  Thu, 09 Aug 2012 10:10:35 -0000

cm4all-beng-proxy (2.1.1) unstable; urgency=low

  * merge release 2.0.43
  * lb: support TRACE, OPTIONS and WebDAV

 -- Max Kellermann <mk@cm4all.com>  Fri, 03 Aug 2012 11:48:46 -0000

cm4all-beng-proxy (2.1) unstable; urgency=low

  * lb: add sticky mode "jvm_route" (Tomcat)

 -- Max Kellermann <mk@cm4all.com>  Mon, 30 Jul 2012 15:53:43 -0000

cm4all-beng-proxy (2.0.55) unstable; urgency=low

  * istream-tee: fix crash due to erroneous read
  * fix random crashes in the optimized build

 -- Max Kellermann <mk@cm4all.com>  Mon, 28 Jan 2013 23:52:26 -0000

cm4all-beng-proxy (2.0.54) unstable; urgency=low

  * http-cache: fix revalidation of memcached entries

 -- Max Kellermann <mk@cm4all.com>  Thu, 06 Dec 2012 16:31:23 -0000

cm4all-beng-proxy (2.0.53) unstable; urgency=low

  * filter-cache: fix assertion failure on serving empty response
  * http-cache: limit maximum age to 5 minutes if "Vary" includes cookies
  * lb: FADE_NODE lasts for 3 hours

 -- Max Kellermann <mk@cm4all.com>  Mon, 22 Oct 2012 12:21:18 -0000

cm4all-beng-proxy (2.0.52) unstable; urgency=low

  * {http,filter}-cache: include headers in cache size calculation
  * {http,filter}-cache: reduce headers memory usage
  * http-cache: limit maximum age to 1 week
    - 1 hour when "Vary" is used
    - 30 minutes when "Vary" includes "X-WidgetId" or "X-WidgetHref"
    - 5 minutes when "Vary" includes "X-CM4all-BENG-User"
  * cache: reduce number of system calls during lookup

 -- Max Kellermann <mk@cm4all.com>  Fri, 19 Oct 2012 12:07:10 -0000

cm4all-beng-proxy (2.0.51) unstable; urgency=low

  * merge release 1.4.33
  * processor: fix assertion failure with embedded CSS
  * lb: move control channel handler to worker process

 -- Max Kellermann <mk@cm4all.com>  Tue, 16 Oct 2012 15:39:32 -0000

cm4all-beng-proxy (2.0.50) unstable; urgency=low

  * pool: reduce memory overhead of debug data
  * fcgi-client: fix assertion failure due to redundant read event
  * lb: fix crash after pipe-to-socket splice I/O error

 -- Max Kellermann <mk@cm4all.com>  Fri, 05 Oct 2012 12:23:15 -0000

cm4all-beng-proxy (2.0.49) unstable; urgency=low

  * merge release 1.4.32

 -- Max Kellermann <mk@cm4all.com>  Fri, 28 Sep 2012 15:01:26 -0000

cm4all-beng-proxy (2.0.48) unstable; urgency=low

  * lb: fix duplicate monitor requests with --watchdog
  * child: verbose logging of child process events
  * log shutdown signal

 -- Max Kellermann <mk@cm4all.com>  Mon, 24 Sep 2012 15:36:03 -0000

cm4all-beng-proxy (2.0.47) unstable; urgency=low

  * merge release 1.4.31
  * cache: disable excessive debugging checks

 -- Max Kellermann <mk@cm4all.com>  Fri, 21 Sep 2012 15:24:30 -0000

cm4all-beng-proxy (2.0.46) unstable; urgency=low

  * merge release 1.4.30
  * lb: add option --config-file

 -- Max Kellermann <mk@cm4all.com>  Fri, 24 Aug 2012 10:52:29 -0000

cm4all-beng-proxy (2.0.45) unstable; urgency=low

  * merge release 1.4.29

 -- Max Kellermann <mk@cm4all.com>  Tue, 21 Aug 2012 15:49:49 -0000

cm4all-beng-proxy (2.0.44) unstable; urgency=low

  * lb: allow sticky with only one node
  * lb: add option "--check"
  * lb: run all monitors right after startup
  * lb: disable expiry of monitor results
  * lb: improved fallback for "sticky cookie"
  * lb: use Bulldog for "sticky cookie"
  * balancer, lb: persistent "fade" flag
  * balancer, lb: use the Bulldog "graceful" flag
  * control: add packet CONTROL_DUMP_POOLS

 -- Max Kellermann <mk@cm4all.com>  Tue, 14 Aug 2012 13:13:01 -0000

cm4all-beng-proxy (2.0.43) unstable; urgency=low

  * merge release 1.4.28
  * istream-replace: fix assertion failure with embedded CSS

 -- Max Kellermann <mk@cm4all.com>  Thu, 02 Aug 2012 11:14:27 -0000

cm4all-beng-proxy (2.0.42) unstable; urgency=low

  * js: new higher-level API

 -- Max Kellermann <mk@cm4all.com>  Wed, 01 Aug 2012 11:32:28 -0000

cm4all-beng-proxy (2.0.41) unstable; urgency=low

  * session: fix bogus assertion failure when loading expired session

 -- Max Kellermann <mk@cm4all.com>  Fri, 27 Jul 2012 12:47:49 -0000

cm4all-beng-proxy (2.0.40) unstable; urgency=low

  * merge release 1.4.27

 -- Max Kellermann <mk@cm4all.com>  Tue, 24 Jul 2012 16:29:13 -0000

cm4all-beng-proxy (2.0.39) unstable; urgency=low

  * merge release 1.4.26

 -- Max Kellermann <mk@cm4all.com>  Tue, 17 Jul 2012 17:00:20 -0000

cm4all-beng-proxy (2.0.38) unstable; urgency=low

  * merge release 1.4.25
  * strset: fix GROUP_CONTAINER false negatives

 -- Max Kellermann <mk@cm4all.com>  Tue, 17 Jul 2012 16:03:49 -0000

cm4all-beng-proxy (2.0.37) unstable; urgency=low

  * merge release 1.4.24

 -- Max Kellermann <mk@cm4all.com>  Mon, 16 Jul 2012 10:36:57 -0000

cm4all-beng-proxy (2.0.36) unstable; urgency=low

  * proxy-handler: re-add the URI suffix for "transparent" requests

 -- Max Kellermann <mk@cm4all.com>  Wed, 11 Jul 2012 14:12:11 -0000

cm4all-beng-proxy (2.0.35) unstable; urgency=low

  * translate: allow WIDGET_GROUP without PROCESS

 -- Max Kellermann <mk@cm4all.com>  Thu, 05 Jul 2012 13:03:21 -0000

cm4all-beng-proxy (2.0.34) unstable; urgency=low

  * session_save: skip shutdown code if saving is not configured
  * http-server: fix assertion on I/O error during POST
  * header-forward: new group FORWARD to forward the "Host" header

 -- Max Kellermann <mk@cm4all.com>  Tue, 03 Jul 2012 16:46:39 -0000

cm4all-beng-proxy (2.0.33) unstable; urgency=low

  * processor: option SELF_CONTAINER allows widget to only embed itself
  * processor: allow embedding approved widget groups
  * processor: optionally invoke CSS processor for style attributes
  * response, lb_http: put "Discard" cookie attribute to the end (Android bug)

 -- Max Kellermann <mk@cm4all.com>  Mon, 02 Jul 2012 17:52:32 -0000

cm4all-beng-proxy (2.0.32) unstable; urgency=low

  * socket_wrapper: fix two assertion failures
  * pheaders: emit Cache-Control:no-store to work around IE quirk

 -- Max Kellermann <mk@cm4all.com>  Tue, 26 Jun 2012 09:41:51 -0000

cm4all-beng-proxy (2.0.31) unstable; urgency=low

  * lb: publish the SSL peer issuer subject
  * widget-registry: copy the direct_addressing attribute

 -- Max Kellermann <mk@cm4all.com>  Wed, 06 Jun 2012 13:36:04 -0000

cm4all-beng-proxy (2.0.30) unstable; urgency=low

  * init: add --group variable to .default file
  * doc: update view security documentation
  * processor: apply underscore prefix to <A NAME="...">
  * session: restore sessions from a file

 -- Max Kellermann <mk@cm4all.com>  Fri, 01 Jun 2012 11:06:50 -0000

cm4all-beng-proxy (2.0.29) unstable; urgency=low

  * widget: optional direct URI addressing scheme
  * processor: eliminate additional underscore from class prefix
  * ssl_filter: support TLS client certificates

 -- Max Kellermann <mk@cm4all.com>  Tue, 29 May 2012 13:29:06 -0000

cm4all-beng-proxy (2.0.28) unstable; urgency=low

  * merge release 1.4.22

 -- Max Kellermann <mk@cm4all.com>  Wed, 16 May 2012 10:24:31 -0000

cm4all-beng-proxy (2.0.27) unstable; urgency=low

  * uri-address: fix assertion failures with UNIX domain sockets
  * uri-address: fix redirects with matching absolute URI

 -- Max Kellermann <mk@cm4all.com>  Wed, 09 May 2012 16:16:06 -0000

cm4all-beng-proxy (2.0.26) unstable; urgency=low

  * processor: rewrite URIs in META/refresh

 -- Max Kellermann <mk@cm4all.com>  Thu, 03 May 2012 14:43:03 -0000

cm4all-beng-proxy (2.0.25) unstable; urgency=low

  * merge release 1.4.21
  * processor: fix double free bug on failed widget lookup
  * session: don't access the session manager after worker crash
  * proxy-widget: fix assertion failure with empty view name

 -- Max Kellermann <mk@cm4all.com>  Thu, 26 Apr 2012 14:22:10 -0000

cm4all-beng-proxy (2.0.24) unstable; urgency=low

  * processor: optionally invoke CSS processor for <style>

 -- Max Kellermann <mk@cm4all.com>  Fri, 20 Apr 2012 12:10:42 -0000

cm4all-beng-proxy (2.0.23) unstable; urgency=low

  * widget-resolver: check for translation server failure
  * widget-resolver: don't sync with session when view is invalid
  * rewrite-uri: check for invalid view name
  * {css_,}processor: eliminate second underscore from class prefix
  * doc: document the algorithm for replacing two leading underscores

 -- Max Kellermann <mk@cm4all.com>  Thu, 29 Mar 2012 15:37:52 -0000

cm4all-beng-proxy (2.0.22) unstable; urgency=low

  * merge release 1.4.20
  * proxy-widget: forbid client to select view with address
  * proxy-widget: allow any view selection when widget is not a container
  * widget-http: allow any view selection for unprocessable response
  * widget-http: inherit the view from the template
  * widget-request: sync with session only if processor is enabled
  * widget-http: postpone saving to session after receiving response headers
  * processor: add entities &c:id; &c:type; &c:class;

 -- Max Kellermann <mk@cm4all.com>  Mon, 26 Mar 2012 14:05:05 -0000

cm4all-beng-proxy (2.0.21) unstable; urgency=low

  * css_processor: use mode "partial" for @import
  * rewrite-uri: use mode "partial" on invalid input

 -- Max Kellermann <mk@cm4all.com>  Tue, 20 Mar 2012 18:11:28 -0000

cm4all-beng-proxy (2.0.20) unstable; urgency=low

  * {css_,}processor: default mode is "partial"
  * processor: handle underscore prefixes in the "for" attribute

 -- Max Kellermann <mk@cm4all.com>  Tue, 20 Mar 2012 16:48:51 -0000

cm4all-beng-proxy (2.0.19) unstable; urgency=low

  * merge release 1.4.19

 -- Max Kellermann <mk@cm4all.com>  Tue, 20 Mar 2012 08:41:03 -0000

cm4all-beng-proxy (2.0.18) unstable; urgency=low

  * merge release 1.4.18

 -- Max Kellermann <mk@cm4all.com>  Thu, 15 Mar 2012 15:53:12 -0000

cm4all-beng-proxy (2.0.17) unstable; urgency=low

  * merge release 1.4.17
  * css_parser: check for url() following another token
  * css_processor: rewrite @import URIs
  * {text_,}processor: new entity &c:local;

 -- Max Kellermann <mk@cm4all.com>  Fri, 09 Mar 2012 16:50:19 -0000

cm4all-beng-proxy (2.0.16) unstable; urgency=low

  * response: generate Vary response header from translation response
  * widget-resolver: fix NULL dereference after failure
  * translation: User-Agent classification

 -- Max Kellermann <mk@cm4all.com>  Tue, 06 Mar 2012 11:54:10 -0000

cm4all-beng-proxy (2.0.15) unstable; urgency=low

  * merge release 1.4.16
  * uri-address: fix NULL dereference on certain malformed URIs

 -- Max Kellermann <mk@cm4all.com>  Fri, 02 Mar 2012 16:28:54 -0000

cm4all-beng-proxy (2.0.14) unstable; urgency=low

  * address-resolver: add missing initialization
  * rewrite-uri: fix NULL pointer dereference with "local URI"
  * rewrite-uri: allow mode=proxy (optional temporary kludge)
  * widget-http: auto-disable processor (optional temporary kludge)

 -- Max Kellermann <mk@cm4all.com>  Thu, 01 Mar 2012 18:36:38 -0000

cm4all-beng-proxy (2.0.13) unstable; urgency=low

  * merge release 1.4.15
  * translation: make CGI auto-base optional
  * handler: fix up translation client errors

 -- Max Kellermann <mk@cm4all.com>  Thu, 23 Feb 2012 17:31:03 -0000

cm4all-beng-proxy (2.0.12) unstable; urgency=low

  * merge release 1.4.13

 -- Max Kellermann <mk@cm4all.com>  Thu, 16 Feb 2012 14:41:45 -0000

cm4all-beng-proxy (2.0.11) unstable; urgency=low

  * merge release 1.4.11
  * processor: skip rewriting absolute URIs

 -- Max Kellermann <mk@cm4all.com>  Thu, 09 Feb 2012 09:43:06 -0000

cm4all-beng-proxy (2.0.10) unstable; urgency=low

  * resource-address: initialise type, fixes assertion failure

 -- Max Kellermann <mk@cm4all.com>  Tue, 07 Feb 2012 16:57:06 -0000

cm4all-beng-proxy (2.0.9) unstable; urgency=low

  * [css]processor: expand underscore only XML id / CSS class
  * widget-http: filter processor response headers
  * processor: forward Wildfire headers in the debug build

 -- Max Kellermann <mk@cm4all.com>  Tue, 07 Feb 2012 12:32:33 -0000

cm4all-beng-proxy (2.0.8) unstable; urgency=low

  * rewrite-uri: prefix "@/" refers to widget's "local URI"

 -- Max Kellermann <mk@cm4all.com>  Fri, 03 Feb 2012 13:50:16 -0000

cm4all-beng-proxy (2.0.7) unstable; urgency=low

  * merge release 1.4.10
  * stock: clear idle objects periodically

 -- Max Kellermann <mk@cm4all.com>  Thu, 02 Feb 2012 14:10:24 -0000

cm4all-beng-proxy (2.0.6) unstable; urgency=low

  * merge release 1.4.9

 -- Max Kellermann <mk@cm4all.com>  Tue, 31 Jan 2012 15:10:18 -0000

cm4all-beng-proxy (2.0.5) unstable; urgency=low

  * merge release 1.4.8
  * translate-client: verify the PROXY and AJP payloads
  * translation: support inserting regex matches into CGI/file path
  * translation: support customizing the cookie's "Domain" attribute
  * request: new option "dynamic_session_cookie" adds suffix to cookie
    name
  * uri-address: verify the path component

 -- Max Kellermann <mk@cm4all.com>  Wed, 25 Jan 2012 17:05:09 -0000

cm4all-beng-proxy (2.0.4) unstable; urgency=low

  * merge release 1.4.6
  * access-log: don't log the remote port
  * translation: support inserting regex matches into CGI's PATH_INFO
  * tcache: generate BASE automatically for CGI

 -- Max Kellermann <mk@cm4all.com>  Tue, 10 Jan 2012 15:18:37 -0000

cm4all-beng-proxy (2.0.3) unstable; urgency=low

  * merge release 1.4.4
  * http-server: log remote host address

 -- Max Kellermann <mk@cm4all.com>  Tue, 27 Dec 2011 07:41:15 -0000

cm4all-beng-proxy (2.0.2) unstable; urgency=low

  * merge release 1.4.2
  * widget-http: improved HTTP error messages
  * processor: forbid widget request after URI compress failure

 -- Max Kellermann <mk@cm4all.com>  Wed, 07 Dec 2011 16:51:58 -0000

cm4all-beng-proxy (2.0.1) unstable; urgency=low

  * merge release 1.4.1

 -- Max Kellermann <mk@cm4all.com>  Fri, 18 Nov 2011 13:57:27 -0000

cm4all-beng-proxy (2.0) unstable; urgency=low

  * rewrite-uri: reapply 'drop the deprecated mode "proxy"'
  * proxy-widget: reapply 'client can choose only views that have an address'

 -- Max Kellermann <mk@cm4all.com>  Thu, 17 Nov 2011 08:22:39 +0100

cm4all-beng-proxy (1.4.33) unstable; urgency=low

  * istream-file: reduce memory usage for small files
  * file-handler: fix xattr usage on ranged file request (possible
    assertion failure)

 -- Max Kellermann <mk@cm4all.com>  Tue, 16 Oct 2012 15:28:57 -0000

cm4all-beng-proxy (1.4.32) unstable; urgency=low

  * cgi: fix spontaneous shutdown due to misrouted SIGTERM signal

 -- Max Kellermann <mk@cm4all.com>  Fri, 28 Sep 2012 14:39:13 -0000

cm4all-beng-proxy (1.4.31) unstable; urgency=low

  * shm: fix check for shared memory allocation failure
  * child: handle lost SIGCHLD events
  * child: ignore stale child processes

 -- Max Kellermann <mk@cm4all.com>  Fri, 21 Sep 2012 15:21:20 -0000

cm4all-beng-proxy (1.4.30) unstable; urgency=low

  * http-server: parse all tokens in the "Connection" request header

 -- Max Kellermann <mk@cm4all.com>  Fri, 24 Aug 2012 10:50:28 -0000

cm4all-beng-proxy (1.4.29) unstable; urgency=low

  * proxy-widget: fix memory leak on aborted POST request

 -- Max Kellermann <mk@cm4all.com>  Tue, 21 Aug 2012 15:05:12 -0000

cm4all-beng-proxy (1.4.28) unstable; urgency=low

  * worker: reinitialize signal handlers after fork failure
  * lb: work around libevent bug that freezes during shutdown

 -- Max Kellermann <mk@cm4all.com>  Thu, 02 Aug 2012 13:53:18 -0000

cm4all-beng-proxy (1.4.27) unstable; urgency=low

  * lb: fix hanging SSL connection on bulk transfer

 -- Max Kellermann <mk@cm4all.com>  Tue, 24 Jul 2012 14:58:17 -0000

cm4all-beng-proxy (1.4.26) unstable; urgency=low

  * processor: fix regression, missing NULL check

 -- Max Kellermann <mk@cm4all.com>  Tue, 17 Jul 2012 16:55:24 -0000

cm4all-beng-proxy (1.4.25) unstable; urgency=low

  * processor: don't rewrite the fragment part of the URI

 -- Max Kellermann <mk@cm4all.com>  Tue, 17 Jul 2012 15:50:06 -0000

cm4all-beng-proxy (1.4.24) unstable; urgency=low

  * lb: fix splicing with SSL

 -- Max Kellermann <mk@cm4all.com>  Mon, 16 Jul 2012 10:32:17 -0000

cm4all-beng-proxy (1.4.23) unstable; urgency=low

  * widget-http: fix double free bug when POST is aborted

 -- Max Kellermann <mk@cm4all.com>  Tue, 03 Jul 2012 16:42:28 -0000

cm4all-beng-proxy (1.4.22) unstable; urgency=low

  * merge release 1.2.27
  * widget: backport memory leak fix from 2.0
  * widget-http: fix memory leak on abort

 -- Max Kellermann <mk@cm4all.com>  Wed, 16 May 2012 10:00:23 -0000

cm4all-beng-proxy (1.4.21) unstable; urgency=low

  * merge release 1.2.26

 -- Max Kellermann <mk@cm4all.com>  Thu, 26 Apr 2012 14:17:56 -0000

cm4all-beng-proxy (1.4.20) unstable; urgency=low

  * merge release 1.2.25

 -- Max Kellermann <mk@cm4all.com>  Mon, 26 Mar 2012 14:03:14 -0000

cm4all-beng-proxy (1.4.19) unstable; urgency=low

  * merge release 1.2.24

 -- Max Kellermann <mk@cm4all.com>  Tue, 20 Mar 2012 08:36:19 -0000

cm4all-beng-proxy (1.4.18) unstable; urgency=low

  * merge release 1.2.23

 -- Max Kellermann <mk@cm4all.com>  Thu, 15 Mar 2012 15:50:20 -0000

cm4all-beng-proxy (1.4.17) unstable; urgency=low

  * merge release 1.2.22

 -- Max Kellermann <mk@cm4all.com>  Thu, 08 Mar 2012 18:36:00 -0000

cm4all-beng-proxy (1.4.16) unstable; urgency=low

  * merge release 1.2.21

 -- Max Kellermann <mk@cm4all.com>  Fri, 02 Mar 2012 16:03:51 -0000

cm4all-beng-proxy (1.4.15) unstable; urgency=low

  * merge release 1.2.20

 -- Max Kellermann <mk@cm4all.com>  Thu, 23 Feb 2012 17:12:30 -0000

cm4all-beng-proxy (1.4.14) unstable; urgency=low

  * merge release 1.2.19

 -- Max Kellermann <mk@cm4all.com>  Thu, 23 Feb 2012 15:35:04 -0000

cm4all-beng-proxy (1.4.13) unstable; urgency=low

  * merge release 1.2.18

 -- Max Kellermann <mk@cm4all.com>  Thu, 16 Feb 2012 13:53:49 -0000

cm4all-beng-proxy (1.4.12) unstable; urgency=low

  * merge release 1.2.17

 -- Max Kellermann <mk@cm4all.com>  Wed, 15 Feb 2012 09:27:50 -0000

cm4all-beng-proxy (1.4.11) unstable; urgency=low

  * merge release 1.2.16

 -- Max Kellermann <mk@cm4all.com>  Thu, 09 Feb 2012 09:33:30 -0000

cm4all-beng-proxy (1.4.10) unstable; urgency=low

  * merge release 1.2.15

 -- Max Kellermann <mk@cm4all.com>  Thu, 02 Feb 2012 13:43:11 -0000

cm4all-beng-proxy (1.4.9) unstable; urgency=low

  * merge release 1.2.14

 -- Max Kellermann <mk@cm4all.com>  Tue, 31 Jan 2012 15:06:57 -0000

cm4all-beng-proxy (1.4.8) unstable; urgency=low

  * merge release 1.2.13

 -- Max Kellermann <mk@cm4all.com>  Wed, 25 Jan 2012 12:16:53 -0000

cm4all-beng-proxy (1.4.7) unstable; urgency=low

  * merge release 1.2.12

 -- Max Kellermann <mk@cm4all.com>  Tue, 17 Jan 2012 08:37:01 -0000

cm4all-beng-proxy (1.4.6) unstable; urgency=low

  * merge release 1.2.11

 -- Max Kellermann <mk@cm4all.com>  Wed, 04 Jan 2012 15:41:43 -0000

cm4all-beng-proxy (1.4.5) unstable; urgency=low

  * merge release 1.2.10

 -- Max Kellermann <mk@cm4all.com>  Wed, 28 Dec 2011 17:07:13 -0000

cm4all-beng-proxy (1.4.4) unstable; urgency=low

  * merge release 1.2.9

 -- Max Kellermann <mk@cm4all.com>  Thu, 22 Dec 2011 11:28:39 -0000

cm4all-beng-proxy (1.4.3) unstable; urgency=low

  * merge release 1.2.8

 -- Max Kellermann <mk@cm4all.com>  Wed, 14 Dec 2011 11:20:04 -0000

cm4all-beng-proxy (1.4.2) unstable; urgency=low

  * text-processor: allow processing "application/javascript",
    "application/json"
  * uri-relative: allow backtracking to the widget base with "../"
  * merge release 1.2.7

 -- Max Kellermann <mk@cm4all.com>  Tue, 06 Dec 2011 12:39:24 -0000

cm4all-beng-proxy (1.4.1) unstable; urgency=low

  * merge release 1.2.6

 -- Max Kellermann <mk@cm4all.com>  Fri, 18 Nov 2011 13:53:56 -0000

cm4all-beng-proxy (1.4) unstable; urgency=low

  * proxy-widget: revert 'client can choose only views that have an address'
  * rewrite-uri: revert 'drop the deprecated mode "proxy"'

 -- Max Kellermann <mk@cm4all.com>  Thu, 17 Nov 2011 08:10:42 +0100

cm4all-beng-proxy (1.3.2) unstable; urgency=low

  * tcache: add regex matching, translation packets REGEX, INVERSE_REGEX
  * widget: don't start the prefix with an underscore
  * translation: add new packet PROCESS_TEXT, to expand entity references
  * translation: add new packet WIDGET_INFO, enables additional request headers
  * doc: document the algorithm for replacing three leading underscores

 -- Max Kellermann <mk@cm4all.com>  Wed, 16 Nov 2011 17:00:16 +0100

cm4all-beng-proxy (1.3.1) unstable; urgency=low

  * merge release 1.2.5

 -- Max Kellermann <mk@cm4all.com>  Tue, 08 Nov 2011 19:51:18 +0100

cm4all-beng-proxy (1.3) unstable; urgency=low

  * rewrite-uri: drop the deprecated mode "proxy"
  * proxy-widget: client can choose only views that have an address

 -- Max Kellermann <mk@cm4all.com>  Mon, 31 Oct 2011 17:41:14 +0100

cm4all-beng-proxy (1.2.27) unstable; urgency=low

  * merge release 1.1.40

 -- Max Kellermann <mk@cm4all.com>  Wed, 16 May 2012 09:51:50 -0000

cm4all-beng-proxy (1.2.26) unstable; urgency=low

  * merge release 1.1.39

 -- Max Kellermann <mk@cm4all.com>  Thu, 26 Apr 2012 14:16:40 -0000

cm4all-beng-proxy (1.2.25) unstable; urgency=low

  * merge release 1.1.38

 -- Max Kellermann <mk@cm4all.com>  Mon, 26 Mar 2012 14:01:44 -0000

cm4all-beng-proxy (1.2.24) unstable; urgency=low

  * merge release 1.1.37

 -- Max Kellermann <mk@cm4all.com>  Tue, 20 Mar 2012 08:33:31 -0000

cm4all-beng-proxy (1.2.23) unstable; urgency=low

  * merge release 1.1.36

 -- Max Kellermann <mk@cm4all.com>  Thu, 15 Mar 2012 15:37:10 -0000

cm4all-beng-proxy (1.2.22) unstable; urgency=low

  * merge release 1.1.35

 -- Max Kellermann <mk@cm4all.com>  Thu, 08 Mar 2012 18:29:39 -0000

cm4all-beng-proxy (1.2.21) unstable; urgency=low

  * merge release 1.1.34

 -- Max Kellermann <mk@cm4all.com>  Fri, 02 Mar 2012 16:02:00 -0000

cm4all-beng-proxy (1.2.20) unstable; urgency=low

  * merge release 1.1.33

 -- Max Kellermann <mk@cm4all.com>  Thu, 23 Feb 2012 17:11:15 -0000

cm4all-beng-proxy (1.2.19) unstable; urgency=low

  * merge release 1.1.32

 -- Max Kellermann <mk@cm4all.com>  Thu, 23 Feb 2012 15:18:36 -0000

cm4all-beng-proxy (1.2.18) unstable; urgency=low

  * merge release 1.1.31

 -- Max Kellermann <mk@cm4all.com>  Thu, 16 Feb 2012 13:52:42 -0000

cm4all-beng-proxy (1.2.17) unstable; urgency=low

  * merge release 1.1.30

 -- Max Kellermann <mk@cm4all.com>  Wed, 15 Feb 2012 09:26:45 -0000

cm4all-beng-proxy (1.2.16) unstable; urgency=low

  * merge release 1.1.29

 -- Max Kellermann <mk@cm4all.com>  Thu, 09 Feb 2012 09:31:50 -0000

cm4all-beng-proxy (1.2.15) unstable; urgency=low

  * merge release 1.1.28

 -- Max Kellermann <mk@cm4all.com>  Thu, 02 Feb 2012 13:41:45 -0000

cm4all-beng-proxy (1.2.14) unstable; urgency=low

  * merge release 1.1.27

 -- Max Kellermann <mk@cm4all.com>  Tue, 31 Jan 2012 15:04:32 -0000

cm4all-beng-proxy (1.2.13) unstable; urgency=low

  * merge release 1.1.26

 -- Max Kellermann <mk@cm4all.com>  Wed, 25 Jan 2012 12:15:19 -0000

cm4all-beng-proxy (1.2.12) unstable; urgency=low

  * merge release 1.1.25

 -- Max Kellermann <mk@cm4all.com>  Tue, 17 Jan 2012 08:31:44 -0000

cm4all-beng-proxy (1.2.11) unstable; urgency=low

  * merge release 1.1.24

 -- Max Kellermann <mk@cm4all.com>  Wed, 04 Jan 2012 15:38:27 -0000

cm4all-beng-proxy (1.2.10) unstable; urgency=low

  * merge release 1.1.23

 -- Max Kellermann <mk@cm4all.com>  Wed, 28 Dec 2011 17:01:43 -0000

cm4all-beng-proxy (1.2.9) unstable; urgency=low

  * merge release 1.1.22

 -- Max Kellermann <mk@cm4all.com>  Thu, 22 Dec 2011 10:28:29 -0000

cm4all-beng-proxy (1.2.8) unstable; urgency=low

  * merge release 1.1.21

 -- Max Kellermann <mk@cm4all.com>  Wed, 14 Dec 2011 11:12:32 -0000

cm4all-beng-proxy (1.2.7) unstable; urgency=low

  * merge release 1.1.20

 -- Max Kellermann <mk@cm4all.com>  Tue, 06 Dec 2011 11:43:10 -0000

cm4all-beng-proxy (1.2.6) unstable; urgency=low

  * merge release 1.1.19

 -- Max Kellermann <mk@cm4all.com>  Fri, 18 Nov 2011 13:47:43 -0000

cm4all-beng-proxy (1.2.5) unstable; urgency=low

  * merge release 1.1.18
  * file-handler: handle If-Modified-Since followed by filter

 -- Max Kellermann <mk@cm4all.com>  Tue, 08 Nov 2011 19:43:58 +0100

cm4all-beng-proxy (1.2.4) unstable; urgency=low

  * merge release 1.1.17

 -- Max Kellermann <mk@cm4all.com>  Wed, 02 Nov 2011 16:58:28 +0100

cm4all-beng-proxy (1.2.3) unstable; urgency=low

  * merge release 1.1.16

 -- Max Kellermann <mk@cm4all.com>  Fri, 21 Oct 2011 15:16:13 +0200

cm4all-beng-proxy (1.2.2) unstable; urgency=low

  * merge release 1.1.15
  * widget-view: an empty name refers to the default view
  * processor: new entity &c:view;

 -- Max Kellermann <mk@cm4all.com>  Wed, 19 Oct 2011 11:43:20 +0200

cm4all-beng-proxy (1.2.1) unstable; urgency=low

  * merge release 1.1.13

 -- Max Kellermann <mk@cm4all.com>  Wed, 05 Oct 2011 17:16:04 +0200

cm4all-beng-proxy (1.2) unstable; urgency=low

  * delegate-client: improved error reporting
  * response-error: resolve errno codes
  * python/control/client: bind the unix domain socket
  * python/control/client: implement timeout
  * lb_control: allow querying node status over control socket

 -- Max Kellermann <mk@cm4all.com>  Tue, 27 Sep 2011 12:00:44 +0200

cm4all-beng-proxy (1.1.40) unstable; urgency=low

  * merge release 1.0.34

 -- Max Kellermann <mk@cm4all.com>  Wed, 16 May 2012 09:50:37 -0000

cm4all-beng-proxy (1.1.39) unstable; urgency=low

  * merge release 1.0.33

 -- Max Kellermann <mk@cm4all.com>  Thu, 26 Apr 2012 14:12:30 -0000

cm4all-beng-proxy (1.1.38) unstable; urgency=low

  * merge release 1.0.32

 -- Max Kellermann <mk@cm4all.com>  Mon, 26 Mar 2012 14:00:38 -0000

cm4all-beng-proxy (1.1.37) unstable; urgency=low

  * merge release 1.0.31

 -- Max Kellermann <mk@cm4all.com>  Tue, 20 Mar 2012 08:31:08 -0000

cm4all-beng-proxy (1.1.36) unstable; urgency=low

  * merge release 1.0.30

 -- Max Kellermann <mk@cm4all.com>  Thu, 15 Mar 2012 15:36:15 -0000

cm4all-beng-proxy (1.1.35) unstable; urgency=low

  * merge release 1.0.29
  * css_processor: delete "-c-mode" and "-c-view" from output

 -- Max Kellermann <mk@cm4all.com>  Thu, 08 Mar 2012 18:16:03 -0000

cm4all-beng-proxy (1.1.34) unstable; urgency=low

  * merge release 1.0.28

 -- Max Kellermann <mk@cm4all.com>  Fri, 02 Mar 2012 15:26:44 -0000

cm4all-beng-proxy (1.1.33) unstable; urgency=low

  * merge release 1.0.27

 -- Max Kellermann <mk@cm4all.com>  Thu, 23 Feb 2012 17:09:57 -0000

cm4all-beng-proxy (1.1.32) unstable; urgency=low

  * merge release 1.0.26

 -- Max Kellermann <mk@cm4all.com>  Thu, 23 Feb 2012 15:14:56 -0000

cm4all-beng-proxy (1.1.31) unstable; urgency=low

  * merge release 1.0.25

 -- Max Kellermann <mk@cm4all.com>  Thu, 16 Feb 2012 13:49:26 -0000

cm4all-beng-proxy (1.1.30) unstable; urgency=low

  * merge release 1.0.24

 -- Max Kellermann <mk@cm4all.com>  Wed, 15 Feb 2012 09:25:38 -0000

cm4all-beng-proxy (1.1.29) unstable; urgency=low

  * merge release 1.0.23

 -- Max Kellermann <mk@cm4all.com>  Thu, 09 Feb 2012 09:30:18 -0000

cm4all-beng-proxy (1.1.28) unstable; urgency=low

  * merge release 1.0.22

 -- Max Kellermann <mk@cm4all.com>  Thu, 02 Feb 2012 13:39:21 -0000

cm4all-beng-proxy (1.1.27) unstable; urgency=low

  * merge release 1.0.21

 -- Max Kellermann <mk@cm4all.com>  Tue, 31 Jan 2012 14:59:06 -0000

cm4all-beng-proxy (1.1.26) unstable; urgency=low

  * merge release 1.0.20

 -- Max Kellermann <mk@cm4all.com>  Wed, 25 Jan 2012 12:13:43 -0000

cm4all-beng-proxy (1.1.25) unstable; urgency=low

  * merge release 1.0.19

 -- Max Kellermann <mk@cm4all.com>  Tue, 17 Jan 2012 08:29:34 -0000

cm4all-beng-proxy (1.1.24) unstable; urgency=low

  * merge release 1.0.18

 -- Max Kellermann <mk@cm4all.com>  Wed, 04 Jan 2012 15:27:35 -0000

cm4all-beng-proxy (1.1.23) unstable; urgency=low

  * header-forward: remove port number from X-Forwarded-For

 -- Max Kellermann <mk@cm4all.com>  Wed, 28 Dec 2011 16:51:41 -0000

cm4all-beng-proxy (1.1.22) unstable; urgency=low

  * merge release 1.0.17
  * istream-socket: fix potential assertion failure

 -- Max Kellermann <mk@cm4all.com>  Wed, 21 Dec 2011 16:44:46 -0000

cm4all-beng-proxy (1.1.21) unstable; urgency=low

  * merge release 1.0.16

 -- Max Kellermann <mk@cm4all.com>  Wed, 14 Dec 2011 11:07:58 -0000

cm4all-beng-proxy (1.1.20) unstable; urgency=low

  * merge release 1.0.15
  * processor: don't rewrite "mailto:" hyperlinks

 -- Max Kellermann <mk@cm4all.com>  Mon, 05 Dec 2011 18:37:10 -0000

cm4all-beng-proxy (1.1.19) unstable; urgency=low

  * {css_,}processor: quote widget classes for prefixing XML IDs, CSS classes

 -- Max Kellermann <mk@cm4all.com>  Fri, 18 Nov 2011 13:17:02 -0000

cm4all-beng-proxy (1.1.18) unstable; urgency=low

  * merge release 1.0.13
  * lb_http: eliminate the duplicate "Date" response header

 -- Max Kellermann <mk@cm4all.com>  Tue, 08 Nov 2011 19:33:07 +0100

cm4all-beng-proxy (1.1.17) unstable; urgency=low

  * merge release 1.0.13

 -- Max Kellermann <mk@cm4all.com>  Wed, 02 Nov 2011 16:52:21 +0100

cm4all-beng-proxy (1.1.16) unstable; urgency=low

  * merge release 1.0.12

 -- Max Kellermann <mk@cm4all.com>  Fri, 21 Oct 2011 15:09:55 +0200

cm4all-beng-proxy (1.1.15) unstable; urgency=low

  * merge release 1.0.11

 -- Max Kellermann <mk@cm4all.com>  Wed, 19 Oct 2011 09:36:38 +0200

cm4all-beng-proxy (1.1.14) unstable; urgency=low

  * merge release 1.0.10

 -- Max Kellermann <mk@cm4all.com>  Fri, 07 Oct 2011 15:15:00 +0200

cm4all-beng-proxy (1.1.13) unstable; urgency=low

  * merge release 1.0.9

 -- Max Kellermann <mk@cm4all.com>  Thu, 29 Sep 2011 16:47:56 +0200

cm4all-beng-proxy (1.1.12) unstable; urgency=low

  * merge release 1.0.8

 -- Max Kellermann <mk@cm4all.com>  Thu, 22 Sep 2011 17:13:41 +0200

cm4all-beng-proxy (1.1.11) unstable; urgency=low

  * merge release 1.0.7
  * widget-http: response header X-CM4all-View selects a view
  * processor, css_processor: support prefixing XML ids
  * processor: property "c:view" selects a view

 -- Max Kellermann <mk@cm4all.com>  Fri, 16 Sep 2011 12:25:24 +0200

cm4all-beng-proxy (1.1.10) unstable; urgency=low

  * merge release 1.0.6
  * http-request: don't clear failure state on successful TCP connection
  * istream-socket: fix assertion failure after receive error
  * ssl_filter: check for end-of-file on plain socket
  * ssl_filter: fix buffer assertion failures

 -- Max Kellermann <mk@cm4all.com>  Tue, 13 Sep 2011 18:50:18 +0200

cm4all-beng-proxy (1.1.9) unstable; urgency=low

  * http-request: improve keep-alive cancellation detection
  * http-request: mark server "failed" after HTTP client error
  * lb: implement the control protocol
    - can disable and re-enable workers
  * lb: don't allow sticky pool with only one member
  * lb: verify that a new sticky host is alive
  * lb: mark server "failed" after HTTP client error

 -- Max Kellermann <mk@cm4all.com>  Fri, 09 Sep 2011 13:03:55 +0200

cm4all-beng-proxy (1.1.8) unstable; urgency=low

  * merge release 1.0.5
  * {css_,}processor: one more underscore for the prefix
  * processor: remove rewrite-uri processing instructions from output
  * translate: unknown packet is a fatal error
  * processor: add option to set widget/focus by default
  * rewrite-uri: a leading tilde refers to the widget base; translation
    packet ANCHOR_ABSOLUTE enables it by default

 -- Max Kellermann <mk@cm4all.com>  Mon, 05 Sep 2011 17:56:31 +0200

cm4all-beng-proxy (1.1.7) unstable; urgency=low

  * css_processor: implement property "-c-mode"
  * css_processor: translate underscore prefix in class names
  * processor: translate underscore prefix in CSS class names

 -- Max Kellermann <mk@cm4all.com>  Mon, 29 Aug 2011 17:47:48 +0200

cm4all-beng-proxy (1.1.6) unstable; urgency=low

  * merge release 1.0.3
  * implement CSS processor

 -- Max Kellermann <mk@cm4all.com>  Mon, 22 Aug 2011 17:13:56 +0200

cm4all-beng-proxy (1.1.5) unstable; urgency=low

  * lb: optionally generate Via and X-Forwarded-For

 -- Max Kellermann <mk@cm4all.com>  Wed, 17 Aug 2011 12:45:14 +0200

cm4all-beng-proxy (1.1.4) unstable; urgency=low

  * pipe-stock: fix assertion failure after optimization bug
  * istream-pipe: reuse drained pipes immediately
  * sink-socket: reinstate write event during bulk transfers

 -- Max Kellermann <mk@cm4all.com>  Thu, 11 Aug 2011 14:41:37 +0200

cm4all-beng-proxy (1.1.3) unstable; urgency=low

  * widget: quote invalid XMLID/JS characters for &c:prefix;
  * lb: add protocol "tcp"

 -- Max Kellermann <mk@cm4all.com>  Wed, 10 Aug 2011 18:53:12 +0200

cm4all-beng-proxy (1.1.2) unstable; urgency=low

  * merge release 1.0.2
  * http-server: report detailed errors
  * widget-http: implement header dumps
  * cgi, fastcgi: enable cookie jar with custom cookie "host"

 -- Max Kellermann <mk@cm4all.com>  Thu, 04 Aug 2011 17:27:51 +0200

cm4all-beng-proxy (1.1.1) unstable; urgency=low

  * merge release 1.0.1
  * lb: don't ignore unimplemented configuration keywords
  * lb: configurable monitor check interval
  * session: configurable idle timeout

 -- Max Kellermann <mk@cm4all.com>  Tue, 26 Jul 2011 11:27:20 +0200

cm4all-beng-proxy (1.1) unstable; urgency=low

  * http-client: send "Expect: 100-continue" only for big request body
  * lb: implement monitors (ping, connect, tcp_expect)

 -- Max Kellermann <mk@cm4all.com>  Wed, 20 Jul 2011 15:04:22 +0200
  
cm4all-beng-proxy (1.0.34) unstable; urgency=low

  * resource-loader: don't strip last segment from IPv6 address

 -- Max Kellermann <mk@cm4all.com>  Wed, 16 May 2012 09:47:43 -0000

cm4all-beng-proxy (1.0.33) unstable; urgency=low

  * widget-resolver: fix assertion failure on recursive abort

 -- Max Kellermann <mk@cm4all.com>  Thu, 26 Apr 2012 14:04:01 -0000

cm4all-beng-proxy (1.0.32) unstable; urgency=low

  * http-cache: add missing initialization on memcached miss

 -- Max Kellermann <mk@cm4all.com>  Mon, 26 Mar 2012 13:35:01 -0000

cm4all-beng-proxy (1.0.31) unstable; urgency=low

  * proxy-widget: close the request body when the view doesn't exist

 -- Max Kellermann <mk@cm4all.com>  Tue, 20 Mar 2012 08:28:00 -0000

cm4all-beng-proxy (1.0.30) unstable; urgency=low

  * widget-view: initialize the header forward settings
  * translate-client: new view inherits header forward settings from
    default view
  * handler: clear transformation after translation error
  * http-cache: release the memcached response on abort
  * fcgi-request: close the request body on stock failure

 -- Max Kellermann <mk@cm4all.com>  Thu, 15 Mar 2012 15:34:18 -0000

cm4all-beng-proxy (1.0.29) unstable; urgency=low

  * processor: unescape custom header values
  * widget-resolver: fix NULL dereference after failure

 -- Max Kellermann <mk@cm4all.com>  Thu, 08 Mar 2012 18:10:14 -0000

cm4all-beng-proxy (1.0.28) unstable; urgency=low

  * widget-resolver: serve responses in the right order
  * widget-request: fix session related assertion failure
  * translate: initialize all GError variables

 -- Max Kellermann <mk@cm4all.com>  Fri, 02 Mar 2012 15:20:54 -0000

cm4all-beng-proxy (1.0.27) unstable; urgency=low

  * resource-address: fix regression when CGI URI is not set

 -- Max Kellermann <mk@cm4all.com>  Thu, 23 Feb 2012 17:08:16 -0000

cm4all-beng-proxy (1.0.26) unstable; urgency=low

  * resource-address: apply BASE to the CGI request URI

 -- Max Kellermann <mk@cm4all.com>  Thu, 23 Feb 2012 15:11:42 -0000

cm4all-beng-proxy (1.0.25) unstable; urgency=low

  * cgi-client: clear the input pointer on close

 -- Max Kellermann <mk@cm4all.com>  Thu, 16 Feb 2012 13:46:13 -0000

cm4all-beng-proxy (1.0.24) unstable; urgency=low

  * debian/rules: optimize parallel build
  * cgi: break loop when headers are finished

 -- Max Kellermann <mk@cm4all.com>  Wed, 15 Feb 2012 09:23:22 -0000

cm4all-beng-proxy (1.0.23) unstable; urgency=low

  * cgi: detect large response headers
  * cgi: continue parsing response headers after buffer boundary
  * cgi: bigger response header buffer
  * fcgi-client: detect large response headers

 -- Max Kellermann <mk@cm4all.com>  Thu, 09 Feb 2012 09:27:50 -0000

cm4all-beng-proxy (1.0.22) unstable; urgency=low

  * debian/rules: don't run libtool
  * lb: thread safety for the SSL filter
  * lb: fix crash during shutdown
  * http-server: fix uninitialised variable

 -- Max Kellermann <mk@cm4all.com>  Thu, 02 Feb 2012 13:03:08 -0000

cm4all-beng-proxy (1.0.21) unstable; urgency=low

  * hstock: fix memory leak
  * notify: fix endless busy loop
  * ssl_filter: fix hang while tearing down connection

 -- Max Kellermann <mk@cm4all.com>  Tue, 31 Jan 2012 15:24:50 -0000

cm4all-beng-proxy (1.0.20) unstable; urgency=low

  * ssl: load the whole certificate chain
  * translate: fix PATH+JAILCGI+SITE check
  * translate: fix HOME check
  * resource-address: include all CGI attributes in cache key

 -- Max Kellermann <mk@cm4all.com>  Wed, 25 Jan 2012 12:10:43 -0000

cm4all-beng-proxy (1.0.19) unstable; urgency=low

  * cookie-client: add a missing out-of-memory check

 -- Max Kellermann <mk@cm4all.com>  Tue, 17 Jan 2012 08:27:38 -0000

cm4all-beng-proxy (1.0.18) unstable; urgency=low

  * resource-address: support zero-length path_info prefix (for BASE)
  * hashmap: optimize insertions
  * http-server: limit the number of request headers
  * proxy-widget: discard the unused request body on error

 -- Max Kellermann <mk@cm4all.com>  Wed, 04 Jan 2012 14:55:59 -0000

cm4all-beng-proxy (1.0.17) unstable; urgency=low

  * istream-chunked: avoid recursive buffer write, fixes crash

 -- Max Kellermann <mk@cm4all.com>  Wed, 21 Dec 2011 16:37:44 -0000

cm4all-beng-proxy (1.0.16) unstable; urgency=low

  * http-server: disable timeout while waiting for CGI
  * cgi: fix segmentation fault
  * processor: discard child's request body on abort
  * proxy-widget: discard the unused request body on error

 -- Max Kellermann <mk@cm4all.com>  Wed, 14 Dec 2011 11:53:31 +0100

cm4all-beng-proxy (1.0.15) unstable; urgency=low

  * http-client: fix assertion failure on bogus "100 Continue"
  * handler: don't close the request body twice
  * session: add a missing out-of-memory check
  * fcgi-client: check for EV_READ event
  * fcgi-serialize: fix serializing parameter without value

 -- Max Kellermann <mk@cm4all.com>  Mon, 05 Dec 2011 17:47:20 -0000

cm4all-beng-proxy (1.0.14) unstable; urgency=low

  * http-server: don't generate chunked HEAD response
  * http-server: don't override Content-Length for HEAD response
  * lb_http, proxy-widget, response: forward Content-Length after HEAD

 -- Max Kellermann <mk@cm4all.com>  Tue, 08 Nov 2011 18:19:42 +0100

cm4all-beng-proxy (1.0.13) unstable; urgency=low

  * processor: initialize URI rewrite options for <?cm4all-rewrite-uri?>

 -- Max Kellermann <mk@cm4all.com>  Wed, 02 Nov 2011 16:47:48 +0100

cm4all-beng-proxy (1.0.12) unstable; urgency=low

  * http-server, proxy-widget: add missing newline to log message
  * fcgi_client: fix assertion failure on response body error
  * http-cache-choice: fix crash due to wrong filter callback

 -- Max Kellermann <mk@cm4all.com>  Fri, 21 Oct 2011 15:02:42 +0200

cm4all-beng-proxy (1.0.11) unstable; urgency=low

  * lb_config: fix binding to wildcard address
  * rewrite-uri: clarify warning message when widget has no id

 -- Max Kellermann <mk@cm4all.com>  Wed, 19 Oct 2011 09:26:48 +0200

cm4all-beng-proxy (1.0.10) unstable; urgency=low

  * debian/control: beng-lb doesn't need "daemon" anymore
  * http-string: allow space in unquoted cookie values (RFC ignorant)

 -- Max Kellermann <mk@cm4all.com>  Fri, 07 Oct 2011 15:06:32 +0200

cm4all-beng-proxy (1.0.9) unstable; urgency=low

  * tcp-balancer: store a copy of the socket address
  * lb: default log directory is /var/log/cm4all/beng-lb
  * lb: use new built-in watchdog instead of /usr/bin/daemon

 -- Max Kellermann <mk@cm4all.com>  Thu, 29 Sep 2011 16:19:34 +0200

cm4all-beng-proxy (1.0.8) unstable; urgency=low

  * resource-address: copy the delegate JailCGI parameters (crash bug fix)
  * response: use the same URI for storing and dropping widget sessions

 -- Max Kellermann <mk@cm4all.com>  Thu, 22 Sep 2011 13:39:08 +0200

cm4all-beng-proxy (1.0.7) unstable; urgency=low

  * inline-widget: discard request body when class lookup fails

 -- Max Kellermann <mk@cm4all.com>  Fri, 16 Sep 2011 12:16:04 +0200

cm4all-beng-proxy (1.0.6) unstable; urgency=low

  * processor: support short "SCRIPT" tag
  * widget-uri: use the template's view specification

 -- Max Kellermann <mk@cm4all.com>  Tue, 13 Sep 2011 18:14:24 +0200

cm4all-beng-proxy (1.0.5) unstable; urgency=low

  * resource-loader: delete comma when extracting from X-Forwarded-For

 -- Max Kellermann <mk@cm4all.com>  Mon, 05 Sep 2011 17:43:22 +0200

cm4all-beng-proxy (1.0.4) unstable; urgency=low

  * istream-replace: update the buffer reader after new data was added

 -- Max Kellermann <mk@cm4all.com>  Mon, 05 Sep 2011 15:43:17 +0200

cm4all-beng-proxy (1.0.3) unstable; urgency=low

  * merge release 0.9.35
  * control-handler: fix uninitialized variable

 -- Max Kellermann <mk@cm4all.com>  Thu, 18 Aug 2011 15:15:52 +0200

cm4all-beng-proxy (1.0.2) unstable; urgency=low

  * merge release 0.9.34
  * handler: always log translate client errors
  * tcp-balancer: fix memory leak in error handler
  * http-string: allow more characters in cookie values (RFC ignorant)

 -- Max Kellermann <mk@cm4all.com>  Mon, 01 Aug 2011 16:30:05 +0200

cm4all-beng-proxy (1.0.1) unstable; urgency=low

  * session: increase idle timeout to 20 minutes

 -- Max Kellermann <mk@cm4all.com>  Tue, 26 Jul 2011 11:23:36 +0200

cm4all-beng-proxy (1.0) unstable; urgency=low

  * merge release 0.9.33
  * header-forward: eliminate the duplicate "Date" response header
  * proxy-handler: don't pass internal URI arguments to CGI

 -- Max Kellermann <mk@cm4all.com>  Mon, 18 Jul 2011 17:07:42 +0200

cm4all-beng-proxy (0.10.14) unstable; urgency=low

  * merge release 0.9.32

 -- Max Kellermann <mk@cm4all.com>  Tue, 12 Jul 2011 19:02:23 +0200

cm4all-beng-proxy (0.10.13) unstable; urgency=low

  * growing-buffer: reset the position when skipping buffers

 -- Max Kellermann <mk@cm4all.com>  Wed, 06 Jul 2011 10:07:50 +0200

cm4all-beng-proxy (0.10.12) unstable; urgency=low

  * merge release 0.9.31
  * rewrite-uri: log widget base mismatch
  * istream-replace: fix assertion failure with splitted buffer

 -- Max Kellermann <mk@cm4all.com>  Tue, 05 Jul 2011 22:05:44 +0200

cm4all-beng-proxy (0.10.11) unstable; urgency=low

  * merge release 0.9.30
  * lb: add SSL/TLS support

 -- Max Kellermann <mk@cm4all.com>  Mon, 04 Jul 2011 17:14:21 +0200

cm4all-beng-proxy (0.10.10) unstable; urgency=low

  * merge release 0.9.29

 -- Max Kellermann <mk@cm4all.com>  Tue, 28 Jun 2011 17:56:43 +0200

cm4all-beng-proxy (0.10.9) unstable; urgency=low

  * merge release 0.9.28

 -- Max Kellermann <mk@cm4all.com>  Mon, 27 Jun 2011 13:38:03 +0200

cm4all-beng-proxy (0.10.8) unstable; urgency=low

  * lb_http: don't access the connection object after it was closed
  * restart the load balancer automatically

 -- Max Kellermann <mk@cm4all.com>  Wed, 22 Jun 2011 12:38:39 +0200

cm4all-beng-proxy (0.10.7) unstable; urgency=low

  * config: make the session cookie name configurable
  * uri-relative: allow relative base URIs (for CGI)
  * widget-uri: combine existing CGI PATH_INFO and given widget location
  * python/translation/widget: support "path_info" specification

 -- Max Kellermann <mk@cm4all.com>  Mon, 20 Jun 2011 14:54:38 +0200

cm4all-beng-proxy (0.10.6) unstable; urgency=low

  * merge release 0.9.26

 -- Max Kellermann <mk@cm4all.com>  Wed, 15 Jun 2011 09:19:28 +0200

cm4all-beng-proxy (0.10.5) unstable; urgency=low

  * merge release 0.9.26

 -- Max Kellermann <mk@cm4all.com>  Fri, 10 Jun 2011 10:09:09 +0200

cm4all-beng-proxy (0.10.4) unstable; urgency=low

  * doc: add beng-lb documentation
  * lb: implement "fallback" option
  * merge release 0.9.25

 -- Max Kellermann <mk@cm4all.com>  Wed, 08 Jun 2011 14:13:43 +0200

cm4all-beng-proxy (0.10.3) unstable; urgency=low

  * python/translation.widget: support keyword "sticky"
  * lb: implement sticky modes "failover", "cookie"

 -- Max Kellermann <mk@cm4all.com>  Mon, 06 Jun 2011 15:51:36 +0200

cm4all-beng-proxy (0.10.2) unstable; urgency=low

  * debian: fix beng-lb pid file name
  * lb_http: implement sticky sessions
  * merge release 0.9.24

 -- Max Kellermann <mk@cm4all.com>  Tue, 31 May 2011 14:32:03 +0200

cm4all-beng-proxy (0.10.1) unstable; urgency=low

  * lb_http: close request body on error
  * lb_listener: print error message when binding fails
  * merge release 0.9.23

 -- Max Kellermann <mk@cm4all.com>  Fri, 27 May 2011 13:13:55 +0200

cm4all-beng-proxy (0.10) unstable; urgency=low

  * failure: fix inverted logic bug in expiry check
  * tcp-balancer: implement session stickiness
  * lb: new stand-alone load balancer

 -- Max Kellermann <mk@cm4all.com>  Thu, 26 May 2011 14:32:02 +0200

cm4all-beng-proxy (0.9.35) unstable; urgency=low

  * resource-loader: pass the last X-Forwarded-For element to AJP

 -- Max Kellermann <mk@cm4all.com>  Thu, 18 Aug 2011 15:05:02 +0200

cm4all-beng-proxy (0.9.34) unstable; urgency=low

  * request: fix double request body close in errdoc handler
  * handler: close request body on early abort

 -- Max Kellermann <mk@cm4all.com>  Mon, 01 Aug 2011 16:21:43 +0200

cm4all-beng-proxy (0.9.33) unstable; urgency=low

  * {http,ajp}-request, errdoc: check before closing the request body on
    error

 -- Max Kellermann <mk@cm4all.com>  Mon, 18 Jul 2011 16:30:29 +0200

cm4all-beng-proxy (0.9.32) unstable; urgency=low

  * processor: dispose request body when focused widget was not found
  * http-string: allow the slash in cookie values (RFC ignorant)

 -- Max Kellermann <mk@cm4all.com>  Tue, 12 Jul 2011 18:16:01 +0200

cm4all-beng-proxy (0.9.31) unstable; urgency=low

  * growing-buffer: fix assertion failure with empty first buffer

 -- Max Kellermann <mk@cm4all.com>  Tue, 05 Jul 2011 21:58:24 +0200

cm4all-beng-proxy (0.9.30) unstable; urgency=low

  * growing-buffer: fix assertion failure in reader when buffer is empty

 -- Max Kellermann <mk@cm4all.com>  Mon, 04 Jul 2011 16:59:28 +0200

cm4all-beng-proxy (0.9.29) unstable; urgency=low

  * http-string: allow the equality sign in cookie values (RFC ignorant)

 -- Max Kellermann <mk@cm4all.com>  Tue, 28 Jun 2011 17:50:23 +0200

cm4all-beng-proxy (0.9.28) unstable; urgency=low

  * http-string: allow round brackets in cookie values (RFC ignorant)

 -- Max Kellermann <mk@cm4all.com>  Mon, 27 Jun 2011 13:23:58 +0200

cm4all-beng-proxy (0.9.27) unstable; urgency=low

  * handler: don't delete existing session in TRANSPARENT mode

 -- Max Kellermann <mk@cm4all.com>  Wed, 15 Jun 2011 09:08:48 +0200

cm4all-beng-proxy (0.9.26) unstable; urgency=low

  * worker: read "crash" value before destroying shared memory
  * session: fix crash while discarding session

 -- Max Kellermann <mk@cm4all.com>  Fri, 10 Jun 2011 09:54:56 +0200

cm4all-beng-proxy (0.9.25) unstable; urgency=low

  * response: discard the request body before passing to errdoc
  * worker: don't restart all workers after "safe" worker crash
  * cgi: check for end-of-file after splice

 -- Max Kellermann <mk@cm4all.com>  Wed, 08 Jun 2011 15:02:35 +0200

cm4all-beng-proxy (0.9.24) unstable; urgency=low

  * fcgi-client: really discard packets on request id mismatch
  * memcached-client: don't schedule read event when buffer is full
  * session: support beng-lb sticky sessions

 -- Max Kellermann <mk@cm4all.com>  Tue, 31 May 2011 14:23:41 +0200

cm4all-beng-proxy (0.9.23) unstable; urgency=low

  * tcp-balancer: retry connecting to cluster if a node fails

 -- Max Kellermann <mk@cm4all.com>  Fri, 27 May 2011 13:01:31 +0200

cm4all-beng-proxy (0.9.22) unstable; urgency=low

  * failure: fix inverted logic bug in expiry check
  * uri-extract: support AJP URLs, fixes AJP cookies
  * ajp-client: don't schedule read event when buffer is full

 -- Max Kellermann <mk@cm4all.com>  Thu, 26 May 2011 08:32:32 +0200

cm4all-beng-proxy (0.9.21) unstable; urgency=low

  * balancer: re-enable load balancing (regression fix)
  * merge release 0.8.38

 -- Max Kellermann <mk@cm4all.com>  Fri, 20 May 2011 11:03:31 +0200

cm4all-beng-proxy (0.9.20) unstable; urgency=low

  * http-cache: fix assertion failure caused by wrong destructor
  * merge release 0.8.37

 -- Max Kellermann <mk@cm4all.com>  Mon, 16 May 2011 14:03:09 +0200

cm4all-beng-proxy (0.9.19) unstable; urgency=low

  * http-request: don't retry requests with a request body

 -- Max Kellermann <mk@cm4all.com>  Thu, 12 May 2011 11:35:55 +0200

cm4all-beng-proxy (0.9.18) unstable; urgency=low

  * http-body: fix assertion failure on EOF chunk after socket was closed
  * widget-http: fix crash in widget lookup error handler
  * merge release 0.8.36

 -- Max Kellermann <mk@cm4all.com>  Tue, 10 May 2011 18:56:33 +0200

cm4all-beng-proxy (0.9.17) unstable; urgency=low

  * growing-buffer: fix assertion failure after large initial write
  * http-request: retry after connection failure
  * test/t-cgi: fix bashisms in test scripts

 -- Max Kellermann <mk@cm4all.com>  Wed, 04 May 2011 18:54:57 +0200

cm4all-beng-proxy (0.9.16) unstable; urgency=low

  * resource-address: append "transparent" args to CGI path_info
  * tcache: fix crash on FastCGI with BASE

 -- Max Kellermann <mk@cm4all.com>  Mon, 02 May 2011 16:07:21 +0200

cm4all-beng-proxy (0.9.15) unstable; urgency=low

  * configure.ac: check if valgrind/memcheck.h is installed
  * configure.ac: check if libattr is available
  * access-log: log Referer and User-Agent
  * access-log: log the request duration
  * proxy-handler: allow forwarding URI arguments
  * merge release 0.8.35

 -- Max Kellermann <mk@cm4all.com>  Wed, 27 Apr 2011 18:54:17 +0200

cm4all-beng-proxy (0.9.14) unstable; urgency=low

  * processor: don't clear widget pointer at opening tag
  * debian: move ulimit call from init script to *.default
  * merge release 0.8.33

 -- Max Kellermann <mk@cm4all.com>  Wed, 13 Apr 2011 17:03:29 +0200

cm4all-beng-proxy (0.9.13) unstable; urgency=low

  * proxy-widget: apply the widget's response header forward settings
  * response: add option to dump the widget tree
  * widget-class: move header forward settings to view
  * merge release 0.8.30

 -- Max Kellermann <mk@cm4all.com>  Mon, 04 Apr 2011 16:31:26 +0200

cm4all-beng-proxy (0.9.12) unstable; urgency=low

  * widget: internal API refactorization
  * was-control: fix argument order in "abort" call
  * was-client: duplicate the GError object when it is used twice
  * {file,delegate}-handler: add Expires/ETag headers to 304 response
  * cgi: allow setting environment variables

 -- Max Kellermann <mk@cm4all.com>  Thu, 24 Mar 2011 15:12:54 +0100

cm4all-beng-proxy (0.9.11) unstable; urgency=low

  * processor: major API refactorization
  * merge release 0.8.29

 -- Max Kellermann <mk@cm4all.com>  Mon, 21 Mar 2011 19:43:28 +0100

cm4all-beng-proxy (0.9.10) unstable; urgency=low

  * merge release 0.8.27

 -- Max Kellermann <mk@cm4all.com>  Fri, 18 Mar 2011 14:11:16 +0100

cm4all-beng-proxy (0.9.9) unstable; urgency=low

  * merge release 0.8.25

 -- Max Kellermann <mk@cm4all.com>  Mon, 14 Mar 2011 16:05:51 +0100

cm4all-beng-proxy (0.9.8) unstable; urgency=low

  * translate: support UNIX domain sockets in ADDRESS_STRING
  * resource-address: support connections to existing FastCGI servers

 -- Max Kellermann <mk@cm4all.com>  Fri, 11 Mar 2011 19:24:33 +0100

cm4all-beng-proxy (0.9.7) unstable; urgency=low

  * merge release 0.8.24

 -- Max Kellermann <mk@cm4all.com>  Fri, 04 Mar 2011 13:07:36 +0100

cm4all-beng-proxy (0.9.6) unstable; urgency=low

  * merge release 0.8.23

 -- Max Kellermann <mk@cm4all.com>  Mon, 28 Feb 2011 11:47:45 +0100

cm4all-beng-proxy (0.9.5) unstable; urgency=low

  * translate: allow SITE without CGI

 -- Max Kellermann <mk@cm4all.com>  Mon, 31 Jan 2011 06:35:24 +0100

cm4all-beng-proxy (0.9.4) unstable; urgency=low

  * widget-class: allow distinct addresses for each view

 -- Max Kellermann <mk@cm4all.com>  Thu, 27 Jan 2011 17:51:21 +0100

cm4all-beng-proxy (0.9.3) unstable; urgency=low

  * istream-catch: log errors
  * proxy-handler: pass the original request URI to (Fast)CGI
  * proxy-handler: pass the original document root to (Fast)CGI
  * fcgi-stock: pass site id to child process
  * translation: new packet "HOME" for JailCGI
  * resource-loader: get remote host from "X-Forwarded-For"
  * cgi, fcgi-client: pass client IP address to application

 -- Max Kellermann <mk@cm4all.com>  Fri, 21 Jan 2011 18:13:38 +0100

cm4all-beng-proxy (0.9.2) unstable; urgency=low

  * merge release 0.8.21
  * http-response: better context for error messages
  * istream: method close() does not invoke handler->abort()
  * istream: better context for error messages
  * ajp-client: destruct properly when request stream fails
  * {delegate,fcgi,was}-stock: use the JailCGI 1.4 wrapper

 -- Max Kellermann <mk@cm4all.com>  Mon, 17 Jan 2011 12:08:04 +0100

cm4all-beng-proxy (0.9.1) unstable; urgency=low

  * http-server: count the number of raw bytes sent and received
  * control-handler: support TCACHE_INVALIDATE with SITE
  * new programs "log-forward", "log-exec" for network logging
  * new program "log-split" for creating per-site log files
  * new program "log-traffic" for creating per-site traffic logs
  * move logging servers to new package cm4all-beng-proxy-logging
  * python/control.client: add parameter "broadcast"

 -- Max Kellermann <mk@cm4all.com>  Thu, 02 Dec 2010 12:07:16 +0100

cm4all-beng-proxy (0.9) unstable; urgency=low

  * merge release 0.8.19
  * was-client: explicitly send 32 bit METHOD payload
  * was-client: explicitly parse STATUS as 32 bit integer
  * was-client: clear control channel object on destruction
  * was-client: reuse child process if state is clean on EOF
  * was-client: abort properly after receiving illegal packet
  * was-client: allow "request STOP" before response completed
  * was-client: postpone the response handler invocation
  * was-control: send packets in bulk
  * python: support WAS widgets
  * http-server: enable "cork" mode only for beginning of response
  * http-cache: don't access freed memory in pool_unref_denotify()
  * http: use libcm4all-http
  * new datagram based binary protocol for access logging
  * main: default WAS stock limit is 16

 -- Max Kellermann <mk@cm4all.com>  Thu, 18 Nov 2010 19:56:17 +0100

cm4all-beng-proxy (0.8.38) unstable; urgency=low

  * failure: update time stamp on existing item
  * errdoc: free the original response body on abort

 -- Max Kellermann <mk@cm4all.com>  Fri, 20 May 2011 10:17:14 +0200

cm4all-beng-proxy (0.8.37) unstable; urgency=low

  * widget-resolver: don't reuse failed resolver
  * http-request: fix NULL pointer dereference on invalid URI
  * config: disable the TCP stock limit by default

 -- Max Kellermann <mk@cm4all.com>  Mon, 16 May 2011 13:41:32 +0200

cm4all-beng-proxy (0.8.36) unstable; urgency=low

  * http-server: check if client closes connection while processing
  * http-client: release the socket before invoking the callback
  * fcgi-client: fix assertion failure on full input buffer
  * memcached-client: re-enable socket event after direct copy
  * istream-file: fix assertion failure on range request
  * test/t-cgi: fix bashisms in test scripts

 -- Max Kellermann <mk@cm4all.com>  Tue, 10 May 2011 18:45:48 +0200

cm4all-beng-proxy (0.8.35) unstable; urgency=low

  * session: fix potential session defragmentation crash
  * ajp-request: use "host:port" as TCP stock key
  * cgi: evaluate the Content-Length response header

 -- Max Kellermann <mk@cm4all.com>  Wed, 27 Apr 2011 13:32:05 +0200

cm4all-beng-proxy (0.8.34) unstable; urgency=low

  * js: replace all '%' with '$'
  * js: check if session_id is null
  * debian: add package cm4all-beng-proxy-tools

 -- Max Kellermann <mk@cm4all.com>  Tue, 19 Apr 2011 18:43:54 +0200

cm4all-beng-proxy (0.8.33) unstable; urgency=low

  * processor: don't quote query string arguments with dollar sign
  * widget-request: safely remove "view" and "path" from argument table
  * debian/control: add "Breaks << 0.8.32" on the JavaScript library

 -- Max Kellermann <mk@cm4all.com>  Tue, 12 Apr 2011 18:21:55 +0200

cm4all-beng-proxy (0.8.32) unstable; urgency=low

  * args: quote arguments with the dollar sign

 -- Max Kellermann <mk@cm4all.com>  Tue, 12 Apr 2011 13:34:42 +0200

cm4all-beng-proxy (0.8.31) unstable; urgency=low

  * proxy-widget: eliminate the duplicate "Server" response header
  * translation: add packet UNTRUSTED_SITE_SUFFIX

 -- Max Kellermann <mk@cm4all.com>  Thu, 07 Apr 2011 16:23:37 +0200

cm4all-beng-proxy (0.8.30) unstable; urgency=low

  * handler: make lower-case realm name from the "Host" header
  * session: copy attribute "realm", fixes segmentation fault

 -- Max Kellermann <mk@cm4all.com>  Tue, 29 Mar 2011 16:47:43 +0200

cm4all-beng-proxy (0.8.29) unstable; urgency=low

  * ajp-client: send query string in an AJP attribute

 -- Max Kellermann <mk@cm4all.com>  Mon, 21 Mar 2011 19:16:16 +0100

cm4all-beng-proxy (0.8.28) unstable; urgency=low

  * resource-loader: use X-Forwarded-For to obtain AJP remote host
  * resource-loader: strip port from AJP remote address
  * resource-loader: don't pass remote host to AJP server
  * resource-loader: parse server port for AJP
  * ajp-client: always send content-length
  * ajp-client: parse the remaining buffer after EAGAIN

 -- Max Kellermann <mk@cm4all.com>  Mon, 21 Mar 2011 11:12:07 +0100

cm4all-beng-proxy (0.8.27) unstable; urgency=low

  * http-request: close the request body on malformed URI
  * ajp-request: AJP translation packet contains ajp://host:port/path

 -- Max Kellermann <mk@cm4all.com>  Fri, 18 Mar 2011 14:04:21 +0100

cm4all-beng-proxy (0.8.26) unstable; urgency=low

  * python/response: fix typo in ajp()
  * session: validate sessions only within one realm

 -- Max Kellermann <mk@cm4all.com>  Fri, 18 Mar 2011 08:59:41 +0100

cm4all-beng-proxy (0.8.25) unstable; urgency=low

  * widget-http: discard request body on unknown view name
  * inline-widget: discard request body on error
  * {http,fcgi,was}-client: allocate response headers from caller pool
  * cmdline: fcgi_stock_limit defaults to 0 (no limit)

 -- Max Kellermann <mk@cm4all.com>  Mon, 14 Mar 2011 15:53:42 +0100

cm4all-beng-proxy (0.8.24) unstable; urgency=low

  * fcgi-client: release the connection even when padding not consumed
    after empty response

 -- Max Kellermann <mk@cm4all.com>  Wed, 02 Mar 2011 17:39:33 +0100

cm4all-beng-proxy (0.8.23) unstable; urgency=low

  * memcached-client: allocate a new memory pool
  * memcached-client: copy caller_pool reference before freeing the client
  * fcgi-client: check headers!=NULL
  * fcgi-client: release the connection even when padding not consumed

 -- Max Kellermann <mk@cm4all.com>  Mon, 28 Feb 2011 10:50:02 +0100

cm4all-beng-proxy (0.8.22) unstable; urgency=low

  * cgi: fill special variables CONTENT_TYPE, CONTENT_LENGTH
  * memcached-client: remove stray pool_unref() call
  * memcached-client: reuse the socket if the remaining value is buffered
  * http-cache-choice: abbreviate memcached keys
  * *-cache: allocate a parent pool for cache items
  * pool: re-enable linear pools
  * frame: free the request body on error
  * http-cache: free cached body which was dismissed

 -- Max Kellermann <mk@cm4all.com>  Mon, 07 Feb 2011 15:34:09 +0100

cm4all-beng-proxy (0.8.21) unstable; urgency=low

  * merge release 0.7.55
  * jail: translate the document root properly
  * header-forward: forward the "Host" header to CGI/FastCGI/AJP
  * http-error: map ENOTDIR to "404 Not Found"
  * http-server: fix assertion failure on write error
  * fcgi-stock: clear all environment variables

 -- Max Kellermann <mk@cm4all.com>  Thu, 06 Jan 2011 16:04:20 +0100

cm4all-beng-proxy (0.8.20) unstable; urgency=low

  * widget-resolver: add pedantic state assertions
  * async: remember a copy of the operation in !NDEBUG
  * python/translation/response: max_age() returns self

 -- Max Kellermann <mk@cm4all.com>  Mon, 06 Dec 2010 23:02:50 +0100

cm4all-beng-proxy (0.8.19) unstable; urgency=low

  * merge release 0.7.54

 -- Max Kellermann <mk@cm4all.com>  Wed, 17 Nov 2010 16:25:10 +0100

cm4all-beng-proxy (0.8.18) unstable; urgency=low

  * was-client: explicitly send 32 bit METHOD payload
  * was-client: explicitly parse STATUS as 32 bit integer
  * istream: check presence of as_fd() in optimized build

 -- Max Kellermann <mk@cm4all.com>  Fri, 05 Nov 2010 11:00:54 +0100

cm4all-beng-proxy (0.8.17) unstable; urgency=low

  * merged release 0.7.53
  * widget: use colon as widget path separator
  * was-client: check for abort during response handler
  * was-client: implement STOP
  * was-client: release memory pools
  * was-launch: enable non-blocking mode on input and output
  * http-server: don't crash on malformed pipelined request
  * main: free the WAS stock and the UDP listener in the SIGTERM handler

 -- Max Kellermann <mk@cm4all.com>  Thu, 28 Oct 2010 19:50:26 +0200

cm4all-beng-proxy (0.8.16) unstable; urgency=low

  * merged release 0.7.52
  * was-client: support for the WAS protocol

 -- Max Kellermann <mk@cm4all.com>  Wed, 13 Oct 2010 16:45:18 +0200

cm4all-beng-proxy (0.8.15) unstable; urgency=low

  * resource-address: don't skip question mark twice

 -- Max Kellermann <mk@cm4all.com>  Tue, 28 Sep 2010 12:20:33 +0200

cm4all-beng-proxy (0.8.14) unstable; urgency=low

  * processor: schedule "xmlns:c" deletion

 -- Max Kellermann <mk@cm4all.com>  Thu, 23 Sep 2010 14:42:31 +0200

cm4all-beng-proxy (0.8.13) unstable; urgency=low

  * processor: delete "xmlns:c" attributes from link elements
  * istream-{head,zero}: implement method available()
  * merged release 0.7.51

 -- Max Kellermann <mk@cm4all.com>  Tue, 17 Aug 2010 09:54:33 +0200

cm4all-beng-proxy (0.8.12) unstable; urgency=low

  * http-cache-memcached: copy resource address
  * debian/control: add missing ${shlibs:Depends}
  * merged release 0.7.50

 -- Max Kellermann <mk@cm4all.com>  Thu, 12 Aug 2010 20:17:52 +0200

cm4all-beng-proxy (0.8.11) unstable; urgency=low

  * delegate-client: fix SCM_RIGHTS check
  * use Linux 2.6 CLOEXEC/NONBLOCK flags
  * tcache: INVALIDATE removes all variants (error documents etc.)
  * control: new UDP based protocol, allows invalidating caches
  * hashmap: fix assertion failure in hashmap_remove_match()
  * merged release 0.7.49

 -- Max Kellermann <mk@cm4all.com>  Tue, 10 Aug 2010 15:48:10 +0200

cm4all-beng-proxy (0.8.10) unstable; urgency=low

  * tcache: copy response.previous

 -- Max Kellermann <mk@cm4all.com>  Mon, 02 Aug 2010 18:03:43 +0200

cm4all-beng-proxy (0.8.9) unstable; urgency=low

  * (f?)cgi-handler: forward query string only if focused
  * ajp-handler: merge into proxy-handler
  * proxy-handler: forward query string if focused
  * cgi, fastcgi-handler: enable the resource cache
  * translation: add packets CHECK and PREVIOUS for authentication
  * python: add Response.max_age()

 -- Max Kellermann <mk@cm4all.com>  Fri, 30 Jul 2010 11:39:22 +0200

cm4all-beng-proxy (0.8.8) unstable; urgency=low

  * prototypes/translate.py: added new ticket-fastcgi programs
  * http-cache: implement FastCGI caching
  * merged release 0.7.47

 -- Max Kellermann <mk@cm4all.com>  Wed, 21 Jul 2010 13:00:43 +0200

cm4all-beng-proxy (0.8.7) unstable; urgency=low

  * istream-delayed: update the "direct" bit mask
  * http-client: send "Expect: 100-continue"
  * response, widget-http: apply istream_pipe to filter input
  * proxy-handler: apply istream_pipe to request body
  * istream-ajp-body: send larger request body packets
  * ajp-client: support splice()
  * merged release 0.7.46

 -- Max Kellermann <mk@cm4all.com>  Fri, 25 Jun 2010 18:52:04 +0200

cm4all-beng-proxy (0.8.6) unstable; urgency=low

  * translation: added support for custom error documents
  * response: convert HEAD to GET if filter follows
  * processor: short-circuit on HEAD request
  * python: depend on python-twisted-core

 -- Max Kellermann <mk@cm4all.com>  Wed, 16 Jun 2010 16:37:42 +0200

cm4all-beng-proxy (0.8.5) unstable; urgency=low

  * istream-tee: allow second output to block
  * widget-http: don't transform error documents
  * response, widget-http: disable filters after widget frame request
  * translation: added packet FILTER_4XX to filter client errors
  * merged release 0.7.45

 -- Max Kellermann <mk@cm4all.com>  Thu, 10 Jun 2010 16:13:14 +0200

cm4all-beng-proxy (0.8.4) unstable; urgency=low

  * python: added missing "Response" import
  * python: resume parsing after deferred call
  * http-client: implement istream method as_fd()
  * merged release 0.7.44

 -- Max Kellermann <mk@cm4all.com>  Mon, 07 Jun 2010 17:01:16 +0200

cm4all-beng-proxy (0.8.3) unstable; urgency=low

  * file-handler: implement If-Range (RFC 2616 14.27)
  * merged release 0.7.42

 -- Max Kellermann <mk@cm4all.com>  Tue, 01 Jun 2010 16:17:13 +0200

cm4all-beng-proxy (0.8.2) unstable; urgency=low

  * cookie-client: verify the cookie path
  * python: use Twisted's logging library
  * python: added a widget registry class
  * merged release 0.7.41

 -- Max Kellermann <mk@cm4all.com>  Wed, 26 May 2010 13:08:16 +0200

cm4all-beng-proxy (0.8.1) unstable; urgency=low

  * http-cache-memcached: delete entity records on POST

 -- Max Kellermann <mk@cm4all.com>  Tue, 18 May 2010 12:21:55 +0200

cm4all-beng-proxy (0.8) unstable; urgency=low

  * istream: added method as_fd() to convert istream to file descriptor
  * fork: support passing stdin istream fd to child process
  * http-cache: discard only matching entries on POST
  * istream-html-escape: escape single and double quote
  * rewrite-uri: escape the result with XML entities

 -- Max Kellermann <mk@cm4all.com>  Thu, 13 May 2010 12:34:46 +0200

cm4all-beng-proxy (0.7.55) unstable; urgency=low

  * pool: reparent pools in optimized build
  * istream-deflate: add missing pool reference while reading
  * istream-deflate: fix several error handlers

 -- Max Kellermann <mk@cm4all.com>  Thu, 06 Jan 2011 12:59:39 +0100

cm4all-beng-proxy (0.7.54) unstable; urgency=low

  * http-server: fix crash on deferred chunked request body
  * parser: fix crash on malformed SCRIPT element

 -- Max Kellermann <mk@cm4all.com>  Wed, 17 Nov 2010 16:13:09 +0100

cm4all-beng-proxy (0.7.53) unstable; urgency=low

  * http-server: don't crash on malformed pipelined request
  * sink-header: fix assertion failure on empty trailer

 -- Max Kellermann <mk@cm4all.com>  Thu, 28 Oct 2010 18:39:01 +0200

cm4all-beng-proxy (0.7.52) unstable; urgency=low

  * fcgi-client: fix send timeout handler
  * fork: finish the buffer after pipe was drained

 -- Max Kellermann <mk@cm4all.com>  Wed, 13 Oct 2010 16:39:26 +0200

cm4all-beng-proxy (0.7.51) unstable; urgency=low

  * http-client: clear response body pointer before forwarding EOF event
  * processor: fix assertion failure for c:mode in c:widget

 -- Max Kellermann <mk@cm4all.com>  Mon, 16 Aug 2010 17:01:48 +0200

cm4all-beng-proxy (0.7.50) unstable; urgency=low

  * header-forward: don't forward the "Host" header to HTTP servers
  * resource-address: use uri_relative() for CGI
  * uri-relative: don't lose host name in uri_absolute()
  * uri-relative: don't fail on absolute URIs
  * http-cache-heap: don't use uninitialized item size

 -- Max Kellermann <mk@cm4all.com>  Thu, 12 Aug 2010 20:03:49 +0200

cm4all-beng-proxy (0.7.49) unstable; urgency=low

  * hashmap: fix assertion failure in hashmap_remove_value()

 -- Max Kellermann <mk@cm4all.com>  Tue, 10 Aug 2010 15:37:12 +0200

cm4all-beng-proxy (0.7.48) unstable; urgency=low

  * pipe-stock: add assertions on file descriptors

 -- Max Kellermann <mk@cm4all.com>  Mon, 09 Aug 2010 14:56:54 +0200

cm4all-beng-proxy (0.7.47) unstable; urgency=low

  * cmdline: add option "--group"

 -- Max Kellermann <mk@cm4all.com>  Fri, 16 Jul 2010 18:39:53 +0200

cm4all-beng-proxy (0.7.46) unstable; urgency=low

  * handler: initialize all translate_response attributes
  * http-client: consume buffer before header length check
  * istream-pipe: clear "direct" flags in constructor
  * istream-pipe: return gracefully when handler blocks
  * ajp-client: hold pool reference to reset TCP_CORK

 -- Max Kellermann <mk@cm4all.com>  Mon, 21 Jun 2010 17:53:21 +0200

cm4all-beng-proxy (0.7.45) unstable; urgency=low

  * istream-tee: separate "weak" values for the two outputs
  * fcache: don't close output when caching has been canceled
  * tcache: copy the attribute "secure_cookie"

 -- Max Kellermann <mk@cm4all.com>  Thu, 10 Jun 2010 15:21:34 +0200

cm4all-beng-proxy (0.7.44) unstable; urgency=low

  * http-client: check response header length
  * http-server: check request header length

 -- Max Kellermann <mk@cm4all.com>  Mon, 07 Jun 2010 16:51:57 +0200

cm4all-beng-proxy (0.7.43) unstable; urgency=low

  * http-cache: fixed NULL pointer dereference when storing empty response
    body on the heap

 -- Max Kellermann <mk@cm4all.com>  Tue, 01 Jun 2010 18:52:45 +0200

cm4all-beng-proxy (0.7.42) unstable; urgency=low

  * fork: check "direct" flag again after buffer flush
  * pool: pool_unref_denotify() remembers the code location
  * sink-{buffer,gstring}: don't invoke callback in abort()
  * async: added another debug flag to verify correctness

 -- Max Kellermann <mk@cm4all.com>  Mon, 31 May 2010 21:15:58 +0200

cm4all-beng-proxy (0.7.41) unstable; urgency=low

  * http-cache: initialize response status and headers on empty body

 -- Max Kellermann <mk@cm4all.com>  Tue, 25 May 2010 16:27:25 +0200

cm4all-beng-proxy (0.7.40) unstable; urgency=low

  * http-cache: fixed NULL pointer dereference when storing empty response
    body in memcached

 -- Max Kellermann <mk@cm4all.com>  Tue, 25 May 2010 15:04:44 +0200

cm4all-beng-proxy (0.7.39) unstable; urgency=low

  * memcached-stock: close value on connect failure
  * http: implement remaining status codes
  * http-cache: allow caching empty response body
  * http-cache: cache status codes 203, 206, 300, 301, 410
  * http-cache: don't cache authorized resources

 -- Max Kellermann <mk@cm4all.com>  Fri, 21 May 2010 17:37:29 +0200

cm4all-beng-proxy (0.7.38) unstable; urgency=low

  * http-server: send HTTP/1.1 declaration with "100 Continue"
  * connection: initialize "site_name", fixes crash bug
  * translation: added packet SECURE_COOKIE

 -- Max Kellermann <mk@cm4all.com>  Thu, 20 May 2010 15:40:34 +0200

cm4all-beng-proxy (0.7.37) unstable; urgency=low

  * *-client: implement a socket leak detector
  * handler: initialize response header without translation server

 -- Max Kellermann <mk@cm4all.com>  Tue, 18 May 2010 12:05:11 +0200

cm4all-beng-proxy (0.7.36) unstable; urgency=low

  * http-client: fixed NULL pointer dereference
  * handler, response: removed duplicate request body destruction calls

 -- Max Kellermann <mk@cm4all.com>  Tue, 11 May 2010 17:16:36 +0200

cm4all-beng-proxy (0.7.35) unstable; urgency=low

  * {http,fcgi,ajp}-request: close the request body on abort
  * handler: set fake translation response on malformed URI

 -- Max Kellermann <mk@cm4all.com>  Mon, 10 May 2010 11:22:23 +0200

cm4all-beng-proxy (0.7.34) unstable; urgency=low

  * translate: check the UNTRUSTED packet
  * translation: added packet UNTRUSTED_PREFIX

 -- Max Kellermann <mk@cm4all.com>  Fri, 30 Apr 2010 19:14:37 +0200

cm4all-beng-proxy (0.7.33) unstable; urgency=low

  * merged release 0.7.27.1
  * fcache: don't continue storing in background
  * fcgi-client: re-add event after some input data has been read

 -- Max Kellermann <mk@cm4all.com>  Fri, 30 Apr 2010 11:31:08 +0200

cm4all-beng-proxy (0.7.32) unstable; urgency=low

  * response: generate the "Server" response header
  * response: support the Authentication-Info response header
  * response: support custom authentication pages
  * translation: support custom response headers

 -- Max Kellermann <mk@cm4all.com>  Tue, 27 Apr 2010 17:09:59 +0200

cm4all-beng-proxy (0.7.31) unstable; urgency=low

  * support HTTP authentication (RFC 2617)

 -- Max Kellermann <mk@cm4all.com>  Mon, 26 Apr 2010 17:26:42 +0200

cm4all-beng-proxy (0.7.30) unstable; urgency=low

  * fcgi-client: support responses without a body
  * {http,fcgi}-client: hold caller pool reference during callback

 -- Max Kellermann <mk@cm4all.com>  Fri, 23 Apr 2010 14:41:05 +0200

cm4all-beng-proxy (0.7.29) unstable; urgency=low

  * http-cache: added missing pool_unref() in memcached_miss()
  * pool: added checked pool references

 -- Max Kellermann <mk@cm4all.com>  Thu, 22 Apr 2010 15:45:48 +0200

cm4all-beng-proxy (0.7.28) unstable; urgency=low

  * fcgi-client: support response status
  * translate: malformed packets are fatal
  * http-cache: don't cache resources with very long URIs
  * memcached-client: increase the maximum key size to 32 kB

 -- Max Kellermann <mk@cm4all.com>  Thu, 15 Apr 2010 15:06:51 +0200

cm4all-beng-proxy (0.7.27.1) unstable; urgency=low

  * http-cache: added missing pool_unref() in memcached_miss()
  * http-cache: don't cache resources with very long URIs
  * memcached-client: increase the maximum key size to 32 kB
  * fork: properly handle partially filled output buffer
  * fork: re-add event after some input data has been read

 -- Max Kellermann <mk@cm4all.com>  Thu, 29 Apr 2010 15:30:21 +0200

cm4all-beng-proxy (0.7.27) unstable; urgency=low

  * session: use GLib's PRNG to generate session ids
  * session: seed the PRNG with /dev/random
  * response: log UNTRUSTED violation attempts
  * response: drop widget sessions when there is no focus

 -- Max Kellermann <mk@cm4all.com>  Fri, 09 Apr 2010 12:04:18 +0200

cm4all-beng-proxy (0.7.26) unstable; urgency=low

  * memcached-client: schedule read event before callback
  * istream-tee: continue with second output if first is closed

 -- Max Kellermann <mk@cm4all.com>  Sun, 28 Mar 2010 18:08:11 +0200

cm4all-beng-proxy (0.7.25) unstable; urgency=low

  * memcached-client: don't poll if socket is closed
  * fork: close file descriptor on input error
  * pool: don't check attachments in pool_trash()

 -- Max Kellermann <mk@cm4all.com>  Thu, 25 Mar 2010 13:28:01 +0100

cm4all-beng-proxy (0.7.24) unstable; urgency=low

  * memcached-client: release socket after splice

 -- Max Kellermann <mk@cm4all.com>  Mon, 22 Mar 2010 11:29:45 +0100

cm4all-beng-proxy (0.7.23) unstable; urgency=low

  * sink-header: support splice
  * memcached-client: support splice (response)
  * fcgi-client: recover correctly after send error
  * fcgi-client: support chunked request body
  * fcgi-client: basic splice support for the request body
  * http-cache: duplicate headers
  * {http,memcached}-client: check "direct" mode after buffer flush
  * cmdline: added option "fcgi_stock_limit"
  * python: auto-export function write_packet()
  * python: Response methods return self

 -- Max Kellermann <mk@cm4all.com>  Fri, 19 Mar 2010 13:28:35 +0100

cm4all-beng-proxy (0.7.22) unstable; urgency=low

  * python: re-add function write_packet()

 -- Max Kellermann <mk@cm4all.com>  Fri, 12 Mar 2010 12:27:21 +0100

cm4all-beng-proxy (0.7.21) unstable; urgency=low

  * ajp-client: handle EAGAIN from send()
  * python: install the missing sources

 -- Max Kellermann <mk@cm4all.com>  Thu, 11 Mar 2010 16:58:25 +0100

cm4all-beng-proxy (0.7.20) unstable; urgency=low

  * http-client: don't reinstate event when socket is closed
  * access-log: log the site name
  * python: removed unused function write_packet()
  * python: split the module beng_proxy.translation
  * python: allow overriding query string and param in absolute_uri()
  * python: moved absolute_uri() to a separate library

 -- Max Kellermann <mk@cm4all.com>  Thu, 11 Mar 2010 09:48:52 +0100

cm4all-beng-proxy (0.7.19) unstable; urgency=low

  * client-socket: translate EV_TIMEOUT to ETIMEDOUT
  * fork: refill the input buffer as soon as possible
  * delegate-client: implement an abortable event
  * pool: added assertions for libevent leaks
  * direct: added option "-s enable_splice=no"

 -- Max Kellermann <mk@cm4all.com>  Thu, 04 Mar 2010 17:34:56 +0100

cm4all-beng-proxy (0.7.18) unstable; urgency=low

  * args: reserve memory for the trailing null byte

 -- Max Kellermann <mk@cm4all.com>  Tue, 23 Feb 2010 17:46:04 +0100

cm4all-beng-proxy (0.7.17) unstable; urgency=low

  * translation: added the BOUNCE packet (variant of REDIRECT)
  * translation: change widget packet HOST to UNTRUSTED
  * translation: pass internal URI arguments to the translation server
  * handler: use the specified status with REDIRECT
  * python: added method Request.absolute_uri()

 -- Max Kellermann <mk@cm4all.com>  Tue, 23 Feb 2010 16:15:22 +0100

cm4all-beng-proxy (0.7.16) unstable; urgency=low

  * processor: separate trusted from untrusted widgets by host name
  * processor: mode=partition is deprecated
  * translate: fix DOCUMENT_ROOT handler for CGI/FASTCGI
  * fcgi-request: added JailCGI support

 -- Max Kellermann <mk@cm4all.com>  Fri, 19 Feb 2010 14:29:29 +0100

cm4all-beng-proxy (0.7.15) unstable; urgency=low

  * processor: unreference the caller pool in abort()
  * tcache: clear BASE on mismatch
  * fcgi-client: generate the Content-Length request header
  * fcgi-client: send the CONTENT_TYPE parameter
  * prototypes/translate.py: use FastCGI to run PHP

 -- Max Kellermann <mk@cm4all.com>  Thu, 11 Feb 2010 14:43:21 +0100

cm4all-beng-proxy (0.7.14) unstable; urgency=low

  * connection: drop connections when the limit is exceeded
  * resource-address: added BASE support
  * fcgi-client: check the request ID in response packets
  * http-client: check response body when request body is closed
  * html-escape: use the last ampersand before the semicolon
  * html-escape: support &apos;
  * processor: unescape widget parameter values

 -- Max Kellermann <mk@cm4all.com>  Fri, 29 Jan 2010 17:49:43 +0100

cm4all-beng-proxy (0.7.13) unstable; urgency=low

  * fcgi-request: duplicate socket path
  * fcgi-request: support ACTION
  * fcgi-client: provide SCRIPT_FILENAME
  * fcgi-client: append empty PARAMS packet
  * fcgi-client: try to read response before request is finished
  * fcgi-client: implement the STDERR packet
  * fcgi-client: support request headers and body
  * fcgi-stock: manage one socket per child process
  * fcgi-stock: unlink socket path after connect
  * fcgi-stock: redirect fd 1,2 to /dev/null
  * fcgi-stock: kill FastCGI processes after 5 minutes idle
  * translation: new packet PAIR for passing parameters to FastCGI

 -- Max Kellermann <mk@cm4all.com>  Thu, 14 Jan 2010 13:36:48 +0100

cm4all-beng-proxy (0.7.12) unstable; urgency=low

  * http-cache: unlock the cache item after successful revalidation
  * http-cache-memcached: pass the expiration time to memcached
  * sink-header: comprise pending data in method available()
  * header-forward: forward the Expires response header

 -- Max Kellermann <mk@cm4all.com>  Tue, 22 Dec 2009 16:18:49 +0100

cm4all-beng-proxy (0.7.11) unstable; urgency=low

  * {ajp,memcached}-client: fix dis\appearing event for duplex socket
  * memcached-client: handle EAGAIN after send()
  * memcached-client: release socket as early as possible
  * header-forward: don't forward Accept-Encoding if transformation is
    enabled
  * widget-http, inline-widget: check Content-Encoding before processing
  * file-handler: send "Vary: Accept-Encoding" for compressed response
  * header-forward: support duplicate headers
  * fcache: implemented a 60 seconds timeout
  * fcache: copy pointer to local variable before callback
  * event2: refresh timeout after event has occurred

 -- Max Kellermann <mk@cm4all.com>  Fri, 18 Dec 2009 16:45:24 +0100

cm4all-beng-proxy (0.7.10) unstable; urgency=low

  * http-{server,client}: fix disappearing event for duplex socket

 -- Max Kellermann <mk@cm4all.com>  Mon, 14 Dec 2009 15:46:25 +0100

cm4all-beng-proxy (0.7.9) unstable; urgency=low

  * http: "Expect" is a hop-by-hop header
  * http-server: send "100 Continue" unless request body closed
  * http-client: poll socket after splice
  * http-server: handle EAGAIN after splice
  * http-server: send a 417 response on unrecognized "Expect" request
  * response, widget-http: append filter id to resource tag
  * resource-tag: check for "Cache-Control: no-store"

 -- Max Kellermann <mk@cm4all.com>  Mon, 14 Dec 2009 13:05:15 +0100

cm4all-beng-proxy (0.7.8) unstable; urgency=low

  * http-body: support partial response in method available()
  * file-handler: support pre-compressed static files
  * fcache: honor the "Cache-Control: no-store" response header

 -- Max Kellermann <mk@cm4all.com>  Wed, 09 Dec 2009 15:49:25 +0100

cm4all-beng-proxy (0.7.7) unstable; urgency=low

  * parser: allow underscore in attribute names
  * processor: check "type" attribute before URI rewriting
  * http-client: start receiving before request is sent
  * http-client: try to read response after write error
  * http-client: deliver response body after headers are finished
  * http-client: release socket as early as possible
  * http-client: serve buffer after socket has been closed
  * istream-chunked: clear input stream in abort handler
  * growing-buffer: fix crash after close in "data" callback

 -- Max Kellermann <mk@cm4all.com>  Thu, 03 Dec 2009 13:09:57 +0100

cm4all-beng-proxy (0.7.6) unstable; urgency=low

  * istream-hold: return -2 if handler is not available yet
  * http, ajp, fcgi: use istream_hold on request body
  * http-client: implemented splicing the request body
  * response: added missing URI substitution

 -- Max Kellermann <mk@cm4all.com>  Tue, 17 Nov 2009 15:25:35 +0100

cm4all-beng-proxy (0.7.5) unstable; urgency=low

  * session: 64 bit session ids
  * session: allow arbitrary session id size (at compile-time)
  * debian: larger default log file (16 * 4MB)
  * debian: added package cm4all-beng-proxy-toi

 -- Max Kellermann <mk@cm4all.com>  Mon, 16 Nov 2009 15:51:24 +0100

cm4all-beng-proxy (0.7.4) unstable; urgency=low

  * measure the latency of external resources
  * widget-http: partially revert "don't query session if !stateful"

 -- Max Kellermann <mk@cm4all.com>  Tue, 10 Nov 2009 15:06:03 +0100

cm4all-beng-proxy (0.7.3) unstable; urgency=low

  * uri-verify: don't reject double slash after first segment
  * hostname: allow the hyphen character
  * processor: allow processing without session
  * widget-http: don't query session if !stateful
  * request: disable session management for known bots
  * python: fixed AttributeError in __getattr__()
  * python: added method Response.process()
  * translation: added the response packets URI, HOST, SCHEME
  * translation: added header forward packets

 -- Max Kellermann <mk@cm4all.com>  Mon, 09 Nov 2009 16:40:27 +0100

cm4all-beng-proxy (0.7.2) unstable; urgency=low

  * fcache: close all caching connections on exit
  * istream-file: retry reading after EAGAIN
  * direct, istream-pipe: re-enable SPLICE_F_NONBLOCK
  * direct, istream-pipe: disable the SPLICE_F_MORE flag
  * http-client: handle EAGAIN after splice
  * http-client, header-writer: remove hop-by-hop response headers
  * response: optimized transformed response headers
  * handler: mangle CGI and FastCGI headers
  * header-forward: generate the X-Forwarded-For header
  * header-forward: add local host name to "Via" request header

 -- Max Kellermann <mk@cm4all.com>  Fri, 30 Oct 2009 13:41:02 +0100

cm4all-beng-proxy (0.7.1) unstable; urgency=low

  * file-handler: close the stream on "304 Not Modified"
  * pool: use assembler code only on gcc
  * cmdline: added option "--set tcp_stock_limit"
  * Makefile.am: enable the "subdir-objects" option

 -- Max Kellermann <mk@cm4all.com>  Thu, 22 Oct 2009 12:17:11 +0200

cm4all-beng-proxy (0.7) unstable; urgency=low

  * ajp-client: check if connection was closed during response callback
  * header-forward: log session id
  * istream: separate TCP splicing checks
  * istream-pipe: fix segmentation fault after incomplete direct transfer
  * istream-pipe: implement the "available" method
  * istream-pipe: allocate pipe only if handler supports it
  * istream-pipe: flush the pipe before reading from input
  * istream-pipe: reuse pipes in a stock
  * direct: support splice() from TCP socket to pipe
  * istream: direct() returns -3 if stream has been closed
  * hstock: don't destroy stocks while items are being created
  * tcp-stock: limit number of connections per host to 256
  * translate, http-client, ajp-client, cgi, http-cache: verify the HTTP
    response status
  * prototypes/translate.py: disallow "/../" and null bytes
  * prototypes/translate.py: added "/jail-delegate/" location
  * uri-parser: strict RFC 2396 URI verification
  * uri-parser: don't unescape the URI path
  * http-client, ajp-client: verify the request URI
  * uri-escape: unescape each character only once
  * http-cache: never use the memcached stock if caching is disabled
  * allow 8192 connections by default
  * allow 65536 file handles by default
  * added package cm4all-jailed-beng-proxy-delegate-helper

 -- Max Kellermann <mk@cm4all.com>  Wed, 21 Oct 2009 15:00:56 +0200

cm4all-beng-proxy (0.6.23) unstable; urgency=low

  * header-forward: log session information
  * prototypes/translate.py: added /cgi-bin/ location
  * http-server: disable keep-alive for HTTP/1.0 clients
  * http-server: don't send "Connection: Keep-Alive"
  * delegate-stock: clear the environment
  * delegate-stock: added jail support
  * delegate-client: reuse helper process after I/O error

 -- Max Kellermann <mk@cm4all.com>  Mon, 12 Oct 2009 17:29:35 +0200

cm4all-beng-proxy (0.6.22) unstable; urgency=low

  * istream-tee: clear both "enabled" flags in the eof/abort handler
  * istream-tee: fall back to first data() return value if second stream
    closed itself
  * http-cache: don't log body_abort after close

 -- Max Kellermann <mk@cm4all.com>  Thu, 01 Oct 2009 19:19:37 +0200

cm4all-beng-proxy (0.6.21) unstable; urgency=low

  * http-client: log more error messages
  * delegate-stock: added the DOCUMENT_ROOT environment variable
  * response, widget: accept "application/xhtml+xml"
  * cookie-server: allow square brackets in unquoted cookie values
    (violating RFC 2109 and RFC 2616)

 -- Max Kellermann <mk@cm4all.com>  Thu, 01 Oct 2009 13:55:40 +0200

cm4all-beng-proxy (0.6.20) unstable; urgency=low

  * stock: clear stock after 60 seconds idle
  * hstock: remove empty stocks
  * http-server, http-client, cgi: fixed off-by-one bug in header parser
  * istream-pipe: fix the direct() return value on error
  * istream-pipe: fix formula in range assertion
  * http-cache-memcached: implemented "remove"
  * handler: added FastCGI handler
  * fcgi-client: unref caller pool after socket release
  * fcgi-client: implemented response headers

 -- Max Kellermann <mk@cm4all.com>  Tue, 29 Sep 2009 14:07:13 +0200

cm4all-beng-proxy (0.6.19) unstable; urgency=low

  * http-client: release caller pool after socket release
  * memcached-client: release socket on marshalling error
  * stock: unref caller pool in abort handler
  * stock: lazy cleanup
  * http-cache: copy caller_pool to local variable

 -- Max Kellermann <mk@cm4all.com>  Thu, 24 Sep 2009 16:02:17 +0200

cm4all-beng-proxy (0.6.18) unstable; urgency=low

  * delegate-handler: support conditional GET and ranges
  * file-handler: fix suffix-byte-range-spec parser
  * delegate-helper: call open() with O_CLOEXEC|O_NOCTTY
  * istream-file: don't set FD_CLOEXEC if O_CLOEXEC is available
  * stock: hold caller pool during "get" operation
  * main: free balancer object during shutdown
  * memcached-client: enable socket timeout
  * delegate-stock: set FD_CLOEXEC on socket

 -- Max Kellermann <mk@cm4all.com>  Thu, 24 Sep 2009 10:50:53 +0200

cm4all-beng-proxy (0.6.17) unstable; urgency=low

  * tcp-stock: implemented a load balancer
  * python: accept address list in the ajp() method
  * http-server: added timeout for the HTTP request headers
  * response: close template when the content type is wrong
  * delegate-get: implemented response headers
  * delegate-get: provide status codes and error messages

 -- Max Kellermann <mk@cm4all.com>  Fri, 18 Sep 2009 15:36:57 +0200

cm4all-beng-proxy (0.6.16) unstable; urgency=low

  * tcp-stock: added support for bulldog-tyke
  * sink-buffer: close input if it's not used in the constructor
  * http-cache-memcached: close response body when deserialization fails
  * serialize: fix regression in serialize_uint64()

 -- Max Kellermann <mk@cm4all.com>  Tue, 15 Sep 2009 19:26:07 +0200

cm4all-beng-proxy (0.6.15) unstable; urgency=low

  * http-cache-choice: find more duplicates during cleanup
  * handler: added AJP handler
  * ajp-request: unref pool only on tcp_stock failure
  * ajp-client: prevent parser recursion
  * ajp-client: free request body when response is closed
  * ajp-client: reuse connection after END_RESPONSE packet
  * ajp-client: enable TCP_CORK while sending
  * istream-ajp-body: added a second "length" header field
  * ajp-client: auto-send empty request body chunk
  * ajp-client: register "write" event after GET_BODY_CHUNK packet
  * ajp-client: implemented request and response headers
  * http-cache-rfc: don't rewind tpool if called recursively

 -- Max Kellermann <mk@cm4all.com>  Fri, 11 Sep 2009 16:04:06 +0200

cm4all-beng-proxy (0.6.14) unstable; urgency=low

  * istream-tee: don't restart reading if already in progress

 -- Max Kellermann <mk@cm4all.com>  Thu, 03 Sep 2009 13:21:06 +0200

cm4all-beng-proxy (0.6.13) unstable; urgency=low

  * cookie-server: fix parsing multiple cookies
  * http-cache-memcached: clean up expired "choice" items
  * sink-gstring: use callback instead of public struct
  * istream-tee: restart reading when one output is closed

 -- Max Kellermann <mk@cm4all.com>  Wed, 02 Sep 2009 17:02:53 +0200

cm4all-beng-proxy (0.6.12) unstable; urgency=low

  * http-cache: don't attempt to remove cache items when the cache is disabled

 -- Max Kellermann <mk@cm4all.com>  Fri, 28 Aug 2009 15:40:48 +0200

cm4all-beng-proxy (0.6.11) unstable; urgency=low

  * http-cache-memcached: store HTTP status and response headers
  * http-cache-memcached: implemented flush (SIGHUP)
  * http-cache-memcached: support "Vary"
  * http-client: work around assertion failure in response_stream_close()

 -- Max Kellermann <mk@cm4all.com>  Thu, 27 Aug 2009 12:33:17 +0200

cm4all-beng-proxy (0.6.10) unstable; urgency=low

  * parser: finish tag before bailing out
  * http-request: allow URLs without path component
  * fork: clear event in read() method
  * istream-file: pass options O_CLOEXEC|O_NOCTTY to open()
  * response: check if the "Host" request header is valid

 -- Max Kellermann <mk@cm4all.com>  Tue, 18 Aug 2009 16:37:19 +0200

cm4all-beng-proxy (0.6.9) unstable; urgency=low

  * direct: disable SPLICE_F_NONBLOCK (temporary NFS EAGAIN workaround)

 -- Max Kellermann <mk@cm4all.com>  Mon, 17 Aug 2009 13:52:49 +0200

cm4all-beng-proxy (0.6.8) unstable; urgency=low

  * widget-http: close response body in error code path
  * http-cache: implemented memcached backend (--memcached-server)
  * processor: &c:base; returns the URI without scheme and host

 -- Max Kellermann <mk@cm4all.com>  Mon, 17 Aug 2009 12:29:19 +0200

cm4all-beng-proxy (0.6.7) unstable; urgency=low

  * file-handler: generate Expires from xattr user.MaxAge
  * cmdline: added option --set to configure:
    - max_connections
    - http_cache_size
    - filter_cache_size
    - translate_cache_size
  * flush caches on SIGHUP

 -- Max Kellermann <mk@cm4all.com>  Fri, 07 Aug 2009 11:41:10 +0200

cm4all-beng-proxy (0.6.6) unstable; urgency=low

  * added missing GLib build dependency
  * cgi-handler: set the "body_consumed" flag

 -- Max Kellermann <mk@cm4all.com>  Tue, 04 Aug 2009 09:53:01 +0200

cm4all-beng-proxy (0.6.5) unstable; urgency=low

  * shm: pass MAP_NORESERVE to mmap()
  * proxy-handler: support cookies
  * translation: added DISCARD_SESSION packet

 -- Max Kellermann <mk@cm4all.com>  Wed, 15 Jul 2009 18:00:33 +0200

cm4all-beng-proxy (0.6.4) unstable; urgency=low

  * http-client: don't read response body in HEAD requests
  * ajp-client: invoke the "abort" handler on error
  * filter-cache: lock cache items while they are served

 -- Max Kellermann <mk@cm4all.com>  Thu, 09 Jul 2009 14:36:14 +0200

cm4all-beng-proxy (0.6.3) unstable; urgency=low

  * http-server: implemented the DELETE method
  * http-server: refuse HTTP/0.9 requests
  * proxy-handler: send request body to template when no widget is focused
  * widget-request: pass original HTTP method to widget
  * session: automatically defragment sessions

 -- Max Kellermann <mk@cm4all.com>  Tue, 07 Jul 2009 16:57:22 +0200

cm4all-beng-proxy (0.6.2) unstable; urgency=low

  * lock: fixed race condition in debug flag updates
  * session: use rwlock for the session manager
  * proxy-handler: pass request headers to the remote HTTP server
  * proxy-handler: forward original Accept-Charset if processor is disabled
  * pipe: don't filter resources without a body
  * fcache: forward original HTTP status over "pipe" filter
  * cgi: support the "Status" line

 -- Max Kellermann <mk@cm4all.com>  Mon, 06 Jul 2009 16:38:26 +0200

cm4all-beng-proxy (0.6.1) unstable; urgency=low

  * session: consistently lock all session objects
  * rewrite-uri: check if widget_external_uri() returns NULL
  * widget-uri: don't generate the "path" argument when it's NULL
  * widget-uri: strip superfluous question mark from widget_base_address()
  * widget-uri: append parameters from the template first
  * widget-uri: re-add configured query string in widget_absolute_uri()
  * widget-uri: eliminate configured query string in widget_external_uri()
  * processor: don't consider session data for base=child and base=parent

 -- Max Kellermann <mk@cm4all.com>  Fri, 03 Jul 2009 15:52:01 +0200

cm4all-beng-proxy (0.6) unstable; urgency=low

  * inline-widget: check the widget HTTP response status
  * response: don't apply transformation on failed response
  * resource-address: include pipe arguments in filter cache key
  * handler: removed session redirect on the first request
  * http-cache: accept ETag response header instead of Last-Modified
  * filter-cache: don't require Last-Modified or Expires
  * file-handler: disable ETag only when processor comes first
  * file-handler: read ETag from xattr
  * pipe: generate new ETag for piped resource
  * session: purge sessions when shared memory is full
  * handler: don't enforce sessions for filtered responses

 -- Max Kellermann <mk@cm4all.com>  Tue, 30 Jun 2009 17:48:20 +0200

cm4all-beng-proxy (0.5.14) unstable; urgency=low

  * ajp-client: implemented request body
  * cookie-client: obey "max-age=0" properly
  * processor: forward the original HTTP status
  * response, widget-http: don't allow processing resource without body
  * widget-http: check the Content-Type before invoking processor
  * response: pass the "Location" response header
  * debian: added a separate -optimized-dbg package
  * added init script support for multiple ports (--port) and multiple listen
    (--listen) command line argumnents
  * translation: added the "APPEND" packet for command line arguments
  * pipe: support command line arguments

 -- Max Kellermann <mk@cm4all.com>  Mon, 29 Jun 2009 16:51:16 +0200

cm4all-beng-proxy (0.5.13) unstable; urgency=low

  * widget-registry: clear local_address in translate request
  * cmdline: added the "--listen" option

 -- Max Kellermann <mk@cm4all.com>  Wed, 24 Jun 2009 12:27:17 +0200

cm4all-beng-proxy (0.5.12) unstable; urgency=low

  * response: pass the "Location" response handler
  * added support for multiple listener ports

 -- Max Kellermann <mk@cm4all.com>  Tue, 23 Jun 2009 23:34:55 +0200

cm4all-beng-proxy (0.5.11) unstable; urgency=low

  * build with autotools
  * use libcm4all-socket, GLib
  * Makefile.am: support out-of-tree builds
  * added optimized Debian package
  * tcache: fixed wrong assignment in VARY=HOST
  * translation: added request packet LOCAL_ADDRESS

 -- Max Kellermann <mk@cm4all.com>  Tue, 23 Jun 2009 15:42:12 +0200

cm4all-beng-proxy (0.5.10) unstable; urgency=low

  * widget-http: assign the "address" variable

 -- Max Kellermann <mk@cm4all.com>  Mon, 15 Jun 2009 18:38:58 +0200

cm4all-beng-proxy (0.5.9) unstable; urgency=low

  * tcache: fixed typo in tcache_string_match()
  * tcache: support VARY=SESSION
  * translate: added the INVALIDATE response packet
  * cache, session: higher size limits
  * widget-uri: separate query_string from path_info
  * widget-uri: ignore widget parameters in widget_external_uri()

 -- Max Kellermann <mk@cm4all.com>  Mon, 15 Jun 2009 17:06:11 +0200

cm4all-beng-proxy (0.5.8) unstable; urgency=low

  * handler: fixed double free bug in translate_callback()

 -- Max Kellermann <mk@cm4all.com>  Sun, 14 Jun 2009 19:05:09 +0200

cm4all-beng-proxy (0.5.7) unstable; urgency=low

  * forward the Content-Disposition header
  * handler: assign new session to local variable, fix segfault
  * handler: don't dereference the NULL session

 -- Max Kellermann <mk@cm4all.com>  Sun, 14 Jun 2009 13:01:52 +0200

cm4all-beng-proxy (0.5.6) unstable; urgency=low

  * widget-http: send the "Via" request header instead of "X-Forwarded-For"
  * proxy-handler: send the "Via" request header
  * widget-request: check the "path" argument before calling uri_compress()

 -- Max Kellermann <mk@cm4all.com>  Tue, 09 Jun 2009 12:21:00 +0200

cm4all-beng-proxy (0.5.5) unstable; urgency=low

  * processor: allow specifying relative URI in c:base=child
  * widget-request: verify the "path" argument
  * widget: allocate address from widget's pool
  * widget-http: support multiple Set-Cookie response headers

 -- Max Kellermann <mk@cm4all.com>  Thu, 04 Jun 2009 15:10:15 +0200

cm4all-beng-proxy (0.5.4) unstable; urgency=low

  * implemented delegation of open() to a helper program
  * added the BASE translation packet, supported by the translation cache
  * deprecated c:mode=proxy
  * rewrite-uri: always enable focus in mode=partial
  * http-cache: don't cache resources with query string (RFC 2616 13.9)
  * http-cache: lock cache items while they are served

 -- Max Kellermann <mk@cm4all.com>  Thu, 28 May 2009 11:44:01 +0200

cm4all-beng-proxy (0.5.3) unstable; urgency=low

  * cgi: close request body on fork() failure
  * fork: added workaround for pipe-to-pipe splice()
  * http-cache: use cache entry when response ETag matches
  * cgi: loop in istream_cgi_read() to prevent blocking
  * cache: check for expired items once a minute
  * cache: optimize search for oldest item

 -- Max Kellermann <mk@cm4all.com>  Wed, 06 May 2009 13:23:46 +0200

cm4all-beng-proxy (0.5.2) unstable; urgency=low

  * added filter cache
  * header-parser: added missing range check in header_parse_line()
  * fork: added event for writing to the child process
  * fork: don't splice() from a pipe
  * response: don't pass request body to unfocused processor
  * added filter type "pipe"

 -- Max Kellermann <mk@cm4all.com>  Wed, 29 Apr 2009 13:24:26 +0200

cm4all-beng-proxy (0.5.1) unstable; urgency=low

  * processor: fixed base=child assertion failure
  * handler: close request body if it was not consumed
  * static-file: generate Last-Modified and ETag response headers
  * static-file: obey the Content-Type provided by the translation server
  * static-file: get Content-Type from extended attribute
  * http-cache: use istream_null when cached resource is empty

 -- Max Kellermann <mk@cm4all.com>  Mon, 27 Apr 2009 10:00:20 +0200

cm4all-beng-proxy (0.5) unstable; urgency=low

  * processor: accept c:mode/c:base attributes in any order
  * processor: removed alternative (anchor) rewrite syntax

 -- Max Kellermann <mk@cm4all.com>  Mon, 20 Apr 2009 22:04:19 +0200

cm4all-beng-proxy (0.4.10) unstable; urgency=low

  * processor: lift length limitation for widget parameters
  * translate: abort if a packet is too large
  * translate: support MAX_AGE for the whole response
  * hashmap: fix corruption of slot chain in hashmap_remove_value()

 -- Max Kellermann <mk@cm4all.com>  Fri, 17 Apr 2009 13:02:50 +0200

cm4all-beng-proxy (0.4.9) unstable; urgency=low

  * http-cache: explicitly start reading into cache
  * cgi: clear "headers" variable before publishing the response
  * translate: use DOCUMENT_ROOT as CGI parameter

 -- Max Kellermann <mk@cm4all.com>  Mon, 06 Apr 2009 16:21:57 +0200

cm4all-beng-proxy (0.4.8) unstable; urgency=low

  * translate: allow ADDRESS packets in AJP addresses
  * translate: initialize all fields of a FastCGI address
  * http-cache: close all caching connections on exit
  * processor: don't rewrite SCRIPT SRC attribute when proxying

 -- Max Kellermann <mk@cm4all.com>  Thu, 02 Apr 2009 15:45:46 +0200

cm4all-beng-proxy (0.4.7) unstable; urgency=low

  * http-server: use istream_null for empty request body
  * parser: check for trailing slash only in TAG_OPEN tags
  * parser: added support for XML Processing Instructions
  * processor: implemented XML Processing Instruction "cm4all-rewrite-uri"
  * uri-escape: escape the slash character
  * cache: remove all matching items in cache_remove()
  * http-cache: lock cache items while holding a reference

 -- Max Kellermann <mk@cm4all.com>  Thu, 02 Apr 2009 12:02:53 +0200

cm4all-beng-proxy (0.4.6) unstable; urgency=low

  * file_handler: fixed logic error in If-Modified-Since check
  * date: return UTC time stamp in http_date_parse()
  * cache: continue search after item was invalidated
  * cache: remove the correct cache item
  * istream-chunked: work around invalid assertion failure
  * istream-subst: fixed corruption after partial match

 -- Max Kellermann <mk@cm4all.com>  Wed, 25 Mar 2009 15:03:10 +0100

cm4all-beng-proxy (0.4.5) unstable; urgency=low

  * http-server: assume keep-alive is enabled on HTTP 1.1
  * http-client: unregister EV_READ when the buffer is full
  * translation: added QUERY_STRING packet
  * processor: optionally parse base/mode from URI

 -- Max Kellermann <mk@cm4all.com>  Tue, 17 Mar 2009 13:04:25 +0100

cm4all-beng-proxy (0.4.4) unstable; urgency=low

  * forward Accept-Language request header to the translation server
  * translate: added the USER_AGENT request packet
  * session: obey the USER/MAX_AGE setting
  * use libcm4all-inline-dev in libcm4all-beng-proxy-dev
  * added pkg-config file for libcm4all-beng-proxy-dev
  * updated python-central dependencies
  * processor: parse c:base/c:mode attributes in PARAM tags

 -- Max Kellermann <mk@cm4all.com>  Wed, 11 Mar 2009 09:43:48 +0100

cm4all-beng-proxy (0.4.3) unstable; urgency=low

  * processor: rewrite URI in LINK tags
  * processor: rewrite URI in PARAM tags
  * use splice() from glibc 2.7
  * translate: added VARY response packet
  * build documentation with texlive

 -- Max Kellermann <mk@cm4all.com>  Wed, 04 Mar 2009 09:53:56 +0100

cm4all-beng-proxy (0.4.2) unstable; urgency=low

  * hashmap: fix corruption in slot chain
  * use monotonic clock to calculate expiry times
  * processor: rewrite URIs in the EMBED, VIDEO, AUDIO tags

 -- Max Kellermann <mk@cm4all.com>  Tue, 17 Feb 2009 17:14:48 +0100

cm4all-beng-proxy (0.4.1) unstable; urgency=low

  * translate: clear client->transformation
  * handler: check for translation errors
  * http-server: fixed assertion failure during shutdown
  * http-server: send "Keep-Alive" response header
  * worker: after fork(), call event_reinit() in the parent process
  * added valgrind build dependency
  * build with Debian's libevent-1.4 package

 -- Max Kellermann <mk@cm4all.com>  Tue, 10 Feb 2009 11:48:53 +0100

cm4all-beng-proxy (0.4) unstable; urgency=low

  * added support for transformation views
    - in the JavaScript API, mode=proxy is now deprecated
  * http-cache: fix segfault when request_headers==NULL
  * http-cache: store multiple (varying) versions of a resource
  * http-cache: use the "max-age" cache-control response

 -- Max Kellermann <mk@cm4all.com>  Fri, 30 Jan 2009 13:29:43 +0100

cm4all-beng-proxy (0.3.9) unstable; urgency=low

  * http-client: assume keep-alive is enabled on HTTP 1.1
  * processor: use configured/session path-info for mode=child URIs

 -- Max Kellermann <mk@cm4all.com>  Tue, 27 Jan 2009 13:07:51 +0100

cm4all-beng-proxy (0.3.8) unstable; urgency=low

  * processor: pass Content-Type and Content-Language headers from
    template
  * http-client: allow chunked response body without keep-alive

 -- Max Kellermann <mk@cm4all.com>  Fri, 23 Jan 2009 13:02:42 +0100

cm4all-beng-proxy (0.3.7) unstable; urgency=low

  * istream_subst: exit the loop if state==INSERT
  * istream_iconv: check if the full buffer could be flushed
  * worker: don't reinitialize session manager during shutdown

 -- Max Kellermann <mk@cm4all.com>  Thu, 15 Jan 2009 10:39:47 +0100

cm4all-beng-proxy (0.3.6) unstable; urgency=low

  * processor: ignore closing </header>
  * widget-http: now really don't check content-type in frame parents
  * parser: skip comments
  * processor: implemented c:base="parent"
  * processor: added "c:" prefix to c:widget child elements
  * processor: renamed the "c:param" element to "c:parameter"

 -- Max Kellermann <mk@cm4all.com>  Thu, 08 Jan 2009 11:17:29 +0100

cm4all-beng-proxy (0.3.5) unstable; urgency=low

  * widget-http: don't check content-type in frame parents
  * istream-subst: allow null bytes in the input stream
  * js: added the "translate" parameter for passing values to the
    translation server
  * rewrite-uri: refuse to rewrite a frame URI without widget id

 -- Max Kellermann <mk@cm4all.com>  Mon, 05 Jan 2009 16:46:32 +0100

cm4all-beng-proxy (0.3.4) unstable; urgency=low

  * processor: added support for custom widget request headers
  * http-cache: obey the "Vary" response header
  * http-cache: pass the new http_cache_info object when testing a cache
    item

 -- Max Kellermann <mk@cm4all.com>  Tue, 30 Dec 2008 15:46:44 +0100

cm4all-beng-proxy (0.3.3) unstable; urgency=low

  * processor: grew widget parameter buffer to 512 bytes
  * widget-resolver: clear widget->resolver on abort
  * cgi: clear the input's handler in cgi_async_abort()
  * widget-stream: use istream_hold (reverts r4171)

 -- Max Kellermann <mk@cm4all.com>  Fri, 05 Dec 2008 14:43:05 +0100

cm4all-beng-proxy (0.3.2) unstable; urgency=low

  * processor: free memory before calling embed_frame_widget()
  * processor: allocate query string from the widget pool
  * processor: removed the obsolete widget attributes "tag" and "style"
  * parser: hold a reference to the pool

 -- Max Kellermann <mk@cm4all.com>  Mon, 01 Dec 2008 14:15:38 +0100

cm4all-beng-proxy (0.3.1) unstable; urgency=low

  * http-client: remove Transfer-Encoding and Content-Length from response
    headers
  * http-client: don't read body after invoke_response()
  * fork: retry splice() after EAGAIN
  * fork: don't close input when splice() fails
  * cgi: abort the response handler when the stdin stream fails
  * istream_file, istream_pipe, fork, client_socket, listener: fixed file
    descriptor leaks
  * processor: hold a reference to the caller's pool
  * debian/rules: enabled test suite

 -- Max Kellermann <mk@cm4all.com>  Thu, 27 Nov 2008 16:01:16 +0100

cm4all-beng-proxy (0.3) unstable; urgency=low

  * implemented widget filters
  * translate: initialize all fields of a CGI address
  * fork: read request body on EAGAIN
  * fork: implemented the direct() method with splice()
  * python: added class Response
  * prototypes/translate.py:
    - support "filter"
    - support "content_type"
  * demo: added widget filter demo

 -- Max Kellermann <mk@cm4all.com>  Wed, 26 Nov 2008 16:27:29 +0100

cm4all-beng-proxy (0.2) unstable; urgency=low

  * don't quote text/xml widgets
  * widget-resolver: pass widget_pool to widget_class_lookup()
  * widget-registry: allocate widget_class from widget_pool
  * widget-stream: eliminated the async operation proxy, because the
    operation cannot be aborted before the constructor returns
  * widget-stream: don't clear the "delayed" stream in the response() callback
  * rewrite-uri: trigger istream_read(delayed) after istream_delayed_set()
  * doc: clarified XSLT integration

 -- Max Kellermann <mk@cm4all.com>  Tue, 25 Nov 2008 15:28:54 +0100

cm4all-beng-proxy (0.1) unstable; urgency=low

  * initial release

 -- Max Kellermann <mk@cm4all.com>  Mon, 17 Nov 2008 11:59:36 +0100<|MERGE_RESOLUTION|>--- conflicted
+++ resolved
@@ -1,7 +1,6 @@
-<<<<<<< HEAD
 cm4all-beng-proxy (18.0.22) unstable; urgency=low
 
-  * 
+  * merge release 17.15
 
  --   
 
@@ -175,13 +174,12 @@
   * translation: add packet WRITE_FILE
 
  -- Max Kellermann <mk@cm4all.com>  Fri, 16 Sep 2022 17:25:24 +0200
-=======
+
 cm4all-beng-proxy (17.15) unstable; urgency=low
 
   * bp: revert the "query" part verification to work around PHP bug
 
  -- Max Kellermann <mk@cm4all.com>  Wed, 29 Mar 2023 08:57:08 +0200
->>>>>>> 6eeae488
 
 cm4all-beng-proxy (17.14) unstable; urgency=low
 
