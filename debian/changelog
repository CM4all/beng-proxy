<<<<<<< HEAD
cm4all-beng-proxy (5.0.11) unstable; urgency=low

  * 

 --   

cm4all-beng-proxy (5.0.10) unstable; urgency=low

  * merge release 4.10
  * http_server: don't disable keep-alive when discarding optional request
    body ("Expect: 100-continue")

 -- Max Kellermann <mk@cm4all.com>  Wed, 23 Jul 2014 17:51:02 -0000

cm4all-beng-proxy (5.0.9) unstable; urgency=low

  * merge release 4.9
  * translation: CONTENT_TYPE_LOOKUP response may contain transformations

 -- Max Kellermann <mk@cm4all.com>  Mon, 21 Jul 2014 16:37:34 -0000

cm4all-beng-proxy (5.0.8) unstable; urgency=low

  * merge release 4.8
  * translation: new packet AUTO_GZIPPED

 -- Max Kellermann <mk@cm4all.com>  Fri, 18 Jul 2014 19:04:45 -0000

cm4all-beng-proxy (5.0.7) unstable; urgency=low

  * lb: add per-listener option "verbose_response"
  * header_forward: another COOKIE=BOTH forwarding bug fix
  * translation: new packets REQUEST_HEADER, EXPAND_REQUEST_HEADER

 -- Max Kellermann <mk@cm4all.com>  Fri, 11 Jul 2014 13:46:08 -0000

cm4all-beng-proxy (5.0.6) unstable; urgency=low

  * merge release 4.7
  * translation: add packet EXPAND_SITE

 -- Max Kellermann <mk@cm4all.com>  Wed, 02 Jul 2014 12:58:55 +0200

cm4all-beng-proxy (5.0.5) unstable; urgency=low

  * translation: add packet EXPAND_URI
  * tcache: VALIDATE_MTIME=0 matches when the file does not exist

 -- Max Kellermann <mk@cm4all.com>  Mon, 30 Jun 2014 14:15:02 -0000

cm4all-beng-proxy (5.0.4) unstable; urgency=low

  * merge release 4.6

 -- Max Kellermann <mk@cm4all.com>  Wed, 25 Jun 2014 13:05:26 -0000

cm4all-beng-proxy (5.0.3) unstable; urgency=low

  * tcache: optimize invalidation with host filter
  * tcache: optimize invalidation with site filter

 -- Max Kellermann <mk@cm4all.com>  Tue, 24 Jun 2014 20:24:25 -0000

cm4all-beng-proxy (5.0.2) unstable; urgency=low

  * merge release 4.5
  * session: fix potential crash on shared memory exhaustion
  * session: really purge new sessions first
  * translate_client: strict HEADER_FORWARD checks
  * translate_client: fix the COOKIE=BOTH parser
  * header_forward: fix COOKIE=BOTH forwarding

 -- Max Kellermann <mk@cm4all.com>  Mon, 16 Jun 2014 14:26:06 -0000

cm4all-beng-proxy (5.0.1) unstable; urgency=low

  * processor: allow Content-Type application/xml
  * was, pipe_filter: don't inherit environment variables
  * pipe_filter: fix command-line argument corruption bug
  * pipe_filter: support custom environment variables
  * translation: SETENV sets environment vars for FastCGI and WAS
  * header_forward: add mode COOKIE=BOTH

 -- Max Kellermann <mk@cm4all.com>  Fri, 06 Jun 2014 13:41:44 -0000
=======
cm4all-beng-proxy (4.11) unstable; urgency=low

  * merge release 3.1.37

 -- Max Kellermann <mk@cm4all.com>  Mon, 28 Jul 2014 15:34:53 -0000
>>>>>>> f41a56a1

cm4all-beng-proxy (4.10) unstable; urgency=low

  * merge release 3.1.36
  * lhttp_stock: fix crash after fork failure

 -- Max Kellermann <mk@cm4all.com>  Wed, 23 Jul 2014 17:47:36 -0000

cm4all-beng-proxy (4.9) unstable; urgency=low

  * merge release 3.1.35

 -- Max Kellermann <mk@cm4all.com>  Mon, 21 Jul 2014 16:34:15 -0000

cm4all-beng-proxy (4.8) unstable; urgency=low

  * ssl: fix choking decryption on large SSL packets
  * http_server: discard incoming data while waiting for drained response

 -- Max Kellermann <mk@cm4all.com>  Thu, 17 Jul 2014 23:16:21 -0000

cm4all-beng-proxy (4.7) unstable; urgency=low

  * lb: flush all output buffers before closing HTTPS connection

 -- Max Kellermann <mk@cm4all.com>  Wed, 02 Jul 2014 10:46:07 -0000

cm4all-beng-proxy (4.6) unstable; urgency=low

  * merge release 3.1.34

 -- Max Kellermann <mk@cm4all.com>  Wed, 25 Jun 2014 13:02:07 -0000

cm4all-beng-proxy (4.5) unstable; urgency=low

  * tcache: enable VARY on LOCAL_ADDRESS_STRING

 -- Max Kellermann <mk@cm4all.com>  Sun, 15 Jun 2014 21:14:17 -0000

cm4all-beng-proxy (4.4) unstable; urgency=low

  * debian/control: refuse to build with libnfs 1.9.3-1 due to broken
    package name

 -- Max Kellermann <mk@cm4all.com>  Tue, 10 Jun 2014 09:59:57 -0000

cm4all-beng-proxy (4.3) unstable; urgency=low

  * merge release 3.1.33
  * widget_uri, cgi_address: fix potential crash

 -- Max Kellermann <mk@cm4all.com>  Tue, 10 Jun 2014 08:47:34 -0000

cm4all-beng-proxy (4.2) unstable; urgency=low

  * widget: avoid double slash when concatenating (Local) HTTP URI and
    path_info

 -- Max Kellermann <mk@cm4all.com>  Tue, 03 Jun 2014 18:08:54 -0000

cm4all-beng-proxy (4.1) unstable; urgency=medium

  * feature freeze

 -- Max Kellermann <mk@cm4all.com>  Fri, 30 May 2014 13:42:38 +0200

cm4all-beng-proxy (4.0.49) unstable; urgency=low

  * lb_config: allow escaping backslash in lb.conf
  * translation: add packet AUTH (yet another authentication protocol)

 -- Max Kellermann <mk@cm4all.com>  Wed, 28 May 2014 15:14:54 -0000

cm4all-beng-proxy (4.0.48) unstable; urgency=low

  * cgi_address: avoid double slash when concatenating script_name and
    path_info
  * cgi_address: default to script_name="/"

 -- Max Kellermann <mk@cm4all.com>  Tue, 27 May 2014 11:47:19 -0000

cm4all-beng-proxy (4.0.47) unstable; urgency=low

  * args: unescape values with dollar sign (4.0.46 regression)
  * translate_client: fix "Could not locate resource" (4.0.38 regression)

 -- Max Kellermann <mk@cm4all.com>  Mon, 26 May 2014 17:02:48 -0000

cm4all-beng-proxy (4.0.46) unstable; urgency=low

  * translate_client: check for valid base address after EASY_BASE
  * fcgi_client: detect bogus Content-Length response header

 -- Max Kellermann <mk@cm4all.com>  Mon, 26 May 2014 12:11:55 -0000

cm4all-beng-proxy (4.0.45) unstable; urgency=low

  * translate_client: fix crash after misplaced AUTO_BASE
  * fcgi_client: support STDERR_PATH for FastCGI's STDERR stream

 -- Max Kellermann <mk@cm4all.com>  Thu, 22 May 2014 15:42:08 -0000

cm4all-beng-proxy (4.0.44) unstable; urgency=low

  * cgi_address: unescape PATH_INFO in ENOTDIR handler
  * python/translation/response: add method bind_mount()

 -- Max Kellermann <mk@cm4all.com>  Wed, 21 May 2014 13:58:15 -0000

cm4all-beng-proxy (4.0.43) unstable; urgency=low

  * merge release 3.1.32
  * lhttp_stock: handle fork() failures
  * handler: fix assertion failure on malformed request URI

 -- Max Kellermann <mk@cm4all.com>  Wed, 21 May 2014 07:27:05 -0000

cm4all-beng-proxy (4.0.42) unstable; urgency=low

  * tstock: log abstract socket paths properly
  * translation: add packet COOKIE_PATH
  * cookie_{server,client}: upgrade to RFC 6265
  * http_string: allow comma in cookie values (RFC ignorant)

 -- Max Kellermann <mk@cm4all.com>  Wed, 14 May 2014 10:41:34 -0000

cm4all-beng-proxy (4.0.41) unstable; urgency=low

  * handler: forget CHECK after the check has completed
  * handler: apply SESSION before repeating translation
  * fcgi, lhttp, delegate: apply STDERR_PATH to stdout

 -- Max Kellermann <mk@cm4all.com>  Tue, 13 May 2014 15:14:58 -0000

cm4all-beng-proxy (4.0.40) unstable; urgency=low

  * file_hander: fix memory leak
  * rerror: add option "verbose_response"
  * translation: rename LHTTP_EXPAND_URI to EXPAND_LHTTP_URI
  * tcache: raise MAX_AGE limit to one day
  * ajp_client: fix header corruption
  * ajp_client: fix buffer overflow
  * python/translation/response: add method expand_pair()

 -- Max Kellermann <mk@cm4all.com>  Mon, 12 May 2014 15:58:07 -0000

cm4all-beng-proxy (4.0.39) unstable; urgency=low

  * file_enotdir: fix PATH_INFO forwarding for LHTTP

 -- Max Kellermann <mk@cm4all.com>  Fri, 09 May 2014 13:38:57 -0000

cm4all-beng-proxy (4.0.38) unstable; urgency=low

  * translation: add packet STDERR_PATH
  * translate_client: detect missing LHTTP_URI, NFS_EXPORT
  * handler: fix the USER translation packet (broken since 4.0.17)

 -- Max Kellermann <mk@cm4all.com>  Thu, 08 May 2014 21:49:55 -0000

cm4all-beng-proxy (4.0.37) unstable; urgency=low

  * enotdir: forward PATH_INFO to LHTTP server
  * lhttp: support environment variables via PAIR

 -- Max Kellermann <mk@cm4all.com>  Thu, 08 May 2014 12:59:50 -0000

cm4all-beng-proxy (4.0.36) unstable; urgency=low

  * tcache: log the final cache key
  * translation: add packet ENOTDIR

 -- Max Kellermann <mk@cm4all.com>  Thu, 08 May 2014 08:56:13 -0000

cm4all-beng-proxy (4.0.35) unstable; urgency=low

  * namespace_options, client-socket: Debian Squeeze compatibility tweaks
  * tcache: paranoid checks for REGEX (optional via UNSAFE_BASE)
  * translation: add packet REDIRECT_QUERY_STRING

 -- Max Kellermann <mk@cm4all.com>  Tue, 06 May 2014 16:20:22 -0000

cm4all-beng-proxy (4.0.34) unstable; urgency=low

  * tcache: fix URI with BASE
  * tcache: allow URI with AUTO_BASE/EASY_BASE
  * tcache: allow TEST_PATH with BASE
  * translation: add packet EXPAND_TEST_PATH

 -- Max Kellermann <mk@cm4all.com>  Tue, 06 May 2014 12:58:50 -0000

cm4all-beng-proxy (4.0.33) unstable; urgency=low

  * allow FILE_NOT_FOUND depth 20
  * translation: add packets EXPAND_SCRIPT_NAME, TEST_PATH

 -- Max Kellermann <mk@cm4all.com>  Mon, 05 May 2014 16:05:09 -0000

cm4all-beng-proxy (4.0.32) unstable; urgency=low

  * cgi_address: allow BASE without PATH_INFO
  * implement FILE_NOT_FOUND support for CGI, FastCGI, WAS, LHTTP

 -- Max Kellermann <mk@cm4all.com>  Fri, 02 May 2014 14:32:47 -0000

cm4all-beng-proxy (4.0.31) unstable; urgency=low

  * translation: add packet EXPAND_REDIRECT
  * tcache: regex compiler errors and base mismatches are fatal

 -- Max Kellermann <mk@cm4all.com>  Thu, 01 May 2014 18:23:24 -0000

cm4all-beng-proxy (4.0.30) unstable; urgency=low

  * merge release 3.1.31
  * uri_base: fix BASE store bug after request to the BASE

 -- Max Kellermann <mk@cm4all.com>  Tue, 29 Apr 2014 21:53:37 -0000

cm4all-beng-proxy (4.0.29) unstable; urgency=low

  * processor: add URI rewrite mode "response"

 -- Max Kellermann <mk@cm4all.com>  Wed, 23 Apr 2014 23:59:00 -0000

cm4all-beng-proxy (4.0.28) unstable; urgency=low

  * handler: fix SESSION and PARAM breakage
  * tcache: fix VARY/PARAM check
  * translation: allow null bytes in SESSION

 -- Max Kellermann <mk@cm4all.com>  Thu, 17 Apr 2014 12:21:29 -0000

cm4all-beng-proxy (4.0.27) unstable; urgency=low

  * tstock: support abstract sockets

 -- Max Kellermann <mk@cm4all.com>  Fri, 04 Apr 2014 12:58:09 -0000

cm4all-beng-proxy (4.0.26) unstable; urgency=low

  * merge release 3.1.28
  * translation: add packet EXPIRES_RELATIVE

 -- Max Kellermann <mk@cm4all.com>  Tue, 01 Apr 2014 17:18:55 -0000

cm4all-beng-proxy (4.0.25) unstable; urgency=low

  * merge release 3.1.27
  * lb/tcp: fix busy loop

 -- Max Kellermann <mk@cm4all.com>  Thu, 27 Mar 2014 11:22:05 -0000

cm4all-beng-proxy (4.0.24) unstable; urgency=low

  * failure: fix bogus assertion failure with abstract sockets
  * lb/tcp: fix memory leaks
  * lb/tcp: drain output buffers before closing the connection

 -- Max Kellermann <mk@cm4all.com>  Mon, 24 Mar 2014 17:42:04 -0000

cm4all-beng-proxy (4.0.23) unstable; urgency=low

  * translation: new packet DIRECTORY_INDEX

 -- Max Kellermann <mk@cm4all.com>  Fri, 21 Mar 2014 13:00:39 -0000

cm4all-beng-proxy (4.0.22) unstable; urgency=low

  * translation: allow ERROR_DOCUMENT payload, echo
  * translation: new packets FILE_NOT_FOUND, CONTENT_TYPE_LOOKUP
  * translate_client: check for multiple REGEX / INVERSE_REGEX
  * translate_client: support abstract sockets in ADDRESS_STRING

 -- Max Kellermann <mk@cm4all.com>  Thu, 20 Mar 2014 12:28:04 -0000

cm4all-beng-proxy (4.0.21) unstable; urgency=low

  * merge release 3.1.26
  * handler: forward HTTP errors from translation cache to browser
  * tcache: reduce memory usage
  * translate_client: don't send REMOTE_HOST unless requested via WANT
  * translate_client: check if BASE matches request URI
  * translation: make "UNSAFE_BASE" a modifier for "BASE"
  * translation: new packet "EASY_BASE" simplifies "BASE" usage
  * translation: new packets "REGEX_TAIL", "REGEX_UNESCAPE"

 -- Max Kellermann <mk@cm4all.com>  Mon, 17 Mar 2014 22:00:23 -0000

cm4all-beng-proxy (4.0.20) unstable; urgency=low

  * merge release 3.1.25
  * translate_client: refuse to parse incoming request packets
  * translate_client: check for illegal null bytes
  * translation: add packet "UNSAFE_BASE"
  * lb: drop root privileges irreversibly using PR_SET_NO_NEW_PRIVS

 -- Max Kellermann <mk@cm4all.com>  Thu, 13 Mar 2014 13:34:47 -0000

cm4all-beng-proxy (4.0.19) unstable; urgency=low

  * translation: add packet WANT, make several packets optional
  * translate_client: allow combining CHECK and WANT_FULL_URI
  * tcache: make PARAM cacheable, supported by VARY
  * python/translation/request: accept BEGIN in packetReceived()
  * python/translation/request: add attribute "protocol_version"
  * lb: detach from file system (security)

 -- Max Kellermann <mk@cm4all.com>  Wed, 05 Mar 2014 14:16:42 -0000

cm4all-beng-proxy (4.0.18) unstable; urgency=low

  * doc/lb: document sticky mode "source_ip"
  * lb/tcp: fix endless loop due to misrouted write event

 -- Max Kellermann <mk@cm4all.com>  Tue, 18 Feb 2014 14:48:47 -0000

cm4all-beng-proxy (4.0.17) unstable; urgency=low

  * handler: apply session directives from current translation response
    before resuming the "previous" response

 -- Max Kellermann <mk@cm4all.com>  Mon, 17 Feb 2014 17:46:44 -0000

cm4all-beng-proxy (4.0.16) unstable; urgency=low

  * namespace: set up uid/gid mapping without MOUNT_PROC
  * namespace: allow BIND_MOUNT, MOUNT_PROC, MOUNT_HOME, MOUNT_TMP_TMPFS without
    PIVOT_ROOT
  * configurable resource limits for child processes

 -- Max Kellermann <mk@cm4all.com>  Fri, 07 Feb 2014 12:48:44 -0000

cm4all-beng-proxy (4.0.15) unstable; urgency=low

  * daemon: set up supplementary groups
  * child_manager: log resource usage
  * fcgi_stock: kill child process after connect failure
  * fcgi_stock: kill child process after repeated timeout

 -- Max Kellermann <mk@cm4all.com>  Tue, 04 Feb 2014 15:17:36 -0000

cm4all-beng-proxy (4.0.14) unstable; urgency=low

  * add systemd unit
  * cgi, delegate, lhttp, pipe: enable missing namespace features
  * cgi, pipe: fix /proc mount failure
  * namespace: secure /proc flags
  * namespace: work around uid/gid mapper failure using PR_SET_DUMPABLE

 -- Max Kellermann <mk@cm4all.com>  Mon, 03 Feb 2014 20:40:49 -0000

cm4all-beng-proxy (4.0.13) unstable; urgency=low

  * namespace: make new root directory read-only
  * namespace: add option to mount tmpfs on /tmp
  * namespace: arbitrary bind-mounts
  * namespace: support UTS namespaces
  * namespace: set up uid/gid mapping in user namespace

 -- Max Kellermann <mk@cm4all.com>  Tue, 28 Jan 2014 22:37:47 -0000

cm4all-beng-proxy (4.0.12) unstable; urgency=low

  * cache: use monotonic clock
  * namespace: support PID namespaces
  * namespace: support mount namespace and pivot_root()
  * namespace: can mount new /proc, $HOME

 -- Max Kellermann <mk@cm4all.com>  Fri, 24 Jan 2014 14:02:34 -0000

cm4all-beng-proxy (4.0.11) unstable; urgency=low

  * was: fix misdirected pipes (4.0.10 regression)
  * translation: add packets EXPAND_APPEND, EXPAND_PAIR
  * file_handler: allow character devices

 -- Max Kellermann <mk@cm4all.com>  Tue, 21 Jan 2014 18:24:14 -0000

cm4all-beng-proxy (4.0.10) unstable; urgency=low

  * merge release 3.1.24
  * response: don't report version in "Server" response header
  * lhttp, delegate: support namespaces
  * delegate: fix spontaneous shutdown due to misrouted SIGTERM signal

 -- Max Kellermann <mk@cm4all.com>  Fri, 03 Jan 2014 21:18:45 -0000

cm4all-beng-proxy (4.0.9) unstable; urgency=low

  * pipe: fix signal handler race condition
  * pipe, CGI, FastCGI, WAS: support user/network namespaces

 -- Max Kellermann <mk@cm4all.com>  Mon, 23 Dec 2013 18:55:03 -0000

cm4all-beng-proxy (4.0.8) unstable; urgency=low

  * CGI, FastCGI, WAS: support command-line arguments
  * header-forward: add groups "CORS", "SECURE"

 -- Max Kellermann <mk@cm4all.com>  Mon, 16 Dec 2013 18:26:12 -0000

cm4all-beng-proxy (4.0.7) unstable; urgency=low

  * merge release 3.1.23
  * ssl_filter: fix stalled SSL read
  * thread_socket_filter: fix stalled SSL write

 -- Max Kellermann <mk@cm4all.com>  Sat, 07 Dec 2013 07:39:16 -0000

cm4all-beng-proxy (4.0.6) unstable; urgency=low

  * thread_queue: fix spurious thread exit

 -- Max Kellermann <mk@cm4all.com>  Tue, 26 Nov 2013 20:45:30 -0000

cm4all-beng-proxy (4.0.5) unstable; urgency=low

  * merge release 3.1.22

 -- Max Kellermann <mk@cm4all.com>  Mon, 25 Nov 2013 13:03:15 -0000

cm4all-beng-proxy (4.0.4) unstable; urgency=low

  * merge release 3.1.21
  * nfs: bind to privileged port

 -- Max Kellermann <mk@cm4all.com>  Sun, 24 Nov 2013 08:30:58 -0000

cm4all-beng-proxy (4.0.3) unstable; urgency=low

  * lb: allow the kernel to chooes a TCP bind port
  * lb: support forwarding HTTP requests with the original source IP

 -- Max Kellermann <mk@cm4all.com>  Sun, 10 Nov 2013 17:46:44 -0000

cm4all-beng-proxy (4.0.2) unstable; urgency=low

  * merge release 3.1.20
  * lb: support forwarding TCP connections with the original source IP

 -- Max Kellermann <mk@cm4all.com>  Tue, 05 Nov 2013 16:07:34 -0000

cm4all-beng-proxy (4.0.1) unstable; urgency=low

  * merge release 3.1.19

 -- Max Kellermann <mk@cm4all.com>  Wed, 30 Oct 2013 15:26:16 -0000

cm4all-beng-proxy (4.0) unstable; urgency=low

  * translation: rename TRANSLATE_PROXY to TRANSLATE_HTTP
  * thread_pool: start SSL worker threads on the first use
  * translate-client, resource-loader: support https://

 -- Max Kellermann <mk@cm4all.com>  Wed, 23 Oct 2013 19:29:38 -0000

cm4all-beng-proxy (3.1.37) unstable; urgency=low

  * http_cache: fix caching (Fast-)CGI responses
  * http_client: fix bug with HTTP 1.0 Keep-Alive
  * stock: destroy only surplus idle items

 -- Max Kellermann <mk@cm4all.com>  Mon, 28 Jul 2014 15:30:50 -0000

cm4all-beng-proxy (3.1.36) unstable; urgency=low

  * http_server: ignore case in "Connection" request header
  * http_client: allow comma-separated list in "Connection" response
    header

 -- Max Kellermann <mk@cm4all.com>  Wed, 23 Jul 2014 17:43:09 -0000

cm4all-beng-proxy (3.1.35) unstable; urgency=low

  * lb_tcp: fix memory leak after send failure
  * ssl_filter: fix race condition
  * ssl_filter: fix memory leak with client certificates

 -- Max Kellermann <mk@cm4all.com>  Mon, 21 Jul 2014 16:20:14 -0000

cm4all-beng-proxy (3.1.34) unstable; urgency=low

  * session: fix potential crash on shared memory exhaustion
  * session: really purge new sessions first
  * istream-iconv: fix endless loop with unknown charset

 -- Max Kellermann <mk@cm4all.com>  Wed, 25 Jun 2014 12:58:03 -0000

cm4all-beng-proxy (3.1.33) unstable; urgency=low

  * widget: avoid double slash when concatenating (Local) HTTP URI and
    path_info
  * pipe: fix command-line argument corruption bug
  * fcgi_client: detect bogus Content-Length response header

 -- Max Kellermann <mk@cm4all.com>  Tue, 10 Jun 2014 08:30:39 -0000

cm4all-beng-proxy (3.1.32) unstable; urgency=low

  * http_string: allow comma in cookie values (RFC ignorant)

 -- Max Kellermann <mk@cm4all.com>  Mon, 19 May 2014 07:52:24 -0000

cm4all-beng-proxy (3.1.31) unstable; urgency=low

  * rewrite-uri: fix view name corruption

 -- Max Kellermann <mk@cm4all.com>  Mon, 28 Apr 2014 16:30:17 -0000

cm4all-beng-proxy (3.1.30) unstable; urgency=low

  * translate-client: fix EXPAND_PATH on HTTP address

 -- Max Kellermann <mk@cm4all.com>  Mon, 28 Apr 2014 14:44:22 -0000

cm4all-beng-proxy (3.1.29) unstable; urgency=low

  * http-server: fix potential crash with too many request headers

 -- Max Kellermann <mk@cm4all.com>  Fri, 25 Apr 2014 15:52:16 -0000

cm4all-beng-proxy (3.1.28) unstable; urgency=low

  * buffered_socket: fix bogus assertion failure

 -- Max Kellermann <mk@cm4all.com>  Tue, 01 Apr 2014 16:53:22 -0000

cm4all-beng-proxy (3.1.27) unstable; urgency=low

  * fcgi-stock: show process name in log messages
  * fcgi-stock: check connection state before issuing new request

 -- Max Kellermann <mk@cm4all.com>  Tue, 25 Mar 2014 20:02:23 -0000

cm4all-beng-proxy (3.1.26) unstable; urgency=low

  * http-client: fix bogus assertion failure

 -- Max Kellermann <mk@cm4all.com>  Fri, 14 Mar 2014 14:36:12 -0000

cm4all-beng-proxy (3.1.25) unstable; urgency=low

  * escape: fix data corruption with glibc 2.18

 -- Max Kellermann <mk@cm4all.com>  Thu, 06 Mar 2014 11:47:14 -0000

cm4all-beng-proxy (3.1.24) unstable; urgency=low

  * fcgi-stock: fix crash on fork() failure
  * fcache: fix crash on responses without body

 -- Max Kellermann <mk@cm4all.com>  Thu, 02 Jan 2014 22:57:50 -0000

cm4all-beng-proxy (3.1.23) unstable; urgency=low

  * was-output: fix event leak
  * was-output: fix crash in error handler
  * was-client: free the request body on empty response
  * was-client: reuse connection after empty response
  * was-client: fix stalled response on LENGTH=0

 -- Max Kellermann <mk@cm4all.com>  Fri, 06 Dec 2013 13:23:40 -0000

cm4all-beng-proxy (3.1.22) unstable; urgency=low

  * http_server: fix stalled response

 -- Max Kellermann <mk@cm4all.com>  Mon, 25 Nov 2013 13:00:33 -0000

cm4all-beng-proxy (3.1.21) unstable; urgency=low

  * merge release 3.0.34
  * was-client: fix crash on abort
  * was-client: fix off-by-one error in header parser

 -- Max Kellermann <mk@cm4all.com>  Sun, 24 Nov 2013 08:04:41 -0000

cm4all-beng-proxy (3.1.20) unstable; urgency=low

  * jail: add "--" after last option, allows passing options to jail
  * keep CAP_KILL to be able to kill jailed child processes

 -- Max Kellermann <mk@cm4all.com>  Mon, 04 Nov 2013 14:41:34 -0000

cm4all-beng-proxy (3.1.19) unstable; urgency=low

  * handler: work around crash due to translation cache invalidation
  * child: send SIGKILL after 60 seconds

 -- Max Kellermann <mk@cm4all.com>  Wed, 30 Oct 2013 12:12:31 -0000

cm4all-beng-proxy (3.1.18) unstable; urgency=low

  * nfs: translate NFS3ERR_NOENT to "404 Not Found"
  * nfs_client: don't leak file descriptor to child processes

 -- Max Kellermann <mk@cm4all.com>  Wed, 30 Oct 2013 09:28:11 -0000

cm4all-beng-proxy (3.1.17) unstable; urgency=low

  * tcache: cache translation responses that contain STATUS

 -- Max Kellermann <mk@cm4all.com>  Fri, 25 Oct 2013 17:10:26 -0000

cm4all-beng-proxy (3.1.16) unstable; urgency=low

  * fcgi-stock: kill child processes with SIGUSR1 instead of SIGTERM

 -- Max Kellermann <mk@cm4all.com>  Wed, 23 Oct 2013 08:54:03 -0000

cm4all-beng-proxy (3.1.15) unstable; urgency=low

  * lhttp_address: don't unescape the BASE suffix
  * {file,nfs}_address: unescape EXPAND_PATH(_INFO) substitutions
  * child_stock: fix another assertion failure

 -- Max Kellermann <mk@cm4all.com>  Tue, 22 Oct 2013 15:15:42 -0000

cm4all-beng-proxy (3.1.14) unstable; urgency=low

  * istream_nfs: fix assertion failure on empty file
  * nfs_client: fix crash on malformed path
  * nfs_client: improved error messages
  * child_stock: fix assertion failure when busy child process gets killed

 -- Max Kellermann <mk@cm4all.com>  Mon, 21 Oct 2013 15:38:28 -0000

cm4all-beng-proxy (3.1.13) unstable; urgency=low

  * merge release 3.0.33
  * translation: new packet WANT_FULL_URI for obtaining the full URI

 -- Max Kellermann <mk@cm4all.com>  Wed, 09 Oct 2013 10:40:35 -0000

cm4all-beng-proxy (3.1.12) unstable; urgency=low

  * merge release 3.0.31
  * translation: new packet CONCURRENCY controls number of LHTTP
    connections per process

 -- Max Kellermann <mk@cm4all.com>  Sat, 05 Oct 2013 11:34:04 -0000

cm4all-beng-proxy (3.1.11) unstable; urgency=low

  * lhttp_stock: allow 4 concurrent connections per LHTTP process

 -- Max Kellermann <mk@cm4all.com>  Mon, 30 Sep 2013 16:10:05 -0000

cm4all-beng-proxy (3.1.10) unstable; urgency=low

  * resource-address: fix assertion failure in LHTTP operation
  * lhttp_request: use the LHTTP_HOST attribute
  * kill the logger process on shutdown

 -- Max Kellermann <mk@cm4all.com>  Wed, 25 Sep 2013 17:29:56 -0000

cm4all-beng-proxy (3.1.9) unstable; urgency=low

  * {fcgi,lhttp}_stock: reuse child processes after connection closed
  * translate-client: ignore DEFLATED,GZIPPED on NFS address
  * translate-client: ignore EXPAND_PATH_INFO on local file
  * ssl_factory: wildcard matches single letter
  * ssl_factory: wildcard matches only one segment

 -- Max Kellermann <mk@cm4all.com>  Tue, 24 Sep 2013 10:31:30 -0000

cm4all-beng-proxy (3.1.8) unstable; urgency=low

  * ssl_factory: fix broken certificat/key matching
  * doc: various manual updates (RFC 2617, ...)

 -- Max Kellermann <mk@cm4all.com>  Fri, 20 Sep 2013 12:55:55 -0000

cm4all-beng-proxy (3.1.7) unstable; urgency=low

  * merge release 3.0.30
  * resource-loader: new protocol "Local HTTP"

 -- Max Kellermann <mk@cm4all.com>  Tue, 17 Sep 2013 13:36:20 -0000

cm4all-beng-proxy (3.1.6) unstable; urgency=low

  * buffered_socket: fix assertion failure

 -- Max Kellermann <mk@cm4all.com>  Fri, 23 Aug 2013 12:39:47 -0000

cm4all-beng-proxy (3.1.5) unstable; urgency=low

  * merge release 3.0.26
  * lb: disallow deprecated configuration keywords
  * lb: conditional pools
  * lb_config: setting "ssl_cert" specifies both certificate and key
  * ssl_filter: support TLS Server Name Indication

 -- Max Kellermann <mk@cm4all.com>  Fri, 16 Aug 2013 16:29:34 -0000

cm4all-beng-proxy (3.1.4) unstable; urgency=low

  * nfs_cache: new dedicated cache for NFS files
  * nfs_{handler,request}: use Content-Type from translation server

 -- Max Kellermann <mk@cm4all.com>  Mon, 10 Jun 2013 20:50:58 -0000

cm4all-beng-proxy (3.1.3) unstable; urgency=low

  * nfs_client: fix crash due to uninitialized memory
  * nfs_client: disconnect idle connections
  * nfs_client: expire file metadata
  * istream-nfs: fix resuming a blocking sink
  * istream-nfs: detect file truncation

 -- Max Kellermann <mk@cm4all.com>  Mon, 03 Jun 2013 19:30:20 -0000

cm4all-beng-proxy (3.1.2) unstable; urgency=low

  * nfs_client: read larger chunks
  * nfs_handler: implement cache revalidation and byte ranges

 -- Max Kellermann <mk@cm4all.com>  Wed, 29 May 2013 16:23:15 -0000

cm4all-beng-proxy (3.1.1) unstable; urgency=low

  * nfs_client: fix crash on HEAD request
  * nfs_client: generate Last-Modified and ETag
  * http-cache: allow caching NFS files

 -- Max Kellermann <mk@cm4all.com>  Thu, 23 May 2013 11:00:49 -0000

cm4all-beng-proxy (3.1) unstable; urgency=low

  * nfs_client: new resource loader backend

 -- Max Kellermann <mk@cm4all.com>  Tue, 21 May 2013 21:14:06 -0000

cm4all-beng-proxy (3.0.34) unstable; urgency=low

  * processor: fix use-after-free crash bug

 -- Max Kellermann <mk@cm4all.com>  Sun, 24 Nov 2013 07:46:29 -0000

cm4all-beng-proxy (3.0.33) unstable; urgency=low

  * tcache: limit the cacheable CHECK length
  * tcache: allow binary data in the CHECK payload
  * tcache: fix matching the URI on INVALIDATE with CHECK

 -- Max Kellermann <mk@cm4all.com>  Wed, 09 Oct 2013 09:52:47 -0000

cm4all-beng-proxy (3.0.32) unstable; urgency=low

  * tcache: apply BASE to responses without an address
  * tcache: fix BASE on responses with CHECK
  * handler: fix crash after malformed CHECK/PREVIOUS translation

 -- Max Kellermann <mk@cm4all.com>  Tue, 08 Oct 2013 15:48:07 -0000

cm4all-beng-proxy (3.0.31) unstable; urgency=low

  * socket_wrapper: work around libevent timeout reset bug

 -- Max Kellermann <mk@cm4all.com>  Wed, 02 Oct 2013 15:30:11 -0000

cm4all-beng-proxy (3.0.30) unstable; urgency=low

  * istream-file: fix crash bug
  * fcgi, was: fix memory leak on malformed translation response

 -- Max Kellermann <mk@cm4all.com>  Tue, 17 Sep 2013 13:23:28 -0000

cm4all-beng-proxy (3.0.29) unstable; urgency=low

  * fcgi-client: fix crash on certain malformed responses
  * parser: fix crash on certain CDATA sections

 -- Max Kellermann <mk@cm4all.com>  Mon, 02 Sep 2013 10:51:58 -0000

cm4all-beng-proxy (3.0.28) unstable; urgency=low

  * processor: fix widget lookup regression

 -- Max Kellermann <mk@cm4all.com>  Mon, 26 Aug 2013 18:21:03 -0000

cm4all-beng-proxy (3.0.27) unstable; urgency=low

  * processor: fix stalled transfer with two nested processors

 -- Max Kellermann <mk@cm4all.com>  Mon, 26 Aug 2013 17:09:47 -0000

cm4all-beng-proxy (3.0.26) unstable; urgency=low

  * respones: generate header P3P:CP="CAO PSA OUR" to work around IE10 bug
  * init: auto-create /var/run/cm4all
  * lb: enable GLib multi-threading

 -- Max Kellermann <mk@cm4all.com>  Fri, 26 Jul 2013 07:21:15 -0000

cm4all-beng-proxy (3.0.25) unstable; urgency=low

  * stock: fix access to undefind memory
  * file-handler, http-util: fix If-Match / If-None-Match check

 -- Max Kellermann <mk@cm4all.com>  Wed, 29 May 2013 16:13:54 -0000

cm4all-beng-proxy (3.0.24) unstable; urgency=low

  * memcached-client: fix bogus "peer closed socket prematurely"

 -- Max Kellermann <mk@cm4all.com>  Tue, 23 Apr 2013 11:20:00 -0000

cm4all-beng-proxy (3.0.23) unstable; urgency=low

  * lb: fix memory leak when request with body gets aborted early

 -- Max Kellermann <mk@cm4all.com>  Thu, 04 Apr 2013 15:33:57 -0000

cm4all-beng-proxy (3.0.22) unstable; urgency=low

  * http-server: fix rare crash in request body handler
  * http-client: fix memory leak

 -- Max Kellermann <mk@cm4all.com>  Tue, 26 Mar 2013 07:24:22 -0000

cm4all-beng-proxy (3.0.21) unstable; urgency=low

  * ajp-client: fix malformed request packet with empty request body

 -- Max Kellermann <mk@cm4all.com>  Thu, 21 Mar 2013 17:11:22 -0000

cm4all-beng-proxy (3.0.20) unstable; urgency=low

  * http-client: fix assertion failure with certain chunked responses

 -- Max Kellermann <mk@cm4all.com>  Thu, 21 Mar 2013 10:21:13 -0000

cm4all-beng-proxy (3.0.19) unstable; urgency=low

  * istream_tee: fix crash / memory leak on I/O error before request body
    was delivered to widget

 -- Max Kellermann <mk@cm4all.com>  Mon, 18 Mar 2013 11:23:27 -0000

cm4all-beng-proxy (3.0.18) unstable; urgency=low

  * bot: detect more crawler/bot user-agents
  * lb.init: add ACCESS_LOGGER variable

 -- Max Kellermann <mk@cm4all.com>  Fri, 15 Mar 2013 14:47:08 -0000

cm4all-beng-proxy (3.0.17) unstable; urgency=low

  * lb: add ssl_verify "optional"

 -- Max Kellermann <mk@cm4all.com>  Fri, 08 Mar 2013 14:31:25 -0000

cm4all-beng-proxy (3.0.16) unstable; urgency=low

  * http-request: fix assertion failure
  * log-{cat,split}: use unsigned characters in backslash-escape

 -- Max Kellermann <mk@cm4all.com>  Thu, 07 Mar 2013 15:26:26 -0000

cm4all-beng-proxy (3.0.15) unstable; urgency=low

  * stock: fix another assertion failure during idle cleanup
  * inline-widget: avoid unrecoverable I/O errors during initialisation

 -- Max Kellermann <mk@cm4all.com>  Tue, 05 Mar 2013 07:11:46 -0000

cm4all-beng-proxy (3.0.14) unstable; urgency=low

  * stock: fix assertion failure during idle cleanup
  * http-server: count bytes received, fixes regression
  * http-server: send "100 Continue", fixes regression
  * http-client: fix potential assertion failure after "100 Continue"

 -- Max Kellermann <mk@cm4all.com>  Fri, 01 Mar 2013 16:53:54 -0000

cm4all-beng-proxy (3.0.13) unstable; urgency=low

  * merge release 2.3.7
  * uri-verify: allow double slashes
  * change product token to "CM4all Webserver"

 -- Max Kellermann <mk@cm4all.com>  Mon, 18 Feb 2013 11:35:29 -0000

cm4all-beng-proxy (3.0.12) unstable; urgency=low

  * listener: enable TCP Fast Open (requires Linux 3.7)
  * rubber: optimize huge page allocation
  * rubber: optimize hole search
  * translate-cache: optimize INVALIDATE=HOST
  * filter-cache: reserve some space in the rubber allocator

 -- Max Kellermann <mk@cm4all.com>  Fri, 15 Feb 2013 09:57:51 -0000

cm4all-beng-proxy (3.0.11) unstable; urgency=low

  * stock: slow down destruction of surplus idle items
  * fcgi-client: try harder to reuse existing FastCGI connections
  * cmdline: new options to control the FastCGI/WAS stock

 -- Max Kellermann <mk@cm4all.com>  Tue, 12 Feb 2013 09:38:35 -0000

cm4all-beng-proxy (3.0.10) unstable; urgency=low

  * child: reduce verbosity of SIGTERM log message
  * connection: reduce verbosity of ECONNRESET log message
  * http-server: fix duplicate abort call
  * http-server: add missing pool reference in request body eof
  * handler: catch malformed URIs earlier
  * rubber: allocate from holes, avoid costly compression steps
  * http-cache: reserve some space in the rubber allocator

 -- Max Kellermann <mk@cm4all.com>  Fri, 08 Feb 2013 13:15:31 -0000

cm4all-beng-proxy (3.0.9) unstable; urgency=low

  * merge release 2.3.5
  * parser: fix malformed attribute value bounds
  * translation: packet VALIDATE_MTIME discards cache items after a file
    has been modified
  * http-server: fix spurious "closed prematurely" log messages
  * http-{server,client}: improve error messages
  * istream: clear the "direct" flag set on new streams
  * slice_pool: fix slice size and slices per area calculation

 -- Max Kellermann <mk@cm4all.com>  Wed, 06 Feb 2013 17:48:47 -0000

cm4all-beng-proxy (3.0.8) unstable; urgency=low

  * merge release 2.3.3
  * return unused I/O buffers to operating system
  * parser: optimize the attribute value parser
  * sink_rubber: fix assertion failure

 -- Max Kellermann <mk@cm4all.com>  Thu, 31 Jan 2013 13:27:39 -0000

cm4all-beng-proxy (3.0.7) unstable; urgency=low

  * istream-tee: fix crash due to erroneous read

 -- Max Kellermann <mk@cm4all.com>  Fri, 18 Jan 2013 13:32:49 -0000

cm4all-beng-proxy (3.0.6) unstable; urgency=low

  * control: new command "VERBOSE" manipulates logger verbosity
  * cmdline: remove obsolete option "enable_splice"
  * ajp-client: discard response body after HEAD request
  * fcgi-client: fix assertion failure after malformed HEAD response
  * fcgi-client: don't ignore log messages after HEAD request
  * translate-client: fix assertion failure after connection reset

 -- Max Kellermann <mk@cm4all.com>  Fri, 04 Jan 2013 13:14:09 -0000

cm4all-beng-proxy (3.0.5) unstable; urgency=low

  * translate-client: reduce number of system calls (optimization)
  * http-client: release the socket earlier for reusal
  * ajp-client: fix decoding the "special" response headers
  * ajp-client: wait for "end" packet before delivering empty response
  * ajp-client: use the Content-Length response header
  * ajp-client: send Content-Length request header only if body present
  * ajp-client: support HEAD requests
  * fcgi-client: support HEAD requests
  * fcgi-client: use the Content-Length response header
  * fcgi-client: don't discard buffer after socket has been closed
  * fcgi-client: continue parsing after response has been delivered
  * fcgi-client: don't attempt to write repeatedly if request body blocks
  * fcgi-client: optimized keep-alive after empty response

 -- Max Kellermann <mk@cm4all.com>  Fri, 28 Dec 2012 13:16:02 -0000

cm4all-beng-proxy (3.0.4) unstable; urgency=low

  * {http,filter}-cache: fix garbled data on large cache entries

 -- Max Kellermann <mk@cm4all.com>  Tue, 11 Dec 2012 15:17:17 -0000

cm4all-beng-proxy (3.0.3) unstable; urgency=low

  * memcached-client: fix assertion failure

 -- Max Kellermann <mk@cm4all.com>  Fri, 07 Dec 2012 18:52:33 -0000

cm4all-beng-proxy (3.0.2) unstable; urgency=low

  * merge release 2.3.1
  * lb: verify the client certificate issuer (option "ssl_verify")
  * lb: client certificate is mandatory if "ssl_verify" is enabled
  * lb: support extra CA certificate file (option "ssl_ca_cert")
  * cmdline: can't specify both --memcached-server and http_cache_size
  * init: default to one worker

 -- Max Kellermann <mk@cm4all.com>  Fri, 07 Dec 2012 09:24:52 -0000

cm4all-beng-proxy (3.0.1) unstable; urgency=low

  * http-cache: reduce memory usage while storing
  * {http,filter}-cache: reduce fork overhead
  * pool: fix crash when first allocation is large

 -- Max Kellermann <mk@cm4all.com>  Wed, 05 Dec 2012 14:05:28 -0000

cm4all-beng-proxy (3.0) unstable; urgency=low

  * {http,filter}-cache: reduce overhead when cache is disabled
  * {http,filter}-cache: exclude allocator table from reported size
  * filter-cache: reduce memory usage while storing
  * {http,filter,translate}-cache: return more free memory to operating system
  * pool: further overhead reduction
  * pool: reduce CPU overhead for large areas
  * rubber: fix assertion failure

 -- Max Kellermann <mk@cm4all.com>  Tue, 30 Oct 2012 16:32:45 -0000

cm4all-beng-proxy (2.2.1) unstable; urgency=low

  * merge release 2.1.13
  * control_local: fix assertion failure

 -- Max Kellermann <mk@cm4all.com>  Tue, 16 Oct 2012 15:46:16 -0000

cm4all-beng-proxy (2.2) unstable; urgency=low

  * cache: optimize lookups
  * pool: reduce overhead
  * pool: optimize the linear area recycler
  * resource-address: reduce memory overhead
  * session: reduce memory usage
  * http-cache, filter-cache: return free memory to operating system
  * control_server: support local and abstract sockets
  * python/control: support abstract sockets
  * bp_control: create implicit control channel for each worker process
  * require automake 1.11

 -- Max Kellermann <mk@cm4all.com>  Tue, 09 Oct 2012 15:11:24 -0000

cm4all-beng-proxy (2.3.7) unstable; urgency=low

  * tcache: fix assertion failure in BASE handler

 -- Max Kellermann <mk@cm4all.com>  Mon, 18 Feb 2013 11:58:01 -0000

cm4all-beng-proxy (2.3.6) unstable; urgency=low

  * listener: increase the backlog to 64
  * shm: reserve swap space, avoids theoretical crash

 -- Max Kellermann <mk@cm4all.com>  Sun, 17 Feb 2013 09:29:24 -0000

cm4all-beng-proxy (2.3.5) unstable; urgency=low

  * tcache: reduce CPU pressure when there are many virtual hosts (hot fix)
  * launch the access logger after daemonizing
  * user the configured logger user for the access logger
  * auto-close the access logger
  * debian/rules: compile with -fno-omit-frame-pointer

 -- Max Kellermann <mk@cm4all.com>  Tue, 05 Feb 2013 16:27:46 -0000

cm4all-beng-proxy (2.3.4) unstable; urgency=low

  * log-split: print referer and user agent
  * log-split: cache the last file
  * log-split: allow logging local time stamps
  * log-{split,cat}: escape URI, Referer and User-Agent
  * init: add ACCESS_LOGGER variable

 -- Max Kellermann <mk@cm4all.com>  Tue, 05 Feb 2013 01:31:31 -0000

cm4all-beng-proxy (2.3.3) unstable; urgency=low

  * pool: fix a memory leak in the temporary pool
  * processor: hard limit on length of attributes and parameters

 -- Max Kellermann <mk@cm4all.com>  Thu, 31 Jan 2013 13:16:33 -0000

cm4all-beng-proxy (2.3.2) unstable; urgency=low

  * merge release 2.1.17

 -- Max Kellermann <mk@cm4all.com>  Tue, 29 Jan 2013 00:01:23 -0000

cm4all-beng-proxy (2.3.1) unstable; urgency=low

  * merge release 2.1.16
  * pool: reduce CPU overhead for large areas

 -- Max Kellermann <mk@cm4all.com>  Thu, 06 Dec 2012 16:40:02 -0000

cm4all-beng-proxy (2.3) unstable; urgency=low

  * new stable branch based on v2.1.x, without the work-in-progress
    improvements from v2.2.x
  * cache: optimize lookups
  * pool: reduce overhead
  * pool: optimize the linear area recycler
  * resource-address: reduce memory overhead
  * session: reduce memory usage
  * {http,filter}-cache: reduce overhead when cache is disabled

 -- Max Kellermann <mk@cm4all.com>  Mon, 22 Oct 2012 13:48:20 -0000

cm4all-beng-proxy (2.1.17) unstable; urgency=low

  * merge release 2.0.55

 -- Max Kellermann <mk@cm4all.com>  Mon, 28 Jan 2013 23:59:54 -0000

cm4all-beng-proxy (2.1.16) unstable; urgency=low

  * merge release 2.0.54

 -- Max Kellermann <mk@cm4all.com>  Thu, 06 Dec 2012 16:35:17 -0000

cm4all-beng-proxy (2.1.15) unstable; urgency=low

  * merge release 2.0.53

 -- Max Kellermann <mk@cm4all.com>  Mon, 22 Oct 2012 12:26:57 -0000

cm4all-beng-proxy (2.1.14) unstable; urgency=low

  * merge release 2.0.52

 -- Max Kellermann <mk@cm4all.com>  Fri, 19 Oct 2012 12:10:09 -0000

cm4all-beng-proxy (2.1.13) unstable; urgency=low

  * merge release 2.0.51

 -- Max Kellermann <mk@cm4all.com>  Tue, 16 Oct 2012 15:41:58 -0000

cm4all-beng-proxy (2.1.12) unstable; urgency=low

  * merge release 2.0.50

 -- Max Kellermann <mk@cm4all.com>  Fri, 05 Oct 2012 12:26:24 -0000

cm4all-beng-proxy (2.1.11) unstable; urgency=low

  * merge release 2.0.49

 -- Max Kellermann <mk@cm4all.com>  Fri, 28 Sep 2012 15:04:36 -0000

cm4all-beng-proxy (2.1.10) unstable; urgency=low

  * merge release 2.0.48

 -- Max Kellermann <mk@cm4all.com>  Mon, 24 Sep 2012 15:43:46 -0000

cm4all-beng-proxy (2.1.9) unstable; urgency=low

  * merge release 2.0.47
  * lb: eliminate the duplicate "Date" response header (#1169)

 -- Max Kellermann <mk@cm4all.com>  Fri, 21 Sep 2012 15:56:06 -0000

cm4all-beng-proxy (2.1.8) unstable; urgency=low

  * control: publish statistics over the control protocol

 -- Max Kellermann <mk@cm4all.com>  Fri, 07 Sep 2012 12:47:34 -0000

cm4all-beng-proxy (2.1.7) unstable; urgency=low

  * resource-address: support expanding PIPE addresses
  * translation: support EXPAND_PATH for PROXY
  * reduced connect timeouts for translation server, FastCGI and beng-lb
  * uri-relative: support relative URI with just a query string
  * uri-relative: support relative URIs starting with a double slash
  * lb: improve error messages, include listener/pool name
  * lb: validate the selected sticky modde
  * lb: add sticky mode "source_ip"

 -- Max Kellermann <mk@cm4all.com>  Fri, 31 Aug 2012 14:03:41 -0000

cm4all-beng-proxy (2.1.6) unstable; urgency=low

  * merge release 2.0.46

 -- Max Kellermann <mk@cm4all.com>  Fri, 24 Aug 2012 11:11:20 -0000

cm4all-beng-proxy (2.1.5) unstable; urgency=low

  * lb_expect_monitor: configurable connect timeout

 -- Max Kellermann <mk@cm4all.com>  Mon, 20 Aug 2012 05:40:44 -0000

cm4all-beng-proxy (2.1.4) unstable; urgency=low

  * lb_monitor: configurable timeout

 -- Max Kellermann <mk@cm4all.com>  Fri, 17 Aug 2012 09:16:36 -0000

cm4all-beng-proxy (2.1.3) unstable; urgency=low

  * merge release 2.0.44
  * lb: implement tcp_expect option "expect_graceful"

 -- Max Kellermann <mk@cm4all.com>  Tue, 14 Aug 2012 14:30:57 -0000

cm4all-beng-proxy (2.1.2) unstable; urgency=low

  * support extended HTTP status codes from RFC 6585 and WebDAV

 -- Max Kellermann <mk@cm4all.com>  Thu, 09 Aug 2012 10:10:35 -0000

cm4all-beng-proxy (2.1.1) unstable; urgency=low

  * merge release 2.0.43
  * lb: support TRACE, OPTIONS and WebDAV

 -- Max Kellermann <mk@cm4all.com>  Fri, 03 Aug 2012 11:48:46 -0000

cm4all-beng-proxy (2.1) unstable; urgency=low

  * lb: add sticky mode "jvm_route" (Tomcat)

 -- Max Kellermann <mk@cm4all.com>  Mon, 30 Jul 2012 15:53:43 -0000

cm4all-beng-proxy (2.0.55) unstable; urgency=low

  * istream-tee: fix crash due to erroneous read
  * fix random crashes in the optimized build

 -- Max Kellermann <mk@cm4all.com>  Mon, 28 Jan 2013 23:52:26 -0000

cm4all-beng-proxy (2.0.54) unstable; urgency=low

  * http-cache: fix revalidation of memcached entries

 -- Max Kellermann <mk@cm4all.com>  Thu, 06 Dec 2012 16:31:23 -0000

cm4all-beng-proxy (2.0.53) unstable; urgency=low

  * filter-cache: fix assertion failure on serving empty response
  * http-cache: limit maximum age to 5 minutes if "Vary" includes cookies
  * lb: FADE_NODE lasts for 3 hours

 -- Max Kellermann <mk@cm4all.com>  Mon, 22 Oct 2012 12:21:18 -0000

cm4all-beng-proxy (2.0.52) unstable; urgency=low

  * {http,filter}-cache: include headers in cache size calculation
  * {http,filter}-cache: reduce headers memory usage
  * http-cache: limit maximum age to 1 week
    - 1 hour when "Vary" is used
    - 30 minutes when "Vary" includes "X-WidgetId" or "X-WidgetHref"
    - 5 minutes when "Vary" includes "X-CM4all-BENG-User"
  * cache: reduce number of system calls during lookup

 -- Max Kellermann <mk@cm4all.com>  Fri, 19 Oct 2012 12:07:10 -0000

cm4all-beng-proxy (2.0.51) unstable; urgency=low

  * merge release 1.4.33
  * processor: fix assertion failure with embedded CSS
  * lb: move control channel handler to worker process

 -- Max Kellermann <mk@cm4all.com>  Tue, 16 Oct 2012 15:39:32 -0000

cm4all-beng-proxy (2.0.50) unstable; urgency=low

  * pool: reduce memory overhead of debug data
  * fcgi-client: fix assertion failure due to redundant read event
  * lb: fix crash after pipe-to-socket splice I/O error

 -- Max Kellermann <mk@cm4all.com>  Fri, 05 Oct 2012 12:23:15 -0000

cm4all-beng-proxy (2.0.49) unstable; urgency=low

  * merge release 1.4.32

 -- Max Kellermann <mk@cm4all.com>  Fri, 28 Sep 2012 15:01:26 -0000

cm4all-beng-proxy (2.0.48) unstable; urgency=low

  * lb: fix duplicate monitor requests with --watchdog
  * child: verbose logging of child process events
  * log shutdown signal

 -- Max Kellermann <mk@cm4all.com>  Mon, 24 Sep 2012 15:36:03 -0000

cm4all-beng-proxy (2.0.47) unstable; urgency=low

  * merge release 1.4.31
  * cache: disable excessive debugging checks

 -- Max Kellermann <mk@cm4all.com>  Fri, 21 Sep 2012 15:24:30 -0000

cm4all-beng-proxy (2.0.46) unstable; urgency=low

  * merge release 1.4.30
  * lb: add option --config-file

 -- Max Kellermann <mk@cm4all.com>  Fri, 24 Aug 2012 10:52:29 -0000

cm4all-beng-proxy (2.0.45) unstable; urgency=low

  * merge release 1.4.29

 -- Max Kellermann <mk@cm4all.com>  Tue, 21 Aug 2012 15:49:49 -0000

cm4all-beng-proxy (2.0.44) unstable; urgency=low

  * lb: allow sticky with only one node
  * lb: add option "--check"
  * lb: run all monitors right after startup
  * lb: disable expiry of monitor results
  * lb: improved fallback for "sticky cookie"
  * lb: use Bulldog for "sticky cookie"
  * balancer, lb: persistent "fade" flag
  * balancer, lb: use the Bulldog "graceful" flag
  * control: add packet CONTROL_DUMP_POOLS

 -- Max Kellermann <mk@cm4all.com>  Tue, 14 Aug 2012 13:13:01 -0000

cm4all-beng-proxy (2.0.43) unstable; urgency=low

  * merge release 1.4.28
  * istream-replace: fix assertion failure with embedded CSS

 -- Max Kellermann <mk@cm4all.com>  Thu, 02 Aug 2012 11:14:27 -0000

cm4all-beng-proxy (2.0.42) unstable; urgency=low

  * js: new higher-level API

 -- Max Kellermann <mk@cm4all.com>  Wed, 01 Aug 2012 11:32:28 -0000

cm4all-beng-proxy (2.0.41) unstable; urgency=low

  * session: fix bogus assertion failure when loading expired session

 -- Max Kellermann <mk@cm4all.com>  Fri, 27 Jul 2012 12:47:49 -0000

cm4all-beng-proxy (2.0.40) unstable; urgency=low

  * merge release 1.4.27

 -- Max Kellermann <mk@cm4all.com>  Tue, 24 Jul 2012 16:29:13 -0000

cm4all-beng-proxy (2.0.39) unstable; urgency=low

  * merge release 1.4.26

 -- Max Kellermann <mk@cm4all.com>  Tue, 17 Jul 2012 17:00:20 -0000

cm4all-beng-proxy (2.0.38) unstable; urgency=low

  * merge release 1.4.25
  * strset: fix GROUP_CONTAINER false negatives

 -- Max Kellermann <mk@cm4all.com>  Tue, 17 Jul 2012 16:03:49 -0000

cm4all-beng-proxy (2.0.37) unstable; urgency=low

  * merge release 1.4.24

 -- Max Kellermann <mk@cm4all.com>  Mon, 16 Jul 2012 10:36:57 -0000

cm4all-beng-proxy (2.0.36) unstable; urgency=low

  * proxy-handler: re-add the URI suffix for "transparent" requests

 -- Max Kellermann <mk@cm4all.com>  Wed, 11 Jul 2012 14:12:11 -0000

cm4all-beng-proxy (2.0.35) unstable; urgency=low

  * translate: allow WIDGET_GROUP without PROCESS

 -- Max Kellermann <mk@cm4all.com>  Thu, 05 Jul 2012 13:03:21 -0000

cm4all-beng-proxy (2.0.34) unstable; urgency=low

  * session_save: skip shutdown code if saving is not configured
  * http-server: fix assertion on I/O error during POST
  * header-forward: new group FORWARD to forward the "Host" header

 -- Max Kellermann <mk@cm4all.com>  Tue, 03 Jul 2012 16:46:39 -0000

cm4all-beng-proxy (2.0.33) unstable; urgency=low

  * processor: option SELF_CONTAINER allows widget to only embed itself
  * processor: allow embedding approved widget groups
  * processor: optionally invoke CSS processor for style attributes
  * response, lb_http: put "Discard" cookie attribute to the end (Android bug)

 -- Max Kellermann <mk@cm4all.com>  Mon, 02 Jul 2012 17:52:32 -0000

cm4all-beng-proxy (2.0.32) unstable; urgency=low

  * socket_wrapper: fix two assertion failures
  * pheaders: emit Cache-Control:no-store to work around IE quirk

 -- Max Kellermann <mk@cm4all.com>  Tue, 26 Jun 2012 09:41:51 -0000

cm4all-beng-proxy (2.0.31) unstable; urgency=low

  * lb: publish the SSL peer issuer subject
  * widget-registry: copy the direct_addressing attribute

 -- Max Kellermann <mk@cm4all.com>  Wed, 06 Jun 2012 13:36:04 -0000

cm4all-beng-proxy (2.0.30) unstable; urgency=low

  * init: add --group variable to .default file
  * doc: update view security documentation
  * processor: apply underscore prefix to <A NAME="...">
  * session: restore sessions from a file

 -- Max Kellermann <mk@cm4all.com>  Fri, 01 Jun 2012 11:06:50 -0000

cm4all-beng-proxy (2.0.29) unstable; urgency=low

  * widget: optional direct URI addressing scheme
  * processor: eliminate additional underscore from class prefix
  * ssl_filter: support TLS client certificates

 -- Max Kellermann <mk@cm4all.com>  Tue, 29 May 2012 13:29:06 -0000

cm4all-beng-proxy (2.0.28) unstable; urgency=low

  * merge release 1.4.22

 -- Max Kellermann <mk@cm4all.com>  Wed, 16 May 2012 10:24:31 -0000

cm4all-beng-proxy (2.0.27) unstable; urgency=low

  * uri-address: fix assertion failures with UNIX domain sockets
  * uri-address: fix redirects with matching absolute URI

 -- Max Kellermann <mk@cm4all.com>  Wed, 09 May 2012 16:16:06 -0000

cm4all-beng-proxy (2.0.26) unstable; urgency=low

  * processor: rewrite URIs in META/refresh

 -- Max Kellermann <mk@cm4all.com>  Thu, 03 May 2012 14:43:03 -0000

cm4all-beng-proxy (2.0.25) unstable; urgency=low

  * merge release 1.4.21
  * processor: fix double free bug on failed widget lookup
  * session: don't access the session manager after worker crash
  * proxy-widget: fix assertion failure with empty view name

 -- Max Kellermann <mk@cm4all.com>  Thu, 26 Apr 2012 14:22:10 -0000

cm4all-beng-proxy (2.0.24) unstable; urgency=low

  * processor: optionally invoke CSS processor for <style>

 -- Max Kellermann <mk@cm4all.com>  Fri, 20 Apr 2012 12:10:42 -0000

cm4all-beng-proxy (2.0.23) unstable; urgency=low

  * widget-resolver: check for translation server failure
  * widget-resolver: don't sync with session when view is invalid
  * rewrite-uri: check for invalid view name
  * {css_,}processor: eliminate second underscore from class prefix
  * doc: document the algorithm for replacing two leading underscores

 -- Max Kellermann <mk@cm4all.com>  Thu, 29 Mar 2012 15:37:52 -0000

cm4all-beng-proxy (2.0.22) unstable; urgency=low

  * merge release 1.4.20
  * proxy-widget: forbid client to select view with address
  * proxy-widget: allow any view selection when widget is not a container
  * widget-http: allow any view selection for unprocessable response
  * widget-http: inherit the view from the template
  * widget-request: sync with session only if processor is enabled
  * widget-http: postpone saving to session after receiving response headers
  * processor: add entities &c:id; &c:type; &c:class;

 -- Max Kellermann <mk@cm4all.com>  Mon, 26 Mar 2012 14:05:05 -0000

cm4all-beng-proxy (2.0.21) unstable; urgency=low

  * css_processor: use mode "partial" for @import
  * rewrite-uri: use mode "partial" on invalid input

 -- Max Kellermann <mk@cm4all.com>  Tue, 20 Mar 2012 18:11:28 -0000

cm4all-beng-proxy (2.0.20) unstable; urgency=low

  * {css_,}processor: default mode is "partial"
  * processor: handle underscore prefixes in the "for" attribute

 -- Max Kellermann <mk@cm4all.com>  Tue, 20 Mar 2012 16:48:51 -0000

cm4all-beng-proxy (2.0.19) unstable; urgency=low

  * merge release 1.4.19

 -- Max Kellermann <mk@cm4all.com>  Tue, 20 Mar 2012 08:41:03 -0000

cm4all-beng-proxy (2.0.18) unstable; urgency=low

  * merge release 1.4.18

 -- Max Kellermann <mk@cm4all.com>  Thu, 15 Mar 2012 15:53:12 -0000

cm4all-beng-proxy (2.0.17) unstable; urgency=low

  * merge release 1.4.17
  * css_parser: check for url() following another token
  * css_processor: rewrite @import URIs
  * {text_,}processor: new entity &c:local;

 -- Max Kellermann <mk@cm4all.com>  Fri, 09 Mar 2012 16:50:19 -0000

cm4all-beng-proxy (2.0.16) unstable; urgency=low

  * response: generate Vary response header from translation response
  * widget-resolver: fix NULL dereference after failure
  * translation: User-Agent classification

 -- Max Kellermann <mk@cm4all.com>  Tue, 06 Mar 2012 11:54:10 -0000

cm4all-beng-proxy (2.0.15) unstable; urgency=low

  * merge release 1.4.16
  * uri-address: fix NULL dereference on certain malformed URIs

 -- Max Kellermann <mk@cm4all.com>  Fri, 02 Mar 2012 16:28:54 -0000

cm4all-beng-proxy (2.0.14) unstable; urgency=low

  * address-resolver: add missing initialization
  * rewrite-uri: fix NULL pointer dereference with "local URI"
  * rewrite-uri: allow mode=proxy (optional temporary kludge)
  * widget-http: auto-disable processor (optional temporary kludge)

 -- Max Kellermann <mk@cm4all.com>  Thu, 01 Mar 2012 18:36:38 -0000

cm4all-beng-proxy (2.0.13) unstable; urgency=low

  * merge release 1.4.15
  * translation: make CGI auto-base optional
  * handler: fix up translation client errors

 -- Max Kellermann <mk@cm4all.com>  Thu, 23 Feb 2012 17:31:03 -0000

cm4all-beng-proxy (2.0.12) unstable; urgency=low

  * merge release 1.4.13

 -- Max Kellermann <mk@cm4all.com>  Thu, 16 Feb 2012 14:41:45 -0000

cm4all-beng-proxy (2.0.11) unstable; urgency=low

  * merge release 1.4.11
  * processor: skip rewriting absolute URIs

 -- Max Kellermann <mk@cm4all.com>  Thu, 09 Feb 2012 09:43:06 -0000

cm4all-beng-proxy (2.0.10) unstable; urgency=low

  * resource-address: initialise type, fixes assertion failure

 -- Max Kellermann <mk@cm4all.com>  Tue, 07 Feb 2012 16:57:06 -0000

cm4all-beng-proxy (2.0.9) unstable; urgency=low

  * [css]processor: expand underscore only XML id / CSS class
  * widget-http: filter processor response headers
  * processor: forward Wildfire headers in the debug build

 -- Max Kellermann <mk@cm4all.com>  Tue, 07 Feb 2012 12:32:33 -0000

cm4all-beng-proxy (2.0.8) unstable; urgency=low

  * rewrite-uri: prefix "@/" refers to widget's "local URI"

 -- Max Kellermann <mk@cm4all.com>  Fri, 03 Feb 2012 13:50:16 -0000

cm4all-beng-proxy (2.0.7) unstable; urgency=low

  * merge release 1.4.10
  * stock: clear idle objects periodically

 -- Max Kellermann <mk@cm4all.com>  Thu, 02 Feb 2012 14:10:24 -0000

cm4all-beng-proxy (2.0.6) unstable; urgency=low

  * merge release 1.4.9

 -- Max Kellermann <mk@cm4all.com>  Tue, 31 Jan 2012 15:10:18 -0000

cm4all-beng-proxy (2.0.5) unstable; urgency=low

  * merge release 1.4.8
  * translate-client: verify the PROXY and AJP payloads
  * translation: support inserting regex matches into CGI/file path
  * translation: support customizing the cookie's "Domain" attribute
  * request: new option "dynamic_session_cookie" adds suffix to cookie
    name
  * uri-address: verify the path component

 -- Max Kellermann <mk@cm4all.com>  Wed, 25 Jan 2012 17:05:09 -0000

cm4all-beng-proxy (2.0.4) unstable; urgency=low

  * merge release 1.4.6
  * access-log: don't log the remote port
  * translation: support inserting regex matches into CGI's PATH_INFO
  * tcache: generate BASE automatically for CGI

 -- Max Kellermann <mk@cm4all.com>  Tue, 10 Jan 2012 15:18:37 -0000

cm4all-beng-proxy (2.0.3) unstable; urgency=low

  * merge release 1.4.4
  * http-server: log remote host address

 -- Max Kellermann <mk@cm4all.com>  Tue, 27 Dec 2011 07:41:15 -0000

cm4all-beng-proxy (2.0.2) unstable; urgency=low

  * merge release 1.4.2
  * widget-http: improved HTTP error messages
  * processor: forbid widget request after URI compress failure

 -- Max Kellermann <mk@cm4all.com>  Wed, 07 Dec 2011 16:51:58 -0000

cm4all-beng-proxy (2.0.1) unstable; urgency=low

  * merge release 1.4.1

 -- Max Kellermann <mk@cm4all.com>  Fri, 18 Nov 2011 13:57:27 -0000

cm4all-beng-proxy (2.0) unstable; urgency=low

  * rewrite-uri: reapply 'drop the deprecated mode "proxy"'
  * proxy-widget: reapply 'client can choose only views that have an address'

 -- Max Kellermann <mk@cm4all.com>  Thu, 17 Nov 2011 08:22:39 +0100

cm4all-beng-proxy (1.4.33) unstable; urgency=low

  * istream-file: reduce memory usage for small files
  * file-handler: fix xattr usage on ranged file request (possible
    assertion failure)

 -- Max Kellermann <mk@cm4all.com>  Tue, 16 Oct 2012 15:28:57 -0000

cm4all-beng-proxy (1.4.32) unstable; urgency=low

  * cgi: fix spontaneous shutdown due to misrouted SIGTERM signal

 -- Max Kellermann <mk@cm4all.com>  Fri, 28 Sep 2012 14:39:13 -0000

cm4all-beng-proxy (1.4.31) unstable; urgency=low

  * shm: fix check for shared memory allocation failure
  * child: handle lost SIGCHLD events
  * child: ignore stale child processes

 -- Max Kellermann <mk@cm4all.com>  Fri, 21 Sep 2012 15:21:20 -0000

cm4all-beng-proxy (1.4.30) unstable; urgency=low

  * http-server: parse all tokens in the "Connection" request header

 -- Max Kellermann <mk@cm4all.com>  Fri, 24 Aug 2012 10:50:28 -0000

cm4all-beng-proxy (1.4.29) unstable; urgency=low

  * proxy-widget: fix memory leak on aborted POST request

 -- Max Kellermann <mk@cm4all.com>  Tue, 21 Aug 2012 15:05:12 -0000

cm4all-beng-proxy (1.4.28) unstable; urgency=low

  * worker: reinitialize signal handlers after fork failure
  * lb: work around libevent bug that freezes during shutdown

 -- Max Kellermann <mk@cm4all.com>  Thu, 02 Aug 2012 13:53:18 -0000

cm4all-beng-proxy (1.4.27) unstable; urgency=low

  * lb: fix hanging SSL connection on bulk transfer

 -- Max Kellermann <mk@cm4all.com>  Tue, 24 Jul 2012 14:58:17 -0000

cm4all-beng-proxy (1.4.26) unstable; urgency=low

  * processor: fix regression, missing NULL check

 -- Max Kellermann <mk@cm4all.com>  Tue, 17 Jul 2012 16:55:24 -0000

cm4all-beng-proxy (1.4.25) unstable; urgency=low

  * processor: don't rewrite the fragment part of the URI

 -- Max Kellermann <mk@cm4all.com>  Tue, 17 Jul 2012 15:50:06 -0000

cm4all-beng-proxy (1.4.24) unstable; urgency=low

  * lb: fix splicing with SSL

 -- Max Kellermann <mk@cm4all.com>  Mon, 16 Jul 2012 10:32:17 -0000

cm4all-beng-proxy (1.4.23) unstable; urgency=low

  * widget-http: fix double free bug when POST is aborted

 -- Max Kellermann <mk@cm4all.com>  Tue, 03 Jul 2012 16:42:28 -0000

cm4all-beng-proxy (1.4.22) unstable; urgency=low

  * merge release 1.2.27
  * widget: backport memory leak fix from 2.0
  * widget-http: fix memory leak on abort

 -- Max Kellermann <mk@cm4all.com>  Wed, 16 May 2012 10:00:23 -0000

cm4all-beng-proxy (1.4.21) unstable; urgency=low

  * merge release 1.2.26

 -- Max Kellermann <mk@cm4all.com>  Thu, 26 Apr 2012 14:17:56 -0000

cm4all-beng-proxy (1.4.20) unstable; urgency=low

  * merge release 1.2.25

 -- Max Kellermann <mk@cm4all.com>  Mon, 26 Mar 2012 14:03:14 -0000

cm4all-beng-proxy (1.4.19) unstable; urgency=low

  * merge release 1.2.24

 -- Max Kellermann <mk@cm4all.com>  Tue, 20 Mar 2012 08:36:19 -0000

cm4all-beng-proxy (1.4.18) unstable; urgency=low

  * merge release 1.2.23

 -- Max Kellermann <mk@cm4all.com>  Thu, 15 Mar 2012 15:50:20 -0000

cm4all-beng-proxy (1.4.17) unstable; urgency=low

  * merge release 1.2.22

 -- Max Kellermann <mk@cm4all.com>  Thu, 08 Mar 2012 18:36:00 -0000

cm4all-beng-proxy (1.4.16) unstable; urgency=low

  * merge release 1.2.21

 -- Max Kellermann <mk@cm4all.com>  Fri, 02 Mar 2012 16:03:51 -0000

cm4all-beng-proxy (1.4.15) unstable; urgency=low

  * merge release 1.2.20

 -- Max Kellermann <mk@cm4all.com>  Thu, 23 Feb 2012 17:12:30 -0000

cm4all-beng-proxy (1.4.14) unstable; urgency=low

  * merge release 1.2.19

 -- Max Kellermann <mk@cm4all.com>  Thu, 23 Feb 2012 15:35:04 -0000

cm4all-beng-proxy (1.4.13) unstable; urgency=low

  * merge release 1.2.18

 -- Max Kellermann <mk@cm4all.com>  Thu, 16 Feb 2012 13:53:49 -0000

cm4all-beng-proxy (1.4.12) unstable; urgency=low

  * merge release 1.2.17

 -- Max Kellermann <mk@cm4all.com>  Wed, 15 Feb 2012 09:27:50 -0000

cm4all-beng-proxy (1.4.11) unstable; urgency=low

  * merge release 1.2.16

 -- Max Kellermann <mk@cm4all.com>  Thu, 09 Feb 2012 09:33:30 -0000

cm4all-beng-proxy (1.4.10) unstable; urgency=low

  * merge release 1.2.15

 -- Max Kellermann <mk@cm4all.com>  Thu, 02 Feb 2012 13:43:11 -0000

cm4all-beng-proxy (1.4.9) unstable; urgency=low

  * merge release 1.2.14

 -- Max Kellermann <mk@cm4all.com>  Tue, 31 Jan 2012 15:06:57 -0000

cm4all-beng-proxy (1.4.8) unstable; urgency=low

  * merge release 1.2.13

 -- Max Kellermann <mk@cm4all.com>  Wed, 25 Jan 2012 12:16:53 -0000

cm4all-beng-proxy (1.4.7) unstable; urgency=low

  * merge release 1.2.12

 -- Max Kellermann <mk@cm4all.com>  Tue, 17 Jan 2012 08:37:01 -0000

cm4all-beng-proxy (1.4.6) unstable; urgency=low

  * merge release 1.2.11

 -- Max Kellermann <mk@cm4all.com>  Wed, 04 Jan 2012 15:41:43 -0000

cm4all-beng-proxy (1.4.5) unstable; urgency=low

  * merge release 1.2.10

 -- Max Kellermann <mk@cm4all.com>  Wed, 28 Dec 2011 17:07:13 -0000

cm4all-beng-proxy (1.4.4) unstable; urgency=low

  * merge release 1.2.9

 -- Max Kellermann <mk@cm4all.com>  Thu, 22 Dec 2011 11:28:39 -0000

cm4all-beng-proxy (1.4.3) unstable; urgency=low

  * merge release 1.2.8

 -- Max Kellermann <mk@cm4all.com>  Wed, 14 Dec 2011 11:20:04 -0000

cm4all-beng-proxy (1.4.2) unstable; urgency=low

  * text-processor: allow processing "application/javascript",
    "application/json"
  * uri-relative: allow backtracking to the widget base with "../"
  * merge release 1.2.7

 -- Max Kellermann <mk@cm4all.com>  Tue, 06 Dec 2011 12:39:24 -0000

cm4all-beng-proxy (1.4.1) unstable; urgency=low

  * merge release 1.2.6

 -- Max Kellermann <mk@cm4all.com>  Fri, 18 Nov 2011 13:53:56 -0000

cm4all-beng-proxy (1.4) unstable; urgency=low

  * proxy-widget: revert 'client can choose only views that have an address'
  * rewrite-uri: revert 'drop the deprecated mode "proxy"'

 -- Max Kellermann <mk@cm4all.com>  Thu, 17 Nov 2011 08:10:42 +0100

cm4all-beng-proxy (1.3.2) unstable; urgency=low

  * tcache: add regex matching, translation packets REGEX, INVERSE_REGEX
  * widget: don't start the prefix with an underscore
  * translation: add new packet PROCESS_TEXT, to expand entity references
  * translation: add new packet WIDGET_INFO, enables additional request headers
  * doc: document the algorithm for replacing three leading underscores

 -- Max Kellermann <mk@cm4all.com>  Wed, 16 Nov 2011 17:00:16 +0100

cm4all-beng-proxy (1.3.1) unstable; urgency=low

  * merge release 1.2.5

 -- Max Kellermann <mk@cm4all.com>  Tue, 08 Nov 2011 19:51:18 +0100

cm4all-beng-proxy (1.3) unstable; urgency=low

  * rewrite-uri: drop the deprecated mode "proxy"
  * proxy-widget: client can choose only views that have an address

 -- Max Kellermann <mk@cm4all.com>  Mon, 31 Oct 2011 17:41:14 +0100

cm4all-beng-proxy (1.2.27) unstable; urgency=low

  * merge release 1.1.40

 -- Max Kellermann <mk@cm4all.com>  Wed, 16 May 2012 09:51:50 -0000

cm4all-beng-proxy (1.2.26) unstable; urgency=low

  * merge release 1.1.39

 -- Max Kellermann <mk@cm4all.com>  Thu, 26 Apr 2012 14:16:40 -0000

cm4all-beng-proxy (1.2.25) unstable; urgency=low

  * merge release 1.1.38

 -- Max Kellermann <mk@cm4all.com>  Mon, 26 Mar 2012 14:01:44 -0000

cm4all-beng-proxy (1.2.24) unstable; urgency=low

  * merge release 1.1.37

 -- Max Kellermann <mk@cm4all.com>  Tue, 20 Mar 2012 08:33:31 -0000

cm4all-beng-proxy (1.2.23) unstable; urgency=low

  * merge release 1.1.36

 -- Max Kellermann <mk@cm4all.com>  Thu, 15 Mar 2012 15:37:10 -0000

cm4all-beng-proxy (1.2.22) unstable; urgency=low

  * merge release 1.1.35

 -- Max Kellermann <mk@cm4all.com>  Thu, 08 Mar 2012 18:29:39 -0000

cm4all-beng-proxy (1.2.21) unstable; urgency=low

  * merge release 1.1.34

 -- Max Kellermann <mk@cm4all.com>  Fri, 02 Mar 2012 16:02:00 -0000

cm4all-beng-proxy (1.2.20) unstable; urgency=low

  * merge release 1.1.33

 -- Max Kellermann <mk@cm4all.com>  Thu, 23 Feb 2012 17:11:15 -0000

cm4all-beng-proxy (1.2.19) unstable; urgency=low

  * merge release 1.1.32

 -- Max Kellermann <mk@cm4all.com>  Thu, 23 Feb 2012 15:18:36 -0000

cm4all-beng-proxy (1.2.18) unstable; urgency=low

  * merge release 1.1.31

 -- Max Kellermann <mk@cm4all.com>  Thu, 16 Feb 2012 13:52:42 -0000

cm4all-beng-proxy (1.2.17) unstable; urgency=low

  * merge release 1.1.30

 -- Max Kellermann <mk@cm4all.com>  Wed, 15 Feb 2012 09:26:45 -0000

cm4all-beng-proxy (1.2.16) unstable; urgency=low

  * merge release 1.1.29

 -- Max Kellermann <mk@cm4all.com>  Thu, 09 Feb 2012 09:31:50 -0000

cm4all-beng-proxy (1.2.15) unstable; urgency=low

  * merge release 1.1.28

 -- Max Kellermann <mk@cm4all.com>  Thu, 02 Feb 2012 13:41:45 -0000

cm4all-beng-proxy (1.2.14) unstable; urgency=low

  * merge release 1.1.27

 -- Max Kellermann <mk@cm4all.com>  Tue, 31 Jan 2012 15:04:32 -0000

cm4all-beng-proxy (1.2.13) unstable; urgency=low

  * merge release 1.1.26

 -- Max Kellermann <mk@cm4all.com>  Wed, 25 Jan 2012 12:15:19 -0000

cm4all-beng-proxy (1.2.12) unstable; urgency=low

  * merge release 1.1.25

 -- Max Kellermann <mk@cm4all.com>  Tue, 17 Jan 2012 08:31:44 -0000

cm4all-beng-proxy (1.2.11) unstable; urgency=low

  * merge release 1.1.24

 -- Max Kellermann <mk@cm4all.com>  Wed, 04 Jan 2012 15:38:27 -0000

cm4all-beng-proxy (1.2.10) unstable; urgency=low

  * merge release 1.1.23

 -- Max Kellermann <mk@cm4all.com>  Wed, 28 Dec 2011 17:01:43 -0000

cm4all-beng-proxy (1.2.9) unstable; urgency=low

  * merge release 1.1.22

 -- Max Kellermann <mk@cm4all.com>  Thu, 22 Dec 2011 10:28:29 -0000

cm4all-beng-proxy (1.2.8) unstable; urgency=low

  * merge release 1.1.21

 -- Max Kellermann <mk@cm4all.com>  Wed, 14 Dec 2011 11:12:32 -0000

cm4all-beng-proxy (1.2.7) unstable; urgency=low

  * merge release 1.1.20

 -- Max Kellermann <mk@cm4all.com>  Tue, 06 Dec 2011 11:43:10 -0000

cm4all-beng-proxy (1.2.6) unstable; urgency=low

  * merge release 1.1.19

 -- Max Kellermann <mk@cm4all.com>  Fri, 18 Nov 2011 13:47:43 -0000

cm4all-beng-proxy (1.2.5) unstable; urgency=low

  * merge release 1.1.18
  * file-handler: handle If-Modified-Since followed by filter

 -- Max Kellermann <mk@cm4all.com>  Tue, 08 Nov 2011 19:43:58 +0100

cm4all-beng-proxy (1.2.4) unstable; urgency=low

  * merge release 1.1.17

 -- Max Kellermann <mk@cm4all.com>  Wed, 02 Nov 2011 16:58:28 +0100

cm4all-beng-proxy (1.2.3) unstable; urgency=low

  * merge release 1.1.16

 -- Max Kellermann <mk@cm4all.com>  Fri, 21 Oct 2011 15:16:13 +0200

cm4all-beng-proxy (1.2.2) unstable; urgency=low

  * merge release 1.1.15
  * widget-view: an empty name refers to the default view
  * processor: new entity &c:view;

 -- Max Kellermann <mk@cm4all.com>  Wed, 19 Oct 2011 11:43:20 +0200

cm4all-beng-proxy (1.2.1) unstable; urgency=low

  * merge release 1.1.13

 -- Max Kellermann <mk@cm4all.com>  Wed, 05 Oct 2011 17:16:04 +0200

cm4all-beng-proxy (1.2) unstable; urgency=low

  * delegate-client: improved error reporting
  * response-error: resolve errno codes
  * python/control/client: bind the unix domain socket
  * python/control/client: implement timeout
  * lb_control: allow querying node status over control socket

 -- Max Kellermann <mk@cm4all.com>  Tue, 27 Sep 2011 12:00:44 +0200

cm4all-beng-proxy (1.1.40) unstable; urgency=low

  * merge release 1.0.34

 -- Max Kellermann <mk@cm4all.com>  Wed, 16 May 2012 09:50:37 -0000

cm4all-beng-proxy (1.1.39) unstable; urgency=low

  * merge release 1.0.33

 -- Max Kellermann <mk@cm4all.com>  Thu, 26 Apr 2012 14:12:30 -0000

cm4all-beng-proxy (1.1.38) unstable; urgency=low

  * merge release 1.0.32

 -- Max Kellermann <mk@cm4all.com>  Mon, 26 Mar 2012 14:00:38 -0000

cm4all-beng-proxy (1.1.37) unstable; urgency=low

  * merge release 1.0.31

 -- Max Kellermann <mk@cm4all.com>  Tue, 20 Mar 2012 08:31:08 -0000

cm4all-beng-proxy (1.1.36) unstable; urgency=low

  * merge release 1.0.30

 -- Max Kellermann <mk@cm4all.com>  Thu, 15 Mar 2012 15:36:15 -0000

cm4all-beng-proxy (1.1.35) unstable; urgency=low

  * merge release 1.0.29
  * css_processor: delete "-c-mode" and "-c-view" from output

 -- Max Kellermann <mk@cm4all.com>  Thu, 08 Mar 2012 18:16:03 -0000

cm4all-beng-proxy (1.1.34) unstable; urgency=low

  * merge release 1.0.28

 -- Max Kellermann <mk@cm4all.com>  Fri, 02 Mar 2012 15:26:44 -0000

cm4all-beng-proxy (1.1.33) unstable; urgency=low

  * merge release 1.0.27

 -- Max Kellermann <mk@cm4all.com>  Thu, 23 Feb 2012 17:09:57 -0000

cm4all-beng-proxy (1.1.32) unstable; urgency=low

  * merge release 1.0.26

 -- Max Kellermann <mk@cm4all.com>  Thu, 23 Feb 2012 15:14:56 -0000

cm4all-beng-proxy (1.1.31) unstable; urgency=low

  * merge release 1.0.25

 -- Max Kellermann <mk@cm4all.com>  Thu, 16 Feb 2012 13:49:26 -0000

cm4all-beng-proxy (1.1.30) unstable; urgency=low

  * merge release 1.0.24

 -- Max Kellermann <mk@cm4all.com>  Wed, 15 Feb 2012 09:25:38 -0000

cm4all-beng-proxy (1.1.29) unstable; urgency=low

  * merge release 1.0.23

 -- Max Kellermann <mk@cm4all.com>  Thu, 09 Feb 2012 09:30:18 -0000

cm4all-beng-proxy (1.1.28) unstable; urgency=low

  * merge release 1.0.22

 -- Max Kellermann <mk@cm4all.com>  Thu, 02 Feb 2012 13:39:21 -0000

cm4all-beng-proxy (1.1.27) unstable; urgency=low

  * merge release 1.0.21

 -- Max Kellermann <mk@cm4all.com>  Tue, 31 Jan 2012 14:59:06 -0000

cm4all-beng-proxy (1.1.26) unstable; urgency=low

  * merge release 1.0.20

 -- Max Kellermann <mk@cm4all.com>  Wed, 25 Jan 2012 12:13:43 -0000

cm4all-beng-proxy (1.1.25) unstable; urgency=low

  * merge release 1.0.19

 -- Max Kellermann <mk@cm4all.com>  Tue, 17 Jan 2012 08:29:34 -0000

cm4all-beng-proxy (1.1.24) unstable; urgency=low

  * merge release 1.0.18

 -- Max Kellermann <mk@cm4all.com>  Wed, 04 Jan 2012 15:27:35 -0000

cm4all-beng-proxy (1.1.23) unstable; urgency=low

  * header-forward: remove port number from X-Forwarded-For

 -- Max Kellermann <mk@cm4all.com>  Wed, 28 Dec 2011 16:51:41 -0000

cm4all-beng-proxy (1.1.22) unstable; urgency=low

  * merge release 1.0.17
  * istream-socket: fix potential assertion failure

 -- Max Kellermann <mk@cm4all.com>  Wed, 21 Dec 2011 16:44:46 -0000

cm4all-beng-proxy (1.1.21) unstable; urgency=low

  * merge release 1.0.16

 -- Max Kellermann <mk@cm4all.com>  Wed, 14 Dec 2011 11:07:58 -0000

cm4all-beng-proxy (1.1.20) unstable; urgency=low

  * merge release 1.0.15
  * processor: don't rewrite "mailto:" hyperlinks

 -- Max Kellermann <mk@cm4all.com>  Mon, 05 Dec 2011 18:37:10 -0000

cm4all-beng-proxy (1.1.19) unstable; urgency=low

  * {css_,}processor: quote widget classes for prefixing XML IDs, CSS classes

 -- Max Kellermann <mk@cm4all.com>  Fri, 18 Nov 2011 13:17:02 -0000

cm4all-beng-proxy (1.1.18) unstable; urgency=low

  * merge release 1.0.13
  * lb_http: eliminate the duplicate "Date" response header

 -- Max Kellermann <mk@cm4all.com>  Tue, 08 Nov 2011 19:33:07 +0100

cm4all-beng-proxy (1.1.17) unstable; urgency=low

  * merge release 1.0.13

 -- Max Kellermann <mk@cm4all.com>  Wed, 02 Nov 2011 16:52:21 +0100

cm4all-beng-proxy (1.1.16) unstable; urgency=low

  * merge release 1.0.12

 -- Max Kellermann <mk@cm4all.com>  Fri, 21 Oct 2011 15:09:55 +0200

cm4all-beng-proxy (1.1.15) unstable; urgency=low

  * merge release 1.0.11

 -- Max Kellermann <mk@cm4all.com>  Wed, 19 Oct 2011 09:36:38 +0200

cm4all-beng-proxy (1.1.14) unstable; urgency=low

  * merge release 1.0.10

 -- Max Kellermann <mk@cm4all.com>  Fri, 07 Oct 2011 15:15:00 +0200

cm4all-beng-proxy (1.1.13) unstable; urgency=low

  * merge release 1.0.9

 -- Max Kellermann <mk@cm4all.com>  Thu, 29 Sep 2011 16:47:56 +0200

cm4all-beng-proxy (1.1.12) unstable; urgency=low

  * merge release 1.0.8

 -- Max Kellermann <mk@cm4all.com>  Thu, 22 Sep 2011 17:13:41 +0200

cm4all-beng-proxy (1.1.11) unstable; urgency=low

  * merge release 1.0.7
  * widget-http: response header X-CM4all-View selects a view
  * processor, css_processor: support prefixing XML ids
  * processor: property "c:view" selects a view

 -- Max Kellermann <mk@cm4all.com>  Fri, 16 Sep 2011 12:25:24 +0200

cm4all-beng-proxy (1.1.10) unstable; urgency=low

  * merge release 1.0.6
  * http-request: don't clear failure state on successful TCP connection
  * istream-socket: fix assertion failure after receive error
  * ssl_filter: check for end-of-file on plain socket
  * ssl_filter: fix buffer assertion failures

 -- Max Kellermann <mk@cm4all.com>  Tue, 13 Sep 2011 18:50:18 +0200

cm4all-beng-proxy (1.1.9) unstable; urgency=low

  * http-request: improve keep-alive cancellation detection
  * http-request: mark server "failed" after HTTP client error
  * lb: implement the control protocol
    - can disable and re-enable workers
  * lb: don't allow sticky pool with only one member
  * lb: verify that a new sticky host is alive
  * lb: mark server "failed" after HTTP client error

 -- Max Kellermann <mk@cm4all.com>  Fri, 09 Sep 2011 13:03:55 +0200

cm4all-beng-proxy (1.1.8) unstable; urgency=low

  * merge release 1.0.5
  * {css_,}processor: one more underscore for the prefix
  * processor: remove rewrite-uri processing instructions from output
  * translate: unknown packet is a fatal error
  * processor: add option to set widget/focus by default
  * rewrite-uri: a leading tilde refers to the widget base; translation
    packet ANCHOR_ABSOLUTE enables it by default

 -- Max Kellermann <mk@cm4all.com>  Mon, 05 Sep 2011 17:56:31 +0200

cm4all-beng-proxy (1.1.7) unstable; urgency=low

  * css_processor: implement property "-c-mode"
  * css_processor: translate underscore prefix in class names
  * processor: translate underscore prefix in CSS class names

 -- Max Kellermann <mk@cm4all.com>  Mon, 29 Aug 2011 17:47:48 +0200

cm4all-beng-proxy (1.1.6) unstable; urgency=low

  * merge release 1.0.3
  * implement CSS processor

 -- Max Kellermann <mk@cm4all.com>  Mon, 22 Aug 2011 17:13:56 +0200

cm4all-beng-proxy (1.1.5) unstable; urgency=low

  * lb: optionally generate Via and X-Forwarded-For

 -- Max Kellermann <mk@cm4all.com>  Wed, 17 Aug 2011 12:45:14 +0200

cm4all-beng-proxy (1.1.4) unstable; urgency=low

  * pipe-stock: fix assertion failure after optimization bug
  * istream-pipe: reuse drained pipes immediately
  * sink-socket: reinstate write event during bulk transfers

 -- Max Kellermann <mk@cm4all.com>  Thu, 11 Aug 2011 14:41:37 +0200

cm4all-beng-proxy (1.1.3) unstable; urgency=low

  * widget: quote invalid XMLID/JS characters for &c:prefix;
  * lb: add protocol "tcp"

 -- Max Kellermann <mk@cm4all.com>  Wed, 10 Aug 2011 18:53:12 +0200

cm4all-beng-proxy (1.1.2) unstable; urgency=low

  * merge release 1.0.2
  * http-server: report detailed errors
  * widget-http: implement header dumps
  * cgi, fastcgi: enable cookie jar with custom cookie "host"

 -- Max Kellermann <mk@cm4all.com>  Thu, 04 Aug 2011 17:27:51 +0200

cm4all-beng-proxy (1.1.1) unstable; urgency=low

  * merge release 1.0.1
  * lb: don't ignore unimplemented configuration keywords
  * lb: configurable monitor check interval
  * session: configurable idle timeout

 -- Max Kellermann <mk@cm4all.com>  Tue, 26 Jul 2011 11:27:20 +0200

cm4all-beng-proxy (1.1) unstable; urgency=low

  * http-client: send "Expect: 100-continue" only for big request body
  * lb: implement monitors (ping, connect, tcp_expect)

 -- Max Kellermann <mk@cm4all.com>  Wed, 20 Jul 2011 15:04:22 +0200
  
cm4all-beng-proxy (1.0.34) unstable; urgency=low

  * resource-loader: don't strip last segment from IPv6 address

 -- Max Kellermann <mk@cm4all.com>  Wed, 16 May 2012 09:47:43 -0000

cm4all-beng-proxy (1.0.33) unstable; urgency=low

  * widget-resolver: fix assertion failure on recursive abort

 -- Max Kellermann <mk@cm4all.com>  Thu, 26 Apr 2012 14:04:01 -0000

cm4all-beng-proxy (1.0.32) unstable; urgency=low

  * http-cache: add missing initialization on memcached miss

 -- Max Kellermann <mk@cm4all.com>  Mon, 26 Mar 2012 13:35:01 -0000

cm4all-beng-proxy (1.0.31) unstable; urgency=low

  * proxy-widget: close the request body when the view doesn't exist

 -- Max Kellermann <mk@cm4all.com>  Tue, 20 Mar 2012 08:28:00 -0000

cm4all-beng-proxy (1.0.30) unstable; urgency=low

  * widget-view: initialize the header forward settings
  * translate-client: new view inherits header forward settings from
    default view
  * handler: clear transformation after translation error
  * http-cache: release the memcached response on abort
  * fcgi-request: close the request body on stock failure

 -- Max Kellermann <mk@cm4all.com>  Thu, 15 Mar 2012 15:34:18 -0000

cm4all-beng-proxy (1.0.29) unstable; urgency=low

  * processor: unescape custom header values
  * widget-resolver: fix NULL dereference after failure

 -- Max Kellermann <mk@cm4all.com>  Thu, 08 Mar 2012 18:10:14 -0000

cm4all-beng-proxy (1.0.28) unstable; urgency=low

  * widget-resolver: serve responses in the right order
  * widget-request: fix session related assertion failure
  * translate: initialize all GError variables

 -- Max Kellermann <mk@cm4all.com>  Fri, 02 Mar 2012 15:20:54 -0000

cm4all-beng-proxy (1.0.27) unstable; urgency=low

  * resource-address: fix regression when CGI URI is not set

 -- Max Kellermann <mk@cm4all.com>  Thu, 23 Feb 2012 17:08:16 -0000

cm4all-beng-proxy (1.0.26) unstable; urgency=low

  * resource-address: apply BASE to the CGI request URI

 -- Max Kellermann <mk@cm4all.com>  Thu, 23 Feb 2012 15:11:42 -0000

cm4all-beng-proxy (1.0.25) unstable; urgency=low

  * cgi-client: clear the input pointer on close

 -- Max Kellermann <mk@cm4all.com>  Thu, 16 Feb 2012 13:46:13 -0000

cm4all-beng-proxy (1.0.24) unstable; urgency=low

  * debian/rules: optimize parallel build
  * cgi: break loop when headers are finished

 -- Max Kellermann <mk@cm4all.com>  Wed, 15 Feb 2012 09:23:22 -0000

cm4all-beng-proxy (1.0.23) unstable; urgency=low

  * cgi: detect large response headers
  * cgi: continue parsing response headers after buffer boundary
  * cgi: bigger response header buffer
  * fcgi-client: detect large response headers

 -- Max Kellermann <mk@cm4all.com>  Thu, 09 Feb 2012 09:27:50 -0000

cm4all-beng-proxy (1.0.22) unstable; urgency=low

  * debian/rules: don't run libtool
  * lb: thread safety for the SSL filter
  * lb: fix crash during shutdown
  * http-server: fix uninitialised variable

 -- Max Kellermann <mk@cm4all.com>  Thu, 02 Feb 2012 13:03:08 -0000

cm4all-beng-proxy (1.0.21) unstable; urgency=low

  * hstock: fix memory leak
  * notify: fix endless busy loop
  * ssl_filter: fix hang while tearing down connection

 -- Max Kellermann <mk@cm4all.com>  Tue, 31 Jan 2012 15:24:50 -0000

cm4all-beng-proxy (1.0.20) unstable; urgency=low

  * ssl: load the whole certificate chain
  * translate: fix PATH+JAILCGI+SITE check
  * translate: fix HOME check
  * resource-address: include all CGI attributes in cache key

 -- Max Kellermann <mk@cm4all.com>  Wed, 25 Jan 2012 12:10:43 -0000

cm4all-beng-proxy (1.0.19) unstable; urgency=low

  * cookie-client: add a missing out-of-memory check

 -- Max Kellermann <mk@cm4all.com>  Tue, 17 Jan 2012 08:27:38 -0000

cm4all-beng-proxy (1.0.18) unstable; urgency=low

  * resource-address: support zero-length path_info prefix (for BASE)
  * hashmap: optimize insertions
  * http-server: limit the number of request headers
  * proxy-widget: discard the unused request body on error

 -- Max Kellermann <mk@cm4all.com>  Wed, 04 Jan 2012 14:55:59 -0000

cm4all-beng-proxy (1.0.17) unstable; urgency=low

  * istream-chunked: avoid recursive buffer write, fixes crash

 -- Max Kellermann <mk@cm4all.com>  Wed, 21 Dec 2011 16:37:44 -0000

cm4all-beng-proxy (1.0.16) unstable; urgency=low

  * http-server: disable timeout while waiting for CGI
  * cgi: fix segmentation fault
  * processor: discard child's request body on abort
  * proxy-widget: discard the unused request body on error

 -- Max Kellermann <mk@cm4all.com>  Wed, 14 Dec 2011 11:53:31 +0100

cm4all-beng-proxy (1.0.15) unstable; urgency=low

  * http-client: fix assertion failure on bogus "100 Continue"
  * handler: don't close the request body twice
  * session: add a missing out-of-memory check
  * fcgi-client: check for EV_READ event
  * fcgi-serialize: fix serializing parameter without value

 -- Max Kellermann <mk@cm4all.com>  Mon, 05 Dec 2011 17:47:20 -0000

cm4all-beng-proxy (1.0.14) unstable; urgency=low

  * http-server: don't generate chunked HEAD response
  * http-server: don't override Content-Length for HEAD response
  * lb_http, proxy-widget, response: forward Content-Length after HEAD

 -- Max Kellermann <mk@cm4all.com>  Tue, 08 Nov 2011 18:19:42 +0100

cm4all-beng-proxy (1.0.13) unstable; urgency=low

  * processor: initialize URI rewrite options for <?cm4all-rewrite-uri?>

 -- Max Kellermann <mk@cm4all.com>  Wed, 02 Nov 2011 16:47:48 +0100

cm4all-beng-proxy (1.0.12) unstable; urgency=low

  * http-server, proxy-widget: add missing newline to log message
  * fcgi_client: fix assertion failure on response body error
  * http-cache-choice: fix crash due to wrong filter callback

 -- Max Kellermann <mk@cm4all.com>  Fri, 21 Oct 2011 15:02:42 +0200

cm4all-beng-proxy (1.0.11) unstable; urgency=low

  * lb_config: fix binding to wildcard address
  * rewrite-uri: clarify warning message when widget has no id

 -- Max Kellermann <mk@cm4all.com>  Wed, 19 Oct 2011 09:26:48 +0200

cm4all-beng-proxy (1.0.10) unstable; urgency=low

  * debian/control: beng-lb doesn't need "daemon" anymore
  * http-string: allow space in unquoted cookie values (RFC ignorant)

 -- Max Kellermann <mk@cm4all.com>  Fri, 07 Oct 2011 15:06:32 +0200

cm4all-beng-proxy (1.0.9) unstable; urgency=low

  * tcp-balancer: store a copy of the socket address
  * lb: default log directory is /var/log/cm4all/beng-lb
  * lb: use new built-in watchdog instead of /usr/bin/daemon

 -- Max Kellermann <mk@cm4all.com>  Thu, 29 Sep 2011 16:19:34 +0200

cm4all-beng-proxy (1.0.8) unstable; urgency=low

  * resource-address: copy the delegate JailCGI parameters (crash bug fix)
  * response: use the same URI for storing and dropping widget sessions

 -- Max Kellermann <mk@cm4all.com>  Thu, 22 Sep 2011 13:39:08 +0200

cm4all-beng-proxy (1.0.7) unstable; urgency=low

  * inline-widget: discard request body when class lookup fails

 -- Max Kellermann <mk@cm4all.com>  Fri, 16 Sep 2011 12:16:04 +0200

cm4all-beng-proxy (1.0.6) unstable; urgency=low

  * processor: support short "SCRIPT" tag
  * widget-uri: use the template's view specification

 -- Max Kellermann <mk@cm4all.com>  Tue, 13 Sep 2011 18:14:24 +0200

cm4all-beng-proxy (1.0.5) unstable; urgency=low

  * resource-loader: delete comma when extracting from X-Forwarded-For

 -- Max Kellermann <mk@cm4all.com>  Mon, 05 Sep 2011 17:43:22 +0200

cm4all-beng-proxy (1.0.4) unstable; urgency=low

  * istream-replace: update the buffer reader after new data was added

 -- Max Kellermann <mk@cm4all.com>  Mon, 05 Sep 2011 15:43:17 +0200

cm4all-beng-proxy (1.0.3) unstable; urgency=low

  * merge release 0.9.35
  * control-handler: fix uninitialized variable

 -- Max Kellermann <mk@cm4all.com>  Thu, 18 Aug 2011 15:15:52 +0200

cm4all-beng-proxy (1.0.2) unstable; urgency=low

  * merge release 0.9.34
  * handler: always log translate client errors
  * tcp-balancer: fix memory leak in error handler
  * http-string: allow more characters in cookie values (RFC ignorant)

 -- Max Kellermann <mk@cm4all.com>  Mon, 01 Aug 2011 16:30:05 +0200

cm4all-beng-proxy (1.0.1) unstable; urgency=low

  * session: increase idle timeout to 20 minutes

 -- Max Kellermann <mk@cm4all.com>  Tue, 26 Jul 2011 11:23:36 +0200

cm4all-beng-proxy (1.0) unstable; urgency=low

  * merge release 0.9.33
  * header-forward: eliminate the duplicate "Date" response header
  * proxy-handler: don't pass internal URI arguments to CGI

 -- Max Kellermann <mk@cm4all.com>  Mon, 18 Jul 2011 17:07:42 +0200

cm4all-beng-proxy (0.10.14) unstable; urgency=low

  * merge release 0.9.32

 -- Max Kellermann <mk@cm4all.com>  Tue, 12 Jul 2011 19:02:23 +0200

cm4all-beng-proxy (0.10.13) unstable; urgency=low

  * growing-buffer: reset the position when skipping buffers

 -- Max Kellermann <mk@cm4all.com>  Wed, 06 Jul 2011 10:07:50 +0200

cm4all-beng-proxy (0.10.12) unstable; urgency=low

  * merge release 0.9.31
  * rewrite-uri: log widget base mismatch
  * istream-replace: fix assertion failure with splitted buffer

 -- Max Kellermann <mk@cm4all.com>  Tue, 05 Jul 2011 22:05:44 +0200

cm4all-beng-proxy (0.10.11) unstable; urgency=low

  * merge release 0.9.30
  * lb: add SSL/TLS support

 -- Max Kellermann <mk@cm4all.com>  Mon, 04 Jul 2011 17:14:21 +0200

cm4all-beng-proxy (0.10.10) unstable; urgency=low

  * merge release 0.9.29

 -- Max Kellermann <mk@cm4all.com>  Tue, 28 Jun 2011 17:56:43 +0200

cm4all-beng-proxy (0.10.9) unstable; urgency=low

  * merge release 0.9.28

 -- Max Kellermann <mk@cm4all.com>  Mon, 27 Jun 2011 13:38:03 +0200

cm4all-beng-proxy (0.10.8) unstable; urgency=low

  * lb_http: don't access the connection object after it was closed
  * restart the load balancer automatically

 -- Max Kellermann <mk@cm4all.com>  Wed, 22 Jun 2011 12:38:39 +0200

cm4all-beng-proxy (0.10.7) unstable; urgency=low

  * config: make the session cookie name configurable
  * uri-relative: allow relative base URIs (for CGI)
  * widget-uri: combine existing CGI PATH_INFO and given widget location
  * python/translation/widget: support "path_info" specification

 -- Max Kellermann <mk@cm4all.com>  Mon, 20 Jun 2011 14:54:38 +0200

cm4all-beng-proxy (0.10.6) unstable; urgency=low

  * merge release 0.9.26

 -- Max Kellermann <mk@cm4all.com>  Wed, 15 Jun 2011 09:19:28 +0200

cm4all-beng-proxy (0.10.5) unstable; urgency=low

  * merge release 0.9.26

 -- Max Kellermann <mk@cm4all.com>  Fri, 10 Jun 2011 10:09:09 +0200

cm4all-beng-proxy (0.10.4) unstable; urgency=low

  * doc: add beng-lb documentation
  * lb: implement "fallback" option
  * merge release 0.9.25

 -- Max Kellermann <mk@cm4all.com>  Wed, 08 Jun 2011 14:13:43 +0200

cm4all-beng-proxy (0.10.3) unstable; urgency=low

  * python/translation.widget: support keyword "sticky"
  * lb: implement sticky modes "failover", "cookie"

 -- Max Kellermann <mk@cm4all.com>  Mon, 06 Jun 2011 15:51:36 +0200

cm4all-beng-proxy (0.10.2) unstable; urgency=low

  * debian: fix beng-lb pid file name
  * lb_http: implement sticky sessions
  * merge release 0.9.24

 -- Max Kellermann <mk@cm4all.com>  Tue, 31 May 2011 14:32:03 +0200

cm4all-beng-proxy (0.10.1) unstable; urgency=low

  * lb_http: close request body on error
  * lb_listener: print error message when binding fails
  * merge release 0.9.23

 -- Max Kellermann <mk@cm4all.com>  Fri, 27 May 2011 13:13:55 +0200

cm4all-beng-proxy (0.10) unstable; urgency=low

  * failure: fix inverted logic bug in expiry check
  * tcp-balancer: implement session stickiness
  * lb: new stand-alone load balancer

 -- Max Kellermann <mk@cm4all.com>  Thu, 26 May 2011 14:32:02 +0200

cm4all-beng-proxy (0.9.35) unstable; urgency=low

  * resource-loader: pass the last X-Forwarded-For element to AJP

 -- Max Kellermann <mk@cm4all.com>  Thu, 18 Aug 2011 15:05:02 +0200

cm4all-beng-proxy (0.9.34) unstable; urgency=low

  * request: fix double request body close in errdoc handler
  * handler: close request body on early abort

 -- Max Kellermann <mk@cm4all.com>  Mon, 01 Aug 2011 16:21:43 +0200

cm4all-beng-proxy (0.9.33) unstable; urgency=low

  * {http,ajp}-request, errdoc: check before closing the request body on
    error

 -- Max Kellermann <mk@cm4all.com>  Mon, 18 Jul 2011 16:30:29 +0200

cm4all-beng-proxy (0.9.32) unstable; urgency=low

  * processor: dispose request body when focused widget was not found
  * http-string: allow the slash in cookie values (RFC ignorant)

 -- Max Kellermann <mk@cm4all.com>  Tue, 12 Jul 2011 18:16:01 +0200

cm4all-beng-proxy (0.9.31) unstable; urgency=low

  * growing-buffer: fix assertion failure with empty first buffer

 -- Max Kellermann <mk@cm4all.com>  Tue, 05 Jul 2011 21:58:24 +0200

cm4all-beng-proxy (0.9.30) unstable; urgency=low

  * growing-buffer: fix assertion failure in reader when buffer is empty

 -- Max Kellermann <mk@cm4all.com>  Mon, 04 Jul 2011 16:59:28 +0200

cm4all-beng-proxy (0.9.29) unstable; urgency=low

  * http-string: allow the equality sign in cookie values (RFC ignorant)

 -- Max Kellermann <mk@cm4all.com>  Tue, 28 Jun 2011 17:50:23 +0200

cm4all-beng-proxy (0.9.28) unstable; urgency=low

  * http-string: allow round brackets in cookie values (RFC ignorant)

 -- Max Kellermann <mk@cm4all.com>  Mon, 27 Jun 2011 13:23:58 +0200

cm4all-beng-proxy (0.9.27) unstable; urgency=low

  * handler: don't delete existing session in TRANSPARENT mode

 -- Max Kellermann <mk@cm4all.com>  Wed, 15 Jun 2011 09:08:48 +0200

cm4all-beng-proxy (0.9.26) unstable; urgency=low

  * worker: read "crash" value before destroying shared memory
  * session: fix crash while discarding session

 -- Max Kellermann <mk@cm4all.com>  Fri, 10 Jun 2011 09:54:56 +0200

cm4all-beng-proxy (0.9.25) unstable; urgency=low

  * response: discard the request body before passing to errdoc
  * worker: don't restart all workers after "safe" worker crash
  * cgi: check for end-of-file after splice

 -- Max Kellermann <mk@cm4all.com>  Wed, 08 Jun 2011 15:02:35 +0200

cm4all-beng-proxy (0.9.24) unstable; urgency=low

  * fcgi-client: really discard packets on request id mismatch
  * memcached-client: don't schedule read event when buffer is full
  * session: support beng-lb sticky sessions

 -- Max Kellermann <mk@cm4all.com>  Tue, 31 May 2011 14:23:41 +0200

cm4all-beng-proxy (0.9.23) unstable; urgency=low

  * tcp-balancer: retry connecting to cluster if a node fails

 -- Max Kellermann <mk@cm4all.com>  Fri, 27 May 2011 13:01:31 +0200

cm4all-beng-proxy (0.9.22) unstable; urgency=low

  * failure: fix inverted logic bug in expiry check
  * uri-extract: support AJP URLs, fixes AJP cookies
  * ajp-client: don't schedule read event when buffer is full

 -- Max Kellermann <mk@cm4all.com>  Thu, 26 May 2011 08:32:32 +0200

cm4all-beng-proxy (0.9.21) unstable; urgency=low

  * balancer: re-enable load balancing (regression fix)
  * merge release 0.8.38

 -- Max Kellermann <mk@cm4all.com>  Fri, 20 May 2011 11:03:31 +0200

cm4all-beng-proxy (0.9.20) unstable; urgency=low

  * http-cache: fix assertion failure caused by wrong destructor
  * merge release 0.8.37

 -- Max Kellermann <mk@cm4all.com>  Mon, 16 May 2011 14:03:09 +0200

cm4all-beng-proxy (0.9.19) unstable; urgency=low

  * http-request: don't retry requests with a request body

 -- Max Kellermann <mk@cm4all.com>  Thu, 12 May 2011 11:35:55 +0200

cm4all-beng-proxy (0.9.18) unstable; urgency=low

  * http-body: fix assertion failure on EOF chunk after socket was closed
  * widget-http: fix crash in widget lookup error handler
  * merge release 0.8.36

 -- Max Kellermann <mk@cm4all.com>  Tue, 10 May 2011 18:56:33 +0200

cm4all-beng-proxy (0.9.17) unstable; urgency=low

  * growing-buffer: fix assertion failure after large initial write
  * http-request: retry after connection failure
  * test/t-cgi: fix bashisms in test scripts

 -- Max Kellermann <mk@cm4all.com>  Wed, 04 May 2011 18:54:57 +0200

cm4all-beng-proxy (0.9.16) unstable; urgency=low

  * resource-address: append "transparent" args to CGI path_info
  * tcache: fix crash on FastCGI with BASE

 -- Max Kellermann <mk@cm4all.com>  Mon, 02 May 2011 16:07:21 +0200

cm4all-beng-proxy (0.9.15) unstable; urgency=low

  * configure.ac: check if valgrind/memcheck.h is installed
  * configure.ac: check if libattr is available
  * access-log: log Referer and User-Agent
  * access-log: log the request duration
  * proxy-handler: allow forwarding URI arguments
  * merge release 0.8.35

 -- Max Kellermann <mk@cm4all.com>  Wed, 27 Apr 2011 18:54:17 +0200

cm4all-beng-proxy (0.9.14) unstable; urgency=low

  * processor: don't clear widget pointer at opening tag
  * debian: move ulimit call from init script to *.default
  * merge release 0.8.33

 -- Max Kellermann <mk@cm4all.com>  Wed, 13 Apr 2011 17:03:29 +0200

cm4all-beng-proxy (0.9.13) unstable; urgency=low

  * proxy-widget: apply the widget's response header forward settings
  * response: add option to dump the widget tree
  * widget-class: move header forward settings to view
  * merge release 0.8.30

 -- Max Kellermann <mk@cm4all.com>  Mon, 04 Apr 2011 16:31:26 +0200

cm4all-beng-proxy (0.9.12) unstable; urgency=low

  * widget: internal API refactorization
  * was-control: fix argument order in "abort" call
  * was-client: duplicate the GError object when it is used twice
  * {file,delegate}-handler: add Expires/ETag headers to 304 response
  * cgi: allow setting environment variables

 -- Max Kellermann <mk@cm4all.com>  Thu, 24 Mar 2011 15:12:54 +0100

cm4all-beng-proxy (0.9.11) unstable; urgency=low

  * processor: major API refactorization
  * merge release 0.8.29

 -- Max Kellermann <mk@cm4all.com>  Mon, 21 Mar 2011 19:43:28 +0100

cm4all-beng-proxy (0.9.10) unstable; urgency=low

  * merge release 0.8.27

 -- Max Kellermann <mk@cm4all.com>  Fri, 18 Mar 2011 14:11:16 +0100

cm4all-beng-proxy (0.9.9) unstable; urgency=low

  * merge release 0.8.25

 -- Max Kellermann <mk@cm4all.com>  Mon, 14 Mar 2011 16:05:51 +0100

cm4all-beng-proxy (0.9.8) unstable; urgency=low

  * translate: support UNIX domain sockets in ADDRESS_STRING
  * resource-address: support connections to existing FastCGI servers

 -- Max Kellermann <mk@cm4all.com>  Fri, 11 Mar 2011 19:24:33 +0100

cm4all-beng-proxy (0.9.7) unstable; urgency=low

  * merge release 0.8.24

 -- Max Kellermann <mk@cm4all.com>  Fri, 04 Mar 2011 13:07:36 +0100

cm4all-beng-proxy (0.9.6) unstable; urgency=low

  * merge release 0.8.23

 -- Max Kellermann <mk@cm4all.com>  Mon, 28 Feb 2011 11:47:45 +0100

cm4all-beng-proxy (0.9.5) unstable; urgency=low

  * translate: allow SITE without CGI

 -- Max Kellermann <mk@cm4all.com>  Mon, 31 Jan 2011 06:35:24 +0100

cm4all-beng-proxy (0.9.4) unstable; urgency=low

  * widget-class: allow distinct addresses for each view

 -- Max Kellermann <mk@cm4all.com>  Thu, 27 Jan 2011 17:51:21 +0100

cm4all-beng-proxy (0.9.3) unstable; urgency=low

  * istream-catch: log errors
  * proxy-handler: pass the original request URI to (Fast)CGI
  * proxy-handler: pass the original document root to (Fast)CGI
  * fcgi-stock: pass site id to child process
  * translation: new packet "HOME" for JailCGI
  * resource-loader: get remote host from "X-Forwarded-For"
  * cgi, fcgi-client: pass client IP address to application

 -- Max Kellermann <mk@cm4all.com>  Fri, 21 Jan 2011 18:13:38 +0100

cm4all-beng-proxy (0.9.2) unstable; urgency=low

  * merge release 0.8.21
  * http-response: better context for error messages
  * istream: method close() does not invoke handler->abort()
  * istream: better context for error messages
  * ajp-client: destruct properly when request stream fails
  * {delegate,fcgi,was}-stock: use the JailCGI 1.4 wrapper

 -- Max Kellermann <mk@cm4all.com>  Mon, 17 Jan 2011 12:08:04 +0100

cm4all-beng-proxy (0.9.1) unstable; urgency=low

  * http-server: count the number of raw bytes sent and received
  * control-handler: support TCACHE_INVALIDATE with SITE
  * new programs "log-forward", "log-exec" for network logging
  * new program "log-split" for creating per-site log files
  * new program "log-traffic" for creating per-site traffic logs
  * move logging servers to new package cm4all-beng-proxy-logging
  * python/control.client: add parameter "broadcast"

 -- Max Kellermann <mk@cm4all.com>  Thu, 02 Dec 2010 12:07:16 +0100

cm4all-beng-proxy (0.9) unstable; urgency=low

  * merge release 0.8.19
  * was-client: explicitly send 32 bit METHOD payload
  * was-client: explicitly parse STATUS as 32 bit integer
  * was-client: clear control channel object on destruction
  * was-client: reuse child process if state is clean on EOF
  * was-client: abort properly after receiving illegal packet
  * was-client: allow "request STOP" before response completed
  * was-client: postpone the response handler invocation
  * was-control: send packets in bulk
  * python: support WAS widgets
  * http-server: enable "cork" mode only for beginning of response
  * http-cache: don't access freed memory in pool_unref_denotify()
  * http: use libcm4all-http
  * new datagram based binary protocol for access logging
  * main: default WAS stock limit is 16

 -- Max Kellermann <mk@cm4all.com>  Thu, 18 Nov 2010 19:56:17 +0100

cm4all-beng-proxy (0.8.38) unstable; urgency=low

  * failure: update time stamp on existing item
  * errdoc: free the original response body on abort

 -- Max Kellermann <mk@cm4all.com>  Fri, 20 May 2011 10:17:14 +0200

cm4all-beng-proxy (0.8.37) unstable; urgency=low

  * widget-resolver: don't reuse failed resolver
  * http-request: fix NULL pointer dereference on invalid URI
  * config: disable the TCP stock limit by default

 -- Max Kellermann <mk@cm4all.com>  Mon, 16 May 2011 13:41:32 +0200

cm4all-beng-proxy (0.8.36) unstable; urgency=low

  * http-server: check if client closes connection while processing
  * http-client: release the socket before invoking the callback
  * fcgi-client: fix assertion failure on full input buffer
  * memcached-client: re-enable socket event after direct copy
  * istream-file: fix assertion failure on range request
  * test/t-cgi: fix bashisms in test scripts

 -- Max Kellermann <mk@cm4all.com>  Tue, 10 May 2011 18:45:48 +0200

cm4all-beng-proxy (0.8.35) unstable; urgency=low

  * session: fix potential session defragmentation crash
  * ajp-request: use "host:port" as TCP stock key
  * cgi: evaluate the Content-Length response header

 -- Max Kellermann <mk@cm4all.com>  Wed, 27 Apr 2011 13:32:05 +0200

cm4all-beng-proxy (0.8.34) unstable; urgency=low

  * js: replace all '%' with '$'
  * js: check if session_id is null
  * debian: add package cm4all-beng-proxy-tools

 -- Max Kellermann <mk@cm4all.com>  Tue, 19 Apr 2011 18:43:54 +0200

cm4all-beng-proxy (0.8.33) unstable; urgency=low

  * processor: don't quote query string arguments with dollar sign
  * widget-request: safely remove "view" and "path" from argument table
  * debian/control: add "Breaks << 0.8.32" on the JavaScript library

 -- Max Kellermann <mk@cm4all.com>  Tue, 12 Apr 2011 18:21:55 +0200

cm4all-beng-proxy (0.8.32) unstable; urgency=low

  * args: quote arguments with the dollar sign

 -- Max Kellermann <mk@cm4all.com>  Tue, 12 Apr 2011 13:34:42 +0200

cm4all-beng-proxy (0.8.31) unstable; urgency=low

  * proxy-widget: eliminate the duplicate "Server" response header
  * translation: add packet UNTRUSTED_SITE_SUFFIX

 -- Max Kellermann <mk@cm4all.com>  Thu, 07 Apr 2011 16:23:37 +0200

cm4all-beng-proxy (0.8.30) unstable; urgency=low

  * handler: make lower-case realm name from the "Host" header
  * session: copy attribute "realm", fixes segmentation fault

 -- Max Kellermann <mk@cm4all.com>  Tue, 29 Mar 2011 16:47:43 +0200

cm4all-beng-proxy (0.8.29) unstable; urgency=low

  * ajp-client: send query string in an AJP attribute

 -- Max Kellermann <mk@cm4all.com>  Mon, 21 Mar 2011 19:16:16 +0100

cm4all-beng-proxy (0.8.28) unstable; urgency=low

  * resource-loader: use X-Forwarded-For to obtain AJP remote host
  * resource-loader: strip port from AJP remote address
  * resource-loader: don't pass remote host to AJP server
  * resource-loader: parse server port for AJP
  * ajp-client: always send content-length
  * ajp-client: parse the remaining buffer after EAGAIN

 -- Max Kellermann <mk@cm4all.com>  Mon, 21 Mar 2011 11:12:07 +0100

cm4all-beng-proxy (0.8.27) unstable; urgency=low

  * http-request: close the request body on malformed URI
  * ajp-request: AJP translation packet contains ajp://host:port/path

 -- Max Kellermann <mk@cm4all.com>  Fri, 18 Mar 2011 14:04:21 +0100

cm4all-beng-proxy (0.8.26) unstable; urgency=low

  * python/response: fix typo in ajp()
  * session: validate sessions only within one realm

 -- Max Kellermann <mk@cm4all.com>  Fri, 18 Mar 2011 08:59:41 +0100

cm4all-beng-proxy (0.8.25) unstable; urgency=low

  * widget-http: discard request body on unknown view name
  * inline-widget: discard request body on error
  * {http,fcgi,was}-client: allocate response headers from caller pool
  * cmdline: fcgi_stock_limit defaults to 0 (no limit)

 -- Max Kellermann <mk@cm4all.com>  Mon, 14 Mar 2011 15:53:42 +0100

cm4all-beng-proxy (0.8.24) unstable; urgency=low

  * fcgi-client: release the connection even when padding not consumed
    after empty response

 -- Max Kellermann <mk@cm4all.com>  Wed, 02 Mar 2011 17:39:33 +0100

cm4all-beng-proxy (0.8.23) unstable; urgency=low

  * memcached-client: allocate a new memory pool
  * memcached-client: copy caller_pool reference before freeing the client
  * fcgi-client: check headers!=NULL
  * fcgi-client: release the connection even when padding not consumed

 -- Max Kellermann <mk@cm4all.com>  Mon, 28 Feb 2011 10:50:02 +0100

cm4all-beng-proxy (0.8.22) unstable; urgency=low

  * cgi: fill special variables CONTENT_TYPE, CONTENT_LENGTH
  * memcached-client: remove stray pool_unref() call
  * memcached-client: reuse the socket if the remaining value is buffered
  * http-cache-choice: abbreviate memcached keys
  * *-cache: allocate a parent pool for cache items
  * pool: re-enable linear pools
  * frame: free the request body on error
  * http-cache: free cached body which was dismissed

 -- Max Kellermann <mk@cm4all.com>  Mon, 07 Feb 2011 15:34:09 +0100

cm4all-beng-proxy (0.8.21) unstable; urgency=low

  * merge release 0.7.55
  * jail: translate the document root properly
  * header-forward: forward the "Host" header to CGI/FastCGI/AJP
  * http-error: map ENOTDIR to "404 Not Found"
  * http-server: fix assertion failure on write error
  * fcgi-stock: clear all environment variables

 -- Max Kellermann <mk@cm4all.com>  Thu, 06 Jan 2011 16:04:20 +0100

cm4all-beng-proxy (0.8.20) unstable; urgency=low

  * widget-resolver: add pedantic state assertions
  * async: remember a copy of the operation in !NDEBUG
  * python/translation/response: max_age() returns self

 -- Max Kellermann <mk@cm4all.com>  Mon, 06 Dec 2010 23:02:50 +0100

cm4all-beng-proxy (0.8.19) unstable; urgency=low

  * merge release 0.7.54

 -- Max Kellermann <mk@cm4all.com>  Wed, 17 Nov 2010 16:25:10 +0100

cm4all-beng-proxy (0.8.18) unstable; urgency=low

  * was-client: explicitly send 32 bit METHOD payload
  * was-client: explicitly parse STATUS as 32 bit integer
  * istream: check presence of as_fd() in optimized build

 -- Max Kellermann <mk@cm4all.com>  Fri, 05 Nov 2010 11:00:54 +0100

cm4all-beng-proxy (0.8.17) unstable; urgency=low

  * merged release 0.7.53
  * widget: use colon as widget path separator
  * was-client: check for abort during response handler
  * was-client: implement STOP
  * was-client: release memory pools
  * was-launch: enable non-blocking mode on input and output
  * http-server: don't crash on malformed pipelined request
  * main: free the WAS stock and the UDP listener in the SIGTERM handler

 -- Max Kellermann <mk@cm4all.com>  Thu, 28 Oct 2010 19:50:26 +0200

cm4all-beng-proxy (0.8.16) unstable; urgency=low

  * merged release 0.7.52
  * was-client: support for the WAS protocol

 -- Max Kellermann <mk@cm4all.com>  Wed, 13 Oct 2010 16:45:18 +0200

cm4all-beng-proxy (0.8.15) unstable; urgency=low

  * resource-address: don't skip question mark twice

 -- Max Kellermann <mk@cm4all.com>  Tue, 28 Sep 2010 12:20:33 +0200

cm4all-beng-proxy (0.8.14) unstable; urgency=low

  * processor: schedule "xmlns:c" deletion

 -- Max Kellermann <mk@cm4all.com>  Thu, 23 Sep 2010 14:42:31 +0200

cm4all-beng-proxy (0.8.13) unstable; urgency=low

  * processor: delete "xmlns:c" attributes from link elements
  * istream-{head,zero}: implement method available()
  * merged release 0.7.51

 -- Max Kellermann <mk@cm4all.com>  Tue, 17 Aug 2010 09:54:33 +0200

cm4all-beng-proxy (0.8.12) unstable; urgency=low

  * http-cache-memcached: copy resource address
  * debian/control: add missing ${shlibs:Depends}
  * merged release 0.7.50

 -- Max Kellermann <mk@cm4all.com>  Thu, 12 Aug 2010 20:17:52 +0200

cm4all-beng-proxy (0.8.11) unstable; urgency=low

  * delegate-client: fix SCM_RIGHTS check
  * use Linux 2.6 CLOEXEC/NONBLOCK flags
  * tcache: INVALIDATE removes all variants (error documents etc.)
  * control: new UDP based protocol, allows invalidating caches
  * hashmap: fix assertion failure in hashmap_remove_match()
  * merged release 0.7.49

 -- Max Kellermann <mk@cm4all.com>  Tue, 10 Aug 2010 15:48:10 +0200

cm4all-beng-proxy (0.8.10) unstable; urgency=low

  * tcache: copy response.previous

 -- Max Kellermann <mk@cm4all.com>  Mon, 02 Aug 2010 18:03:43 +0200

cm4all-beng-proxy (0.8.9) unstable; urgency=low

  * (f?)cgi-handler: forward query string only if focused
  * ajp-handler: merge into proxy-handler
  * proxy-handler: forward query string if focused
  * cgi, fastcgi-handler: enable the resource cache
  * translation: add packets CHECK and PREVIOUS for authentication
  * python: add Response.max_age()

 -- Max Kellermann <mk@cm4all.com>  Fri, 30 Jul 2010 11:39:22 +0200

cm4all-beng-proxy (0.8.8) unstable; urgency=low

  * prototypes/translate.py: added new ticket-fastcgi programs
  * http-cache: implement FastCGI caching
  * merged release 0.7.47

 -- Max Kellermann <mk@cm4all.com>  Wed, 21 Jul 2010 13:00:43 +0200

cm4all-beng-proxy (0.8.7) unstable; urgency=low

  * istream-delayed: update the "direct" bit mask
  * http-client: send "Expect: 100-continue"
  * response, widget-http: apply istream_pipe to filter input
  * proxy-handler: apply istream_pipe to request body
  * istream-ajp-body: send larger request body packets
  * ajp-client: support splice()
  * merged release 0.7.46

 -- Max Kellermann <mk@cm4all.com>  Fri, 25 Jun 2010 18:52:04 +0200

cm4all-beng-proxy (0.8.6) unstable; urgency=low

  * translation: added support for custom error documents
  * response: convert HEAD to GET if filter follows
  * processor: short-circuit on HEAD request
  * python: depend on python-twisted-core

 -- Max Kellermann <mk@cm4all.com>  Wed, 16 Jun 2010 16:37:42 +0200

cm4all-beng-proxy (0.8.5) unstable; urgency=low

  * istream-tee: allow second output to block
  * widget-http: don't transform error documents
  * response, widget-http: disable filters after widget frame request
  * translation: added packet FILTER_4XX to filter client errors
  * merged release 0.7.45

 -- Max Kellermann <mk@cm4all.com>  Thu, 10 Jun 2010 16:13:14 +0200

cm4all-beng-proxy (0.8.4) unstable; urgency=low

  * python: added missing "Response" import
  * python: resume parsing after deferred call
  * http-client: implement istream method as_fd()
  * merged release 0.7.44

 -- Max Kellermann <mk@cm4all.com>  Mon, 07 Jun 2010 17:01:16 +0200

cm4all-beng-proxy (0.8.3) unstable; urgency=low

  * file-handler: implement If-Range (RFC 2616 14.27)
  * merged release 0.7.42

 -- Max Kellermann <mk@cm4all.com>  Tue, 01 Jun 2010 16:17:13 +0200

cm4all-beng-proxy (0.8.2) unstable; urgency=low

  * cookie-client: verify the cookie path
  * python: use Twisted's logging library
  * python: added a widget registry class
  * merged release 0.7.41

 -- Max Kellermann <mk@cm4all.com>  Wed, 26 May 2010 13:08:16 +0200

cm4all-beng-proxy (0.8.1) unstable; urgency=low

  * http-cache-memcached: delete entity records on POST

 -- Max Kellermann <mk@cm4all.com>  Tue, 18 May 2010 12:21:55 +0200

cm4all-beng-proxy (0.8) unstable; urgency=low

  * istream: added method as_fd() to convert istream to file descriptor
  * fork: support passing stdin istream fd to child process
  * http-cache: discard only matching entries on POST
  * istream-html-escape: escape single and double quote
  * rewrite-uri: escape the result with XML entities

 -- Max Kellermann <mk@cm4all.com>  Thu, 13 May 2010 12:34:46 +0200

cm4all-beng-proxy (0.7.55) unstable; urgency=low

  * pool: reparent pools in optimized build
  * istream-deflate: add missing pool reference while reading
  * istream-deflate: fix several error handlers

 -- Max Kellermann <mk@cm4all.com>  Thu, 06 Jan 2011 12:59:39 +0100

cm4all-beng-proxy (0.7.54) unstable; urgency=low

  * http-server: fix crash on deferred chunked request body
  * parser: fix crash on malformed SCRIPT element

 -- Max Kellermann <mk@cm4all.com>  Wed, 17 Nov 2010 16:13:09 +0100

cm4all-beng-proxy (0.7.53) unstable; urgency=low

  * http-server: don't crash on malformed pipelined request
  * sink-header: fix assertion failure on empty trailer

 -- Max Kellermann <mk@cm4all.com>  Thu, 28 Oct 2010 18:39:01 +0200

cm4all-beng-proxy (0.7.52) unstable; urgency=low

  * fcgi-client: fix send timeout handler
  * fork: finish the buffer after pipe was drained

 -- Max Kellermann <mk@cm4all.com>  Wed, 13 Oct 2010 16:39:26 +0200

cm4all-beng-proxy (0.7.51) unstable; urgency=low

  * http-client: clear response body pointer before forwarding EOF event
  * processor: fix assertion failure for c:mode in c:widget

 -- Max Kellermann <mk@cm4all.com>  Mon, 16 Aug 2010 17:01:48 +0200

cm4all-beng-proxy (0.7.50) unstable; urgency=low

  * header-forward: don't forward the "Host" header to HTTP servers
  * resource-address: use uri_relative() for CGI
  * uri-relative: don't lose host name in uri_absolute()
  * uri-relative: don't fail on absolute URIs
  * http-cache-heap: don't use uninitialized item size

 -- Max Kellermann <mk@cm4all.com>  Thu, 12 Aug 2010 20:03:49 +0200

cm4all-beng-proxy (0.7.49) unstable; urgency=low

  * hashmap: fix assertion failure in hashmap_remove_value()

 -- Max Kellermann <mk@cm4all.com>  Tue, 10 Aug 2010 15:37:12 +0200

cm4all-beng-proxy (0.7.48) unstable; urgency=low

  * pipe-stock: add assertions on file descriptors

 -- Max Kellermann <mk@cm4all.com>  Mon, 09 Aug 2010 14:56:54 +0200

cm4all-beng-proxy (0.7.47) unstable; urgency=low

  * cmdline: add option "--group"

 -- Max Kellermann <mk@cm4all.com>  Fri, 16 Jul 2010 18:39:53 +0200

cm4all-beng-proxy (0.7.46) unstable; urgency=low

  * handler: initialize all translate_response attributes
  * http-client: consume buffer before header length check
  * istream-pipe: clear "direct" flags in constructor
  * istream-pipe: return gracefully when handler blocks
  * ajp-client: hold pool reference to reset TCP_CORK

 -- Max Kellermann <mk@cm4all.com>  Mon, 21 Jun 2010 17:53:21 +0200

cm4all-beng-proxy (0.7.45) unstable; urgency=low

  * istream-tee: separate "weak" values for the two outputs
  * fcache: don't close output when caching has been canceled
  * tcache: copy the attribute "secure_cookie"

 -- Max Kellermann <mk@cm4all.com>  Thu, 10 Jun 2010 15:21:34 +0200

cm4all-beng-proxy (0.7.44) unstable; urgency=low

  * http-client: check response header length
  * http-server: check request header length

 -- Max Kellermann <mk@cm4all.com>  Mon, 07 Jun 2010 16:51:57 +0200

cm4all-beng-proxy (0.7.43) unstable; urgency=low

  * http-cache: fixed NULL pointer dereference when storing empty response
    body on the heap

 -- Max Kellermann <mk@cm4all.com>  Tue, 01 Jun 2010 18:52:45 +0200

cm4all-beng-proxy (0.7.42) unstable; urgency=low

  * fork: check "direct" flag again after buffer flush
  * pool: pool_unref_denotify() remembers the code location
  * sink-{buffer,gstring}: don't invoke callback in abort()
  * async: added another debug flag to verify correctness

 -- Max Kellermann <mk@cm4all.com>  Mon, 31 May 2010 21:15:58 +0200

cm4all-beng-proxy (0.7.41) unstable; urgency=low

  * http-cache: initialize response status and headers on empty body

 -- Max Kellermann <mk@cm4all.com>  Tue, 25 May 2010 16:27:25 +0200

cm4all-beng-proxy (0.7.40) unstable; urgency=low

  * http-cache: fixed NULL pointer dereference when storing empty response
    body in memcached

 -- Max Kellermann <mk@cm4all.com>  Tue, 25 May 2010 15:04:44 +0200

cm4all-beng-proxy (0.7.39) unstable; urgency=low

  * memcached-stock: close value on connect failure
  * http: implement remaining status codes
  * http-cache: allow caching empty response body
  * http-cache: cache status codes 203, 206, 300, 301, 410
  * http-cache: don't cache authorized resources

 -- Max Kellermann <mk@cm4all.com>  Fri, 21 May 2010 17:37:29 +0200

cm4all-beng-proxy (0.7.38) unstable; urgency=low

  * http-server: send HTTP/1.1 declaration with "100 Continue"
  * connection: initialize "site_name", fixes crash bug
  * translation: added packet SECURE_COOKIE

 -- Max Kellermann <mk@cm4all.com>  Thu, 20 May 2010 15:40:34 +0200

cm4all-beng-proxy (0.7.37) unstable; urgency=low

  * *-client: implement a socket leak detector
  * handler: initialize response header without translation server

 -- Max Kellermann <mk@cm4all.com>  Tue, 18 May 2010 12:05:11 +0200

cm4all-beng-proxy (0.7.36) unstable; urgency=low

  * http-client: fixed NULL pointer dereference
  * handler, response: removed duplicate request body destruction calls

 -- Max Kellermann <mk@cm4all.com>  Tue, 11 May 2010 17:16:36 +0200

cm4all-beng-proxy (0.7.35) unstable; urgency=low

  * {http,fcgi,ajp}-request: close the request body on abort
  * handler: set fake translation response on malformed URI

 -- Max Kellermann <mk@cm4all.com>  Mon, 10 May 2010 11:22:23 +0200

cm4all-beng-proxy (0.7.34) unstable; urgency=low

  * translate: check the UNTRUSTED packet
  * translation: added packet UNTRUSTED_PREFIX

 -- Max Kellermann <mk@cm4all.com>  Fri, 30 Apr 2010 19:14:37 +0200

cm4all-beng-proxy (0.7.33) unstable; urgency=low

  * merged release 0.7.27.1
  * fcache: don't continue storing in background
  * fcgi-client: re-add event after some input data has been read

 -- Max Kellermann <mk@cm4all.com>  Fri, 30 Apr 2010 11:31:08 +0200

cm4all-beng-proxy (0.7.32) unstable; urgency=low

  * response: generate the "Server" response header
  * response: support the Authentication-Info response header
  * response: support custom authentication pages
  * translation: support custom response headers

 -- Max Kellermann <mk@cm4all.com>  Tue, 27 Apr 2010 17:09:59 +0200

cm4all-beng-proxy (0.7.31) unstable; urgency=low

  * support HTTP authentication (RFC 2617)

 -- Max Kellermann <mk@cm4all.com>  Mon, 26 Apr 2010 17:26:42 +0200

cm4all-beng-proxy (0.7.30) unstable; urgency=low

  * fcgi-client: support responses without a body
  * {http,fcgi}-client: hold caller pool reference during callback

 -- Max Kellermann <mk@cm4all.com>  Fri, 23 Apr 2010 14:41:05 +0200

cm4all-beng-proxy (0.7.29) unstable; urgency=low

  * http-cache: added missing pool_unref() in memcached_miss()
  * pool: added checked pool references

 -- Max Kellermann <mk@cm4all.com>  Thu, 22 Apr 2010 15:45:48 +0200

cm4all-beng-proxy (0.7.28) unstable; urgency=low

  * fcgi-client: support response status
  * translate: malformed packets are fatal
  * http-cache: don't cache resources with very long URIs
  * memcached-client: increase the maximum key size to 32 kB

 -- Max Kellermann <mk@cm4all.com>  Thu, 15 Apr 2010 15:06:51 +0200

cm4all-beng-proxy (0.7.27.1) unstable; urgency=low

  * http-cache: added missing pool_unref() in memcached_miss()
  * http-cache: don't cache resources with very long URIs
  * memcached-client: increase the maximum key size to 32 kB
  * fork: properly handle partially filled output buffer
  * fork: re-add event after some input data has been read

 -- Max Kellermann <mk@cm4all.com>  Thu, 29 Apr 2010 15:30:21 +0200

cm4all-beng-proxy (0.7.27) unstable; urgency=low

  * session: use GLib's PRNG to generate session ids
  * session: seed the PRNG with /dev/random
  * response: log UNTRUSTED violation attempts
  * response: drop widget sessions when there is no focus

 -- Max Kellermann <mk@cm4all.com>  Fri, 09 Apr 2010 12:04:18 +0200

cm4all-beng-proxy (0.7.26) unstable; urgency=low

  * memcached-client: schedule read event before callback
  * istream-tee: continue with second output if first is closed

 -- Max Kellermann <mk@cm4all.com>  Sun, 28 Mar 2010 18:08:11 +0200

cm4all-beng-proxy (0.7.25) unstable; urgency=low

  * memcached-client: don't poll if socket is closed
  * fork: close file descriptor on input error
  * pool: don't check attachments in pool_trash()

 -- Max Kellermann <mk@cm4all.com>  Thu, 25 Mar 2010 13:28:01 +0100

cm4all-beng-proxy (0.7.24) unstable; urgency=low

  * memcached-client: release socket after splice

 -- Max Kellermann <mk@cm4all.com>  Mon, 22 Mar 2010 11:29:45 +0100

cm4all-beng-proxy (0.7.23) unstable; urgency=low

  * sink-header: support splice
  * memcached-client: support splice (response)
  * fcgi-client: recover correctly after send error
  * fcgi-client: support chunked request body
  * fcgi-client: basic splice support for the request body
  * http-cache: duplicate headers
  * {http,memcached}-client: check "direct" mode after buffer flush
  * cmdline: added option "fcgi_stock_limit"
  * python: auto-export function write_packet()
  * python: Response methods return self

 -- Max Kellermann <mk@cm4all.com>  Fri, 19 Mar 2010 13:28:35 +0100

cm4all-beng-proxy (0.7.22) unstable; urgency=low

  * python: re-add function write_packet()

 -- Max Kellermann <mk@cm4all.com>  Fri, 12 Mar 2010 12:27:21 +0100

cm4all-beng-proxy (0.7.21) unstable; urgency=low

  * ajp-client: handle EAGAIN from send()
  * python: install the missing sources

 -- Max Kellermann <mk@cm4all.com>  Thu, 11 Mar 2010 16:58:25 +0100

cm4all-beng-proxy (0.7.20) unstable; urgency=low

  * http-client: don't reinstate event when socket is closed
  * access-log: log the site name
  * python: removed unused function write_packet()
  * python: split the module beng_proxy.translation
  * python: allow overriding query string and param in absolute_uri()
  * python: moved absolute_uri() to a separate library

 -- Max Kellermann <mk@cm4all.com>  Thu, 11 Mar 2010 09:48:52 +0100

cm4all-beng-proxy (0.7.19) unstable; urgency=low

  * client-socket: translate EV_TIMEOUT to ETIMEDOUT
  * fork: refill the input buffer as soon as possible
  * delegate-client: implement an abortable event
  * pool: added assertions for libevent leaks
  * direct: added option "-s enable_splice=no"

 -- Max Kellermann <mk@cm4all.com>  Thu, 04 Mar 2010 17:34:56 +0100

cm4all-beng-proxy (0.7.18) unstable; urgency=low

  * args: reserve memory for the trailing null byte

 -- Max Kellermann <mk@cm4all.com>  Tue, 23 Feb 2010 17:46:04 +0100

cm4all-beng-proxy (0.7.17) unstable; urgency=low

  * translation: added the BOUNCE packet (variant of REDIRECT)
  * translation: change widget packet HOST to UNTRUSTED
  * translation: pass internal URI arguments to the translation server
  * handler: use the specified status with REDIRECT
  * python: added method Request.absolute_uri()

 -- Max Kellermann <mk@cm4all.com>  Tue, 23 Feb 2010 16:15:22 +0100

cm4all-beng-proxy (0.7.16) unstable; urgency=low

  * processor: separate trusted from untrusted widgets by host name
  * processor: mode=partition is deprecated
  * translate: fix DOCUMENT_ROOT handler for CGI/FASTCGI
  * fcgi-request: added JailCGI support

 -- Max Kellermann <mk@cm4all.com>  Fri, 19 Feb 2010 14:29:29 +0100

cm4all-beng-proxy (0.7.15) unstable; urgency=low

  * processor: unreference the caller pool in abort()
  * tcache: clear BASE on mismatch
  * fcgi-client: generate the Content-Length request header
  * fcgi-client: send the CONTENT_TYPE parameter
  * prototypes/translate.py: use FastCGI to run PHP

 -- Max Kellermann <mk@cm4all.com>  Thu, 11 Feb 2010 14:43:21 +0100

cm4all-beng-proxy (0.7.14) unstable; urgency=low

  * connection: drop connections when the limit is exceeded
  * resource-address: added BASE support
  * fcgi-client: check the request ID in response packets
  * http-client: check response body when request body is closed
  * html-escape: use the last ampersand before the semicolon
  * html-escape: support &apos;
  * processor: unescape widget parameter values

 -- Max Kellermann <mk@cm4all.com>  Fri, 29 Jan 2010 17:49:43 +0100

cm4all-beng-proxy (0.7.13) unstable; urgency=low

  * fcgi-request: duplicate socket path
  * fcgi-request: support ACTION
  * fcgi-client: provide SCRIPT_FILENAME
  * fcgi-client: append empty PARAMS packet
  * fcgi-client: try to read response before request is finished
  * fcgi-client: implement the STDERR packet
  * fcgi-client: support request headers and body
  * fcgi-stock: manage one socket per child process
  * fcgi-stock: unlink socket path after connect
  * fcgi-stock: redirect fd 1,2 to /dev/null
  * fcgi-stock: kill FastCGI processes after 5 minutes idle
  * translation: new packet PAIR for passing parameters to FastCGI

 -- Max Kellermann <mk@cm4all.com>  Thu, 14 Jan 2010 13:36:48 +0100

cm4all-beng-proxy (0.7.12) unstable; urgency=low

  * http-cache: unlock the cache item after successful revalidation
  * http-cache-memcached: pass the expiration time to memcached
  * sink-header: comprise pending data in method available()
  * header-forward: forward the Expires response header

 -- Max Kellermann <mk@cm4all.com>  Tue, 22 Dec 2009 16:18:49 +0100

cm4all-beng-proxy (0.7.11) unstable; urgency=low

  * {ajp,memcached}-client: fix dis\appearing event for duplex socket
  * memcached-client: handle EAGAIN after send()
  * memcached-client: release socket as early as possible
  * header-forward: don't forward Accept-Encoding if transformation is
    enabled
  * widget-http, inline-widget: check Content-Encoding before processing
  * file-handler: send "Vary: Accept-Encoding" for compressed response
  * header-forward: support duplicate headers
  * fcache: implemented a 60 seconds timeout
  * fcache: copy pointer to local variable before callback
  * event2: refresh timeout after event has occurred

 -- Max Kellermann <mk@cm4all.com>  Fri, 18 Dec 2009 16:45:24 +0100

cm4all-beng-proxy (0.7.10) unstable; urgency=low

  * http-{server,client}: fix disappearing event for duplex socket

 -- Max Kellermann <mk@cm4all.com>  Mon, 14 Dec 2009 15:46:25 +0100

cm4all-beng-proxy (0.7.9) unstable; urgency=low

  * http: "Expect" is a hop-by-hop header
  * http-server: send "100 Continue" unless request body closed
  * http-client: poll socket after splice
  * http-server: handle EAGAIN after splice
  * http-server: send a 417 response on unrecognized "Expect" request
  * response, widget-http: append filter id to resource tag
  * resource-tag: check for "Cache-Control: no-store"

 -- Max Kellermann <mk@cm4all.com>  Mon, 14 Dec 2009 13:05:15 +0100

cm4all-beng-proxy (0.7.8) unstable; urgency=low

  * http-body: support partial response in method available()
  * file-handler: support pre-compressed static files
  * fcache: honor the "Cache-Control: no-store" response header

 -- Max Kellermann <mk@cm4all.com>  Wed, 09 Dec 2009 15:49:25 +0100

cm4all-beng-proxy (0.7.7) unstable; urgency=low

  * parser: allow underscore in attribute names
  * processor: check "type" attribute before URI rewriting
  * http-client: start receiving before request is sent
  * http-client: try to read response after write error
  * http-client: deliver response body after headers are finished
  * http-client: release socket as early as possible
  * http-client: serve buffer after socket has been closed
  * istream-chunked: clear input stream in abort handler
  * growing-buffer: fix crash after close in "data" callback

 -- Max Kellermann <mk@cm4all.com>  Thu, 03 Dec 2009 13:09:57 +0100

cm4all-beng-proxy (0.7.6) unstable; urgency=low

  * istream-hold: return -2 if handler is not available yet
  * http, ajp, fcgi: use istream_hold on request body
  * http-client: implemented splicing the request body
  * response: added missing URI substitution

 -- Max Kellermann <mk@cm4all.com>  Tue, 17 Nov 2009 15:25:35 +0100

cm4all-beng-proxy (0.7.5) unstable; urgency=low

  * session: 64 bit session ids
  * session: allow arbitrary session id size (at compile-time)
  * debian: larger default log file (16 * 4MB)
  * debian: added package cm4all-beng-proxy-toi

 -- Max Kellermann <mk@cm4all.com>  Mon, 16 Nov 2009 15:51:24 +0100

cm4all-beng-proxy (0.7.4) unstable; urgency=low

  * measure the latency of external resources
  * widget-http: partially revert "don't query session if !stateful"

 -- Max Kellermann <mk@cm4all.com>  Tue, 10 Nov 2009 15:06:03 +0100

cm4all-beng-proxy (0.7.3) unstable; urgency=low

  * uri-verify: don't reject double slash after first segment
  * hostname: allow the hyphen character
  * processor: allow processing without session
  * widget-http: don't query session if !stateful
  * request: disable session management for known bots
  * python: fixed AttributeError in __getattr__()
  * python: added method Response.process()
  * translation: added the response packets URI, HOST, SCHEME
  * translation: added header forward packets

 -- Max Kellermann <mk@cm4all.com>  Mon, 09 Nov 2009 16:40:27 +0100

cm4all-beng-proxy (0.7.2) unstable; urgency=low

  * fcache: close all caching connections on exit
  * istream-file: retry reading after EAGAIN
  * direct, istream-pipe: re-enable SPLICE_F_NONBLOCK
  * direct, istream-pipe: disable the SPLICE_F_MORE flag
  * http-client: handle EAGAIN after splice
  * http-client, header-writer: remove hop-by-hop response headers
  * response: optimized transformed response headers
  * handler: mangle CGI and FastCGI headers
  * header-forward: generate the X-Forwarded-For header
  * header-forward: add local host name to "Via" request header

 -- Max Kellermann <mk@cm4all.com>  Fri, 30 Oct 2009 13:41:02 +0100

cm4all-beng-proxy (0.7.1) unstable; urgency=low

  * file-handler: close the stream on "304 Not Modified"
  * pool: use assembler code only on gcc
  * cmdline: added option "--set tcp_stock_limit"
  * Makefile.am: enable the "subdir-objects" option

 -- Max Kellermann <mk@cm4all.com>  Thu, 22 Oct 2009 12:17:11 +0200

cm4all-beng-proxy (0.7) unstable; urgency=low

  * ajp-client: check if connection was closed during response callback
  * header-forward: log session id
  * istream: separate TCP splicing checks
  * istream-pipe: fix segmentation fault after incomplete direct transfer
  * istream-pipe: implement the "available" method
  * istream-pipe: allocate pipe only if handler supports it
  * istream-pipe: flush the pipe before reading from input
  * istream-pipe: reuse pipes in a stock
  * direct: support splice() from TCP socket to pipe
  * istream: direct() returns -3 if stream has been closed
  * hstock: don't destroy stocks while items are being created
  * tcp-stock: limit number of connections per host to 256
  * translate, http-client, ajp-client, cgi, http-cache: verify the HTTP
    response status
  * prototypes/translate.py: disallow "/../" and null bytes
  * prototypes/translate.py: added "/jail-delegate/" location
  * uri-parser: strict RFC 2396 URI verification
  * uri-parser: don't unescape the URI path
  * http-client, ajp-client: verify the request URI
  * uri-escape: unescape each character only once
  * http-cache: never use the memcached stock if caching is disabled
  * allow 8192 connections by default
  * allow 65536 file handles by default
  * added package cm4all-jailed-beng-proxy-delegate-helper

 -- Max Kellermann <mk@cm4all.com>  Wed, 21 Oct 2009 15:00:56 +0200

cm4all-beng-proxy (0.6.23) unstable; urgency=low

  * header-forward: log session information
  * prototypes/translate.py: added /cgi-bin/ location
  * http-server: disable keep-alive for HTTP/1.0 clients
  * http-server: don't send "Connection: Keep-Alive"
  * delegate-stock: clear the environment
  * delegate-stock: added jail support
  * delegate-client: reuse helper process after I/O error

 -- Max Kellermann <mk@cm4all.com>  Mon, 12 Oct 2009 17:29:35 +0200

cm4all-beng-proxy (0.6.22) unstable; urgency=low

  * istream-tee: clear both "enabled" flags in the eof/abort handler
  * istream-tee: fall back to first data() return value if second stream
    closed itself
  * http-cache: don't log body_abort after close

 -- Max Kellermann <mk@cm4all.com>  Thu, 01 Oct 2009 19:19:37 +0200

cm4all-beng-proxy (0.6.21) unstable; urgency=low

  * http-client: log more error messages
  * delegate-stock: added the DOCUMENT_ROOT environment variable
  * response, widget: accept "application/xhtml+xml"
  * cookie-server: allow square brackets in unquoted cookie values
    (violating RFC 2109 and RFC 2616)

 -- Max Kellermann <mk@cm4all.com>  Thu, 01 Oct 2009 13:55:40 +0200

cm4all-beng-proxy (0.6.20) unstable; urgency=low

  * stock: clear stock after 60 seconds idle
  * hstock: remove empty stocks
  * http-server, http-client, cgi: fixed off-by-one bug in header parser
  * istream-pipe: fix the direct() return value on error
  * istream-pipe: fix formula in range assertion
  * http-cache-memcached: implemented "remove"
  * handler: added FastCGI handler
  * fcgi-client: unref caller pool after socket release
  * fcgi-client: implemented response headers

 -- Max Kellermann <mk@cm4all.com>  Tue, 29 Sep 2009 14:07:13 +0200

cm4all-beng-proxy (0.6.19) unstable; urgency=low

  * http-client: release caller pool after socket release
  * memcached-client: release socket on marshalling error
  * stock: unref caller pool in abort handler
  * stock: lazy cleanup
  * http-cache: copy caller_pool to local variable

 -- Max Kellermann <mk@cm4all.com>  Thu, 24 Sep 2009 16:02:17 +0200

cm4all-beng-proxy (0.6.18) unstable; urgency=low

  * delegate-handler: support conditional GET and ranges
  * file-handler: fix suffix-byte-range-spec parser
  * delegate-helper: call open() with O_CLOEXEC|O_NOCTTY
  * istream-file: don't set FD_CLOEXEC if O_CLOEXEC is available
  * stock: hold caller pool during "get" operation
  * main: free balancer object during shutdown
  * memcached-client: enable socket timeout
  * delegate-stock: set FD_CLOEXEC on socket

 -- Max Kellermann <mk@cm4all.com>  Thu, 24 Sep 2009 10:50:53 +0200

cm4all-beng-proxy (0.6.17) unstable; urgency=low

  * tcp-stock: implemented a load balancer
  * python: accept address list in the ajp() method
  * http-server: added timeout for the HTTP request headers
  * response: close template when the content type is wrong
  * delegate-get: implemented response headers
  * delegate-get: provide status codes and error messages

 -- Max Kellermann <mk@cm4all.com>  Fri, 18 Sep 2009 15:36:57 +0200

cm4all-beng-proxy (0.6.16) unstable; urgency=low

  * tcp-stock: added support for bulldog-tyke
  * sink-buffer: close input if it's not used in the constructor
  * http-cache-memcached: close response body when deserialization fails
  * serialize: fix regression in serialize_uint64()

 -- Max Kellermann <mk@cm4all.com>  Tue, 15 Sep 2009 19:26:07 +0200

cm4all-beng-proxy (0.6.15) unstable; urgency=low

  * http-cache-choice: find more duplicates during cleanup
  * handler: added AJP handler
  * ajp-request: unref pool only on tcp_stock failure
  * ajp-client: prevent parser recursion
  * ajp-client: free request body when response is closed
  * ajp-client: reuse connection after END_RESPONSE packet
  * ajp-client: enable TCP_CORK while sending
  * istream-ajp-body: added a second "length" header field
  * ajp-client: auto-send empty request body chunk
  * ajp-client: register "write" event after GET_BODY_CHUNK packet
  * ajp-client: implemented request and response headers
  * http-cache-rfc: don't rewind tpool if called recursively

 -- Max Kellermann <mk@cm4all.com>  Fri, 11 Sep 2009 16:04:06 +0200

cm4all-beng-proxy (0.6.14) unstable; urgency=low

  * istream-tee: don't restart reading if already in progress

 -- Max Kellermann <mk@cm4all.com>  Thu, 03 Sep 2009 13:21:06 +0200

cm4all-beng-proxy (0.6.13) unstable; urgency=low

  * cookie-server: fix parsing multiple cookies
  * http-cache-memcached: clean up expired "choice" items
  * sink-gstring: use callback instead of public struct
  * istream-tee: restart reading when one output is closed

 -- Max Kellermann <mk@cm4all.com>  Wed, 02 Sep 2009 17:02:53 +0200

cm4all-beng-proxy (0.6.12) unstable; urgency=low

  * http-cache: don't attempt to remove cache items when the cache is disabled

 -- Max Kellermann <mk@cm4all.com>  Fri, 28 Aug 2009 15:40:48 +0200

cm4all-beng-proxy (0.6.11) unstable; urgency=low

  * http-cache-memcached: store HTTP status and response headers
  * http-cache-memcached: implemented flush (SIGHUP)
  * http-cache-memcached: support "Vary"
  * http-client: work around assertion failure in response_stream_close()

 -- Max Kellermann <mk@cm4all.com>  Thu, 27 Aug 2009 12:33:17 +0200

cm4all-beng-proxy (0.6.10) unstable; urgency=low

  * parser: finish tag before bailing out
  * http-request: allow URLs without path component
  * fork: clear event in read() method
  * istream-file: pass options O_CLOEXEC|O_NOCTTY to open()
  * response: check if the "Host" request header is valid

 -- Max Kellermann <mk@cm4all.com>  Tue, 18 Aug 2009 16:37:19 +0200

cm4all-beng-proxy (0.6.9) unstable; urgency=low

  * direct: disable SPLICE_F_NONBLOCK (temporary NFS EAGAIN workaround)

 -- Max Kellermann <mk@cm4all.com>  Mon, 17 Aug 2009 13:52:49 +0200

cm4all-beng-proxy (0.6.8) unstable; urgency=low

  * widget-http: close response body in error code path
  * http-cache: implemented memcached backend (--memcached-server)
  * processor: &c:base; returns the URI without scheme and host

 -- Max Kellermann <mk@cm4all.com>  Mon, 17 Aug 2009 12:29:19 +0200

cm4all-beng-proxy (0.6.7) unstable; urgency=low

  * file-handler: generate Expires from xattr user.MaxAge
  * cmdline: added option --set to configure:
    - max_connections
    - http_cache_size
    - filter_cache_size
    - translate_cache_size
  * flush caches on SIGHUP

 -- Max Kellermann <mk@cm4all.com>  Fri, 07 Aug 2009 11:41:10 +0200

cm4all-beng-proxy (0.6.6) unstable; urgency=low

  * added missing GLib build dependency
  * cgi-handler: set the "body_consumed" flag

 -- Max Kellermann <mk@cm4all.com>  Tue, 04 Aug 2009 09:53:01 +0200

cm4all-beng-proxy (0.6.5) unstable; urgency=low

  * shm: pass MAP_NORESERVE to mmap()
  * proxy-handler: support cookies
  * translation: added DISCARD_SESSION packet

 -- Max Kellermann <mk@cm4all.com>  Wed, 15 Jul 2009 18:00:33 +0200

cm4all-beng-proxy (0.6.4) unstable; urgency=low

  * http-client: don't read response body in HEAD requests
  * ajp-client: invoke the "abort" handler on error
  * filter-cache: lock cache items while they are served

 -- Max Kellermann <mk@cm4all.com>  Thu, 09 Jul 2009 14:36:14 +0200

cm4all-beng-proxy (0.6.3) unstable; urgency=low

  * http-server: implemented the DELETE method
  * http-server: refuse HTTP/0.9 requests
  * proxy-handler: send request body to template when no widget is focused
  * widget-request: pass original HTTP method to widget
  * session: automatically defragment sessions

 -- Max Kellermann <mk@cm4all.com>  Tue, 07 Jul 2009 16:57:22 +0200

cm4all-beng-proxy (0.6.2) unstable; urgency=low

  * lock: fixed race condition in debug flag updates
  * session: use rwlock for the session manager
  * proxy-handler: pass request headers to the remote HTTP server
  * proxy-handler: forward original Accept-Charset if processor is disabled
  * pipe: don't filter resources without a body
  * fcache: forward original HTTP status over "pipe" filter
  * cgi: support the "Status" line

 -- Max Kellermann <mk@cm4all.com>  Mon, 06 Jul 2009 16:38:26 +0200

cm4all-beng-proxy (0.6.1) unstable; urgency=low

  * session: consistently lock all session objects
  * rewrite-uri: check if widget_external_uri() returns NULL
  * widget-uri: don't generate the "path" argument when it's NULL
  * widget-uri: strip superfluous question mark from widget_base_address()
  * widget-uri: append parameters from the template first
  * widget-uri: re-add configured query string in widget_absolute_uri()
  * widget-uri: eliminate configured query string in widget_external_uri()
  * processor: don't consider session data for base=child and base=parent

 -- Max Kellermann <mk@cm4all.com>  Fri, 03 Jul 2009 15:52:01 +0200

cm4all-beng-proxy (0.6) unstable; urgency=low

  * inline-widget: check the widget HTTP response status
  * response: don't apply transformation on failed response
  * resource-address: include pipe arguments in filter cache key
  * handler: removed session redirect on the first request
  * http-cache: accept ETag response header instead of Last-Modified
  * filter-cache: don't require Last-Modified or Expires
  * file-handler: disable ETag only when processor comes first
  * file-handler: read ETag from xattr
  * pipe: generate new ETag for piped resource
  * session: purge sessions when shared memory is full
  * handler: don't enforce sessions for filtered responses

 -- Max Kellermann <mk@cm4all.com>  Tue, 30 Jun 2009 17:48:20 +0200

cm4all-beng-proxy (0.5.14) unstable; urgency=low

  * ajp-client: implemented request body
  * cookie-client: obey "max-age=0" properly
  * processor: forward the original HTTP status
  * response, widget-http: don't allow processing resource without body
  * widget-http: check the Content-Type before invoking processor
  * response: pass the "Location" response header
  * debian: added a separate -optimized-dbg package
  * added init script support for multiple ports (--port) and multiple listen
    (--listen) command line argumnents
  * translation: added the "APPEND" packet for command line arguments
  * pipe: support command line arguments

 -- Max Kellermann <mk@cm4all.com>  Mon, 29 Jun 2009 16:51:16 +0200

cm4all-beng-proxy (0.5.13) unstable; urgency=low

  * widget-registry: clear local_address in translate request
  * cmdline: added the "--listen" option

 -- Max Kellermann <mk@cm4all.com>  Wed, 24 Jun 2009 12:27:17 +0200

cm4all-beng-proxy (0.5.12) unstable; urgency=low

  * response: pass the "Location" response handler
  * added support for multiple listener ports

 -- Max Kellermann <mk@cm4all.com>  Tue, 23 Jun 2009 23:34:55 +0200

cm4all-beng-proxy (0.5.11) unstable; urgency=low

  * build with autotools
  * use libcm4all-socket, GLib
  * Makefile.am: support out-of-tree builds
  * added optimized Debian package
  * tcache: fixed wrong assignment in VARY=HOST
  * translation: added request packet LOCAL_ADDRESS

 -- Max Kellermann <mk@cm4all.com>  Tue, 23 Jun 2009 15:42:12 +0200

cm4all-beng-proxy (0.5.10) unstable; urgency=low

  * widget-http: assign the "address" variable

 -- Max Kellermann <mk@cm4all.com>  Mon, 15 Jun 2009 18:38:58 +0200

cm4all-beng-proxy (0.5.9) unstable; urgency=low

  * tcache: fixed typo in tcache_string_match()
  * tcache: support VARY=SESSION
  * translate: added the INVALIDATE response packet
  * cache, session: higher size limits
  * widget-uri: separate query_string from path_info
  * widget-uri: ignore widget parameters in widget_external_uri()

 -- Max Kellermann <mk@cm4all.com>  Mon, 15 Jun 2009 17:06:11 +0200

cm4all-beng-proxy (0.5.8) unstable; urgency=low

  * handler: fixed double free bug in translate_callback()

 -- Max Kellermann <mk@cm4all.com>  Sun, 14 Jun 2009 19:05:09 +0200

cm4all-beng-proxy (0.5.7) unstable; urgency=low

  * forward the Content-Disposition header
  * handler: assign new session to local variable, fix segfault
  * handler: don't dereference the NULL session

 -- Max Kellermann <mk@cm4all.com>  Sun, 14 Jun 2009 13:01:52 +0200

cm4all-beng-proxy (0.5.6) unstable; urgency=low

  * widget-http: send the "Via" request header instead of "X-Forwarded-For"
  * proxy-handler: send the "Via" request header
  * widget-request: check the "path" argument before calling uri_compress()

 -- Max Kellermann <mk@cm4all.com>  Tue, 09 Jun 2009 12:21:00 +0200

cm4all-beng-proxy (0.5.5) unstable; urgency=low

  * processor: allow specifying relative URI in c:base=child
  * widget-request: verify the "path" argument
  * widget: allocate address from widget's pool
  * widget-http: support multiple Set-Cookie response headers

 -- Max Kellermann <mk@cm4all.com>  Thu, 04 Jun 2009 15:10:15 +0200

cm4all-beng-proxy (0.5.4) unstable; urgency=low

  * implemented delegation of open() to a helper program
  * added the BASE translation packet, supported by the translation cache
  * deprecated c:mode=proxy
  * rewrite-uri: always enable focus in mode=partial
  * http-cache: don't cache resources with query string (RFC 2616 13.9)
  * http-cache: lock cache items while they are served

 -- Max Kellermann <mk@cm4all.com>  Thu, 28 May 2009 11:44:01 +0200

cm4all-beng-proxy (0.5.3) unstable; urgency=low

  * cgi: close request body on fork() failure
  * fork: added workaround for pipe-to-pipe splice()
  * http-cache: use cache entry when response ETag matches
  * cgi: loop in istream_cgi_read() to prevent blocking
  * cache: check for expired items once a minute
  * cache: optimize search for oldest item

 -- Max Kellermann <mk@cm4all.com>  Wed, 06 May 2009 13:23:46 +0200

cm4all-beng-proxy (0.5.2) unstable; urgency=low

  * added filter cache
  * header-parser: added missing range check in header_parse_line()
  * fork: added event for writing to the child process
  * fork: don't splice() from a pipe
  * response: don't pass request body to unfocused processor
  * added filter type "pipe"

 -- Max Kellermann <mk@cm4all.com>  Wed, 29 Apr 2009 13:24:26 +0200

cm4all-beng-proxy (0.5.1) unstable; urgency=low

  * processor: fixed base=child assertion failure
  * handler: close request body if it was not consumed
  * static-file: generate Last-Modified and ETag response headers
  * static-file: obey the Content-Type provided by the translation server
  * static-file: get Content-Type from extended attribute
  * http-cache: use istream_null when cached resource is empty

 -- Max Kellermann <mk@cm4all.com>  Mon, 27 Apr 2009 10:00:20 +0200

cm4all-beng-proxy (0.5) unstable; urgency=low

  * processor: accept c:mode/c:base attributes in any order
  * processor: removed alternative (anchor) rewrite syntax

 -- Max Kellermann <mk@cm4all.com>  Mon, 20 Apr 2009 22:04:19 +0200

cm4all-beng-proxy (0.4.10) unstable; urgency=low

  * processor: lift length limitation for widget parameters
  * translate: abort if a packet is too large
  * translate: support MAX_AGE for the whole response
  * hashmap: fix corruption of slot chain in hashmap_remove_value()

 -- Max Kellermann <mk@cm4all.com>  Fri, 17 Apr 2009 13:02:50 +0200

cm4all-beng-proxy (0.4.9) unstable; urgency=low

  * http-cache: explicitly start reading into cache
  * cgi: clear "headers" variable before publishing the response
  * translate: use DOCUMENT_ROOT as CGI parameter

 -- Max Kellermann <mk@cm4all.com>  Mon, 06 Apr 2009 16:21:57 +0200

cm4all-beng-proxy (0.4.8) unstable; urgency=low

  * translate: allow ADDRESS packets in AJP addresses
  * translate: initialize all fields of a FastCGI address
  * http-cache: close all caching connections on exit
  * processor: don't rewrite SCRIPT SRC attribute when proxying

 -- Max Kellermann <mk@cm4all.com>  Thu, 02 Apr 2009 15:45:46 +0200

cm4all-beng-proxy (0.4.7) unstable; urgency=low

  * http-server: use istream_null for empty request body
  * parser: check for trailing slash only in TAG_OPEN tags
  * parser: added support for XML Processing Instructions
  * processor: implemented XML Processing Instruction "cm4all-rewrite-uri"
  * uri-escape: escape the slash character
  * cache: remove all matching items in cache_remove()
  * http-cache: lock cache items while holding a reference

 -- Max Kellermann <mk@cm4all.com>  Thu, 02 Apr 2009 12:02:53 +0200

cm4all-beng-proxy (0.4.6) unstable; urgency=low

  * file_handler: fixed logic error in If-Modified-Since check
  * date: return UTC time stamp in http_date_parse()
  * cache: continue search after item was invalidated
  * cache: remove the correct cache item
  * istream-chunked: work around invalid assertion failure
  * istream-subst: fixed corruption after partial match

 -- Max Kellermann <mk@cm4all.com>  Wed, 25 Mar 2009 15:03:10 +0100

cm4all-beng-proxy (0.4.5) unstable; urgency=low

  * http-server: assume keep-alive is enabled on HTTP 1.1
  * http-client: unregister EV_READ when the buffer is full
  * translation: added QUERY_STRING packet
  * processor: optionally parse base/mode from URI

 -- Max Kellermann <mk@cm4all.com>  Tue, 17 Mar 2009 13:04:25 +0100

cm4all-beng-proxy (0.4.4) unstable; urgency=low

  * forward Accept-Language request header to the translation server
  * translate: added the USER_AGENT request packet
  * session: obey the USER/MAX_AGE setting
  * use libcm4all-inline-dev in libcm4all-beng-proxy-dev
  * added pkg-config file for libcm4all-beng-proxy-dev
  * updated python-central dependencies
  * processor: parse c:base/c:mode attributes in PARAM tags

 -- Max Kellermann <mk@cm4all.com>  Wed, 11 Mar 2009 09:43:48 +0100

cm4all-beng-proxy (0.4.3) unstable; urgency=low

  * processor: rewrite URI in LINK tags
  * processor: rewrite URI in PARAM tags
  * use splice() from glibc 2.7
  * translate: added VARY response packet
  * build documentation with texlive

 -- Max Kellermann <mk@cm4all.com>  Wed, 04 Mar 2009 09:53:56 +0100

cm4all-beng-proxy (0.4.2) unstable; urgency=low

  * hashmap: fix corruption in slot chain
  * use monotonic clock to calculate expiry times
  * processor: rewrite URIs in the EMBED, VIDEO, AUDIO tags

 -- Max Kellermann <mk@cm4all.com>  Tue, 17 Feb 2009 17:14:48 +0100

cm4all-beng-proxy (0.4.1) unstable; urgency=low

  * translate: clear client->transformation
  * handler: check for translation errors
  * http-server: fixed assertion failure during shutdown
  * http-server: send "Keep-Alive" response header
  * worker: after fork(), call event_reinit() in the parent process
  * added valgrind build dependency
  * build with Debian's libevent-1.4 package

 -- Max Kellermann <mk@cm4all.com>  Tue, 10 Feb 2009 11:48:53 +0100

cm4all-beng-proxy (0.4) unstable; urgency=low

  * added support for transformation views
    - in the JavaScript API, mode=proxy is now deprecated
  * http-cache: fix segfault when request_headers==NULL
  * http-cache: store multiple (varying) versions of a resource
  * http-cache: use the "max-age" cache-control response

 -- Max Kellermann <mk@cm4all.com>  Fri, 30 Jan 2009 13:29:43 +0100

cm4all-beng-proxy (0.3.9) unstable; urgency=low

  * http-client: assume keep-alive is enabled on HTTP 1.1
  * processor: use configured/session path-info for mode=child URIs

 -- Max Kellermann <mk@cm4all.com>  Tue, 27 Jan 2009 13:07:51 +0100

cm4all-beng-proxy (0.3.8) unstable; urgency=low

  * processor: pass Content-Type and Content-Language headers from
    template
  * http-client: allow chunked response body without keep-alive

 -- Max Kellermann <mk@cm4all.com>  Fri, 23 Jan 2009 13:02:42 +0100

cm4all-beng-proxy (0.3.7) unstable; urgency=low

  * istream_subst: exit the loop if state==INSERT
  * istream_iconv: check if the full buffer could be flushed
  * worker: don't reinitialize session manager during shutdown

 -- Max Kellermann <mk@cm4all.com>  Thu, 15 Jan 2009 10:39:47 +0100

cm4all-beng-proxy (0.3.6) unstable; urgency=low

  * processor: ignore closing </header>
  * widget-http: now really don't check content-type in frame parents
  * parser: skip comments
  * processor: implemented c:base="parent"
  * processor: added "c:" prefix to c:widget child elements
  * processor: renamed the "c:param" element to "c:parameter"

 -- Max Kellermann <mk@cm4all.com>  Thu, 08 Jan 2009 11:17:29 +0100

cm4all-beng-proxy (0.3.5) unstable; urgency=low

  * widget-http: don't check content-type in frame parents
  * istream-subst: allow null bytes in the input stream
  * js: added the "translate" parameter for passing values to the
    translation server
  * rewrite-uri: refuse to rewrite a frame URI without widget id

 -- Max Kellermann <mk@cm4all.com>  Mon, 05 Jan 2009 16:46:32 +0100

cm4all-beng-proxy (0.3.4) unstable; urgency=low

  * processor: added support for custom widget request headers
  * http-cache: obey the "Vary" response header
  * http-cache: pass the new http_cache_info object when testing a cache
    item

 -- Max Kellermann <mk@cm4all.com>  Tue, 30 Dec 2008 15:46:44 +0100

cm4all-beng-proxy (0.3.3) unstable; urgency=low

  * processor: grew widget parameter buffer to 512 bytes
  * widget-resolver: clear widget->resolver on abort
  * cgi: clear the input's handler in cgi_async_abort()
  * widget-stream: use istream_hold (reverts r4171)

 -- Max Kellermann <mk@cm4all.com>  Fri, 05 Dec 2008 14:43:05 +0100

cm4all-beng-proxy (0.3.2) unstable; urgency=low

  * processor: free memory before calling embed_frame_widget()
  * processor: allocate query string from the widget pool
  * processor: removed the obsolete widget attributes "tag" and "style"
  * parser: hold a reference to the pool

 -- Max Kellermann <mk@cm4all.com>  Mon, 01 Dec 2008 14:15:38 +0100

cm4all-beng-proxy (0.3.1) unstable; urgency=low

  * http-client: remove Transfer-Encoding and Content-Length from response
    headers
  * http-client: don't read body after invoke_response()
  * fork: retry splice() after EAGAIN
  * fork: don't close input when splice() fails
  * cgi: abort the response handler when the stdin stream fails
  * istream_file, istream_pipe, fork, client_socket, listener: fixed file
    descriptor leaks
  * processor: hold a reference to the caller's pool
  * debian/rules: enabled test suite

 -- Max Kellermann <mk@cm4all.com>  Thu, 27 Nov 2008 16:01:16 +0100

cm4all-beng-proxy (0.3) unstable; urgency=low

  * implemented widget filters
  * translate: initialize all fields of a CGI address
  * fork: read request body on EAGAIN
  * fork: implemented the direct() method with splice()
  * python: added class Response
  * prototypes/translate.py:
    - support "filter"
    - support "content_type"
  * demo: added widget filter demo

 -- Max Kellermann <mk@cm4all.com>  Wed, 26 Nov 2008 16:27:29 +0100

cm4all-beng-proxy (0.2) unstable; urgency=low

  * don't quote text/xml widgets
  * widget-resolver: pass widget_pool to widget_class_lookup()
  * widget-registry: allocate widget_class from widget_pool
  * widget-stream: eliminated the async operation proxy, because the
    operation cannot be aborted before the constructor returns
  * widget-stream: don't clear the "delayed" stream in the response() callback
  * rewrite-uri: trigger istream_read(delayed) after istream_delayed_set()
  * doc: clarified XSLT integration

 -- Max Kellermann <mk@cm4all.com>  Tue, 25 Nov 2008 15:28:54 +0100

cm4all-beng-proxy (0.1) unstable; urgency=low

  * initial release

 -- Max Kellermann <mk@cm4all.com>  Mon, 17 Nov 2008 11:59:36 +0100<|MERGE_RESOLUTION|>--- conflicted
+++ resolved
@@ -1,7 +1,6 @@
-<<<<<<< HEAD
 cm4all-beng-proxy (5.0.11) unstable; urgency=low
 
-  * 
+  * merge release 4.11
 
  --   
 
@@ -83,13 +82,12 @@
   * header_forward: add mode COOKIE=BOTH
 
  -- Max Kellermann <mk@cm4all.com>  Fri, 06 Jun 2014 13:41:44 -0000
-=======
+
 cm4all-beng-proxy (4.11) unstable; urgency=low
 
   * merge release 3.1.37
 
  -- Max Kellermann <mk@cm4all.com>  Mon, 28 Jul 2014 15:34:53 -0000
->>>>>>> f41a56a1
 
 cm4all-beng-proxy (4.10) unstable; urgency=low
 
