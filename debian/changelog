<<<<<<< HEAD
cm4all-beng-proxy (2.0.49) unstable; urgency=low

  * 

 --   

cm4all-beng-proxy (2.0.48) unstable; urgency=low

  * lb: fix duplicate monitor requests with --watchdog
  * child: verbose logging of child process events
  * log shutdown signal

 -- Max Kellermann <mk@cm4all.com>  Mon, 24 Sep 2012 15:36:03 -0000

cm4all-beng-proxy (2.0.47) unstable; urgency=low

  * merge release 1.4.31
  * cache: disable excessive debugging checks

 -- Max Kellermann <mk@cm4all.com>  Fri, 21 Sep 2012 15:24:30 -0000

cm4all-beng-proxy (2.0.46) unstable; urgency=low

  * merge release 1.4.30
  * lb: add option --config-file

 -- Max Kellermann <mk@cm4all.com>  Fri, 24 Aug 2012 10:52:29 -0000

cm4all-beng-proxy (2.0.45) unstable; urgency=low

  * merge release 1.4.29

 -- Max Kellermann <mk@cm4all.com>  Tue, 21 Aug 2012 15:49:49 -0000

cm4all-beng-proxy (2.0.44) unstable; urgency=low

  * lb: allow sticky with only one node
  * lb: add option "--check"
  * lb: run all monitors right after startup
  * lb: disable expiry of monitor results
  * lb: improved fallback for "sticky cookie"
  * lb: use Bulldog for "sticky cookie"
  * balancer, lb: persistent "fade" flag
  * balancer, lb: use the Bulldog "graceful" flag
  * control: add packet CONTROL_DUMP_POOLS

 -- Max Kellermann <mk@cm4all.com>  Tue, 14 Aug 2012 13:13:01 -0000

cm4all-beng-proxy (2.0.43) unstable; urgency=low

  * merge release 1.4.28
  * istream-replace: fix assertion failure with embedded CSS

 -- Max Kellermann <mk@cm4all.com>  Thu, 02 Aug 2012 11:14:27 -0000

cm4all-beng-proxy (2.0.42) unstable; urgency=low

  * js: new higher-level API

 -- Max Kellermann <mk@cm4all.com>  Wed, 01 Aug 2012 11:32:28 -0000

cm4all-beng-proxy (2.0.41) unstable; urgency=low

  * session: fix bogus assertion failure when loading expired session

 -- Max Kellermann <mk@cm4all.com>  Fri, 27 Jul 2012 12:47:49 -0000

cm4all-beng-proxy (2.0.40) unstable; urgency=low

  * merge release 1.4.27

 -- Max Kellermann <mk@cm4all.com>  Tue, 24 Jul 2012 16:29:13 -0000

cm4all-beng-proxy (2.0.39) unstable; urgency=low

  * merge release 1.4.26

 -- Max Kellermann <mk@cm4all.com>  Tue, 17 Jul 2012 17:00:20 -0000

cm4all-beng-proxy (2.0.38) unstable; urgency=low

  * merge release 1.4.25
  * strset: fix GROUP_CONTAINER false negatives

 -- Max Kellermann <mk@cm4all.com>  Tue, 17 Jul 2012 16:03:49 -0000

cm4all-beng-proxy (2.0.37) unstable; urgency=low

  * merge release 1.4.24

 -- Max Kellermann <mk@cm4all.com>  Mon, 16 Jul 2012 10:36:57 -0000

cm4all-beng-proxy (2.0.36) unstable; urgency=low

  * proxy-handler: re-add the URI suffix for "transparent" requests

 -- Max Kellermann <mk@cm4all.com>  Wed, 11 Jul 2012 14:12:11 -0000

cm4all-beng-proxy (2.0.35) unstable; urgency=low

  * translate: allow WIDGET_GROUP without PROCESS

 -- Max Kellermann <mk@cm4all.com>  Thu, 05 Jul 2012 13:03:21 -0000

cm4all-beng-proxy (2.0.34) unstable; urgency=low

  * session_save: skip shutdown code if saving is not configured
  * http-server: fix assertion on I/O error during POST
  * header-forward: new group FORWARD to forward the "Host" header

 -- Max Kellermann <mk@cm4all.com>  Tue, 03 Jul 2012 16:46:39 -0000

cm4all-beng-proxy (2.0.33) unstable; urgency=low

  * processor: option SELF_CONTAINER allows widget to only embed itself
  * processor: allow embedding approved widget groups
  * processor: optionally invoke CSS processor for style attributes
  * response, lb_http: put "Discard" cookie attribute to the end (Android bug)

 -- Max Kellermann <mk@cm4all.com>  Mon, 02 Jul 2012 17:52:32 -0000

cm4all-beng-proxy (2.0.32) unstable; urgency=low

  * socket_wrapper: fix two assertion failures
  * pheaders: emit Cache-Control:no-store to work around IE quirk

 -- Max Kellermann <mk@cm4all.com>  Tue, 26 Jun 2012 09:41:51 -0000

cm4all-beng-proxy (2.0.31) unstable; urgency=low

  * lb: publish the SSL peer issuer subject
  * widget-registry: copy the direct_addressing attribute

 -- Max Kellermann <mk@cm4all.com>  Wed, 06 Jun 2012 13:36:04 -0000

cm4all-beng-proxy (2.0.30) unstable; urgency=low

  * init: add --group variable to .default file
  * doc: update view security documentation
  * processor: apply underscore prefix to <A NAME="...">
  * session: restore sessions from a file

 -- Max Kellermann <mk@cm4all.com>  Fri, 01 Jun 2012 11:06:50 -0000

cm4all-beng-proxy (2.0.29) unstable; urgency=low

  * widget: optional direct URI addressing scheme
  * processor: eliminate additional underscore from class prefix
  * ssl_filter: support TLS client certificates

 -- Max Kellermann <mk@cm4all.com>  Tue, 29 May 2012 13:29:06 -0000

cm4all-beng-proxy (2.0.28) unstable; urgency=low

  * merge release 1.4.22

 -- Max Kellermann <mk@cm4all.com>  Wed, 16 May 2012 10:24:31 -0000

cm4all-beng-proxy (2.0.27) unstable; urgency=low

  * uri-address: fix assertion failures with UNIX domain sockets
  * uri-address: fix redirects with matching absolute URI

 -- Max Kellermann <mk@cm4all.com>  Wed, 09 May 2012 16:16:06 -0000

cm4all-beng-proxy (2.0.26) unstable; urgency=low

  * processor: rewrite URIs in META/refresh

 -- Max Kellermann <mk@cm4all.com>  Thu, 03 May 2012 14:43:03 -0000

cm4all-beng-proxy (2.0.25) unstable; urgency=low

  * merge release 1.4.21
  * processor: fix double free bug on failed widget lookup
  * session: don't access the session manager after worker crash
  * proxy-widget: fix assertion failure with empty view name

 -- Max Kellermann <mk@cm4all.com>  Thu, 26 Apr 2012 14:22:10 -0000

cm4all-beng-proxy (2.0.24) unstable; urgency=low

  * processor: optionally invoke CSS processor for <style>

 -- Max Kellermann <mk@cm4all.com>  Fri, 20 Apr 2012 12:10:42 -0000

cm4all-beng-proxy (2.0.23) unstable; urgency=low

  * widget-resolver: check for translation server failure
  * widget-resolver: don't sync with session when view is invalid
  * rewrite-uri: check for invalid view name
  * {css_,}processor: eliminate second underscore from class prefix
  * doc: document the algorithm for replacing two leading underscores

 -- Max Kellermann <mk@cm4all.com>  Thu, 29 Mar 2012 15:37:52 -0000

cm4all-beng-proxy (2.0.22) unstable; urgency=low

  * merge release 1.4.20
  * proxy-widget: forbid client to select view with address
  * proxy-widget: allow any view selection when widget is not a container
  * widget-http: allow any view selection for unprocessable response
  * widget-http: inherit the view from the template
  * widget-request: sync with session only if processor is enabled
  * widget-http: postpone saving to session after receiving response headers
  * processor: add entities &c:id; &c:type; &c:class;

 -- Max Kellermann <mk@cm4all.com>  Mon, 26 Mar 2012 14:05:05 -0000

cm4all-beng-proxy (2.0.21) unstable; urgency=low

  * css_processor: use mode "partial" for @import
  * rewrite-uri: use mode "partial" on invalid input

 -- Max Kellermann <mk@cm4all.com>  Tue, 20 Mar 2012 18:11:28 -0000

cm4all-beng-proxy (2.0.20) unstable; urgency=low

  * {css_,}processor: default mode is "partial"
  * processor: handle underscore prefixes in the "for" attribute

 -- Max Kellermann <mk@cm4all.com>  Tue, 20 Mar 2012 16:48:51 -0000

cm4all-beng-proxy (2.0.19) unstable; urgency=low

  * merge release 1.4.19

 -- Max Kellermann <mk@cm4all.com>  Tue, 20 Mar 2012 08:41:03 -0000

cm4all-beng-proxy (2.0.18) unstable; urgency=low

  * merge release 1.4.18

 -- Max Kellermann <mk@cm4all.com>  Thu, 15 Mar 2012 15:53:12 -0000

cm4all-beng-proxy (2.0.17) unstable; urgency=low

  * merge release 1.4.17
  * css_parser: check for url() following another token
  * css_processor: rewrite @import URIs
  * {text_,}processor: new entity &c:local;

 -- Max Kellermann <mk@cm4all.com>  Fri, 09 Mar 2012 16:50:19 -0000

cm4all-beng-proxy (2.0.16) unstable; urgency=low

  * response: generate Vary response header from translation response
  * widget-resolver: fix NULL dereference after failure
  * translation: User-Agent classification

 -- Max Kellermann <mk@cm4all.com>  Tue, 06 Mar 2012 11:54:10 -0000

cm4all-beng-proxy (2.0.15) unstable; urgency=low

  * merge release 1.4.16
  * uri-address: fix NULL dereference on certain malformed URIs

 -- Max Kellermann <mk@cm4all.com>  Fri, 02 Mar 2012 16:28:54 -0000

cm4all-beng-proxy (2.0.14) unstable; urgency=low

  * address-resolver: add missing initialization
  * rewrite-uri: fix NULL pointer dereference with "local URI"
  * rewrite-uri: allow mode=proxy (optional temporary kludge)
  * widget-http: auto-disable processor (optional temporary kludge)

 -- Max Kellermann <mk@cm4all.com>  Thu, 01 Mar 2012 18:36:38 -0000

cm4all-beng-proxy (2.0.13) unstable; urgency=low

  * merge release 1.4.15
  * translation: make CGI auto-base optional
  * handler: fix up translation client errors

 -- Max Kellermann <mk@cm4all.com>  Thu, 23 Feb 2012 17:31:03 -0000

cm4all-beng-proxy (2.0.12) unstable; urgency=low

  * merge release 1.4.13

 -- Max Kellermann <mk@cm4all.com>  Thu, 16 Feb 2012 14:41:45 -0000

cm4all-beng-proxy (2.0.11) unstable; urgency=low

  * merge release 1.4.11
  * processor: skip rewriting absolute URIs

 -- Max Kellermann <mk@cm4all.com>  Thu, 09 Feb 2012 09:43:06 -0000

cm4all-beng-proxy (2.0.10) unstable; urgency=low

  * resource-address: initialise type, fixes assertion failure

 -- Max Kellermann <mk@cm4all.com>  Tue, 07 Feb 2012 16:57:06 -0000

cm4all-beng-proxy (2.0.9) unstable; urgency=low

  * [css]processor: expand underscore only XML id / CSS class
  * widget-http: filter processor response headers
  * processor: forward Wildfire headers in the debug build

 -- Max Kellermann <mk@cm4all.com>  Tue, 07 Feb 2012 12:32:33 -0000

cm4all-beng-proxy (2.0.8) unstable; urgency=low

  * rewrite-uri: prefix "@/" refers to widget's "local URI"

 -- Max Kellermann <mk@cm4all.com>  Fri, 03 Feb 2012 13:50:16 -0000

cm4all-beng-proxy (2.0.7) unstable; urgency=low

  * merge release 1.4.10
  * stock: clear idle objects periodically

 -- Max Kellermann <mk@cm4all.com>  Thu, 02 Feb 2012 14:10:24 -0000

cm4all-beng-proxy (2.0.6) unstable; urgency=low

  * merge release 1.4.9

 -- Max Kellermann <mk@cm4all.com>  Tue, 31 Jan 2012 15:10:18 -0000

cm4all-beng-proxy (2.0.5) unstable; urgency=low

  * merge release 1.4.8
  * translate-client: verify the PROXY and AJP payloads
  * translation: support inserting regex matches into CGI/file path
  * translation: support customizing the cookie's "Domain" attribute
  * request: new option "dynamic_session_cookie" adds suffix to cookie
    name
  * uri-address: verify the path component

 -- Max Kellermann <mk@cm4all.com>  Wed, 25 Jan 2012 17:05:09 -0000

cm4all-beng-proxy (2.0.4) unstable; urgency=low

  * merge release 1.4.6
  * access-log: don't log the remote port
  * translation: support inserting regex matches into CGI's PATH_INFO
  * tcache: generate BASE automatically for CGI

 -- Max Kellermann <mk@cm4all.com>  Tue, 10 Jan 2012 15:18:37 -0000

cm4all-beng-proxy (2.0.3) unstable; urgency=low

  * merge release 1.4.4
  * http-server: log remote host address

 -- Max Kellermann <mk@cm4all.com>  Tue, 27 Dec 2011 07:41:15 -0000

cm4all-beng-proxy (2.0.2) unstable; urgency=low

  * merge release 1.4.2
  * widget-http: improved HTTP error messages
  * processor: forbid widget request after URI compress failure

 -- Max Kellermann <mk@cm4all.com>  Wed, 07 Dec 2011 16:51:58 -0000

cm4all-beng-proxy (2.0.1) unstable; urgency=low

  * merge release 1.4.1

 -- Max Kellermann <mk@cm4all.com>  Fri, 18 Nov 2011 13:57:27 -0000

cm4all-beng-proxy (2.0) unstable; urgency=low

  * rewrite-uri: reapply 'drop the deprecated mode "proxy"'
  * proxy-widget: reapply 'client can choose only views that have an address'

 -- Max Kellermann <mk@cm4all.com>  Thu, 17 Nov 2011 08:22:39 +0100
=======
cm4all-beng-proxy (1.4.32) unstable; urgency=low

  * cgi: fix spontaneous shutdown due to misrouted SIGTERM signal

 -- Max Kellermann <mk@cm4all.com>  Fri, 28 Sep 2012 14:39:13 -0000
>>>>>>> 752bb0fd

cm4all-beng-proxy (1.4.31) unstable; urgency=low

  * shm: fix check for shared memory allocation failure
  * child: handle lost SIGCHLD events
  * child: ignore stale child processes

 -- Max Kellermann <mk@cm4all.com>  Fri, 21 Sep 2012 15:21:20 -0000

cm4all-beng-proxy (1.4.30) unstable; urgency=low

  * http-server: parse all tokens in the "Connection" request header

 -- Max Kellermann <mk@cm4all.com>  Fri, 24 Aug 2012 10:50:28 -0000

cm4all-beng-proxy (1.4.29) unstable; urgency=low

  * proxy-widget: fix memory leak on aborted POST request

 -- Max Kellermann <mk@cm4all.com>  Tue, 21 Aug 2012 15:05:12 -0000

cm4all-beng-proxy (1.4.28) unstable; urgency=low

  * worker: reinitialize signal handlers after fork failure
  * lb: work around libevent bug that freezes during shutdown

 -- Max Kellermann <mk@cm4all.com>  Thu, 02 Aug 2012 13:53:18 -0000

cm4all-beng-proxy (1.4.27) unstable; urgency=low

  * lb: fix hanging SSL connection on bulk transfer

 -- Max Kellermann <mk@cm4all.com>  Tue, 24 Jul 2012 14:58:17 -0000

cm4all-beng-proxy (1.4.26) unstable; urgency=low

  * processor: fix regression, missing NULL check

 -- Max Kellermann <mk@cm4all.com>  Tue, 17 Jul 2012 16:55:24 -0000

cm4all-beng-proxy (1.4.25) unstable; urgency=low

  * processor: don't rewrite the fragment part of the URI

 -- Max Kellermann <mk@cm4all.com>  Tue, 17 Jul 2012 15:50:06 -0000

cm4all-beng-proxy (1.4.24) unstable; urgency=low

  * lb: fix splicing with SSL

 -- Max Kellermann <mk@cm4all.com>  Mon, 16 Jul 2012 10:32:17 -0000

cm4all-beng-proxy (1.4.23) unstable; urgency=low

  * widget-http: fix double free bug when POST is aborted

 -- Max Kellermann <mk@cm4all.com>  Tue, 03 Jul 2012 16:42:28 -0000

cm4all-beng-proxy (1.4.22) unstable; urgency=low

  * merge release 1.2.27
  * widget: backport memory leak fix from 2.0
  * widget-http: fix memory leak on abort

 -- Max Kellermann <mk@cm4all.com>  Wed, 16 May 2012 10:00:23 -0000

cm4all-beng-proxy (1.4.21) unstable; urgency=low

  * merge release 1.2.26

 -- Max Kellermann <mk@cm4all.com>  Thu, 26 Apr 2012 14:17:56 -0000

cm4all-beng-proxy (1.4.20) unstable; urgency=low

  * merge release 1.2.25

 -- Max Kellermann <mk@cm4all.com>  Mon, 26 Mar 2012 14:03:14 -0000

cm4all-beng-proxy (1.4.19) unstable; urgency=low

  * merge release 1.2.24

 -- Max Kellermann <mk@cm4all.com>  Tue, 20 Mar 2012 08:36:19 -0000

cm4all-beng-proxy (1.4.18) unstable; urgency=low

  * merge release 1.2.23

 -- Max Kellermann <mk@cm4all.com>  Thu, 15 Mar 2012 15:50:20 -0000

cm4all-beng-proxy (1.4.17) unstable; urgency=low

  * merge release 1.2.22

 -- Max Kellermann <mk@cm4all.com>  Thu, 08 Mar 2012 18:36:00 -0000

cm4all-beng-proxy (1.4.16) unstable; urgency=low

  * merge release 1.2.21

 -- Max Kellermann <mk@cm4all.com>  Fri, 02 Mar 2012 16:03:51 -0000

cm4all-beng-proxy (1.4.15) unstable; urgency=low

  * merge release 1.2.20

 -- Max Kellermann <mk@cm4all.com>  Thu, 23 Feb 2012 17:12:30 -0000

cm4all-beng-proxy (1.4.14) unstable; urgency=low

  * merge release 1.2.19

 -- Max Kellermann <mk@cm4all.com>  Thu, 23 Feb 2012 15:35:04 -0000

cm4all-beng-proxy (1.4.13) unstable; urgency=low

  * merge release 1.2.18

 -- Max Kellermann <mk@cm4all.com>  Thu, 16 Feb 2012 13:53:49 -0000

cm4all-beng-proxy (1.4.12) unstable; urgency=low

  * merge release 1.2.17

 -- Max Kellermann <mk@cm4all.com>  Wed, 15 Feb 2012 09:27:50 -0000

cm4all-beng-proxy (1.4.11) unstable; urgency=low

  * merge release 1.2.16

 -- Max Kellermann <mk@cm4all.com>  Thu, 09 Feb 2012 09:33:30 -0000

cm4all-beng-proxy (1.4.10) unstable; urgency=low

  * merge release 1.2.15

 -- Max Kellermann <mk@cm4all.com>  Thu, 02 Feb 2012 13:43:11 -0000

cm4all-beng-proxy (1.4.9) unstable; urgency=low

  * merge release 1.2.14

 -- Max Kellermann <mk@cm4all.com>  Tue, 31 Jan 2012 15:06:57 -0000

cm4all-beng-proxy (1.4.8) unstable; urgency=low

  * merge release 1.2.13

 -- Max Kellermann <mk@cm4all.com>  Wed, 25 Jan 2012 12:16:53 -0000

cm4all-beng-proxy (1.4.7) unstable; urgency=low

  * merge release 1.2.12

 -- Max Kellermann <mk@cm4all.com>  Tue, 17 Jan 2012 08:37:01 -0000

cm4all-beng-proxy (1.4.6) unstable; urgency=low

  * merge release 1.2.11

 -- Max Kellermann <mk@cm4all.com>  Wed, 04 Jan 2012 15:41:43 -0000

cm4all-beng-proxy (1.4.5) unstable; urgency=low

  * merge release 1.2.10

 -- Max Kellermann <mk@cm4all.com>  Wed, 28 Dec 2011 17:07:13 -0000

cm4all-beng-proxy (1.4.4) unstable; urgency=low

  * merge release 1.2.9

 -- Max Kellermann <mk@cm4all.com>  Thu, 22 Dec 2011 11:28:39 -0000

cm4all-beng-proxy (1.4.3) unstable; urgency=low

  * merge release 1.2.8

 -- Max Kellermann <mk@cm4all.com>  Wed, 14 Dec 2011 11:20:04 -0000

cm4all-beng-proxy (1.4.2) unstable; urgency=low

  * text-processor: allow processing "application/javascript",
    "application/json"
  * uri-relative: allow backtracking to the widget base with "../"
  * merge release 1.2.7

 -- Max Kellermann <mk@cm4all.com>  Tue, 06 Dec 2011 12:39:24 -0000

cm4all-beng-proxy (1.4.1) unstable; urgency=low

  * merge release 1.2.6

 -- Max Kellermann <mk@cm4all.com>  Fri, 18 Nov 2011 13:53:56 -0000

cm4all-beng-proxy (1.4) unstable; urgency=low

  * proxy-widget: revert 'client can choose only views that have an address'
  * rewrite-uri: revert 'drop the deprecated mode "proxy"'

 -- Max Kellermann <mk@cm4all.com>  Thu, 17 Nov 2011 08:10:42 +0100

cm4all-beng-proxy (1.3.2) unstable; urgency=low

  * tcache: add regex matching, translation packets REGEX, INVERSE_REGEX
  * widget: don't start the prefix with an underscore
  * translation: add new packet PROCESS_TEXT, to expand entity references
  * translation: add new packet WIDGET_INFO, enables additional request headers
  * doc: document the algorithm for replacing three leading underscores

 -- Max Kellermann <mk@cm4all.com>  Wed, 16 Nov 2011 17:00:16 +0100

cm4all-beng-proxy (1.3.1) unstable; urgency=low

  * merge release 1.2.5

 -- Max Kellermann <mk@cm4all.com>  Tue, 08 Nov 2011 19:51:18 +0100

cm4all-beng-proxy (1.3) unstable; urgency=low

  * rewrite-uri: drop the deprecated mode "proxy"
  * proxy-widget: client can choose only views that have an address

 -- Max Kellermann <mk@cm4all.com>  Mon, 31 Oct 2011 17:41:14 +0100

cm4all-beng-proxy (1.2.27) unstable; urgency=low

  * merge release 1.1.40

 -- Max Kellermann <mk@cm4all.com>  Wed, 16 May 2012 09:51:50 -0000

cm4all-beng-proxy (1.2.26) unstable; urgency=low

  * merge release 1.1.39

 -- Max Kellermann <mk@cm4all.com>  Thu, 26 Apr 2012 14:16:40 -0000

cm4all-beng-proxy (1.2.25) unstable; urgency=low

  * merge release 1.1.38

 -- Max Kellermann <mk@cm4all.com>  Mon, 26 Mar 2012 14:01:44 -0000

cm4all-beng-proxy (1.2.24) unstable; urgency=low

  * merge release 1.1.37

 -- Max Kellermann <mk@cm4all.com>  Tue, 20 Mar 2012 08:33:31 -0000

cm4all-beng-proxy (1.2.23) unstable; urgency=low

  * merge release 1.1.36

 -- Max Kellermann <mk@cm4all.com>  Thu, 15 Mar 2012 15:37:10 -0000

cm4all-beng-proxy (1.2.22) unstable; urgency=low

  * merge release 1.1.35

 -- Max Kellermann <mk@cm4all.com>  Thu, 08 Mar 2012 18:29:39 -0000

cm4all-beng-proxy (1.2.21) unstable; urgency=low

  * merge release 1.1.34

 -- Max Kellermann <mk@cm4all.com>  Fri, 02 Mar 2012 16:02:00 -0000

cm4all-beng-proxy (1.2.20) unstable; urgency=low

  * merge release 1.1.33

 -- Max Kellermann <mk@cm4all.com>  Thu, 23 Feb 2012 17:11:15 -0000

cm4all-beng-proxy (1.2.19) unstable; urgency=low

  * merge release 1.1.32

 -- Max Kellermann <mk@cm4all.com>  Thu, 23 Feb 2012 15:18:36 -0000

cm4all-beng-proxy (1.2.18) unstable; urgency=low

  * merge release 1.1.31

 -- Max Kellermann <mk@cm4all.com>  Thu, 16 Feb 2012 13:52:42 -0000

cm4all-beng-proxy (1.2.17) unstable; urgency=low

  * merge release 1.1.30

 -- Max Kellermann <mk@cm4all.com>  Wed, 15 Feb 2012 09:26:45 -0000

cm4all-beng-proxy (1.2.16) unstable; urgency=low

  * merge release 1.1.29

 -- Max Kellermann <mk@cm4all.com>  Thu, 09 Feb 2012 09:31:50 -0000

cm4all-beng-proxy (1.2.15) unstable; urgency=low

  * merge release 1.1.28

 -- Max Kellermann <mk@cm4all.com>  Thu, 02 Feb 2012 13:41:45 -0000

cm4all-beng-proxy (1.2.14) unstable; urgency=low

  * merge release 1.1.27

 -- Max Kellermann <mk@cm4all.com>  Tue, 31 Jan 2012 15:04:32 -0000

cm4all-beng-proxy (1.2.13) unstable; urgency=low

  * merge release 1.1.26

 -- Max Kellermann <mk@cm4all.com>  Wed, 25 Jan 2012 12:15:19 -0000

cm4all-beng-proxy (1.2.12) unstable; urgency=low

  * merge release 1.1.25

 -- Max Kellermann <mk@cm4all.com>  Tue, 17 Jan 2012 08:31:44 -0000

cm4all-beng-proxy (1.2.11) unstable; urgency=low

  * merge release 1.1.24

 -- Max Kellermann <mk@cm4all.com>  Wed, 04 Jan 2012 15:38:27 -0000

cm4all-beng-proxy (1.2.10) unstable; urgency=low

  * merge release 1.1.23

 -- Max Kellermann <mk@cm4all.com>  Wed, 28 Dec 2011 17:01:43 -0000

cm4all-beng-proxy (1.2.9) unstable; urgency=low

  * merge release 1.1.22

 -- Max Kellermann <mk@cm4all.com>  Thu, 22 Dec 2011 10:28:29 -0000

cm4all-beng-proxy (1.2.8) unstable; urgency=low

  * merge release 1.1.21

 -- Max Kellermann <mk@cm4all.com>  Wed, 14 Dec 2011 11:12:32 -0000

cm4all-beng-proxy (1.2.7) unstable; urgency=low

  * merge release 1.1.20

 -- Max Kellermann <mk@cm4all.com>  Tue, 06 Dec 2011 11:43:10 -0000

cm4all-beng-proxy (1.2.6) unstable; urgency=low

  * merge release 1.1.19

 -- Max Kellermann <mk@cm4all.com>  Fri, 18 Nov 2011 13:47:43 -0000

cm4all-beng-proxy (1.2.5) unstable; urgency=low

  * merge release 1.1.18
  * file-handler: handle If-Modified-Since followed by filter

 -- Max Kellermann <mk@cm4all.com>  Tue, 08 Nov 2011 19:43:58 +0100

cm4all-beng-proxy (1.2.4) unstable; urgency=low

  * merge release 1.1.17

 -- Max Kellermann <mk@cm4all.com>  Wed, 02 Nov 2011 16:58:28 +0100

cm4all-beng-proxy (1.2.3) unstable; urgency=low

  * merge release 1.1.16

 -- Max Kellermann <mk@cm4all.com>  Fri, 21 Oct 2011 15:16:13 +0200

cm4all-beng-proxy (1.2.2) unstable; urgency=low

  * merge release 1.1.15
  * widget-view: an empty name refers to the default view
  * processor: new entity &c:view;

 -- Max Kellermann <mk@cm4all.com>  Wed, 19 Oct 2011 11:43:20 +0200

cm4all-beng-proxy (1.2.1) unstable; urgency=low

  * merge release 1.1.13

 -- Max Kellermann <mk@cm4all.com>  Wed, 05 Oct 2011 17:16:04 +0200

cm4all-beng-proxy (1.2) unstable; urgency=low

  * delegate-client: improved error reporting
  * response-error: resolve errno codes
  * python/control/client: bind the unix domain socket
  * python/control/client: implement timeout
  * lb_control: allow querying node status over control socket

 -- Max Kellermann <mk@cm4all.com>  Tue, 27 Sep 2011 12:00:44 +0200

cm4all-beng-proxy (1.1.40) unstable; urgency=low

  * merge release 1.0.34

 -- Max Kellermann <mk@cm4all.com>  Wed, 16 May 2012 09:50:37 -0000

cm4all-beng-proxy (1.1.39) unstable; urgency=low

  * merge release 1.0.33

 -- Max Kellermann <mk@cm4all.com>  Thu, 26 Apr 2012 14:12:30 -0000

cm4all-beng-proxy (1.1.38) unstable; urgency=low

  * merge release 1.0.32

 -- Max Kellermann <mk@cm4all.com>  Mon, 26 Mar 2012 14:00:38 -0000

cm4all-beng-proxy (1.1.37) unstable; urgency=low

  * merge release 1.0.31

 -- Max Kellermann <mk@cm4all.com>  Tue, 20 Mar 2012 08:31:08 -0000

cm4all-beng-proxy (1.1.36) unstable; urgency=low

  * merge release 1.0.30

 -- Max Kellermann <mk@cm4all.com>  Thu, 15 Mar 2012 15:36:15 -0000

cm4all-beng-proxy (1.1.35) unstable; urgency=low

  * merge release 1.0.29
  * css_processor: delete "-c-mode" and "-c-view" from output

 -- Max Kellermann <mk@cm4all.com>  Thu, 08 Mar 2012 18:16:03 -0000

cm4all-beng-proxy (1.1.34) unstable; urgency=low

  * merge release 1.0.28

 -- Max Kellermann <mk@cm4all.com>  Fri, 02 Mar 2012 15:26:44 -0000

cm4all-beng-proxy (1.1.33) unstable; urgency=low

  * merge release 1.0.27

 -- Max Kellermann <mk@cm4all.com>  Thu, 23 Feb 2012 17:09:57 -0000

cm4all-beng-proxy (1.1.32) unstable; urgency=low

  * merge release 1.0.26

 -- Max Kellermann <mk@cm4all.com>  Thu, 23 Feb 2012 15:14:56 -0000

cm4all-beng-proxy (1.1.31) unstable; urgency=low

  * merge release 1.0.25

 -- Max Kellermann <mk@cm4all.com>  Thu, 16 Feb 2012 13:49:26 -0000

cm4all-beng-proxy (1.1.30) unstable; urgency=low

  * merge release 1.0.24

 -- Max Kellermann <mk@cm4all.com>  Wed, 15 Feb 2012 09:25:38 -0000

cm4all-beng-proxy (1.1.29) unstable; urgency=low

  * merge release 1.0.23

 -- Max Kellermann <mk@cm4all.com>  Thu, 09 Feb 2012 09:30:18 -0000

cm4all-beng-proxy (1.1.28) unstable; urgency=low

  * merge release 1.0.22

 -- Max Kellermann <mk@cm4all.com>  Thu, 02 Feb 2012 13:39:21 -0000

cm4all-beng-proxy (1.1.27) unstable; urgency=low

  * merge release 1.0.21

 -- Max Kellermann <mk@cm4all.com>  Tue, 31 Jan 2012 14:59:06 -0000

cm4all-beng-proxy (1.1.26) unstable; urgency=low

  * merge release 1.0.20

 -- Max Kellermann <mk@cm4all.com>  Wed, 25 Jan 2012 12:13:43 -0000

cm4all-beng-proxy (1.1.25) unstable; urgency=low

  * merge release 1.0.19

 -- Max Kellermann <mk@cm4all.com>  Tue, 17 Jan 2012 08:29:34 -0000

cm4all-beng-proxy (1.1.24) unstable; urgency=low

  * merge release 1.0.18

 -- Max Kellermann <mk@cm4all.com>  Wed, 04 Jan 2012 15:27:35 -0000

cm4all-beng-proxy (1.1.23) unstable; urgency=low

  * header-forward: remove port number from X-Forwarded-For

 -- Max Kellermann <mk@cm4all.com>  Wed, 28 Dec 2011 16:51:41 -0000

cm4all-beng-proxy (1.1.22) unstable; urgency=low

  * merge release 1.0.17
  * istream-socket: fix potential assertion failure

 -- Max Kellermann <mk@cm4all.com>  Wed, 21 Dec 2011 16:44:46 -0000

cm4all-beng-proxy (1.1.21) unstable; urgency=low

  * merge release 1.0.16

 -- Max Kellermann <mk@cm4all.com>  Wed, 14 Dec 2011 11:07:58 -0000

cm4all-beng-proxy (1.1.20) unstable; urgency=low

  * merge release 1.0.15
  * processor: don't rewrite "mailto:" hyperlinks

 -- Max Kellermann <mk@cm4all.com>  Mon, 05 Dec 2011 18:37:10 -0000

cm4all-beng-proxy (1.1.19) unstable; urgency=low

  * {css_,}processor: quote widget classes for prefixing XML IDs, CSS classes

 -- Max Kellermann <mk@cm4all.com>  Fri, 18 Nov 2011 13:17:02 -0000

cm4all-beng-proxy (1.1.18) unstable; urgency=low

  * merge release 1.0.13
  * lb_http: eliminate the duplicate "Date" response header

 -- Max Kellermann <mk@cm4all.com>  Tue, 08 Nov 2011 19:33:07 +0100

cm4all-beng-proxy (1.1.17) unstable; urgency=low

  * merge release 1.0.13

 -- Max Kellermann <mk@cm4all.com>  Wed, 02 Nov 2011 16:52:21 +0100

cm4all-beng-proxy (1.1.16) unstable; urgency=low

  * merge release 1.0.12

 -- Max Kellermann <mk@cm4all.com>  Fri, 21 Oct 2011 15:09:55 +0200

cm4all-beng-proxy (1.1.15) unstable; urgency=low

  * merge release 1.0.11

 -- Max Kellermann <mk@cm4all.com>  Wed, 19 Oct 2011 09:36:38 +0200

cm4all-beng-proxy (1.1.14) unstable; urgency=low

  * merge release 1.0.10

 -- Max Kellermann <mk@cm4all.com>  Fri, 07 Oct 2011 15:15:00 +0200

cm4all-beng-proxy (1.1.13) unstable; urgency=low

  * merge release 1.0.9

 -- Max Kellermann <mk@cm4all.com>  Thu, 29 Sep 2011 16:47:56 +0200

cm4all-beng-proxy (1.1.12) unstable; urgency=low

  * merge release 1.0.8

 -- Max Kellermann <mk@cm4all.com>  Thu, 22 Sep 2011 17:13:41 +0200

cm4all-beng-proxy (1.1.11) unstable; urgency=low

  * merge release 1.0.7
  * widget-http: response header X-CM4all-View selects a view
  * processor, css_processor: support prefixing XML ids
  * processor: property "c:view" selects a view

 -- Max Kellermann <mk@cm4all.com>  Fri, 16 Sep 2011 12:25:24 +0200

cm4all-beng-proxy (1.1.10) unstable; urgency=low

  * merge release 1.0.6
  * http-request: don't clear failure state on successful TCP connection
  * istream-socket: fix assertion failure after receive error
  * ssl_filter: check for end-of-file on plain socket
  * ssl_filter: fix buffer assertion failures

 -- Max Kellermann <mk@cm4all.com>  Tue, 13 Sep 2011 18:50:18 +0200

cm4all-beng-proxy (1.1.9) unstable; urgency=low

  * http-request: improve keep-alive cancellation detection
  * http-request: mark server "failed" after HTTP client error
  * lb: implement the control protocol
    - can disable and re-enable workers
  * lb: don't allow sticky pool with only one member
  * lb: verify that a new sticky host is alive
  * lb: mark server "failed" after HTTP client error

 -- Max Kellermann <mk@cm4all.com>  Fri, 09 Sep 2011 13:03:55 +0200

cm4all-beng-proxy (1.1.8) unstable; urgency=low

  * merge release 1.0.5
  * {css_,}processor: one more underscore for the prefix
  * processor: remove rewrite-uri processing instructions from output
  * translate: unknown packet is a fatal error
  * processor: add option to set widget/focus by default
  * rewrite-uri: a leading tilde refers to the widget base; translation
    packet ANCHOR_ABSOLUTE enables it by default

 -- Max Kellermann <mk@cm4all.com>  Mon, 05 Sep 2011 17:56:31 +0200

cm4all-beng-proxy (1.1.7) unstable; urgency=low

  * css_processor: implement property "-c-mode"
  * css_processor: translate underscore prefix in class names
  * processor: translate underscore prefix in CSS class names

 -- Max Kellermann <mk@cm4all.com>  Mon, 29 Aug 2011 17:47:48 +0200

cm4all-beng-proxy (1.1.6) unstable; urgency=low

  * merge release 1.0.3
  * implement CSS processor

 -- Max Kellermann <mk@cm4all.com>  Mon, 22 Aug 2011 17:13:56 +0200

cm4all-beng-proxy (1.1.5) unstable; urgency=low

  * lb: optionally generate Via and X-Forwarded-For

 -- Max Kellermann <mk@cm4all.com>  Wed, 17 Aug 2011 12:45:14 +0200

cm4all-beng-proxy (1.1.4) unstable; urgency=low

  * pipe-stock: fix assertion failure after optimization bug
  * istream-pipe: reuse drained pipes immediately
  * sink-socket: reinstate write event during bulk transfers

 -- Max Kellermann <mk@cm4all.com>  Thu, 11 Aug 2011 14:41:37 +0200

cm4all-beng-proxy (1.1.3) unstable; urgency=low

  * widget: quote invalid XMLID/JS characters for &c:prefix;
  * lb: add protocol "tcp"

 -- Max Kellermann <mk@cm4all.com>  Wed, 10 Aug 2011 18:53:12 +0200

cm4all-beng-proxy (1.1.2) unstable; urgency=low

  * merge release 1.0.2
  * http-server: report detailed errors
  * widget-http: implement header dumps
  * cgi, fastcgi: enable cookie jar with custom cookie "host"

 -- Max Kellermann <mk@cm4all.com>  Thu, 04 Aug 2011 17:27:51 +0200

cm4all-beng-proxy (1.1.1) unstable; urgency=low

  * merge release 1.0.1
  * lb: don't ignore unimplemented configuration keywords
  * lb: configurable monitor check interval
  * session: configurable idle timeout

 -- Max Kellermann <mk@cm4all.com>  Tue, 26 Jul 2011 11:27:20 +0200

cm4all-beng-proxy (1.1) unstable; urgency=low

  * http-client: send "Expect: 100-continue" only for big request body
  * lb: implement monitors (ping, connect, tcp_expect)

 -- Max Kellermann <mk@cm4all.com>  Wed, 20 Jul 2011 15:04:22 +0200
  
cm4all-beng-proxy (1.0.34) unstable; urgency=low

  * resource-loader: don't strip last segment from IPv6 address

 -- Max Kellermann <mk@cm4all.com>  Wed, 16 May 2012 09:47:43 -0000

cm4all-beng-proxy (1.0.33) unstable; urgency=low

  * widget-resolver: fix assertion failure on recursive abort

 -- Max Kellermann <mk@cm4all.com>  Thu, 26 Apr 2012 14:04:01 -0000

cm4all-beng-proxy (1.0.32) unstable; urgency=low

  * http-cache: add missing initialization on memcached miss

 -- Max Kellermann <mk@cm4all.com>  Mon, 26 Mar 2012 13:35:01 -0000

cm4all-beng-proxy (1.0.31) unstable; urgency=low

  * proxy-widget: close the request body when the view doesn't exist

 -- Max Kellermann <mk@cm4all.com>  Tue, 20 Mar 2012 08:28:00 -0000

cm4all-beng-proxy (1.0.30) unstable; urgency=low

  * widget-view: initialize the header forward settings
  * translate-client: new view inherits header forward settings from
    default view
  * handler: clear transformation after translation error
  * http-cache: release the memcached response on abort
  * fcgi-request: close the request body on stock failure

 -- Max Kellermann <mk@cm4all.com>  Thu, 15 Mar 2012 15:34:18 -0000

cm4all-beng-proxy (1.0.29) unstable; urgency=low

  * processor: unescape custom header values
  * widget-resolver: fix NULL dereference after failure

 -- Max Kellermann <mk@cm4all.com>  Thu, 08 Mar 2012 18:10:14 -0000

cm4all-beng-proxy (1.0.28) unstable; urgency=low

  * widget-resolver: serve responses in the right order
  * widget-request: fix session related assertion failure
  * translate: initialize all GError variables

 -- Max Kellermann <mk@cm4all.com>  Fri, 02 Mar 2012 15:20:54 -0000

cm4all-beng-proxy (1.0.27) unstable; urgency=low

  * resource-address: fix regression when CGI URI is not set

 -- Max Kellermann <mk@cm4all.com>  Thu, 23 Feb 2012 17:08:16 -0000

cm4all-beng-proxy (1.0.26) unstable; urgency=low

  * resource-address: apply BASE to the CGI request URI

 -- Max Kellermann <mk@cm4all.com>  Thu, 23 Feb 2012 15:11:42 -0000

cm4all-beng-proxy (1.0.25) unstable; urgency=low

  * cgi-client: clear the input pointer on close

 -- Max Kellermann <mk@cm4all.com>  Thu, 16 Feb 2012 13:46:13 -0000

cm4all-beng-proxy (1.0.24) unstable; urgency=low

  * debian/rules: optimize parallel build
  * cgi: break loop when headers are finished

 -- Max Kellermann <mk@cm4all.com>  Wed, 15 Feb 2012 09:23:22 -0000

cm4all-beng-proxy (1.0.23) unstable; urgency=low

  * cgi: detect large response headers
  * cgi: continue parsing response headers after buffer boundary
  * cgi: bigger response header buffer
  * fcgi-client: detect large response headers

 -- Max Kellermann <mk@cm4all.com>  Thu, 09 Feb 2012 09:27:50 -0000

cm4all-beng-proxy (1.0.22) unstable; urgency=low

  * debian/rules: don't run libtool
  * lb: thread safety for the SSL filter
  * lb: fix crash during shutdown
  * http-server: fix uninitialised variable

 -- Max Kellermann <mk@cm4all.com>  Thu, 02 Feb 2012 13:03:08 -0000

cm4all-beng-proxy (1.0.21) unstable; urgency=low

  * hstock: fix memory leak
  * notify: fix endless busy loop
  * ssl_filter: fix hang while tearing down connection

 -- Max Kellermann <mk@cm4all.com>  Tue, 31 Jan 2012 15:24:50 -0000

cm4all-beng-proxy (1.0.20) unstable; urgency=low

  * ssl: load the whole certificate chain
  * translate: fix PATH+JAILCGI+SITE check
  * translate: fix HOME check
  * resource-address: include all CGI attributes in cache key

 -- Max Kellermann <mk@cm4all.com>  Wed, 25 Jan 2012 12:10:43 -0000

cm4all-beng-proxy (1.0.19) unstable; urgency=low

  * cookie-client: add a missing out-of-memory check

 -- Max Kellermann <mk@cm4all.com>  Tue, 17 Jan 2012 08:27:38 -0000

cm4all-beng-proxy (1.0.18) unstable; urgency=low

  * resource-address: support zero-length path_info prefix (for BASE)
  * hashmap: optimize insertions
  * http-server: limit the number of request headers
  * proxy-widget: discard the unused request body on error

 -- Max Kellermann <mk@cm4all.com>  Wed, 04 Jan 2012 14:55:59 -0000

cm4all-beng-proxy (1.0.17) unstable; urgency=low

  * istream-chunked: avoid recursive buffer write, fixes crash

 -- Max Kellermann <mk@cm4all.com>  Wed, 21 Dec 2011 16:37:44 -0000

cm4all-beng-proxy (1.0.16) unstable; urgency=low

  * http-server: disable timeout while waiting for CGI
  * cgi: fix segmentation fault
  * processor: discard child's request body on abort
  * proxy-widget: discard the unused request body on error

 -- Max Kellermann <mk@cm4all.com>  Wed, 14 Dec 2011 11:53:31 +0100

cm4all-beng-proxy (1.0.15) unstable; urgency=low

  * http-client: fix assertion failure on bogus "100 Continue"
  * handler: don't close the request body twice
  * session: add a missing out-of-memory check
  * fcgi-client: check for EV_READ event
  * fcgi-serialize: fix serializing parameter without value

 -- Max Kellermann <mk@cm4all.com>  Mon, 05 Dec 2011 17:47:20 -0000

cm4all-beng-proxy (1.0.14) unstable; urgency=low

  * http-server: don't generate chunked HEAD response
  * http-server: don't override Content-Length for HEAD response
  * lb_http, proxy-widget, response: forward Content-Length after HEAD

 -- Max Kellermann <mk@cm4all.com>  Tue, 08 Nov 2011 18:19:42 +0100

cm4all-beng-proxy (1.0.13) unstable; urgency=low

  * processor: initialize URI rewrite options for <?cm4all-rewrite-uri?>

 -- Max Kellermann <mk@cm4all.com>  Wed, 02 Nov 2011 16:47:48 +0100

cm4all-beng-proxy (1.0.12) unstable; urgency=low

  * http-server, proxy-widget: add missing newline to log message
  * fcgi_client: fix assertion failure on response body error
  * http-cache-choice: fix crash due to wrong filter callback

 -- Max Kellermann <mk@cm4all.com>  Fri, 21 Oct 2011 15:02:42 +0200

cm4all-beng-proxy (1.0.11) unstable; urgency=low

  * lb_config: fix binding to wildcard address
  * rewrite-uri: clarify warning message when widget has no id

 -- Max Kellermann <mk@cm4all.com>  Wed, 19 Oct 2011 09:26:48 +0200

cm4all-beng-proxy (1.0.10) unstable; urgency=low

  * debian/control: beng-lb doesn't need "daemon" anymore
  * http-string: allow space in unquoted cookie values (RFC ignorant)

 -- Max Kellermann <mk@cm4all.com>  Fri, 07 Oct 2011 15:06:32 +0200

cm4all-beng-proxy (1.0.9) unstable; urgency=low

  * tcp-balancer: store a copy of the socket address
  * lb: default log directory is /var/log/cm4all/beng-lb
  * lb: use new built-in watchdog instead of /usr/bin/daemon

 -- Max Kellermann <mk@cm4all.com>  Thu, 29 Sep 2011 16:19:34 +0200

cm4all-beng-proxy (1.0.8) unstable; urgency=low

  * resource-address: copy the delegate JailCGI parameters (crash bug fix)
  * response: use the same URI for storing and dropping widget sessions

 -- Max Kellermann <mk@cm4all.com>  Thu, 22 Sep 2011 13:39:08 +0200

cm4all-beng-proxy (1.0.7) unstable; urgency=low

  * inline-widget: discard request body when class lookup fails

 -- Max Kellermann <mk@cm4all.com>  Fri, 16 Sep 2011 12:16:04 +0200

cm4all-beng-proxy (1.0.6) unstable; urgency=low

  * processor: support short "SCRIPT" tag
  * widget-uri: use the template's view specification

 -- Max Kellermann <mk@cm4all.com>  Tue, 13 Sep 2011 18:14:24 +0200

cm4all-beng-proxy (1.0.5) unstable; urgency=low

  * resource-loader: delete comma when extracting from X-Forwarded-For

 -- Max Kellermann <mk@cm4all.com>  Mon, 05 Sep 2011 17:43:22 +0200

cm4all-beng-proxy (1.0.4) unstable; urgency=low

  * istream-replace: update the buffer reader after new data was added

 -- Max Kellermann <mk@cm4all.com>  Mon, 05 Sep 2011 15:43:17 +0200

cm4all-beng-proxy (1.0.3) unstable; urgency=low

  * merge release 0.9.35
  * control-handler: fix uninitialized variable

 -- Max Kellermann <mk@cm4all.com>  Thu, 18 Aug 2011 15:15:52 +0200

cm4all-beng-proxy (1.0.2) unstable; urgency=low

  * merge release 0.9.34
  * handler: always log translate client errors
  * tcp-balancer: fix memory leak in error handler
  * http-string: allow more characters in cookie values (RFC ignorant)

 -- Max Kellermann <mk@cm4all.com>  Mon, 01 Aug 2011 16:30:05 +0200

cm4all-beng-proxy (1.0.1) unstable; urgency=low

  * session: increase idle timeout to 20 minutes

 -- Max Kellermann <mk@cm4all.com>  Tue, 26 Jul 2011 11:23:36 +0200

cm4all-beng-proxy (1.0) unstable; urgency=low

  * merge release 0.9.33
  * header-forward: eliminate the duplicate "Date" response header
  * proxy-handler: don't pass internal URI arguments to CGI

 -- Max Kellermann <mk@cm4all.com>  Mon, 18 Jul 2011 17:07:42 +0200

cm4all-beng-proxy (0.10.14) unstable; urgency=low

  * merge release 0.9.32

 -- Max Kellermann <mk@cm4all.com>  Tue, 12 Jul 2011 19:02:23 +0200

cm4all-beng-proxy (0.10.13) unstable; urgency=low

  * growing-buffer: reset the position when skipping buffers

 -- Max Kellermann <mk@cm4all.com>  Wed, 06 Jul 2011 10:07:50 +0200

cm4all-beng-proxy (0.10.12) unstable; urgency=low

  * merge release 0.9.31
  * rewrite-uri: log widget base mismatch
  * istream-replace: fix assertion failure with splitted buffer

 -- Max Kellermann <mk@cm4all.com>  Tue, 05 Jul 2011 22:05:44 +0200

cm4all-beng-proxy (0.10.11) unstable; urgency=low

  * merge release 0.9.30
  * lb: add SSL/TLS support

 -- Max Kellermann <mk@cm4all.com>  Mon, 04 Jul 2011 17:14:21 +0200

cm4all-beng-proxy (0.10.10) unstable; urgency=low

  * merge release 0.9.29

 -- Max Kellermann <mk@cm4all.com>  Tue, 28 Jun 2011 17:56:43 +0200

cm4all-beng-proxy (0.10.9) unstable; urgency=low

  * merge release 0.9.28

 -- Max Kellermann <mk@cm4all.com>  Mon, 27 Jun 2011 13:38:03 +0200

cm4all-beng-proxy (0.10.8) unstable; urgency=low

  * lb_http: don't access the connection object after it was closed
  * restart the load balancer automatically

 -- Max Kellermann <mk@cm4all.com>  Wed, 22 Jun 2011 12:38:39 +0200

cm4all-beng-proxy (0.10.7) unstable; urgency=low

  * config: make the session cookie name configurable
  * uri-relative: allow relative base URIs (for CGI)
  * widget-uri: combine existing CGI PATH_INFO and given widget location
  * python/translation/widget: support "path_info" specification

 -- Max Kellermann <mk@cm4all.com>  Mon, 20 Jun 2011 14:54:38 +0200

cm4all-beng-proxy (0.10.6) unstable; urgency=low

  * merge release 0.9.26

 -- Max Kellermann <mk@cm4all.com>  Wed, 15 Jun 2011 09:19:28 +0200

cm4all-beng-proxy (0.10.5) unstable; urgency=low

  * merge release 0.9.26

 -- Max Kellermann <mk@cm4all.com>  Fri, 10 Jun 2011 10:09:09 +0200

cm4all-beng-proxy (0.10.4) unstable; urgency=low

  * doc: add beng-lb documentation
  * lb: implement "fallback" option
  * merge release 0.9.25

 -- Max Kellermann <mk@cm4all.com>  Wed, 08 Jun 2011 14:13:43 +0200

cm4all-beng-proxy (0.10.3) unstable; urgency=low

  * python/translation.widget: support keyword "sticky"
  * lb: implement sticky modes "failover", "cookie"

 -- Max Kellermann <mk@cm4all.com>  Mon, 06 Jun 2011 15:51:36 +0200

cm4all-beng-proxy (0.10.2) unstable; urgency=low

  * debian: fix beng-lb pid file name
  * lb_http: implement sticky sessions
  * merge release 0.9.24

 -- Max Kellermann <mk@cm4all.com>  Tue, 31 May 2011 14:32:03 +0200

cm4all-beng-proxy (0.10.1) unstable; urgency=low

  * lb_http: close request body on error
  * lb_listener: print error message when binding fails
  * merge release 0.9.23

 -- Max Kellermann <mk@cm4all.com>  Fri, 27 May 2011 13:13:55 +0200

cm4all-beng-proxy (0.10) unstable; urgency=low

  * failure: fix inverted logic bug in expiry check
  * tcp-balancer: implement session stickiness
  * lb: new stand-alone load balancer

 -- Max Kellermann <mk@cm4all.com>  Thu, 26 May 2011 14:32:02 +0200

cm4all-beng-proxy (0.9.35) unstable; urgency=low

  * resource-loader: pass the last X-Forwarded-For element to AJP

 -- Max Kellermann <mk@cm4all.com>  Thu, 18 Aug 2011 15:05:02 +0200

cm4all-beng-proxy (0.9.34) unstable; urgency=low

  * request: fix double request body close in errdoc handler
  * handler: close request body on early abort

 -- Max Kellermann <mk@cm4all.com>  Mon, 01 Aug 2011 16:21:43 +0200

cm4all-beng-proxy (0.9.33) unstable; urgency=low

  * {http,ajp}-request, errdoc: check before closing the request body on
    error

 -- Max Kellermann <mk@cm4all.com>  Mon, 18 Jul 2011 16:30:29 +0200

cm4all-beng-proxy (0.9.32) unstable; urgency=low

  * processor: dispose request body when focused widget was not found
  * http-string: allow the slash in cookie values (RFC ignorant)

 -- Max Kellermann <mk@cm4all.com>  Tue, 12 Jul 2011 18:16:01 +0200

cm4all-beng-proxy (0.9.31) unstable; urgency=low

  * growing-buffer: fix assertion failure with empty first buffer

 -- Max Kellermann <mk@cm4all.com>  Tue, 05 Jul 2011 21:58:24 +0200

cm4all-beng-proxy (0.9.30) unstable; urgency=low

  * growing-buffer: fix assertion failure in reader when buffer is empty

 -- Max Kellermann <mk@cm4all.com>  Mon, 04 Jul 2011 16:59:28 +0200

cm4all-beng-proxy (0.9.29) unstable; urgency=low

  * http-string: allow the equality sign in cookie values (RFC ignorant)

 -- Max Kellermann <mk@cm4all.com>  Tue, 28 Jun 2011 17:50:23 +0200

cm4all-beng-proxy (0.9.28) unstable; urgency=low

  * http-string: allow round brackets in cookie values (RFC ignorant)

 -- Max Kellermann <mk@cm4all.com>  Mon, 27 Jun 2011 13:23:58 +0200

cm4all-beng-proxy (0.9.27) unstable; urgency=low

  * handler: don't delete existing session in TRANSPARENT mode

 -- Max Kellermann <mk@cm4all.com>  Wed, 15 Jun 2011 09:08:48 +0200

cm4all-beng-proxy (0.9.26) unstable; urgency=low

  * worker: read "crash" value before destroying shared memory
  * session: fix crash while discarding session

 -- Max Kellermann <mk@cm4all.com>  Fri, 10 Jun 2011 09:54:56 +0200

cm4all-beng-proxy (0.9.25) unstable; urgency=low

  * response: discard the request body before passing to errdoc
  * worker: don't restart all workers after "safe" worker crash
  * cgi: check for end-of-file after splice

 -- Max Kellermann <mk@cm4all.com>  Wed, 08 Jun 2011 15:02:35 +0200

cm4all-beng-proxy (0.9.24) unstable; urgency=low

  * fcgi-client: really discard packets on request id mismatch
  * memcached-client: don't schedule read event when buffer is full
  * session: support beng-lb sticky sessions

 -- Max Kellermann <mk@cm4all.com>  Tue, 31 May 2011 14:23:41 +0200

cm4all-beng-proxy (0.9.23) unstable; urgency=low

  * tcp-balancer: retry connecting to cluster if a node fails

 -- Max Kellermann <mk@cm4all.com>  Fri, 27 May 2011 13:01:31 +0200

cm4all-beng-proxy (0.9.22) unstable; urgency=low

  * failure: fix inverted logic bug in expiry check
  * uri-extract: support AJP URLs, fixes AJP cookies
  * ajp-client: don't schedule read event when buffer is full

 -- Max Kellermann <mk@cm4all.com>  Thu, 26 May 2011 08:32:32 +0200

cm4all-beng-proxy (0.9.21) unstable; urgency=low

  * balancer: re-enable load balancing (regression fix)
  * merge release 0.8.38

 -- Max Kellermann <mk@cm4all.com>  Fri, 20 May 2011 11:03:31 +0200

cm4all-beng-proxy (0.9.20) unstable; urgency=low

  * http-cache: fix assertion failure caused by wrong destructor
  * merge release 0.8.37

 -- Max Kellermann <mk@cm4all.com>  Mon, 16 May 2011 14:03:09 +0200

cm4all-beng-proxy (0.9.19) unstable; urgency=low

  * http-request: don't retry requests with a request body

 -- Max Kellermann <mk@cm4all.com>  Thu, 12 May 2011 11:35:55 +0200

cm4all-beng-proxy (0.9.18) unstable; urgency=low

  * http-body: fix assertion failure on EOF chunk after socket was closed
  * widget-http: fix crash in widget lookup error handler
  * merge release 0.8.36

 -- Max Kellermann <mk@cm4all.com>  Tue, 10 May 2011 18:56:33 +0200

cm4all-beng-proxy (0.9.17) unstable; urgency=low

  * growing-buffer: fix assertion failure after large initial write
  * http-request: retry after connection failure
  * test/t-cgi: fix bashisms in test scripts

 -- Max Kellermann <mk@cm4all.com>  Wed, 04 May 2011 18:54:57 +0200

cm4all-beng-proxy (0.9.16) unstable; urgency=low

  * resource-address: append "transparent" args to CGI path_info
  * tcache: fix crash on FastCGI with BASE

 -- Max Kellermann <mk@cm4all.com>  Mon, 02 May 2011 16:07:21 +0200

cm4all-beng-proxy (0.9.15) unstable; urgency=low

  * configure.ac: check if valgrind/memcheck.h is installed
  * configure.ac: check if libattr is available
  * access-log: log Referer and User-Agent
  * access-log: log the request duration
  * proxy-handler: allow forwarding URI arguments
  * merge release 0.8.35

 -- Max Kellermann <mk@cm4all.com>  Wed, 27 Apr 2011 18:54:17 +0200

cm4all-beng-proxy (0.9.14) unstable; urgency=low

  * processor: don't clear widget pointer at opening tag
  * debian: move ulimit call from init script to *.default
  * merge release 0.8.33

 -- Max Kellermann <mk@cm4all.com>  Wed, 13 Apr 2011 17:03:29 +0200

cm4all-beng-proxy (0.9.13) unstable; urgency=low

  * proxy-widget: apply the widget's response header forward settings
  * response: add option to dump the widget tree
  * widget-class: move header forward settings to view
  * merge release 0.8.30

 -- Max Kellermann <mk@cm4all.com>  Mon, 04 Apr 2011 16:31:26 +0200

cm4all-beng-proxy (0.9.12) unstable; urgency=low

  * widget: internal API refactorization
  * was-control: fix argument order in "abort" call
  * was-client: duplicate the GError object when it is used twice
  * {file,delegate}-handler: add Expires/ETag headers to 304 response
  * cgi: allow setting environment variables

 -- Max Kellermann <mk@cm4all.com>  Thu, 24 Mar 2011 15:12:54 +0100

cm4all-beng-proxy (0.9.11) unstable; urgency=low

  * processor: major API refactorization
  * merge release 0.8.29

 -- Max Kellermann <mk@cm4all.com>  Mon, 21 Mar 2011 19:43:28 +0100

cm4all-beng-proxy (0.9.10) unstable; urgency=low

  * merge release 0.8.27

 -- Max Kellermann <mk@cm4all.com>  Fri, 18 Mar 2011 14:11:16 +0100

cm4all-beng-proxy (0.9.9) unstable; urgency=low

  * merge release 0.8.25

 -- Max Kellermann <mk@cm4all.com>  Mon, 14 Mar 2011 16:05:51 +0100

cm4all-beng-proxy (0.9.8) unstable; urgency=low

  * translate: support UNIX domain sockets in ADDRESS_STRING
  * resource-address: support connections to existing FastCGI servers

 -- Max Kellermann <mk@cm4all.com>  Fri, 11 Mar 2011 19:24:33 +0100

cm4all-beng-proxy (0.9.7) unstable; urgency=low

  * merge release 0.8.24

 -- Max Kellermann <mk@cm4all.com>  Fri, 04 Mar 2011 13:07:36 +0100

cm4all-beng-proxy (0.9.6) unstable; urgency=low

  * merge release 0.8.23

 -- Max Kellermann <mk@cm4all.com>  Mon, 28 Feb 2011 11:47:45 +0100

cm4all-beng-proxy (0.9.5) unstable; urgency=low

  * translate: allow SITE without CGI

 -- Max Kellermann <mk@cm4all.com>  Mon, 31 Jan 2011 06:35:24 +0100

cm4all-beng-proxy (0.9.4) unstable; urgency=low

  * widget-class: allow distinct addresses for each view

 -- Max Kellermann <mk@cm4all.com>  Thu, 27 Jan 2011 17:51:21 +0100

cm4all-beng-proxy (0.9.3) unstable; urgency=low

  * istream-catch: log errors
  * proxy-handler: pass the original request URI to (Fast)CGI
  * proxy-handler: pass the original document root to (Fast)CGI
  * fcgi-stock: pass site id to child process
  * translation: new packet "HOME" for JailCGI
  * resource-loader: get remote host from "X-Forwarded-For"
  * cgi, fcgi-client: pass client IP address to application

 -- Max Kellermann <mk@cm4all.com>  Fri, 21 Jan 2011 18:13:38 +0100

cm4all-beng-proxy (0.9.2) unstable; urgency=low

  * merge release 0.8.21
  * http-response: better context for error messages
  * istream: method close() does not invoke handler->abort()
  * istream: better context for error messages
  * ajp-client: destruct properly when request stream fails
  * {delegate,fcgi,was}-stock: use the JailCGI 1.4 wrapper

 -- Max Kellermann <mk@cm4all.com>  Mon, 17 Jan 2011 12:08:04 +0100

cm4all-beng-proxy (0.9.1) unstable; urgency=low

  * http-server: count the number of raw bytes sent and received
  * control-handler: support TCACHE_INVALIDATE with SITE
  * new programs "log-forward", "log-exec" for network logging
  * new program "log-split" for creating per-site log files
  * new program "log-traffic" for creating per-site traffic logs
  * move logging servers to new package cm4all-beng-proxy-logging
  * python/control.client: add parameter "broadcast"

 -- Max Kellermann <mk@cm4all.com>  Thu, 02 Dec 2010 12:07:16 +0100

cm4all-beng-proxy (0.9) unstable; urgency=low

  * merge release 0.8.19
  * was-client: explicitly send 32 bit METHOD payload
  * was-client: explicitly parse STATUS as 32 bit integer
  * was-client: clear control channel object on destruction
  * was-client: reuse child process if state is clean on EOF
  * was-client: abort properly after receiving illegal packet
  * was-client: allow "request STOP" before response completed
  * was-client: postpone the response handler invocation
  * was-control: send packets in bulk
  * python: support WAS widgets
  * http-server: enable "cork" mode only for beginning of response
  * http-cache: don't access freed memory in pool_unref_denotify()
  * http: use libcm4all-http
  * new datagram based binary protocol for access logging
  * main: default WAS stock limit is 16

 -- Max Kellermann <mk@cm4all.com>  Thu, 18 Nov 2010 19:56:17 +0100

cm4all-beng-proxy (0.8.38) unstable; urgency=low

  * failure: update time stamp on existing item
  * errdoc: free the original response body on abort

 -- Max Kellermann <mk@cm4all.com>  Fri, 20 May 2011 10:17:14 +0200

cm4all-beng-proxy (0.8.37) unstable; urgency=low

  * widget-resolver: don't reuse failed resolver
  * http-request: fix NULL pointer dereference on invalid URI
  * config: disable the TCP stock limit by default

 -- Max Kellermann <mk@cm4all.com>  Mon, 16 May 2011 13:41:32 +0200

cm4all-beng-proxy (0.8.36) unstable; urgency=low

  * http-server: check if client closes connection while processing
  * http-client: release the socket before invoking the callback
  * fcgi-client: fix assertion failure on full input buffer
  * memcached-client: re-enable socket event after direct copy
  * istream-file: fix assertion failure on range request
  * test/t-cgi: fix bashisms in test scripts

 -- Max Kellermann <mk@cm4all.com>  Tue, 10 May 2011 18:45:48 +0200

cm4all-beng-proxy (0.8.35) unstable; urgency=low

  * session: fix potential session defragmentation crash
  * ajp-request: use "host:port" as TCP stock key
  * cgi: evaluate the Content-Length response header

 -- Max Kellermann <mk@cm4all.com>  Wed, 27 Apr 2011 13:32:05 +0200

cm4all-beng-proxy (0.8.34) unstable; urgency=low

  * js: replace all '%' with '$'
  * js: check if session_id is null
  * debian: add package cm4all-beng-proxy-tools

 -- Max Kellermann <mk@cm4all.com>  Tue, 19 Apr 2011 18:43:54 +0200

cm4all-beng-proxy (0.8.33) unstable; urgency=low

  * processor: don't quote query string arguments with dollar sign
  * widget-request: safely remove "view" and "path" from argument table
  * debian/control: add "Breaks << 0.8.32" on the JavaScript library

 -- Max Kellermann <mk@cm4all.com>  Tue, 12 Apr 2011 18:21:55 +0200

cm4all-beng-proxy (0.8.32) unstable; urgency=low

  * args: quote arguments with the dollar sign

 -- Max Kellermann <mk@cm4all.com>  Tue, 12 Apr 2011 13:34:42 +0200

cm4all-beng-proxy (0.8.31) unstable; urgency=low

  * proxy-widget: eliminate the duplicate "Server" response header
  * translation: add packet UNTRUSTED_SITE_SUFFIX

 -- Max Kellermann <mk@cm4all.com>  Thu, 07 Apr 2011 16:23:37 +0200

cm4all-beng-proxy (0.8.30) unstable; urgency=low

  * handler: make lower-case realm name from the "Host" header
  * session: copy attribute "realm", fixes segmentation fault

 -- Max Kellermann <mk@cm4all.com>  Tue, 29 Mar 2011 16:47:43 +0200

cm4all-beng-proxy (0.8.29) unstable; urgency=low

  * ajp-client: send query string in an AJP attribute

 -- Max Kellermann <mk@cm4all.com>  Mon, 21 Mar 2011 19:16:16 +0100

cm4all-beng-proxy (0.8.28) unstable; urgency=low

  * resource-loader: use X-Forwarded-For to obtain AJP remote host
  * resource-loader: strip port from AJP remote address
  * resource-loader: don't pass remote host to AJP server
  * resource-loader: parse server port for AJP
  * ajp-client: always send content-length
  * ajp-client: parse the remaining buffer after EAGAIN

 -- Max Kellermann <mk@cm4all.com>  Mon, 21 Mar 2011 11:12:07 +0100

cm4all-beng-proxy (0.8.27) unstable; urgency=low

  * http-request: close the request body on malformed URI
  * ajp-request: AJP translation packet contains ajp://host:port/path

 -- Max Kellermann <mk@cm4all.com>  Fri, 18 Mar 2011 14:04:21 +0100

cm4all-beng-proxy (0.8.26) unstable; urgency=low

  * python/response: fix typo in ajp()
  * session: validate sessions only within one realm

 -- Max Kellermann <mk@cm4all.com>  Fri, 18 Mar 2011 08:59:41 +0100

cm4all-beng-proxy (0.8.25) unstable; urgency=low

  * widget-http: discard request body on unknown view name
  * inline-widget: discard request body on error
  * {http,fcgi,was}-client: allocate response headers from caller pool
  * cmdline: fcgi_stock_limit defaults to 0 (no limit)

 -- Max Kellermann <mk@cm4all.com>  Mon, 14 Mar 2011 15:53:42 +0100

cm4all-beng-proxy (0.8.24) unstable; urgency=low

  * fcgi-client: release the connection even when padding not consumed
    after empty response

 -- Max Kellermann <mk@cm4all.com>  Wed, 02 Mar 2011 17:39:33 +0100

cm4all-beng-proxy (0.8.23) unstable; urgency=low

  * memcached-client: allocate a new memory pool
  * memcached-client: copy caller_pool reference before freeing the client
  * fcgi-client: check headers!=NULL
  * fcgi-client: release the connection even when padding not consumed

 -- Max Kellermann <mk@cm4all.com>  Mon, 28 Feb 2011 10:50:02 +0100

cm4all-beng-proxy (0.8.22) unstable; urgency=low

  * cgi: fill special variables CONTENT_TYPE, CONTENT_LENGTH
  * memcached-client: remove stray pool_unref() call
  * memcached-client: reuse the socket if the remaining value is buffered
  * http-cache-choice: abbreviate memcached keys
  * *-cache: allocate a parent pool for cache items
  * pool: re-enable linear pools
  * frame: free the request body on error
  * http-cache: free cached body which was dismissed

 -- Max Kellermann <mk@cm4all.com>  Mon, 07 Feb 2011 15:34:09 +0100

cm4all-beng-proxy (0.8.21) unstable; urgency=low

  * merge release 0.7.55
  * jail: translate the document root properly
  * header-forward: forward the "Host" header to CGI/FastCGI/AJP
  * http-error: map ENOTDIR to "404 Not Found"
  * http-server: fix assertion failure on write error
  * fcgi-stock: clear all environment variables

 -- Max Kellermann <mk@cm4all.com>  Thu, 06 Jan 2011 16:04:20 +0100

cm4all-beng-proxy (0.8.20) unstable; urgency=low

  * widget-resolver: add pedantic state assertions
  * async: remember a copy of the operation in !NDEBUG
  * python/translation/response: max_age() returns self

 -- Max Kellermann <mk@cm4all.com>  Mon, 06 Dec 2010 23:02:50 +0100

cm4all-beng-proxy (0.8.19) unstable; urgency=low

  * merge release 0.7.54

 -- Max Kellermann <mk@cm4all.com>  Wed, 17 Nov 2010 16:25:10 +0100

cm4all-beng-proxy (0.8.18) unstable; urgency=low

  * was-client: explicitly send 32 bit METHOD payload
  * was-client: explicitly parse STATUS as 32 bit integer
  * istream: check presence of as_fd() in optimized build

 -- Max Kellermann <mk@cm4all.com>  Fri, 05 Nov 2010 11:00:54 +0100

cm4all-beng-proxy (0.8.17) unstable; urgency=low

  * merged release 0.7.53
  * widget: use colon as widget path separator
  * was-client: check for abort during response handler
  * was-client: implement STOP
  * was-client: release memory pools
  * was-launch: enable non-blocking mode on input and output
  * http-server: don't crash on malformed pipelined request
  * main: free the WAS stock and the UDP listener in the SIGTERM handler

 -- Max Kellermann <mk@cm4all.com>  Thu, 28 Oct 2010 19:50:26 +0200

cm4all-beng-proxy (0.8.16) unstable; urgency=low

  * merged release 0.7.52
  * was-client: support for the WAS protocol

 -- Max Kellermann <mk@cm4all.com>  Wed, 13 Oct 2010 16:45:18 +0200

cm4all-beng-proxy (0.8.15) unstable; urgency=low

  * resource-address: don't skip question mark twice

 -- Max Kellermann <mk@cm4all.com>  Tue, 28 Sep 2010 12:20:33 +0200

cm4all-beng-proxy (0.8.14) unstable; urgency=low

  * processor: schedule "xmlns:c" deletion

 -- Max Kellermann <mk@cm4all.com>  Thu, 23 Sep 2010 14:42:31 +0200

cm4all-beng-proxy (0.8.13) unstable; urgency=low

  * processor: delete "xmlns:c" attributes from link elements
  * istream-{head,zero}: implement method available()
  * merged release 0.7.51

 -- Max Kellermann <mk@cm4all.com>  Tue, 17 Aug 2010 09:54:33 +0200

cm4all-beng-proxy (0.8.12) unstable; urgency=low

  * http-cache-memcached: copy resource address
  * debian/control: add missing ${shlibs:Depends}
  * merged release 0.7.50

 -- Max Kellermann <mk@cm4all.com>  Thu, 12 Aug 2010 20:17:52 +0200

cm4all-beng-proxy (0.8.11) unstable; urgency=low

  * delegate-client: fix SCM_RIGHTS check
  * use Linux 2.6 CLOEXEC/NONBLOCK flags
  * tcache: INVALIDATE removes all variants (error documents etc.)
  * control: new UDP based protocol, allows invalidating caches
  * hashmap: fix assertion failure in hashmap_remove_match()
  * merged release 0.7.49

 -- Max Kellermann <mk@cm4all.com>  Tue, 10 Aug 2010 15:48:10 +0200

cm4all-beng-proxy (0.8.10) unstable; urgency=low

  * tcache: copy response.previous

 -- Max Kellermann <mk@cm4all.com>  Mon, 02 Aug 2010 18:03:43 +0200

cm4all-beng-proxy (0.8.9) unstable; urgency=low

  * (f?)cgi-handler: forward query string only if focused
  * ajp-handler: merge into proxy-handler
  * proxy-handler: forward query string if focused
  * cgi, fastcgi-handler: enable the resource cache
  * translation: add packets CHECK and PREVIOUS for authentication
  * python: add Response.max_age()

 -- Max Kellermann <mk@cm4all.com>  Fri, 30 Jul 2010 11:39:22 +0200

cm4all-beng-proxy (0.8.8) unstable; urgency=low

  * prototypes/translate.py: added new ticket-fastcgi programs
  * http-cache: implement FastCGI caching
  * merged release 0.7.47

 -- Max Kellermann <mk@cm4all.com>  Wed, 21 Jul 2010 13:00:43 +0200

cm4all-beng-proxy (0.8.7) unstable; urgency=low

  * istream-delayed: update the "direct" bit mask
  * http-client: send "Expect: 100-continue"
  * response, widget-http: apply istream_pipe to filter input
  * proxy-handler: apply istream_pipe to request body
  * istream-ajp-body: send larger request body packets
  * ajp-client: support splice()
  * merged release 0.7.46

 -- Max Kellermann <mk@cm4all.com>  Fri, 25 Jun 2010 18:52:04 +0200

cm4all-beng-proxy (0.8.6) unstable; urgency=low

  * translation: added support for custom error documents
  * response: convert HEAD to GET if filter follows
  * processor: short-circuit on HEAD request
  * python: depend on python-twisted-core

 -- Max Kellermann <mk@cm4all.com>  Wed, 16 Jun 2010 16:37:42 +0200

cm4all-beng-proxy (0.8.5) unstable; urgency=low

  * istream-tee: allow second output to block
  * widget-http: don't transform error documents
  * response, widget-http: disable filters after widget frame request
  * translation: added packet FILTER_4XX to filter client errors
  * merged release 0.7.45

 -- Max Kellermann <mk@cm4all.com>  Thu, 10 Jun 2010 16:13:14 +0200

cm4all-beng-proxy (0.8.4) unstable; urgency=low

  * python: added missing "Response" import
  * python: resume parsing after deferred call
  * http-client: implement istream method as_fd()
  * merged release 0.7.44

 -- Max Kellermann <mk@cm4all.com>  Mon, 07 Jun 2010 17:01:16 +0200

cm4all-beng-proxy (0.8.3) unstable; urgency=low

  * file-handler: implement If-Range (RFC 2616 14.27)
  * merged release 0.7.42

 -- Max Kellermann <mk@cm4all.com>  Tue, 01 Jun 2010 16:17:13 +0200

cm4all-beng-proxy (0.8.2) unstable; urgency=low

  * cookie-client: verify the cookie path
  * python: use Twisted's logging library
  * python: added a widget registry class
  * merged release 0.7.41

 -- Max Kellermann <mk@cm4all.com>  Wed, 26 May 2010 13:08:16 +0200

cm4all-beng-proxy (0.8.1) unstable; urgency=low

  * http-cache-memcached: delete entity records on POST

 -- Max Kellermann <mk@cm4all.com>  Tue, 18 May 2010 12:21:55 +0200

cm4all-beng-proxy (0.8) unstable; urgency=low

  * istream: added method as_fd() to convert istream to file descriptor
  * fork: support passing stdin istream fd to child process
  * http-cache: discard only matching entries on POST
  * istream-html-escape: escape single and double quote
  * rewrite-uri: escape the result with XML entities

 -- Max Kellermann <mk@cm4all.com>  Thu, 13 May 2010 12:34:46 +0200

cm4all-beng-proxy (0.7.55) unstable; urgency=low

  * pool: reparent pools in optimized build
  * istream-deflate: add missing pool reference while reading
  * istream-deflate: fix several error handlers

 -- Max Kellermann <mk@cm4all.com>  Thu, 06 Jan 2011 12:59:39 +0100

cm4all-beng-proxy (0.7.54) unstable; urgency=low

  * http-server: fix crash on deferred chunked request body
  * parser: fix crash on malformed SCRIPT element

 -- Max Kellermann <mk@cm4all.com>  Wed, 17 Nov 2010 16:13:09 +0100

cm4all-beng-proxy (0.7.53) unstable; urgency=low

  * http-server: don't crash on malformed pipelined request
  * sink-header: fix assertion failure on empty trailer

 -- Max Kellermann <mk@cm4all.com>  Thu, 28 Oct 2010 18:39:01 +0200

cm4all-beng-proxy (0.7.52) unstable; urgency=low

  * fcgi-client: fix send timeout handler
  * fork: finish the buffer after pipe was drained

 -- Max Kellermann <mk@cm4all.com>  Wed, 13 Oct 2010 16:39:26 +0200

cm4all-beng-proxy (0.7.51) unstable; urgency=low

  * http-client: clear response body pointer before forwarding EOF event
  * processor: fix assertion failure for c:mode in c:widget

 -- Max Kellermann <mk@cm4all.com>  Mon, 16 Aug 2010 17:01:48 +0200

cm4all-beng-proxy (0.7.50) unstable; urgency=low

  * header-forward: don't forward the "Host" header to HTTP servers
  * resource-address: use uri_relative() for CGI
  * uri-relative: don't lose host name in uri_absolute()
  * uri-relative: don't fail on absolute URIs
  * http-cache-heap: don't use uninitialized item size

 -- Max Kellermann <mk@cm4all.com>  Thu, 12 Aug 2010 20:03:49 +0200

cm4all-beng-proxy (0.7.49) unstable; urgency=low

  * hashmap: fix assertion failure in hashmap_remove_value()

 -- Max Kellermann <mk@cm4all.com>  Tue, 10 Aug 2010 15:37:12 +0200

cm4all-beng-proxy (0.7.48) unstable; urgency=low

  * pipe-stock: add assertions on file descriptors

 -- Max Kellermann <mk@cm4all.com>  Mon, 09 Aug 2010 14:56:54 +0200

cm4all-beng-proxy (0.7.47) unstable; urgency=low

  * cmdline: add option "--group"

 -- Max Kellermann <mk@cm4all.com>  Fri, 16 Jul 2010 18:39:53 +0200

cm4all-beng-proxy (0.7.46) unstable; urgency=low

  * handler: initialize all translate_response attributes
  * http-client: consume buffer before header length check
  * istream-pipe: clear "direct" flags in constructor
  * istream-pipe: return gracefully when handler blocks
  * ajp-client: hold pool reference to reset TCP_CORK

 -- Max Kellermann <mk@cm4all.com>  Mon, 21 Jun 2010 17:53:21 +0200

cm4all-beng-proxy (0.7.45) unstable; urgency=low

  * istream-tee: separate "weak" values for the two outputs
  * fcache: don't close output when caching has been canceled
  * tcache: copy the attribute "secure_cookie"

 -- Max Kellermann <mk@cm4all.com>  Thu, 10 Jun 2010 15:21:34 +0200

cm4all-beng-proxy (0.7.44) unstable; urgency=low

  * http-client: check response header length
  * http-server: check request header length

 -- Max Kellermann <mk@cm4all.com>  Mon, 07 Jun 2010 16:51:57 +0200

cm4all-beng-proxy (0.7.43) unstable; urgency=low

  * http-cache: fixed NULL pointer dereference when storing empty response
    body on the heap

 -- Max Kellermann <mk@cm4all.com>  Tue, 01 Jun 2010 18:52:45 +0200

cm4all-beng-proxy (0.7.42) unstable; urgency=low

  * fork: check "direct" flag again after buffer flush
  * pool: pool_unref_denotify() remembers the code location
  * sink-{buffer,gstring}: don't invoke callback in abort()
  * async: added another debug flag to verify correctness

 -- Max Kellermann <mk@cm4all.com>  Mon, 31 May 2010 21:15:58 +0200

cm4all-beng-proxy (0.7.41) unstable; urgency=low

  * http-cache: initialize response status and headers on empty body

 -- Max Kellermann <mk@cm4all.com>  Tue, 25 May 2010 16:27:25 +0200

cm4all-beng-proxy (0.7.40) unstable; urgency=low

  * http-cache: fixed NULL pointer dereference when storing empty response
    body in memcached

 -- Max Kellermann <mk@cm4all.com>  Tue, 25 May 2010 15:04:44 +0200

cm4all-beng-proxy (0.7.39) unstable; urgency=low

  * memcached-stock: close value on connect failure
  * http: implement remaining status codes
  * http-cache: allow caching empty response body
  * http-cache: cache status codes 203, 206, 300, 301, 410
  * http-cache: don't cache authorized resources

 -- Max Kellermann <mk@cm4all.com>  Fri, 21 May 2010 17:37:29 +0200

cm4all-beng-proxy (0.7.38) unstable; urgency=low

  * http-server: send HTTP/1.1 declaration with "100 Continue"
  * connection: initialize "site_name", fixes crash bug
  * translation: added packet SECURE_COOKIE

 -- Max Kellermann <mk@cm4all.com>  Thu, 20 May 2010 15:40:34 +0200

cm4all-beng-proxy (0.7.37) unstable; urgency=low

  * *-client: implement a socket leak detector
  * handler: initialize response header without translation server

 -- Max Kellermann <mk@cm4all.com>  Tue, 18 May 2010 12:05:11 +0200

cm4all-beng-proxy (0.7.36) unstable; urgency=low

  * http-client: fixed NULL pointer dereference
  * handler, response: removed duplicate request body destruction calls

 -- Max Kellermann <mk@cm4all.com>  Tue, 11 May 2010 17:16:36 +0200

cm4all-beng-proxy (0.7.35) unstable; urgency=low

  * {http,fcgi,ajp}-request: close the request body on abort
  * handler: set fake translation response on malformed URI

 -- Max Kellermann <mk@cm4all.com>  Mon, 10 May 2010 11:22:23 +0200

cm4all-beng-proxy (0.7.34) unstable; urgency=low

  * translate: check the UNTRUSTED packet
  * translation: added packet UNTRUSTED_PREFIX

 -- Max Kellermann <mk@cm4all.com>  Fri, 30 Apr 2010 19:14:37 +0200

cm4all-beng-proxy (0.7.33) unstable; urgency=low

  * merged release 0.7.27.1
  * fcache: don't continue storing in background
  * fcgi-client: re-add event after some input data has been read

 -- Max Kellermann <mk@cm4all.com>  Fri, 30 Apr 2010 11:31:08 +0200

cm4all-beng-proxy (0.7.32) unstable; urgency=low

  * response: generate the "Server" response header
  * response: support the Authentication-Info response header
  * response: support custom authentication pages
  * translation: support custom response headers

 -- Max Kellermann <mk@cm4all.com>  Tue, 27 Apr 2010 17:09:59 +0200

cm4all-beng-proxy (0.7.31) unstable; urgency=low

  * support HTTP authentication (RFC 2617)

 -- Max Kellermann <mk@cm4all.com>  Mon, 26 Apr 2010 17:26:42 +0200

cm4all-beng-proxy (0.7.30) unstable; urgency=low

  * fcgi-client: support responses without a body
  * {http,fcgi}-client: hold caller pool reference during callback

 -- Max Kellermann <mk@cm4all.com>  Fri, 23 Apr 2010 14:41:05 +0200

cm4all-beng-proxy (0.7.29) unstable; urgency=low

  * http-cache: added missing pool_unref() in memcached_miss()
  * pool: added checked pool references

 -- Max Kellermann <mk@cm4all.com>  Thu, 22 Apr 2010 15:45:48 +0200

cm4all-beng-proxy (0.7.28) unstable; urgency=low

  * fcgi-client: support response status
  * translate: malformed packets are fatal
  * http-cache: don't cache resources with very long URIs
  * memcached-client: increase the maximum key size to 32 kB

 -- Max Kellermann <mk@cm4all.com>  Thu, 15 Apr 2010 15:06:51 +0200

cm4all-beng-proxy (0.7.27.1) unstable; urgency=low

  * http-cache: added missing pool_unref() in memcached_miss()
  * http-cache: don't cache resources with very long URIs
  * memcached-client: increase the maximum key size to 32 kB
  * fork: properly handle partially filled output buffer
  * fork: re-add event after some input data has been read

 -- Max Kellermann <mk@cm4all.com>  Thu, 29 Apr 2010 15:30:21 +0200

cm4all-beng-proxy (0.7.27) unstable; urgency=low

  * session: use GLib's PRNG to generate session ids
  * session: seed the PRNG with /dev/random
  * response: log UNTRUSTED violation attempts
  * response: drop widget sessions when there is no focus

 -- Max Kellermann <mk@cm4all.com>  Fri, 09 Apr 2010 12:04:18 +0200

cm4all-beng-proxy (0.7.26) unstable; urgency=low

  * memcached-client: schedule read event before callback
  * istream-tee: continue with second output if first is closed

 -- Max Kellermann <mk@cm4all.com>  Sun, 28 Mar 2010 18:08:11 +0200

cm4all-beng-proxy (0.7.25) unstable; urgency=low

  * memcached-client: don't poll if socket is closed
  * fork: close file descriptor on input error
  * pool: don't check attachments in pool_trash()

 -- Max Kellermann <mk@cm4all.com>  Thu, 25 Mar 2010 13:28:01 +0100

cm4all-beng-proxy (0.7.24) unstable; urgency=low

  * memcached-client: release socket after splice

 -- Max Kellermann <mk@cm4all.com>  Mon, 22 Mar 2010 11:29:45 +0100

cm4all-beng-proxy (0.7.23) unstable; urgency=low

  * sink-header: support splice
  * memcached-client: support splice (response)
  * fcgi-client: recover correctly after send error
  * fcgi-client: support chunked request body
  * fcgi-client: basic splice support for the request body
  * http-cache: duplicate headers
  * {http,memcached}-client: check "direct" mode after buffer flush
  * cmdline: added option "fcgi_stock_limit"
  * python: auto-export function write_packet()
  * python: Response methods return self

 -- Max Kellermann <mk@cm4all.com>  Fri, 19 Mar 2010 13:28:35 +0100

cm4all-beng-proxy (0.7.22) unstable; urgency=low

  * python: re-add function write_packet()

 -- Max Kellermann <mk@cm4all.com>  Fri, 12 Mar 2010 12:27:21 +0100

cm4all-beng-proxy (0.7.21) unstable; urgency=low

  * ajp-client: handle EAGAIN from send()
  * python: install the missing sources

 -- Max Kellermann <mk@cm4all.com>  Thu, 11 Mar 2010 16:58:25 +0100

cm4all-beng-proxy (0.7.20) unstable; urgency=low

  * http-client: don't reinstate event when socket is closed
  * access-log: log the site name
  * python: removed unused function write_packet()
  * python: split the module beng_proxy.translation
  * python: allow overriding query string and param in absolute_uri()
  * python: moved absolute_uri() to a separate library

 -- Max Kellermann <mk@cm4all.com>  Thu, 11 Mar 2010 09:48:52 +0100

cm4all-beng-proxy (0.7.19) unstable; urgency=low

  * client-socket: translate EV_TIMEOUT to ETIMEDOUT
  * fork: refill the input buffer as soon as possible
  * delegate-client: implement an abortable event
  * pool: added assertions for libevent leaks
  * direct: added option "-s enable_splice=no"

 -- Max Kellermann <mk@cm4all.com>  Thu, 04 Mar 2010 17:34:56 +0100

cm4all-beng-proxy (0.7.18) unstable; urgency=low

  * args: reserve memory for the trailing null byte

 -- Max Kellermann <mk@cm4all.com>  Tue, 23 Feb 2010 17:46:04 +0100

cm4all-beng-proxy (0.7.17) unstable; urgency=low

  * translation: added the BOUNCE packet (variant of REDIRECT)
  * translation: change widget packet HOST to UNTRUSTED
  * translation: pass internal URI arguments to the translation server
  * handler: use the specified status with REDIRECT
  * python: added method Request.absolute_uri()

 -- Max Kellermann <mk@cm4all.com>  Tue, 23 Feb 2010 16:15:22 +0100

cm4all-beng-proxy (0.7.16) unstable; urgency=low

  * processor: separate trusted from untrusted widgets by host name
  * processor: mode=partition is deprecated
  * translate: fix DOCUMENT_ROOT handler for CGI/FASTCGI
  * fcgi-request: added JailCGI support

 -- Max Kellermann <mk@cm4all.com>  Fri, 19 Feb 2010 14:29:29 +0100

cm4all-beng-proxy (0.7.15) unstable; urgency=low

  * processor: unreference the caller pool in abort()
  * tcache: clear BASE on mismatch
  * fcgi-client: generate the Content-Length request header
  * fcgi-client: send the CONTENT_TYPE parameter
  * prototypes/translate.py: use FastCGI to run PHP

 -- Max Kellermann <mk@cm4all.com>  Thu, 11 Feb 2010 14:43:21 +0100

cm4all-beng-proxy (0.7.14) unstable; urgency=low

  * connection: drop connections when the limit is exceeded
  * resource-address: added BASE support
  * fcgi-client: check the request ID in response packets
  * http-client: check response body when request body is closed
  * html-escape: use the last ampersand before the semicolon
  * html-escape: support &apos;
  * processor: unescape widget parameter values

 -- Max Kellermann <mk@cm4all.com>  Fri, 29 Jan 2010 17:49:43 +0100

cm4all-beng-proxy (0.7.13) unstable; urgency=low

  * fcgi-request: duplicate socket path
  * fcgi-request: support ACTION
  * fcgi-client: provide SCRIPT_FILENAME
  * fcgi-client: append empty PARAMS packet
  * fcgi-client: try to read response before request is finished
  * fcgi-client: implement the STDERR packet
  * fcgi-client: support request headers and body
  * fcgi-stock: manage one socket per child process
  * fcgi-stock: unlink socket path after connect
  * fcgi-stock: redirect fd 1,2 to /dev/null
  * fcgi-stock: kill FastCGI processes after 5 minutes idle
  * translation: new packet PAIR for passing parameters to FastCGI

 -- Max Kellermann <mk@cm4all.com>  Thu, 14 Jan 2010 13:36:48 +0100

cm4all-beng-proxy (0.7.12) unstable; urgency=low

  * http-cache: unlock the cache item after successful revalidation
  * http-cache-memcached: pass the expiration time to memcached
  * sink-header: comprise pending data in method available()
  * header-forward: forward the Expires response header

 -- Max Kellermann <mk@cm4all.com>  Tue, 22 Dec 2009 16:18:49 +0100

cm4all-beng-proxy (0.7.11) unstable; urgency=low

  * {ajp,memcached}-client: fix dis\appearing event for duplex socket
  * memcached-client: handle EAGAIN after send()
  * memcached-client: release socket as early as possible
  * header-forward: don't forward Accept-Encoding if transformation is
    enabled
  * widget-http, inline-widget: check Content-Encoding before processing
  * file-handler: send "Vary: Accept-Encoding" for compressed response
  * header-forward: support duplicate headers
  * fcache: implemented a 60 seconds timeout
  * fcache: copy pointer to local variable before callback
  * event2: refresh timeout after event has occurred

 -- Max Kellermann <mk@cm4all.com>  Fri, 18 Dec 2009 16:45:24 +0100

cm4all-beng-proxy (0.7.10) unstable; urgency=low

  * http-{server,client}: fix disappearing event for duplex socket

 -- Max Kellermann <mk@cm4all.com>  Mon, 14 Dec 2009 15:46:25 +0100

cm4all-beng-proxy (0.7.9) unstable; urgency=low

  * http: "Expect" is a hop-by-hop header
  * http-server: send "100 Continue" unless request body closed
  * http-client: poll socket after splice
  * http-server: handle EAGAIN after splice
  * http-server: send a 417 response on unrecognized "Expect" request
  * response, widget-http: append filter id to resource tag
  * resource-tag: check for "Cache-Control: no-store"

 -- Max Kellermann <mk@cm4all.com>  Mon, 14 Dec 2009 13:05:15 +0100

cm4all-beng-proxy (0.7.8) unstable; urgency=low

  * http-body: support partial response in method available()
  * file-handler: support pre-compressed static files
  * fcache: honor the "Cache-Control: no-store" response header

 -- Max Kellermann <mk@cm4all.com>  Wed, 09 Dec 2009 15:49:25 +0100

cm4all-beng-proxy (0.7.7) unstable; urgency=low

  * parser: allow underscore in attribute names
  * processor: check "type" attribute before URI rewriting
  * http-client: start receiving before request is sent
  * http-client: try to read response after write error
  * http-client: deliver response body after headers are finished
  * http-client: release socket as early as possible
  * http-client: serve buffer after socket has been closed
  * istream-chunked: clear input stream in abort handler
  * growing-buffer: fix crash after close in "data" callback

 -- Max Kellermann <mk@cm4all.com>  Thu, 03 Dec 2009 13:09:57 +0100

cm4all-beng-proxy (0.7.6) unstable; urgency=low

  * istream-hold: return -2 if handler is not available yet
  * http, ajp, fcgi: use istream_hold on request body
  * http-client: implemented splicing the request body
  * response: added missing URI substitution

 -- Max Kellermann <mk@cm4all.com>  Tue, 17 Nov 2009 15:25:35 +0100

cm4all-beng-proxy (0.7.5) unstable; urgency=low

  * session: 64 bit session ids
  * session: allow arbitrary session id size (at compile-time)
  * debian: larger default log file (16 * 4MB)
  * debian: added package cm4all-beng-proxy-toi

 -- Max Kellermann <mk@cm4all.com>  Mon, 16 Nov 2009 15:51:24 +0100

cm4all-beng-proxy (0.7.4) unstable; urgency=low

  * measure the latency of external resources
  * widget-http: partially revert "don't query session if !stateful"

 -- Max Kellermann <mk@cm4all.com>  Tue, 10 Nov 2009 15:06:03 +0100

cm4all-beng-proxy (0.7.3) unstable; urgency=low

  * uri-verify: don't reject double slash after first segment
  * hostname: allow the hyphen character
  * processor: allow processing without session
  * widget-http: don't query session if !stateful
  * request: disable session management for known bots
  * python: fixed AttributeError in __getattr__()
  * python: added method Response.process()
  * translation: added the response packets URI, HOST, SCHEME
  * translation: added header forward packets

 -- Max Kellermann <mk@cm4all.com>  Mon, 09 Nov 2009 16:40:27 +0100

cm4all-beng-proxy (0.7.2) unstable; urgency=low

  * fcache: close all caching connections on exit
  * istream-file: retry reading after EAGAIN
  * direct, istream-pipe: re-enable SPLICE_F_NONBLOCK
  * direct, istream-pipe: disable the SPLICE_F_MORE flag
  * http-client: handle EAGAIN after splice
  * http-client, header-writer: remove hop-by-hop response headers
  * response: optimized transformed response headers
  * handler: mangle CGI and FastCGI headers
  * header-forward: generate the X-Forwarded-For header
  * header-forward: add local host name to "Via" request header

 -- Max Kellermann <mk@cm4all.com>  Fri, 30 Oct 2009 13:41:02 +0100

cm4all-beng-proxy (0.7.1) unstable; urgency=low

  * file-handler: close the stream on "304 Not Modified"
  * pool: use assembler code only on gcc
  * cmdline: added option "--set tcp_stock_limit"
  * Makefile.am: enable the "subdir-objects" option

 -- Max Kellermann <mk@cm4all.com>  Thu, 22 Oct 2009 12:17:11 +0200

cm4all-beng-proxy (0.7) unstable; urgency=low

  * ajp-client: check if connection was closed during response callback
  * header-forward: log session id
  * istream: separate TCP splicing checks
  * istream-pipe: fix segmentation fault after incomplete direct transfer
  * istream-pipe: implement the "available" method
  * istream-pipe: allocate pipe only if handler supports it
  * istream-pipe: flush the pipe before reading from input
  * istream-pipe: reuse pipes in a stock
  * direct: support splice() from TCP socket to pipe
  * istream: direct() returns -3 if stream has been closed
  * hstock: don't destroy stocks while items are being created
  * tcp-stock: limit number of connections per host to 256
  * translate, http-client, ajp-client, cgi, http-cache: verify the HTTP
    response status
  * prototypes/translate.py: disallow "/../" and null bytes
  * prototypes/translate.py: added "/jail-delegate/" location
  * uri-parser: strict RFC 2396 URI verification
  * uri-parser: don't unescape the URI path
  * http-client, ajp-client: verify the request URI
  * uri-escape: unescape each character only once
  * http-cache: never use the memcached stock if caching is disabled
  * allow 8192 connections by default
  * allow 65536 file handles by default
  * added package cm4all-jailed-beng-proxy-delegate-helper

 -- Max Kellermann <mk@cm4all.com>  Wed, 21 Oct 2009 15:00:56 +0200

cm4all-beng-proxy (0.6.23) unstable; urgency=low

  * header-forward: log session information
  * prototypes/translate.py: added /cgi-bin/ location
  * http-server: disable keep-alive for HTTP/1.0 clients
  * http-server: don't send "Connection: Keep-Alive"
  * delegate-stock: clear the environment
  * delegate-stock: added jail support
  * delegate-client: reuse helper process after I/O error

 -- Max Kellermann <mk@cm4all.com>  Mon, 12 Oct 2009 17:29:35 +0200

cm4all-beng-proxy (0.6.22) unstable; urgency=low

  * istream-tee: clear both "enabled" flags in the eof/abort handler
  * istream-tee: fall back to first data() return value if second stream
    closed itself
  * http-cache: don't log body_abort after close

 -- Max Kellermann <mk@cm4all.com>  Thu, 01 Oct 2009 19:19:37 +0200

cm4all-beng-proxy (0.6.21) unstable; urgency=low

  * http-client: log more error messages
  * delegate-stock: added the DOCUMENT_ROOT environment variable
  * response, widget: accept "application/xhtml+xml"
  * cookie-server: allow square brackets in unquoted cookie values
    (violating RFC 2109 and RFC 2616)

 -- Max Kellermann <mk@cm4all.com>  Thu, 01 Oct 2009 13:55:40 +0200

cm4all-beng-proxy (0.6.20) unstable; urgency=low

  * stock: clear stock after 60 seconds idle
  * hstock: remove empty stocks
  * http-server, http-client, cgi: fixed off-by-one bug in header parser
  * istream-pipe: fix the direct() return value on error
  * istream-pipe: fix formula in range assertion
  * http-cache-memcached: implemented "remove"
  * handler: added FastCGI handler
  * fcgi-client: unref caller pool after socket release
  * fcgi-client: implemented response headers

 -- Max Kellermann <mk@cm4all.com>  Tue, 29 Sep 2009 14:07:13 +0200

cm4all-beng-proxy (0.6.19) unstable; urgency=low

  * http-client: release caller pool after socket release
  * memcached-client: release socket on marshalling error
  * stock: unref caller pool in abort handler
  * stock: lazy cleanup
  * http-cache: copy caller_pool to local variable

 -- Max Kellermann <mk@cm4all.com>  Thu, 24 Sep 2009 16:02:17 +0200

cm4all-beng-proxy (0.6.18) unstable; urgency=low

  * delegate-handler: support conditional GET and ranges
  * file-handler: fix suffix-byte-range-spec parser
  * delegate-helper: call open() with O_CLOEXEC|O_NOCTTY
  * istream-file: don't set FD_CLOEXEC if O_CLOEXEC is available
  * stock: hold caller pool during "get" operation
  * main: free balancer object during shutdown
  * memcached-client: enable socket timeout
  * delegate-stock: set FD_CLOEXEC on socket

 -- Max Kellermann <mk@cm4all.com>  Thu, 24 Sep 2009 10:50:53 +0200

cm4all-beng-proxy (0.6.17) unstable; urgency=low

  * tcp-stock: implemented a load balancer
  * python: accept address list in the ajp() method
  * http-server: added timeout for the HTTP request headers
  * response: close template when the content type is wrong
  * delegate-get: implemented response headers
  * delegate-get: provide status codes and error messages

 -- Max Kellermann <mk@cm4all.com>  Fri, 18 Sep 2009 15:36:57 +0200

cm4all-beng-proxy (0.6.16) unstable; urgency=low

  * tcp-stock: added support for bulldog-tyke
  * sink-buffer: close input if it's not used in the constructor
  * http-cache-memcached: close response body when deserialization fails
  * serialize: fix regression in serialize_uint64()

 -- Max Kellermann <mk@cm4all.com>  Tue, 15 Sep 2009 19:26:07 +0200

cm4all-beng-proxy (0.6.15) unstable; urgency=low

  * http-cache-choice: find more duplicates during cleanup
  * handler: added AJP handler
  * ajp-request: unref pool only on tcp_stock failure
  * ajp-client: prevent parser recursion
  * ajp-client: free request body when response is closed
  * ajp-client: reuse connection after END_RESPONSE packet
  * ajp-client: enable TCP_CORK while sending
  * istream-ajp-body: added a second "length" header field
  * ajp-client: auto-send empty request body chunk
  * ajp-client: register "write" event after GET_BODY_CHUNK packet
  * ajp-client: implemented request and response headers
  * http-cache-rfc: don't rewind tpool if called recursively

 -- Max Kellermann <mk@cm4all.com>  Fri, 11 Sep 2009 16:04:06 +0200

cm4all-beng-proxy (0.6.14) unstable; urgency=low

  * istream-tee: don't restart reading if already in progress

 -- Max Kellermann <mk@cm4all.com>  Thu, 03 Sep 2009 13:21:06 +0200

cm4all-beng-proxy (0.6.13) unstable; urgency=low

  * cookie-server: fix parsing multiple cookies
  * http-cache-memcached: clean up expired "choice" items
  * sink-gstring: use callback instead of public struct
  * istream-tee: restart reading when one output is closed

 -- Max Kellermann <mk@cm4all.com>  Wed, 02 Sep 2009 17:02:53 +0200

cm4all-beng-proxy (0.6.12) unstable; urgency=low

  * http-cache: don't attempt to remove cache items when the cache is disabled

 -- Max Kellermann <mk@cm4all.com>  Fri, 28 Aug 2009 15:40:48 +0200

cm4all-beng-proxy (0.6.11) unstable; urgency=low

  * http-cache-memcached: store HTTP status and response headers
  * http-cache-memcached: implemented flush (SIGHUP)
  * http-cache-memcached: support "Vary"
  * http-client: work around assertion failure in response_stream_close()

 -- Max Kellermann <mk@cm4all.com>  Thu, 27 Aug 2009 12:33:17 +0200

cm4all-beng-proxy (0.6.10) unstable; urgency=low

  * parser: finish tag before bailing out
  * http-request: allow URLs without path component
  * fork: clear event in read() method
  * istream-file: pass options O_CLOEXEC|O_NOCTTY to open()
  * response: check if the "Host" request header is valid

 -- Max Kellermann <mk@cm4all.com>  Tue, 18 Aug 2009 16:37:19 +0200

cm4all-beng-proxy (0.6.9) unstable; urgency=low

  * direct: disable SPLICE_F_NONBLOCK (temporary NFS EAGAIN workaround)

 -- Max Kellermann <mk@cm4all.com>  Mon, 17 Aug 2009 13:52:49 +0200

cm4all-beng-proxy (0.6.8) unstable; urgency=low

  * widget-http: close response body in error code path
  * http-cache: implemented memcached backend (--memcached-server)
  * processor: &c:base; returns the URI without scheme and host

 -- Max Kellermann <mk@cm4all.com>  Mon, 17 Aug 2009 12:29:19 +0200

cm4all-beng-proxy (0.6.7) unstable; urgency=low

  * file-handler: generate Expires from xattr user.MaxAge
  * cmdline: added option --set to configure:
    - max_connections
    - http_cache_size
    - filter_cache_size
    - translate_cache_size
  * flush caches on SIGHUP

 -- Max Kellermann <mk@cm4all.com>  Fri, 07 Aug 2009 11:41:10 +0200

cm4all-beng-proxy (0.6.6) unstable; urgency=low

  * added missing GLib build dependency
  * cgi-handler: set the "body_consumed" flag

 -- Max Kellermann <mk@cm4all.com>  Tue, 04 Aug 2009 09:53:01 +0200

cm4all-beng-proxy (0.6.5) unstable; urgency=low

  * shm: pass MAP_NORESERVE to mmap()
  * proxy-handler: support cookies
  * translation: added DISCARD_SESSION packet

 -- Max Kellermann <mk@cm4all.com>  Wed, 15 Jul 2009 18:00:33 +0200

cm4all-beng-proxy (0.6.4) unstable; urgency=low

  * http-client: don't read response body in HEAD requests
  * ajp-client: invoke the "abort" handler on error
  * filter-cache: lock cache items while they are served

 -- Max Kellermann <mk@cm4all.com>  Thu, 09 Jul 2009 14:36:14 +0200

cm4all-beng-proxy (0.6.3) unstable; urgency=low

  * http-server: implemented the DELETE method
  * http-server: refuse HTTP/0.9 requests
  * proxy-handler: send request body to template when no widget is focused
  * widget-request: pass original HTTP method to widget
  * session: automatically defragment sessions

 -- Max Kellermann <mk@cm4all.com>  Tue, 07 Jul 2009 16:57:22 +0200

cm4all-beng-proxy (0.6.2) unstable; urgency=low

  * lock: fixed race condition in debug flag updates
  * session: use rwlock for the session manager
  * proxy-handler: pass request headers to the remote HTTP server
  * proxy-handler: forward original Accept-Charset if processor is disabled
  * pipe: don't filter resources without a body
  * fcache: forward original HTTP status over "pipe" filter
  * cgi: support the "Status" line

 -- Max Kellermann <mk@cm4all.com>  Mon, 06 Jul 2009 16:38:26 +0200

cm4all-beng-proxy (0.6.1) unstable; urgency=low

  * session: consistently lock all session objects
  * rewrite-uri: check if widget_external_uri() returns NULL
  * widget-uri: don't generate the "path" argument when it's NULL
  * widget-uri: strip superfluous question mark from widget_base_address()
  * widget-uri: append parameters from the template first
  * widget-uri: re-add configured query string in widget_absolute_uri()
  * widget-uri: eliminate configured query string in widget_external_uri()
  * processor: don't consider session data for base=child and base=parent

 -- Max Kellermann <mk@cm4all.com>  Fri, 03 Jul 2009 15:52:01 +0200

cm4all-beng-proxy (0.6) unstable; urgency=low

  * inline-widget: check the widget HTTP response status
  * response: don't apply transformation on failed response
  * resource-address: include pipe arguments in filter cache key
  * handler: removed session redirect on the first request
  * http-cache: accept ETag response header instead of Last-Modified
  * filter-cache: don't require Last-Modified or Expires
  * file-handler: disable ETag only when processor comes first
  * file-handler: read ETag from xattr
  * pipe: generate new ETag for piped resource
  * session: purge sessions when shared memory is full
  * handler: don't enforce sessions for filtered responses

 -- Max Kellermann <mk@cm4all.com>  Tue, 30 Jun 2009 17:48:20 +0200

cm4all-beng-proxy (0.5.14) unstable; urgency=low

  * ajp-client: implemented request body
  * cookie-client: obey "max-age=0" properly
  * processor: forward the original HTTP status
  * response, widget-http: don't allow processing resource without body
  * widget-http: check the Content-Type before invoking processor
  * response: pass the "Location" response header
  * debian: added a separate -optimized-dbg package
  * added init script support for multiple ports (--port) and multiple listen
    (--listen) command line argumnents
  * translation: added the "APPEND" packet for command line arguments
  * pipe: support command line arguments

 -- Max Kellermann <mk@cm4all.com>  Mon, 29 Jun 2009 16:51:16 +0200

cm4all-beng-proxy (0.5.13) unstable; urgency=low

  * widget-registry: clear local_address in translate request
  * cmdline: added the "--listen" option

 -- Max Kellermann <mk@cm4all.com>  Wed, 24 Jun 2009 12:27:17 +0200

cm4all-beng-proxy (0.5.12) unstable; urgency=low

  * response: pass the "Location" response handler
  * added support for multiple listener ports

 -- Max Kellermann <mk@cm4all.com>  Tue, 23 Jun 2009 23:34:55 +0200

cm4all-beng-proxy (0.5.11) unstable; urgency=low

  * build with autotools
  * use libcm4all-socket, GLib
  * Makefile.am: support out-of-tree builds
  * added optimized Debian package
  * tcache: fixed wrong assignment in VARY=HOST
  * translation: added request packet LOCAL_ADDRESS

 -- Max Kellermann <mk@cm4all.com>  Tue, 23 Jun 2009 15:42:12 +0200

cm4all-beng-proxy (0.5.10) unstable; urgency=low

  * widget-http: assign the "address" variable

 -- Max Kellermann <mk@cm4all.com>  Mon, 15 Jun 2009 18:38:58 +0200

cm4all-beng-proxy (0.5.9) unstable; urgency=low

  * tcache: fixed typo in tcache_string_match()
  * tcache: support VARY=SESSION
  * translate: added the INVALIDATE response packet
  * cache, session: higher size limits
  * widget-uri: separate query_string from path_info
  * widget-uri: ignore widget parameters in widget_external_uri()

 -- Max Kellermann <mk@cm4all.com>  Mon, 15 Jun 2009 17:06:11 +0200

cm4all-beng-proxy (0.5.8) unstable; urgency=low

  * handler: fixed double free bug in translate_callback()

 -- Max Kellermann <mk@cm4all.com>  Sun, 14 Jun 2009 19:05:09 +0200

cm4all-beng-proxy (0.5.7) unstable; urgency=low

  * forward the Content-Disposition header
  * handler: assign new session to local variable, fix segfault
  * handler: don't dereference the NULL session

 -- Max Kellermann <mk@cm4all.com>  Sun, 14 Jun 2009 13:01:52 +0200

cm4all-beng-proxy (0.5.6) unstable; urgency=low

  * widget-http: send the "Via" request header instead of "X-Forwarded-For"
  * proxy-handler: send the "Via" request header
  * widget-request: check the "path" argument before calling uri_compress()

 -- Max Kellermann <mk@cm4all.com>  Tue, 09 Jun 2009 12:21:00 +0200

cm4all-beng-proxy (0.5.5) unstable; urgency=low

  * processor: allow specifying relative URI in c:base=child
  * widget-request: verify the "path" argument
  * widget: allocate address from widget's pool
  * widget-http: support multiple Set-Cookie response headers

 -- Max Kellermann <mk@cm4all.com>  Thu, 04 Jun 2009 15:10:15 +0200

cm4all-beng-proxy (0.5.4) unstable; urgency=low

  * implemented delegation of open() to a helper program
  * added the BASE translation packet, supported by the translation cache
  * deprecated c:mode=proxy
  * rewrite-uri: always enable focus in mode=partial
  * http-cache: don't cache resources with query string (RFC 2616 13.9)
  * http-cache: lock cache items while they are served

 -- Max Kellermann <mk@cm4all.com>  Thu, 28 May 2009 11:44:01 +0200

cm4all-beng-proxy (0.5.3) unstable; urgency=low

  * cgi: close request body on fork() failure
  * fork: added workaround for pipe-to-pipe splice()
  * http-cache: use cache entry when response ETag matches
  * cgi: loop in istream_cgi_read() to prevent blocking
  * cache: check for expired items once a minute
  * cache: optimize search for oldest item

 -- Max Kellermann <mk@cm4all.com>  Wed, 06 May 2009 13:23:46 +0200

cm4all-beng-proxy (0.5.2) unstable; urgency=low

  * added filter cache
  * header-parser: added missing range check in header_parse_line()
  * fork: added event for writing to the child process
  * fork: don't splice() from a pipe
  * response: don't pass request body to unfocused processor
  * added filter type "pipe"

 -- Max Kellermann <mk@cm4all.com>  Wed, 29 Apr 2009 13:24:26 +0200

cm4all-beng-proxy (0.5.1) unstable; urgency=low

  * processor: fixed base=child assertion failure
  * handler: close request body if it was not consumed
  * static-file: generate Last-Modified and ETag response headers
  * static-file: obey the Content-Type provided by the translation server
  * static-file: get Content-Type from extended attribute
  * http-cache: use istream_null when cached resource is empty

 -- Max Kellermann <mk@cm4all.com>  Mon, 27 Apr 2009 10:00:20 +0200

cm4all-beng-proxy (0.5) unstable; urgency=low

  * processor: accept c:mode/c:base attributes in any order
  * processor: removed alternative (anchor) rewrite syntax

 -- Max Kellermann <mk@cm4all.com>  Mon, 20 Apr 2009 22:04:19 +0200

cm4all-beng-proxy (0.4.10) unstable; urgency=low

  * processor: lift length limitation for widget parameters
  * translate: abort if a packet is too large
  * translate: support MAX_AGE for the whole response
  * hashmap: fix corruption of slot chain in hashmap_remove_value()

 -- Max Kellermann <mk@cm4all.com>  Fri, 17 Apr 2009 13:02:50 +0200

cm4all-beng-proxy (0.4.9) unstable; urgency=low

  * http-cache: explicitly start reading into cache
  * cgi: clear "headers" variable before publishing the response
  * translate: use DOCUMENT_ROOT as CGI parameter

 -- Max Kellermann <mk@cm4all.com>  Mon, 06 Apr 2009 16:21:57 +0200

cm4all-beng-proxy (0.4.8) unstable; urgency=low

  * translate: allow ADDRESS packets in AJP addresses
  * translate: initialize all fields of a FastCGI address
  * http-cache: close all caching connections on exit
  * processor: don't rewrite SCRIPT SRC attribute when proxying

 -- Max Kellermann <mk@cm4all.com>  Thu, 02 Apr 2009 15:45:46 +0200

cm4all-beng-proxy (0.4.7) unstable; urgency=low

  * http-server: use istream_null for empty request body
  * parser: check for trailing slash only in TAG_OPEN tags
  * parser: added support for XML Processing Instructions
  * processor: implemented XML Processing Instruction "cm4all-rewrite-uri"
  * uri-escape: escape the slash character
  * cache: remove all matching items in cache_remove()
  * http-cache: lock cache items while holding a reference

 -- Max Kellermann <mk@cm4all.com>  Thu, 02 Apr 2009 12:02:53 +0200

cm4all-beng-proxy (0.4.6) unstable; urgency=low

  * file_handler: fixed logic error in If-Modified-Since check
  * date: return UTC time stamp in http_date_parse()
  * cache: continue search after item was invalidated
  * cache: remove the correct cache item
  * istream-chunked: work around invalid assertion failure
  * istream-subst: fixed corruption after partial match

 -- Max Kellermann <mk@cm4all.com>  Wed, 25 Mar 2009 15:03:10 +0100

cm4all-beng-proxy (0.4.5) unstable; urgency=low

  * http-server: assume keep-alive is enabled on HTTP 1.1
  * http-client: unregister EV_READ when the buffer is full
  * translation: added QUERY_STRING packet
  * processor: optionally parse base/mode from URI

 -- Max Kellermann <mk@cm4all.com>  Tue, 17 Mar 2009 13:04:25 +0100

cm4all-beng-proxy (0.4.4) unstable; urgency=low

  * forward Accept-Language request header to the translation server
  * translate: added the USER_AGENT request packet
  * session: obey the USER/MAX_AGE setting
  * use libcm4all-inline-dev in libcm4all-beng-proxy-dev
  * added pkg-config file for libcm4all-beng-proxy-dev
  * updated python-central dependencies
  * processor: parse c:base/c:mode attributes in PARAM tags

 -- Max Kellermann <mk@cm4all.com>  Wed, 11 Mar 2009 09:43:48 +0100

cm4all-beng-proxy (0.4.3) unstable; urgency=low

  * processor: rewrite URI in LINK tags
  * processor: rewrite URI in PARAM tags
  * use splice() from glibc 2.7
  * translate: added VARY response packet
  * build documentation with texlive

 -- Max Kellermann <mk@cm4all.com>  Wed, 04 Mar 2009 09:53:56 +0100

cm4all-beng-proxy (0.4.2) unstable; urgency=low

  * hashmap: fix corruption in slot chain
  * use monotonic clock to calculate expiry times
  * processor: rewrite URIs in the EMBED, VIDEO, AUDIO tags

 -- Max Kellermann <mk@cm4all.com>  Tue, 17 Feb 2009 17:14:48 +0100

cm4all-beng-proxy (0.4.1) unstable; urgency=low

  * translate: clear client->transformation
  * handler: check for translation errors
  * http-server: fixed assertion failure during shutdown
  * http-server: send "Keep-Alive" response header
  * worker: after fork(), call event_reinit() in the parent process
  * added valgrind build dependency
  * build with Debian's libevent-1.4 package

 -- Max Kellermann <mk@cm4all.com>  Tue, 10 Feb 2009 11:48:53 +0100

cm4all-beng-proxy (0.4) unstable; urgency=low

  * added support for transformation views
    - in the JavaScript API, mode=proxy is now deprecated
  * http-cache: fix segfault when request_headers==NULL
  * http-cache: store multiple (varying) versions of a resource
  * http-cache: use the "max-age" cache-control response

 -- Max Kellermann <mk@cm4all.com>  Fri, 30 Jan 2009 13:29:43 +0100

cm4all-beng-proxy (0.3.9) unstable; urgency=low

  * http-client: assume keep-alive is enabled on HTTP 1.1
  * processor: use configured/session path-info for mode=child URIs

 -- Max Kellermann <mk@cm4all.com>  Tue, 27 Jan 2009 13:07:51 +0100

cm4all-beng-proxy (0.3.8) unstable; urgency=low

  * processor: pass Content-Type and Content-Language headers from
    template
  * http-client: allow chunked response body without keep-alive

 -- Max Kellermann <mk@cm4all.com>  Fri, 23 Jan 2009 13:02:42 +0100

cm4all-beng-proxy (0.3.7) unstable; urgency=low

  * istream_subst: exit the loop if state==INSERT
  * istream_iconv: check if the full buffer could be flushed
  * worker: don't reinitialize session manager during shutdown

 -- Max Kellermann <mk@cm4all.com>  Thu, 15 Jan 2009 10:39:47 +0100

cm4all-beng-proxy (0.3.6) unstable; urgency=low

  * processor: ignore closing </header>
  * widget-http: now really don't check content-type in frame parents
  * parser: skip comments
  * processor: implemented c:base="parent"
  * processor: added "c:" prefix to c:widget child elements
  * processor: renamed the "c:param" element to "c:parameter"

 -- Max Kellermann <mk@cm4all.com>  Thu, 08 Jan 2009 11:17:29 +0100

cm4all-beng-proxy (0.3.5) unstable; urgency=low

  * widget-http: don't check content-type in frame parents
  * istream-subst: allow null bytes in the input stream
  * js: added the "translate" parameter for passing values to the
    translation server
  * rewrite-uri: refuse to rewrite a frame URI without widget id

 -- Max Kellermann <mk@cm4all.com>  Mon, 05 Jan 2009 16:46:32 +0100

cm4all-beng-proxy (0.3.4) unstable; urgency=low

  * processor: added support for custom widget request headers
  * http-cache: obey the "Vary" response header
  * http-cache: pass the new http_cache_info object when testing a cache
    item

 -- Max Kellermann <mk@cm4all.com>  Tue, 30 Dec 2008 15:46:44 +0100

cm4all-beng-proxy (0.3.3) unstable; urgency=low

  * processor: grew widget parameter buffer to 512 bytes
  * widget-resolver: clear widget->resolver on abort
  * cgi: clear the input's handler in cgi_async_abort()
  * widget-stream: use istream_hold (reverts r4171)

 -- Max Kellermann <mk@cm4all.com>  Fri, 05 Dec 2008 14:43:05 +0100

cm4all-beng-proxy (0.3.2) unstable; urgency=low

  * processor: free memory before calling embed_frame_widget()
  * processor: allocate query string from the widget pool
  * processor: removed the obsolete widget attributes "tag" and "style"
  * parser: hold a reference to the pool

 -- Max Kellermann <mk@cm4all.com>  Mon, 01 Dec 2008 14:15:38 +0100

cm4all-beng-proxy (0.3.1) unstable; urgency=low

  * http-client: remove Transfer-Encoding and Content-Length from response
    headers
  * http-client: don't read body after invoke_response()
  * fork: retry splice() after EAGAIN
  * fork: don't close input when splice() fails
  * cgi: abort the response handler when the stdin stream fails
  * istream_file, istream_pipe, fork, client_socket, listener: fixed file
    descriptor leaks
  * processor: hold a reference to the caller's pool
  * debian/rules: enabled test suite

 -- Max Kellermann <mk@cm4all.com>  Thu, 27 Nov 2008 16:01:16 +0100

cm4all-beng-proxy (0.3) unstable; urgency=low

  * implemented widget filters
  * translate: initialize all fields of a CGI address
  * fork: read request body on EAGAIN
  * fork: implemented the direct() method with splice()
  * python: added class Response
  * prototypes/translate.py:
    - support "filter"
    - support "content_type"
  * demo: added widget filter demo

 -- Max Kellermann <mk@cm4all.com>  Wed, 26 Nov 2008 16:27:29 +0100

cm4all-beng-proxy (0.2) unstable; urgency=low

  * don't quote text/xml widgets
  * widget-resolver: pass widget_pool to widget_class_lookup()
  * widget-registry: allocate widget_class from widget_pool
  * widget-stream: eliminated the async operation proxy, because the
    operation cannot be aborted before the constructor returns
  * widget-stream: don't clear the "delayed" stream in the response() callback
  * rewrite-uri: trigger istream_read(delayed) after istream_delayed_set()
  * doc: clarified XSLT integration

 -- Max Kellermann <mk@cm4all.com>  Tue, 25 Nov 2008 15:28:54 +0100

cm4all-beng-proxy (0.1) unstable; urgency=low

  * initial release

 -- Max Kellermann <mk@cm4all.com>  Mon, 17 Nov 2008 11:59:36 +0100<|MERGE_RESOLUTION|>--- conflicted
+++ resolved
@@ -1,7 +1,6 @@
-<<<<<<< HEAD
 cm4all-beng-proxy (2.0.49) unstable; urgency=low
 
-  * 
+  * merge release 1.4.32
 
  --   
 
@@ -369,13 +368,12 @@
   * proxy-widget: reapply 'client can choose only views that have an address'
 
  -- Max Kellermann <mk@cm4all.com>  Thu, 17 Nov 2011 08:22:39 +0100
-=======
+
 cm4all-beng-proxy (1.4.32) unstable; urgency=low
 
   * cgi: fix spontaneous shutdown due to misrouted SIGTERM signal
 
  -- Max Kellermann <mk@cm4all.com>  Fri, 28 Sep 2012 14:39:13 -0000
->>>>>>> 752bb0fd
 
 cm4all-beng-proxy (1.4.31) unstable; urgency=low
 
