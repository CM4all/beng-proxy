--- conflicted
+++ resolved
@@ -1,7 +1,6 @@
-<<<<<<< HEAD
 cm4all-beng-proxy (7.0.5) unstable; urgency=low
 
-  * 
+  * merge release 6.6
 
  --   
 
@@ -39,7 +38,7 @@
     frame widgets
 
  -- Max Kellermann <mk@cm4all.com>  Fri, 13 Mar 2015 16:53:29 -0000
-=======
+
 cm4all-beng-proxy (6.6) unstable; urgency=low
 
   * debian/rules: remove remaining python-central invocation
@@ -51,7 +50,6 @@
   * build with libwas 1.0
 
  -- Max Kellermann <mk@cm4all.com>  Thu, 11 Jun 2015 15:22:14 -0000
->>>>>>> 1930af3f
 
 cm4all-beng-proxy (6.5) unstable; urgency=low
 
