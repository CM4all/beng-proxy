--- conflicted
+++ resolved
@@ -1,7 +1,6 @@
-<<<<<<< HEAD
 cm4all-beng-proxy (16.0.5) unstable; urgency=low
 
-  * merge release 15.25
+  * merge release 15.26
   * spawn: support Memory{Min,Low,High,SwapMax}
 
  --   
@@ -47,7 +46,7 @@
   * debian: use debhelper 12
 
  -- Max Kellermann <mk@cm4all.com>  Fri, 27 Sep 2019 14:09:41 +0200
-=======
+
 cm4all-beng-proxy (15.26) unstable; urgency=low
 
   * bp: allow Content-Length response header in HEAD requests
@@ -55,7 +54,6 @@
   * ssl: fix race condition
 
  -- Max Kellermann <mk@cm4all.com>  Wed, 06 Nov 2019 13:54:22 +0100
->>>>>>> f3c46daf
 
 cm4all-beng-proxy (15.25) unstable; urgency=low
 
