<<<<<<< HEAD
cm4all-beng-proxy (2.0.12) unstable; urgency=low

  * 

 --   

cm4all-beng-proxy (2.0.11) unstable; urgency=low

  * merge release 1.4.11
  * processor: skip rewriting absolute URIs

 -- Max Kellermann <mk@cm4all.com>  Thu, 09 Feb 2012 09:43:06 -0000

cm4all-beng-proxy (2.0.10) unstable; urgency=low

  * resource-address: initialise type, fixes assertion failure

 -- Max Kellermann <mk@cm4all.com>  Tue, 07 Feb 2012 16:57:06 -0000

cm4all-beng-proxy (2.0.9) unstable; urgency=low

  * [css]processor: expand underscore only XML id / CSS class
  * widget-http: filter processor response headers
  * processor: forward Wildfire headers in the debug build

 -- Max Kellermann <mk@cm4all.com>  Tue, 07 Feb 2012 12:32:33 -0000

cm4all-beng-proxy (2.0.8) unstable; urgency=low

  * rewrite-uri: prefix "@/" refers to widget's "local URI"

 -- Max Kellermann <mk@cm4all.com>  Fri, 03 Feb 2012 13:50:16 -0000

cm4all-beng-proxy (2.0.7) unstable; urgency=low

  * merge release 1.4.10
  * stock: clear idle objects periodically

 -- Max Kellermann <mk@cm4all.com>  Thu, 02 Feb 2012 14:10:24 -0000

cm4all-beng-proxy (2.0.6) unstable; urgency=low

  * merge release 1.4.9

 -- Max Kellermann <mk@cm4all.com>  Tue, 31 Jan 2012 15:10:18 -0000

cm4all-beng-proxy (2.0.5) unstable; urgency=low

  * merge release 1.4.8
  * translate-client: verify the PROXY and AJP payloads
  * translation: support inserting regex matches into CGI/file path
  * translation: support customizing the cookie's "Domain" attribute
  * request: new option "dynamic_session_cookie" adds suffix to cookie
    name
  * uri-address: verify the path component

 -- Max Kellermann <mk@cm4all.com>  Wed, 25 Jan 2012 17:05:09 -0000

cm4all-beng-proxy (2.0.4) unstable; urgency=low

  * merge release 1.4.6
  * access-log: don't log the remote port
  * translation: support inserting regex matches into CGI's PATH_INFO
  * tcache: generate BASE automatically for CGI

 -- Max Kellermann <mk@cm4all.com>  Tue, 10 Jan 2012 15:18:37 -0000

cm4all-beng-proxy (2.0.3) unstable; urgency=low

  * merge release 1.4.4
  * http-server: log remote host address

 -- Max Kellermann <mk@cm4all.com>  Tue, 27 Dec 2011 07:41:15 -0000

cm4all-beng-proxy (2.0.2) unstable; urgency=low

  * merge release 1.4.2
  * widget-http: improved HTTP error messages
  * processor: forbid widget request after URI compress failure

 -- Max Kellermann <mk@cm4all.com>  Wed, 07 Dec 2011 16:51:58 -0000

cm4all-beng-proxy (2.0.1) unstable; urgency=low

  * merge release 1.4.1

 -- Max Kellermann <mk@cm4all.com>  Fri, 18 Nov 2011 13:57:27 -0000

cm4all-beng-proxy (2.0) unstable; urgency=low

  * rewrite-uri: reapply 'drop the deprecated mode "proxy"'
  * proxy-widget: reapply 'client can choose only views that have an address'

 -- Max Kellermann <mk@cm4all.com>  Thu, 17 Nov 2011 08:22:39 +0100
=======
cm4all-beng-proxy (1.4.12) unstable; urgency=low

  * merge release 1.2.17

 -- Max Kellermann <mk@cm4all.com>  Wed, 15 Feb 2012 09:27:50 -0000
>>>>>>> fbb6aaaf

cm4all-beng-proxy (1.4.11) unstable; urgency=low

  * merge release 1.2.16

 -- Max Kellermann <mk@cm4all.com>  Thu, 09 Feb 2012 09:33:30 -0000

cm4all-beng-proxy (1.4.10) unstable; urgency=low

  * merge release 1.2.15

 -- Max Kellermann <mk@cm4all.com>  Thu, 02 Feb 2012 13:43:11 -0000

cm4all-beng-proxy (1.4.9) unstable; urgency=low

  * merge release 1.2.14

 -- Max Kellermann <mk@cm4all.com>  Tue, 31 Jan 2012 15:06:57 -0000

cm4all-beng-proxy (1.4.8) unstable; urgency=low

  * merge release 1.2.13

 -- Max Kellermann <mk@cm4all.com>  Wed, 25 Jan 2012 12:16:53 -0000

cm4all-beng-proxy (1.4.7) unstable; urgency=low

  * merge release 1.2.12

 -- Max Kellermann <mk@cm4all.com>  Tue, 17 Jan 2012 08:37:01 -0000

cm4all-beng-proxy (1.4.6) unstable; urgency=low

  * merge release 1.2.11

 -- Max Kellermann <mk@cm4all.com>  Wed, 04 Jan 2012 15:41:43 -0000

cm4all-beng-proxy (1.4.5) unstable; urgency=low

  * merge release 1.2.10

 -- Max Kellermann <mk@cm4all.com>  Wed, 28 Dec 2011 17:07:13 -0000

cm4all-beng-proxy (1.4.4) unstable; urgency=low

  * merge release 1.2.9

 -- Max Kellermann <mk@cm4all.com>  Thu, 22 Dec 2011 11:28:39 -0000

cm4all-beng-proxy (1.4.3) unstable; urgency=low

  * merge release 1.2.8

 -- Max Kellermann <mk@cm4all.com>  Wed, 14 Dec 2011 11:20:04 -0000

cm4all-beng-proxy (1.4.2) unstable; urgency=low

  * text-processor: allow processing "application/javascript",
    "application/json"
  * uri-relative: allow backtracking to the widget base with "../"
  * merge release 1.2.7

 -- Max Kellermann <mk@cm4all.com>  Tue, 06 Dec 2011 12:39:24 -0000

cm4all-beng-proxy (1.4.1) unstable; urgency=low

  * merge release 1.2.6

 -- Max Kellermann <mk@cm4all.com>  Fri, 18 Nov 2011 13:53:56 -0000

cm4all-beng-proxy (1.4) unstable; urgency=low

  * proxy-widget: revert 'client can choose only views that have an address'
  * rewrite-uri: revert 'drop the deprecated mode "proxy"'

 -- Max Kellermann <mk@cm4all.com>  Thu, 17 Nov 2011 08:10:42 +0100

cm4all-beng-proxy (1.3.2) unstable; urgency=low

  * tcache: add regex matching, translation packets REGEX, INVERSE_REGEX
  * widget: don't start the prefix with an underscore
  * translation: add new packet PROCESS_TEXT, to expand entity references
  * translation: add new packet WIDGET_INFO, enables additional request headers
  * doc: document the algorithm for replacing three leading underscores

 -- Max Kellermann <mk@cm4all.com>  Wed, 16 Nov 2011 17:00:16 +0100

cm4all-beng-proxy (1.3.1) unstable; urgency=low

  * merge release 1.2.5

 -- Max Kellermann <mk@cm4all.com>  Tue, 08 Nov 2011 19:51:18 +0100

cm4all-beng-proxy (1.3) unstable; urgency=low

  * rewrite-uri: drop the deprecated mode "proxy"
  * proxy-widget: client can choose only views that have an address

 -- Max Kellermann <mk@cm4all.com>  Mon, 31 Oct 2011 17:41:14 +0100

cm4all-beng-proxy (1.2.17) unstable; urgency=low

  * merge release 1.1.30

 -- Max Kellermann <mk@cm4all.com>  Wed, 15 Feb 2012 09:26:45 -0000

cm4all-beng-proxy (1.2.16) unstable; urgency=low

  * merge release 1.1.29

 -- Max Kellermann <mk@cm4all.com>  Thu, 09 Feb 2012 09:31:50 -0000

cm4all-beng-proxy (1.2.15) unstable; urgency=low

  * merge release 1.1.28

 -- Max Kellermann <mk@cm4all.com>  Thu, 02 Feb 2012 13:41:45 -0000

cm4all-beng-proxy (1.2.14) unstable; urgency=low

  * merge release 1.1.27

 -- Max Kellermann <mk@cm4all.com>  Tue, 31 Jan 2012 15:04:32 -0000

cm4all-beng-proxy (1.2.13) unstable; urgency=low

  * merge release 1.1.26

 -- Max Kellermann <mk@cm4all.com>  Wed, 25 Jan 2012 12:15:19 -0000

cm4all-beng-proxy (1.2.12) unstable; urgency=low

  * merge release 1.1.25

 -- Max Kellermann <mk@cm4all.com>  Tue, 17 Jan 2012 08:31:44 -0000

cm4all-beng-proxy (1.2.11) unstable; urgency=low

  * merge release 1.1.24

 -- Max Kellermann <mk@cm4all.com>  Wed, 04 Jan 2012 15:38:27 -0000

cm4all-beng-proxy (1.2.10) unstable; urgency=low

  * merge release 1.1.23

 -- Max Kellermann <mk@cm4all.com>  Wed, 28 Dec 2011 17:01:43 -0000

cm4all-beng-proxy (1.2.9) unstable; urgency=low

  * merge release 1.1.22

 -- Max Kellermann <mk@cm4all.com>  Thu, 22 Dec 2011 10:28:29 -0000

cm4all-beng-proxy (1.2.8) unstable; urgency=low

  * merge release 1.1.21

 -- Max Kellermann <mk@cm4all.com>  Wed, 14 Dec 2011 11:12:32 -0000

cm4all-beng-proxy (1.2.7) unstable; urgency=low

  * merge release 1.1.20

 -- Max Kellermann <mk@cm4all.com>  Tue, 06 Dec 2011 11:43:10 -0000

cm4all-beng-proxy (1.2.6) unstable; urgency=low

  * merge release 1.1.19

 -- Max Kellermann <mk@cm4all.com>  Fri, 18 Nov 2011 13:47:43 -0000

cm4all-beng-proxy (1.2.5) unstable; urgency=low

  * merge release 1.1.18
  * file-handler: handle If-Modified-Since followed by filter

 -- Max Kellermann <mk@cm4all.com>  Tue, 08 Nov 2011 19:43:58 +0100

cm4all-beng-proxy (1.2.4) unstable; urgency=low

  * merge release 1.1.17

 -- Max Kellermann <mk@cm4all.com>  Wed, 02 Nov 2011 16:58:28 +0100

cm4all-beng-proxy (1.2.3) unstable; urgency=low

  * merge release 1.1.16

 -- Max Kellermann <mk@cm4all.com>  Fri, 21 Oct 2011 15:16:13 +0200

cm4all-beng-proxy (1.2.2) unstable; urgency=low

  * merge release 1.1.15
  * widget-view: an empty name refers to the default view
  * processor: new entity &c:view;

 -- Max Kellermann <mk@cm4all.com>  Wed, 19 Oct 2011 11:43:20 +0200

cm4all-beng-proxy (1.2.1) unstable; urgency=low

  * merge release 1.1.13

 -- Max Kellermann <mk@cm4all.com>  Wed, 05 Oct 2011 17:16:04 +0200

cm4all-beng-proxy (1.2) unstable; urgency=low

  * delegate-client: improved error reporting
  * response-error: resolve errno codes
  * python/control/client: bind the unix domain socket
  * python/control/client: implement timeout
  * lb_control: allow querying node status over control socket

 -- Max Kellermann <mk@cm4all.com>  Tue, 27 Sep 2011 12:00:44 +0200

cm4all-beng-proxy (1.1.30) unstable; urgency=low

  * merge release 1.0.24

 -- Max Kellermann <mk@cm4all.com>  Wed, 15 Feb 2012 09:25:38 -0000

cm4all-beng-proxy (1.1.29) unstable; urgency=low

  * merge release 1.0.23

 -- Max Kellermann <mk@cm4all.com>  Thu, 09 Feb 2012 09:30:18 -0000

cm4all-beng-proxy (1.1.28) unstable; urgency=low

  * merge release 1.0.22

 -- Max Kellermann <mk@cm4all.com>  Thu, 02 Feb 2012 13:39:21 -0000

cm4all-beng-proxy (1.1.27) unstable; urgency=low

  * merge release 1.0.21

 -- Max Kellermann <mk@cm4all.com>  Tue, 31 Jan 2012 14:59:06 -0000

cm4all-beng-proxy (1.1.26) unstable; urgency=low

  * merge release 1.0.20

 -- Max Kellermann <mk@cm4all.com>  Wed, 25 Jan 2012 12:13:43 -0000

cm4all-beng-proxy (1.1.25) unstable; urgency=low

  * merge release 1.0.19

 -- Max Kellermann <mk@cm4all.com>  Tue, 17 Jan 2012 08:29:34 -0000

cm4all-beng-proxy (1.1.24) unstable; urgency=low

  * merge release 1.0.18

 -- Max Kellermann <mk@cm4all.com>  Wed, 04 Jan 2012 15:27:35 -0000

cm4all-beng-proxy (1.1.23) unstable; urgency=low

  * header-forward: remove port number from X-Forwarded-For

 -- Max Kellermann <mk@cm4all.com>  Wed, 28 Dec 2011 16:51:41 -0000

cm4all-beng-proxy (1.1.22) unstable; urgency=low

  * merge release 1.0.17
  * istream-socket: fix potential assertion failure

 -- Max Kellermann <mk@cm4all.com>  Wed, 21 Dec 2011 16:44:46 -0000

cm4all-beng-proxy (1.1.21) unstable; urgency=low

  * merge release 1.0.16

 -- Max Kellermann <mk@cm4all.com>  Wed, 14 Dec 2011 11:07:58 -0000

cm4all-beng-proxy (1.1.20) unstable; urgency=low

  * merge release 1.0.15
  * processor: don't rewrite "mailto:" hyperlinks

 -- Max Kellermann <mk@cm4all.com>  Mon, 05 Dec 2011 18:37:10 -0000

cm4all-beng-proxy (1.1.19) unstable; urgency=low

  * {css_,}processor: quote widget classes for prefixing XML IDs, CSS classes

 -- Max Kellermann <mk@cm4all.com>  Fri, 18 Nov 2011 13:17:02 -0000

cm4all-beng-proxy (1.1.18) unstable; urgency=low

  * merge release 1.0.13
  * lb_http: eliminate the duplicate "Date" response header

 -- Max Kellermann <mk@cm4all.com>  Tue, 08 Nov 2011 19:33:07 +0100

cm4all-beng-proxy (1.1.17) unstable; urgency=low

  * merge release 1.0.13

 -- Max Kellermann <mk@cm4all.com>  Wed, 02 Nov 2011 16:52:21 +0100

cm4all-beng-proxy (1.1.16) unstable; urgency=low

  * merge release 1.0.12

 -- Max Kellermann <mk@cm4all.com>  Fri, 21 Oct 2011 15:09:55 +0200

cm4all-beng-proxy (1.1.15) unstable; urgency=low

  * merge release 1.0.11

 -- Max Kellermann <mk@cm4all.com>  Wed, 19 Oct 2011 09:36:38 +0200

cm4all-beng-proxy (1.1.14) unstable; urgency=low

  * merge release 1.0.10

 -- Max Kellermann <mk@cm4all.com>  Fri, 07 Oct 2011 15:15:00 +0200

cm4all-beng-proxy (1.1.13) unstable; urgency=low

  * merge release 1.0.9

 -- Max Kellermann <mk@cm4all.com>  Thu, 29 Sep 2011 16:47:56 +0200

cm4all-beng-proxy (1.1.12) unstable; urgency=low

  * merge release 1.0.8

 -- Max Kellermann <mk@cm4all.com>  Thu, 22 Sep 2011 17:13:41 +0200

cm4all-beng-proxy (1.1.11) unstable; urgency=low

  * merge release 1.0.7
  * widget-http: response header X-CM4all-View selects a view
  * processor, css_processor: support prefixing XML ids
  * processor: property "c:view" selects a view

 -- Max Kellermann <mk@cm4all.com>  Fri, 16 Sep 2011 12:25:24 +0200

cm4all-beng-proxy (1.1.10) unstable; urgency=low

  * merge release 1.0.6
  * http-request: don't clear failure state on successful TCP connection
  * istream-socket: fix assertion failure after receive error
  * ssl_filter: check for end-of-file on plain socket
  * ssl_filter: fix buffer assertion failures

 -- Max Kellermann <mk@cm4all.com>  Tue, 13 Sep 2011 18:50:18 +0200

cm4all-beng-proxy (1.1.9) unstable; urgency=low

  * http-request: improve keep-alive cancellation detection
  * http-request: mark server "failed" after HTTP client error
  * lb: implement the control protocol
    - can disable and re-enable workers
  * lb: don't allow sticky pool with only one member
  * lb: verify that a new sticky host is alive
  * lb: mark server "failed" after HTTP client error

 -- Max Kellermann <mk@cm4all.com>  Fri, 09 Sep 2011 13:03:55 +0200

cm4all-beng-proxy (1.1.8) unstable; urgency=low

  * merge release 1.0.5
  * {css_,}processor: one more underscore for the prefix
  * processor: remove rewrite-uri processing instructions from output
  * translate: unknown packet is a fatal error
  * processor: add option to set widget/focus by default
  * rewrite-uri: a leading tilde refers to the widget base; translation
    packet ANCHOR_ABSOLUTE enables it by default

 -- Max Kellermann <mk@cm4all.com>  Mon, 05 Sep 2011 17:56:31 +0200

cm4all-beng-proxy (1.1.7) unstable; urgency=low

  * css_processor: implement property "-c-mode"
  * css_processor: translate underscore prefix in class names
  * processor: translate underscore prefix in CSS class names

 -- Max Kellermann <mk@cm4all.com>  Mon, 29 Aug 2011 17:47:48 +0200

cm4all-beng-proxy (1.1.6) unstable; urgency=low

  * merge release 1.0.3
  * implement CSS processor

 -- Max Kellermann <mk@cm4all.com>  Mon, 22 Aug 2011 17:13:56 +0200

cm4all-beng-proxy (1.1.5) unstable; urgency=low

  * lb: optionally generate Via and X-Forwarded-For

 -- Max Kellermann <mk@cm4all.com>  Wed, 17 Aug 2011 12:45:14 +0200

cm4all-beng-proxy (1.1.4) unstable; urgency=low

  * pipe-stock: fix assertion failure after optimization bug
  * istream-pipe: reuse drained pipes immediately
  * sink-socket: reinstate write event during bulk transfers

 -- Max Kellermann <mk@cm4all.com>  Thu, 11 Aug 2011 14:41:37 +0200

cm4all-beng-proxy (1.1.3) unstable; urgency=low

  * widget: quote invalid XMLID/JS characters for &c:prefix;
  * lb: add protocol "tcp"

 -- Max Kellermann <mk@cm4all.com>  Wed, 10 Aug 2011 18:53:12 +0200

cm4all-beng-proxy (1.1.2) unstable; urgency=low

  * merge release 1.0.2
  * http-server: report detailed errors
  * widget-http: implement header dumps
  * cgi, fastcgi: enable cookie jar with custom cookie "host"

 -- Max Kellermann <mk@cm4all.com>  Thu, 04 Aug 2011 17:27:51 +0200

cm4all-beng-proxy (1.1.1) unstable; urgency=low

  * merge release 1.0.1
  * lb: don't ignore unimplemented configuration keywords
  * lb: configurable monitor check interval
  * session: configurable idle timeout

 -- Max Kellermann <mk@cm4all.com>  Tue, 26 Jul 2011 11:27:20 +0200

cm4all-beng-proxy (1.1) unstable; urgency=low

  * http-client: send "Expect: 100-continue" only for big request body
  * lb: implement monitors (ping, connect, tcp_expect)

 -- Max Kellermann <mk@cm4all.com>  Wed, 20 Jul 2011 15:04:22 +0200
  
cm4all-beng-proxy (1.0.24) unstable; urgency=low

  * debian/rules: optimize parallel build
  * cgi: break loop when headers are finished

 -- Max Kellermann <mk@cm4all.com>  Wed, 15 Feb 2012 09:23:22 -0000

cm4all-beng-proxy (1.0.23) unstable; urgency=low

  * cgi: detect large response headers
  * cgi: continue parsing response headers after buffer boundary
  * cgi: bigger response header buffer
  * fcgi-client: detect large response headers

 -- Max Kellermann <mk@cm4all.com>  Thu, 09 Feb 2012 09:27:50 -0000

cm4all-beng-proxy (1.0.22) unstable; urgency=low

  * debian/rules: don't run libtool
  * lb: thread safety for the SSL filter
  * lb: fix crash during shutdown
  * http-server: fix uninitialised variable

 -- Max Kellermann <mk@cm4all.com>  Thu, 02 Feb 2012 13:03:08 -0000

cm4all-beng-proxy (1.0.21) unstable; urgency=low

  * hstock: fix memory leak
  * notify: fix endless busy loop
  * ssl_filter: fix hang while tearing down connection

 -- Max Kellermann <mk@cm4all.com>  Tue, 31 Jan 2012 15:24:50 -0000

cm4all-beng-proxy (1.0.20) unstable; urgency=low

  * ssl: load the whole certificate chain
  * translate: fix PATH+JAILCGI+SITE check
  * translate: fix HOME check
  * resource-address: include all CGI attributes in cache key

 -- Max Kellermann <mk@cm4all.com>  Wed, 25 Jan 2012 12:10:43 -0000

cm4all-beng-proxy (1.0.19) unstable; urgency=low

  * cookie-client: add a missing out-of-memory check

 -- Max Kellermann <mk@cm4all.com>  Tue, 17 Jan 2012 08:27:38 -0000

cm4all-beng-proxy (1.0.18) unstable; urgency=low

  * resource-address: support zero-length path_info prefix (for BASE)
  * hashmap: optimize insertions
  * http-server: limit the number of request headers
  * proxy-widget: discard the unused request body on error

 -- Max Kellermann <mk@cm4all.com>  Wed, 04 Jan 2012 14:55:59 -0000

cm4all-beng-proxy (1.0.17) unstable; urgency=low

  * istream-chunked: avoid recursive buffer write, fixes crash

 -- Max Kellermann <mk@cm4all.com>  Wed, 21 Dec 2011 16:37:44 -0000

cm4all-beng-proxy (1.0.16) unstable; urgency=low

  * http-server: disable timeout while waiting for CGI
  * cgi: fix segmentation fault
  * processor: discard child's request body on abort
  * proxy-widget: discard the unused request body on error

 -- Max Kellermann <mk@cm4all.com>  Wed, 14 Dec 2011 11:53:31 +0100

cm4all-beng-proxy (1.0.15) unstable; urgency=low

  * http-client: fix assertion failure on bogus "100 Continue"
  * handler: don't close the request body twice
  * session: add a missing out-of-memory check
  * fcgi-client: check for EV_READ event
  * fcgi-serialize: fix serializing parameter without value

 -- Max Kellermann <mk@cm4all.com>  Mon, 05 Dec 2011 17:47:20 -0000

cm4all-beng-proxy (1.0.14) unstable; urgency=low

  * http-server: don't generate chunked HEAD response
  * http-server: don't override Content-Length for HEAD response
  * lb_http, proxy-widget, response: forward Content-Length after HEAD

 -- Max Kellermann <mk@cm4all.com>  Tue, 08 Nov 2011 18:19:42 +0100

cm4all-beng-proxy (1.0.13) unstable; urgency=low

  * processor: initialize URI rewrite options for <?cm4all-rewrite-uri?>

 -- Max Kellermann <mk@cm4all.com>  Wed, 02 Nov 2011 16:47:48 +0100

cm4all-beng-proxy (1.0.12) unstable; urgency=low

  * http-server, proxy-widget: add missing newline to log message
  * fcgi_client: fix assertion failure on response body error
  * http-cache-choice: fix crash due to wrong filter callback

 -- Max Kellermann <mk@cm4all.com>  Fri, 21 Oct 2011 15:02:42 +0200

cm4all-beng-proxy (1.0.11) unstable; urgency=low

  * lb_config: fix binding to wildcard address
  * rewrite-uri: clarify warning message when widget has no id

 -- Max Kellermann <mk@cm4all.com>  Wed, 19 Oct 2011 09:26:48 +0200

cm4all-beng-proxy (1.0.10) unstable; urgency=low

  * debian/control: beng-lb doesn't need "daemon" anymore
  * http-string: allow space in unquoted cookie values (RFC ignorant)

 -- Max Kellermann <mk@cm4all.com>  Fri, 07 Oct 2011 15:06:32 +0200

cm4all-beng-proxy (1.0.9) unstable; urgency=low

  * tcp-balancer: store a copy of the socket address
  * lb: default log directory is /var/log/cm4all/beng-lb
  * lb: use new built-in watchdog instead of /usr/bin/daemon

 -- Max Kellermann <mk@cm4all.com>  Thu, 29 Sep 2011 16:19:34 +0200

cm4all-beng-proxy (1.0.8) unstable; urgency=low

  * resource-address: copy the delegate JailCGI parameters (crash bug fix)
  * response: use the same URI for storing and dropping widget sessions

 -- Max Kellermann <mk@cm4all.com>  Thu, 22 Sep 2011 13:39:08 +0200

cm4all-beng-proxy (1.0.7) unstable; urgency=low

  * inline-widget: discard request body when class lookup fails

 -- Max Kellermann <mk@cm4all.com>  Fri, 16 Sep 2011 12:16:04 +0200

cm4all-beng-proxy (1.0.6) unstable; urgency=low

  * processor: support short "SCRIPT" tag
  * widget-uri: use the template's view specification

 -- Max Kellermann <mk@cm4all.com>  Tue, 13 Sep 2011 18:14:24 +0200

cm4all-beng-proxy (1.0.5) unstable; urgency=low

  * resource-loader: delete comma when extracting from X-Forwarded-For

 -- Max Kellermann <mk@cm4all.com>  Mon, 05 Sep 2011 17:43:22 +0200

cm4all-beng-proxy (1.0.4) unstable; urgency=low

  * istream-replace: update the buffer reader after new data was added

 -- Max Kellermann <mk@cm4all.com>  Mon, 05 Sep 2011 15:43:17 +0200

cm4all-beng-proxy (1.0.3) unstable; urgency=low

  * merge release 0.9.35
  * control-handler: fix uninitialized variable

 -- Max Kellermann <mk@cm4all.com>  Thu, 18 Aug 2011 15:15:52 +0200

cm4all-beng-proxy (1.0.2) unstable; urgency=low

  * merge release 0.9.34
  * handler: always log translate client errors
  * tcp-balancer: fix memory leak in error handler
  * http-string: allow more characters in cookie values (RFC ignorant)

 -- Max Kellermann <mk@cm4all.com>  Mon, 01 Aug 2011 16:30:05 +0200

cm4all-beng-proxy (1.0.1) unstable; urgency=low

  * session: increase idle timeout to 20 minutes

 -- Max Kellermann <mk@cm4all.com>  Tue, 26 Jul 2011 11:23:36 +0200

cm4all-beng-proxy (1.0) unstable; urgency=low

  * merge release 0.9.33
  * header-forward: eliminate the duplicate "Date" response header
  * proxy-handler: don't pass internal URI arguments to CGI

 -- Max Kellermann <mk@cm4all.com>  Mon, 18 Jul 2011 17:07:42 +0200

cm4all-beng-proxy (0.10.14) unstable; urgency=low

  * merge release 0.9.32

 -- Max Kellermann <mk@cm4all.com>  Tue, 12 Jul 2011 19:02:23 +0200

cm4all-beng-proxy (0.10.13) unstable; urgency=low

  * growing-buffer: reset the position when skipping buffers

 -- Max Kellermann <mk@cm4all.com>  Wed, 06 Jul 2011 10:07:50 +0200

cm4all-beng-proxy (0.10.12) unstable; urgency=low

  * merge release 0.9.31
  * rewrite-uri: log widget base mismatch
  * istream-replace: fix assertion failure with splitted buffer

 -- Max Kellermann <mk@cm4all.com>  Tue, 05 Jul 2011 22:05:44 +0200

cm4all-beng-proxy (0.10.11) unstable; urgency=low

  * merge release 0.9.30
  * lb: add SSL/TLS support

 -- Max Kellermann <mk@cm4all.com>  Mon, 04 Jul 2011 17:14:21 +0200

cm4all-beng-proxy (0.10.10) unstable; urgency=low

  * merge release 0.9.29

 -- Max Kellermann <mk@cm4all.com>  Tue, 28 Jun 2011 17:56:43 +0200

cm4all-beng-proxy (0.10.9) unstable; urgency=low

  * merge release 0.9.28

 -- Max Kellermann <mk@cm4all.com>  Mon, 27 Jun 2011 13:38:03 +0200

cm4all-beng-proxy (0.10.8) unstable; urgency=low

  * lb_http: don't access the connection object after it was closed
  * restart the load balancer automatically

 -- Max Kellermann <mk@cm4all.com>  Wed, 22 Jun 2011 12:38:39 +0200

cm4all-beng-proxy (0.10.7) unstable; urgency=low

  * config: make the session cookie name configurable
  * uri-relative: allow relative base URIs (for CGI)
  * widget-uri: combine existing CGI PATH_INFO and given widget location
  * python/translation/widget: support "path_info" specification

 -- Max Kellermann <mk@cm4all.com>  Mon, 20 Jun 2011 14:54:38 +0200

cm4all-beng-proxy (0.10.6) unstable; urgency=low

  * merge release 0.9.26

 -- Max Kellermann <mk@cm4all.com>  Wed, 15 Jun 2011 09:19:28 +0200

cm4all-beng-proxy (0.10.5) unstable; urgency=low

  * merge release 0.9.26

 -- Max Kellermann <mk@cm4all.com>  Fri, 10 Jun 2011 10:09:09 +0200

cm4all-beng-proxy (0.10.4) unstable; urgency=low

  * doc: add beng-lb documentation
  * lb: implement "fallback" option
  * merge release 0.9.25

 -- Max Kellermann <mk@cm4all.com>  Wed, 08 Jun 2011 14:13:43 +0200

cm4all-beng-proxy (0.10.3) unstable; urgency=low

  * python/translation.widget: support keyword "sticky"
  * lb: implement sticky modes "failover", "cookie"

 -- Max Kellermann <mk@cm4all.com>  Mon, 06 Jun 2011 15:51:36 +0200

cm4all-beng-proxy (0.10.2) unstable; urgency=low

  * debian: fix beng-lb pid file name
  * lb_http: implement sticky sessions
  * merge release 0.9.24

 -- Max Kellermann <mk@cm4all.com>  Tue, 31 May 2011 14:32:03 +0200

cm4all-beng-proxy (0.10.1) unstable; urgency=low

  * lb_http: close request body on error
  * lb_listener: print error message when binding fails
  * merge release 0.9.23

 -- Max Kellermann <mk@cm4all.com>  Fri, 27 May 2011 13:13:55 +0200

cm4all-beng-proxy (0.10) unstable; urgency=low

  * failure: fix inverted logic bug in expiry check
  * tcp-balancer: implement session stickiness
  * lb: new stand-alone load balancer

 -- Max Kellermann <mk@cm4all.com>  Thu, 26 May 2011 14:32:02 +0200

cm4all-beng-proxy (0.9.35) unstable; urgency=low

  * resource-loader: pass the last X-Forwarded-For element to AJP

 -- Max Kellermann <mk@cm4all.com>  Thu, 18 Aug 2011 15:05:02 +0200

cm4all-beng-proxy (0.9.34) unstable; urgency=low

  * request: fix double request body close in errdoc handler
  * handler: close request body on early abort

 -- Max Kellermann <mk@cm4all.com>  Mon, 01 Aug 2011 16:21:43 +0200

cm4all-beng-proxy (0.9.33) unstable; urgency=low

  * {http,ajp}-request, errdoc: check before closing the request body on
    error

 -- Max Kellermann <mk@cm4all.com>  Mon, 18 Jul 2011 16:30:29 +0200

cm4all-beng-proxy (0.9.32) unstable; urgency=low

  * processor: dispose request body when focused widget was not found
  * http-string: allow the slash in cookie values (RFC ignorant)

 -- Max Kellermann <mk@cm4all.com>  Tue, 12 Jul 2011 18:16:01 +0200

cm4all-beng-proxy (0.9.31) unstable; urgency=low

  * growing-buffer: fix assertion failure with empty first buffer

 -- Max Kellermann <mk@cm4all.com>  Tue, 05 Jul 2011 21:58:24 +0200

cm4all-beng-proxy (0.9.30) unstable; urgency=low

  * growing-buffer: fix assertion failure in reader when buffer is empty

 -- Max Kellermann <mk@cm4all.com>  Mon, 04 Jul 2011 16:59:28 +0200

cm4all-beng-proxy (0.9.29) unstable; urgency=low

  * http-string: allow the equality sign in cookie values (RFC ignorant)

 -- Max Kellermann <mk@cm4all.com>  Tue, 28 Jun 2011 17:50:23 +0200

cm4all-beng-proxy (0.9.28) unstable; urgency=low

  * http-string: allow round brackets in cookie values (RFC ignorant)

 -- Max Kellermann <mk@cm4all.com>  Mon, 27 Jun 2011 13:23:58 +0200

cm4all-beng-proxy (0.9.27) unstable; urgency=low

  * handler: don't delete existing session in TRANSPARENT mode

 -- Max Kellermann <mk@cm4all.com>  Wed, 15 Jun 2011 09:08:48 +0200

cm4all-beng-proxy (0.9.26) unstable; urgency=low

  * worker: read "crash" value before destroying shared memory
  * session: fix crash while discarding session

 -- Max Kellermann <mk@cm4all.com>  Fri, 10 Jun 2011 09:54:56 +0200

cm4all-beng-proxy (0.9.25) unstable; urgency=low

  * response: discard the request body before passing to errdoc
  * worker: don't restart all workers after "safe" worker crash
  * cgi: check for end-of-file after splice

 -- Max Kellermann <mk@cm4all.com>  Wed, 08 Jun 2011 15:02:35 +0200

cm4all-beng-proxy (0.9.24) unstable; urgency=low

  * fcgi-client: really discard packets on request id mismatch
  * memcached-client: don't schedule read event when buffer is full
  * session: support beng-lb sticky sessions

 -- Max Kellermann <mk@cm4all.com>  Tue, 31 May 2011 14:23:41 +0200

cm4all-beng-proxy (0.9.23) unstable; urgency=low

  * tcp-balancer: retry connecting to cluster if a node fails

 -- Max Kellermann <mk@cm4all.com>  Fri, 27 May 2011 13:01:31 +0200

cm4all-beng-proxy (0.9.22) unstable; urgency=low

  * failure: fix inverted logic bug in expiry check
  * uri-extract: support AJP URLs, fixes AJP cookies
  * ajp-client: don't schedule read event when buffer is full

 -- Max Kellermann <mk@cm4all.com>  Thu, 26 May 2011 08:32:32 +0200

cm4all-beng-proxy (0.9.21) unstable; urgency=low

  * balancer: re-enable load balancing (regression fix)
  * merge release 0.8.38

 -- Max Kellermann <mk@cm4all.com>  Fri, 20 May 2011 11:03:31 +0200

cm4all-beng-proxy (0.9.20) unstable; urgency=low

  * http-cache: fix assertion failure caused by wrong destructor
  * merge release 0.8.37

 -- Max Kellermann <mk@cm4all.com>  Mon, 16 May 2011 14:03:09 +0200

cm4all-beng-proxy (0.9.19) unstable; urgency=low

  * http-request: don't retry requests with a request body

 -- Max Kellermann <mk@cm4all.com>  Thu, 12 May 2011 11:35:55 +0200

cm4all-beng-proxy (0.9.18) unstable; urgency=low

  * http-body: fix assertion failure on EOF chunk after socket was closed
  * widget-http: fix crash in widget lookup error handler
  * merge release 0.8.36

 -- Max Kellermann <mk@cm4all.com>  Tue, 10 May 2011 18:56:33 +0200

cm4all-beng-proxy (0.9.17) unstable; urgency=low

  * growing-buffer: fix assertion failure after large initial write
  * http-request: retry after connection failure
  * test/t-cgi: fix bashisms in test scripts

 -- Max Kellermann <mk@cm4all.com>  Wed, 04 May 2011 18:54:57 +0200

cm4all-beng-proxy (0.9.16) unstable; urgency=low

  * resource-address: append "transparent" args to CGI path_info
  * tcache: fix crash on FastCGI with BASE

 -- Max Kellermann <mk@cm4all.com>  Mon, 02 May 2011 16:07:21 +0200

cm4all-beng-proxy (0.9.15) unstable; urgency=low

  * configure.ac: check if valgrind/memcheck.h is installed
  * configure.ac: check if libattr is available
  * access-log: log Referer and User-Agent
  * access-log: log the request duration
  * proxy-handler: allow forwarding URI arguments
  * merge release 0.8.35

 -- Max Kellermann <mk@cm4all.com>  Wed, 27 Apr 2011 18:54:17 +0200

cm4all-beng-proxy (0.9.14) unstable; urgency=low

  * processor: don't clear widget pointer at opening tag
  * debian: move ulimit call from init script to *.default
  * merge release 0.8.33

 -- Max Kellermann <mk@cm4all.com>  Wed, 13 Apr 2011 17:03:29 +0200

cm4all-beng-proxy (0.9.13) unstable; urgency=low

  * proxy-widget: apply the widget's response header forward settings
  * response: add option to dump the widget tree
  * widget-class: move header forward settings to view
  * merge release 0.8.30

 -- Max Kellermann <mk@cm4all.com>  Mon, 04 Apr 2011 16:31:26 +0200

cm4all-beng-proxy (0.9.12) unstable; urgency=low

  * widget: internal API refactorization
  * was-control: fix argument order in "abort" call
  * was-client: duplicate the GError object when it is used twice
  * {file,delegate}-handler: add Expires/ETag headers to 304 response
  * cgi: allow setting environment variables

 -- Max Kellermann <mk@cm4all.com>  Thu, 24 Mar 2011 15:12:54 +0100

cm4all-beng-proxy (0.9.11) unstable; urgency=low

  * processor: major API refactorization
  * merge release 0.8.29

 -- Max Kellermann <mk@cm4all.com>  Mon, 21 Mar 2011 19:43:28 +0100

cm4all-beng-proxy (0.9.10) unstable; urgency=low

  * merge release 0.8.27

 -- Max Kellermann <mk@cm4all.com>  Fri, 18 Mar 2011 14:11:16 +0100

cm4all-beng-proxy (0.9.9) unstable; urgency=low

  * merge release 0.8.25

 -- Max Kellermann <mk@cm4all.com>  Mon, 14 Mar 2011 16:05:51 +0100

cm4all-beng-proxy (0.9.8) unstable; urgency=low

  * translate: support UNIX domain sockets in ADDRESS_STRING
  * resource-address: support connections to existing FastCGI servers

 -- Max Kellermann <mk@cm4all.com>  Fri, 11 Mar 2011 19:24:33 +0100

cm4all-beng-proxy (0.9.7) unstable; urgency=low

  * merge release 0.8.24

 -- Max Kellermann <mk@cm4all.com>  Fri, 04 Mar 2011 13:07:36 +0100

cm4all-beng-proxy (0.9.6) unstable; urgency=low

  * merge release 0.8.23

 -- Max Kellermann <mk@cm4all.com>  Mon, 28 Feb 2011 11:47:45 +0100

cm4all-beng-proxy (0.9.5) unstable; urgency=low

  * translate: allow SITE without CGI

 -- Max Kellermann <mk@cm4all.com>  Mon, 31 Jan 2011 06:35:24 +0100

cm4all-beng-proxy (0.9.4) unstable; urgency=low

  * widget-class: allow distinct addresses for each view

 -- Max Kellermann <mk@cm4all.com>  Thu, 27 Jan 2011 17:51:21 +0100

cm4all-beng-proxy (0.9.3) unstable; urgency=low

  * istream-catch: log errors
  * proxy-handler: pass the original request URI to (Fast)CGI
  * proxy-handler: pass the original document root to (Fast)CGI
  * fcgi-stock: pass site id to child process
  * translation: new packet "HOME" for JailCGI
  * resource-loader: get remote host from "X-Forwarded-For"
  * cgi, fcgi-client: pass client IP address to application

 -- Max Kellermann <mk@cm4all.com>  Fri, 21 Jan 2011 18:13:38 +0100

cm4all-beng-proxy (0.9.2) unstable; urgency=low

  * merge release 0.8.21
  * http-response: better context for error messages
  * istream: method close() does not invoke handler->abort()
  * istream: better context for error messages
  * ajp-client: destruct properly when request stream fails
  * {delegate,fcgi,was}-stock: use the JailCGI 1.4 wrapper

 -- Max Kellermann <mk@cm4all.com>  Mon, 17 Jan 2011 12:08:04 +0100

cm4all-beng-proxy (0.9.1) unstable; urgency=low

  * http-server: count the number of raw bytes sent and received
  * control-handler: support TCACHE_INVALIDATE with SITE
  * new programs "log-forward", "log-exec" for network logging
  * new program "log-split" for creating per-site log files
  * new program "log-traffic" for creating per-site traffic logs
  * move logging servers to new package cm4all-beng-proxy-logging
  * python/control.client: add parameter "broadcast"

 -- Max Kellermann <mk@cm4all.com>  Thu, 02 Dec 2010 12:07:16 +0100

cm4all-beng-proxy (0.9) unstable; urgency=low

  * merge release 0.8.19
  * was-client: explicitly send 32 bit METHOD payload
  * was-client: explicitly parse STATUS as 32 bit integer
  * was-client: clear control channel object on destruction
  * was-client: reuse child process if state is clean on EOF
  * was-client: abort properly after receiving illegal packet
  * was-client: allow "request STOP" before response completed
  * was-client: postpone the response handler invocation
  * was-control: send packets in bulk
  * python: support WAS widgets
  * http-server: enable "cork" mode only for beginning of response
  * http-cache: don't access freed memory in pool_unref_denotify()
  * http: use libcm4all-http
  * new datagram based binary protocol for access logging
  * main: default WAS stock limit is 16

 -- Max Kellermann <mk@cm4all.com>  Thu, 18 Nov 2010 19:56:17 +0100

cm4all-beng-proxy (0.8.38) unstable; urgency=low

  * failure: update time stamp on existing item
  * errdoc: free the original response body on abort

 -- Max Kellermann <mk@cm4all.com>  Fri, 20 May 2011 10:17:14 +0200

cm4all-beng-proxy (0.8.37) unstable; urgency=low

  * widget-resolver: don't reuse failed resolver
  * http-request: fix NULL pointer dereference on invalid URI
  * config: disable the TCP stock limit by default

 -- Max Kellermann <mk@cm4all.com>  Mon, 16 May 2011 13:41:32 +0200

cm4all-beng-proxy (0.8.36) unstable; urgency=low

  * http-server: check if client closes connection while processing
  * http-client: release the socket before invoking the callback
  * fcgi-client: fix assertion failure on full input buffer
  * memcached-client: re-enable socket event after direct copy
  * istream-file: fix assertion failure on range request
  * test/t-cgi: fix bashisms in test scripts

 -- Max Kellermann <mk@cm4all.com>  Tue, 10 May 2011 18:45:48 +0200

cm4all-beng-proxy (0.8.35) unstable; urgency=low

  * session: fix potential session defragmentation crash
  * ajp-request: use "host:port" as TCP stock key
  * cgi: evaluate the Content-Length response header

 -- Max Kellermann <mk@cm4all.com>  Wed, 27 Apr 2011 13:32:05 +0200

cm4all-beng-proxy (0.8.34) unstable; urgency=low

  * js: replace all '%' with '$'
  * js: check if session_id is null
  * debian: add package cm4all-beng-proxy-tools

 -- Max Kellermann <mk@cm4all.com>  Tue, 19 Apr 2011 18:43:54 +0200

cm4all-beng-proxy (0.8.33) unstable; urgency=low

  * processor: don't quote query string arguments with dollar sign
  * widget-request: safely remove "view" and "path" from argument table
  * debian/control: add "Breaks << 0.8.32" on the JavaScript library

 -- Max Kellermann <mk@cm4all.com>  Tue, 12 Apr 2011 18:21:55 +0200

cm4all-beng-proxy (0.8.32) unstable; urgency=low

  * args: quote arguments with the dollar sign

 -- Max Kellermann <mk@cm4all.com>  Tue, 12 Apr 2011 13:34:42 +0200

cm4all-beng-proxy (0.8.31) unstable; urgency=low

  * proxy-widget: eliminate the duplicate "Server" response header
  * translation: add packet UNTRUSTED_SITE_SUFFIX

 -- Max Kellermann <mk@cm4all.com>  Thu, 07 Apr 2011 16:23:37 +0200

cm4all-beng-proxy (0.8.30) unstable; urgency=low

  * handler: make lower-case realm name from the "Host" header
  * session: copy attribute "realm", fixes segmentation fault

 -- Max Kellermann <mk@cm4all.com>  Tue, 29 Mar 2011 16:47:43 +0200

cm4all-beng-proxy (0.8.29) unstable; urgency=low

  * ajp-client: send query string in an AJP attribute

 -- Max Kellermann <mk@cm4all.com>  Mon, 21 Mar 2011 19:16:16 +0100

cm4all-beng-proxy (0.8.28) unstable; urgency=low

  * resource-loader: use X-Forwarded-For to obtain AJP remote host
  * resource-loader: strip port from AJP remote address
  * resource-loader: don't pass remote host to AJP server
  * resource-loader: parse server port for AJP
  * ajp-client: always send content-length
  * ajp-client: parse the remaining buffer after EAGAIN

 -- Max Kellermann <mk@cm4all.com>  Mon, 21 Mar 2011 11:12:07 +0100

cm4all-beng-proxy (0.8.27) unstable; urgency=low

  * http-request: close the request body on malformed URI
  * ajp-request: AJP translation packet contains ajp://host:port/path

 -- Max Kellermann <mk@cm4all.com>  Fri, 18 Mar 2011 14:04:21 +0100

cm4all-beng-proxy (0.8.26) unstable; urgency=low

  * python/response: fix typo in ajp()
  * session: validate sessions only within one realm

 -- Max Kellermann <mk@cm4all.com>  Fri, 18 Mar 2011 08:59:41 +0100

cm4all-beng-proxy (0.8.25) unstable; urgency=low

  * widget-http: discard request body on unknown view name
  * inline-widget: discard request body on error
  * {http,fcgi,was}-client: allocate response headers from caller pool
  * cmdline: fcgi_stock_limit defaults to 0 (no limit)

 -- Max Kellermann <mk@cm4all.com>  Mon, 14 Mar 2011 15:53:42 +0100

cm4all-beng-proxy (0.8.24) unstable; urgency=low

  * fcgi-client: release the connection even when padding not consumed
    after empty response

 -- Max Kellermann <mk@cm4all.com>  Wed, 02 Mar 2011 17:39:33 +0100

cm4all-beng-proxy (0.8.23) unstable; urgency=low

  * memcached-client: allocate a new memory pool
  * memcached-client: copy caller_pool reference before freeing the client
  * fcgi-client: check headers!=NULL
  * fcgi-client: release the connection even when padding not consumed

 -- Max Kellermann <mk@cm4all.com>  Mon, 28 Feb 2011 10:50:02 +0100

cm4all-beng-proxy (0.8.22) unstable; urgency=low

  * cgi: fill special variables CONTENT_TYPE, CONTENT_LENGTH
  * memcached-client: remove stray pool_unref() call
  * memcached-client: reuse the socket if the remaining value is buffered
  * http-cache-choice: abbreviate memcached keys
  * *-cache: allocate a parent pool for cache items
  * pool: re-enable linear pools
  * frame: free the request body on error
  * http-cache: free cached body which was dismissed

 -- Max Kellermann <mk@cm4all.com>  Mon, 07 Feb 2011 15:34:09 +0100

cm4all-beng-proxy (0.8.21) unstable; urgency=low

  * merge release 0.7.55
  * jail: translate the document root properly
  * header-forward: forward the "Host" header to CGI/FastCGI/AJP
  * http-error: map ENOTDIR to "404 Not Found"
  * http-server: fix assertion failure on write error
  * fcgi-stock: clear all environment variables

 -- Max Kellermann <mk@cm4all.com>  Thu, 06 Jan 2011 16:04:20 +0100

cm4all-beng-proxy (0.8.20) unstable; urgency=low

  * widget-resolver: add pedantic state assertions
  * async: remember a copy of the operation in !NDEBUG
  * python/translation/response: max_age() returns self

 -- Max Kellermann <mk@cm4all.com>  Mon, 06 Dec 2010 23:02:50 +0100

cm4all-beng-proxy (0.8.19) unstable; urgency=low

  * merge release 0.7.54

 -- Max Kellermann <mk@cm4all.com>  Wed, 17 Nov 2010 16:25:10 +0100

cm4all-beng-proxy (0.8.18) unstable; urgency=low

  * was-client: explicitly send 32 bit METHOD payload
  * was-client: explicitly parse STATUS as 32 bit integer
  * istream: check presence of as_fd() in optimized build

 -- Max Kellermann <mk@cm4all.com>  Fri, 05 Nov 2010 11:00:54 +0100

cm4all-beng-proxy (0.8.17) unstable; urgency=low

  * merged release 0.7.53
  * widget: use colon as widget path separator
  * was-client: check for abort during response handler
  * was-client: implement STOP
  * was-client: release memory pools
  * was-launch: enable non-blocking mode on input and output
  * http-server: don't crash on malformed pipelined request
  * main: free the WAS stock and the UDP listener in the SIGTERM handler

 -- Max Kellermann <mk@cm4all.com>  Thu, 28 Oct 2010 19:50:26 +0200

cm4all-beng-proxy (0.8.16) unstable; urgency=low

  * merged release 0.7.52
  * was-client: support for the WAS protocol

 -- Max Kellermann <mk@cm4all.com>  Wed, 13 Oct 2010 16:45:18 +0200

cm4all-beng-proxy (0.8.15) unstable; urgency=low

  * resource-address: don't skip question mark twice

 -- Max Kellermann <mk@cm4all.com>  Tue, 28 Sep 2010 12:20:33 +0200

cm4all-beng-proxy (0.8.14) unstable; urgency=low

  * processor: schedule "xmlns:c" deletion

 -- Max Kellermann <mk@cm4all.com>  Thu, 23 Sep 2010 14:42:31 +0200

cm4all-beng-proxy (0.8.13) unstable; urgency=low

  * processor: delete "xmlns:c" attributes from link elements
  * istream-{head,zero}: implement method available()
  * merged release 0.7.51

 -- Max Kellermann <mk@cm4all.com>  Tue, 17 Aug 2010 09:54:33 +0200

cm4all-beng-proxy (0.8.12) unstable; urgency=low

  * http-cache-memcached: copy resource address
  * debian/control: add missing ${shlibs:Depends}
  * merged release 0.7.50

 -- Max Kellermann <mk@cm4all.com>  Thu, 12 Aug 2010 20:17:52 +0200

cm4all-beng-proxy (0.8.11) unstable; urgency=low

  * delegate-client: fix SCM_RIGHTS check
  * use Linux 2.6 CLOEXEC/NONBLOCK flags
  * tcache: INVALIDATE removes all variants (error documents etc.)
  * control: new UDP based protocol, allows invalidating caches
  * hashmap: fix assertion failure in hashmap_remove_match()
  * merged release 0.7.49

 -- Max Kellermann <mk@cm4all.com>  Tue, 10 Aug 2010 15:48:10 +0200

cm4all-beng-proxy (0.8.10) unstable; urgency=low

  * tcache: copy response.previous

 -- Max Kellermann <mk@cm4all.com>  Mon, 02 Aug 2010 18:03:43 +0200

cm4all-beng-proxy (0.8.9) unstable; urgency=low

  * (f?)cgi-handler: forward query string only if focused
  * ajp-handler: merge into proxy-handler
  * proxy-handler: forward query string if focused
  * cgi, fastcgi-handler: enable the resource cache
  * translation: add packets CHECK and PREVIOUS for authentication
  * python: add Response.max_age()

 -- Max Kellermann <mk@cm4all.com>  Fri, 30 Jul 2010 11:39:22 +0200

cm4all-beng-proxy (0.8.8) unstable; urgency=low

  * prototypes/translate.py: added new ticket-fastcgi programs
  * http-cache: implement FastCGI caching
  * merged release 0.7.47

 -- Max Kellermann <mk@cm4all.com>  Wed, 21 Jul 2010 13:00:43 +0200

cm4all-beng-proxy (0.8.7) unstable; urgency=low

  * istream-delayed: update the "direct" bit mask
  * http-client: send "Expect: 100-continue"
  * response, widget-http: apply istream_pipe to filter input
  * proxy-handler: apply istream_pipe to request body
  * istream-ajp-body: send larger request body packets
  * ajp-client: support splice()
  * merged release 0.7.46

 -- Max Kellermann <mk@cm4all.com>  Fri, 25 Jun 2010 18:52:04 +0200

cm4all-beng-proxy (0.8.6) unstable; urgency=low

  * translation: added support for custom error documents
  * response: convert HEAD to GET if filter follows
  * processor: short-circuit on HEAD request
  * python: depend on python-twisted-core

 -- Max Kellermann <mk@cm4all.com>  Wed, 16 Jun 2010 16:37:42 +0200

cm4all-beng-proxy (0.8.5) unstable; urgency=low

  * istream-tee: allow second output to block
  * widget-http: don't transform error documents
  * response, widget-http: disable filters after widget frame request
  * translation: added packet FILTER_4XX to filter client errors
  * merged release 0.7.45

 -- Max Kellermann <mk@cm4all.com>  Thu, 10 Jun 2010 16:13:14 +0200

cm4all-beng-proxy (0.8.4) unstable; urgency=low

  * python: added missing "Response" import
  * python: resume parsing after deferred call
  * http-client: implement istream method as_fd()
  * merged release 0.7.44

 -- Max Kellermann <mk@cm4all.com>  Mon, 07 Jun 2010 17:01:16 +0200

cm4all-beng-proxy (0.8.3) unstable; urgency=low

  * file-handler: implement If-Range (RFC 2616 14.27)
  * merged release 0.7.42

 -- Max Kellermann <mk@cm4all.com>  Tue, 01 Jun 2010 16:17:13 +0200

cm4all-beng-proxy (0.8.2) unstable; urgency=low

  * cookie-client: verify the cookie path
  * python: use Twisted's logging library
  * python: added a widget registry class
  * merged release 0.7.41

 -- Max Kellermann <mk@cm4all.com>  Wed, 26 May 2010 13:08:16 +0200

cm4all-beng-proxy (0.8.1) unstable; urgency=low

  * http-cache-memcached: delete entity records on POST

 -- Max Kellermann <mk@cm4all.com>  Tue, 18 May 2010 12:21:55 +0200

cm4all-beng-proxy (0.8) unstable; urgency=low

  * istream: added method as_fd() to convert istream to file descriptor
  * fork: support passing stdin istream fd to child process
  * http-cache: discard only matching entries on POST
  * istream-html-escape: escape single and double quote
  * rewrite-uri: escape the result with XML entities

 -- Max Kellermann <mk@cm4all.com>  Thu, 13 May 2010 12:34:46 +0200

cm4all-beng-proxy (0.7.55) unstable; urgency=low

  * pool: reparent pools in optimized build
  * istream-deflate: add missing pool reference while reading
  * istream-deflate: fix several error handlers

 -- Max Kellermann <mk@cm4all.com>  Thu, 06 Jan 2011 12:59:39 +0100

cm4all-beng-proxy (0.7.54) unstable; urgency=low

  * http-server: fix crash on deferred chunked request body
  * parser: fix crash on malformed SCRIPT element

 -- Max Kellermann <mk@cm4all.com>  Wed, 17 Nov 2010 16:13:09 +0100

cm4all-beng-proxy (0.7.53) unstable; urgency=low

  * http-server: don't crash on malformed pipelined request
  * sink-header: fix assertion failure on empty trailer

 -- Max Kellermann <mk@cm4all.com>  Thu, 28 Oct 2010 18:39:01 +0200

cm4all-beng-proxy (0.7.52) unstable; urgency=low

  * fcgi-client: fix send timeout handler
  * fork: finish the buffer after pipe was drained

 -- Max Kellermann <mk@cm4all.com>  Wed, 13 Oct 2010 16:39:26 +0200

cm4all-beng-proxy (0.7.51) unstable; urgency=low

  * http-client: clear response body pointer before forwarding EOF event
  * processor: fix assertion failure for c:mode in c:widget

 -- Max Kellermann <mk@cm4all.com>  Mon, 16 Aug 2010 17:01:48 +0200

cm4all-beng-proxy (0.7.50) unstable; urgency=low

  * header-forward: don't forward the "Host" header to HTTP servers
  * resource-address: use uri_relative() for CGI
  * uri-relative: don't lose host name in uri_absolute()
  * uri-relative: don't fail on absolute URIs
  * http-cache-heap: don't use uninitialized item size

 -- Max Kellermann <mk@cm4all.com>  Thu, 12 Aug 2010 20:03:49 +0200

cm4all-beng-proxy (0.7.49) unstable; urgency=low

  * hashmap: fix assertion failure in hashmap_remove_value()

 -- Max Kellermann <mk@cm4all.com>  Tue, 10 Aug 2010 15:37:12 +0200

cm4all-beng-proxy (0.7.48) unstable; urgency=low

  * pipe-stock: add assertions on file descriptors

 -- Max Kellermann <mk@cm4all.com>  Mon, 09 Aug 2010 14:56:54 +0200

cm4all-beng-proxy (0.7.47) unstable; urgency=low

  * cmdline: add option "--group"

 -- Max Kellermann <mk@cm4all.com>  Fri, 16 Jul 2010 18:39:53 +0200

cm4all-beng-proxy (0.7.46) unstable; urgency=low

  * handler: initialize all translate_response attributes
  * http-client: consume buffer before header length check
  * istream-pipe: clear "direct" flags in constructor
  * istream-pipe: return gracefully when handler blocks
  * ajp-client: hold pool reference to reset TCP_CORK

 -- Max Kellermann <mk@cm4all.com>  Mon, 21 Jun 2010 17:53:21 +0200

cm4all-beng-proxy (0.7.45) unstable; urgency=low

  * istream-tee: separate "weak" values for the two outputs
  * fcache: don't close output when caching has been canceled
  * tcache: copy the attribute "secure_cookie"

 -- Max Kellermann <mk@cm4all.com>  Thu, 10 Jun 2010 15:21:34 +0200

cm4all-beng-proxy (0.7.44) unstable; urgency=low

  * http-client: check response header length
  * http-server: check request header length

 -- Max Kellermann <mk@cm4all.com>  Mon, 07 Jun 2010 16:51:57 +0200

cm4all-beng-proxy (0.7.43) unstable; urgency=low

  * http-cache: fixed NULL pointer dereference when storing empty response
    body on the heap

 -- Max Kellermann <mk@cm4all.com>  Tue, 01 Jun 2010 18:52:45 +0200

cm4all-beng-proxy (0.7.42) unstable; urgency=low

  * fork: check "direct" flag again after buffer flush
  * pool: pool_unref_denotify() remembers the code location
  * sink-{buffer,gstring}: don't invoke callback in abort()
  * async: added another debug flag to verify correctness

 -- Max Kellermann <mk@cm4all.com>  Mon, 31 May 2010 21:15:58 +0200

cm4all-beng-proxy (0.7.41) unstable; urgency=low

  * http-cache: initialize response status and headers on empty body

 -- Max Kellermann <mk@cm4all.com>  Tue, 25 May 2010 16:27:25 +0200

cm4all-beng-proxy (0.7.40) unstable; urgency=low

  * http-cache: fixed NULL pointer dereference when storing empty response
    body in memcached

 -- Max Kellermann <mk@cm4all.com>  Tue, 25 May 2010 15:04:44 +0200

cm4all-beng-proxy (0.7.39) unstable; urgency=low

  * memcached-stock: close value on connect failure
  * http: implement remaining status codes
  * http-cache: allow caching empty response body
  * http-cache: cache status codes 203, 206, 300, 301, 410
  * http-cache: don't cache authorized resources

 -- Max Kellermann <mk@cm4all.com>  Fri, 21 May 2010 17:37:29 +0200

cm4all-beng-proxy (0.7.38) unstable; urgency=low

  * http-server: send HTTP/1.1 declaration with "100 Continue"
  * connection: initialize "site_name", fixes crash bug
  * translation: added packet SECURE_COOKIE

 -- Max Kellermann <mk@cm4all.com>  Thu, 20 May 2010 15:40:34 +0200

cm4all-beng-proxy (0.7.37) unstable; urgency=low

  * *-client: implement a socket leak detector
  * handler: initialize response header without translation server

 -- Max Kellermann <mk@cm4all.com>  Tue, 18 May 2010 12:05:11 +0200

cm4all-beng-proxy (0.7.36) unstable; urgency=low

  * http-client: fixed NULL pointer dereference
  * handler, response: removed duplicate request body destruction calls

 -- Max Kellermann <mk@cm4all.com>  Tue, 11 May 2010 17:16:36 +0200

cm4all-beng-proxy (0.7.35) unstable; urgency=low

  * {http,fcgi,ajp}-request: close the request body on abort
  * handler: set fake translation response on malformed URI

 -- Max Kellermann <mk@cm4all.com>  Mon, 10 May 2010 11:22:23 +0200

cm4all-beng-proxy (0.7.34) unstable; urgency=low

  * translate: check the UNTRUSTED packet
  * translation: added packet UNTRUSTED_PREFIX

 -- Max Kellermann <mk@cm4all.com>  Fri, 30 Apr 2010 19:14:37 +0200

cm4all-beng-proxy (0.7.33) unstable; urgency=low

  * merged release 0.7.27.1
  * fcache: don't continue storing in background
  * fcgi-client: re-add event after some input data has been read

 -- Max Kellermann <mk@cm4all.com>  Fri, 30 Apr 2010 11:31:08 +0200

cm4all-beng-proxy (0.7.32) unstable; urgency=low

  * response: generate the "Server" response header
  * response: support the Authentication-Info response header
  * response: support custom authentication pages
  * translation: support custom response headers

 -- Max Kellermann <mk@cm4all.com>  Tue, 27 Apr 2010 17:09:59 +0200

cm4all-beng-proxy (0.7.31) unstable; urgency=low

  * support HTTP authentication (RFC 2617)

 -- Max Kellermann <mk@cm4all.com>  Mon, 26 Apr 2010 17:26:42 +0200

cm4all-beng-proxy (0.7.30) unstable; urgency=low

  * fcgi-client: support responses without a body
  * {http,fcgi}-client: hold caller pool reference during callback

 -- Max Kellermann <mk@cm4all.com>  Fri, 23 Apr 2010 14:41:05 +0200

cm4all-beng-proxy (0.7.29) unstable; urgency=low

  * http-cache: added missing pool_unref() in memcached_miss()
  * pool: added checked pool references

 -- Max Kellermann <mk@cm4all.com>  Thu, 22 Apr 2010 15:45:48 +0200

cm4all-beng-proxy (0.7.28) unstable; urgency=low

  * fcgi-client: support response status
  * translate: malformed packets are fatal
  * http-cache: don't cache resources with very long URIs
  * memcached-client: increase the maximum key size to 32 kB

 -- Max Kellermann <mk@cm4all.com>  Thu, 15 Apr 2010 15:06:51 +0200

cm4all-beng-proxy (0.7.27.1) unstable; urgency=low

  * http-cache: added missing pool_unref() in memcached_miss()
  * http-cache: don't cache resources with very long URIs
  * memcached-client: increase the maximum key size to 32 kB
  * fork: properly handle partially filled output buffer
  * fork: re-add event after some input data has been read

 -- Max Kellermann <mk@cm4all.com>  Thu, 29 Apr 2010 15:30:21 +0200

cm4all-beng-proxy (0.7.27) unstable; urgency=low

  * session: use GLib's PRNG to generate session ids
  * session: seed the PRNG with /dev/random
  * response: log UNTRUSTED violation attempts
  * response: drop widget sessions when there is no focus

 -- Max Kellermann <mk@cm4all.com>  Fri, 09 Apr 2010 12:04:18 +0200

cm4all-beng-proxy (0.7.26) unstable; urgency=low

  * memcached-client: schedule read event before callback
  * istream-tee: continue with second output if first is closed

 -- Max Kellermann <mk@cm4all.com>  Sun, 28 Mar 2010 18:08:11 +0200

cm4all-beng-proxy (0.7.25) unstable; urgency=low

  * memcached-client: don't poll if socket is closed
  * fork: close file descriptor on input error
  * pool: don't check attachments in pool_trash()

 -- Max Kellermann <mk@cm4all.com>  Thu, 25 Mar 2010 13:28:01 +0100

cm4all-beng-proxy (0.7.24) unstable; urgency=low

  * memcached-client: release socket after splice

 -- Max Kellermann <mk@cm4all.com>  Mon, 22 Mar 2010 11:29:45 +0100

cm4all-beng-proxy (0.7.23) unstable; urgency=low

  * sink-header: support splice
  * memcached-client: support splice (response)
  * fcgi-client: recover correctly after send error
  * fcgi-client: support chunked request body
  * fcgi-client: basic splice support for the request body
  * http-cache: duplicate headers
  * {http,memcached}-client: check "direct" mode after buffer flush
  * cmdline: added option "fcgi_stock_limit"
  * python: auto-export function write_packet()
  * python: Response methods return self

 -- Max Kellermann <mk@cm4all.com>  Fri, 19 Mar 2010 13:28:35 +0100

cm4all-beng-proxy (0.7.22) unstable; urgency=low

  * python: re-add function write_packet()

 -- Max Kellermann <mk@cm4all.com>  Fri, 12 Mar 2010 12:27:21 +0100

cm4all-beng-proxy (0.7.21) unstable; urgency=low

  * ajp-client: handle EAGAIN from send()
  * python: install the missing sources

 -- Max Kellermann <mk@cm4all.com>  Thu, 11 Mar 2010 16:58:25 +0100

cm4all-beng-proxy (0.7.20) unstable; urgency=low

  * http-client: don't reinstate event when socket is closed
  * access-log: log the site name
  * python: removed unused function write_packet()
  * python: split the module beng_proxy.translation
  * python: allow overriding query string and param in absolute_uri()
  * python: moved absolute_uri() to a separate library

 -- Max Kellermann <mk@cm4all.com>  Thu, 11 Mar 2010 09:48:52 +0100

cm4all-beng-proxy (0.7.19) unstable; urgency=low

  * client-socket: translate EV_TIMEOUT to ETIMEDOUT
  * fork: refill the input buffer as soon as possible
  * delegate-client: implement an abortable event
  * pool: added assertions for libevent leaks
  * direct: added option "-s enable_splice=no"

 -- Max Kellermann <mk@cm4all.com>  Thu, 04 Mar 2010 17:34:56 +0100

cm4all-beng-proxy (0.7.18) unstable; urgency=low

  * args: reserve memory for the trailing null byte

 -- Max Kellermann <mk@cm4all.com>  Tue, 23 Feb 2010 17:46:04 +0100

cm4all-beng-proxy (0.7.17) unstable; urgency=low

  * translation: added the BOUNCE packet (variant of REDIRECT)
  * translation: change widget packet HOST to UNTRUSTED
  * translation: pass internal URI arguments to the translation server
  * handler: use the specified status with REDIRECT
  * python: added method Request.absolute_uri()

 -- Max Kellermann <mk@cm4all.com>  Tue, 23 Feb 2010 16:15:22 +0100

cm4all-beng-proxy (0.7.16) unstable; urgency=low

  * processor: separate trusted from untrusted widgets by host name
  * processor: mode=partition is deprecated
  * translate: fix DOCUMENT_ROOT handler for CGI/FASTCGI
  * fcgi-request: added JailCGI support

 -- Max Kellermann <mk@cm4all.com>  Fri, 19 Feb 2010 14:29:29 +0100

cm4all-beng-proxy (0.7.15) unstable; urgency=low

  * processor: unreference the caller pool in abort()
  * tcache: clear BASE on mismatch
  * fcgi-client: generate the Content-Length request header
  * fcgi-client: send the CONTENT_TYPE parameter
  * prototypes/translate.py: use FastCGI to run PHP

 -- Max Kellermann <mk@cm4all.com>  Thu, 11 Feb 2010 14:43:21 +0100

cm4all-beng-proxy (0.7.14) unstable; urgency=low

  * connection: drop connections when the limit is exceeded
  * resource-address: added BASE support
  * fcgi-client: check the request ID in response packets
  * http-client: check response body when request body is closed
  * html-escape: use the last ampersand before the semicolon
  * html-escape: support &apos;
  * processor: unescape widget parameter values

 -- Max Kellermann <mk@cm4all.com>  Fri, 29 Jan 2010 17:49:43 +0100

cm4all-beng-proxy (0.7.13) unstable; urgency=low

  * fcgi-request: duplicate socket path
  * fcgi-request: support ACTION
  * fcgi-client: provide SCRIPT_FILENAME
  * fcgi-client: append empty PARAMS packet
  * fcgi-client: try to read response before request is finished
  * fcgi-client: implement the STDERR packet
  * fcgi-client: support request headers and body
  * fcgi-stock: manage one socket per child process
  * fcgi-stock: unlink socket path after connect
  * fcgi-stock: redirect fd 1,2 to /dev/null
  * fcgi-stock: kill FastCGI processes after 5 minutes idle
  * translation: new packet PAIR for passing parameters to FastCGI

 -- Max Kellermann <mk@cm4all.com>  Thu, 14 Jan 2010 13:36:48 +0100

cm4all-beng-proxy (0.7.12) unstable; urgency=low

  * http-cache: unlock the cache item after successful revalidation
  * http-cache-memcached: pass the expiration time to memcached
  * sink-header: comprise pending data in method available()
  * header-forward: forward the Expires response header

 -- Max Kellermann <mk@cm4all.com>  Tue, 22 Dec 2009 16:18:49 +0100

cm4all-beng-proxy (0.7.11) unstable; urgency=low

  * {ajp,memcached}-client: fix dis\appearing event for duplex socket
  * memcached-client: handle EAGAIN after send()
  * memcached-client: release socket as early as possible
  * header-forward: don't forward Accept-Encoding if transformation is
    enabled
  * widget-http, inline-widget: check Content-Encoding before processing
  * file-handler: send "Vary: Accept-Encoding" for compressed response
  * header-forward: support duplicate headers
  * fcache: implemented a 60 seconds timeout
  * fcache: copy pointer to local variable before callback
  * event2: refresh timeout after event has occurred

 -- Max Kellermann <mk@cm4all.com>  Fri, 18 Dec 2009 16:45:24 +0100

cm4all-beng-proxy (0.7.10) unstable; urgency=low

  * http-{server,client}: fix disappearing event for duplex socket

 -- Max Kellermann <mk@cm4all.com>  Mon, 14 Dec 2009 15:46:25 +0100

cm4all-beng-proxy (0.7.9) unstable; urgency=low

  * http: "Expect" is a hop-by-hop header
  * http-server: send "100 Continue" unless request body closed
  * http-client: poll socket after splice
  * http-server: handle EAGAIN after splice
  * http-server: send a 417 response on unrecognized "Expect" request
  * response, widget-http: append filter id to resource tag
  * resource-tag: check for "Cache-Control: no-store"

 -- Max Kellermann <mk@cm4all.com>  Mon, 14 Dec 2009 13:05:15 +0100

cm4all-beng-proxy (0.7.8) unstable; urgency=low

  * http-body: support partial response in method available()
  * file-handler: support pre-compressed static files
  * fcache: honor the "Cache-Control: no-store" response header

 -- Max Kellermann <mk@cm4all.com>  Wed, 09 Dec 2009 15:49:25 +0100

cm4all-beng-proxy (0.7.7) unstable; urgency=low

  * parser: allow underscore in attribute names
  * processor: check "type" attribute before URI rewriting
  * http-client: start receiving before request is sent
  * http-client: try to read response after write error
  * http-client: deliver response body after headers are finished
  * http-client: release socket as early as possible
  * http-client: serve buffer after socket has been closed
  * istream-chunked: clear input stream in abort handler
  * growing-buffer: fix crash after close in "data" callback

 -- Max Kellermann <mk@cm4all.com>  Thu, 03 Dec 2009 13:09:57 +0100

cm4all-beng-proxy (0.7.6) unstable; urgency=low

  * istream-hold: return -2 if handler is not available yet
  * http, ajp, fcgi: use istream_hold on request body
  * http-client: implemented splicing the request body
  * response: added missing URI substitution

 -- Max Kellermann <mk@cm4all.com>  Tue, 17 Nov 2009 15:25:35 +0100

cm4all-beng-proxy (0.7.5) unstable; urgency=low

  * session: 64 bit session ids
  * session: allow arbitrary session id size (at compile-time)
  * debian: larger default log file (16 * 4MB)
  * debian: added package cm4all-beng-proxy-toi

 -- Max Kellermann <mk@cm4all.com>  Mon, 16 Nov 2009 15:51:24 +0100

cm4all-beng-proxy (0.7.4) unstable; urgency=low

  * measure the latency of external resources
  * widget-http: partially revert "don't query session if !stateful"

 -- Max Kellermann <mk@cm4all.com>  Tue, 10 Nov 2009 15:06:03 +0100

cm4all-beng-proxy (0.7.3) unstable; urgency=low

  * uri-verify: don't reject double slash after first segment
  * hostname: allow the hyphen character
  * processor: allow processing without session
  * widget-http: don't query session if !stateful
  * request: disable session management for known bots
  * python: fixed AttributeError in __getattr__()
  * python: added method Response.process()
  * translation: added the response packets URI, HOST, SCHEME
  * translation: added header forward packets

 -- Max Kellermann <mk@cm4all.com>  Mon, 09 Nov 2009 16:40:27 +0100

cm4all-beng-proxy (0.7.2) unstable; urgency=low

  * fcache: close all caching connections on exit
  * istream-file: retry reading after EAGAIN
  * direct, istream-pipe: re-enable SPLICE_F_NONBLOCK
  * direct, istream-pipe: disable the SPLICE_F_MORE flag
  * http-client: handle EAGAIN after splice
  * http-client, header-writer: remove hop-by-hop response headers
  * response: optimized transformed response headers
  * handler: mangle CGI and FastCGI headers
  * header-forward: generate the X-Forwarded-For header
  * header-forward: add local host name to "Via" request header

 -- Max Kellermann <mk@cm4all.com>  Fri, 30 Oct 2009 13:41:02 +0100

cm4all-beng-proxy (0.7.1) unstable; urgency=low

  * file-handler: close the stream on "304 Not Modified"
  * pool: use assembler code only on gcc
  * cmdline: added option "--set tcp_stock_limit"
  * Makefile.am: enable the "subdir-objects" option

 -- Max Kellermann <mk@cm4all.com>  Thu, 22 Oct 2009 12:17:11 +0200

cm4all-beng-proxy (0.7) unstable; urgency=low

  * ajp-client: check if connection was closed during response callback
  * header-forward: log session id
  * istream: separate TCP splicing checks
  * istream-pipe: fix segmentation fault after incomplete direct transfer
  * istream-pipe: implement the "available" method
  * istream-pipe: allocate pipe only if handler supports it
  * istream-pipe: flush the pipe before reading from input
  * istream-pipe: reuse pipes in a stock
  * direct: support splice() from TCP socket to pipe
  * istream: direct() returns -3 if stream has been closed
  * hstock: don't destroy stocks while items are being created
  * tcp-stock: limit number of connections per host to 256
  * translate, http-client, ajp-client, cgi, http-cache: verify the HTTP
    response status
  * prototypes/translate.py: disallow "/../" and null bytes
  * prototypes/translate.py: added "/jail-delegate/" location
  * uri-parser: strict RFC 2396 URI verification
  * uri-parser: don't unescape the URI path
  * http-client, ajp-client: verify the request URI
  * uri-escape: unescape each character only once
  * http-cache: never use the memcached stock if caching is disabled
  * allow 8192 connections by default
  * allow 65536 file handles by default
  * added package cm4all-jailed-beng-proxy-delegate-helper

 -- Max Kellermann <mk@cm4all.com>  Wed, 21 Oct 2009 15:00:56 +0200

cm4all-beng-proxy (0.6.23) unstable; urgency=low

  * header-forward: log session information
  * prototypes/translate.py: added /cgi-bin/ location
  * http-server: disable keep-alive for HTTP/1.0 clients
  * http-server: don't send "Connection: Keep-Alive"
  * delegate-stock: clear the environment
  * delegate-stock: added jail support
  * delegate-client: reuse helper process after I/O error

 -- Max Kellermann <mk@cm4all.com>  Mon, 12 Oct 2009 17:29:35 +0200

cm4all-beng-proxy (0.6.22) unstable; urgency=low

  * istream-tee: clear both "enabled" flags in the eof/abort handler
  * istream-tee: fall back to first data() return value if second stream
    closed itself
  * http-cache: don't log body_abort after close

 -- Max Kellermann <mk@cm4all.com>  Thu, 01 Oct 2009 19:19:37 +0200

cm4all-beng-proxy (0.6.21) unstable; urgency=low

  * http-client: log more error messages
  * delegate-stock: added the DOCUMENT_ROOT environment variable
  * response, widget: accept "application/xhtml+xml"
  * cookie-server: allow square brackets in unquoted cookie values
    (violating RFC 2109 and RFC 2616)

 -- Max Kellermann <mk@cm4all.com>  Thu, 01 Oct 2009 13:55:40 +0200

cm4all-beng-proxy (0.6.20) unstable; urgency=low

  * stock: clear stock after 60 seconds idle
  * hstock: remove empty stocks
  * http-server, http-client, cgi: fixed off-by-one bug in header parser
  * istream-pipe: fix the direct() return value on error
  * istream-pipe: fix formula in range assertion
  * http-cache-memcached: implemented "remove"
  * handler: added FastCGI handler
  * fcgi-client: unref caller pool after socket release
  * fcgi-client: implemented response headers

 -- Max Kellermann <mk@cm4all.com>  Tue, 29 Sep 2009 14:07:13 +0200

cm4all-beng-proxy (0.6.19) unstable; urgency=low

  * http-client: release caller pool after socket release
  * memcached-client: release socket on marshalling error
  * stock: unref caller pool in abort handler
  * stock: lazy cleanup
  * http-cache: copy caller_pool to local variable

 -- Max Kellermann <mk@cm4all.com>  Thu, 24 Sep 2009 16:02:17 +0200

cm4all-beng-proxy (0.6.18) unstable; urgency=low

  * delegate-handler: support conditional GET and ranges
  * file-handler: fix suffix-byte-range-spec parser
  * delegate-helper: call open() with O_CLOEXEC|O_NOCTTY
  * istream-file: don't set FD_CLOEXEC if O_CLOEXEC is available
  * stock: hold caller pool during "get" operation
  * main: free balancer object during shutdown
  * memcached-client: enable socket timeout
  * delegate-stock: set FD_CLOEXEC on socket

 -- Max Kellermann <mk@cm4all.com>  Thu, 24 Sep 2009 10:50:53 +0200

cm4all-beng-proxy (0.6.17) unstable; urgency=low

  * tcp-stock: implemented a load balancer
  * python: accept address list in the ajp() method
  * http-server: added timeout for the HTTP request headers
  * response: close template when the content type is wrong
  * delegate-get: implemented response headers
  * delegate-get: provide status codes and error messages

 -- Max Kellermann <mk@cm4all.com>  Fri, 18 Sep 2009 15:36:57 +0200

cm4all-beng-proxy (0.6.16) unstable; urgency=low

  * tcp-stock: added support for bulldog-tyke
  * sink-buffer: close input if it's not used in the constructor
  * http-cache-memcached: close response body when deserialization fails
  * serialize: fix regression in serialize_uint64()

 -- Max Kellermann <mk@cm4all.com>  Tue, 15 Sep 2009 19:26:07 +0200

cm4all-beng-proxy (0.6.15) unstable; urgency=low

  * http-cache-choice: find more duplicates during cleanup
  * handler: added AJP handler
  * ajp-request: unref pool only on tcp_stock failure
  * ajp-client: prevent parser recursion
  * ajp-client: free request body when response is closed
  * ajp-client: reuse connection after END_RESPONSE packet
  * ajp-client: enable TCP_CORK while sending
  * istream-ajp-body: added a second "length" header field
  * ajp-client: auto-send empty request body chunk
  * ajp-client: register "write" event after GET_BODY_CHUNK packet
  * ajp-client: implemented request and response headers
  * http-cache-rfc: don't rewind tpool if called recursively

 -- Max Kellermann <mk@cm4all.com>  Fri, 11 Sep 2009 16:04:06 +0200

cm4all-beng-proxy (0.6.14) unstable; urgency=low

  * istream-tee: don't restart reading if already in progress

 -- Max Kellermann <mk@cm4all.com>  Thu, 03 Sep 2009 13:21:06 +0200

cm4all-beng-proxy (0.6.13) unstable; urgency=low

  * cookie-server: fix parsing multiple cookies
  * http-cache-memcached: clean up expired "choice" items
  * sink-gstring: use callback instead of public struct
  * istream-tee: restart reading when one output is closed

 -- Max Kellermann <mk@cm4all.com>  Wed, 02 Sep 2009 17:02:53 +0200

cm4all-beng-proxy (0.6.12) unstable; urgency=low

  * http-cache: don't attempt to remove cache items when the cache is disabled

 -- Max Kellermann <mk@cm4all.com>  Fri, 28 Aug 2009 15:40:48 +0200

cm4all-beng-proxy (0.6.11) unstable; urgency=low

  * http-cache-memcached: store HTTP status and response headers
  * http-cache-memcached: implemented flush (SIGHUP)
  * http-cache-memcached: support "Vary"
  * http-client: work around assertion failure in response_stream_close()

 -- Max Kellermann <mk@cm4all.com>  Thu, 27 Aug 2009 12:33:17 +0200

cm4all-beng-proxy (0.6.10) unstable; urgency=low

  * parser: finish tag before bailing out
  * http-request: allow URLs without path component
  * fork: clear event in read() method
  * istream-file: pass options O_CLOEXEC|O_NOCTTY to open()
  * response: check if the "Host" request header is valid

 -- Max Kellermann <mk@cm4all.com>  Tue, 18 Aug 2009 16:37:19 +0200

cm4all-beng-proxy (0.6.9) unstable; urgency=low

  * direct: disable SPLICE_F_NONBLOCK (temporary NFS EAGAIN workaround)

 -- Max Kellermann <mk@cm4all.com>  Mon, 17 Aug 2009 13:52:49 +0200

cm4all-beng-proxy (0.6.8) unstable; urgency=low

  * widget-http: close response body in error code path
  * http-cache: implemented memcached backend (--memcached-server)
  * processor: &c:base; returns the URI without scheme and host

 -- Max Kellermann <mk@cm4all.com>  Mon, 17 Aug 2009 12:29:19 +0200

cm4all-beng-proxy (0.6.7) unstable; urgency=low

  * file-handler: generate Expires from xattr user.MaxAge
  * cmdline: added option --set to configure:
    - max_connections
    - http_cache_size
    - filter_cache_size
    - translate_cache_size
  * flush caches on SIGHUP

 -- Max Kellermann <mk@cm4all.com>  Fri, 07 Aug 2009 11:41:10 +0200

cm4all-beng-proxy (0.6.6) unstable; urgency=low

  * added missing GLib build dependency
  * cgi-handler: set the "body_consumed" flag

 -- Max Kellermann <mk@cm4all.com>  Tue, 04 Aug 2009 09:53:01 +0200

cm4all-beng-proxy (0.6.5) unstable; urgency=low

  * shm: pass MAP_NORESERVE to mmap()
  * proxy-handler: support cookies
  * translation: added DISCARD_SESSION packet

 -- Max Kellermann <mk@cm4all.com>  Wed, 15 Jul 2009 18:00:33 +0200

cm4all-beng-proxy (0.6.4) unstable; urgency=low

  * http-client: don't read response body in HEAD requests
  * ajp-client: invoke the "abort" handler on error
  * filter-cache: lock cache items while they are served

 -- Max Kellermann <mk@cm4all.com>  Thu, 09 Jul 2009 14:36:14 +0200

cm4all-beng-proxy (0.6.3) unstable; urgency=low

  * http-server: implemented the DELETE method
  * http-server: refuse HTTP/0.9 requests
  * proxy-handler: send request body to template when no widget is focused
  * widget-request: pass original HTTP method to widget
  * session: automatically defragment sessions

 -- Max Kellermann <mk@cm4all.com>  Tue, 07 Jul 2009 16:57:22 +0200

cm4all-beng-proxy (0.6.2) unstable; urgency=low

  * lock: fixed race condition in debug flag updates
  * session: use rwlock for the session manager
  * proxy-handler: pass request headers to the remote HTTP server
  * proxy-handler: forward original Accept-Charset if processor is disabled
  * pipe: don't filter resources without a body
  * fcache: forward original HTTP status over "pipe" filter
  * cgi: support the "Status" line

 -- Max Kellermann <mk@cm4all.com>  Mon, 06 Jul 2009 16:38:26 +0200

cm4all-beng-proxy (0.6.1) unstable; urgency=low

  * session: consistently lock all session objects
  * rewrite-uri: check if widget_external_uri() returns NULL
  * widget-uri: don't generate the "path" argument when it's NULL
  * widget-uri: strip superfluous question mark from widget_base_address()
  * widget-uri: append parameters from the template first
  * widget-uri: re-add configured query string in widget_absolute_uri()
  * widget-uri: eliminate configured query string in widget_external_uri()
  * processor: don't consider session data for base=child and base=parent

 -- Max Kellermann <mk@cm4all.com>  Fri, 03 Jul 2009 15:52:01 +0200

cm4all-beng-proxy (0.6) unstable; urgency=low

  * inline-widget: check the widget HTTP response status
  * response: don't apply transformation on failed response
  * resource-address: include pipe arguments in filter cache key
  * handler: removed session redirect on the first request
  * http-cache: accept ETag response header instead of Last-Modified
  * filter-cache: don't require Last-Modified or Expires
  * file-handler: disable ETag only when processor comes first
  * file-handler: read ETag from xattr
  * pipe: generate new ETag for piped resource
  * session: purge sessions when shared memory is full
  * handler: don't enforce sessions for filtered responses

 -- Max Kellermann <mk@cm4all.com>  Tue, 30 Jun 2009 17:48:20 +0200

cm4all-beng-proxy (0.5.14) unstable; urgency=low

  * ajp-client: implemented request body
  * cookie-client: obey "max-age=0" properly
  * processor: forward the original HTTP status
  * response, widget-http: don't allow processing resource without body
  * widget-http: check the Content-Type before invoking processor
  * response: pass the "Location" response header
  * debian: added a separate -optimized-dbg package
  * added init script support for multiple ports (--port) and multiple listen
    (--listen) command line argumnents
  * translation: added the "APPEND" packet for command line arguments
  * pipe: support command line arguments

 -- Max Kellermann <mk@cm4all.com>  Mon, 29 Jun 2009 16:51:16 +0200

cm4all-beng-proxy (0.5.13) unstable; urgency=low

  * widget-registry: clear local_address in translate request
  * cmdline: added the "--listen" option

 -- Max Kellermann <mk@cm4all.com>  Wed, 24 Jun 2009 12:27:17 +0200

cm4all-beng-proxy (0.5.12) unstable; urgency=low

  * response: pass the "Location" response handler
  * added support for multiple listener ports

 -- Max Kellermann <mk@cm4all.com>  Tue, 23 Jun 2009 23:34:55 +0200

cm4all-beng-proxy (0.5.11) unstable; urgency=low

  * build with autotools
  * use libcm4all-socket, GLib
  * Makefile.am: support out-of-tree builds
  * added optimized Debian package
  * tcache: fixed wrong assignment in VARY=HOST
  * translation: added request packet LOCAL_ADDRESS

 -- Max Kellermann <mk@cm4all.com>  Tue, 23 Jun 2009 15:42:12 +0200

cm4all-beng-proxy (0.5.10) unstable; urgency=low

  * widget-http: assign the "address" variable

 -- Max Kellermann <mk@cm4all.com>  Mon, 15 Jun 2009 18:38:58 +0200

cm4all-beng-proxy (0.5.9) unstable; urgency=low

  * tcache: fixed typo in tcache_string_match()
  * tcache: support VARY=SESSION
  * translate: added the INVALIDATE response packet
  * cache, session: higher size limits
  * widget-uri: separate query_string from path_info
  * widget-uri: ignore widget parameters in widget_external_uri()

 -- Max Kellermann <mk@cm4all.com>  Mon, 15 Jun 2009 17:06:11 +0200

cm4all-beng-proxy (0.5.8) unstable; urgency=low

  * handler: fixed double free bug in translate_callback()

 -- Max Kellermann <mk@cm4all.com>  Sun, 14 Jun 2009 19:05:09 +0200

cm4all-beng-proxy (0.5.7) unstable; urgency=low

  * forward the Content-Disposition header
  * handler: assign new session to local variable, fix segfault
  * handler: don't dereference the NULL session

 -- Max Kellermann <mk@cm4all.com>  Sun, 14 Jun 2009 13:01:52 +0200

cm4all-beng-proxy (0.5.6) unstable; urgency=low

  * widget-http: send the "Via" request header instead of "X-Forwarded-For"
  * proxy-handler: send the "Via" request header
  * widget-request: check the "path" argument before calling uri_compress()

 -- Max Kellermann <mk@cm4all.com>  Tue, 09 Jun 2009 12:21:00 +0200

cm4all-beng-proxy (0.5.5) unstable; urgency=low

  * processor: allow specifying relative URI in c:base=child
  * widget-request: verify the "path" argument
  * widget: allocate address from widget's pool
  * widget-http: support multiple Set-Cookie response headers

 -- Max Kellermann <mk@cm4all.com>  Thu, 04 Jun 2009 15:10:15 +0200

cm4all-beng-proxy (0.5.4) unstable; urgency=low

  * implemented delegation of open() to a helper program
  * added the BASE translation packet, supported by the translation cache
  * deprecated c:mode=proxy
  * rewrite-uri: always enable focus in mode=partial
  * http-cache: don't cache resources with query string (RFC 2616 13.9)
  * http-cache: lock cache items while they are served

 -- Max Kellermann <mk@cm4all.com>  Thu, 28 May 2009 11:44:01 +0200

cm4all-beng-proxy (0.5.3) unstable; urgency=low

  * cgi: close request body on fork() failure
  * fork: added workaround for pipe-to-pipe splice()
  * http-cache: use cache entry when response ETag matches
  * cgi: loop in istream_cgi_read() to prevent blocking
  * cache: check for expired items once a minute
  * cache: optimize search for oldest item

 -- Max Kellermann <mk@cm4all.com>  Wed, 06 May 2009 13:23:46 +0200

cm4all-beng-proxy (0.5.2) unstable; urgency=low

  * added filter cache
  * header-parser: added missing range check in header_parse_line()
  * fork: added event for writing to the child process
  * fork: don't splice() from a pipe
  * response: don't pass request body to unfocused processor
  * added filter type "pipe"

 -- Max Kellermann <mk@cm4all.com>  Wed, 29 Apr 2009 13:24:26 +0200

cm4all-beng-proxy (0.5.1) unstable; urgency=low

  * processor: fixed base=child assertion failure
  * handler: close request body if it was not consumed
  * static-file: generate Last-Modified and ETag response headers
  * static-file: obey the Content-Type provided by the translation server
  * static-file: get Content-Type from extended attribute
  * http-cache: use istream_null when cached resource is empty

 -- Max Kellermann <mk@cm4all.com>  Mon, 27 Apr 2009 10:00:20 +0200

cm4all-beng-proxy (0.5) unstable; urgency=low

  * processor: accept c:mode/c:base attributes in any order
  * processor: removed alternative (anchor) rewrite syntax

 -- Max Kellermann <mk@cm4all.com>  Mon, 20 Apr 2009 22:04:19 +0200

cm4all-beng-proxy (0.4.10) unstable; urgency=low

  * processor: lift length limitation for widget parameters
  * translate: abort if a packet is too large
  * translate: support MAX_AGE for the whole response
  * hashmap: fix corruption of slot chain in hashmap_remove_value()

 -- Max Kellermann <mk@cm4all.com>  Fri, 17 Apr 2009 13:02:50 +0200

cm4all-beng-proxy (0.4.9) unstable; urgency=low

  * http-cache: explicitly start reading into cache
  * cgi: clear "headers" variable before publishing the response
  * translate: use DOCUMENT_ROOT as CGI parameter

 -- Max Kellermann <mk@cm4all.com>  Mon, 06 Apr 2009 16:21:57 +0200

cm4all-beng-proxy (0.4.8) unstable; urgency=low

  * translate: allow ADDRESS packets in AJP addresses
  * translate: initialize all fields of a FastCGI address
  * http-cache: close all caching connections on exit
  * processor: don't rewrite SCRIPT SRC attribute when proxying

 -- Max Kellermann <mk@cm4all.com>  Thu, 02 Apr 2009 15:45:46 +0200

cm4all-beng-proxy (0.4.7) unstable; urgency=low

  * http-server: use istream_null for empty request body
  * parser: check for trailing slash only in TAG_OPEN tags
  * parser: added support for XML Processing Instructions
  * processor: implemented XML Processing Instruction "cm4all-rewrite-uri"
  * uri-escape: escape the slash character
  * cache: remove all matching items in cache_remove()
  * http-cache: lock cache items while holding a reference

 -- Max Kellermann <mk@cm4all.com>  Thu, 02 Apr 2009 12:02:53 +0200

cm4all-beng-proxy (0.4.6) unstable; urgency=low

  * file_handler: fixed logic error in If-Modified-Since check
  * date: return UTC time stamp in http_date_parse()
  * cache: continue search after item was invalidated
  * cache: remove the correct cache item
  * istream-chunked: work around invalid assertion failure
  * istream-subst: fixed corruption after partial match

 -- Max Kellermann <mk@cm4all.com>  Wed, 25 Mar 2009 15:03:10 +0100

cm4all-beng-proxy (0.4.5) unstable; urgency=low

  * http-server: assume keep-alive is enabled on HTTP 1.1
  * http-client: unregister EV_READ when the buffer is full
  * translation: added QUERY_STRING packet
  * processor: optionally parse base/mode from URI

 -- Max Kellermann <mk@cm4all.com>  Tue, 17 Mar 2009 13:04:25 +0100

cm4all-beng-proxy (0.4.4) unstable; urgency=low

  * forward Accept-Language request header to the translation server
  * translate: added the USER_AGENT request packet
  * session: obey the USER/MAX_AGE setting
  * use libcm4all-inline-dev in libcm4all-beng-proxy-dev
  * added pkg-config file for libcm4all-beng-proxy-dev
  * updated python-central dependencies
  * processor: parse c:base/c:mode attributes in PARAM tags

 -- Max Kellermann <mk@cm4all.com>  Wed, 11 Mar 2009 09:43:48 +0100

cm4all-beng-proxy (0.4.3) unstable; urgency=low

  * processor: rewrite URI in LINK tags
  * processor: rewrite URI in PARAM tags
  * use splice() from glibc 2.7
  * translate: added VARY response packet
  * build documentation with texlive

 -- Max Kellermann <mk@cm4all.com>  Wed, 04 Mar 2009 09:53:56 +0100

cm4all-beng-proxy (0.4.2) unstable; urgency=low

  * hashmap: fix corruption in slot chain
  * use monotonic clock to calculate expiry times
  * processor: rewrite URIs in the EMBED, VIDEO, AUDIO tags

 -- Max Kellermann <mk@cm4all.com>  Tue, 17 Feb 2009 17:14:48 +0100

cm4all-beng-proxy (0.4.1) unstable; urgency=low

  * translate: clear client->transformation
  * handler: check for translation errors
  * http-server: fixed assertion failure during shutdown
  * http-server: send "Keep-Alive" response header
  * worker: after fork(), call event_reinit() in the parent process
  * added valgrind build dependency
  * build with Debian's libevent-1.4 package

 -- Max Kellermann <mk@cm4all.com>  Tue, 10 Feb 2009 11:48:53 +0100

cm4all-beng-proxy (0.4) unstable; urgency=low

  * added support for transformation views
    - in the JavaScript API, mode=proxy is now deprecated
  * http-cache: fix segfault when request_headers==NULL
  * http-cache: store multiple (varying) versions of a resource
  * http-cache: use the "max-age" cache-control response

 -- Max Kellermann <mk@cm4all.com>  Fri, 30 Jan 2009 13:29:43 +0100

cm4all-beng-proxy (0.3.9) unstable; urgency=low

  * http-client: assume keep-alive is enabled on HTTP 1.1
  * processor: use configured/session path-info for mode=child URIs

 -- Max Kellermann <mk@cm4all.com>  Tue, 27 Jan 2009 13:07:51 +0100

cm4all-beng-proxy (0.3.8) unstable; urgency=low

  * processor: pass Content-Type and Content-Language headers from
    template
  * http-client: allow chunked response body without keep-alive

 -- Max Kellermann <mk@cm4all.com>  Fri, 23 Jan 2009 13:02:42 +0100

cm4all-beng-proxy (0.3.7) unstable; urgency=low

  * istream_subst: exit the loop if state==INSERT
  * istream_iconv: check if the full buffer could be flushed
  * worker: don't reinitialize session manager during shutdown

 -- Max Kellermann <mk@cm4all.com>  Thu, 15 Jan 2009 10:39:47 +0100

cm4all-beng-proxy (0.3.6) unstable; urgency=low

  * processor: ignore closing </header>
  * widget-http: now really don't check content-type in frame parents
  * parser: skip comments
  * processor: implemented c:base="parent"
  * processor: added "c:" prefix to c:widget child elements
  * processor: renamed the "c:param" element to "c:parameter"

 -- Max Kellermann <mk@cm4all.com>  Thu, 08 Jan 2009 11:17:29 +0100

cm4all-beng-proxy (0.3.5) unstable; urgency=low

  * widget-http: don't check content-type in frame parents
  * istream-subst: allow null bytes in the input stream
  * js: added the "translate" parameter for passing values to the
    translation server
  * rewrite-uri: refuse to rewrite a frame URI without widget id

 -- Max Kellermann <mk@cm4all.com>  Mon, 05 Jan 2009 16:46:32 +0100

cm4all-beng-proxy (0.3.4) unstable; urgency=low

  * processor: added support for custom widget request headers
  * http-cache: obey the "Vary" response header
  * http-cache: pass the new http_cache_info object when testing a cache
    item

 -- Max Kellermann <mk@cm4all.com>  Tue, 30 Dec 2008 15:46:44 +0100

cm4all-beng-proxy (0.3.3) unstable; urgency=low

  * processor: grew widget parameter buffer to 512 bytes
  * widget-resolver: clear widget->resolver on abort
  * cgi: clear the input's handler in cgi_async_abort()
  * widget-stream: use istream_hold (reverts r4171)

 -- Max Kellermann <mk@cm4all.com>  Fri, 05 Dec 2008 14:43:05 +0100

cm4all-beng-proxy (0.3.2) unstable; urgency=low

  * processor: free memory before calling embed_frame_widget()
  * processor: allocate query string from the widget pool
  * processor: removed the obsolete widget attributes "tag" and "style"
  * parser: hold a reference to the pool

 -- Max Kellermann <mk@cm4all.com>  Mon, 01 Dec 2008 14:15:38 +0100

cm4all-beng-proxy (0.3.1) unstable; urgency=low

  * http-client: remove Transfer-Encoding and Content-Length from response
    headers
  * http-client: don't read body after invoke_response()
  * fork: retry splice() after EAGAIN
  * fork: don't close input when splice() fails
  * cgi: abort the response handler when the stdin stream fails
  * istream_file, istream_pipe, fork, client_socket, listener: fixed file
    descriptor leaks
  * processor: hold a reference to the caller's pool
  * debian/rules: enabled test suite

 -- Max Kellermann <mk@cm4all.com>  Thu, 27 Nov 2008 16:01:16 +0100

cm4all-beng-proxy (0.3) unstable; urgency=low

  * implemented widget filters
  * translate: initialize all fields of a CGI address
  * fork: read request body on EAGAIN
  * fork: implemented the direct() method with splice()
  * python: added class Response
  * prototypes/translate.py:
    - support "filter"
    - support "content_type"
  * demo: added widget filter demo

 -- Max Kellermann <mk@cm4all.com>  Wed, 26 Nov 2008 16:27:29 +0100

cm4all-beng-proxy (0.2) unstable; urgency=low

  * don't quote text/xml widgets
  * widget-resolver: pass widget_pool to widget_class_lookup()
  * widget-registry: allocate widget_class from widget_pool
  * widget-stream: eliminated the async operation proxy, because the
    operation cannot be aborted before the constructor returns
  * widget-stream: don't clear the "delayed" stream in the response() callback
  * rewrite-uri: trigger istream_read(delayed) after istream_delayed_set()
  * doc: clarified XSLT integration

 -- Max Kellermann <mk@cm4all.com>  Tue, 25 Nov 2008 15:28:54 +0100

cm4all-beng-proxy (0.1) unstable; urgency=low

  * initial release

 -- Max Kellermann <mk@cm4all.com>  Mon, 17 Nov 2008 11:59:36 +0100<|MERGE_RESOLUTION|>--- conflicted
+++ resolved
@@ -1,7 +1,6 @@
-<<<<<<< HEAD
 cm4all-beng-proxy (2.0.12) unstable; urgency=low
 
-  * 
+  * merge release 1.4.12
 
  --   
 
@@ -93,13 +92,12 @@
   * proxy-widget: reapply 'client can choose only views that have an address'
 
  -- Max Kellermann <mk@cm4all.com>  Thu, 17 Nov 2011 08:22:39 +0100
-=======
+
 cm4all-beng-proxy (1.4.12) unstable; urgency=low
 
   * merge release 1.2.17
 
  -- Max Kellermann <mk@cm4all.com>  Wed, 15 Feb 2012 09:27:50 -0000
->>>>>>> fbb6aaaf
 
 cm4all-beng-proxy (1.4.11) unstable; urgency=low
 
