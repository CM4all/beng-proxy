--- conflicted
+++ resolved
@@ -1,4 +1,3 @@
-<<<<<<< HEAD
 cm4all-beng-proxy (11.0.1) unstable; urgency=low
 
   * spawn: switch to a new systemd scope
@@ -14,13 +13,12 @@
   * remove obsolete sysv init scripts, depend on systemd instead
 
  --
-=======
+
 cm4all-beng-proxy (10.25) unstable; urgency=low
 
   * shm: fix double allocation bug which caused session corruption
 
  -- Max Kellermann <mk@cm4all.com>  Thu, 21 Jul 2016 18:54:12 -0000
->>>>>>> 2e3d9db4
 
 cm4all-beng-proxy (10.24) unstable; urgency=low
 
