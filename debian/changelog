<<<<<<< HEAD
cm4all-beng-proxy (11.0.1) unstable; urgency=low

  * spawn: switch to a new systemd scope
  * spawn: create new PID namespace
  * translation: add packets CGROUP, CGROUP_SET
  * ssl: free more drained I/O buffers
  * ssl: reduce memory usage
  * SlicePool: reduce fragmentation
  * enable TCP_DEFER_ACCEPT for HTTP listeners
  * debian/lb.postinst: move user "cm4all-beng-lb" to group "nogroup"
  * remove obsolete sysv init scripts, depend on systemd instead

 --   
=======
cm4all-beng-proxy (10.17) unstable; urgency=low

  * spawn/client: handle empty payloads from recvmmsg()

 -- Max Kellermann <mk@cm4all.com>  Mon, 09 May 2016 10:05:55 -0000
>>>>>>> ebb48194

cm4all-beng-proxy (10.16) unstable; urgency=low

  * control: enable SO_REUSEADDR on the UDP socket

 -- Max Kellermann <mk@cm4all.com>  Fri, 29 Apr 2016 13:13:31 -0000

cm4all-beng-proxy (10.15) unstable; urgency=low

  * was: fix crash after spawn failure
  * spawn/client: abort worker process when the spawner is gone
  * spawn/client: optimize message receiver
  * spawn/server: retry sending after EAGAIN

 -- Max Kellermann <mk@cm4all.com>  Fri, 29 Apr 2016 09:31:54 -0000

cm4all-beng-proxy (10.14) unstable; urgency=low

  * enable TCP_DEFER_ACCEPT for HTTP and SSL listeners
  * ssl: increase the handshake timeout to 60 seconds
  * lb: log the client IP address

 -- Max Kellermann <mk@cm4all.com>  Thu, 28 Apr 2016 09:24:19 -0000

cm4all-beng-proxy (10.13) unstable; urgency=low

  * was: fix crash after early-crashing WAS process
  * was: fix crash after WAS process has been released
  * ssl: limit the handshake duration
  * beng-proxy: support listening on UNIX domain sockets

 -- Max Kellermann <mk@cm4all.com>  Wed, 27 Apr 2016 18:34:26 -0000

cm4all-beng-proxy (10.12) unstable; urgency=low

  * ssl: reduce allocator fragmentation, cycle another buffer

 -- Max Kellermann <mk@cm4all.com>  Thu, 21 Apr 2016 07:29:51 -0000

cm4all-beng-proxy (10.11) unstable; urgency=low

  * thread_queue: fix race condition
  * ssl: reduce allocator fragmentation

 -- Max Kellermann <mk@cm4all.com>  Mon, 18 Apr 2016 14:51:41 -0000

cm4all-beng-proxy (10.10) unstable; urgency=low

  * merge release 9.13
  * SlicePool: reduce fragmentation

 -- Max Kellermann <mk@cm4all.com>  Tue, 12 Apr 2016 15:12:03 -0000

cm4all-beng-proxy (10.9) unstable; urgency=low

  * merge release 9.12

 -- Max Kellermann <mk@cm4all.com>  Wed, 06 Apr 2016 12:11:38 -0000

cm4all-beng-proxy (10.8) unstable; urgency=low

  * SlicePool: optimize allocation
  * lb: cycle buffers before compressing slice allocator
  * was: fix spurious "Resource temporarily unavailable" warnings

 -- Max Kellermann <mk@cm4all.com>  Wed, 06 Apr 2016 06:35:37 -0000

cm4all-beng-proxy (10.7) unstable; urgency=low

  * lb: fix systemd service start timeout
  * spawn: fix assertion failure when STDERR_PATH fails
  * was: fix use-after-free bug

 -- Max Kellermann <mk@cm4all.com>  Tue, 29 Mar 2016 10:31:34 -0000

cm4all-beng-proxy (10.6) unstable; urgency=low

  * lb: fix false memory leak during shutdown
  * ssl: cycle buffers to reduce allocator fragmentation

 -- Max Kellermann <mk@cm4all.com>  Wed, 23 Mar 2016 14:16:55 -0000

cm4all-beng-proxy (10.5) unstable; urgency=low

  * lb: fix crash due to duplicate OpenSSL initialization by libpq
  * lb: check cert_db.ca_cert settings with --check
  * lb: fix shutdown with --watchdog
  * http_client: fix assertion failure with keep-alive disabled
  * http_server: fix missing "100 Continue"
  * certdb: unwrap key in "new-cert
  * certdb: allow overriding database with /etc/cm4all/beng/certdb.connect
  * spawn: fix assertion failure

 -- Max Kellermann <mk@cm4all.com>  Tue, 08 Mar 2016 16:01:22 -0000

cm4all-beng-proxy (10.4) unstable; urgency=low

  * merge release 9.11
  * spawn: fix uninitialized MOUNT_TMP_TMPFS setting

 -- Max Kellermann <mk@cm4all.com>  Thu, 03 Mar 2016 13:11:49 -0000

cm4all-beng-proxy (10.3) unstable; urgency=low

  * lhttp: fix double free bug
  * lhttp, fcgi: abandon child process after connect failure
  * spawn: wait for spawn process during shutdown
  * {http,filter,nfs}_cache: raise cacheable size limit to 512 kB
  * http_client: reschedule read event after blocking write recovery

 -- Max Kellermann <mk@cm4all.com>  Wed, 02 Mar 2016 14:06:44 -0000

cm4all-beng-proxy (10.2) unstable; urgency=low

  * rubber: remove excessive debugging code to speed up cache flush
  * spawn: fix SETENV breakage
  * spawn: initialize supplementary groups
  * spawn: change to user www-data by default
  * http_client: fix double free bug
  * fcache: raise default expiration to one week
  * systemd: set "Type=notify"

 -- Max Kellermann <mk@cm4all.com>  Tue, 01 Mar 2016 18:43:23 -0000

cm4all-beng-proxy (10.1) unstable; urgency=low

  * merge release 9.10
  * python: add missing constant TRANSLATE_REALM_FROM_AUTH_BASE
  * spawn: dedicated process for spawning child processes
  * fcgi: terminate FastCGI processes with SIGTERM instead of SIGUSR1
  * was: implement response body interruption
  * translation: add packet NO_NEW_PRIVS
  * session: 128 bit session ids
  * emit systemd "READY" notification
  * debian: eliminate the TOI build

 -- Max Kellermann <mk@cm4all.com>  Thu, 25 Feb 2016 23:55:33 -0000

cm4all-beng-proxy (10.0.5) unstable; urgency=low

  * http_client: fix memory leak
  * spawn/prepared: fix environment variable breakage
  * request: fix crash (due to realm regression in 10.0.4)

 -- Max Kellermann <mk@cm4all.com>  Tue, 09 Feb 2016 18:09:43 -0000

cm4all-beng-proxy (10.0.4) unstable; urgency=low

  * istream/dechunk: merge chunk sizes
  * istream/dechunk: fix bogus "closed prematurely" error
  * spawn/JailConfig: fix jail.conf parser regression
  * translate_parser: fix JailCGI home path regression
  * translation: add packet REALM_FROM_AUTH_BASE
  * translation: allow mount options in MOUNT_TMP_TMPFS
  * pipe_filter: add JailCGI support
  * fcgi/stock: fix double free bug
  * http_request: fix connection leak after OpenSSL error
  * ssl/cache: fix two crash bugs
  * ssl/cache: reduce delay from 1s to 200ms
  * ssl/cache: maintain cache only in worker process
  * ssl/cache: support CA chains
  * ssl/factory: support the subjectAltName extension
  * ssl/filter: handle "close notify" alerts
  * certdb: rename PostgreSQL table to singular
  * certdb: load PostgreSQL connect string from lb.conf
  * certdb: support the subjectAltName extension
  * certdb: implement the ACME protocol
  * systemd/lb: disable --watchdog, set Restart=on-failure instead
  * systemd/bp: default to --workers=0, set Restart=on-failure instead

 -- Max Kellermann <mk@cm4all.com>  Thu, 04 Feb 2016 21:12:22 -0000

cm4all-beng-proxy (10.0.3) unstable; urgency=low

  * ssl/cache: populate name cache asynchronously
  * certdb: add command "populate"

 -- Max Kellermann <mk@cm4all.com>  Tue, 12 Jan 2016 10:35:32 -0000

cm4all-beng-proxy (10.0.2) unstable; urgency=low

  * ssl/cache: open multiple PostgreSQL connections on demand
  * ssl/cache: mirror a list of all certificate host names
  * certdb: add command "delete"

 -- Max Kellermann <mk@cm4all.com>  Wed, 06 Jan 2016 11:11:51 -0000

cm4all-beng-proxy (10.0.1) unstable; urgency=low

  * drop support for Debian Squeeze
  * inline_widget: time out after 10 seconds
  * lb: support SSL certificates stored in PostgreSQL database
  * disable the access log by default

 -- Max Kellermann <mk@cm4all.com>  Fri, 18 Dec 2015 18:48:31 -0000

cm4all-beng-proxy (9.13) unstable; urgency=low

  * merge release 8.12
  * lb: fix false memory leak during shutdown

 -- Max Kellermann <mk@cm4all.com>  Tue, 12 Apr 2016 13:03:18 -0000

cm4all-beng-proxy (9.12) unstable; urgency=low

  * header-forward: fix duplicate "Location" header

 -- Max Kellermann <mk@cm4all.com>  Wed, 06 Apr 2016 12:09:46 -0000

cm4all-beng-proxy (9.11) unstable; urgency=low

  * merge release 8.11

 -- Max Kellermann <mk@cm4all.com>  Thu, 03 Mar 2016 13:03:41 -0000

cm4all-beng-proxy (9.10) unstable; urgency=low

  * merge release 8.10

 -- Max Kellermann <mk@cm4all.com>  Wed, 24 Feb 2016 11:46:38 -0000

cm4all-beng-proxy (9.9) unstable; urgency=low

  * merge release 8.9

 -- Max Kellermann <mk@cm4all.com>  Tue, 23 Feb 2016 15:56:21 -0000

cm4all-beng-proxy (9.8) unstable; urgency=low

  * merge release 8.8

 -- Max Kellermann <mk@cm4all.com>  Tue, 16 Feb 2016 11:30:47 -0000

cm4all-beng-proxy (9.7) unstable; urgency=low

  * merge release 8.7
  * http_request: fix connection leak after OpenSSL error

 -- Max Kellermann <mk@cm4all.com>  Tue, 26 Jan 2016 15:56:31 -0000

cm4all-beng-proxy (9.6) unstable; urgency=low

  * systemd: log to systemd-journald by default
  * header_forward: fix duplicate "Location" header
  * "--access-logger=null" disables the access log
  * widget: log Set-Cookie without host

 -- Max Kellermann <mk@cm4all.com>  Thu, 17 Dec 2015 22:15:04 -0000

cm4all-beng-proxy (9.5) unstable; urgency=low

  * merge release 4.23
  * auth: send the LISTENER_TAG packet with AUTH requests

 -- Max Kellermann <mk@cm4all.com>  Tue, 15 Dec 2015 13:46:36 -0000

cm4all-beng-proxy (9.4) unstable; urgency=low

  * processor: fix crash bug
  * ajp: fix bogus error "Peer closed the socket prematurely"
  * fcgi: fail after receiving excess data at end of response body
  * fcgi: fix assertion failure on i386
  * was: fold header name case
  * was: announce request body length as early as possible
  * was: fix crash bug with empty response

 -- Max Kellermann <mk@cm4all.com>  Thu, 19 Nov 2015 11:28:59 -0000

cm4all-beng-proxy (9.3) unstable; urgency=low

  * fcgi: fix buffer overflow with large response body
  * header_forward: always forward "Allow"

 -- Max Kellermann <mk@cm4all.com>  Tue, 17 Nov 2015 00:33:20 -0000

cm4all-beng-proxy (9.2) unstable; urgency=low

  * translate_client: fix crash bug

 -- Max Kellermann <mk@cm4all.com>  Mon, 16 Nov 2015 08:38:02 -0000

cm4all-beng-proxy (9.1) unstable; urgency=low

  * feature freeze
  * http_client: response body allows optimized socket writes
  * http_cache: response body allows optimized socket writes
  * fcgi: fix stall bug
  * fcgi: optimized response body chunking
  * fcgi: don't send empty PARAMS packet when request headers are empty
  * handler: use lstat() for FILE_NOT_FOUND
  * client_balancer: fix memory leak
  * istream: fix assertion failure
  * istream_tee: fix size miscalculation
  * nfs_stock: fix assertion failure
  * translate_cache: optimize memory usage
  * reduce fork() overhead

 -- Max Kellermann <mk@cm4all.com>  Fri, 13 Nov 2015 00:50:52 -0000

cm4all-beng-proxy (9.0.9) unstable; urgency=low

  * tstock: fix libevent crash on connection failure
  * tstock: fix hanging process during shutdown
  * request_session: don't send cleared session id of ignored session
  * pipe_stock: fix EBADF error due to malformed pointer cast
  * http_{client,server}: optimize chunked socket writes

 -- Max Kellermann <mk@cm4all.com>  Fri, 06 Nov 2015 23:39:50 -0000

cm4all-beng-proxy (9.0.8) unstable; urgency=low

  * child_stock: fix crash bug
  * translate_stock: fix use-after-free crash bug

 -- Max Kellermann <mk@cm4all.com>  Thu, 05 Nov 2015 15:14:43 -0000

cm4all-beng-proxy (9.0.7) unstable; urgency=low

  * merge release 8.6
  * ajp: fix regression after code refactoring
  * http_{client,server}: optimize socket writes
  * translate_stock: configurable stock limit, defaulting to 64
  * translate_cache: fix crash bug when cache is disabled
  * errdoc: fix crash bug when aborting error document generator

 -- Max Kellermann <mk@cm4all.com>  Wed, 04 Nov 2015 21:50:44 -0000

cm4all-beng-proxy (9.0.6) unstable; urgency=low

  * debian/rules: cross-compiler support
  * debian: build with gcc 5 on Debian Stretch
  * processor: fix broken URI rewrite after <script> due to inverted check
  * widget: log class name

 -- Max Kellermann <mk@cm4all.com>  Fri, 16 Oct 2015 10:21:42 -0000

cm4all-beng-proxy (9.0.5) unstable; urgency=low

  * merge release 8.5

 -- Max Kellermann <mk@cm4all.com>  Mon, 12 Oct 2015 10:44:20 -0000

cm4all-beng-proxy (9.0.4) unstable; urgency=low

  * xml_parser: fix assertion failure on abort
  * css_parser: fix buffer overflow due to off-by-one check

 -- Max Kellermann <mk@cm4all.com>  Thu, 08 Oct 2015 19:32:07 -0000

cm4all-beng-proxy (9.0.3) unstable; urgency=low

  * fcgi: fix uninitialized variable
  * processor: fix heap corruption due to wrong string length

 -- Max Kellermann <mk@cm4all.com>  Wed, 07 Oct 2015 19:56:05 -0000

cm4all-beng-proxy (9.0.2) unstable; urgency=low

  * translation: packet REVEAL_USER sends X-CM4all-BENG-User to filter

 -- Max Kellermann <mk@cm4all.com>  Mon, 05 Oct 2015 19:08:22 -0000

cm4all-beng-proxy (9.0.1) unstable; urgency=low

  * merge release 8.4
  * translation: add header group "LINK"
  * translation: add packet MOUNT_TMPFS
  * fix spurious BIND_MOUNT_RW failures

 -- Max Kellermann <mk@cm4all.com>  Fri, 02 Oct 2015 15:36:42 -0000

cm4all-beng-proxy (8.12) unstable; urgency=low

  * was: fix crash on malformed STATUS packet
  * was: allow 16 bit STATUS packet

 -- Max Kellermann <mk@cm4all.com>  Tue, 12 Apr 2016 12:28:21 -0000

cm4all-beng-proxy (8.11) unstable; urgency=low

  * http_client: fix assertion failure with TLS
  * lhttp, fcgi: abandon child process after connect failure
  * http_client: reschedule read event after blocking write recovery

 -- Max Kellermann <mk@cm4all.com>  Thu, 03 Mar 2016 12:59:50 -0000

cm4all-beng-proxy (8.10) unstable; urgency=low

  * was/input: verify the announced LENGTH
  * was/input: fix the "available" formula

 -- Max Kellermann <mk@cm4all.com>  Wed, 24 Feb 2016 11:31:50 -0000

cm4all-beng-proxy (8.9) unstable; urgency=low

  * istream/catch: fix another assertion failure

 -- Max Kellermann <mk@cm4all.com>  Tue, 23 Feb 2016 15:52:46 -0000

cm4all-beng-proxy (8.8) unstable; urgency=low

  * istream/catch: fix assertion failure

 -- Max Kellermann <mk@cm4all.com>  Tue, 16 Feb 2016 11:21:25 -0000

cm4all-beng-proxy (8.7) unstable; urgency=low

  * cgi, pipe: fix off-by-one bug in stderr filter

 -- Max Kellermann <mk@cm4all.com>  Tue, 26 Jan 2016 15:55:03 -0000

cm4all-beng-proxy (8.6) unstable; urgency=low

  * merge release 7.9

 -- Max Kellermann <mk@cm4all.com>  Mon, 26 Oct 2015 09:48:00 -0000

cm4all-beng-proxy (8.5) unstable; urgency=low

  * css_parser: fix buffer overflow due to off-by-one check
  * fcgi: fix uninitialized variable
  * fix spurious BIND_MOUNT_RW failures
  * fix two crashes due to malformed URI escapes

 -- Max Kellermann <mk@cm4all.com>  Mon, 12 Oct 2015 10:20:32 -0000

cm4all-beng-proxy (8.4) unstable; urgency=low

  * was: fix another memory leak

 -- Max Kellermann <mk@cm4all.com>  Fri, 02 Oct 2015 11:05:21 -0000

cm4all-beng-proxy (8.3) unstable; urgency=low

  * was: fix several memory leaks

 -- Max Kellermann <mk@cm4all.com>  Fri, 02 Oct 2015 09:54:09 -0000

cm4all-beng-proxy (8.2) unstable; urgency=low

  * debian/control: add "Breaks" on old translation servers to avoid
    runtime breakages due to broken widget descriptors; the translation
    server 1.9.1 contains a workaround
  * translate_parser: fix crash after malformed/misplaced
    UNTRUSTED_*_SITE_SUFFIX packet

 -- Max Kellermann <mk@cm4all.com>  Fri, 25 Sep 2015 12:55:18 -0000

cm4all-beng-proxy (8.1) unstable; urgency=low

  * feature freeze
  * fb_pool: compress I/O buffers periodically
  * http_cache, fcache, nfs_cache: compress the cache periodically

 -- Max Kellermann <mk@cm4all.com>  Tue, 22 Sep 2015 17:26:06 -0000

cm4all-beng-proxy (8.0.13) unstable; urgency=low

  * merge release 7.8
  * translation: support writable bind mounts (BIND_MOUNT_RW)
  * translation: add packet UNTRUSTED_RAW_SITE_SUFFIX
  * ssl: initialize OpenSSL engines
  * rewrite_uri: support "https://" and "//" URIs
  * regex: fix double free bug

 -- Max Kellermann <mk@cm4all.com>  Tue, 22 Sep 2015 08:00:20 -0000

cm4all-beng-proxy (8.0.12) unstable; urgency=low

  * merge release 7.7
  * rubber: optimized hole search
  * rubber: simplified defragmentation on tail allocation

 -- Max Kellermann <mk@cm4all.com>  Thu, 17 Sep 2015 20:41:59 -0000

cm4all-beng-proxy (8.0.11) unstable; urgency=low

  * regex: fix move operator, fixes spurious "Invalid regex capture"

 -- Max Kellermann <mk@cm4all.com>  Thu, 03 Sep 2015 13:08:16 -0000

cm4all-beng-proxy (8.0.10) unstable; urgency=low

  * regex: mismatching optional capture expands to empty string
  * regex: work around problem with mismatching optional last capture
  * request: avoid compressing the response body twice

 -- Max Kellermann <mk@cm4all.com>  Wed, 02 Sep 2015 15:56:38 -0000

cm4all-beng-proxy (8.0.9) unstable; urgency=low

  * merge release 7.6
  * regex: fix off-by-one error in capture range check

 -- Max Kellermann <mk@cm4all.com>  Tue, 01 Sep 2015 13:57:06 -0000

cm4all-beng-proxy (8.0.8) unstable; urgency=low

  * tcache: fix crash on regex mismatch

 -- Max Kellermann <mk@cm4all.com>  Mon, 31 Aug 2015 05:35:14 -0000

cm4all-beng-proxy (8.0.7) unstable; urgency=low

  * merge release 7.5
  * regex: fix spurious compile failures
  * fcache: include actual body data in stats
  * nfs_cache: add stats
  * fix several crash bugs with malformed URI escapes
  * control/stats: add cache brutto sizes
  * control/stats: add I/O buffers size

 -- Max Kellermann <mk@cm4all.com>  Thu, 27 Aug 2015 22:11:02 -0000

cm4all-beng-proxy (8.0.6) unstable; urgency=low

  * translation: decouple REGEX_UNESCAPE from INVERSE_REGEX

 -- Max Kellermann <mk@cm4all.com>  Tue, 25 Aug 2015 09:57:23 -0000

cm4all-beng-proxy (8.0.5) unstable; urgency=low

  * translation: add packet INVERSE_REGEX_UNESCAPE

 -- Max Kellermann <mk@cm4all.com>  Mon, 24 Aug 2015 16:58:16 -0000

cm4all-beng-proxy (8.0.4) unstable; urgency=low

  * translate_client: fix crash due to uninitialized variable

 -- Max Kellermann <mk@cm4all.com>  Fri, 21 Aug 2015 11:26:40 -0000

cm4all-beng-proxy (8.0.3) unstable; urgency=low

  * translation: add login packet SERVICE
  * translation: login allows packet LISTENER_TAG
  * translation: protocol v3 uses anchored regex
  * regex: disable the "multi-line" option
  * regex: switch to the PCRE library

 -- Max Kellermann <mk@cm4all.com>  Mon, 17 Aug 2015 14:31:32 -0000

cm4all-beng-proxy (8.0.2) unstable; urgency=low

  * translation: add packets LOGIN, PASSWORD, UID_GID
  * translation: native Refence support

 -- Max Kellermann <mk@cm4all.com>  Thu, 06 Aug 2015 11:15:58 -0000

cm4all-beng-proxy (8.0.1) unstable; urgency=low

  * cgi, pipe: log PID in stderr output
  * translation: add packets AUTO_GZIP, INTERNAL_REDIRECT

 -- Max Kellermann <mk@cm4all.com>  Fri, 24 Jul 2015 10:27:51 -0000

cm4all-beng-proxy (7.9) unstable; urgency=low

  * merge release 6.12

 -- Max Kellermann <mk@cm4all.com>  Mon, 26 Oct 2015 09:37:41 -0000

cm4all-beng-proxy (7.8) unstable; urgency=low

  * support SESSION_SITE in processor

 -- Max Kellermann <mk@cm4all.com>  Mon, 21 Sep 2015 12:26:13 -0000

cm4all-beng-proxy (7.7) unstable; urgency=low

  * merge release 6.11

 -- Max Kellermann <mk@cm4all.com>  Thu, 17 Sep 2015 19:08:50 -0000

cm4all-beng-proxy (7.6) unstable; urgency=low

  * merge release 6.10
  * fcache: include actual body data in stats
  * nfs_cache: add stats
  * control/stats: add cache brutto sizes
  * control/stats: add I/O buffers size

 -- Max Kellermann <mk@cm4all.com>  Tue, 01 Sep 2015 12:48:48 -0000

cm4all-beng-proxy (7.5) unstable; urgency=low

  * merge release 6.9

 -- Max Kellermann <mk@cm4all.com>  Thu, 27 Aug 2015 14:30:18 -0000

cm4all-beng-proxy (7.4) unstable; urgency=low

  * merge release 6.8
  * tcache: fix minor memory leak

 -- Max Kellermann <mk@cm4all.com>  Wed, 26 Aug 2015 13:29:42 -0000

cm4all-beng-proxy (7.3) unstable; urgency=low

  * merge release 6.7

 -- Max Kellermann <mk@cm4all.com>  Wed, 22 Jul 2015 21:18:30 -0000

cm4all-beng-proxy (7.2) unstable; urgency=low

  * translation: allow REGEX_ON_{HOST,USER}_URI with INVERSE_REGEX

 -- Max Kellermann <mk@cm4all.com>  Fri, 17 Jul 2015 06:53:50 -0000

cm4all-beng-proxy (7.1) unstable; urgency=low

  * feature freeze
  * translation: WANT supports USER
  * translation: add packet REGEX_ON_USER_URI

 -- Max Kellermann <mk@cm4all.com>  Tue, 14 Jul 2015 20:46:43 -0000

cm4all-beng-proxy (7.0.10) unstable; urgency=low

  * fix crash on "Cache-Control: only-if-cached"
  * fix worker respawn

 -- Max Kellermann <mk@cm4all.com>  Sat, 11 Jul 2015 10:19:11 -0000

cm4all-beng-proxy (7.0.9) unstable; urgency=low

  * istream_escape: fix crash bug when last byte is escaped
  * stats: don't crash master process on CONTROL_STATS
  * debian/rules: add kludge to support dh_python2 on Squeeze

 -- Max Kellermann <mk@cm4all.com>  Thu, 09 Jul 2015 11:40:12 -0000

cm4all-beng-proxy (7.0.8) unstable; urgency=low

  * translation: add packets EXPAND_HOME, EXPAND_STDERR_PATH
  * translation: apply EXPAND_URI to CGI addresses
  * session: fix crash while invalidating widget session

 -- Max Kellermann <mk@cm4all.com>  Thu, 25 Jun 2015 13:29:01 -0000

cm4all-beng-proxy (7.0.7) unstable; urgency=low

  * translation: add packet AUTO_DEFLATE
  * istream_deflate: fix stalled stream
  * tcache: expand uncacheable responses

 -- Max Kellermann <mk@cm4all.com>  Wed, 24 Jun 2015 11:43:47 -0000

cm4all-beng-proxy (7.0.6) unstable; urgency=low

  * tcache: expand responses of uncacheable requests

 -- Max Kellermann <mk@cm4all.com>  Fri, 19 Jun 2015 13:02:32 -0000

cm4all-beng-proxy (7.0.5) unstable; urgency=low

  * merge release 6.6
  * control: flush the whole translation cache if the TCACHE_INVALIDATE
    payload is empty
  * namespace: support IPC namespaces

 -- Max Kellermann <mk@cm4all.com>  Thu, 11 Jun 2015 16:31:34 -0000

cm4all-beng-proxy (7.0.4) unstable; urgency=low

  * handler: send LISTENER_TAG if translation protocol version is not yet
    negotiated
  * handler: bypass translation cache during protocol version negotiation

 -- Max Kellermann <mk@cm4all.com>  Thu, 28 May 2015 13:10:12 -0000

cm4all-beng-proxy (7.0.3) unstable; urgency=low

  * handler: more "verbose_response" messages
  * handler: return "502 Bad Gateway" on translation server error
  * translation: protocol v2 always transmits LISTENER_TAG
  * translation: add packets REGEX_ON_HOST_URI, SESSION_SITE
  * session_manager: fix bogus assertion failure in cleanup
  * build with libwas 1.0

 -- Max Kellermann <mk@cm4all.com>  Wed, 20 May 2015 16:41:44 -0000

cm4all-beng-proxy (7.0.2) unstable; urgency=low

  * merge release 6.5
  * require Boost 1.49

 -- Max Kellermann <mk@cm4all.com>  Wed, 29 Apr 2015 11:43:57 -0000

cm4all-beng-proxy (7.0.1) unstable; urgency=low

  * forward the "Accept-Ranges" response header
  * forward the "Range" request header
  * forward the request headers "Accept-Charset" and "Accept-Encoding" to
    frame widgets

 -- Max Kellermann <mk@cm4all.com>  Fri, 13 Mar 2015 16:53:29 -0000

cm4all-beng-proxy (6.12) unstable; urgency=low

  * css_parser: fix buffer overflow due to off-by-one check
  * fcgi: fix uninitialized variable
  * was: fix error after blocking send on control channel
  * fb_pool: compress I/O buffers periodically
  * ssl: initialize OpenSSL engines
  * support SESSION_SITE in processor
  * lb: never forward headers X-CM4all-BENG-Peer-Subject and
    X-CM4all-BENG-Peer-Issuer-Subject

 -- Max Kellermann <mk@cm4all.com>  Mon, 26 Oct 2015 09:34:09 -0000

cm4all-beng-proxy (6.11) unstable; urgency=low

  * fcgi_client: fix hang after error logger failure

 -- Max Kellermann <mk@cm4all.com>  Thu, 17 Sep 2015 19:06:14 -0000

cm4all-beng-proxy (6.10) unstable; urgency=low

  * translate_parser: allow absolute LOCAL_URI
  * uri-verify: don't check the query string
  * bp_control: let worker handle control packets in single-worker mode
  * stock: fix "outgoing_connections" being always zero in control stats
  * lb_stats: include TCP connections in "outgoing_connections"

 -- Max Kellermann <mk@cm4all.com>  Tue, 01 Sep 2015 11:51:11 -0000

cm4all-beng-proxy (6.9) unstable; urgency=low

  * fcgi_client: ignore STDERR packets in size calculation

 -- Max Kellermann <mk@cm4all.com>  Thu, 27 Aug 2015 14:04:04 -0000

cm4all-beng-proxy (6.8) unstable; urgency=low

  * tcache: verify URI after cache miss

 -- Max Kellermann <mk@cm4all.com>  Wed, 26 Aug 2015 12:32:19 -0000

cm4all-beng-proxy (6.7) unstable; urgency=low

  * ssl: fix certificate chain with Server Name Indication
  * lb: fix hang during shutdown

 -- Max Kellermann <mk@cm4all.com>  Wed, 22 Jul 2015 20:47:55 -0000

cm4all-beng-proxy (6.6) unstable; urgency=low

  * debian/rules: remove remaining python-central invocation
  * init: enable session_save_path by default if
    /var/run/cm4all/beng-proxy exists
  * init: read /etc/default/cm4all-beng-proxy.local
  * namespace: set "setgroups=deny" for Linux 3.18+
  * namespace: retry with mount flag "noexec" if mounting fails
  * build with libwas 1.0

 -- Max Kellermann <mk@cm4all.com>  Thu, 11 Jun 2015 15:22:14 -0000

cm4all-beng-proxy (6.5) unstable; urgency=low

  * debian: improve clang build-dependency
  * debian: migrate from python-central to dh_python2
  * debian: add missing dependency on python-twisted-names

 -- Max Kellermann <mk@cm4all.com>  Mon, 27 Apr 2015 15:27:10 -0000

cm4all-beng-proxy (6.4) unstable; urgency=low

  * widget: fix "Range" request headers with non-default view

 -- Max Kellermann <mk@cm4all.com>  Fri, 10 Apr 2015 12:28:47 -0000

cm4all-beng-proxy (6.3) unstable; urgency=low

  * forward the request headers "If-Modified-Since", "If-Unmodified-Since",
    "If-Match", "If-None-Match" and "If-Range" to frame widgets
  * session: improve session cleanup reliability
  * lb: verify SSL certificates in --check
  * ssl: reduce CPU overhead during TLS handshake

 -- Max Kellermann <mk@cm4all.com>  Tue, 24 Mar 2015 16:56:00 -0000

cm4all-beng-proxy (6.2) unstable; urgency=low

  * merge release 5.16

 -- Max Kellermann <mk@cm4all.com>  Wed, 18 Mar 2015 10:11:04 -0000

cm4all-beng-proxy (6.1) unstable; urgency=low

  * feature freeze

 -- Max Kellermann <mk@cm4all.com>  Thu, 05 Mar 2015 10:57:18 -0000

cm4all-beng-proxy (6.0.16) unstable; urgency=low

  * don't drop WANT request packet in repeated translation

 -- Max Kellermann <mk@cm4all.com>  Mon, 02 Mar 2015 08:38:49 -0000

cm4all-beng-proxy (6.0.15) unstable; urgency=low

  * widget: support the CONTENT_TYPE_LOOKUP protocol
  * CGI: disable request URI forwarding if there's a SCRIPT_NAME

 -- Max Kellermann <mk@cm4all.com>  Tue, 24 Feb 2015 16:44:37 -0000

cm4all-beng-proxy (6.0.14) unstable; urgency=low

  * merge release 5.15

 -- Max Kellermann <mk@cm4all.com>  Mon, 23 Feb 2015 12:48:39 -0000

cm4all-beng-proxy (6.0.13) unstable; urgency=low

  * don't steal the X-CM4all-View header from the HTTP cache

 -- Max Kellermann <mk@cm4all.com>  Fri, 20 Feb 2015 11:35:10 -0000

cm4all-beng-proxy (6.0.12) unstable; urgency=low

  * fcgi: don't redirect stderro to /dev/null
  * handler: reserve request body for focused widget even if processor
    disabled
  * remove the X-CM4all-View header after using it
  * headers: add group "TRANSFORMATION"
  * translation: add packet EXPAND_HEADER

 -- Max Kellermann <mk@cm4all.com>  Thu, 19 Feb 2015 15:36:19 -0000

cm4all-beng-proxy (6.0.11) unstable; urgency=low

  * translation: add packet EXPAND_READ_FILE
  * control: add command CONTROL_FADE_CHILDREN

 -- Max Kellermann <mk@cm4all.com>  Tue, 17 Feb 2015 12:02:40 -0000

cm4all-beng-proxy (6.0.10) unstable; urgency=low

  * merge release 5.14
  * translation: add packets NON_BLOCKING, READ_FILE

 -- Max Kellermann <mk@cm4all.com>  Fri, 13 Feb 2015 17:24:35 -0000

cm4all-beng-proxy (6.0.9) unstable; urgency=low

  * namespace_options: improved PIVOT_ROOT error message
  * translation: add packet EXPAND_BIND_MOUNT

 -- Max Kellermann <mk@cm4all.com>  Wed, 11 Feb 2015 11:36:51 -0000

cm4all-beng-proxy (6.0.8) unstable; urgency=low

  * debian: remove translation server demo packages
  * init: change default translation server address to @translation
  * translation: add packet EXPAND_COOKIE_HOST

 -- Max Kellermann <mk@cm4all.com>  Tue, 10 Feb 2015 12:24:22 -0000

cm4all-beng-proxy (6.0.7) unstable; urgency=low

  * translation: add packet LISTENER_TAG

 -- Max Kellermann <mk@cm4all.com>  Mon, 09 Feb 2015 11:02:06 -0000

cm4all-beng-proxy (6.0.6) unstable; urgency=low

  * http_server, http_client: reduce overhead of proxying chunked body

 -- Max Kellermann <mk@cm4all.com>  Fri, 06 Feb 2015 07:44:17 -0000

cm4all-beng-proxy (6.0.5) unstable; urgency=low

  * merge release 5.13
  * translate_client: check for PROBE_PATH_SUFFIXES without PROBE_SUFFIX
  * fix stack overflow on PROBE_SUFFIXES loop

 -- Max Kellermann <mk@cm4all.com>  Thu, 05 Feb 2015 13:30:21 -0000

cm4all-beng-proxy (6.0.4) unstable; urgency=low

  * hstock: fix memory leak
  * response: fix crash on invalid X-CM4all-View header
  * translation: add packets AUTH_FILE, EXPAND_AUTH_FILE,
    APPEND_AUTH, EXPAND_APPEND_AUTH
  * log unknown view names in X-CM4all-View

 -- Max Kellermann <mk@cm4all.com>  Wed, 04 Feb 2015 22:16:07 -0000

cm4all-beng-proxy (6.0.3) unstable; urgency=low

  * support response header X-CM4all-View for all responses
  * reduce fork overhead by dropping NFS cache
  * reduce I/O multi-threading overhead

 -- Max Kellermann <mk@cm4all.com>  Tue, 03 Feb 2015 14:50:27 -0000

cm4all-beng-proxy (6.0.2) unstable; urgency=low

  * translate_client: allow BASE="/" (regression fix)

 -- Max Kellermann <mk@cm4all.com>  Mon, 02 Feb 2015 11:32:01 -0000

cm4all-beng-proxy (6.0.1) unstable; urgency=low

  * translation: add packets EXPAND_DOCUMENT_ROOT, PROBE_PATH_SUFFIXES

 -- Max Kellermann <mk@cm4all.com>  Thu, 29 Jan 2015 22:32:02 -0000

cm4all-beng-proxy (5.16) unstable; urgency=low

  * net: fix crash due to parsing '@' twice
  * net: fix another off-by-one bug in local socket addresses
  * random: fix partial entropy collection
  * http_server: support method PATCH (RFC 5789)

 -- Max Kellermann <mk@cm4all.com>  Wed, 18 Mar 2015 09:56:43 -0000

cm4all-beng-proxy (5.15) unstable; urgency=low

  * ssl_client: fix crash on request with Keep-Alive disabled

 -- Max Kellermann <mk@cm4all.com>  Mon, 23 Feb 2015 12:44:50 -0000

cm4all-beng-proxy (5.14) unstable; urgency=low

  * merge release 4.22

 -- Max Kellermann <mk@cm4all.com>  Wed, 11 Feb 2015 20:50:41 -0000

cm4all-beng-proxy (5.13) unstable; urgency=low

  * ssl: throttle when OpenSSL buffer grows too large

 -- Max Kellermann <mk@cm4all.com>  Thu, 05 Feb 2015 10:14:15 -0000

cm4all-beng-proxy (5.12) unstable; urgency=low

  * merge release 4.21

 -- Max Kellermann <mk@cm4all.com>  Thu, 22 Jan 2015 16:42:55 -0000

cm4all-beng-proxy (5.11) unstable; urgency=low

  * merge release 4.20
  * ssl: disable weak ciphers

 -- Max Kellermann <mk@cm4all.com>  Fri, 16 Jan 2015 12:20:58 -0000

cm4all-beng-proxy (5.10) unstable; urgency=low

  * fix cookie mangling in CGI handlers

 -- Max Kellermann <mk@cm4all.com>  Wed, 14 Jan 2015 21:45:01 -0000

cm4all-beng-proxy (5.9) unstable; urgency=low

  * merge release 4.19
  * log-tee: new access logger

 -- Max Kellermann <mk@cm4all.com>  Wed, 24 Sep 2014 14:41:51 -0000

cm4all-beng-proxy (5.8) unstable; urgency=low

  * fcache: work around assertion failure

 -- Max Kellermann <mk@cm4all.com>  Thu, 18 Sep 2014 17:47:40 -0000

cm4all-beng-proxy (5.7) unstable; urgency=low

  * was_client: fix crash bug

 -- Max Kellermann <mk@cm4all.com>  Wed, 17 Sep 2014 18:39:12 -0000

cm4all-beng-proxy (5.6) unstable; urgency=low

  * ssl_filter: fix stalled connection

 -- Max Kellermann <mk@cm4all.com>  Wed, 17 Sep 2014 06:43:12 -0000

cm4all-beng-proxy (5.5) unstable; urgency=low

  * merge release 4.18

 -- Max Kellermann <mk@cm4all.com>  Fri, 12 Sep 2014 10:30:14 -0000

cm4all-beng-proxy (5.4) unstable; urgency=low

  * merge release 4.16

 -- Max Kellermann <mk@cm4all.com>  Wed, 10 Sep 2014 06:19:42 -0000

cm4all-beng-proxy (5.3) unstable; urgency=low

  * child_manager: fix tree insertion bug
  * http_server: fix logger assertion failure

 -- Max Kellermann <mk@cm4all.com>  Fri, 29 Aug 2014 18:50:09 -0000

cm4all-beng-proxy (5.2) unstable; urgency=low

  * was_input: fix assertion failure

 -- Max Kellermann <mk@cm4all.com>  Fri, 29 Aug 2014 11:30:37 -0000

cm4all-beng-proxy (5.1) unstable; urgency=low

  * merge release 4.15
  * net: fix off-by-one bug in local socket addresses

 -- Max Kellermann <mk@cm4all.com>  Fri, 29 Aug 2014 08:55:55 -0000

cm4all-beng-proxy (5.0.14) unstable; urgency=low

  * buffered_socket: reduce memory usage
  * ssl_filter: reduce memory usage further

 -- Max Kellermann <mk@cm4all.com>  Wed, 13 Aug 2014 11:01:56 -0000

cm4all-beng-proxy (5.0.13) unstable; urgency=low

  * merge release 4.14
  * ssl_filter: reduce memory usage

 -- Max Kellermann <mk@cm4all.com>  Fri, 08 Aug 2014 17:45:33 -0000

cm4all-beng-proxy (5.0.12) unstable; urgency=low

  * merge release 4.13
  * http_cache: fix memcached crash bug
  * lb: SIGHUP flushes the SSL session cache
  * ssl_factory: reduce memory usage

 -- Max Kellermann <mk@cm4all.com>  Tue, 05 Aug 2014 12:53:05 -0000

cm4all-beng-proxy (5.0.11) unstable; urgency=low

  * merge release 4.11
  * http_{client,server}: support WebSocket (RFC 6455)

 -- Max Kellermann <mk@cm4all.com>  Tue, 29 Jul 2014 20:31:30 -0000

cm4all-beng-proxy (5.0.10) unstable; urgency=low

  * merge release 4.10
  * http_server: don't disable keep-alive when discarding optional request
    body ("Expect: 100-continue")

 -- Max Kellermann <mk@cm4all.com>  Wed, 23 Jul 2014 17:51:02 -0000

cm4all-beng-proxy (5.0.9) unstable; urgency=low

  * merge release 4.9
  * translation: CONTENT_TYPE_LOOKUP response may contain transformations

 -- Max Kellermann <mk@cm4all.com>  Mon, 21 Jul 2014 16:37:34 -0000

cm4all-beng-proxy (5.0.8) unstable; urgency=low

  * merge release 4.8
  * translation: new packet AUTO_GZIPPED

 -- Max Kellermann <mk@cm4all.com>  Fri, 18 Jul 2014 19:04:45 -0000

cm4all-beng-proxy (5.0.7) unstable; urgency=low

  * lb: add per-listener option "verbose_response"
  * header_forward: another COOKIE=BOTH forwarding bug fix
  * translation: new packets REQUEST_HEADER, EXPAND_REQUEST_HEADER

 -- Max Kellermann <mk@cm4all.com>  Fri, 11 Jul 2014 13:46:08 -0000

cm4all-beng-proxy (5.0.6) unstable; urgency=low

  * merge release 4.7
  * translation: add packet EXPAND_SITE

 -- Max Kellermann <mk@cm4all.com>  Wed, 02 Jul 2014 12:58:55 +0200

cm4all-beng-proxy (5.0.5) unstable; urgency=low

  * translation: add packet EXPAND_URI
  * tcache: VALIDATE_MTIME=0 matches when the file does not exist

 -- Max Kellermann <mk@cm4all.com>  Mon, 30 Jun 2014 14:15:02 -0000

cm4all-beng-proxy (5.0.4) unstable; urgency=low

  * merge release 4.6

 -- Max Kellermann <mk@cm4all.com>  Wed, 25 Jun 2014 13:05:26 -0000

cm4all-beng-proxy (5.0.3) unstable; urgency=low

  * tcache: optimize invalidation with host filter
  * tcache: optimize invalidation with site filter

 -- Max Kellermann <mk@cm4all.com>  Tue, 24 Jun 2014 20:24:25 -0000

cm4all-beng-proxy (5.0.2) unstable; urgency=low

  * merge release 4.5
  * session: fix potential crash on shared memory exhaustion
  * session: really purge new sessions first
  * translate_client: strict HEADER_FORWARD checks
  * translate_client: fix the COOKIE=BOTH parser
  * header_forward: fix COOKIE=BOTH forwarding

 -- Max Kellermann <mk@cm4all.com>  Mon, 16 Jun 2014 14:26:06 -0000

cm4all-beng-proxy (5.0.1) unstable; urgency=low

  * processor: allow Content-Type application/xml
  * was, pipe_filter: don't inherit environment variables
  * pipe_filter: fix command-line argument corruption bug
  * pipe_filter: support custom environment variables
  * translation: SETENV sets environment vars for FastCGI and WAS
  * header_forward: add mode COOKIE=BOTH

 -- Max Kellermann <mk@cm4all.com>  Fri, 06 Jun 2014 13:41:44 -0000

cm4all-beng-proxy (4.23) unstable; urgency=low

  * http_server: support method PATCH (RFC 5789)
  * session: fix expiration timer
  * session: allocate 64k sessions (was 32k)
  * session: work around high CPU usage due to session purging
  * request_session: don't send cleared session id of ignored session
  * ajp: fix bogus error "Peer closed the socket prematurely"
  * fcgi: fix uninitialized variable
  * fcgi: fix hang after error logger failure
  * fcgi: ignore STDERR packets in size calculation
  * header_forward: always forward "Allow"
  * translate_cache: optimize memory usage
  * css_parser: fix buffer overflow due to off-by-one check
  * support SESSION_SITE in processor
  * lb: fix hang during shutdown
  * namespace: retry with mount flag "noexec" if mounting fails
  * random: fix partial entropy collection

 -- Max Kellermann <mk@cm4all.com>  Fri, 04 Dec 2015 16:52:26 -0000

cm4all-beng-proxy (4.22) unstable; urgency=low

  * fcgi: fix wrong child process reuse with different JailCGI homes

 -- Max Kellermann <mk@cm4all.com>  Wed, 11 Feb 2015 19:30:05 -0000

cm4all-beng-proxy (4.21) unstable; urgency=low

  * cgi, pipe: fix crash after fork failure when input is a regular file

 -- Max Kellermann <mk@cm4all.com>  Thu, 22 Jan 2015 16:38:00 -0000

cm4all-beng-proxy (4.20) unstable; urgency=low

  * ssl_server: disable SSLv2 and SSLv3 because they are insecure
  * ssl_client: enable TLS versions newer than 1.1

 -- Max Kellermann <mk@cm4all.com>  Fri, 16 Jan 2015 12:12:02 -0000

cm4all-beng-proxy (4.19) unstable; urgency=low

  * lb/tcp: fix assertion failure

 -- Max Kellermann <mk@cm4all.com>  Wed, 24 Sep 2014 14:31:24 -0000

cm4all-beng-proxy (4.18) unstable; urgency=low

  * http_server: fix missing response (Keep-Alive disabled)

 -- Max Kellermann <mk@cm4all.com>  Fri, 12 Sep 2014 10:22:51 -0000

cm4all-beng-proxy (4.17) unstable; urgency=low

  * http_server: fix logger assertion failure

 -- Max Kellermann <mk@cm4all.com>  Thu, 11 Sep 2014 08:52:31 -0000

cm4all-beng-proxy (4.16) unstable; urgency=low

  * was_client: fix assertion failure

 -- Max Kellermann <mk@cm4all.com>  Wed, 10 Sep 2014 06:17:58 -0000

cm4all-beng-proxy (4.15) unstable; urgency=low

  * merge release 3.1.38

 -- Max Kellermann <mk@cm4all.com>  Fri, 29 Aug 2014 08:52:10 -0000

cm4all-beng-proxy (4.14) unstable; urgency=low

  * ssl_filter: fix error check
  * http_server: log failed requests
  * lb_http: reduce verbosity of ECONNRESET log message

 -- Max Kellermann <mk@cm4all.com>  Fri, 08 Aug 2014 17:41:52 -0000

cm4all-beng-proxy (4.13) unstable; urgency=low

  * thread_worker: smaller thread stack (64 kB)
  * ssl_factory: enable ECDH for perfect forward secrecy
  * thread_socket_filter: reinvoke writing after recovering from full
    output buffer
  * buffered_socket: reschedule reading after input buffer drained

 -- Max Kellermann <mk@cm4all.com>  Tue, 05 Aug 2014 12:37:11 -0000

cm4all-beng-proxy (4.12) unstable; urgency=low

  * pool: fix bogus assertion failure after SSL disconnect
  * lb/tcp: fix send error message
  * lb/tcp: fix crash after write error
  * thread_socket_filter: fix assertion failure with full output buffer
  * thread_socket_filter: fix crash after write error

 -- Max Kellermann <mk@cm4all.com>  Thu, 31 Jul 2014 16:19:57 -0000

cm4all-beng-proxy (4.11) unstable; urgency=low

  * merge release 3.1.37

 -- Max Kellermann <mk@cm4all.com>  Mon, 28 Jul 2014 15:34:53 -0000

cm4all-beng-proxy (4.10) unstable; urgency=low

  * merge release 3.1.36
  * lhttp_stock: fix crash after fork failure

 -- Max Kellermann <mk@cm4all.com>  Wed, 23 Jul 2014 17:47:36 -0000

cm4all-beng-proxy (4.9) unstable; urgency=low

  * merge release 3.1.35

 -- Max Kellermann <mk@cm4all.com>  Mon, 21 Jul 2014 16:34:15 -0000

cm4all-beng-proxy (4.8) unstable; urgency=low

  * ssl: fix choking decryption on large SSL packets
  * http_server: discard incoming data while waiting for drained response

 -- Max Kellermann <mk@cm4all.com>  Thu, 17 Jul 2014 23:16:21 -0000

cm4all-beng-proxy (4.7) unstable; urgency=low

  * lb: flush all output buffers before closing HTTPS connection

 -- Max Kellermann <mk@cm4all.com>  Wed, 02 Jul 2014 10:46:07 -0000

cm4all-beng-proxy (4.6) unstable; urgency=low

  * merge release 3.1.34

 -- Max Kellermann <mk@cm4all.com>  Wed, 25 Jun 2014 13:02:07 -0000

cm4all-beng-proxy (4.5) unstable; urgency=low

  * tcache: enable VARY on LOCAL_ADDRESS_STRING

 -- Max Kellermann <mk@cm4all.com>  Sun, 15 Jun 2014 21:14:17 -0000

cm4all-beng-proxy (4.4) unstable; urgency=low

  * debian/control: refuse to build with libnfs 1.9.3-1 due to broken
    package name

 -- Max Kellermann <mk@cm4all.com>  Tue, 10 Jun 2014 09:59:57 -0000

cm4all-beng-proxy (4.3) unstable; urgency=low

  * merge release 3.1.33
  * widget_uri, cgi_address: fix potential crash

 -- Max Kellermann <mk@cm4all.com>  Tue, 10 Jun 2014 08:47:34 -0000

cm4all-beng-proxy (4.2) unstable; urgency=low

  * widget: avoid double slash when concatenating (Local) HTTP URI and
    path_info

 -- Max Kellermann <mk@cm4all.com>  Tue, 03 Jun 2014 18:08:54 -0000

cm4all-beng-proxy (4.1) unstable; urgency=medium

  * feature freeze

 -- Max Kellermann <mk@cm4all.com>  Fri, 30 May 2014 13:42:38 +0200

cm4all-beng-proxy (4.0.49) unstable; urgency=low

  * lb_config: allow escaping backslash in lb.conf
  * translation: add packet AUTH (yet another authentication protocol)

 -- Max Kellermann <mk@cm4all.com>  Wed, 28 May 2014 15:14:54 -0000

cm4all-beng-proxy (4.0.48) unstable; urgency=low

  * cgi_address: avoid double slash when concatenating script_name and
    path_info
  * cgi_address: default to script_name="/"

 -- Max Kellermann <mk@cm4all.com>  Tue, 27 May 2014 11:47:19 -0000

cm4all-beng-proxy (4.0.47) unstable; urgency=low

  * args: unescape values with dollar sign (4.0.46 regression)
  * translate_client: fix "Could not locate resource" (4.0.38 regression)

 -- Max Kellermann <mk@cm4all.com>  Mon, 26 May 2014 17:02:48 -0000

cm4all-beng-proxy (4.0.46) unstable; urgency=low

  * translate_client: check for valid base address after EASY_BASE
  * fcgi_client: detect bogus Content-Length response header

 -- Max Kellermann <mk@cm4all.com>  Mon, 26 May 2014 12:11:55 -0000

cm4all-beng-proxy (4.0.45) unstable; urgency=low

  * translate_client: fix crash after misplaced AUTO_BASE
  * fcgi_client: support STDERR_PATH for FastCGI's STDERR stream

 -- Max Kellermann <mk@cm4all.com>  Thu, 22 May 2014 15:42:08 -0000

cm4all-beng-proxy (4.0.44) unstable; urgency=low

  * cgi_address: unescape PATH_INFO in ENOTDIR handler
  * python/translation/response: add method bind_mount()

 -- Max Kellermann <mk@cm4all.com>  Wed, 21 May 2014 13:58:15 -0000

cm4all-beng-proxy (4.0.43) unstable; urgency=low

  * merge release 3.1.32
  * lhttp_stock: handle fork() failures
  * handler: fix assertion failure on malformed request URI

 -- Max Kellermann <mk@cm4all.com>  Wed, 21 May 2014 07:27:05 -0000

cm4all-beng-proxy (4.0.42) unstable; urgency=low

  * tstock: log abstract socket paths properly
  * translation: add packet COOKIE_PATH
  * cookie_{server,client}: upgrade to RFC 6265
  * http_string: allow comma in cookie values (RFC ignorant)

 -- Max Kellermann <mk@cm4all.com>  Wed, 14 May 2014 10:41:34 -0000

cm4all-beng-proxy (4.0.41) unstable; urgency=low

  * handler: forget CHECK after the check has completed
  * handler: apply SESSION before repeating translation
  * fcgi, lhttp, delegate: apply STDERR_PATH to stdout

 -- Max Kellermann <mk@cm4all.com>  Tue, 13 May 2014 15:14:58 -0000

cm4all-beng-proxy (4.0.40) unstable; urgency=low

  * file_hander: fix memory leak
  * rerror: add option "verbose_response"
  * translation: rename LHTTP_EXPAND_URI to EXPAND_LHTTP_URI
  * tcache: raise MAX_AGE limit to one day
  * ajp_client: fix header corruption
  * ajp_client: fix buffer overflow
  * python/translation/response: add method expand_pair()

 -- Max Kellermann <mk@cm4all.com>  Mon, 12 May 2014 15:58:07 -0000

cm4all-beng-proxy (4.0.39) unstable; urgency=low

  * file_enotdir: fix PATH_INFO forwarding for LHTTP

 -- Max Kellermann <mk@cm4all.com>  Fri, 09 May 2014 13:38:57 -0000

cm4all-beng-proxy (4.0.38) unstable; urgency=low

  * translation: add packet STDERR_PATH
  * translate_client: detect missing LHTTP_URI, NFS_EXPORT
  * handler: fix the USER translation packet (broken since 4.0.17)

 -- Max Kellermann <mk@cm4all.com>  Thu, 08 May 2014 21:49:55 -0000

cm4all-beng-proxy (4.0.37) unstable; urgency=low

  * enotdir: forward PATH_INFO to LHTTP server
  * lhttp: support environment variables via PAIR

 -- Max Kellermann <mk@cm4all.com>  Thu, 08 May 2014 12:59:50 -0000

cm4all-beng-proxy (4.0.36) unstable; urgency=low

  * tcache: log the final cache key
  * translation: add packet ENOTDIR

 -- Max Kellermann <mk@cm4all.com>  Thu, 08 May 2014 08:56:13 -0000

cm4all-beng-proxy (4.0.35) unstable; urgency=low

  * namespace_options, client-socket: Debian Squeeze compatibility tweaks
  * tcache: paranoid checks for REGEX (optional via UNSAFE_BASE)
  * translation: add packet REDIRECT_QUERY_STRING

 -- Max Kellermann <mk@cm4all.com>  Tue, 06 May 2014 16:20:22 -0000

cm4all-beng-proxy (4.0.34) unstable; urgency=low

  * tcache: fix URI with BASE
  * tcache: allow URI with AUTO_BASE/EASY_BASE
  * tcache: allow TEST_PATH with BASE
  * translation: add packet EXPAND_TEST_PATH

 -- Max Kellermann <mk@cm4all.com>  Tue, 06 May 2014 12:58:50 -0000

cm4all-beng-proxy (4.0.33) unstable; urgency=low

  * allow FILE_NOT_FOUND depth 20
  * translation: add packets EXPAND_SCRIPT_NAME, TEST_PATH

 -- Max Kellermann <mk@cm4all.com>  Mon, 05 May 2014 16:05:09 -0000

cm4all-beng-proxy (4.0.32) unstable; urgency=low

  * cgi_address: allow BASE without PATH_INFO
  * implement FILE_NOT_FOUND support for CGI, FastCGI, WAS, LHTTP

 -- Max Kellermann <mk@cm4all.com>  Fri, 02 May 2014 14:32:47 -0000

cm4all-beng-proxy (4.0.31) unstable; urgency=low

  * translation: add packet EXPAND_REDIRECT
  * tcache: regex compiler errors and base mismatches are fatal

 -- Max Kellermann <mk@cm4all.com>  Thu, 01 May 2014 18:23:24 -0000

cm4all-beng-proxy (4.0.30) unstable; urgency=low

  * merge release 3.1.31
  * uri_base: fix BASE store bug after request to the BASE

 -- Max Kellermann <mk@cm4all.com>  Tue, 29 Apr 2014 21:53:37 -0000

cm4all-beng-proxy (4.0.29) unstable; urgency=low

  * processor: add URI rewrite mode "response"

 -- Max Kellermann <mk@cm4all.com>  Wed, 23 Apr 2014 23:59:00 -0000

cm4all-beng-proxy (4.0.28) unstable; urgency=low

  * handler: fix SESSION and PARAM breakage
  * tcache: fix VARY/PARAM check
  * translation: allow null bytes in SESSION

 -- Max Kellermann <mk@cm4all.com>  Thu, 17 Apr 2014 12:21:29 -0000

cm4all-beng-proxy (4.0.27) unstable; urgency=low

  * tstock: support abstract sockets

 -- Max Kellermann <mk@cm4all.com>  Fri, 04 Apr 2014 12:58:09 -0000

cm4all-beng-proxy (4.0.26) unstable; urgency=low

  * merge release 3.1.28
  * translation: add packet EXPIRES_RELATIVE

 -- Max Kellermann <mk@cm4all.com>  Tue, 01 Apr 2014 17:18:55 -0000

cm4all-beng-proxy (4.0.25) unstable; urgency=low

  * merge release 3.1.27
  * lb/tcp: fix busy loop

 -- Max Kellermann <mk@cm4all.com>  Thu, 27 Mar 2014 11:22:05 -0000

cm4all-beng-proxy (4.0.24) unstable; urgency=low

  * failure: fix bogus assertion failure with abstract sockets
  * lb/tcp: fix memory leaks
  * lb/tcp: drain output buffers before closing the connection

 -- Max Kellermann <mk@cm4all.com>  Mon, 24 Mar 2014 17:42:04 -0000

cm4all-beng-proxy (4.0.23) unstable; urgency=low

  * translation: new packet DIRECTORY_INDEX

 -- Max Kellermann <mk@cm4all.com>  Fri, 21 Mar 2014 13:00:39 -0000

cm4all-beng-proxy (4.0.22) unstable; urgency=low

  * translation: allow ERROR_DOCUMENT payload, echo
  * translation: new packets FILE_NOT_FOUND, CONTENT_TYPE_LOOKUP
  * translate_client: check for multiple REGEX / INVERSE_REGEX
  * translate_client: support abstract sockets in ADDRESS_STRING

 -- Max Kellermann <mk@cm4all.com>  Thu, 20 Mar 2014 12:28:04 -0000

cm4all-beng-proxy (4.0.21) unstable; urgency=low

  * merge release 3.1.26
  * handler: forward HTTP errors from translation cache to browser
  * tcache: reduce memory usage
  * translate_client: don't send REMOTE_HOST unless requested via WANT
  * translate_client: check if BASE matches request URI
  * translation: make "UNSAFE_BASE" a modifier for "BASE"
  * translation: new packet "EASY_BASE" simplifies "BASE" usage
  * translation: new packets "REGEX_TAIL", "REGEX_UNESCAPE"

 -- Max Kellermann <mk@cm4all.com>  Mon, 17 Mar 2014 22:00:23 -0000

cm4all-beng-proxy (4.0.20) unstable; urgency=low

  * merge release 3.1.25
  * translate_client: refuse to parse incoming request packets
  * translate_client: check for illegal null bytes
  * translation: add packet "UNSAFE_BASE"
  * lb: drop root privileges irreversibly using PR_SET_NO_NEW_PRIVS

 -- Max Kellermann <mk@cm4all.com>  Thu, 13 Mar 2014 13:34:47 -0000

cm4all-beng-proxy (4.0.19) unstable; urgency=low

  * translation: add packet WANT, make several packets optional
  * translate_client: allow combining CHECK and WANT_FULL_URI
  * tcache: make PARAM cacheable, supported by VARY
  * python/translation/request: accept BEGIN in packetReceived()
  * python/translation/request: add attribute "protocol_version"
  * lb: detach from file system (security)

 -- Max Kellermann <mk@cm4all.com>  Wed, 05 Mar 2014 14:16:42 -0000

cm4all-beng-proxy (4.0.18) unstable; urgency=low

  * doc/lb: document sticky mode "source_ip"
  * lb/tcp: fix endless loop due to misrouted write event

 -- Max Kellermann <mk@cm4all.com>  Tue, 18 Feb 2014 14:48:47 -0000

cm4all-beng-proxy (4.0.17) unstable; urgency=low

  * handler: apply session directives from current translation response
    before resuming the "previous" response

 -- Max Kellermann <mk@cm4all.com>  Mon, 17 Feb 2014 17:46:44 -0000

cm4all-beng-proxy (4.0.16) unstable; urgency=low

  * namespace: set up uid/gid mapping without MOUNT_PROC
  * namespace: allow BIND_MOUNT, MOUNT_PROC, MOUNT_HOME, MOUNT_TMP_TMPFS without
    PIVOT_ROOT
  * configurable resource limits for child processes

 -- Max Kellermann <mk@cm4all.com>  Fri, 07 Feb 2014 12:48:44 -0000

cm4all-beng-proxy (4.0.15) unstable; urgency=low

  * daemon: set up supplementary groups
  * child_manager: log resource usage
  * fcgi_stock: kill child process after connect failure
  * fcgi_stock: kill child process after repeated timeout

 -- Max Kellermann <mk@cm4all.com>  Tue, 04 Feb 2014 15:17:36 -0000

cm4all-beng-proxy (4.0.14) unstable; urgency=low

  * add systemd unit
  * cgi, delegate, lhttp, pipe: enable missing namespace features
  * cgi, pipe: fix /proc mount failure
  * namespace: secure /proc flags
  * namespace: work around uid/gid mapper failure using PR_SET_DUMPABLE

 -- Max Kellermann <mk@cm4all.com>  Mon, 03 Feb 2014 20:40:49 -0000

cm4all-beng-proxy (4.0.13) unstable; urgency=low

  * namespace: make new root directory read-only
  * namespace: add option to mount tmpfs on /tmp
  * namespace: arbitrary bind-mounts
  * namespace: support UTS namespaces
  * namespace: set up uid/gid mapping in user namespace

 -- Max Kellermann <mk@cm4all.com>  Tue, 28 Jan 2014 22:37:47 -0000

cm4all-beng-proxy (4.0.12) unstable; urgency=low

  * cache: use monotonic clock
  * namespace: support PID namespaces
  * namespace: support mount namespace and pivot_root()
  * namespace: can mount new /proc, $HOME

 -- Max Kellermann <mk@cm4all.com>  Fri, 24 Jan 2014 14:02:34 -0000

cm4all-beng-proxy (4.0.11) unstable; urgency=low

  * was: fix misdirected pipes (4.0.10 regression)
  * translation: add packets EXPAND_APPEND, EXPAND_PAIR
  * file_handler: allow character devices

 -- Max Kellermann <mk@cm4all.com>  Tue, 21 Jan 2014 18:24:14 -0000

cm4all-beng-proxy (4.0.10) unstable; urgency=low

  * merge release 3.1.24
  * response: don't report version in "Server" response header
  * lhttp, delegate: support namespaces
  * delegate: fix spontaneous shutdown due to misrouted SIGTERM signal

 -- Max Kellermann <mk@cm4all.com>  Fri, 03 Jan 2014 21:18:45 -0000

cm4all-beng-proxy (4.0.9) unstable; urgency=low

  * pipe: fix signal handler race condition
  * pipe, CGI, FastCGI, WAS: support user/network namespaces

 -- Max Kellermann <mk@cm4all.com>  Mon, 23 Dec 2013 18:55:03 -0000

cm4all-beng-proxy (4.0.8) unstable; urgency=low

  * CGI, FastCGI, WAS: support command-line arguments
  * header-forward: add groups "CORS", "SECURE"

 -- Max Kellermann <mk@cm4all.com>  Mon, 16 Dec 2013 18:26:12 -0000

cm4all-beng-proxy (4.0.7) unstable; urgency=low

  * merge release 3.1.23
  * ssl_filter: fix stalled SSL read
  * thread_socket_filter: fix stalled SSL write

 -- Max Kellermann <mk@cm4all.com>  Sat, 07 Dec 2013 07:39:16 -0000

cm4all-beng-proxy (4.0.6) unstable; urgency=low

  * thread_queue: fix spurious thread exit

 -- Max Kellermann <mk@cm4all.com>  Tue, 26 Nov 2013 20:45:30 -0000

cm4all-beng-proxy (4.0.5) unstable; urgency=low

  * merge release 3.1.22

 -- Max Kellermann <mk@cm4all.com>  Mon, 25 Nov 2013 13:03:15 -0000

cm4all-beng-proxy (4.0.4) unstable; urgency=low

  * merge release 3.1.21
  * nfs: bind to privileged port

 -- Max Kellermann <mk@cm4all.com>  Sun, 24 Nov 2013 08:30:58 -0000

cm4all-beng-proxy (4.0.3) unstable; urgency=low

  * lb: allow the kernel to chooes a TCP bind port
  * lb: support forwarding HTTP requests with the original source IP

 -- Max Kellermann <mk@cm4all.com>  Sun, 10 Nov 2013 17:46:44 -0000

cm4all-beng-proxy (4.0.2) unstable; urgency=low

  * merge release 3.1.20
  * lb: support forwarding TCP connections with the original source IP

 -- Max Kellermann <mk@cm4all.com>  Tue, 05 Nov 2013 16:07:34 -0000

cm4all-beng-proxy (4.0.1) unstable; urgency=low

  * merge release 3.1.19

 -- Max Kellermann <mk@cm4all.com>  Wed, 30 Oct 2013 15:26:16 -0000

cm4all-beng-proxy (4.0) unstable; urgency=low

  * translation: rename TRANSLATE_PROXY to TRANSLATE_HTTP
  * thread_pool: start SSL worker threads on the first use
  * translate-client, resource-loader: support https://

 -- Max Kellermann <mk@cm4all.com>  Wed, 23 Oct 2013 19:29:38 -0000

cm4all-beng-proxy (3.1.38) unstable; urgency=low

  * istream: fix assertion failure due to inverted check
  * was_control: fix assertion failure due to missing check

 -- Max Kellermann <mk@cm4all.com>  Fri, 29 Aug 2014 08:52:53 -0000

cm4all-beng-proxy (3.1.37) unstable; urgency=low

  * http_cache: fix caching (Fast-)CGI responses
  * http_client: fix bug with HTTP 1.0 Keep-Alive
  * stock: destroy only surplus idle items

 -- Max Kellermann <mk@cm4all.com>  Mon, 28 Jul 2014 15:30:50 -0000

cm4all-beng-proxy (3.1.36) unstable; urgency=low

  * http_server: ignore case in "Connection" request header
  * http_client: allow comma-separated list in "Connection" response
    header

 -- Max Kellermann <mk@cm4all.com>  Wed, 23 Jul 2014 17:43:09 -0000

cm4all-beng-proxy (3.1.35) unstable; urgency=low

  * lb_tcp: fix memory leak after send failure
  * ssl_filter: fix race condition
  * ssl_filter: fix memory leak with client certificates

 -- Max Kellermann <mk@cm4all.com>  Mon, 21 Jul 2014 16:20:14 -0000

cm4all-beng-proxy (3.1.34) unstable; urgency=low

  * session: fix potential crash on shared memory exhaustion
  * session: really purge new sessions first
  * istream-iconv: fix endless loop with unknown charset

 -- Max Kellermann <mk@cm4all.com>  Wed, 25 Jun 2014 12:58:03 -0000

cm4all-beng-proxy (3.1.33) unstable; urgency=low

  * widget: avoid double slash when concatenating (Local) HTTP URI and
    path_info
  * pipe: fix command-line argument corruption bug
  * fcgi_client: detect bogus Content-Length response header

 -- Max Kellermann <mk@cm4all.com>  Tue, 10 Jun 2014 08:30:39 -0000

cm4all-beng-proxy (3.1.32) unstable; urgency=low

  * http_string: allow comma in cookie values (RFC ignorant)

 -- Max Kellermann <mk@cm4all.com>  Mon, 19 May 2014 07:52:24 -0000

cm4all-beng-proxy (3.1.31) unstable; urgency=low

  * rewrite-uri: fix view name corruption

 -- Max Kellermann <mk@cm4all.com>  Mon, 28 Apr 2014 16:30:17 -0000

cm4all-beng-proxy (3.1.30) unstable; urgency=low

  * translate-client: fix EXPAND_PATH on HTTP address

 -- Max Kellermann <mk@cm4all.com>  Mon, 28 Apr 2014 14:44:22 -0000

cm4all-beng-proxy (3.1.29) unstable; urgency=low

  * http-server: fix potential crash with too many request headers

 -- Max Kellermann <mk@cm4all.com>  Fri, 25 Apr 2014 15:52:16 -0000

cm4all-beng-proxy (3.1.28) unstable; urgency=low

  * buffered_socket: fix bogus assertion failure

 -- Max Kellermann <mk@cm4all.com>  Tue, 01 Apr 2014 16:53:22 -0000

cm4all-beng-proxy (3.1.27) unstable; urgency=low

  * fcgi-stock: show process name in log messages
  * fcgi-stock: check connection state before issuing new request

 -- Max Kellermann <mk@cm4all.com>  Tue, 25 Mar 2014 20:02:23 -0000

cm4all-beng-proxy (3.1.26) unstable; urgency=low

  * http-client: fix bogus assertion failure

 -- Max Kellermann <mk@cm4all.com>  Fri, 14 Mar 2014 14:36:12 -0000

cm4all-beng-proxy (3.1.25) unstable; urgency=low

  * escape: fix data corruption with glibc 2.18

 -- Max Kellermann <mk@cm4all.com>  Thu, 06 Mar 2014 11:47:14 -0000

cm4all-beng-proxy (3.1.24) unstable; urgency=low

  * fcgi-stock: fix crash on fork() failure
  * fcache: fix crash on responses without body

 -- Max Kellermann <mk@cm4all.com>  Thu, 02 Jan 2014 22:57:50 -0000

cm4all-beng-proxy (3.1.23) unstable; urgency=low

  * was-output: fix event leak
  * was-output: fix crash in error handler
  * was-client: free the request body on empty response
  * was-client: reuse connection after empty response
  * was-client: fix stalled response on LENGTH=0

 -- Max Kellermann <mk@cm4all.com>  Fri, 06 Dec 2013 13:23:40 -0000

cm4all-beng-proxy (3.1.22) unstable; urgency=low

  * http_server: fix stalled response

 -- Max Kellermann <mk@cm4all.com>  Mon, 25 Nov 2013 13:00:33 -0000

cm4all-beng-proxy (3.1.21) unstable; urgency=low

  * merge release 3.0.34
  * was-client: fix crash on abort
  * was-client: fix off-by-one error in header parser

 -- Max Kellermann <mk@cm4all.com>  Sun, 24 Nov 2013 08:04:41 -0000

cm4all-beng-proxy (3.1.20) unstable; urgency=low

  * jail: add "--" after last option, allows passing options to jail
  * keep CAP_KILL to be able to kill jailed child processes

 -- Max Kellermann <mk@cm4all.com>  Mon, 04 Nov 2013 14:41:34 -0000

cm4all-beng-proxy (3.1.19) unstable; urgency=low

  * handler: work around crash due to translation cache invalidation
  * child: send SIGKILL after 60 seconds

 -- Max Kellermann <mk@cm4all.com>  Wed, 30 Oct 2013 12:12:31 -0000

cm4all-beng-proxy (3.1.18) unstable; urgency=low

  * nfs: translate NFS3ERR_NOENT to "404 Not Found"
  * nfs_client: don't leak file descriptor to child processes

 -- Max Kellermann <mk@cm4all.com>  Wed, 30 Oct 2013 09:28:11 -0000

cm4all-beng-proxy (3.1.17) unstable; urgency=low

  * tcache: cache translation responses that contain STATUS

 -- Max Kellermann <mk@cm4all.com>  Fri, 25 Oct 2013 17:10:26 -0000

cm4all-beng-proxy (3.1.16) unstable; urgency=low

  * fcgi-stock: kill child processes with SIGUSR1 instead of SIGTERM

 -- Max Kellermann <mk@cm4all.com>  Wed, 23 Oct 2013 08:54:03 -0000

cm4all-beng-proxy (3.1.15) unstable; urgency=low

  * lhttp_address: don't unescape the BASE suffix
  * {file,nfs}_address: unescape EXPAND_PATH(_INFO) substitutions
  * child_stock: fix another assertion failure

 -- Max Kellermann <mk@cm4all.com>  Tue, 22 Oct 2013 15:15:42 -0000

cm4all-beng-proxy (3.1.14) unstable; urgency=low

  * istream_nfs: fix assertion failure on empty file
  * nfs_client: fix crash on malformed path
  * nfs_client: improved error messages
  * child_stock: fix assertion failure when busy child process gets killed

 -- Max Kellermann <mk@cm4all.com>  Mon, 21 Oct 2013 15:38:28 -0000

cm4all-beng-proxy (3.1.13) unstable; urgency=low

  * merge release 3.0.33
  * translation: new packet WANT_FULL_URI for obtaining the full URI

 -- Max Kellermann <mk@cm4all.com>  Wed, 09 Oct 2013 10:40:35 -0000

cm4all-beng-proxy (3.1.12) unstable; urgency=low

  * merge release 3.0.31
  * translation: new packet CONCURRENCY controls number of LHTTP
    connections per process

 -- Max Kellermann <mk@cm4all.com>  Sat, 05 Oct 2013 11:34:04 -0000

cm4all-beng-proxy (3.1.11) unstable; urgency=low

  * lhttp_stock: allow 4 concurrent connections per LHTTP process

 -- Max Kellermann <mk@cm4all.com>  Mon, 30 Sep 2013 16:10:05 -0000

cm4all-beng-proxy (3.1.10) unstable; urgency=low

  * resource-address: fix assertion failure in LHTTP operation
  * lhttp_request: use the LHTTP_HOST attribute
  * kill the logger process on shutdown

 -- Max Kellermann <mk@cm4all.com>  Wed, 25 Sep 2013 17:29:56 -0000

cm4all-beng-proxy (3.1.9) unstable; urgency=low

  * {fcgi,lhttp}_stock: reuse child processes after connection closed
  * translate-client: ignore DEFLATED,GZIPPED on NFS address
  * translate-client: ignore EXPAND_PATH_INFO on local file
  * ssl_factory: wildcard matches single letter
  * ssl_factory: wildcard matches only one segment

 -- Max Kellermann <mk@cm4all.com>  Tue, 24 Sep 2013 10:31:30 -0000

cm4all-beng-proxy (3.1.8) unstable; urgency=low

  * ssl_factory: fix broken certificat/key matching
  * doc: various manual updates (RFC 2617, ...)

 -- Max Kellermann <mk@cm4all.com>  Fri, 20 Sep 2013 12:55:55 -0000

cm4all-beng-proxy (3.1.7) unstable; urgency=low

  * merge release 3.0.30
  * resource-loader: new protocol "Local HTTP"

 -- Max Kellermann <mk@cm4all.com>  Tue, 17 Sep 2013 13:36:20 -0000

cm4all-beng-proxy (3.1.6) unstable; urgency=low

  * buffered_socket: fix assertion failure

 -- Max Kellermann <mk@cm4all.com>  Fri, 23 Aug 2013 12:39:47 -0000

cm4all-beng-proxy (3.1.5) unstable; urgency=low

  * merge release 3.0.26
  * lb: disallow deprecated configuration keywords
  * lb: conditional pools
  * lb_config: setting "ssl_cert" specifies both certificate and key
  * ssl_filter: support TLS Server Name Indication

 -- Max Kellermann <mk@cm4all.com>  Fri, 16 Aug 2013 16:29:34 -0000

cm4all-beng-proxy (3.1.4) unstable; urgency=low

  * nfs_cache: new dedicated cache for NFS files
  * nfs_{handler,request}: use Content-Type from translation server

 -- Max Kellermann <mk@cm4all.com>  Mon, 10 Jun 2013 20:50:58 -0000

cm4all-beng-proxy (3.1.3) unstable; urgency=low

  * nfs_client: fix crash due to uninitialized memory
  * nfs_client: disconnect idle connections
  * nfs_client: expire file metadata
  * istream-nfs: fix resuming a blocking sink
  * istream-nfs: detect file truncation

 -- Max Kellermann <mk@cm4all.com>  Mon, 03 Jun 2013 19:30:20 -0000

cm4all-beng-proxy (3.1.2) unstable; urgency=low

  * nfs_client: read larger chunks
  * nfs_handler: implement cache revalidation and byte ranges

 -- Max Kellermann <mk@cm4all.com>  Wed, 29 May 2013 16:23:15 -0000

cm4all-beng-proxy (3.1.1) unstable; urgency=low

  * nfs_client: fix crash on HEAD request
  * nfs_client: generate Last-Modified and ETag
  * http-cache: allow caching NFS files

 -- Max Kellermann <mk@cm4all.com>  Thu, 23 May 2013 11:00:49 -0000

cm4all-beng-proxy (3.1) unstable; urgency=low

  * nfs_client: new resource loader backend

 -- Max Kellermann <mk@cm4all.com>  Tue, 21 May 2013 21:14:06 -0000

cm4all-beng-proxy (3.0.34) unstable; urgency=low

  * processor: fix use-after-free crash bug

 -- Max Kellermann <mk@cm4all.com>  Sun, 24 Nov 2013 07:46:29 -0000

cm4all-beng-proxy (3.0.33) unstable; urgency=low

  * tcache: limit the cacheable CHECK length
  * tcache: allow binary data in the CHECK payload
  * tcache: fix matching the URI on INVALIDATE with CHECK

 -- Max Kellermann <mk@cm4all.com>  Wed, 09 Oct 2013 09:52:47 -0000

cm4all-beng-proxy (3.0.32) unstable; urgency=low

  * tcache: apply BASE to responses without an address
  * tcache: fix BASE on responses with CHECK
  * handler: fix crash after malformed CHECK/PREVIOUS translation

 -- Max Kellermann <mk@cm4all.com>  Tue, 08 Oct 2013 15:48:07 -0000

cm4all-beng-proxy (3.0.31) unstable; urgency=low

  * socket_wrapper: work around libevent timeout reset bug

 -- Max Kellermann <mk@cm4all.com>  Wed, 02 Oct 2013 15:30:11 -0000

cm4all-beng-proxy (3.0.30) unstable; urgency=low

  * istream-file: fix crash bug
  * fcgi, was: fix memory leak on malformed translation response

 -- Max Kellermann <mk@cm4all.com>  Tue, 17 Sep 2013 13:23:28 -0000

cm4all-beng-proxy (3.0.29) unstable; urgency=low

  * fcgi-client: fix crash on certain malformed responses
  * parser: fix crash on certain CDATA sections

 -- Max Kellermann <mk@cm4all.com>  Mon, 02 Sep 2013 10:51:58 -0000

cm4all-beng-proxy (3.0.28) unstable; urgency=low

  * processor: fix widget lookup regression

 -- Max Kellermann <mk@cm4all.com>  Mon, 26 Aug 2013 18:21:03 -0000

cm4all-beng-proxy (3.0.27) unstable; urgency=low

  * processor: fix stalled transfer with two nested processors

 -- Max Kellermann <mk@cm4all.com>  Mon, 26 Aug 2013 17:09:47 -0000

cm4all-beng-proxy (3.0.26) unstable; urgency=low

  * respones: generate header P3P:CP="CAO PSA OUR" to work around IE10 bug
  * init: auto-create /var/run/cm4all
  * lb: enable GLib multi-threading

 -- Max Kellermann <mk@cm4all.com>  Fri, 26 Jul 2013 07:21:15 -0000

cm4all-beng-proxy (3.0.25) unstable; urgency=low

  * stock: fix access to undefind memory
  * file-handler, http-util: fix If-Match / If-None-Match check

 -- Max Kellermann <mk@cm4all.com>  Wed, 29 May 2013 16:13:54 -0000

cm4all-beng-proxy (3.0.24) unstable; urgency=low

  * memcached-client: fix bogus "peer closed socket prematurely"

 -- Max Kellermann <mk@cm4all.com>  Tue, 23 Apr 2013 11:20:00 -0000

cm4all-beng-proxy (3.0.23) unstable; urgency=low

  * lb: fix memory leak when request with body gets aborted early

 -- Max Kellermann <mk@cm4all.com>  Thu, 04 Apr 2013 15:33:57 -0000

cm4all-beng-proxy (3.0.22) unstable; urgency=low

  * http-server: fix rare crash in request body handler
  * http-client: fix memory leak

 -- Max Kellermann <mk@cm4all.com>  Tue, 26 Mar 2013 07:24:22 -0000

cm4all-beng-proxy (3.0.21) unstable; urgency=low

  * ajp-client: fix malformed request packet with empty request body

 -- Max Kellermann <mk@cm4all.com>  Thu, 21 Mar 2013 17:11:22 -0000

cm4all-beng-proxy (3.0.20) unstable; urgency=low

  * http-client: fix assertion failure with certain chunked responses

 -- Max Kellermann <mk@cm4all.com>  Thu, 21 Mar 2013 10:21:13 -0000

cm4all-beng-proxy (3.0.19) unstable; urgency=low

  * istream_tee: fix crash / memory leak on I/O error before request body
    was delivered to widget

 -- Max Kellermann <mk@cm4all.com>  Mon, 18 Mar 2013 11:23:27 -0000

cm4all-beng-proxy (3.0.18) unstable; urgency=low

  * bot: detect more crawler/bot user-agents
  * lb.init: add ACCESS_LOGGER variable

 -- Max Kellermann <mk@cm4all.com>  Fri, 15 Mar 2013 14:47:08 -0000

cm4all-beng-proxy (3.0.17) unstable; urgency=low

  * lb: add ssl_verify "optional"

 -- Max Kellermann <mk@cm4all.com>  Fri, 08 Mar 2013 14:31:25 -0000

cm4all-beng-proxy (3.0.16) unstable; urgency=low

  * http-request: fix assertion failure
  * log-{cat,split}: use unsigned characters in backslash-escape

 -- Max Kellermann <mk@cm4all.com>  Thu, 07 Mar 2013 15:26:26 -0000

cm4all-beng-proxy (3.0.15) unstable; urgency=low

  * stock: fix another assertion failure during idle cleanup
  * inline-widget: avoid unrecoverable I/O errors during initialisation

 -- Max Kellermann <mk@cm4all.com>  Tue, 05 Mar 2013 07:11:46 -0000

cm4all-beng-proxy (3.0.14) unstable; urgency=low

  * stock: fix assertion failure during idle cleanup
  * http-server: count bytes received, fixes regression
  * http-server: send "100 Continue", fixes regression
  * http-client: fix potential assertion failure after "100 Continue"

 -- Max Kellermann <mk@cm4all.com>  Fri, 01 Mar 2013 16:53:54 -0000

cm4all-beng-proxy (3.0.13) unstable; urgency=low

  * merge release 2.3.7
  * uri-verify: allow double slashes
  * change product token to "CM4all Webserver"

 -- Max Kellermann <mk@cm4all.com>  Mon, 18 Feb 2013 11:35:29 -0000

cm4all-beng-proxy (3.0.12) unstable; urgency=low

  * listener: enable TCP Fast Open (requires Linux 3.7)
  * rubber: optimize huge page allocation
  * rubber: optimize hole search
  * translate-cache: optimize INVALIDATE=HOST
  * filter-cache: reserve some space in the rubber allocator

 -- Max Kellermann <mk@cm4all.com>  Fri, 15 Feb 2013 09:57:51 -0000

cm4all-beng-proxy (3.0.11) unstable; urgency=low

  * stock: slow down destruction of surplus idle items
  * fcgi-client: try harder to reuse existing FastCGI connections
  * cmdline: new options to control the FastCGI/WAS stock

 -- Max Kellermann <mk@cm4all.com>  Tue, 12 Feb 2013 09:38:35 -0000

cm4all-beng-proxy (3.0.10) unstable; urgency=low

  * child: reduce verbosity of SIGTERM log message
  * connection: reduce verbosity of ECONNRESET log message
  * http-server: fix duplicate abort call
  * http-server: add missing pool reference in request body eof
  * handler: catch malformed URIs earlier
  * rubber: allocate from holes, avoid costly compression steps
  * http-cache: reserve some space in the rubber allocator

 -- Max Kellermann <mk@cm4all.com>  Fri, 08 Feb 2013 13:15:31 -0000

cm4all-beng-proxy (3.0.9) unstable; urgency=low

  * merge release 2.3.5
  * parser: fix malformed attribute value bounds
  * translation: packet VALIDATE_MTIME discards cache items after a file
    has been modified
  * http-server: fix spurious "closed prematurely" log messages
  * http-{server,client}: improve error messages
  * istream: clear the "direct" flag set on new streams
  * slice_pool: fix slice size and slices per area calculation

 -- Max Kellermann <mk@cm4all.com>  Wed, 06 Feb 2013 17:48:47 -0000

cm4all-beng-proxy (3.0.8) unstable; urgency=low

  * merge release 2.3.3
  * return unused I/O buffers to operating system
  * parser: optimize the attribute value parser
  * sink_rubber: fix assertion failure

 -- Max Kellermann <mk@cm4all.com>  Thu, 31 Jan 2013 13:27:39 -0000

cm4all-beng-proxy (3.0.7) unstable; urgency=low

  * istream-tee: fix crash due to erroneous read

 -- Max Kellermann <mk@cm4all.com>  Fri, 18 Jan 2013 13:32:49 -0000

cm4all-beng-proxy (3.0.6) unstable; urgency=low

  * control: new command "VERBOSE" manipulates logger verbosity
  * cmdline: remove obsolete option "enable_splice"
  * ajp-client: discard response body after HEAD request
  * fcgi-client: fix assertion failure after malformed HEAD response
  * fcgi-client: don't ignore log messages after HEAD request
  * translate-client: fix assertion failure after connection reset

 -- Max Kellermann <mk@cm4all.com>  Fri, 04 Jan 2013 13:14:09 -0000

cm4all-beng-proxy (3.0.5) unstable; urgency=low

  * translate-client: reduce number of system calls (optimization)
  * http-client: release the socket earlier for reusal
  * ajp-client: fix decoding the "special" response headers
  * ajp-client: wait for "end" packet before delivering empty response
  * ajp-client: use the Content-Length response header
  * ajp-client: send Content-Length request header only if body present
  * ajp-client: support HEAD requests
  * fcgi-client: support HEAD requests
  * fcgi-client: use the Content-Length response header
  * fcgi-client: don't discard buffer after socket has been closed
  * fcgi-client: continue parsing after response has been delivered
  * fcgi-client: don't attempt to write repeatedly if request body blocks
  * fcgi-client: optimized keep-alive after empty response

 -- Max Kellermann <mk@cm4all.com>  Fri, 28 Dec 2012 13:16:02 -0000

cm4all-beng-proxy (3.0.4) unstable; urgency=low

  * {http,filter}-cache: fix garbled data on large cache entries

 -- Max Kellermann <mk@cm4all.com>  Tue, 11 Dec 2012 15:17:17 -0000

cm4all-beng-proxy (3.0.3) unstable; urgency=low

  * memcached-client: fix assertion failure

 -- Max Kellermann <mk@cm4all.com>  Fri, 07 Dec 2012 18:52:33 -0000

cm4all-beng-proxy (3.0.2) unstable; urgency=low

  * merge release 2.3.1
  * lb: verify the client certificate issuer (option "ssl_verify")
  * lb: client certificate is mandatory if "ssl_verify" is enabled
  * lb: support extra CA certificate file (option "ssl_ca_cert")
  * cmdline: can't specify both --memcached-server and http_cache_size
  * init: default to one worker

 -- Max Kellermann <mk@cm4all.com>  Fri, 07 Dec 2012 09:24:52 -0000

cm4all-beng-proxy (3.0.1) unstable; urgency=low

  * http-cache: reduce memory usage while storing
  * {http,filter}-cache: reduce fork overhead
  * pool: fix crash when first allocation is large

 -- Max Kellermann <mk@cm4all.com>  Wed, 05 Dec 2012 14:05:28 -0000

cm4all-beng-proxy (3.0) unstable; urgency=low

  * {http,filter}-cache: reduce overhead when cache is disabled
  * {http,filter}-cache: exclude allocator table from reported size
  * filter-cache: reduce memory usage while storing
  * {http,filter,translate}-cache: return more free memory to operating system
  * pool: further overhead reduction
  * pool: reduce CPU overhead for large areas
  * rubber: fix assertion failure

 -- Max Kellermann <mk@cm4all.com>  Tue, 30 Oct 2012 16:32:45 -0000

cm4all-beng-proxy (2.2.1) unstable; urgency=low

  * merge release 2.1.13
  * control_local: fix assertion failure

 -- Max Kellermann <mk@cm4all.com>  Tue, 16 Oct 2012 15:46:16 -0000

cm4all-beng-proxy (2.2) unstable; urgency=low

  * cache: optimize lookups
  * pool: reduce overhead
  * pool: optimize the linear area recycler
  * resource-address: reduce memory overhead
  * session: reduce memory usage
  * http-cache, filter-cache: return free memory to operating system
  * control_server: support local and abstract sockets
  * python/control: support abstract sockets
  * bp_control: create implicit control channel for each worker process
  * require automake 1.11

 -- Max Kellermann <mk@cm4all.com>  Tue, 09 Oct 2012 15:11:24 -0000

cm4all-beng-proxy (2.3.7) unstable; urgency=low

  * tcache: fix assertion failure in BASE handler

 -- Max Kellermann <mk@cm4all.com>  Mon, 18 Feb 2013 11:58:01 -0000

cm4all-beng-proxy (2.3.6) unstable; urgency=low

  * listener: increase the backlog to 64
  * shm: reserve swap space, avoids theoretical crash

 -- Max Kellermann <mk@cm4all.com>  Sun, 17 Feb 2013 09:29:24 -0000

cm4all-beng-proxy (2.3.5) unstable; urgency=low

  * tcache: reduce CPU pressure when there are many virtual hosts (hot fix)
  * launch the access logger after daemonizing
  * user the configured logger user for the access logger
  * auto-close the access logger
  * debian/rules: compile with -fno-omit-frame-pointer

 -- Max Kellermann <mk@cm4all.com>  Tue, 05 Feb 2013 16:27:46 -0000

cm4all-beng-proxy (2.3.4) unstable; urgency=low

  * log-split: print referer and user agent
  * log-split: cache the last file
  * log-split: allow logging local time stamps
  * log-{split,cat}: escape URI, Referer and User-Agent
  * init: add ACCESS_LOGGER variable

 -- Max Kellermann <mk@cm4all.com>  Tue, 05 Feb 2013 01:31:31 -0000

cm4all-beng-proxy (2.3.3) unstable; urgency=low

  * pool: fix a memory leak in the temporary pool
  * processor: hard limit on length of attributes and parameters

 -- Max Kellermann <mk@cm4all.com>  Thu, 31 Jan 2013 13:16:33 -0000

cm4all-beng-proxy (2.3.2) unstable; urgency=low

  * merge release 2.1.17

 -- Max Kellermann <mk@cm4all.com>  Tue, 29 Jan 2013 00:01:23 -0000

cm4all-beng-proxy (2.3.1) unstable; urgency=low

  * merge release 2.1.16
  * pool: reduce CPU overhead for large areas

 -- Max Kellermann <mk@cm4all.com>  Thu, 06 Dec 2012 16:40:02 -0000

cm4all-beng-proxy (2.3) unstable; urgency=low

  * new stable branch based on v2.1.x, without the work-in-progress
    improvements from v2.2.x
  * cache: optimize lookups
  * pool: reduce overhead
  * pool: optimize the linear area recycler
  * resource-address: reduce memory overhead
  * session: reduce memory usage
  * {http,filter}-cache: reduce overhead when cache is disabled

 -- Max Kellermann <mk@cm4all.com>  Mon, 22 Oct 2012 13:48:20 -0000

cm4all-beng-proxy (2.1.17) unstable; urgency=low

  * merge release 2.0.55

 -- Max Kellermann <mk@cm4all.com>  Mon, 28 Jan 2013 23:59:54 -0000

cm4all-beng-proxy (2.1.16) unstable; urgency=low

  * merge release 2.0.54

 -- Max Kellermann <mk@cm4all.com>  Thu, 06 Dec 2012 16:35:17 -0000

cm4all-beng-proxy (2.1.15) unstable; urgency=low

  * merge release 2.0.53

 -- Max Kellermann <mk@cm4all.com>  Mon, 22 Oct 2012 12:26:57 -0000

cm4all-beng-proxy (2.1.14) unstable; urgency=low

  * merge release 2.0.52

 -- Max Kellermann <mk@cm4all.com>  Fri, 19 Oct 2012 12:10:09 -0000

cm4all-beng-proxy (2.1.13) unstable; urgency=low

  * merge release 2.0.51

 -- Max Kellermann <mk@cm4all.com>  Tue, 16 Oct 2012 15:41:58 -0000

cm4all-beng-proxy (2.1.12) unstable; urgency=low

  * merge release 2.0.50

 -- Max Kellermann <mk@cm4all.com>  Fri, 05 Oct 2012 12:26:24 -0000

cm4all-beng-proxy (2.1.11) unstable; urgency=low

  * merge release 2.0.49

 -- Max Kellermann <mk@cm4all.com>  Fri, 28 Sep 2012 15:04:36 -0000

cm4all-beng-proxy (2.1.10) unstable; urgency=low

  * merge release 2.0.48

 -- Max Kellermann <mk@cm4all.com>  Mon, 24 Sep 2012 15:43:46 -0000

cm4all-beng-proxy (2.1.9) unstable; urgency=low

  * merge release 2.0.47
  * lb: eliminate the duplicate "Date" response header (#1169)

 -- Max Kellermann <mk@cm4all.com>  Fri, 21 Sep 2012 15:56:06 -0000

cm4all-beng-proxy (2.1.8) unstable; urgency=low

  * control: publish statistics over the control protocol

 -- Max Kellermann <mk@cm4all.com>  Fri, 07 Sep 2012 12:47:34 -0000

cm4all-beng-proxy (2.1.7) unstable; urgency=low

  * resource-address: support expanding PIPE addresses
  * translation: support EXPAND_PATH for PROXY
  * reduced connect timeouts for translation server, FastCGI and beng-lb
  * uri-relative: support relative URI with just a query string
  * uri-relative: support relative URIs starting with a double slash
  * lb: improve error messages, include listener/pool name
  * lb: validate the selected sticky modde
  * lb: add sticky mode "source_ip"

 -- Max Kellermann <mk@cm4all.com>  Fri, 31 Aug 2012 14:03:41 -0000

cm4all-beng-proxy (2.1.6) unstable; urgency=low

  * merge release 2.0.46

 -- Max Kellermann <mk@cm4all.com>  Fri, 24 Aug 2012 11:11:20 -0000

cm4all-beng-proxy (2.1.5) unstable; urgency=low

  * lb_expect_monitor: configurable connect timeout

 -- Max Kellermann <mk@cm4all.com>  Mon, 20 Aug 2012 05:40:44 -0000

cm4all-beng-proxy (2.1.4) unstable; urgency=low

  * lb_monitor: configurable timeout

 -- Max Kellermann <mk@cm4all.com>  Fri, 17 Aug 2012 09:16:36 -0000

cm4all-beng-proxy (2.1.3) unstable; urgency=low

  * merge release 2.0.44
  * lb: implement tcp_expect option "expect_graceful"

 -- Max Kellermann <mk@cm4all.com>  Tue, 14 Aug 2012 14:30:57 -0000

cm4all-beng-proxy (2.1.2) unstable; urgency=low

  * support extended HTTP status codes from RFC 6585 and WebDAV

 -- Max Kellermann <mk@cm4all.com>  Thu, 09 Aug 2012 10:10:35 -0000

cm4all-beng-proxy (2.1.1) unstable; urgency=low

  * merge release 2.0.43
  * lb: support TRACE, OPTIONS and WebDAV

 -- Max Kellermann <mk@cm4all.com>  Fri, 03 Aug 2012 11:48:46 -0000

cm4all-beng-proxy (2.1) unstable; urgency=low

  * lb: add sticky mode "jvm_route" (Tomcat)

 -- Max Kellermann <mk@cm4all.com>  Mon, 30 Jul 2012 15:53:43 -0000

cm4all-beng-proxy (2.0.55) unstable; urgency=low

  * istream-tee: fix crash due to erroneous read
  * fix random crashes in the optimized build

 -- Max Kellermann <mk@cm4all.com>  Mon, 28 Jan 2013 23:52:26 -0000

cm4all-beng-proxy (2.0.54) unstable; urgency=low

  * http-cache: fix revalidation of memcached entries

 -- Max Kellermann <mk@cm4all.com>  Thu, 06 Dec 2012 16:31:23 -0000

cm4all-beng-proxy (2.0.53) unstable; urgency=low

  * filter-cache: fix assertion failure on serving empty response
  * http-cache: limit maximum age to 5 minutes if "Vary" includes cookies
  * lb: FADE_NODE lasts for 3 hours

 -- Max Kellermann <mk@cm4all.com>  Mon, 22 Oct 2012 12:21:18 -0000

cm4all-beng-proxy (2.0.52) unstable; urgency=low

  * {http,filter}-cache: include headers in cache size calculation
  * {http,filter}-cache: reduce headers memory usage
  * http-cache: limit maximum age to 1 week
    - 1 hour when "Vary" is used
    - 30 minutes when "Vary" includes "X-WidgetId" or "X-WidgetHref"
    - 5 minutes when "Vary" includes "X-CM4all-BENG-User"
  * cache: reduce number of system calls during lookup

 -- Max Kellermann <mk@cm4all.com>  Fri, 19 Oct 2012 12:07:10 -0000

cm4all-beng-proxy (2.0.51) unstable; urgency=low

  * merge release 1.4.33
  * processor: fix assertion failure with embedded CSS
  * lb: move control channel handler to worker process

 -- Max Kellermann <mk@cm4all.com>  Tue, 16 Oct 2012 15:39:32 -0000

cm4all-beng-proxy (2.0.50) unstable; urgency=low

  * pool: reduce memory overhead of debug data
  * fcgi-client: fix assertion failure due to redundant read event
  * lb: fix crash after pipe-to-socket splice I/O error

 -- Max Kellermann <mk@cm4all.com>  Fri, 05 Oct 2012 12:23:15 -0000

cm4all-beng-proxy (2.0.49) unstable; urgency=low

  * merge release 1.4.32

 -- Max Kellermann <mk@cm4all.com>  Fri, 28 Sep 2012 15:01:26 -0000

cm4all-beng-proxy (2.0.48) unstable; urgency=low

  * lb: fix duplicate monitor requests with --watchdog
  * child: verbose logging of child process events
  * log shutdown signal

 -- Max Kellermann <mk@cm4all.com>  Mon, 24 Sep 2012 15:36:03 -0000

cm4all-beng-proxy (2.0.47) unstable; urgency=low

  * merge release 1.4.31
  * cache: disable excessive debugging checks

 -- Max Kellermann <mk@cm4all.com>  Fri, 21 Sep 2012 15:24:30 -0000

cm4all-beng-proxy (2.0.46) unstable; urgency=low

  * merge release 1.4.30
  * lb: add option --config-file

 -- Max Kellermann <mk@cm4all.com>  Fri, 24 Aug 2012 10:52:29 -0000

cm4all-beng-proxy (2.0.45) unstable; urgency=low

  * merge release 1.4.29

 -- Max Kellermann <mk@cm4all.com>  Tue, 21 Aug 2012 15:49:49 -0000

cm4all-beng-proxy (2.0.44) unstable; urgency=low

  * lb: allow sticky with only one node
  * lb: add option "--check"
  * lb: run all monitors right after startup
  * lb: disable expiry of monitor results
  * lb: improved fallback for "sticky cookie"
  * lb: use Bulldog for "sticky cookie"
  * balancer, lb: persistent "fade" flag
  * balancer, lb: use the Bulldog "graceful" flag
  * control: add packet CONTROL_DUMP_POOLS

 -- Max Kellermann <mk@cm4all.com>  Tue, 14 Aug 2012 13:13:01 -0000

cm4all-beng-proxy (2.0.43) unstable; urgency=low

  * merge release 1.4.28
  * istream-replace: fix assertion failure with embedded CSS

 -- Max Kellermann <mk@cm4all.com>  Thu, 02 Aug 2012 11:14:27 -0000

cm4all-beng-proxy (2.0.42) unstable; urgency=low

  * js: new higher-level API

 -- Max Kellermann <mk@cm4all.com>  Wed, 01 Aug 2012 11:32:28 -0000

cm4all-beng-proxy (2.0.41) unstable; urgency=low

  * session: fix bogus assertion failure when loading expired session

 -- Max Kellermann <mk@cm4all.com>  Fri, 27 Jul 2012 12:47:49 -0000

cm4all-beng-proxy (2.0.40) unstable; urgency=low

  * merge release 1.4.27

 -- Max Kellermann <mk@cm4all.com>  Tue, 24 Jul 2012 16:29:13 -0000

cm4all-beng-proxy (2.0.39) unstable; urgency=low

  * merge release 1.4.26

 -- Max Kellermann <mk@cm4all.com>  Tue, 17 Jul 2012 17:00:20 -0000

cm4all-beng-proxy (2.0.38) unstable; urgency=low

  * merge release 1.4.25
  * strset: fix GROUP_CONTAINER false negatives

 -- Max Kellermann <mk@cm4all.com>  Tue, 17 Jul 2012 16:03:49 -0000

cm4all-beng-proxy (2.0.37) unstable; urgency=low

  * merge release 1.4.24

 -- Max Kellermann <mk@cm4all.com>  Mon, 16 Jul 2012 10:36:57 -0000

cm4all-beng-proxy (2.0.36) unstable; urgency=low

  * proxy-handler: re-add the URI suffix for "transparent" requests

 -- Max Kellermann <mk@cm4all.com>  Wed, 11 Jul 2012 14:12:11 -0000

cm4all-beng-proxy (2.0.35) unstable; urgency=low

  * translate: allow WIDGET_GROUP without PROCESS

 -- Max Kellermann <mk@cm4all.com>  Thu, 05 Jul 2012 13:03:21 -0000

cm4all-beng-proxy (2.0.34) unstable; urgency=low

  * session_save: skip shutdown code if saving is not configured
  * http-server: fix assertion on I/O error during POST
  * header-forward: new group FORWARD to forward the "Host" header

 -- Max Kellermann <mk@cm4all.com>  Tue, 03 Jul 2012 16:46:39 -0000

cm4all-beng-proxy (2.0.33) unstable; urgency=low

  * processor: option SELF_CONTAINER allows widget to only embed itself
  * processor: allow embedding approved widget groups
  * processor: optionally invoke CSS processor for style attributes
  * response, lb_http: put "Discard" cookie attribute to the end (Android bug)

 -- Max Kellermann <mk@cm4all.com>  Mon, 02 Jul 2012 17:52:32 -0000

cm4all-beng-proxy (2.0.32) unstable; urgency=low

  * socket_wrapper: fix two assertion failures
  * pheaders: emit Cache-Control:no-store to work around IE quirk

 -- Max Kellermann <mk@cm4all.com>  Tue, 26 Jun 2012 09:41:51 -0000

cm4all-beng-proxy (2.0.31) unstable; urgency=low

  * lb: publish the SSL peer issuer subject
  * widget-registry: copy the direct_addressing attribute

 -- Max Kellermann <mk@cm4all.com>  Wed, 06 Jun 2012 13:36:04 -0000

cm4all-beng-proxy (2.0.30) unstable; urgency=low

  * init: add --group variable to .default file
  * doc: update view security documentation
  * processor: apply underscore prefix to <A NAME="...">
  * session: restore sessions from a file

 -- Max Kellermann <mk@cm4all.com>  Fri, 01 Jun 2012 11:06:50 -0000

cm4all-beng-proxy (2.0.29) unstable; urgency=low

  * widget: optional direct URI addressing scheme
  * processor: eliminate additional underscore from class prefix
  * ssl_filter: support TLS client certificates

 -- Max Kellermann <mk@cm4all.com>  Tue, 29 May 2012 13:29:06 -0000

cm4all-beng-proxy (2.0.28) unstable; urgency=low

  * merge release 1.4.22

 -- Max Kellermann <mk@cm4all.com>  Wed, 16 May 2012 10:24:31 -0000

cm4all-beng-proxy (2.0.27) unstable; urgency=low

  * uri-address: fix assertion failures with UNIX domain sockets
  * uri-address: fix redirects with matching absolute URI

 -- Max Kellermann <mk@cm4all.com>  Wed, 09 May 2012 16:16:06 -0000

cm4all-beng-proxy (2.0.26) unstable; urgency=low

  * processor: rewrite URIs in META/refresh

 -- Max Kellermann <mk@cm4all.com>  Thu, 03 May 2012 14:43:03 -0000

cm4all-beng-proxy (2.0.25) unstable; urgency=low

  * merge release 1.4.21
  * processor: fix double free bug on failed widget lookup
  * session: don't access the session manager after worker crash
  * proxy-widget: fix assertion failure with empty view name

 -- Max Kellermann <mk@cm4all.com>  Thu, 26 Apr 2012 14:22:10 -0000

cm4all-beng-proxy (2.0.24) unstable; urgency=low

  * processor: optionally invoke CSS processor for <style>

 -- Max Kellermann <mk@cm4all.com>  Fri, 20 Apr 2012 12:10:42 -0000

cm4all-beng-proxy (2.0.23) unstable; urgency=low

  * widget-resolver: check for translation server failure
  * widget-resolver: don't sync with session when view is invalid
  * rewrite-uri: check for invalid view name
  * {css_,}processor: eliminate second underscore from class prefix
  * doc: document the algorithm for replacing two leading underscores

 -- Max Kellermann <mk@cm4all.com>  Thu, 29 Mar 2012 15:37:52 -0000

cm4all-beng-proxy (2.0.22) unstable; urgency=low

  * merge release 1.4.20
  * proxy-widget: forbid client to select view with address
  * proxy-widget: allow any view selection when widget is not a container
  * widget-http: allow any view selection for unprocessable response
  * widget-http: inherit the view from the template
  * widget-request: sync with session only if processor is enabled
  * widget-http: postpone saving to session after receiving response headers
  * processor: add entities &c:id; &c:type; &c:class;

 -- Max Kellermann <mk@cm4all.com>  Mon, 26 Mar 2012 14:05:05 -0000

cm4all-beng-proxy (2.0.21) unstable; urgency=low

  * css_processor: use mode "partial" for @import
  * rewrite-uri: use mode "partial" on invalid input

 -- Max Kellermann <mk@cm4all.com>  Tue, 20 Mar 2012 18:11:28 -0000

cm4all-beng-proxy (2.0.20) unstable; urgency=low

  * {css_,}processor: default mode is "partial"
  * processor: handle underscore prefixes in the "for" attribute

 -- Max Kellermann <mk@cm4all.com>  Tue, 20 Mar 2012 16:48:51 -0000

cm4all-beng-proxy (2.0.19) unstable; urgency=low

  * merge release 1.4.19

 -- Max Kellermann <mk@cm4all.com>  Tue, 20 Mar 2012 08:41:03 -0000

cm4all-beng-proxy (2.0.18) unstable; urgency=low

  * merge release 1.4.18

 -- Max Kellermann <mk@cm4all.com>  Thu, 15 Mar 2012 15:53:12 -0000

cm4all-beng-proxy (2.0.17) unstable; urgency=low

  * merge release 1.4.17
  * css_parser: check for url() following another token
  * css_processor: rewrite @import URIs
  * {text_,}processor: new entity &c:local;

 -- Max Kellermann <mk@cm4all.com>  Fri, 09 Mar 2012 16:50:19 -0000

cm4all-beng-proxy (2.0.16) unstable; urgency=low

  * response: generate Vary response header from translation response
  * widget-resolver: fix NULL dereference after failure
  * translation: User-Agent classification

 -- Max Kellermann <mk@cm4all.com>  Tue, 06 Mar 2012 11:54:10 -0000

cm4all-beng-proxy (2.0.15) unstable; urgency=low

  * merge release 1.4.16
  * uri-address: fix NULL dereference on certain malformed URIs

 -- Max Kellermann <mk@cm4all.com>  Fri, 02 Mar 2012 16:28:54 -0000

cm4all-beng-proxy (2.0.14) unstable; urgency=low

  * address-resolver: add missing initialization
  * rewrite-uri: fix NULL pointer dereference with "local URI"
  * rewrite-uri: allow mode=proxy (optional temporary kludge)
  * widget-http: auto-disable processor (optional temporary kludge)

 -- Max Kellermann <mk@cm4all.com>  Thu, 01 Mar 2012 18:36:38 -0000

cm4all-beng-proxy (2.0.13) unstable; urgency=low

  * merge release 1.4.15
  * translation: make CGI auto-base optional
  * handler: fix up translation client errors

 -- Max Kellermann <mk@cm4all.com>  Thu, 23 Feb 2012 17:31:03 -0000

cm4all-beng-proxy (2.0.12) unstable; urgency=low

  * merge release 1.4.13

 -- Max Kellermann <mk@cm4all.com>  Thu, 16 Feb 2012 14:41:45 -0000

cm4all-beng-proxy (2.0.11) unstable; urgency=low

  * merge release 1.4.11
  * processor: skip rewriting absolute URIs

 -- Max Kellermann <mk@cm4all.com>  Thu, 09 Feb 2012 09:43:06 -0000

cm4all-beng-proxy (2.0.10) unstable; urgency=low

  * resource-address: initialise type, fixes assertion failure

 -- Max Kellermann <mk@cm4all.com>  Tue, 07 Feb 2012 16:57:06 -0000

cm4all-beng-proxy (2.0.9) unstable; urgency=low

  * [css]processor: expand underscore only XML id / CSS class
  * widget-http: filter processor response headers
  * processor: forward Wildfire headers in the debug build

 -- Max Kellermann <mk@cm4all.com>  Tue, 07 Feb 2012 12:32:33 -0000

cm4all-beng-proxy (2.0.8) unstable; urgency=low

  * rewrite-uri: prefix "@/" refers to widget's "local URI"

 -- Max Kellermann <mk@cm4all.com>  Fri, 03 Feb 2012 13:50:16 -0000

cm4all-beng-proxy (2.0.7) unstable; urgency=low

  * merge release 1.4.10
  * stock: clear idle objects periodically

 -- Max Kellermann <mk@cm4all.com>  Thu, 02 Feb 2012 14:10:24 -0000

cm4all-beng-proxy (2.0.6) unstable; urgency=low

  * merge release 1.4.9

 -- Max Kellermann <mk@cm4all.com>  Tue, 31 Jan 2012 15:10:18 -0000

cm4all-beng-proxy (2.0.5) unstable; urgency=low

  * merge release 1.4.8
  * translate-client: verify the PROXY and AJP payloads
  * translation: support inserting regex matches into CGI/file path
  * translation: support customizing the cookie's "Domain" attribute
  * request: new option "dynamic_session_cookie" adds suffix to cookie
    name
  * uri-address: verify the path component

 -- Max Kellermann <mk@cm4all.com>  Wed, 25 Jan 2012 17:05:09 -0000

cm4all-beng-proxy (2.0.4) unstable; urgency=low

  * merge release 1.4.6
  * access-log: don't log the remote port
  * translation: support inserting regex matches into CGI's PATH_INFO
  * tcache: generate BASE automatically for CGI

 -- Max Kellermann <mk@cm4all.com>  Tue, 10 Jan 2012 15:18:37 -0000

cm4all-beng-proxy (2.0.3) unstable; urgency=low

  * merge release 1.4.4
  * http-server: log remote host address

 -- Max Kellermann <mk@cm4all.com>  Tue, 27 Dec 2011 07:41:15 -0000

cm4all-beng-proxy (2.0.2) unstable; urgency=low

  * merge release 1.4.2
  * widget-http: improved HTTP error messages
  * processor: forbid widget request after URI compress failure

 -- Max Kellermann <mk@cm4all.com>  Wed, 07 Dec 2011 16:51:58 -0000

cm4all-beng-proxy (2.0.1) unstable; urgency=low

  * merge release 1.4.1

 -- Max Kellermann <mk@cm4all.com>  Fri, 18 Nov 2011 13:57:27 -0000

cm4all-beng-proxy (2.0) unstable; urgency=low

  * rewrite-uri: reapply 'drop the deprecated mode "proxy"'
  * proxy-widget: reapply 'client can choose only views that have an address'

 -- Max Kellermann <mk@cm4all.com>  Thu, 17 Nov 2011 08:22:39 +0100

cm4all-beng-proxy (1.4.33) unstable; urgency=low

  * istream-file: reduce memory usage for small files
  * file-handler: fix xattr usage on ranged file request (possible
    assertion failure)

 -- Max Kellermann <mk@cm4all.com>  Tue, 16 Oct 2012 15:28:57 -0000

cm4all-beng-proxy (1.4.32) unstable; urgency=low

  * cgi: fix spontaneous shutdown due to misrouted SIGTERM signal

 -- Max Kellermann <mk@cm4all.com>  Fri, 28 Sep 2012 14:39:13 -0000

cm4all-beng-proxy (1.4.31) unstable; urgency=low

  * shm: fix check for shared memory allocation failure
  * child: handle lost SIGCHLD events
  * child: ignore stale child processes

 -- Max Kellermann <mk@cm4all.com>  Fri, 21 Sep 2012 15:21:20 -0000

cm4all-beng-proxy (1.4.30) unstable; urgency=low

  * http-server: parse all tokens in the "Connection" request header

 -- Max Kellermann <mk@cm4all.com>  Fri, 24 Aug 2012 10:50:28 -0000

cm4all-beng-proxy (1.4.29) unstable; urgency=low

  * proxy-widget: fix memory leak on aborted POST request

 -- Max Kellermann <mk@cm4all.com>  Tue, 21 Aug 2012 15:05:12 -0000

cm4all-beng-proxy (1.4.28) unstable; urgency=low

  * worker: reinitialize signal handlers after fork failure
  * lb: work around libevent bug that freezes during shutdown

 -- Max Kellermann <mk@cm4all.com>  Thu, 02 Aug 2012 13:53:18 -0000

cm4all-beng-proxy (1.4.27) unstable; urgency=low

  * lb: fix hanging SSL connection on bulk transfer

 -- Max Kellermann <mk@cm4all.com>  Tue, 24 Jul 2012 14:58:17 -0000

cm4all-beng-proxy (1.4.26) unstable; urgency=low

  * processor: fix regression, missing NULL check

 -- Max Kellermann <mk@cm4all.com>  Tue, 17 Jul 2012 16:55:24 -0000

cm4all-beng-proxy (1.4.25) unstable; urgency=low

  * processor: don't rewrite the fragment part of the URI

 -- Max Kellermann <mk@cm4all.com>  Tue, 17 Jul 2012 15:50:06 -0000

cm4all-beng-proxy (1.4.24) unstable; urgency=low

  * lb: fix splicing with SSL

 -- Max Kellermann <mk@cm4all.com>  Mon, 16 Jul 2012 10:32:17 -0000

cm4all-beng-proxy (1.4.23) unstable; urgency=low

  * widget-http: fix double free bug when POST is aborted

 -- Max Kellermann <mk@cm4all.com>  Tue, 03 Jul 2012 16:42:28 -0000

cm4all-beng-proxy (1.4.22) unstable; urgency=low

  * merge release 1.2.27
  * widget: backport memory leak fix from 2.0
  * widget-http: fix memory leak on abort

 -- Max Kellermann <mk@cm4all.com>  Wed, 16 May 2012 10:00:23 -0000

cm4all-beng-proxy (1.4.21) unstable; urgency=low

  * merge release 1.2.26

 -- Max Kellermann <mk@cm4all.com>  Thu, 26 Apr 2012 14:17:56 -0000

cm4all-beng-proxy (1.4.20) unstable; urgency=low

  * merge release 1.2.25

 -- Max Kellermann <mk@cm4all.com>  Mon, 26 Mar 2012 14:03:14 -0000

cm4all-beng-proxy (1.4.19) unstable; urgency=low

  * merge release 1.2.24

 -- Max Kellermann <mk@cm4all.com>  Tue, 20 Mar 2012 08:36:19 -0000

cm4all-beng-proxy (1.4.18) unstable; urgency=low

  * merge release 1.2.23

 -- Max Kellermann <mk@cm4all.com>  Thu, 15 Mar 2012 15:50:20 -0000

cm4all-beng-proxy (1.4.17) unstable; urgency=low

  * merge release 1.2.22

 -- Max Kellermann <mk@cm4all.com>  Thu, 08 Mar 2012 18:36:00 -0000

cm4all-beng-proxy (1.4.16) unstable; urgency=low

  * merge release 1.2.21

 -- Max Kellermann <mk@cm4all.com>  Fri, 02 Mar 2012 16:03:51 -0000

cm4all-beng-proxy (1.4.15) unstable; urgency=low

  * merge release 1.2.20

 -- Max Kellermann <mk@cm4all.com>  Thu, 23 Feb 2012 17:12:30 -0000

cm4all-beng-proxy (1.4.14) unstable; urgency=low

  * merge release 1.2.19

 -- Max Kellermann <mk@cm4all.com>  Thu, 23 Feb 2012 15:35:04 -0000

cm4all-beng-proxy (1.4.13) unstable; urgency=low

  * merge release 1.2.18

 -- Max Kellermann <mk@cm4all.com>  Thu, 16 Feb 2012 13:53:49 -0000

cm4all-beng-proxy (1.4.12) unstable; urgency=low

  * merge release 1.2.17

 -- Max Kellermann <mk@cm4all.com>  Wed, 15 Feb 2012 09:27:50 -0000

cm4all-beng-proxy (1.4.11) unstable; urgency=low

  * merge release 1.2.16

 -- Max Kellermann <mk@cm4all.com>  Thu, 09 Feb 2012 09:33:30 -0000

cm4all-beng-proxy (1.4.10) unstable; urgency=low

  * merge release 1.2.15

 -- Max Kellermann <mk@cm4all.com>  Thu, 02 Feb 2012 13:43:11 -0000

cm4all-beng-proxy (1.4.9) unstable; urgency=low

  * merge release 1.2.14

 -- Max Kellermann <mk@cm4all.com>  Tue, 31 Jan 2012 15:06:57 -0000

cm4all-beng-proxy (1.4.8) unstable; urgency=low

  * merge release 1.2.13

 -- Max Kellermann <mk@cm4all.com>  Wed, 25 Jan 2012 12:16:53 -0000

cm4all-beng-proxy (1.4.7) unstable; urgency=low

  * merge release 1.2.12

 -- Max Kellermann <mk@cm4all.com>  Tue, 17 Jan 2012 08:37:01 -0000

cm4all-beng-proxy (1.4.6) unstable; urgency=low

  * merge release 1.2.11

 -- Max Kellermann <mk@cm4all.com>  Wed, 04 Jan 2012 15:41:43 -0000

cm4all-beng-proxy (1.4.5) unstable; urgency=low

  * merge release 1.2.10

 -- Max Kellermann <mk@cm4all.com>  Wed, 28 Dec 2011 17:07:13 -0000

cm4all-beng-proxy (1.4.4) unstable; urgency=low

  * merge release 1.2.9

 -- Max Kellermann <mk@cm4all.com>  Thu, 22 Dec 2011 11:28:39 -0000

cm4all-beng-proxy (1.4.3) unstable; urgency=low

  * merge release 1.2.8

 -- Max Kellermann <mk@cm4all.com>  Wed, 14 Dec 2011 11:20:04 -0000

cm4all-beng-proxy (1.4.2) unstable; urgency=low

  * text-processor: allow processing "application/javascript",
    "application/json"
  * uri-relative: allow backtracking to the widget base with "../"
  * merge release 1.2.7

 -- Max Kellermann <mk@cm4all.com>  Tue, 06 Dec 2011 12:39:24 -0000

cm4all-beng-proxy (1.4.1) unstable; urgency=low

  * merge release 1.2.6

 -- Max Kellermann <mk@cm4all.com>  Fri, 18 Nov 2011 13:53:56 -0000

cm4all-beng-proxy (1.4) unstable; urgency=low

  * proxy-widget: revert 'client can choose only views that have an address'
  * rewrite-uri: revert 'drop the deprecated mode "proxy"'

 -- Max Kellermann <mk@cm4all.com>  Thu, 17 Nov 2011 08:10:42 +0100

cm4all-beng-proxy (1.3.2) unstable; urgency=low

  * tcache: add regex matching, translation packets REGEX, INVERSE_REGEX
  * widget: don't start the prefix with an underscore
  * translation: add new packet PROCESS_TEXT, to expand entity references
  * translation: add new packet WIDGET_INFO, enables additional request headers
  * doc: document the algorithm for replacing three leading underscores

 -- Max Kellermann <mk@cm4all.com>  Wed, 16 Nov 2011 17:00:16 +0100

cm4all-beng-proxy (1.3.1) unstable; urgency=low

  * merge release 1.2.5

 -- Max Kellermann <mk@cm4all.com>  Tue, 08 Nov 2011 19:51:18 +0100

cm4all-beng-proxy (1.3) unstable; urgency=low

  * rewrite-uri: drop the deprecated mode "proxy"
  * proxy-widget: client can choose only views that have an address

 -- Max Kellermann <mk@cm4all.com>  Mon, 31 Oct 2011 17:41:14 +0100

cm4all-beng-proxy (1.2.27) unstable; urgency=low

  * merge release 1.1.40

 -- Max Kellermann <mk@cm4all.com>  Wed, 16 May 2012 09:51:50 -0000

cm4all-beng-proxy (1.2.26) unstable; urgency=low

  * merge release 1.1.39

 -- Max Kellermann <mk@cm4all.com>  Thu, 26 Apr 2012 14:16:40 -0000

cm4all-beng-proxy (1.2.25) unstable; urgency=low

  * merge release 1.1.38

 -- Max Kellermann <mk@cm4all.com>  Mon, 26 Mar 2012 14:01:44 -0000

cm4all-beng-proxy (1.2.24) unstable; urgency=low

  * merge release 1.1.37

 -- Max Kellermann <mk@cm4all.com>  Tue, 20 Mar 2012 08:33:31 -0000

cm4all-beng-proxy (1.2.23) unstable; urgency=low

  * merge release 1.1.36

 -- Max Kellermann <mk@cm4all.com>  Thu, 15 Mar 2012 15:37:10 -0000

cm4all-beng-proxy (1.2.22) unstable; urgency=low

  * merge release 1.1.35

 -- Max Kellermann <mk@cm4all.com>  Thu, 08 Mar 2012 18:29:39 -0000

cm4all-beng-proxy (1.2.21) unstable; urgency=low

  * merge release 1.1.34

 -- Max Kellermann <mk@cm4all.com>  Fri, 02 Mar 2012 16:02:00 -0000

cm4all-beng-proxy (1.2.20) unstable; urgency=low

  * merge release 1.1.33

 -- Max Kellermann <mk@cm4all.com>  Thu, 23 Feb 2012 17:11:15 -0000

cm4all-beng-proxy (1.2.19) unstable; urgency=low

  * merge release 1.1.32

 -- Max Kellermann <mk@cm4all.com>  Thu, 23 Feb 2012 15:18:36 -0000

cm4all-beng-proxy (1.2.18) unstable; urgency=low

  * merge release 1.1.31

 -- Max Kellermann <mk@cm4all.com>  Thu, 16 Feb 2012 13:52:42 -0000

cm4all-beng-proxy (1.2.17) unstable; urgency=low

  * merge release 1.1.30

 -- Max Kellermann <mk@cm4all.com>  Wed, 15 Feb 2012 09:26:45 -0000

cm4all-beng-proxy (1.2.16) unstable; urgency=low

  * merge release 1.1.29

 -- Max Kellermann <mk@cm4all.com>  Thu, 09 Feb 2012 09:31:50 -0000

cm4all-beng-proxy (1.2.15) unstable; urgency=low

  * merge release 1.1.28

 -- Max Kellermann <mk@cm4all.com>  Thu, 02 Feb 2012 13:41:45 -0000

cm4all-beng-proxy (1.2.14) unstable; urgency=low

  * merge release 1.1.27

 -- Max Kellermann <mk@cm4all.com>  Tue, 31 Jan 2012 15:04:32 -0000

cm4all-beng-proxy (1.2.13) unstable; urgency=low

  * merge release 1.1.26

 -- Max Kellermann <mk@cm4all.com>  Wed, 25 Jan 2012 12:15:19 -0000

cm4all-beng-proxy (1.2.12) unstable; urgency=low

  * merge release 1.1.25

 -- Max Kellermann <mk@cm4all.com>  Tue, 17 Jan 2012 08:31:44 -0000

cm4all-beng-proxy (1.2.11) unstable; urgency=low

  * merge release 1.1.24

 -- Max Kellermann <mk@cm4all.com>  Wed, 04 Jan 2012 15:38:27 -0000

cm4all-beng-proxy (1.2.10) unstable; urgency=low

  * merge release 1.1.23

 -- Max Kellermann <mk@cm4all.com>  Wed, 28 Dec 2011 17:01:43 -0000

cm4all-beng-proxy (1.2.9) unstable; urgency=low

  * merge release 1.1.22

 -- Max Kellermann <mk@cm4all.com>  Thu, 22 Dec 2011 10:28:29 -0000

cm4all-beng-proxy (1.2.8) unstable; urgency=low

  * merge release 1.1.21

 -- Max Kellermann <mk@cm4all.com>  Wed, 14 Dec 2011 11:12:32 -0000

cm4all-beng-proxy (1.2.7) unstable; urgency=low

  * merge release 1.1.20

 -- Max Kellermann <mk@cm4all.com>  Tue, 06 Dec 2011 11:43:10 -0000

cm4all-beng-proxy (1.2.6) unstable; urgency=low

  * merge release 1.1.19

 -- Max Kellermann <mk@cm4all.com>  Fri, 18 Nov 2011 13:47:43 -0000

cm4all-beng-proxy (1.2.5) unstable; urgency=low

  * merge release 1.1.18
  * file-handler: handle If-Modified-Since followed by filter

 -- Max Kellermann <mk@cm4all.com>  Tue, 08 Nov 2011 19:43:58 +0100

cm4all-beng-proxy (1.2.4) unstable; urgency=low

  * merge release 1.1.17

 -- Max Kellermann <mk@cm4all.com>  Wed, 02 Nov 2011 16:58:28 +0100

cm4all-beng-proxy (1.2.3) unstable; urgency=low

  * merge release 1.1.16

 -- Max Kellermann <mk@cm4all.com>  Fri, 21 Oct 2011 15:16:13 +0200

cm4all-beng-proxy (1.2.2) unstable; urgency=low

  * merge release 1.1.15
  * widget-view: an empty name refers to the default view
  * processor: new entity &c:view;

 -- Max Kellermann <mk@cm4all.com>  Wed, 19 Oct 2011 11:43:20 +0200

cm4all-beng-proxy (1.2.1) unstable; urgency=low

  * merge release 1.1.13

 -- Max Kellermann <mk@cm4all.com>  Wed, 05 Oct 2011 17:16:04 +0200

cm4all-beng-proxy (1.2) unstable; urgency=low

  * delegate-client: improved error reporting
  * response-error: resolve errno codes
  * python/control/client: bind the unix domain socket
  * python/control/client: implement timeout
  * lb_control: allow querying node status over control socket

 -- Max Kellermann <mk@cm4all.com>  Tue, 27 Sep 2011 12:00:44 +0200

cm4all-beng-proxy (1.1.40) unstable; urgency=low

  * merge release 1.0.34

 -- Max Kellermann <mk@cm4all.com>  Wed, 16 May 2012 09:50:37 -0000

cm4all-beng-proxy (1.1.39) unstable; urgency=low

  * merge release 1.0.33

 -- Max Kellermann <mk@cm4all.com>  Thu, 26 Apr 2012 14:12:30 -0000

cm4all-beng-proxy (1.1.38) unstable; urgency=low

  * merge release 1.0.32

 -- Max Kellermann <mk@cm4all.com>  Mon, 26 Mar 2012 14:00:38 -0000

cm4all-beng-proxy (1.1.37) unstable; urgency=low

  * merge release 1.0.31

 -- Max Kellermann <mk@cm4all.com>  Tue, 20 Mar 2012 08:31:08 -0000

cm4all-beng-proxy (1.1.36) unstable; urgency=low

  * merge release 1.0.30

 -- Max Kellermann <mk@cm4all.com>  Thu, 15 Mar 2012 15:36:15 -0000

cm4all-beng-proxy (1.1.35) unstable; urgency=low

  * merge release 1.0.29
  * css_processor: delete "-c-mode" and "-c-view" from output

 -- Max Kellermann <mk@cm4all.com>  Thu, 08 Mar 2012 18:16:03 -0000

cm4all-beng-proxy (1.1.34) unstable; urgency=low

  * merge release 1.0.28

 -- Max Kellermann <mk@cm4all.com>  Fri, 02 Mar 2012 15:26:44 -0000

cm4all-beng-proxy (1.1.33) unstable; urgency=low

  * merge release 1.0.27

 -- Max Kellermann <mk@cm4all.com>  Thu, 23 Feb 2012 17:09:57 -0000

cm4all-beng-proxy (1.1.32) unstable; urgency=low

  * merge release 1.0.26

 -- Max Kellermann <mk@cm4all.com>  Thu, 23 Feb 2012 15:14:56 -0000

cm4all-beng-proxy (1.1.31) unstable; urgency=low

  * merge release 1.0.25

 -- Max Kellermann <mk@cm4all.com>  Thu, 16 Feb 2012 13:49:26 -0000

cm4all-beng-proxy (1.1.30) unstable; urgency=low

  * merge release 1.0.24

 -- Max Kellermann <mk@cm4all.com>  Wed, 15 Feb 2012 09:25:38 -0000

cm4all-beng-proxy (1.1.29) unstable; urgency=low

  * merge release 1.0.23

 -- Max Kellermann <mk@cm4all.com>  Thu, 09 Feb 2012 09:30:18 -0000

cm4all-beng-proxy (1.1.28) unstable; urgency=low

  * merge release 1.0.22

 -- Max Kellermann <mk@cm4all.com>  Thu, 02 Feb 2012 13:39:21 -0000

cm4all-beng-proxy (1.1.27) unstable; urgency=low

  * merge release 1.0.21

 -- Max Kellermann <mk@cm4all.com>  Tue, 31 Jan 2012 14:59:06 -0000

cm4all-beng-proxy (1.1.26) unstable; urgency=low

  * merge release 1.0.20

 -- Max Kellermann <mk@cm4all.com>  Wed, 25 Jan 2012 12:13:43 -0000

cm4all-beng-proxy (1.1.25) unstable; urgency=low

  * merge release 1.0.19

 -- Max Kellermann <mk@cm4all.com>  Tue, 17 Jan 2012 08:29:34 -0000

cm4all-beng-proxy (1.1.24) unstable; urgency=low

  * merge release 1.0.18

 -- Max Kellermann <mk@cm4all.com>  Wed, 04 Jan 2012 15:27:35 -0000

cm4all-beng-proxy (1.1.23) unstable; urgency=low

  * header-forward: remove port number from X-Forwarded-For

 -- Max Kellermann <mk@cm4all.com>  Wed, 28 Dec 2011 16:51:41 -0000

cm4all-beng-proxy (1.1.22) unstable; urgency=low

  * merge release 1.0.17
  * istream-socket: fix potential assertion failure

 -- Max Kellermann <mk@cm4all.com>  Wed, 21 Dec 2011 16:44:46 -0000

cm4all-beng-proxy (1.1.21) unstable; urgency=low

  * merge release 1.0.16

 -- Max Kellermann <mk@cm4all.com>  Wed, 14 Dec 2011 11:07:58 -0000

cm4all-beng-proxy (1.1.20) unstable; urgency=low

  * merge release 1.0.15
  * processor: don't rewrite "mailto:" hyperlinks

 -- Max Kellermann <mk@cm4all.com>  Mon, 05 Dec 2011 18:37:10 -0000

cm4all-beng-proxy (1.1.19) unstable; urgency=low

  * {css_,}processor: quote widget classes for prefixing XML IDs, CSS classes

 -- Max Kellermann <mk@cm4all.com>  Fri, 18 Nov 2011 13:17:02 -0000

cm4all-beng-proxy (1.1.18) unstable; urgency=low

  * merge release 1.0.13
  * lb_http: eliminate the duplicate "Date" response header

 -- Max Kellermann <mk@cm4all.com>  Tue, 08 Nov 2011 19:33:07 +0100

cm4all-beng-proxy (1.1.17) unstable; urgency=low

  * merge release 1.0.13

 -- Max Kellermann <mk@cm4all.com>  Wed, 02 Nov 2011 16:52:21 +0100

cm4all-beng-proxy (1.1.16) unstable; urgency=low

  * merge release 1.0.12

 -- Max Kellermann <mk@cm4all.com>  Fri, 21 Oct 2011 15:09:55 +0200

cm4all-beng-proxy (1.1.15) unstable; urgency=low

  * merge release 1.0.11

 -- Max Kellermann <mk@cm4all.com>  Wed, 19 Oct 2011 09:36:38 +0200

cm4all-beng-proxy (1.1.14) unstable; urgency=low

  * merge release 1.0.10

 -- Max Kellermann <mk@cm4all.com>  Fri, 07 Oct 2011 15:15:00 +0200

cm4all-beng-proxy (1.1.13) unstable; urgency=low

  * merge release 1.0.9

 -- Max Kellermann <mk@cm4all.com>  Thu, 29 Sep 2011 16:47:56 +0200

cm4all-beng-proxy (1.1.12) unstable; urgency=low

  * merge release 1.0.8

 -- Max Kellermann <mk@cm4all.com>  Thu, 22 Sep 2011 17:13:41 +0200

cm4all-beng-proxy (1.1.11) unstable; urgency=low

  * merge release 1.0.7
  * widget-http: response header X-CM4all-View selects a view
  * processor, css_processor: support prefixing XML ids
  * processor: property "c:view" selects a view

 -- Max Kellermann <mk@cm4all.com>  Fri, 16 Sep 2011 12:25:24 +0200

cm4all-beng-proxy (1.1.10) unstable; urgency=low

  * merge release 1.0.6
  * http-request: don't clear failure state on successful TCP connection
  * istream-socket: fix assertion failure after receive error
  * ssl_filter: check for end-of-file on plain socket
  * ssl_filter: fix buffer assertion failures

 -- Max Kellermann <mk@cm4all.com>  Tue, 13 Sep 2011 18:50:18 +0200

cm4all-beng-proxy (1.1.9) unstable; urgency=low

  * http-request: improve keep-alive cancellation detection
  * http-request: mark server "failed" after HTTP client error
  * lb: implement the control protocol
    - can disable and re-enable workers
  * lb: don't allow sticky pool with only one member
  * lb: verify that a new sticky host is alive
  * lb: mark server "failed" after HTTP client error

 -- Max Kellermann <mk@cm4all.com>  Fri, 09 Sep 2011 13:03:55 +0200

cm4all-beng-proxy (1.1.8) unstable; urgency=low

  * merge release 1.0.5
  * {css_,}processor: one more underscore for the prefix
  * processor: remove rewrite-uri processing instructions from output
  * translate: unknown packet is a fatal error
  * processor: add option to set widget/focus by default
  * rewrite-uri: a leading tilde refers to the widget base; translation
    packet ANCHOR_ABSOLUTE enables it by default

 -- Max Kellermann <mk@cm4all.com>  Mon, 05 Sep 2011 17:56:31 +0200

cm4all-beng-proxy (1.1.7) unstable; urgency=low

  * css_processor: implement property "-c-mode"
  * css_processor: translate underscore prefix in class names
  * processor: translate underscore prefix in CSS class names

 -- Max Kellermann <mk@cm4all.com>  Mon, 29 Aug 2011 17:47:48 +0200

cm4all-beng-proxy (1.1.6) unstable; urgency=low

  * merge release 1.0.3
  * implement CSS processor

 -- Max Kellermann <mk@cm4all.com>  Mon, 22 Aug 2011 17:13:56 +0200

cm4all-beng-proxy (1.1.5) unstable; urgency=low

  * lb: optionally generate Via and X-Forwarded-For

 -- Max Kellermann <mk@cm4all.com>  Wed, 17 Aug 2011 12:45:14 +0200

cm4all-beng-proxy (1.1.4) unstable; urgency=low

  * pipe-stock: fix assertion failure after optimization bug
  * istream-pipe: reuse drained pipes immediately
  * sink-socket: reinstate write event during bulk transfers

 -- Max Kellermann <mk@cm4all.com>  Thu, 11 Aug 2011 14:41:37 +0200

cm4all-beng-proxy (1.1.3) unstable; urgency=low

  * widget: quote invalid XMLID/JS characters for &c:prefix;
  * lb: add protocol "tcp"

 -- Max Kellermann <mk@cm4all.com>  Wed, 10 Aug 2011 18:53:12 +0200

cm4all-beng-proxy (1.1.2) unstable; urgency=low

  * merge release 1.0.2
  * http-server: report detailed errors
  * widget-http: implement header dumps
  * cgi, fastcgi: enable cookie jar with custom cookie "host"

 -- Max Kellermann <mk@cm4all.com>  Thu, 04 Aug 2011 17:27:51 +0200

cm4all-beng-proxy (1.1.1) unstable; urgency=low

  * merge release 1.0.1
  * lb: don't ignore unimplemented configuration keywords
  * lb: configurable monitor check interval
  * session: configurable idle timeout

 -- Max Kellermann <mk@cm4all.com>  Tue, 26 Jul 2011 11:27:20 +0200

cm4all-beng-proxy (1.1) unstable; urgency=low

  * http-client: send "Expect: 100-continue" only for big request body
  * lb: implement monitors (ping, connect, tcp_expect)

 -- Max Kellermann <mk@cm4all.com>  Wed, 20 Jul 2011 15:04:22 +0200
  
cm4all-beng-proxy (1.0.34) unstable; urgency=low

  * resource-loader: don't strip last segment from IPv6 address

 -- Max Kellermann <mk@cm4all.com>  Wed, 16 May 2012 09:47:43 -0000

cm4all-beng-proxy (1.0.33) unstable; urgency=low

  * widget-resolver: fix assertion failure on recursive abort

 -- Max Kellermann <mk@cm4all.com>  Thu, 26 Apr 2012 14:04:01 -0000

cm4all-beng-proxy (1.0.32) unstable; urgency=low

  * http-cache: add missing initialization on memcached miss

 -- Max Kellermann <mk@cm4all.com>  Mon, 26 Mar 2012 13:35:01 -0000

cm4all-beng-proxy (1.0.31) unstable; urgency=low

  * proxy-widget: close the request body when the view doesn't exist

 -- Max Kellermann <mk@cm4all.com>  Tue, 20 Mar 2012 08:28:00 -0000

cm4all-beng-proxy (1.0.30) unstable; urgency=low

  * widget-view: initialize the header forward settings
  * translate-client: new view inherits header forward settings from
    default view
  * handler: clear transformation after translation error
  * http-cache: release the memcached response on abort
  * fcgi-request: close the request body on stock failure

 -- Max Kellermann <mk@cm4all.com>  Thu, 15 Mar 2012 15:34:18 -0000

cm4all-beng-proxy (1.0.29) unstable; urgency=low

  * processor: unescape custom header values
  * widget-resolver: fix NULL dereference after failure

 -- Max Kellermann <mk@cm4all.com>  Thu, 08 Mar 2012 18:10:14 -0000

cm4all-beng-proxy (1.0.28) unstable; urgency=low

  * widget-resolver: serve responses in the right order
  * widget-request: fix session related assertion failure
  * translate: initialize all GError variables

 -- Max Kellermann <mk@cm4all.com>  Fri, 02 Mar 2012 15:20:54 -0000

cm4all-beng-proxy (1.0.27) unstable; urgency=low

  * resource-address: fix regression when CGI URI is not set

 -- Max Kellermann <mk@cm4all.com>  Thu, 23 Feb 2012 17:08:16 -0000

cm4all-beng-proxy (1.0.26) unstable; urgency=low

  * resource-address: apply BASE to the CGI request URI

 -- Max Kellermann <mk@cm4all.com>  Thu, 23 Feb 2012 15:11:42 -0000

cm4all-beng-proxy (1.0.25) unstable; urgency=low

  * cgi-client: clear the input pointer on close

 -- Max Kellermann <mk@cm4all.com>  Thu, 16 Feb 2012 13:46:13 -0000

cm4all-beng-proxy (1.0.24) unstable; urgency=low

  * debian/rules: optimize parallel build
  * cgi: break loop when headers are finished

 -- Max Kellermann <mk@cm4all.com>  Wed, 15 Feb 2012 09:23:22 -0000

cm4all-beng-proxy (1.0.23) unstable; urgency=low

  * cgi: detect large response headers
  * cgi: continue parsing response headers after buffer boundary
  * cgi: bigger response header buffer
  * fcgi-client: detect large response headers

 -- Max Kellermann <mk@cm4all.com>  Thu, 09 Feb 2012 09:27:50 -0000

cm4all-beng-proxy (1.0.22) unstable; urgency=low

  * debian/rules: don't run libtool
  * lb: thread safety for the SSL filter
  * lb: fix crash during shutdown
  * http-server: fix uninitialised variable

 -- Max Kellermann <mk@cm4all.com>  Thu, 02 Feb 2012 13:03:08 -0000

cm4all-beng-proxy (1.0.21) unstable; urgency=low

  * hstock: fix memory leak
  * notify: fix endless busy loop
  * ssl_filter: fix hang while tearing down connection

 -- Max Kellermann <mk@cm4all.com>  Tue, 31 Jan 2012 15:24:50 -0000

cm4all-beng-proxy (1.0.20) unstable; urgency=low

  * ssl: load the whole certificate chain
  * translate: fix PATH+JAILCGI+SITE check
  * translate: fix HOME check
  * resource-address: include all CGI attributes in cache key

 -- Max Kellermann <mk@cm4all.com>  Wed, 25 Jan 2012 12:10:43 -0000

cm4all-beng-proxy (1.0.19) unstable; urgency=low

  * cookie-client: add a missing out-of-memory check

 -- Max Kellermann <mk@cm4all.com>  Tue, 17 Jan 2012 08:27:38 -0000

cm4all-beng-proxy (1.0.18) unstable; urgency=low

  * resource-address: support zero-length path_info prefix (for BASE)
  * hashmap: optimize insertions
  * http-server: limit the number of request headers
  * proxy-widget: discard the unused request body on error

 -- Max Kellermann <mk@cm4all.com>  Wed, 04 Jan 2012 14:55:59 -0000

cm4all-beng-proxy (1.0.17) unstable; urgency=low

  * istream-chunked: avoid recursive buffer write, fixes crash

 -- Max Kellermann <mk@cm4all.com>  Wed, 21 Dec 2011 16:37:44 -0000

cm4all-beng-proxy (1.0.16) unstable; urgency=low

  * http-server: disable timeout while waiting for CGI
  * cgi: fix segmentation fault
  * processor: discard child's request body on abort
  * proxy-widget: discard the unused request body on error

 -- Max Kellermann <mk@cm4all.com>  Wed, 14 Dec 2011 11:53:31 +0100

cm4all-beng-proxy (1.0.15) unstable; urgency=low

  * http-client: fix assertion failure on bogus "100 Continue"
  * handler: don't close the request body twice
  * session: add a missing out-of-memory check
  * fcgi-client: check for EV_READ event
  * fcgi-serialize: fix serializing parameter without value

 -- Max Kellermann <mk@cm4all.com>  Mon, 05 Dec 2011 17:47:20 -0000

cm4all-beng-proxy (1.0.14) unstable; urgency=low

  * http-server: don't generate chunked HEAD response
  * http-server: don't override Content-Length for HEAD response
  * lb_http, proxy-widget, response: forward Content-Length after HEAD

 -- Max Kellermann <mk@cm4all.com>  Tue, 08 Nov 2011 18:19:42 +0100

cm4all-beng-proxy (1.0.13) unstable; urgency=low

  * processor: initialize URI rewrite options for <?cm4all-rewrite-uri?>

 -- Max Kellermann <mk@cm4all.com>  Wed, 02 Nov 2011 16:47:48 +0100

cm4all-beng-proxy (1.0.12) unstable; urgency=low

  * http-server, proxy-widget: add missing newline to log message
  * fcgi_client: fix assertion failure on response body error
  * http-cache-choice: fix crash due to wrong filter callback

 -- Max Kellermann <mk@cm4all.com>  Fri, 21 Oct 2011 15:02:42 +0200

cm4all-beng-proxy (1.0.11) unstable; urgency=low

  * lb_config: fix binding to wildcard address
  * rewrite-uri: clarify warning message when widget has no id

 -- Max Kellermann <mk@cm4all.com>  Wed, 19 Oct 2011 09:26:48 +0200

cm4all-beng-proxy (1.0.10) unstable; urgency=low

  * debian/control: beng-lb doesn't need "daemon" anymore
  * http-string: allow space in unquoted cookie values (RFC ignorant)

 -- Max Kellermann <mk@cm4all.com>  Fri, 07 Oct 2011 15:06:32 +0200

cm4all-beng-proxy (1.0.9) unstable; urgency=low

  * tcp-balancer: store a copy of the socket address
  * lb: default log directory is /var/log/cm4all/beng-lb
  * lb: use new built-in watchdog instead of /usr/bin/daemon

 -- Max Kellermann <mk@cm4all.com>  Thu, 29 Sep 2011 16:19:34 +0200

cm4all-beng-proxy (1.0.8) unstable; urgency=low

  * resource-address: copy the delegate JailCGI parameters (crash bug fix)
  * response: use the same URI for storing and dropping widget sessions

 -- Max Kellermann <mk@cm4all.com>  Thu, 22 Sep 2011 13:39:08 +0200

cm4all-beng-proxy (1.0.7) unstable; urgency=low

  * inline-widget: discard request body when class lookup fails

 -- Max Kellermann <mk@cm4all.com>  Fri, 16 Sep 2011 12:16:04 +0200

cm4all-beng-proxy (1.0.6) unstable; urgency=low

  * processor: support short "SCRIPT" tag
  * widget-uri: use the template's view specification

 -- Max Kellermann <mk@cm4all.com>  Tue, 13 Sep 2011 18:14:24 +0200

cm4all-beng-proxy (1.0.5) unstable; urgency=low

  * resource-loader: delete comma when extracting from X-Forwarded-For

 -- Max Kellermann <mk@cm4all.com>  Mon, 05 Sep 2011 17:43:22 +0200

cm4all-beng-proxy (1.0.4) unstable; urgency=low

  * istream-replace: update the buffer reader after new data was added

 -- Max Kellermann <mk@cm4all.com>  Mon, 05 Sep 2011 15:43:17 +0200

cm4all-beng-proxy (1.0.3) unstable; urgency=low

  * merge release 0.9.35
  * control-handler: fix uninitialized variable

 -- Max Kellermann <mk@cm4all.com>  Thu, 18 Aug 2011 15:15:52 +0200

cm4all-beng-proxy (1.0.2) unstable; urgency=low

  * merge release 0.9.34
  * handler: always log translate client errors
  * tcp-balancer: fix memory leak in error handler
  * http-string: allow more characters in cookie values (RFC ignorant)

 -- Max Kellermann <mk@cm4all.com>  Mon, 01 Aug 2011 16:30:05 +0200

cm4all-beng-proxy (1.0.1) unstable; urgency=low

  * session: increase idle timeout to 20 minutes

 -- Max Kellermann <mk@cm4all.com>  Tue, 26 Jul 2011 11:23:36 +0200

cm4all-beng-proxy (1.0) unstable; urgency=low

  * merge release 0.9.33
  * header-forward: eliminate the duplicate "Date" response header
  * proxy-handler: don't pass internal URI arguments to CGI

 -- Max Kellermann <mk@cm4all.com>  Mon, 18 Jul 2011 17:07:42 +0200

cm4all-beng-proxy (0.10.14) unstable; urgency=low

  * merge release 0.9.32

 -- Max Kellermann <mk@cm4all.com>  Tue, 12 Jul 2011 19:02:23 +0200

cm4all-beng-proxy (0.10.13) unstable; urgency=low

  * growing-buffer: reset the position when skipping buffers

 -- Max Kellermann <mk@cm4all.com>  Wed, 06 Jul 2011 10:07:50 +0200

cm4all-beng-proxy (0.10.12) unstable; urgency=low

  * merge release 0.9.31
  * rewrite-uri: log widget base mismatch
  * istream-replace: fix assertion failure with splitted buffer

 -- Max Kellermann <mk@cm4all.com>  Tue, 05 Jul 2011 22:05:44 +0200

cm4all-beng-proxy (0.10.11) unstable; urgency=low

  * merge release 0.9.30
  * lb: add SSL/TLS support

 -- Max Kellermann <mk@cm4all.com>  Mon, 04 Jul 2011 17:14:21 +0200

cm4all-beng-proxy (0.10.10) unstable; urgency=low

  * merge release 0.9.29

 -- Max Kellermann <mk@cm4all.com>  Tue, 28 Jun 2011 17:56:43 +0200

cm4all-beng-proxy (0.10.9) unstable; urgency=low

  * merge release 0.9.28

 -- Max Kellermann <mk@cm4all.com>  Mon, 27 Jun 2011 13:38:03 +0200

cm4all-beng-proxy (0.10.8) unstable; urgency=low

  * lb_http: don't access the connection object after it was closed
  * restart the load balancer automatically

 -- Max Kellermann <mk@cm4all.com>  Wed, 22 Jun 2011 12:38:39 +0200

cm4all-beng-proxy (0.10.7) unstable; urgency=low

  * config: make the session cookie name configurable
  * uri-relative: allow relative base URIs (for CGI)
  * widget-uri: combine existing CGI PATH_INFO and given widget location
  * python/translation/widget: support "path_info" specification

 -- Max Kellermann <mk@cm4all.com>  Mon, 20 Jun 2011 14:54:38 +0200

cm4all-beng-proxy (0.10.6) unstable; urgency=low

  * merge release 0.9.26

 -- Max Kellermann <mk@cm4all.com>  Wed, 15 Jun 2011 09:19:28 +0200

cm4all-beng-proxy (0.10.5) unstable; urgency=low

  * merge release 0.9.26

 -- Max Kellermann <mk@cm4all.com>  Fri, 10 Jun 2011 10:09:09 +0200

cm4all-beng-proxy (0.10.4) unstable; urgency=low

  * doc: add beng-lb documentation
  * lb: implement "fallback" option
  * merge release 0.9.25

 -- Max Kellermann <mk@cm4all.com>  Wed, 08 Jun 2011 14:13:43 +0200

cm4all-beng-proxy (0.10.3) unstable; urgency=low

  * python/translation.widget: support keyword "sticky"
  * lb: implement sticky modes "failover", "cookie"

 -- Max Kellermann <mk@cm4all.com>  Mon, 06 Jun 2011 15:51:36 +0200

cm4all-beng-proxy (0.10.2) unstable; urgency=low

  * debian: fix beng-lb pid file name
  * lb_http: implement sticky sessions
  * merge release 0.9.24

 -- Max Kellermann <mk@cm4all.com>  Tue, 31 May 2011 14:32:03 +0200

cm4all-beng-proxy (0.10.1) unstable; urgency=low

  * lb_http: close request body on error
  * lb_listener: print error message when binding fails
  * merge release 0.9.23

 -- Max Kellermann <mk@cm4all.com>  Fri, 27 May 2011 13:13:55 +0200

cm4all-beng-proxy (0.10) unstable; urgency=low

  * failure: fix inverted logic bug in expiry check
  * tcp-balancer: implement session stickiness
  * lb: new stand-alone load balancer

 -- Max Kellermann <mk@cm4all.com>  Thu, 26 May 2011 14:32:02 +0200

cm4all-beng-proxy (0.9.35) unstable; urgency=low

  * resource-loader: pass the last X-Forwarded-For element to AJP

 -- Max Kellermann <mk@cm4all.com>  Thu, 18 Aug 2011 15:05:02 +0200

cm4all-beng-proxy (0.9.34) unstable; urgency=low

  * request: fix double request body close in errdoc handler
  * handler: close request body on early abort

 -- Max Kellermann <mk@cm4all.com>  Mon, 01 Aug 2011 16:21:43 +0200

cm4all-beng-proxy (0.9.33) unstable; urgency=low

  * {http,ajp}-request, errdoc: check before closing the request body on
    error

 -- Max Kellermann <mk@cm4all.com>  Mon, 18 Jul 2011 16:30:29 +0200

cm4all-beng-proxy (0.9.32) unstable; urgency=low

  * processor: dispose request body when focused widget was not found
  * http-string: allow the slash in cookie values (RFC ignorant)

 -- Max Kellermann <mk@cm4all.com>  Tue, 12 Jul 2011 18:16:01 +0200

cm4all-beng-proxy (0.9.31) unstable; urgency=low

  * growing-buffer: fix assertion failure with empty first buffer

 -- Max Kellermann <mk@cm4all.com>  Tue, 05 Jul 2011 21:58:24 +0200

cm4all-beng-proxy (0.9.30) unstable; urgency=low

  * growing-buffer: fix assertion failure in reader when buffer is empty

 -- Max Kellermann <mk@cm4all.com>  Mon, 04 Jul 2011 16:59:28 +0200

cm4all-beng-proxy (0.9.29) unstable; urgency=low

  * http-string: allow the equality sign in cookie values (RFC ignorant)

 -- Max Kellermann <mk@cm4all.com>  Tue, 28 Jun 2011 17:50:23 +0200

cm4all-beng-proxy (0.9.28) unstable; urgency=low

  * http-string: allow round brackets in cookie values (RFC ignorant)

 -- Max Kellermann <mk@cm4all.com>  Mon, 27 Jun 2011 13:23:58 +0200

cm4all-beng-proxy (0.9.27) unstable; urgency=low

  * handler: don't delete existing session in TRANSPARENT mode

 -- Max Kellermann <mk@cm4all.com>  Wed, 15 Jun 2011 09:08:48 +0200

cm4all-beng-proxy (0.9.26) unstable; urgency=low

  * worker: read "crash" value before destroying shared memory
  * session: fix crash while discarding session

 -- Max Kellermann <mk@cm4all.com>  Fri, 10 Jun 2011 09:54:56 +0200

cm4all-beng-proxy (0.9.25) unstable; urgency=low

  * response: discard the request body before passing to errdoc
  * worker: don't restart all workers after "safe" worker crash
  * cgi: check for end-of-file after splice

 -- Max Kellermann <mk@cm4all.com>  Wed, 08 Jun 2011 15:02:35 +0200

cm4all-beng-proxy (0.9.24) unstable; urgency=low

  * fcgi-client: really discard packets on request id mismatch
  * memcached-client: don't schedule read event when buffer is full
  * session: support beng-lb sticky sessions

 -- Max Kellermann <mk@cm4all.com>  Tue, 31 May 2011 14:23:41 +0200

cm4all-beng-proxy (0.9.23) unstable; urgency=low

  * tcp-balancer: retry connecting to cluster if a node fails

 -- Max Kellermann <mk@cm4all.com>  Fri, 27 May 2011 13:01:31 +0200

cm4all-beng-proxy (0.9.22) unstable; urgency=low

  * failure: fix inverted logic bug in expiry check
  * uri-extract: support AJP URLs, fixes AJP cookies
  * ajp-client: don't schedule read event when buffer is full

 -- Max Kellermann <mk@cm4all.com>  Thu, 26 May 2011 08:32:32 +0200

cm4all-beng-proxy (0.9.21) unstable; urgency=low

  * balancer: re-enable load balancing (regression fix)
  * merge release 0.8.38

 -- Max Kellermann <mk@cm4all.com>  Fri, 20 May 2011 11:03:31 +0200

cm4all-beng-proxy (0.9.20) unstable; urgency=low

  * http-cache: fix assertion failure caused by wrong destructor
  * merge release 0.8.37

 -- Max Kellermann <mk@cm4all.com>  Mon, 16 May 2011 14:03:09 +0200

cm4all-beng-proxy (0.9.19) unstable; urgency=low

  * http-request: don't retry requests with a request body

 -- Max Kellermann <mk@cm4all.com>  Thu, 12 May 2011 11:35:55 +0200

cm4all-beng-proxy (0.9.18) unstable; urgency=low

  * http-body: fix assertion failure on EOF chunk after socket was closed
  * widget-http: fix crash in widget lookup error handler
  * merge release 0.8.36

 -- Max Kellermann <mk@cm4all.com>  Tue, 10 May 2011 18:56:33 +0200

cm4all-beng-proxy (0.9.17) unstable; urgency=low

  * growing-buffer: fix assertion failure after large initial write
  * http-request: retry after connection failure
  * test/t-cgi: fix bashisms in test scripts

 -- Max Kellermann <mk@cm4all.com>  Wed, 04 May 2011 18:54:57 +0200

cm4all-beng-proxy (0.9.16) unstable; urgency=low

  * resource-address: append "transparent" args to CGI path_info
  * tcache: fix crash on FastCGI with BASE

 -- Max Kellermann <mk@cm4all.com>  Mon, 02 May 2011 16:07:21 +0200

cm4all-beng-proxy (0.9.15) unstable; urgency=low

  * configure.ac: check if valgrind/memcheck.h is installed
  * configure.ac: check if libattr is available
  * access-log: log Referer and User-Agent
  * access-log: log the request duration
  * proxy-handler: allow forwarding URI arguments
  * merge release 0.8.35

 -- Max Kellermann <mk@cm4all.com>  Wed, 27 Apr 2011 18:54:17 +0200

cm4all-beng-proxy (0.9.14) unstable; urgency=low

  * processor: don't clear widget pointer at opening tag
  * debian: move ulimit call from init script to *.default
  * merge release 0.8.33

 -- Max Kellermann <mk@cm4all.com>  Wed, 13 Apr 2011 17:03:29 +0200

cm4all-beng-proxy (0.9.13) unstable; urgency=low

  * proxy-widget: apply the widget's response header forward settings
  * response: add option to dump the widget tree
  * widget-class: move header forward settings to view
  * merge release 0.8.30

 -- Max Kellermann <mk@cm4all.com>  Mon, 04 Apr 2011 16:31:26 +0200

cm4all-beng-proxy (0.9.12) unstable; urgency=low

  * widget: internal API refactorization
  * was-control: fix argument order in "abort" call
  * was-client: duplicate the GError object when it is used twice
  * {file,delegate}-handler: add Expires/ETag headers to 304 response
  * cgi: allow setting environment variables

 -- Max Kellermann <mk@cm4all.com>  Thu, 24 Mar 2011 15:12:54 +0100

cm4all-beng-proxy (0.9.11) unstable; urgency=low

  * processor: major API refactorization
  * merge release 0.8.29

 -- Max Kellermann <mk@cm4all.com>  Mon, 21 Mar 2011 19:43:28 +0100

cm4all-beng-proxy (0.9.10) unstable; urgency=low

  * merge release 0.8.27

 -- Max Kellermann <mk@cm4all.com>  Fri, 18 Mar 2011 14:11:16 +0100

cm4all-beng-proxy (0.9.9) unstable; urgency=low

  * merge release 0.8.25

 -- Max Kellermann <mk@cm4all.com>  Mon, 14 Mar 2011 16:05:51 +0100

cm4all-beng-proxy (0.9.8) unstable; urgency=low

  * translate: support UNIX domain sockets in ADDRESS_STRING
  * resource-address: support connections to existing FastCGI servers

 -- Max Kellermann <mk@cm4all.com>  Fri, 11 Mar 2011 19:24:33 +0100

cm4all-beng-proxy (0.9.7) unstable; urgency=low

  * merge release 0.8.24

 -- Max Kellermann <mk@cm4all.com>  Fri, 04 Mar 2011 13:07:36 +0100

cm4all-beng-proxy (0.9.6) unstable; urgency=low

  * merge release 0.8.23

 -- Max Kellermann <mk@cm4all.com>  Mon, 28 Feb 2011 11:47:45 +0100

cm4all-beng-proxy (0.9.5) unstable; urgency=low

  * translate: allow SITE without CGI

 -- Max Kellermann <mk@cm4all.com>  Mon, 31 Jan 2011 06:35:24 +0100

cm4all-beng-proxy (0.9.4) unstable; urgency=low

  * widget-class: allow distinct addresses for each view

 -- Max Kellermann <mk@cm4all.com>  Thu, 27 Jan 2011 17:51:21 +0100

cm4all-beng-proxy (0.9.3) unstable; urgency=low

  * istream-catch: log errors
  * proxy-handler: pass the original request URI to (Fast)CGI
  * proxy-handler: pass the original document root to (Fast)CGI
  * fcgi-stock: pass site id to child process
  * translation: new packet "HOME" for JailCGI
  * resource-loader: get remote host from "X-Forwarded-For"
  * cgi, fcgi-client: pass client IP address to application

 -- Max Kellermann <mk@cm4all.com>  Fri, 21 Jan 2011 18:13:38 +0100

cm4all-beng-proxy (0.9.2) unstable; urgency=low

  * merge release 0.8.21
  * http-response: better context for error messages
  * istream: method close() does not invoke handler->abort()
  * istream: better context for error messages
  * ajp-client: destruct properly when request stream fails
  * {delegate,fcgi,was}-stock: use the JailCGI 1.4 wrapper

 -- Max Kellermann <mk@cm4all.com>  Mon, 17 Jan 2011 12:08:04 +0100

cm4all-beng-proxy (0.9.1) unstable; urgency=low

  * http-server: count the number of raw bytes sent and received
  * control-handler: support TCACHE_INVALIDATE with SITE
  * new programs "log-forward", "log-exec" for network logging
  * new program "log-split" for creating per-site log files
  * new program "log-traffic" for creating per-site traffic logs
  * move logging servers to new package cm4all-beng-proxy-logging
  * python/control.client: add parameter "broadcast"

 -- Max Kellermann <mk@cm4all.com>  Thu, 02 Dec 2010 12:07:16 +0100

cm4all-beng-proxy (0.9) unstable; urgency=low

  * merge release 0.8.19
  * was-client: explicitly send 32 bit METHOD payload
  * was-client: explicitly parse STATUS as 32 bit integer
  * was-client: clear control channel object on destruction
  * was-client: reuse child process if state is clean on EOF
  * was-client: abort properly after receiving illegal packet
  * was-client: allow "request STOP" before response completed
  * was-client: postpone the response handler invocation
  * was-control: send packets in bulk
  * python: support WAS widgets
  * http-server: enable "cork" mode only for beginning of response
  * http-cache: don't access freed memory in pool_unref_denotify()
  * http: use libcm4all-http
  * new datagram based binary protocol for access logging
  * main: default WAS stock limit is 16

 -- Max Kellermann <mk@cm4all.com>  Thu, 18 Nov 2010 19:56:17 +0100

cm4all-beng-proxy (0.8.38) unstable; urgency=low

  * failure: update time stamp on existing item
  * errdoc: free the original response body on abort

 -- Max Kellermann <mk@cm4all.com>  Fri, 20 May 2011 10:17:14 +0200

cm4all-beng-proxy (0.8.37) unstable; urgency=low

  * widget-resolver: don't reuse failed resolver
  * http-request: fix NULL pointer dereference on invalid URI
  * config: disable the TCP stock limit by default

 -- Max Kellermann <mk@cm4all.com>  Mon, 16 May 2011 13:41:32 +0200

cm4all-beng-proxy (0.8.36) unstable; urgency=low

  * http-server: check if client closes connection while processing
  * http-client: release the socket before invoking the callback
  * fcgi-client: fix assertion failure on full input buffer
  * memcached-client: re-enable socket event after direct copy
  * istream-file: fix assertion failure on range request
  * test/t-cgi: fix bashisms in test scripts

 -- Max Kellermann <mk@cm4all.com>  Tue, 10 May 2011 18:45:48 +0200

cm4all-beng-proxy (0.8.35) unstable; urgency=low

  * session: fix potential session defragmentation crash
  * ajp-request: use "host:port" as TCP stock key
  * cgi: evaluate the Content-Length response header

 -- Max Kellermann <mk@cm4all.com>  Wed, 27 Apr 2011 13:32:05 +0200

cm4all-beng-proxy (0.8.34) unstable; urgency=low

  * js: replace all '%' with '$'
  * js: check if session_id is null
  * debian: add package cm4all-beng-proxy-tools

 -- Max Kellermann <mk@cm4all.com>  Tue, 19 Apr 2011 18:43:54 +0200

cm4all-beng-proxy (0.8.33) unstable; urgency=low

  * processor: don't quote query string arguments with dollar sign
  * widget-request: safely remove "view" and "path" from argument table
  * debian/control: add "Breaks << 0.8.32" on the JavaScript library

 -- Max Kellermann <mk@cm4all.com>  Tue, 12 Apr 2011 18:21:55 +0200

cm4all-beng-proxy (0.8.32) unstable; urgency=low

  * args: quote arguments with the dollar sign

 -- Max Kellermann <mk@cm4all.com>  Tue, 12 Apr 2011 13:34:42 +0200

cm4all-beng-proxy (0.8.31) unstable; urgency=low

  * proxy-widget: eliminate the duplicate "Server" response header
  * translation: add packet UNTRUSTED_SITE_SUFFIX

 -- Max Kellermann <mk@cm4all.com>  Thu, 07 Apr 2011 16:23:37 +0200

cm4all-beng-proxy (0.8.30) unstable; urgency=low

  * handler: make lower-case realm name from the "Host" header
  * session: copy attribute "realm", fixes segmentation fault

 -- Max Kellermann <mk@cm4all.com>  Tue, 29 Mar 2011 16:47:43 +0200

cm4all-beng-proxy (0.8.29) unstable; urgency=low

  * ajp-client: send query string in an AJP attribute

 -- Max Kellermann <mk@cm4all.com>  Mon, 21 Mar 2011 19:16:16 +0100

cm4all-beng-proxy (0.8.28) unstable; urgency=low

  * resource-loader: use X-Forwarded-For to obtain AJP remote host
  * resource-loader: strip port from AJP remote address
  * resource-loader: don't pass remote host to AJP server
  * resource-loader: parse server port for AJP
  * ajp-client: always send content-length
  * ajp-client: parse the remaining buffer after EAGAIN

 -- Max Kellermann <mk@cm4all.com>  Mon, 21 Mar 2011 11:12:07 +0100

cm4all-beng-proxy (0.8.27) unstable; urgency=low

  * http-request: close the request body on malformed URI
  * ajp-request: AJP translation packet contains ajp://host:port/path

 -- Max Kellermann <mk@cm4all.com>  Fri, 18 Mar 2011 14:04:21 +0100

cm4all-beng-proxy (0.8.26) unstable; urgency=low

  * python/response: fix typo in ajp()
  * session: validate sessions only within one realm

 -- Max Kellermann <mk@cm4all.com>  Fri, 18 Mar 2011 08:59:41 +0100

cm4all-beng-proxy (0.8.25) unstable; urgency=low

  * widget-http: discard request body on unknown view name
  * inline-widget: discard request body on error
  * {http,fcgi,was}-client: allocate response headers from caller pool
  * cmdline: fcgi_stock_limit defaults to 0 (no limit)

 -- Max Kellermann <mk@cm4all.com>  Mon, 14 Mar 2011 15:53:42 +0100

cm4all-beng-proxy (0.8.24) unstable; urgency=low

  * fcgi-client: release the connection even when padding not consumed
    after empty response

 -- Max Kellermann <mk@cm4all.com>  Wed, 02 Mar 2011 17:39:33 +0100

cm4all-beng-proxy (0.8.23) unstable; urgency=low

  * memcached-client: allocate a new memory pool
  * memcached-client: copy caller_pool reference before freeing the client
  * fcgi-client: check headers!=NULL
  * fcgi-client: release the connection even when padding not consumed

 -- Max Kellermann <mk@cm4all.com>  Mon, 28 Feb 2011 10:50:02 +0100

cm4all-beng-proxy (0.8.22) unstable; urgency=low

  * cgi: fill special variables CONTENT_TYPE, CONTENT_LENGTH
  * memcached-client: remove stray pool_unref() call
  * memcached-client: reuse the socket if the remaining value is buffered
  * http-cache-choice: abbreviate memcached keys
  * *-cache: allocate a parent pool for cache items
  * pool: re-enable linear pools
  * frame: free the request body on error
  * http-cache: free cached body which was dismissed

 -- Max Kellermann <mk@cm4all.com>  Mon, 07 Feb 2011 15:34:09 +0100

cm4all-beng-proxy (0.8.21) unstable; urgency=low

  * merge release 0.7.55
  * jail: translate the document root properly
  * header-forward: forward the "Host" header to CGI/FastCGI/AJP
  * http-error: map ENOTDIR to "404 Not Found"
  * http-server: fix assertion failure on write error
  * fcgi-stock: clear all environment variables

 -- Max Kellermann <mk@cm4all.com>  Thu, 06 Jan 2011 16:04:20 +0100

cm4all-beng-proxy (0.8.20) unstable; urgency=low

  * widget-resolver: add pedantic state assertions
  * async: remember a copy of the operation in !NDEBUG
  * python/translation/response: max_age() returns self

 -- Max Kellermann <mk@cm4all.com>  Mon, 06 Dec 2010 23:02:50 +0100

cm4all-beng-proxy (0.8.19) unstable; urgency=low

  * merge release 0.7.54

 -- Max Kellermann <mk@cm4all.com>  Wed, 17 Nov 2010 16:25:10 +0100

cm4all-beng-proxy (0.8.18) unstable; urgency=low

  * was-client: explicitly send 32 bit METHOD payload
  * was-client: explicitly parse STATUS as 32 bit integer
  * istream: check presence of as_fd() in optimized build

 -- Max Kellermann <mk@cm4all.com>  Fri, 05 Nov 2010 11:00:54 +0100

cm4all-beng-proxy (0.8.17) unstable; urgency=low

  * merged release 0.7.53
  * widget: use colon as widget path separator
  * was-client: check for abort during response handler
  * was-client: implement STOP
  * was-client: release memory pools
  * was-launch: enable non-blocking mode on input and output
  * http-server: don't crash on malformed pipelined request
  * main: free the WAS stock and the UDP listener in the SIGTERM handler

 -- Max Kellermann <mk@cm4all.com>  Thu, 28 Oct 2010 19:50:26 +0200

cm4all-beng-proxy (0.8.16) unstable; urgency=low

  * merged release 0.7.52
  * was-client: support for the WAS protocol

 -- Max Kellermann <mk@cm4all.com>  Wed, 13 Oct 2010 16:45:18 +0200

cm4all-beng-proxy (0.8.15) unstable; urgency=low

  * resource-address: don't skip question mark twice

 -- Max Kellermann <mk@cm4all.com>  Tue, 28 Sep 2010 12:20:33 +0200

cm4all-beng-proxy (0.8.14) unstable; urgency=low

  * processor: schedule "xmlns:c" deletion

 -- Max Kellermann <mk@cm4all.com>  Thu, 23 Sep 2010 14:42:31 +0200

cm4all-beng-proxy (0.8.13) unstable; urgency=low

  * processor: delete "xmlns:c" attributes from link elements
  * istream-{head,zero}: implement method available()
  * merged release 0.7.51

 -- Max Kellermann <mk@cm4all.com>  Tue, 17 Aug 2010 09:54:33 +0200

cm4all-beng-proxy (0.8.12) unstable; urgency=low

  * http-cache-memcached: copy resource address
  * debian/control: add missing ${shlibs:Depends}
  * merged release 0.7.50

 -- Max Kellermann <mk@cm4all.com>  Thu, 12 Aug 2010 20:17:52 +0200

cm4all-beng-proxy (0.8.11) unstable; urgency=low

  * delegate-client: fix SCM_RIGHTS check
  * use Linux 2.6 CLOEXEC/NONBLOCK flags
  * tcache: INVALIDATE removes all variants (error documents etc.)
  * control: new UDP based protocol, allows invalidating caches
  * hashmap: fix assertion failure in hashmap_remove_match()
  * merged release 0.7.49

 -- Max Kellermann <mk@cm4all.com>  Tue, 10 Aug 2010 15:48:10 +0200

cm4all-beng-proxy (0.8.10) unstable; urgency=low

  * tcache: copy response.previous

 -- Max Kellermann <mk@cm4all.com>  Mon, 02 Aug 2010 18:03:43 +0200

cm4all-beng-proxy (0.8.9) unstable; urgency=low

  * (f?)cgi-handler: forward query string only if focused
  * ajp-handler: merge into proxy-handler
  * proxy-handler: forward query string if focused
  * cgi, fastcgi-handler: enable the resource cache
  * translation: add packets CHECK and PREVIOUS for authentication
  * python: add Response.max_age()

 -- Max Kellermann <mk@cm4all.com>  Fri, 30 Jul 2010 11:39:22 +0200

cm4all-beng-proxy (0.8.8) unstable; urgency=low

  * prototypes/translate.py: added new ticket-fastcgi programs
  * http-cache: implement FastCGI caching
  * merged release 0.7.47

 -- Max Kellermann <mk@cm4all.com>  Wed, 21 Jul 2010 13:00:43 +0200

cm4all-beng-proxy (0.8.7) unstable; urgency=low

  * istream-delayed: update the "direct" bit mask
  * http-client: send "Expect: 100-continue"
  * response, widget-http: apply istream_pipe to filter input
  * proxy-handler: apply istream_pipe to request body
  * istream-ajp-body: send larger request body packets
  * ajp-client: support splice()
  * merged release 0.7.46

 -- Max Kellermann <mk@cm4all.com>  Fri, 25 Jun 2010 18:52:04 +0200

cm4all-beng-proxy (0.8.6) unstable; urgency=low

  * translation: added support for custom error documents
  * response: convert HEAD to GET if filter follows
  * processor: short-circuit on HEAD request
  * python: depend on python-twisted-core

 -- Max Kellermann <mk@cm4all.com>  Wed, 16 Jun 2010 16:37:42 +0200

cm4all-beng-proxy (0.8.5) unstable; urgency=low

  * istream-tee: allow second output to block
  * widget-http: don't transform error documents
  * response, widget-http: disable filters after widget frame request
  * translation: added packet FILTER_4XX to filter client errors
  * merged release 0.7.45

 -- Max Kellermann <mk@cm4all.com>  Thu, 10 Jun 2010 16:13:14 +0200

cm4all-beng-proxy (0.8.4) unstable; urgency=low

  * python: added missing "Response" import
  * python: resume parsing after deferred call
  * http-client: implement istream method as_fd()
  * merged release 0.7.44

 -- Max Kellermann <mk@cm4all.com>  Mon, 07 Jun 2010 17:01:16 +0200

cm4all-beng-proxy (0.8.3) unstable; urgency=low

  * file-handler: implement If-Range (RFC 2616 14.27)
  * merged release 0.7.42

 -- Max Kellermann <mk@cm4all.com>  Tue, 01 Jun 2010 16:17:13 +0200

cm4all-beng-proxy (0.8.2) unstable; urgency=low

  * cookie-client: verify the cookie path
  * python: use Twisted's logging library
  * python: added a widget registry class
  * merged release 0.7.41

 -- Max Kellermann <mk@cm4all.com>  Wed, 26 May 2010 13:08:16 +0200

cm4all-beng-proxy (0.8.1) unstable; urgency=low

  * http-cache-memcached: delete entity records on POST

 -- Max Kellermann <mk@cm4all.com>  Tue, 18 May 2010 12:21:55 +0200

cm4all-beng-proxy (0.8) unstable; urgency=low

  * istream: added method as_fd() to convert istream to file descriptor
  * fork: support passing stdin istream fd to child process
  * http-cache: discard only matching entries on POST
  * istream-html-escape: escape single and double quote
  * rewrite-uri: escape the result with XML entities

 -- Max Kellermann <mk@cm4all.com>  Thu, 13 May 2010 12:34:46 +0200

cm4all-beng-proxy (0.7.55) unstable; urgency=low

  * pool: reparent pools in optimized build
  * istream-deflate: add missing pool reference while reading
  * istream-deflate: fix several error handlers

 -- Max Kellermann <mk@cm4all.com>  Thu, 06 Jan 2011 12:59:39 +0100

cm4all-beng-proxy (0.7.54) unstable; urgency=low

  * http-server: fix crash on deferred chunked request body
  * parser: fix crash on malformed SCRIPT element

 -- Max Kellermann <mk@cm4all.com>  Wed, 17 Nov 2010 16:13:09 +0100

cm4all-beng-proxy (0.7.53) unstable; urgency=low

  * http-server: don't crash on malformed pipelined request
  * sink-header: fix assertion failure on empty trailer

 -- Max Kellermann <mk@cm4all.com>  Thu, 28 Oct 2010 18:39:01 +0200

cm4all-beng-proxy (0.7.52) unstable; urgency=low

  * fcgi-client: fix send timeout handler
  * fork: finish the buffer after pipe was drained

 -- Max Kellermann <mk@cm4all.com>  Wed, 13 Oct 2010 16:39:26 +0200

cm4all-beng-proxy (0.7.51) unstable; urgency=low

  * http-client: clear response body pointer before forwarding EOF event
  * processor: fix assertion failure for c:mode in c:widget

 -- Max Kellermann <mk@cm4all.com>  Mon, 16 Aug 2010 17:01:48 +0200

cm4all-beng-proxy (0.7.50) unstable; urgency=low

  * header-forward: don't forward the "Host" header to HTTP servers
  * resource-address: use uri_relative() for CGI
  * uri-relative: don't lose host name in uri_absolute()
  * uri-relative: don't fail on absolute URIs
  * http-cache-heap: don't use uninitialized item size

 -- Max Kellermann <mk@cm4all.com>  Thu, 12 Aug 2010 20:03:49 +0200

cm4all-beng-proxy (0.7.49) unstable; urgency=low

  * hashmap: fix assertion failure in hashmap_remove_value()

 -- Max Kellermann <mk@cm4all.com>  Tue, 10 Aug 2010 15:37:12 +0200

cm4all-beng-proxy (0.7.48) unstable; urgency=low

  * pipe-stock: add assertions on file descriptors

 -- Max Kellermann <mk@cm4all.com>  Mon, 09 Aug 2010 14:56:54 +0200

cm4all-beng-proxy (0.7.47) unstable; urgency=low

  * cmdline: add option "--group"

 -- Max Kellermann <mk@cm4all.com>  Fri, 16 Jul 2010 18:39:53 +0200

cm4all-beng-proxy (0.7.46) unstable; urgency=low

  * handler: initialize all translate_response attributes
  * http-client: consume buffer before header length check
  * istream-pipe: clear "direct" flags in constructor
  * istream-pipe: return gracefully when handler blocks
  * ajp-client: hold pool reference to reset TCP_CORK

 -- Max Kellermann <mk@cm4all.com>  Mon, 21 Jun 2010 17:53:21 +0200

cm4all-beng-proxy (0.7.45) unstable; urgency=low

  * istream-tee: separate "weak" values for the two outputs
  * fcache: don't close output when caching has been canceled
  * tcache: copy the attribute "secure_cookie"

 -- Max Kellermann <mk@cm4all.com>  Thu, 10 Jun 2010 15:21:34 +0200

cm4all-beng-proxy (0.7.44) unstable; urgency=low

  * http-client: check response header length
  * http-server: check request header length

 -- Max Kellermann <mk@cm4all.com>  Mon, 07 Jun 2010 16:51:57 +0200

cm4all-beng-proxy (0.7.43) unstable; urgency=low

  * http-cache: fixed NULL pointer dereference when storing empty response
    body on the heap

 -- Max Kellermann <mk@cm4all.com>  Tue, 01 Jun 2010 18:52:45 +0200

cm4all-beng-proxy (0.7.42) unstable; urgency=low

  * fork: check "direct" flag again after buffer flush
  * pool: pool_unref_denotify() remembers the code location
  * sink-{buffer,gstring}: don't invoke callback in abort()
  * async: added another debug flag to verify correctness

 -- Max Kellermann <mk@cm4all.com>  Mon, 31 May 2010 21:15:58 +0200

cm4all-beng-proxy (0.7.41) unstable; urgency=low

  * http-cache: initialize response status and headers on empty body

 -- Max Kellermann <mk@cm4all.com>  Tue, 25 May 2010 16:27:25 +0200

cm4all-beng-proxy (0.7.40) unstable; urgency=low

  * http-cache: fixed NULL pointer dereference when storing empty response
    body in memcached

 -- Max Kellermann <mk@cm4all.com>  Tue, 25 May 2010 15:04:44 +0200

cm4all-beng-proxy (0.7.39) unstable; urgency=low

  * memcached-stock: close value on connect failure
  * http: implement remaining status codes
  * http-cache: allow caching empty response body
  * http-cache: cache status codes 203, 206, 300, 301, 410
  * http-cache: don't cache authorized resources

 -- Max Kellermann <mk@cm4all.com>  Fri, 21 May 2010 17:37:29 +0200

cm4all-beng-proxy (0.7.38) unstable; urgency=low

  * http-server: send HTTP/1.1 declaration with "100 Continue"
  * connection: initialize "site_name", fixes crash bug
  * translation: added packet SECURE_COOKIE

 -- Max Kellermann <mk@cm4all.com>  Thu, 20 May 2010 15:40:34 +0200

cm4all-beng-proxy (0.7.37) unstable; urgency=low

  * *-client: implement a socket leak detector
  * handler: initialize response header without translation server

 -- Max Kellermann <mk@cm4all.com>  Tue, 18 May 2010 12:05:11 +0200

cm4all-beng-proxy (0.7.36) unstable; urgency=low

  * http-client: fixed NULL pointer dereference
  * handler, response: removed duplicate request body destruction calls

 -- Max Kellermann <mk@cm4all.com>  Tue, 11 May 2010 17:16:36 +0200

cm4all-beng-proxy (0.7.35) unstable; urgency=low

  * {http,fcgi,ajp}-request: close the request body on abort
  * handler: set fake translation response on malformed URI

 -- Max Kellermann <mk@cm4all.com>  Mon, 10 May 2010 11:22:23 +0200

cm4all-beng-proxy (0.7.34) unstable; urgency=low

  * translate: check the UNTRUSTED packet
  * translation: added packet UNTRUSTED_PREFIX

 -- Max Kellermann <mk@cm4all.com>  Fri, 30 Apr 2010 19:14:37 +0200

cm4all-beng-proxy (0.7.33) unstable; urgency=low

  * merged release 0.7.27.1
  * fcache: don't continue storing in background
  * fcgi-client: re-add event after some input data has been read

 -- Max Kellermann <mk@cm4all.com>  Fri, 30 Apr 2010 11:31:08 +0200

cm4all-beng-proxy (0.7.32) unstable; urgency=low

  * response: generate the "Server" response header
  * response: support the Authentication-Info response header
  * response: support custom authentication pages
  * translation: support custom response headers

 -- Max Kellermann <mk@cm4all.com>  Tue, 27 Apr 2010 17:09:59 +0200

cm4all-beng-proxy (0.7.31) unstable; urgency=low

  * support HTTP authentication (RFC 2617)

 -- Max Kellermann <mk@cm4all.com>  Mon, 26 Apr 2010 17:26:42 +0200

cm4all-beng-proxy (0.7.30) unstable; urgency=low

  * fcgi-client: support responses without a body
  * {http,fcgi}-client: hold caller pool reference during callback

 -- Max Kellermann <mk@cm4all.com>  Fri, 23 Apr 2010 14:41:05 +0200

cm4all-beng-proxy (0.7.29) unstable; urgency=low

  * http-cache: added missing pool_unref() in memcached_miss()
  * pool: added checked pool references

 -- Max Kellermann <mk@cm4all.com>  Thu, 22 Apr 2010 15:45:48 +0200

cm4all-beng-proxy (0.7.28) unstable; urgency=low

  * fcgi-client: support response status
  * translate: malformed packets are fatal
  * http-cache: don't cache resources with very long URIs
  * memcached-client: increase the maximum key size to 32 kB

 -- Max Kellermann <mk@cm4all.com>  Thu, 15 Apr 2010 15:06:51 +0200

cm4all-beng-proxy (0.7.27.1) unstable; urgency=low

  * http-cache: added missing pool_unref() in memcached_miss()
  * http-cache: don't cache resources with very long URIs
  * memcached-client: increase the maximum key size to 32 kB
  * fork: properly handle partially filled output buffer
  * fork: re-add event after some input data has been read

 -- Max Kellermann <mk@cm4all.com>  Thu, 29 Apr 2010 15:30:21 +0200

cm4all-beng-proxy (0.7.27) unstable; urgency=low

  * session: use GLib's PRNG to generate session ids
  * session: seed the PRNG with /dev/random
  * response: log UNTRUSTED violation attempts
  * response: drop widget sessions when there is no focus

 -- Max Kellermann <mk@cm4all.com>  Fri, 09 Apr 2010 12:04:18 +0200

cm4all-beng-proxy (0.7.26) unstable; urgency=low

  * memcached-client: schedule read event before callback
  * istream-tee: continue with second output if first is closed

 -- Max Kellermann <mk@cm4all.com>  Sun, 28 Mar 2010 18:08:11 +0200

cm4all-beng-proxy (0.7.25) unstable; urgency=low

  * memcached-client: don't poll if socket is closed
  * fork: close file descriptor on input error
  * pool: don't check attachments in pool_trash()

 -- Max Kellermann <mk@cm4all.com>  Thu, 25 Mar 2010 13:28:01 +0100

cm4all-beng-proxy (0.7.24) unstable; urgency=low

  * memcached-client: release socket after splice

 -- Max Kellermann <mk@cm4all.com>  Mon, 22 Mar 2010 11:29:45 +0100

cm4all-beng-proxy (0.7.23) unstable; urgency=low

  * sink-header: support splice
  * memcached-client: support splice (response)
  * fcgi-client: recover correctly after send error
  * fcgi-client: support chunked request body
  * fcgi-client: basic splice support for the request body
  * http-cache: duplicate headers
  * {http,memcached}-client: check "direct" mode after buffer flush
  * cmdline: added option "fcgi_stock_limit"
  * python: auto-export function write_packet()
  * python: Response methods return self

 -- Max Kellermann <mk@cm4all.com>  Fri, 19 Mar 2010 13:28:35 +0100

cm4all-beng-proxy (0.7.22) unstable; urgency=low

  * python: re-add function write_packet()

 -- Max Kellermann <mk@cm4all.com>  Fri, 12 Mar 2010 12:27:21 +0100

cm4all-beng-proxy (0.7.21) unstable; urgency=low

  * ajp-client: handle EAGAIN from send()
  * python: install the missing sources

 -- Max Kellermann <mk@cm4all.com>  Thu, 11 Mar 2010 16:58:25 +0100

cm4all-beng-proxy (0.7.20) unstable; urgency=low

  * http-client: don't reinstate event when socket is closed
  * access-log: log the site name
  * python: removed unused function write_packet()
  * python: split the module beng_proxy.translation
  * python: allow overriding query string and param in absolute_uri()
  * python: moved absolute_uri() to a separate library

 -- Max Kellermann <mk@cm4all.com>  Thu, 11 Mar 2010 09:48:52 +0100

cm4all-beng-proxy (0.7.19) unstable; urgency=low

  * client-socket: translate EV_TIMEOUT to ETIMEDOUT
  * fork: refill the input buffer as soon as possible
  * delegate-client: implement an abortable event
  * pool: added assertions for libevent leaks
  * direct: added option "-s enable_splice=no"

 -- Max Kellermann <mk@cm4all.com>  Thu, 04 Mar 2010 17:34:56 +0100

cm4all-beng-proxy (0.7.18) unstable; urgency=low

  * args: reserve memory for the trailing null byte

 -- Max Kellermann <mk@cm4all.com>  Tue, 23 Feb 2010 17:46:04 +0100

cm4all-beng-proxy (0.7.17) unstable; urgency=low

  * translation: added the BOUNCE packet (variant of REDIRECT)
  * translation: change widget packet HOST to UNTRUSTED
  * translation: pass internal URI arguments to the translation server
  * handler: use the specified status with REDIRECT
  * python: added method Request.absolute_uri()

 -- Max Kellermann <mk@cm4all.com>  Tue, 23 Feb 2010 16:15:22 +0100

cm4all-beng-proxy (0.7.16) unstable; urgency=low

  * processor: separate trusted from untrusted widgets by host name
  * processor: mode=partition is deprecated
  * translate: fix DOCUMENT_ROOT handler for CGI/FASTCGI
  * fcgi-request: added JailCGI support

 -- Max Kellermann <mk@cm4all.com>  Fri, 19 Feb 2010 14:29:29 +0100

cm4all-beng-proxy (0.7.15) unstable; urgency=low

  * processor: unreference the caller pool in abort()
  * tcache: clear BASE on mismatch
  * fcgi-client: generate the Content-Length request header
  * fcgi-client: send the CONTENT_TYPE parameter
  * prototypes/translate.py: use FastCGI to run PHP

 -- Max Kellermann <mk@cm4all.com>  Thu, 11 Feb 2010 14:43:21 +0100

cm4all-beng-proxy (0.7.14) unstable; urgency=low

  * connection: drop connections when the limit is exceeded
  * resource-address: added BASE support
  * fcgi-client: check the request ID in response packets
  * http-client: check response body when request body is closed
  * html-escape: use the last ampersand before the semicolon
  * html-escape: support &apos;
  * processor: unescape widget parameter values

 -- Max Kellermann <mk@cm4all.com>  Fri, 29 Jan 2010 17:49:43 +0100

cm4all-beng-proxy (0.7.13) unstable; urgency=low

  * fcgi-request: duplicate socket path
  * fcgi-request: support ACTION
  * fcgi-client: provide SCRIPT_FILENAME
  * fcgi-client: append empty PARAMS packet
  * fcgi-client: try to read response before request is finished
  * fcgi-client: implement the STDERR packet
  * fcgi-client: support request headers and body
  * fcgi-stock: manage one socket per child process
  * fcgi-stock: unlink socket path after connect
  * fcgi-stock: redirect fd 1,2 to /dev/null
  * fcgi-stock: kill FastCGI processes after 5 minutes idle
  * translation: new packet PAIR for passing parameters to FastCGI

 -- Max Kellermann <mk@cm4all.com>  Thu, 14 Jan 2010 13:36:48 +0100

cm4all-beng-proxy (0.7.12) unstable; urgency=low

  * http-cache: unlock the cache item after successful revalidation
  * http-cache-memcached: pass the expiration time to memcached
  * sink-header: comprise pending data in method available()
  * header-forward: forward the Expires response header

 -- Max Kellermann <mk@cm4all.com>  Tue, 22 Dec 2009 16:18:49 +0100

cm4all-beng-proxy (0.7.11) unstable; urgency=low

  * {ajp,memcached}-client: fix dis\appearing event for duplex socket
  * memcached-client: handle EAGAIN after send()
  * memcached-client: release socket as early as possible
  * header-forward: don't forward Accept-Encoding if transformation is
    enabled
  * widget-http, inline-widget: check Content-Encoding before processing
  * file-handler: send "Vary: Accept-Encoding" for compressed response
  * header-forward: support duplicate headers
  * fcache: implemented a 60 seconds timeout
  * fcache: copy pointer to local variable before callback
  * event2: refresh timeout after event has occurred

 -- Max Kellermann <mk@cm4all.com>  Fri, 18 Dec 2009 16:45:24 +0100

cm4all-beng-proxy (0.7.10) unstable; urgency=low

  * http-{server,client}: fix disappearing event for duplex socket

 -- Max Kellermann <mk@cm4all.com>  Mon, 14 Dec 2009 15:46:25 +0100

cm4all-beng-proxy (0.7.9) unstable; urgency=low

  * http: "Expect" is a hop-by-hop header
  * http-server: send "100 Continue" unless request body closed
  * http-client: poll socket after splice
  * http-server: handle EAGAIN after splice
  * http-server: send a 417 response on unrecognized "Expect" request
  * response, widget-http: append filter id to resource tag
  * resource-tag: check for "Cache-Control: no-store"

 -- Max Kellermann <mk@cm4all.com>  Mon, 14 Dec 2009 13:05:15 +0100

cm4all-beng-proxy (0.7.8) unstable; urgency=low

  * http-body: support partial response in method available()
  * file-handler: support pre-compressed static files
  * fcache: honor the "Cache-Control: no-store" response header

 -- Max Kellermann <mk@cm4all.com>  Wed, 09 Dec 2009 15:49:25 +0100

cm4all-beng-proxy (0.7.7) unstable; urgency=low

  * parser: allow underscore in attribute names
  * processor: check "type" attribute before URI rewriting
  * http-client: start receiving before request is sent
  * http-client: try to read response after write error
  * http-client: deliver response body after headers are finished
  * http-client: release socket as early as possible
  * http-client: serve buffer after socket has been closed
  * istream-chunked: clear input stream in abort handler
  * growing-buffer: fix crash after close in "data" callback

 -- Max Kellermann <mk@cm4all.com>  Thu, 03 Dec 2009 13:09:57 +0100

cm4all-beng-proxy (0.7.6) unstable; urgency=low

  * istream-hold: return -2 if handler is not available yet
  * http, ajp, fcgi: use istream_hold on request body
  * http-client: implemented splicing the request body
  * response: added missing URI substitution

 -- Max Kellermann <mk@cm4all.com>  Tue, 17 Nov 2009 15:25:35 +0100

cm4all-beng-proxy (0.7.5) unstable; urgency=low

  * session: 64 bit session ids
  * session: allow arbitrary session id size (at compile-time)
  * debian: larger default log file (16 * 4MB)
  * debian: added package cm4all-beng-proxy-toi

 -- Max Kellermann <mk@cm4all.com>  Mon, 16 Nov 2009 15:51:24 +0100

cm4all-beng-proxy (0.7.4) unstable; urgency=low

  * measure the latency of external resources
  * widget-http: partially revert "don't query session if !stateful"

 -- Max Kellermann <mk@cm4all.com>  Tue, 10 Nov 2009 15:06:03 +0100

cm4all-beng-proxy (0.7.3) unstable; urgency=low

  * uri-verify: don't reject double slash after first segment
  * hostname: allow the hyphen character
  * processor: allow processing without session
  * widget-http: don't query session if !stateful
  * request: disable session management for known bots
  * python: fixed AttributeError in __getattr__()
  * python: added method Response.process()
  * translation: added the response packets URI, HOST, SCHEME
  * translation: added header forward packets

 -- Max Kellermann <mk@cm4all.com>  Mon, 09 Nov 2009 16:40:27 +0100

cm4all-beng-proxy (0.7.2) unstable; urgency=low

  * fcache: close all caching connections on exit
  * istream-file: retry reading after EAGAIN
  * direct, istream-pipe: re-enable SPLICE_F_NONBLOCK
  * direct, istream-pipe: disable the SPLICE_F_MORE flag
  * http-client: handle EAGAIN after splice
  * http-client, header-writer: remove hop-by-hop response headers
  * response: optimized transformed response headers
  * handler: mangle CGI and FastCGI headers
  * header-forward: generate the X-Forwarded-For header
  * header-forward: add local host name to "Via" request header

 -- Max Kellermann <mk@cm4all.com>  Fri, 30 Oct 2009 13:41:02 +0100

cm4all-beng-proxy (0.7.1) unstable; urgency=low

  * file-handler: close the stream on "304 Not Modified"
  * pool: use assembler code only on gcc
  * cmdline: added option "--set tcp_stock_limit"
  * Makefile.am: enable the "subdir-objects" option

 -- Max Kellermann <mk@cm4all.com>  Thu, 22 Oct 2009 12:17:11 +0200

cm4all-beng-proxy (0.7) unstable; urgency=low

  * ajp-client: check if connection was closed during response callback
  * header-forward: log session id
  * istream: separate TCP splicing checks
  * istream-pipe: fix segmentation fault after incomplete direct transfer
  * istream-pipe: implement the "available" method
  * istream-pipe: allocate pipe only if handler supports it
  * istream-pipe: flush the pipe before reading from input
  * istream-pipe: reuse pipes in a stock
  * direct: support splice() from TCP socket to pipe
  * istream: direct() returns -3 if stream has been closed
  * hstock: don't destroy stocks while items are being created
  * tcp-stock: limit number of connections per host to 256
  * translate, http-client, ajp-client, cgi, http-cache: verify the HTTP
    response status
  * prototypes/translate.py: disallow "/../" and null bytes
  * prototypes/translate.py: added "/jail-delegate/" location
  * uri-parser: strict RFC 2396 URI verification
  * uri-parser: don't unescape the URI path
  * http-client, ajp-client: verify the request URI
  * uri-escape: unescape each character only once
  * http-cache: never use the memcached stock if caching is disabled
  * allow 8192 connections by default
  * allow 65536 file handles by default
  * added package cm4all-jailed-beng-proxy-delegate-helper

 -- Max Kellermann <mk@cm4all.com>  Wed, 21 Oct 2009 15:00:56 +0200

cm4all-beng-proxy (0.6.23) unstable; urgency=low

  * header-forward: log session information
  * prototypes/translate.py: added /cgi-bin/ location
  * http-server: disable keep-alive for HTTP/1.0 clients
  * http-server: don't send "Connection: Keep-Alive"
  * delegate-stock: clear the environment
  * delegate-stock: added jail support
  * delegate-client: reuse helper process after I/O error

 -- Max Kellermann <mk@cm4all.com>  Mon, 12 Oct 2009 17:29:35 +0200

cm4all-beng-proxy (0.6.22) unstable; urgency=low

  * istream-tee: clear both "enabled" flags in the eof/abort handler
  * istream-tee: fall back to first data() return value if second stream
    closed itself
  * http-cache: don't log body_abort after close

 -- Max Kellermann <mk@cm4all.com>  Thu, 01 Oct 2009 19:19:37 +0200

cm4all-beng-proxy (0.6.21) unstable; urgency=low

  * http-client: log more error messages
  * delegate-stock: added the DOCUMENT_ROOT environment variable
  * response, widget: accept "application/xhtml+xml"
  * cookie-server: allow square brackets in unquoted cookie values
    (violating RFC 2109 and RFC 2616)

 -- Max Kellermann <mk@cm4all.com>  Thu, 01 Oct 2009 13:55:40 +0200

cm4all-beng-proxy (0.6.20) unstable; urgency=low

  * stock: clear stock after 60 seconds idle
  * hstock: remove empty stocks
  * http-server, http-client, cgi: fixed off-by-one bug in header parser
  * istream-pipe: fix the direct() return value on error
  * istream-pipe: fix formula in range assertion
  * http-cache-memcached: implemented "remove"
  * handler: added FastCGI handler
  * fcgi-client: unref caller pool after socket release
  * fcgi-client: implemented response headers

 -- Max Kellermann <mk@cm4all.com>  Tue, 29 Sep 2009 14:07:13 +0200

cm4all-beng-proxy (0.6.19) unstable; urgency=low

  * http-client: release caller pool after socket release
  * memcached-client: release socket on marshalling error
  * stock: unref caller pool in abort handler
  * stock: lazy cleanup
  * http-cache: copy caller_pool to local variable

 -- Max Kellermann <mk@cm4all.com>  Thu, 24 Sep 2009 16:02:17 +0200

cm4all-beng-proxy (0.6.18) unstable; urgency=low

  * delegate-handler: support conditional GET and ranges
  * file-handler: fix suffix-byte-range-spec parser
  * delegate-helper: call open() with O_CLOEXEC|O_NOCTTY
  * istream-file: don't set FD_CLOEXEC if O_CLOEXEC is available
  * stock: hold caller pool during "get" operation
  * main: free balancer object during shutdown
  * memcached-client: enable socket timeout
  * delegate-stock: set FD_CLOEXEC on socket

 -- Max Kellermann <mk@cm4all.com>  Thu, 24 Sep 2009 10:50:53 +0200

cm4all-beng-proxy (0.6.17) unstable; urgency=low

  * tcp-stock: implemented a load balancer
  * python: accept address list in the ajp() method
  * http-server: added timeout for the HTTP request headers
  * response: close template when the content type is wrong
  * delegate-get: implemented response headers
  * delegate-get: provide status codes and error messages

 -- Max Kellermann <mk@cm4all.com>  Fri, 18 Sep 2009 15:36:57 +0200

cm4all-beng-proxy (0.6.16) unstable; urgency=low

  * tcp-stock: added support for bulldog-tyke
  * sink-buffer: close input if it's not used in the constructor
  * http-cache-memcached: close response body when deserialization fails
  * serialize: fix regression in serialize_uint64()

 -- Max Kellermann <mk@cm4all.com>  Tue, 15 Sep 2009 19:26:07 +0200

cm4all-beng-proxy (0.6.15) unstable; urgency=low

  * http-cache-choice: find more duplicates during cleanup
  * handler: added AJP handler
  * ajp-request: unref pool only on tcp_stock failure
  * ajp-client: prevent parser recursion
  * ajp-client: free request body when response is closed
  * ajp-client: reuse connection after END_RESPONSE packet
  * ajp-client: enable TCP_CORK while sending
  * istream-ajp-body: added a second "length" header field
  * ajp-client: auto-send empty request body chunk
  * ajp-client: register "write" event after GET_BODY_CHUNK packet
  * ajp-client: implemented request and response headers
  * http-cache-rfc: don't rewind tpool if called recursively

 -- Max Kellermann <mk@cm4all.com>  Fri, 11 Sep 2009 16:04:06 +0200

cm4all-beng-proxy (0.6.14) unstable; urgency=low

  * istream-tee: don't restart reading if already in progress

 -- Max Kellermann <mk@cm4all.com>  Thu, 03 Sep 2009 13:21:06 +0200

cm4all-beng-proxy (0.6.13) unstable; urgency=low

  * cookie-server: fix parsing multiple cookies
  * http-cache-memcached: clean up expired "choice" items
  * sink-gstring: use callback instead of public struct
  * istream-tee: restart reading when one output is closed

 -- Max Kellermann <mk@cm4all.com>  Wed, 02 Sep 2009 17:02:53 +0200

cm4all-beng-proxy (0.6.12) unstable; urgency=low

  * http-cache: don't attempt to remove cache items when the cache is disabled

 -- Max Kellermann <mk@cm4all.com>  Fri, 28 Aug 2009 15:40:48 +0200

cm4all-beng-proxy (0.6.11) unstable; urgency=low

  * http-cache-memcached: store HTTP status and response headers
  * http-cache-memcached: implemented flush (SIGHUP)
  * http-cache-memcached: support "Vary"
  * http-client: work around assertion failure in response_stream_close()

 -- Max Kellermann <mk@cm4all.com>  Thu, 27 Aug 2009 12:33:17 +0200

cm4all-beng-proxy (0.6.10) unstable; urgency=low

  * parser: finish tag before bailing out
  * http-request: allow URLs without path component
  * fork: clear event in read() method
  * istream-file: pass options O_CLOEXEC|O_NOCTTY to open()
  * response: check if the "Host" request header is valid

 -- Max Kellermann <mk@cm4all.com>  Tue, 18 Aug 2009 16:37:19 +0200

cm4all-beng-proxy (0.6.9) unstable; urgency=low

  * direct: disable SPLICE_F_NONBLOCK (temporary NFS EAGAIN workaround)

 -- Max Kellermann <mk@cm4all.com>  Mon, 17 Aug 2009 13:52:49 +0200

cm4all-beng-proxy (0.6.8) unstable; urgency=low

  * widget-http: close response body in error code path
  * http-cache: implemented memcached backend (--memcached-server)
  * processor: &c:base; returns the URI without scheme and host

 -- Max Kellermann <mk@cm4all.com>  Mon, 17 Aug 2009 12:29:19 +0200

cm4all-beng-proxy (0.6.7) unstable; urgency=low

  * file-handler: generate Expires from xattr user.MaxAge
  * cmdline: added option --set to configure:
    - max_connections
    - http_cache_size
    - filter_cache_size
    - translate_cache_size
  * flush caches on SIGHUP

 -- Max Kellermann <mk@cm4all.com>  Fri, 07 Aug 2009 11:41:10 +0200

cm4all-beng-proxy (0.6.6) unstable; urgency=low

  * added missing GLib build dependency
  * cgi-handler: set the "body_consumed" flag

 -- Max Kellermann <mk@cm4all.com>  Tue, 04 Aug 2009 09:53:01 +0200

cm4all-beng-proxy (0.6.5) unstable; urgency=low

  * shm: pass MAP_NORESERVE to mmap()
  * proxy-handler: support cookies
  * translation: added DISCARD_SESSION packet

 -- Max Kellermann <mk@cm4all.com>  Wed, 15 Jul 2009 18:00:33 +0200

cm4all-beng-proxy (0.6.4) unstable; urgency=low

  * http-client: don't read response body in HEAD requests
  * ajp-client: invoke the "abort" handler on error
  * filter-cache: lock cache items while they are served

 -- Max Kellermann <mk@cm4all.com>  Thu, 09 Jul 2009 14:36:14 +0200

cm4all-beng-proxy (0.6.3) unstable; urgency=low

  * http-server: implemented the DELETE method
  * http-server: refuse HTTP/0.9 requests
  * proxy-handler: send request body to template when no widget is focused
  * widget-request: pass original HTTP method to widget
  * session: automatically defragment sessions

 -- Max Kellermann <mk@cm4all.com>  Tue, 07 Jul 2009 16:57:22 +0200

cm4all-beng-proxy (0.6.2) unstable; urgency=low

  * lock: fixed race condition in debug flag updates
  * session: use rwlock for the session manager
  * proxy-handler: pass request headers to the remote HTTP server
  * proxy-handler: forward original Accept-Charset if processor is disabled
  * pipe: don't filter resources without a body
  * fcache: forward original HTTP status over "pipe" filter
  * cgi: support the "Status" line

 -- Max Kellermann <mk@cm4all.com>  Mon, 06 Jul 2009 16:38:26 +0200

cm4all-beng-proxy (0.6.1) unstable; urgency=low

  * session: consistently lock all session objects
  * rewrite-uri: check if widget_external_uri() returns NULL
  * widget-uri: don't generate the "path" argument when it's NULL
  * widget-uri: strip superfluous question mark from widget_base_address()
  * widget-uri: append parameters from the template first
  * widget-uri: re-add configured query string in widget_absolute_uri()
  * widget-uri: eliminate configured query string in widget_external_uri()
  * processor: don't consider session data for base=child and base=parent

 -- Max Kellermann <mk@cm4all.com>  Fri, 03 Jul 2009 15:52:01 +0200

cm4all-beng-proxy (0.6) unstable; urgency=low

  * inline-widget: check the widget HTTP response status
  * response: don't apply transformation on failed response
  * resource-address: include pipe arguments in filter cache key
  * handler: removed session redirect on the first request
  * http-cache: accept ETag response header instead of Last-Modified
  * filter-cache: don't require Last-Modified or Expires
  * file-handler: disable ETag only when processor comes first
  * file-handler: read ETag from xattr
  * pipe: generate new ETag for piped resource
  * session: purge sessions when shared memory is full
  * handler: don't enforce sessions for filtered responses

 -- Max Kellermann <mk@cm4all.com>  Tue, 30 Jun 2009 17:48:20 +0200

cm4all-beng-proxy (0.5.14) unstable; urgency=low

  * ajp-client: implemented request body
  * cookie-client: obey "max-age=0" properly
  * processor: forward the original HTTP status
  * response, widget-http: don't allow processing resource without body
  * widget-http: check the Content-Type before invoking processor
  * response: pass the "Location" response header
  * debian: added a separate -optimized-dbg package
  * added init script support for multiple ports (--port) and multiple listen
    (--listen) command line argumnents
  * translation: added the "APPEND" packet for command line arguments
  * pipe: support command line arguments

 -- Max Kellermann <mk@cm4all.com>  Mon, 29 Jun 2009 16:51:16 +0200

cm4all-beng-proxy (0.5.13) unstable; urgency=low

  * widget-registry: clear local_address in translate request
  * cmdline: added the "--listen" option

 -- Max Kellermann <mk@cm4all.com>  Wed, 24 Jun 2009 12:27:17 +0200

cm4all-beng-proxy (0.5.12) unstable; urgency=low

  * response: pass the "Location" response handler
  * added support for multiple listener ports

 -- Max Kellermann <mk@cm4all.com>  Tue, 23 Jun 2009 23:34:55 +0200

cm4all-beng-proxy (0.5.11) unstable; urgency=low

  * build with autotools
  * use libcm4all-socket, GLib
  * Makefile.am: support out-of-tree builds
  * added optimized Debian package
  * tcache: fixed wrong assignment in VARY=HOST
  * translation: added request packet LOCAL_ADDRESS

 -- Max Kellermann <mk@cm4all.com>  Tue, 23 Jun 2009 15:42:12 +0200

cm4all-beng-proxy (0.5.10) unstable; urgency=low

  * widget-http: assign the "address" variable

 -- Max Kellermann <mk@cm4all.com>  Mon, 15 Jun 2009 18:38:58 +0200

cm4all-beng-proxy (0.5.9) unstable; urgency=low

  * tcache: fixed typo in tcache_string_match()
  * tcache: support VARY=SESSION
  * translate: added the INVALIDATE response packet
  * cache, session: higher size limits
  * widget-uri: separate query_string from path_info
  * widget-uri: ignore widget parameters in widget_external_uri()

 -- Max Kellermann <mk@cm4all.com>  Mon, 15 Jun 2009 17:06:11 +0200

cm4all-beng-proxy (0.5.8) unstable; urgency=low

  * handler: fixed double free bug in translate_callback()

 -- Max Kellermann <mk@cm4all.com>  Sun, 14 Jun 2009 19:05:09 +0200

cm4all-beng-proxy (0.5.7) unstable; urgency=low

  * forward the Content-Disposition header
  * handler: assign new session to local variable, fix segfault
  * handler: don't dereference the NULL session

 -- Max Kellermann <mk@cm4all.com>  Sun, 14 Jun 2009 13:01:52 +0200

cm4all-beng-proxy (0.5.6) unstable; urgency=low

  * widget-http: send the "Via" request header instead of "X-Forwarded-For"
  * proxy-handler: send the "Via" request header
  * widget-request: check the "path" argument before calling uri_compress()

 -- Max Kellermann <mk@cm4all.com>  Tue, 09 Jun 2009 12:21:00 +0200

cm4all-beng-proxy (0.5.5) unstable; urgency=low

  * processor: allow specifying relative URI in c:base=child
  * widget-request: verify the "path" argument
  * widget: allocate address from widget's pool
  * widget-http: support multiple Set-Cookie response headers

 -- Max Kellermann <mk@cm4all.com>  Thu, 04 Jun 2009 15:10:15 +0200

cm4all-beng-proxy (0.5.4) unstable; urgency=low

  * implemented delegation of open() to a helper program
  * added the BASE translation packet, supported by the translation cache
  * deprecated c:mode=proxy
  * rewrite-uri: always enable focus in mode=partial
  * http-cache: don't cache resources with query string (RFC 2616 13.9)
  * http-cache: lock cache items while they are served

 -- Max Kellermann <mk@cm4all.com>  Thu, 28 May 2009 11:44:01 +0200

cm4all-beng-proxy (0.5.3) unstable; urgency=low

  * cgi: close request body on fork() failure
  * fork: added workaround for pipe-to-pipe splice()
  * http-cache: use cache entry when response ETag matches
  * cgi: loop in istream_cgi_read() to prevent blocking
  * cache: check for expired items once a minute
  * cache: optimize search for oldest item

 -- Max Kellermann <mk@cm4all.com>  Wed, 06 May 2009 13:23:46 +0200

cm4all-beng-proxy (0.5.2) unstable; urgency=low

  * added filter cache
  * header-parser: added missing range check in header_parse_line()
  * fork: added event for writing to the child process
  * fork: don't splice() from a pipe
  * response: don't pass request body to unfocused processor
  * added filter type "pipe"

 -- Max Kellermann <mk@cm4all.com>  Wed, 29 Apr 2009 13:24:26 +0200

cm4all-beng-proxy (0.5.1) unstable; urgency=low

  * processor: fixed base=child assertion failure
  * handler: close request body if it was not consumed
  * static-file: generate Last-Modified and ETag response headers
  * static-file: obey the Content-Type provided by the translation server
  * static-file: get Content-Type from extended attribute
  * http-cache: use istream_null when cached resource is empty

 -- Max Kellermann <mk@cm4all.com>  Mon, 27 Apr 2009 10:00:20 +0200

cm4all-beng-proxy (0.5) unstable; urgency=low

  * processor: accept c:mode/c:base attributes in any order
  * processor: removed alternative (anchor) rewrite syntax

 -- Max Kellermann <mk@cm4all.com>  Mon, 20 Apr 2009 22:04:19 +0200

cm4all-beng-proxy (0.4.10) unstable; urgency=low

  * processor: lift length limitation for widget parameters
  * translate: abort if a packet is too large
  * translate: support MAX_AGE for the whole response
  * hashmap: fix corruption of slot chain in hashmap_remove_value()

 -- Max Kellermann <mk@cm4all.com>  Fri, 17 Apr 2009 13:02:50 +0200

cm4all-beng-proxy (0.4.9) unstable; urgency=low

  * http-cache: explicitly start reading into cache
  * cgi: clear "headers" variable before publishing the response
  * translate: use DOCUMENT_ROOT as CGI parameter

 -- Max Kellermann <mk@cm4all.com>  Mon, 06 Apr 2009 16:21:57 +0200

cm4all-beng-proxy (0.4.8) unstable; urgency=low

  * translate: allow ADDRESS packets in AJP addresses
  * translate: initialize all fields of a FastCGI address
  * http-cache: close all caching connections on exit
  * processor: don't rewrite SCRIPT SRC attribute when proxying

 -- Max Kellermann <mk@cm4all.com>  Thu, 02 Apr 2009 15:45:46 +0200

cm4all-beng-proxy (0.4.7) unstable; urgency=low

  * http-server: use istream_null for empty request body
  * parser: check for trailing slash only in TAG_OPEN tags
  * parser: added support for XML Processing Instructions
  * processor: implemented XML Processing Instruction "cm4all-rewrite-uri"
  * uri-escape: escape the slash character
  * cache: remove all matching items in cache_remove()
  * http-cache: lock cache items while holding a reference

 -- Max Kellermann <mk@cm4all.com>  Thu, 02 Apr 2009 12:02:53 +0200

cm4all-beng-proxy (0.4.6) unstable; urgency=low

  * file_handler: fixed logic error in If-Modified-Since check
  * date: return UTC time stamp in http_date_parse()
  * cache: continue search after item was invalidated
  * cache: remove the correct cache item
  * istream-chunked: work around invalid assertion failure
  * istream-subst: fixed corruption after partial match

 -- Max Kellermann <mk@cm4all.com>  Wed, 25 Mar 2009 15:03:10 +0100

cm4all-beng-proxy (0.4.5) unstable; urgency=low

  * http-server: assume keep-alive is enabled on HTTP 1.1
  * http-client: unregister EV_READ when the buffer is full
  * translation: added QUERY_STRING packet
  * processor: optionally parse base/mode from URI

 -- Max Kellermann <mk@cm4all.com>  Tue, 17 Mar 2009 13:04:25 +0100

cm4all-beng-proxy (0.4.4) unstable; urgency=low

  * forward Accept-Language request header to the translation server
  * translate: added the USER_AGENT request packet
  * session: obey the USER/MAX_AGE setting
  * use libcm4all-inline-dev in libcm4all-beng-proxy-dev
  * added pkg-config file for libcm4all-beng-proxy-dev
  * updated python-central dependencies
  * processor: parse c:base/c:mode attributes in PARAM tags

 -- Max Kellermann <mk@cm4all.com>  Wed, 11 Mar 2009 09:43:48 +0100

cm4all-beng-proxy (0.4.3) unstable; urgency=low

  * processor: rewrite URI in LINK tags
  * processor: rewrite URI in PARAM tags
  * use splice() from glibc 2.7
  * translate: added VARY response packet
  * build documentation with texlive

 -- Max Kellermann <mk@cm4all.com>  Wed, 04 Mar 2009 09:53:56 +0100

cm4all-beng-proxy (0.4.2) unstable; urgency=low

  * hashmap: fix corruption in slot chain
  * use monotonic clock to calculate expiry times
  * processor: rewrite URIs in the EMBED, VIDEO, AUDIO tags

 -- Max Kellermann <mk@cm4all.com>  Tue, 17 Feb 2009 17:14:48 +0100

cm4all-beng-proxy (0.4.1) unstable; urgency=low

  * translate: clear client->transformation
  * handler: check for translation errors
  * http-server: fixed assertion failure during shutdown
  * http-server: send "Keep-Alive" response header
  * worker: after fork(), call event_reinit() in the parent process
  * added valgrind build dependency
  * build with Debian's libevent-1.4 package

 -- Max Kellermann <mk@cm4all.com>  Tue, 10 Feb 2009 11:48:53 +0100

cm4all-beng-proxy (0.4) unstable; urgency=low

  * added support for transformation views
    - in the JavaScript API, mode=proxy is now deprecated
  * http-cache: fix segfault when request_headers==NULL
  * http-cache: store multiple (varying) versions of a resource
  * http-cache: use the "max-age" cache-control response

 -- Max Kellermann <mk@cm4all.com>  Fri, 30 Jan 2009 13:29:43 +0100

cm4all-beng-proxy (0.3.9) unstable; urgency=low

  * http-client: assume keep-alive is enabled on HTTP 1.1
  * processor: use configured/session path-info for mode=child URIs

 -- Max Kellermann <mk@cm4all.com>  Tue, 27 Jan 2009 13:07:51 +0100

cm4all-beng-proxy (0.3.8) unstable; urgency=low

  * processor: pass Content-Type and Content-Language headers from
    template
  * http-client: allow chunked response body without keep-alive

 -- Max Kellermann <mk@cm4all.com>  Fri, 23 Jan 2009 13:02:42 +0100

cm4all-beng-proxy (0.3.7) unstable; urgency=low

  * istream_subst: exit the loop if state==INSERT
  * istream_iconv: check if the full buffer could be flushed
  * worker: don't reinitialize session manager during shutdown

 -- Max Kellermann <mk@cm4all.com>  Thu, 15 Jan 2009 10:39:47 +0100

cm4all-beng-proxy (0.3.6) unstable; urgency=low

  * processor: ignore closing </header>
  * widget-http: now really don't check content-type in frame parents
  * parser: skip comments
  * processor: implemented c:base="parent"
  * processor: added "c:" prefix to c:widget child elements
  * processor: renamed the "c:param" element to "c:parameter"

 -- Max Kellermann <mk@cm4all.com>  Thu, 08 Jan 2009 11:17:29 +0100

cm4all-beng-proxy (0.3.5) unstable; urgency=low

  * widget-http: don't check content-type in frame parents
  * istream-subst: allow null bytes in the input stream
  * js: added the "translate" parameter for passing values to the
    translation server
  * rewrite-uri: refuse to rewrite a frame URI without widget id

 -- Max Kellermann <mk@cm4all.com>  Mon, 05 Jan 2009 16:46:32 +0100

cm4all-beng-proxy (0.3.4) unstable; urgency=low

  * processor: added support for custom widget request headers
  * http-cache: obey the "Vary" response header
  * http-cache: pass the new http_cache_info object when testing a cache
    item

 -- Max Kellermann <mk@cm4all.com>  Tue, 30 Dec 2008 15:46:44 +0100

cm4all-beng-proxy (0.3.3) unstable; urgency=low

  * processor: grew widget parameter buffer to 512 bytes
  * widget-resolver: clear widget->resolver on abort
  * cgi: clear the input's handler in cgi_async_abort()
  * widget-stream: use istream_hold (reverts r4171)

 -- Max Kellermann <mk@cm4all.com>  Fri, 05 Dec 2008 14:43:05 +0100

cm4all-beng-proxy (0.3.2) unstable; urgency=low

  * processor: free memory before calling embed_frame_widget()
  * processor: allocate query string from the widget pool
  * processor: removed the obsolete widget attributes "tag" and "style"
  * parser: hold a reference to the pool

 -- Max Kellermann <mk@cm4all.com>  Mon, 01 Dec 2008 14:15:38 +0100

cm4all-beng-proxy (0.3.1) unstable; urgency=low

  * http-client: remove Transfer-Encoding and Content-Length from response
    headers
  * http-client: don't read body after invoke_response()
  * fork: retry splice() after EAGAIN
  * fork: don't close input when splice() fails
  * cgi: abort the response handler when the stdin stream fails
  * istream_file, istream_pipe, fork, client_socket, listener: fixed file
    descriptor leaks
  * processor: hold a reference to the caller's pool
  * debian/rules: enabled test suite

 -- Max Kellermann <mk@cm4all.com>  Thu, 27 Nov 2008 16:01:16 +0100

cm4all-beng-proxy (0.3) unstable; urgency=low

  * implemented widget filters
  * translate: initialize all fields of a CGI address
  * fork: read request body on EAGAIN
  * fork: implemented the direct() method with splice()
  * python: added class Response
  * prototypes/translate.py:
    - support "filter"
    - support "content_type"
  * demo: added widget filter demo

 -- Max Kellermann <mk@cm4all.com>  Wed, 26 Nov 2008 16:27:29 +0100

cm4all-beng-proxy (0.2) unstable; urgency=low

  * don't quote text/xml widgets
  * widget-resolver: pass widget_pool to widget_class_lookup()
  * widget-registry: allocate widget_class from widget_pool
  * widget-stream: eliminated the async operation proxy, because the
    operation cannot be aborted before the constructor returns
  * widget-stream: don't clear the "delayed" stream in the response() callback
  * rewrite-uri: trigger istream_read(delayed) after istream_delayed_set()
  * doc: clarified XSLT integration

 -- Max Kellermann <mk@cm4all.com>  Tue, 25 Nov 2008 15:28:54 +0100

cm4all-beng-proxy (0.1) unstable; urgency=low

  * initial release

 -- Max Kellermann <mk@cm4all.com>  Mon, 17 Nov 2008 11:59:36 +0100<|MERGE_RESOLUTION|>--- conflicted
+++ resolved
@@ -1,4 +1,3 @@
-<<<<<<< HEAD
 cm4all-beng-proxy (11.0.1) unstable; urgency=low
 
   * spawn: switch to a new systemd scope
@@ -12,13 +11,12 @@
   * remove obsolete sysv init scripts, depend on systemd instead
 
  --   
-=======
+
 cm4all-beng-proxy (10.17) unstable; urgency=low
 
   * spawn/client: handle empty payloads from recvmmsg()
 
  -- Max Kellermann <mk@cm4all.com>  Mon, 09 May 2016 10:05:55 -0000
->>>>>>> ebb48194
 
 cm4all-beng-proxy (10.16) unstable; urgency=low
 
