--- conflicted
+++ resolved
@@ -1,7 +1,7 @@
-<<<<<<< HEAD
 cm4all-beng-proxy (0.9.14) unstable; urgency=low
 
   * debian: move ulimit call from init script to *.default
+  * merge release 0.8.33
 
  --
 
@@ -128,7 +128,7 @@
   * main: default WAS stock limit is 16
 
  -- Max Kellermann <mk@cm4all.com>  Thu, 18 Nov 2010 19:56:17 +0100
-=======
+
 cm4all-beng-proxy (0.8.33) unstable; urgency=low
 
   * processor: don't quote query string arguments with dollar sign
@@ -149,7 +149,6 @@
   * translation: add packet UNTRUSTED_SITE_SUFFIX
 
  -- Max Kellermann <mk@cm4all.com>  Thu, 07 Apr 2011 16:23:37 +0200
->>>>>>> 0b162362
 
 cm4all-beng-proxy (0.8.30) unstable; urgency=low
 
