--- conflicted
+++ resolved
@@ -1,7 +1,6 @@
-<<<<<<< HEAD
 cm4all-beng-proxy (16.0.5) unstable; urgency=low
 
-  * 
+  * merge release 15.24
 
  --   
 
@@ -46,7 +45,7 @@
   * debian: use debhelper 12
 
  -- Max Kellermann <mk@cm4all.com>  Fri, 27 Sep 2019 14:09:41 +0200
-=======
+
 cm4all-beng-proxy (15.24) unstable; urgency=low
 
   * lb: show listener name in SSL setup errors
@@ -54,7 +53,6 @@
   * control: recognize unbound local clients
 
  -- Max Kellermann <mk@cm4all.com>  Mon, 21 Oct 2019 17:26:32 +0200
->>>>>>> d89bd5e5
 
 cm4all-beng-proxy (15.23) unstable; urgency=low
 
