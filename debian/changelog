<<<<<<< HEAD
cm4all-beng-proxy (2.0.34) unstable; urgency=low

  * session_save: skip shutdown code if saving is not configured
  * http-server: fix assertion on I/O error during POST
  * header-forward: new group FORWARD to forward the "Host" header

 --   

cm4all-beng-proxy (2.0.33) unstable; urgency=low

  * processor: option SELF_CONTAINER allows widget to only embed itself
  * processor: allow embedding approved widget groups
  * processor: optionally invoke CSS processor for style attributes
  * response, lb_http: put "Discard" cookie attribute to the end (Android bug)

 -- Max Kellermann <mk@cm4all.com>  Mon, 02 Jul 2012 17:52:32 -0000

cm4all-beng-proxy (2.0.32) unstable; urgency=low

  * socket_wrapper: fix two assertion failures
  * pheaders: emit Cache-Control:no-store to work around IE quirk

 -- Max Kellermann <mk@cm4all.com>  Tue, 26 Jun 2012 09:41:51 -0000

cm4all-beng-proxy (2.0.31) unstable; urgency=low

  * lb: publish the SSL peer issuer subject
  * widget-registry: copy the direct_addressing attribute

 -- Max Kellermann <mk@cm4all.com>  Wed, 06 Jun 2012 13:36:04 -0000

cm4all-beng-proxy (2.0.30) unstable; urgency=low

  * init: add --group variable to .default file
  * doc: update view security documentation
  * processor: apply underscore prefix to <A NAME="...">
  * session: restore sessions from a file

 -- Max Kellermann <mk@cm4all.com>  Fri, 01 Jun 2012 11:06:50 -0000

cm4all-beng-proxy (2.0.29) unstable; urgency=low

  * widget: optional direct URI addressing scheme
  * processor: eliminate additional underscore from class prefix
  * ssl_filter: support TLS client certificates

 -- Max Kellermann <mk@cm4all.com>  Tue, 29 May 2012 13:29:06 -0000

cm4all-beng-proxy (2.0.28) unstable; urgency=low

  * merge release 1.4.22

 -- Max Kellermann <mk@cm4all.com>  Wed, 16 May 2012 10:24:31 -0000

cm4all-beng-proxy (2.0.27) unstable; urgency=low

  * uri-address: fix assertion failures with UNIX domain sockets
  * uri-address: fix redirects with matching absolute URI

 -- Max Kellermann <mk@cm4all.com>  Wed, 09 May 2012 16:16:06 -0000

cm4all-beng-proxy (2.0.26) unstable; urgency=low

  * processor: rewrite URIs in META/refresh

 -- Max Kellermann <mk@cm4all.com>  Thu, 03 May 2012 14:43:03 -0000

cm4all-beng-proxy (2.0.25) unstable; urgency=low

  * merge release 1.4.21
  * processor: fix double free bug on failed widget lookup
  * session: don't access the session manager after worker crash
  * proxy-widget: fix assertion failure with empty view name

 -- Max Kellermann <mk@cm4all.com>  Thu, 26 Apr 2012 14:22:10 -0000

cm4all-beng-proxy (2.0.24) unstable; urgency=low

  * processor: optionally invoke CSS processor for <style>

 -- Max Kellermann <mk@cm4all.com>  Fri, 20 Apr 2012 12:10:42 -0000

cm4all-beng-proxy (2.0.23) unstable; urgency=low

  * widget-resolver: check for translation server failure
  * widget-resolver: don't sync with session when view is invalid
  * rewrite-uri: check for invalid view name
  * {css_,}processor: eliminate second underscore from class prefix
  * doc: document the algorithm for replacing two leading underscores

 -- Max Kellermann <mk@cm4all.com>  Thu, 29 Mar 2012 15:37:52 -0000

cm4all-beng-proxy (2.0.22) unstable; urgency=low

  * merge release 1.4.20
  * proxy-widget: forbid client to select view with address
  * proxy-widget: allow any view selection when widget is not a container
  * widget-http: allow any view selection for unprocessable response
  * widget-http: inherit the view from the template
  * widget-request: sync with session only if processor is enabled
  * widget-http: postpone saving to session after receiving response headers
  * processor: add entities &c:id; &c:type; &c:class;

 -- Max Kellermann <mk@cm4all.com>  Mon, 26 Mar 2012 14:05:05 -0000

cm4all-beng-proxy (2.0.21) unstable; urgency=low

  * css_processor: use mode "partial" for @import
  * rewrite-uri: use mode "partial" on invalid input

 -- Max Kellermann <mk@cm4all.com>  Tue, 20 Mar 2012 18:11:28 -0000

cm4all-beng-proxy (2.0.20) unstable; urgency=low

  * {css_,}processor: default mode is "partial"
  * processor: handle underscore prefixes in the "for" attribute

 -- Max Kellermann <mk@cm4all.com>  Tue, 20 Mar 2012 16:48:51 -0000

cm4all-beng-proxy (2.0.19) unstable; urgency=low

  * merge release 1.4.19

 -- Max Kellermann <mk@cm4all.com>  Tue, 20 Mar 2012 08:41:03 -0000

cm4all-beng-proxy (2.0.18) unstable; urgency=low

  * merge release 1.4.18

 -- Max Kellermann <mk@cm4all.com>  Thu, 15 Mar 2012 15:53:12 -0000

cm4all-beng-proxy (2.0.17) unstable; urgency=low

  * merge release 1.4.17
  * css_parser: check for url() following another token
  * css_processor: rewrite @import URIs
  * {text_,}processor: new entity &c:local;

 -- Max Kellermann <mk@cm4all.com>  Fri, 09 Mar 2012 16:50:19 -0000

cm4all-beng-proxy (2.0.16) unstable; urgency=low

  * response: generate Vary response header from translation response
  * widget-resolver: fix NULL dereference after failure
  * translation: User-Agent classification

 -- Max Kellermann <mk@cm4all.com>  Tue, 06 Mar 2012 11:54:10 -0000

cm4all-beng-proxy (2.0.15) unstable; urgency=low

  * merge release 1.4.16
  * uri-address: fix NULL dereference on certain malformed URIs

 -- Max Kellermann <mk@cm4all.com>  Fri, 02 Mar 2012 16:28:54 -0000

cm4all-beng-proxy (2.0.14) unstable; urgency=low

  * address-resolver: add missing initialization
  * rewrite-uri: fix NULL pointer dereference with "local URI"
  * rewrite-uri: allow mode=proxy (optional temporary kludge)
  * widget-http: auto-disable processor (optional temporary kludge)

 -- Max Kellermann <mk@cm4all.com>  Thu, 01 Mar 2012 18:36:38 -0000

cm4all-beng-proxy (2.0.13) unstable; urgency=low

  * merge release 1.4.15
  * translation: make CGI auto-base optional
  * handler: fix up translation client errors

 -- Max Kellermann <mk@cm4all.com>  Thu, 23 Feb 2012 17:31:03 -0000

cm4all-beng-proxy (2.0.12) unstable; urgency=low

  * merge release 1.4.13

 -- Max Kellermann <mk@cm4all.com>  Thu, 16 Feb 2012 14:41:45 -0000

cm4all-beng-proxy (2.0.11) unstable; urgency=low

  * merge release 1.4.11
  * processor: skip rewriting absolute URIs

 -- Max Kellermann <mk@cm4all.com>  Thu, 09 Feb 2012 09:43:06 -0000

cm4all-beng-proxy (2.0.10) unstable; urgency=low

  * resource-address: initialise type, fixes assertion failure

 -- Max Kellermann <mk@cm4all.com>  Tue, 07 Feb 2012 16:57:06 -0000

cm4all-beng-proxy (2.0.9) unstable; urgency=low

  * [css]processor: expand underscore only XML id / CSS class
  * widget-http: filter processor response headers
  * processor: forward Wildfire headers in the debug build

 -- Max Kellermann <mk@cm4all.com>  Tue, 07 Feb 2012 12:32:33 -0000

cm4all-beng-proxy (2.0.8) unstable; urgency=low

  * rewrite-uri: prefix "@/" refers to widget's "local URI"

 -- Max Kellermann <mk@cm4all.com>  Fri, 03 Feb 2012 13:50:16 -0000

cm4all-beng-proxy (2.0.7) unstable; urgency=low

  * merge release 1.4.10
  * stock: clear idle objects periodically

 -- Max Kellermann <mk@cm4all.com>  Thu, 02 Feb 2012 14:10:24 -0000

cm4all-beng-proxy (2.0.6) unstable; urgency=low

  * merge release 1.4.9

 -- Max Kellermann <mk@cm4all.com>  Tue, 31 Jan 2012 15:10:18 -0000

cm4all-beng-proxy (2.0.5) unstable; urgency=low

  * merge release 1.4.8
  * translate-client: verify the PROXY and AJP payloads
  * translation: support inserting regex matches into CGI/file path
  * translation: support customizing the cookie's "Domain" attribute
  * request: new option "dynamic_session_cookie" adds suffix to cookie
    name
  * uri-address: verify the path component

 -- Max Kellermann <mk@cm4all.com>  Wed, 25 Jan 2012 17:05:09 -0000

cm4all-beng-proxy (2.0.4) unstable; urgency=low

  * merge release 1.4.6
  * access-log: don't log the remote port
  * translation: support inserting regex matches into CGI's PATH_INFO
  * tcache: generate BASE automatically for CGI

 -- Max Kellermann <mk@cm4all.com>  Tue, 10 Jan 2012 15:18:37 -0000

cm4all-beng-proxy (2.0.3) unstable; urgency=low

  * merge release 1.4.4
  * http-server: log remote host address

 -- Max Kellermann <mk@cm4all.com>  Tue, 27 Dec 2011 07:41:15 -0000

cm4all-beng-proxy (2.0.2) unstable; urgency=low

  * merge release 1.4.2
  * widget-http: improved HTTP error messages
  * processor: forbid widget request after URI compress failure

 -- Max Kellermann <mk@cm4all.com>  Wed, 07 Dec 2011 16:51:58 -0000

cm4all-beng-proxy (2.0.1) unstable; urgency=low

  * merge release 1.4.1

 -- Max Kellermann <mk@cm4all.com>  Fri, 18 Nov 2011 13:57:27 -0000

cm4all-beng-proxy (2.0) unstable; urgency=low

  * rewrite-uri: reapply 'drop the deprecated mode "proxy"'
  * proxy-widget: reapply 'client can choose only views that have an address'

 -- Max Kellermann <mk@cm4all.com>  Thu, 17 Nov 2011 08:22:39 +0100
=======
cm4all-beng-proxy (1.4.23) unstable; urgency=low

  * widget-http: fix double free bug when POST is aborted

 -- Max Kellermann <mk@cm4all.com>  Tue, 03 Jul 2012 16:42:28 -0000
>>>>>>> ab3c0fc9

cm4all-beng-proxy (1.4.22) unstable; urgency=low

  * merge release 1.2.27
  * widget: backport memory leak fix from 2.0
  * widget-http: fix memory leak on abort

 -- Max Kellermann <mk@cm4all.com>  Wed, 16 May 2012 10:00:23 -0000

cm4all-beng-proxy (1.4.21) unstable; urgency=low

  * merge release 1.2.26

 -- Max Kellermann <mk@cm4all.com>  Thu, 26 Apr 2012 14:17:56 -0000

cm4all-beng-proxy (1.4.20) unstable; urgency=low

  * merge release 1.2.25

 -- Max Kellermann <mk@cm4all.com>  Mon, 26 Mar 2012 14:03:14 -0000

cm4all-beng-proxy (1.4.19) unstable; urgency=low

  * merge release 1.2.24

 -- Max Kellermann <mk@cm4all.com>  Tue, 20 Mar 2012 08:36:19 -0000

cm4all-beng-proxy (1.4.18) unstable; urgency=low

  * merge release 1.2.23

 -- Max Kellermann <mk@cm4all.com>  Thu, 15 Mar 2012 15:50:20 -0000

cm4all-beng-proxy (1.4.17) unstable; urgency=low

  * merge release 1.2.22

 -- Max Kellermann <mk@cm4all.com>  Thu, 08 Mar 2012 18:36:00 -0000

cm4all-beng-proxy (1.4.16) unstable; urgency=low

  * merge release 1.2.21

 -- Max Kellermann <mk@cm4all.com>  Fri, 02 Mar 2012 16:03:51 -0000

cm4all-beng-proxy (1.4.15) unstable; urgency=low

  * merge release 1.2.20

 -- Max Kellermann <mk@cm4all.com>  Thu, 23 Feb 2012 17:12:30 -0000

cm4all-beng-proxy (1.4.14) unstable; urgency=low

  * merge release 1.2.19

 -- Max Kellermann <mk@cm4all.com>  Thu, 23 Feb 2012 15:35:04 -0000

cm4all-beng-proxy (1.4.13) unstable; urgency=low

  * merge release 1.2.18

 -- Max Kellermann <mk@cm4all.com>  Thu, 16 Feb 2012 13:53:49 -0000

cm4all-beng-proxy (1.4.12) unstable; urgency=low

  * merge release 1.2.17

 -- Max Kellermann <mk@cm4all.com>  Wed, 15 Feb 2012 09:27:50 -0000

cm4all-beng-proxy (1.4.11) unstable; urgency=low

  * merge release 1.2.16

 -- Max Kellermann <mk@cm4all.com>  Thu, 09 Feb 2012 09:33:30 -0000

cm4all-beng-proxy (1.4.10) unstable; urgency=low

  * merge release 1.2.15

 -- Max Kellermann <mk@cm4all.com>  Thu, 02 Feb 2012 13:43:11 -0000

cm4all-beng-proxy (1.4.9) unstable; urgency=low

  * merge release 1.2.14

 -- Max Kellermann <mk@cm4all.com>  Tue, 31 Jan 2012 15:06:57 -0000

cm4all-beng-proxy (1.4.8) unstable; urgency=low

  * merge release 1.2.13

 -- Max Kellermann <mk@cm4all.com>  Wed, 25 Jan 2012 12:16:53 -0000

cm4all-beng-proxy (1.4.7) unstable; urgency=low

  * merge release 1.2.12

 -- Max Kellermann <mk@cm4all.com>  Tue, 17 Jan 2012 08:37:01 -0000

cm4all-beng-proxy (1.4.6) unstable; urgency=low

  * merge release 1.2.11

 -- Max Kellermann <mk@cm4all.com>  Wed, 04 Jan 2012 15:41:43 -0000

cm4all-beng-proxy (1.4.5) unstable; urgency=low

  * merge release 1.2.10

 -- Max Kellermann <mk@cm4all.com>  Wed, 28 Dec 2011 17:07:13 -0000

cm4all-beng-proxy (1.4.4) unstable; urgency=low

  * merge release 1.2.9

 -- Max Kellermann <mk@cm4all.com>  Thu, 22 Dec 2011 11:28:39 -0000

cm4all-beng-proxy (1.4.3) unstable; urgency=low

  * merge release 1.2.8

 -- Max Kellermann <mk@cm4all.com>  Wed, 14 Dec 2011 11:20:04 -0000

cm4all-beng-proxy (1.4.2) unstable; urgency=low

  * text-processor: allow processing "application/javascript",
    "application/json"
  * uri-relative: allow backtracking to the widget base with "../"
  * merge release 1.2.7

 -- Max Kellermann <mk@cm4all.com>  Tue, 06 Dec 2011 12:39:24 -0000

cm4all-beng-proxy (1.4.1) unstable; urgency=low

  * merge release 1.2.6

 -- Max Kellermann <mk@cm4all.com>  Fri, 18 Nov 2011 13:53:56 -0000

cm4all-beng-proxy (1.4) unstable; urgency=low

  * proxy-widget: revert 'client can choose only views that have an address'
  * rewrite-uri: revert 'drop the deprecated mode "proxy"'

 -- Max Kellermann <mk@cm4all.com>  Thu, 17 Nov 2011 08:10:42 +0100

cm4all-beng-proxy (1.3.2) unstable; urgency=low

  * tcache: add regex matching, translation packets REGEX, INVERSE_REGEX
  * widget: don't start the prefix with an underscore
  * translation: add new packet PROCESS_TEXT, to expand entity references
  * translation: add new packet WIDGET_INFO, enables additional request headers
  * doc: document the algorithm for replacing three leading underscores

 -- Max Kellermann <mk@cm4all.com>  Wed, 16 Nov 2011 17:00:16 +0100

cm4all-beng-proxy (1.3.1) unstable; urgency=low

  * merge release 1.2.5

 -- Max Kellermann <mk@cm4all.com>  Tue, 08 Nov 2011 19:51:18 +0100

cm4all-beng-proxy (1.3) unstable; urgency=low

  * rewrite-uri: drop the deprecated mode "proxy"
  * proxy-widget: client can choose only views that have an address

 -- Max Kellermann <mk@cm4all.com>  Mon, 31 Oct 2011 17:41:14 +0100

cm4all-beng-proxy (1.2.27) unstable; urgency=low

  * merge release 1.1.40

 -- Max Kellermann <mk@cm4all.com>  Wed, 16 May 2012 09:51:50 -0000

cm4all-beng-proxy (1.2.26) unstable; urgency=low

  * merge release 1.1.39

 -- Max Kellermann <mk@cm4all.com>  Thu, 26 Apr 2012 14:16:40 -0000

cm4all-beng-proxy (1.2.25) unstable; urgency=low

  * merge release 1.1.38

 -- Max Kellermann <mk@cm4all.com>  Mon, 26 Mar 2012 14:01:44 -0000

cm4all-beng-proxy (1.2.24) unstable; urgency=low

  * merge release 1.1.37

 -- Max Kellermann <mk@cm4all.com>  Tue, 20 Mar 2012 08:33:31 -0000

cm4all-beng-proxy (1.2.23) unstable; urgency=low

  * merge release 1.1.36

 -- Max Kellermann <mk@cm4all.com>  Thu, 15 Mar 2012 15:37:10 -0000

cm4all-beng-proxy (1.2.22) unstable; urgency=low

  * merge release 1.1.35

 -- Max Kellermann <mk@cm4all.com>  Thu, 08 Mar 2012 18:29:39 -0000

cm4all-beng-proxy (1.2.21) unstable; urgency=low

  * merge release 1.1.34

 -- Max Kellermann <mk@cm4all.com>  Fri, 02 Mar 2012 16:02:00 -0000

cm4all-beng-proxy (1.2.20) unstable; urgency=low

  * merge release 1.1.33

 -- Max Kellermann <mk@cm4all.com>  Thu, 23 Feb 2012 17:11:15 -0000

cm4all-beng-proxy (1.2.19) unstable; urgency=low

  * merge release 1.1.32

 -- Max Kellermann <mk@cm4all.com>  Thu, 23 Feb 2012 15:18:36 -0000

cm4all-beng-proxy (1.2.18) unstable; urgency=low

  * merge release 1.1.31

 -- Max Kellermann <mk@cm4all.com>  Thu, 16 Feb 2012 13:52:42 -0000

cm4all-beng-proxy (1.2.17) unstable; urgency=low

  * merge release 1.1.30

 -- Max Kellermann <mk@cm4all.com>  Wed, 15 Feb 2012 09:26:45 -0000

cm4all-beng-proxy (1.2.16) unstable; urgency=low

  * merge release 1.1.29

 -- Max Kellermann <mk@cm4all.com>  Thu, 09 Feb 2012 09:31:50 -0000

cm4all-beng-proxy (1.2.15) unstable; urgency=low

  * merge release 1.1.28

 -- Max Kellermann <mk@cm4all.com>  Thu, 02 Feb 2012 13:41:45 -0000

cm4all-beng-proxy (1.2.14) unstable; urgency=low

  * merge release 1.1.27

 -- Max Kellermann <mk@cm4all.com>  Tue, 31 Jan 2012 15:04:32 -0000

cm4all-beng-proxy (1.2.13) unstable; urgency=low

  * merge release 1.1.26

 -- Max Kellermann <mk@cm4all.com>  Wed, 25 Jan 2012 12:15:19 -0000

cm4all-beng-proxy (1.2.12) unstable; urgency=low

  * merge release 1.1.25

 -- Max Kellermann <mk@cm4all.com>  Tue, 17 Jan 2012 08:31:44 -0000

cm4all-beng-proxy (1.2.11) unstable; urgency=low

  * merge release 1.1.24

 -- Max Kellermann <mk@cm4all.com>  Wed, 04 Jan 2012 15:38:27 -0000

cm4all-beng-proxy (1.2.10) unstable; urgency=low

  * merge release 1.1.23

 -- Max Kellermann <mk@cm4all.com>  Wed, 28 Dec 2011 17:01:43 -0000

cm4all-beng-proxy (1.2.9) unstable; urgency=low

  * merge release 1.1.22

 -- Max Kellermann <mk@cm4all.com>  Thu, 22 Dec 2011 10:28:29 -0000

cm4all-beng-proxy (1.2.8) unstable; urgency=low

  * merge release 1.1.21

 -- Max Kellermann <mk@cm4all.com>  Wed, 14 Dec 2011 11:12:32 -0000

cm4all-beng-proxy (1.2.7) unstable; urgency=low

  * merge release 1.1.20

 -- Max Kellermann <mk@cm4all.com>  Tue, 06 Dec 2011 11:43:10 -0000

cm4all-beng-proxy (1.2.6) unstable; urgency=low

  * merge release 1.1.19

 -- Max Kellermann <mk@cm4all.com>  Fri, 18 Nov 2011 13:47:43 -0000

cm4all-beng-proxy (1.2.5) unstable; urgency=low

  * merge release 1.1.18
  * file-handler: handle If-Modified-Since followed by filter

 -- Max Kellermann <mk@cm4all.com>  Tue, 08 Nov 2011 19:43:58 +0100

cm4all-beng-proxy (1.2.4) unstable; urgency=low

  * merge release 1.1.17

 -- Max Kellermann <mk@cm4all.com>  Wed, 02 Nov 2011 16:58:28 +0100

cm4all-beng-proxy (1.2.3) unstable; urgency=low

  * merge release 1.1.16

 -- Max Kellermann <mk@cm4all.com>  Fri, 21 Oct 2011 15:16:13 +0200

cm4all-beng-proxy (1.2.2) unstable; urgency=low

  * merge release 1.1.15
  * widget-view: an empty name refers to the default view
  * processor: new entity &c:view;

 -- Max Kellermann <mk@cm4all.com>  Wed, 19 Oct 2011 11:43:20 +0200

cm4all-beng-proxy (1.2.1) unstable; urgency=low

  * merge release 1.1.13

 -- Max Kellermann <mk@cm4all.com>  Wed, 05 Oct 2011 17:16:04 +0200

cm4all-beng-proxy (1.2) unstable; urgency=low

  * delegate-client: improved error reporting
  * response-error: resolve errno codes
  * python/control/client: bind the unix domain socket
  * python/control/client: implement timeout
  * lb_control: allow querying node status over control socket

 -- Max Kellermann <mk@cm4all.com>  Tue, 27 Sep 2011 12:00:44 +0200

cm4all-beng-proxy (1.1.40) unstable; urgency=low

  * merge release 1.0.34

 -- Max Kellermann <mk@cm4all.com>  Wed, 16 May 2012 09:50:37 -0000

cm4all-beng-proxy (1.1.39) unstable; urgency=low

  * merge release 1.0.33

 -- Max Kellermann <mk@cm4all.com>  Thu, 26 Apr 2012 14:12:30 -0000

cm4all-beng-proxy (1.1.38) unstable; urgency=low

  * merge release 1.0.32

 -- Max Kellermann <mk@cm4all.com>  Mon, 26 Mar 2012 14:00:38 -0000

cm4all-beng-proxy (1.1.37) unstable; urgency=low

  * merge release 1.0.31

 -- Max Kellermann <mk@cm4all.com>  Tue, 20 Mar 2012 08:31:08 -0000

cm4all-beng-proxy (1.1.36) unstable; urgency=low

  * merge release 1.0.30

 -- Max Kellermann <mk@cm4all.com>  Thu, 15 Mar 2012 15:36:15 -0000

cm4all-beng-proxy (1.1.35) unstable; urgency=low

  * merge release 1.0.29
  * css_processor: delete "-c-mode" and "-c-view" from output

 -- Max Kellermann <mk@cm4all.com>  Thu, 08 Mar 2012 18:16:03 -0000

cm4all-beng-proxy (1.1.34) unstable; urgency=low

  * merge release 1.0.28

 -- Max Kellermann <mk@cm4all.com>  Fri, 02 Mar 2012 15:26:44 -0000

cm4all-beng-proxy (1.1.33) unstable; urgency=low

  * merge release 1.0.27

 -- Max Kellermann <mk@cm4all.com>  Thu, 23 Feb 2012 17:09:57 -0000

cm4all-beng-proxy (1.1.32) unstable; urgency=low

  * merge release 1.0.26

 -- Max Kellermann <mk@cm4all.com>  Thu, 23 Feb 2012 15:14:56 -0000

cm4all-beng-proxy (1.1.31) unstable; urgency=low

  * merge release 1.0.25

 -- Max Kellermann <mk@cm4all.com>  Thu, 16 Feb 2012 13:49:26 -0000

cm4all-beng-proxy (1.1.30) unstable; urgency=low

  * merge release 1.0.24

 -- Max Kellermann <mk@cm4all.com>  Wed, 15 Feb 2012 09:25:38 -0000

cm4all-beng-proxy (1.1.29) unstable; urgency=low

  * merge release 1.0.23

 -- Max Kellermann <mk@cm4all.com>  Thu, 09 Feb 2012 09:30:18 -0000

cm4all-beng-proxy (1.1.28) unstable; urgency=low

  * merge release 1.0.22

 -- Max Kellermann <mk@cm4all.com>  Thu, 02 Feb 2012 13:39:21 -0000

cm4all-beng-proxy (1.1.27) unstable; urgency=low

  * merge release 1.0.21

 -- Max Kellermann <mk@cm4all.com>  Tue, 31 Jan 2012 14:59:06 -0000

cm4all-beng-proxy (1.1.26) unstable; urgency=low

  * merge release 1.0.20

 -- Max Kellermann <mk@cm4all.com>  Wed, 25 Jan 2012 12:13:43 -0000

cm4all-beng-proxy (1.1.25) unstable; urgency=low

  * merge release 1.0.19

 -- Max Kellermann <mk@cm4all.com>  Tue, 17 Jan 2012 08:29:34 -0000

cm4all-beng-proxy (1.1.24) unstable; urgency=low

  * merge release 1.0.18

 -- Max Kellermann <mk@cm4all.com>  Wed, 04 Jan 2012 15:27:35 -0000

cm4all-beng-proxy (1.1.23) unstable; urgency=low

  * header-forward: remove port number from X-Forwarded-For

 -- Max Kellermann <mk@cm4all.com>  Wed, 28 Dec 2011 16:51:41 -0000

cm4all-beng-proxy (1.1.22) unstable; urgency=low

  * merge release 1.0.17
  * istream-socket: fix potential assertion failure

 -- Max Kellermann <mk@cm4all.com>  Wed, 21 Dec 2011 16:44:46 -0000

cm4all-beng-proxy (1.1.21) unstable; urgency=low

  * merge release 1.0.16

 -- Max Kellermann <mk@cm4all.com>  Wed, 14 Dec 2011 11:07:58 -0000

cm4all-beng-proxy (1.1.20) unstable; urgency=low

  * merge release 1.0.15
  * processor: don't rewrite "mailto:" hyperlinks

 -- Max Kellermann <mk@cm4all.com>  Mon, 05 Dec 2011 18:37:10 -0000

cm4all-beng-proxy (1.1.19) unstable; urgency=low

  * {css_,}processor: quote widget classes for prefixing XML IDs, CSS classes

 -- Max Kellermann <mk@cm4all.com>  Fri, 18 Nov 2011 13:17:02 -0000

cm4all-beng-proxy (1.1.18) unstable; urgency=low

  * merge release 1.0.13
  * lb_http: eliminate the duplicate "Date" response header

 -- Max Kellermann <mk@cm4all.com>  Tue, 08 Nov 2011 19:33:07 +0100

cm4all-beng-proxy (1.1.17) unstable; urgency=low

  * merge release 1.0.13

 -- Max Kellermann <mk@cm4all.com>  Wed, 02 Nov 2011 16:52:21 +0100

cm4all-beng-proxy (1.1.16) unstable; urgency=low

  * merge release 1.0.12

 -- Max Kellermann <mk@cm4all.com>  Fri, 21 Oct 2011 15:09:55 +0200

cm4all-beng-proxy (1.1.15) unstable; urgency=low

  * merge release 1.0.11

 -- Max Kellermann <mk@cm4all.com>  Wed, 19 Oct 2011 09:36:38 +0200

cm4all-beng-proxy (1.1.14) unstable; urgency=low

  * merge release 1.0.10

 -- Max Kellermann <mk@cm4all.com>  Fri, 07 Oct 2011 15:15:00 +0200

cm4all-beng-proxy (1.1.13) unstable; urgency=low

  * merge release 1.0.9

 -- Max Kellermann <mk@cm4all.com>  Thu, 29 Sep 2011 16:47:56 +0200

cm4all-beng-proxy (1.1.12) unstable; urgency=low

  * merge release 1.0.8

 -- Max Kellermann <mk@cm4all.com>  Thu, 22 Sep 2011 17:13:41 +0200

cm4all-beng-proxy (1.1.11) unstable; urgency=low

  * merge release 1.0.7
  * widget-http: response header X-CM4all-View selects a view
  * processor, css_processor: support prefixing XML ids
  * processor: property "c:view" selects a view

 -- Max Kellermann <mk@cm4all.com>  Fri, 16 Sep 2011 12:25:24 +0200

cm4all-beng-proxy (1.1.10) unstable; urgency=low

  * merge release 1.0.6
  * http-request: don't clear failure state on successful TCP connection
  * istream-socket: fix assertion failure after receive error
  * ssl_filter: check for end-of-file on plain socket
  * ssl_filter: fix buffer assertion failures

 -- Max Kellermann <mk@cm4all.com>  Tue, 13 Sep 2011 18:50:18 +0200

cm4all-beng-proxy (1.1.9) unstable; urgency=low

  * http-request: improve keep-alive cancellation detection
  * http-request: mark server "failed" after HTTP client error
  * lb: implement the control protocol
    - can disable and re-enable workers
  * lb: don't allow sticky pool with only one member
  * lb: verify that a new sticky host is alive
  * lb: mark server "failed" after HTTP client error

 -- Max Kellermann <mk@cm4all.com>  Fri, 09 Sep 2011 13:03:55 +0200

cm4all-beng-proxy (1.1.8) unstable; urgency=low

  * merge release 1.0.5
  * {css_,}processor: one more underscore for the prefix
  * processor: remove rewrite-uri processing instructions from output
  * translate: unknown packet is a fatal error
  * processor: add option to set widget/focus by default
  * rewrite-uri: a leading tilde refers to the widget base; translation
    packet ANCHOR_ABSOLUTE enables it by default

 -- Max Kellermann <mk@cm4all.com>  Mon, 05 Sep 2011 17:56:31 +0200

cm4all-beng-proxy (1.1.7) unstable; urgency=low

  * css_processor: implement property "-c-mode"
  * css_processor: translate underscore prefix in class names
  * processor: translate underscore prefix in CSS class names

 -- Max Kellermann <mk@cm4all.com>  Mon, 29 Aug 2011 17:47:48 +0200

cm4all-beng-proxy (1.1.6) unstable; urgency=low

  * merge release 1.0.3
  * implement CSS processor

 -- Max Kellermann <mk@cm4all.com>  Mon, 22 Aug 2011 17:13:56 +0200

cm4all-beng-proxy (1.1.5) unstable; urgency=low

  * lb: optionally generate Via and X-Forwarded-For

 -- Max Kellermann <mk@cm4all.com>  Wed, 17 Aug 2011 12:45:14 +0200

cm4all-beng-proxy (1.1.4) unstable; urgency=low

  * pipe-stock: fix assertion failure after optimization bug
  * istream-pipe: reuse drained pipes immediately
  * sink-socket: reinstate write event during bulk transfers

 -- Max Kellermann <mk@cm4all.com>  Thu, 11 Aug 2011 14:41:37 +0200

cm4all-beng-proxy (1.1.3) unstable; urgency=low

  * widget: quote invalid XMLID/JS characters for &c:prefix;
  * lb: add protocol "tcp"

 -- Max Kellermann <mk@cm4all.com>  Wed, 10 Aug 2011 18:53:12 +0200

cm4all-beng-proxy (1.1.2) unstable; urgency=low

  * merge release 1.0.2
  * http-server: report detailed errors
  * widget-http: implement header dumps
  * cgi, fastcgi: enable cookie jar with custom cookie "host"

 -- Max Kellermann <mk@cm4all.com>  Thu, 04 Aug 2011 17:27:51 +0200

cm4all-beng-proxy (1.1.1) unstable; urgency=low

  * merge release 1.0.1
  * lb: don't ignore unimplemented configuration keywords
  * lb: configurable monitor check interval
  * session: configurable idle timeout

 -- Max Kellermann <mk@cm4all.com>  Tue, 26 Jul 2011 11:27:20 +0200

cm4all-beng-proxy (1.1) unstable; urgency=low

  * http-client: send "Expect: 100-continue" only for big request body
  * lb: implement monitors (ping, connect, tcp_expect)

 -- Max Kellermann <mk@cm4all.com>  Wed, 20 Jul 2011 15:04:22 +0200
  
cm4all-beng-proxy (1.0.34) unstable; urgency=low

  * resource-loader: don't strip last segment from IPv6 address

 -- Max Kellermann <mk@cm4all.com>  Wed, 16 May 2012 09:47:43 -0000

cm4all-beng-proxy (1.0.33) unstable; urgency=low

  * widget-resolver: fix assertion failure on recursive abort

 -- Max Kellermann <mk@cm4all.com>  Thu, 26 Apr 2012 14:04:01 -0000

cm4all-beng-proxy (1.0.32) unstable; urgency=low

  * http-cache: add missing initialization on memcached miss

 -- Max Kellermann <mk@cm4all.com>  Mon, 26 Mar 2012 13:35:01 -0000

cm4all-beng-proxy (1.0.31) unstable; urgency=low

  * proxy-widget: close the request body when the view doesn't exist

 -- Max Kellermann <mk@cm4all.com>  Tue, 20 Mar 2012 08:28:00 -0000

cm4all-beng-proxy (1.0.30) unstable; urgency=low

  * widget-view: initialize the header forward settings
  * translate-client: new view inherits header forward settings from
    default view
  * handler: clear transformation after translation error
  * http-cache: release the memcached response on abort
  * fcgi-request: close the request body on stock failure

 -- Max Kellermann <mk@cm4all.com>  Thu, 15 Mar 2012 15:34:18 -0000

cm4all-beng-proxy (1.0.29) unstable; urgency=low

  * processor: unescape custom header values
  * widget-resolver: fix NULL dereference after failure

 -- Max Kellermann <mk@cm4all.com>  Thu, 08 Mar 2012 18:10:14 -0000

cm4all-beng-proxy (1.0.28) unstable; urgency=low

  * widget-resolver: serve responses in the right order
  * widget-request: fix session related assertion failure
  * translate: initialize all GError variables

 -- Max Kellermann <mk@cm4all.com>  Fri, 02 Mar 2012 15:20:54 -0000

cm4all-beng-proxy (1.0.27) unstable; urgency=low

  * resource-address: fix regression when CGI URI is not set

 -- Max Kellermann <mk@cm4all.com>  Thu, 23 Feb 2012 17:08:16 -0000

cm4all-beng-proxy (1.0.26) unstable; urgency=low

  * resource-address: apply BASE to the CGI request URI

 -- Max Kellermann <mk@cm4all.com>  Thu, 23 Feb 2012 15:11:42 -0000

cm4all-beng-proxy (1.0.25) unstable; urgency=low

  * cgi-client: clear the input pointer on close

 -- Max Kellermann <mk@cm4all.com>  Thu, 16 Feb 2012 13:46:13 -0000

cm4all-beng-proxy (1.0.24) unstable; urgency=low

  * debian/rules: optimize parallel build
  * cgi: break loop when headers are finished

 -- Max Kellermann <mk@cm4all.com>  Wed, 15 Feb 2012 09:23:22 -0000

cm4all-beng-proxy (1.0.23) unstable; urgency=low

  * cgi: detect large response headers
  * cgi: continue parsing response headers after buffer boundary
  * cgi: bigger response header buffer
  * fcgi-client: detect large response headers

 -- Max Kellermann <mk@cm4all.com>  Thu, 09 Feb 2012 09:27:50 -0000

cm4all-beng-proxy (1.0.22) unstable; urgency=low

  * debian/rules: don't run libtool
  * lb: thread safety for the SSL filter
  * lb: fix crash during shutdown
  * http-server: fix uninitialised variable

 -- Max Kellermann <mk@cm4all.com>  Thu, 02 Feb 2012 13:03:08 -0000

cm4all-beng-proxy (1.0.21) unstable; urgency=low

  * hstock: fix memory leak
  * notify: fix endless busy loop
  * ssl_filter: fix hang while tearing down connection

 -- Max Kellermann <mk@cm4all.com>  Tue, 31 Jan 2012 15:24:50 -0000

cm4all-beng-proxy (1.0.20) unstable; urgency=low

  * ssl: load the whole certificate chain
  * translate: fix PATH+JAILCGI+SITE check
  * translate: fix HOME check
  * resource-address: include all CGI attributes in cache key

 -- Max Kellermann <mk@cm4all.com>  Wed, 25 Jan 2012 12:10:43 -0000

cm4all-beng-proxy (1.0.19) unstable; urgency=low

  * cookie-client: add a missing out-of-memory check

 -- Max Kellermann <mk@cm4all.com>  Tue, 17 Jan 2012 08:27:38 -0000

cm4all-beng-proxy (1.0.18) unstable; urgency=low

  * resource-address: support zero-length path_info prefix (for BASE)
  * hashmap: optimize insertions
  * http-server: limit the number of request headers
  * proxy-widget: discard the unused request body on error

 -- Max Kellermann <mk@cm4all.com>  Wed, 04 Jan 2012 14:55:59 -0000

cm4all-beng-proxy (1.0.17) unstable; urgency=low

  * istream-chunked: avoid recursive buffer write, fixes crash

 -- Max Kellermann <mk@cm4all.com>  Wed, 21 Dec 2011 16:37:44 -0000

cm4all-beng-proxy (1.0.16) unstable; urgency=low

  * http-server: disable timeout while waiting for CGI
  * cgi: fix segmentation fault
  * processor: discard child's request body on abort
  * proxy-widget: discard the unused request body on error

 -- Max Kellermann <mk@cm4all.com>  Wed, 14 Dec 2011 11:53:31 +0100

cm4all-beng-proxy (1.0.15) unstable; urgency=low

  * http-client: fix assertion failure on bogus "100 Continue"
  * handler: don't close the request body twice
  * session: add a missing out-of-memory check
  * fcgi-client: check for EV_READ event
  * fcgi-serialize: fix serializing parameter without value

 -- Max Kellermann <mk@cm4all.com>  Mon, 05 Dec 2011 17:47:20 -0000

cm4all-beng-proxy (1.0.14) unstable; urgency=low

  * http-server: don't generate chunked HEAD response
  * http-server: don't override Content-Length for HEAD response
  * lb_http, proxy-widget, response: forward Content-Length after HEAD

 -- Max Kellermann <mk@cm4all.com>  Tue, 08 Nov 2011 18:19:42 +0100

cm4all-beng-proxy (1.0.13) unstable; urgency=low

  * processor: initialize URI rewrite options for <?cm4all-rewrite-uri?>

 -- Max Kellermann <mk@cm4all.com>  Wed, 02 Nov 2011 16:47:48 +0100

cm4all-beng-proxy (1.0.12) unstable; urgency=low

  * http-server, proxy-widget: add missing newline to log message
  * fcgi_client: fix assertion failure on response body error
  * http-cache-choice: fix crash due to wrong filter callback

 -- Max Kellermann <mk@cm4all.com>  Fri, 21 Oct 2011 15:02:42 +0200

cm4all-beng-proxy (1.0.11) unstable; urgency=low

  * lb_config: fix binding to wildcard address
  * rewrite-uri: clarify warning message when widget has no id

 -- Max Kellermann <mk@cm4all.com>  Wed, 19 Oct 2011 09:26:48 +0200

cm4all-beng-proxy (1.0.10) unstable; urgency=low

  * debian/control: beng-lb doesn't need "daemon" anymore
  * http-string: allow space in unquoted cookie values (RFC ignorant)

 -- Max Kellermann <mk@cm4all.com>  Fri, 07 Oct 2011 15:06:32 +0200

cm4all-beng-proxy (1.0.9) unstable; urgency=low

  * tcp-balancer: store a copy of the socket address
  * lb: default log directory is /var/log/cm4all/beng-lb
  * lb: use new built-in watchdog instead of /usr/bin/daemon

 -- Max Kellermann <mk@cm4all.com>  Thu, 29 Sep 2011 16:19:34 +0200

cm4all-beng-proxy (1.0.8) unstable; urgency=low

  * resource-address: copy the delegate JailCGI parameters (crash bug fix)
  * response: use the same URI for storing and dropping widget sessions

 -- Max Kellermann <mk@cm4all.com>  Thu, 22 Sep 2011 13:39:08 +0200

cm4all-beng-proxy (1.0.7) unstable; urgency=low

  * inline-widget: discard request body when class lookup fails

 -- Max Kellermann <mk@cm4all.com>  Fri, 16 Sep 2011 12:16:04 +0200

cm4all-beng-proxy (1.0.6) unstable; urgency=low

  * processor: support short "SCRIPT" tag
  * widget-uri: use the template's view specification

 -- Max Kellermann <mk@cm4all.com>  Tue, 13 Sep 2011 18:14:24 +0200

cm4all-beng-proxy (1.0.5) unstable; urgency=low

  * resource-loader: delete comma when extracting from X-Forwarded-For

 -- Max Kellermann <mk@cm4all.com>  Mon, 05 Sep 2011 17:43:22 +0200

cm4all-beng-proxy (1.0.4) unstable; urgency=low

  * istream-replace: update the buffer reader after new data was added

 -- Max Kellermann <mk@cm4all.com>  Mon, 05 Sep 2011 15:43:17 +0200

cm4all-beng-proxy (1.0.3) unstable; urgency=low

  * merge release 0.9.35
  * control-handler: fix uninitialized variable

 -- Max Kellermann <mk@cm4all.com>  Thu, 18 Aug 2011 15:15:52 +0200

cm4all-beng-proxy (1.0.2) unstable; urgency=low

  * merge release 0.9.34
  * handler: always log translate client errors
  * tcp-balancer: fix memory leak in error handler
  * http-string: allow more characters in cookie values (RFC ignorant)

 -- Max Kellermann <mk@cm4all.com>  Mon, 01 Aug 2011 16:30:05 +0200

cm4all-beng-proxy (1.0.1) unstable; urgency=low

  * session: increase idle timeout to 20 minutes

 -- Max Kellermann <mk@cm4all.com>  Tue, 26 Jul 2011 11:23:36 +0200

cm4all-beng-proxy (1.0) unstable; urgency=low

  * merge release 0.9.33
  * header-forward: eliminate the duplicate "Date" response header
  * proxy-handler: don't pass internal URI arguments to CGI

 -- Max Kellermann <mk@cm4all.com>  Mon, 18 Jul 2011 17:07:42 +0200

cm4all-beng-proxy (0.10.14) unstable; urgency=low

  * merge release 0.9.32

 -- Max Kellermann <mk@cm4all.com>  Tue, 12 Jul 2011 19:02:23 +0200

cm4all-beng-proxy (0.10.13) unstable; urgency=low

  * growing-buffer: reset the position when skipping buffers

 -- Max Kellermann <mk@cm4all.com>  Wed, 06 Jul 2011 10:07:50 +0200

cm4all-beng-proxy (0.10.12) unstable; urgency=low

  * merge release 0.9.31
  * rewrite-uri: log widget base mismatch
  * istream-replace: fix assertion failure with splitted buffer

 -- Max Kellermann <mk@cm4all.com>  Tue, 05 Jul 2011 22:05:44 +0200

cm4all-beng-proxy (0.10.11) unstable; urgency=low

  * merge release 0.9.30
  * lb: add SSL/TLS support

 -- Max Kellermann <mk@cm4all.com>  Mon, 04 Jul 2011 17:14:21 +0200

cm4all-beng-proxy (0.10.10) unstable; urgency=low

  * merge release 0.9.29

 -- Max Kellermann <mk@cm4all.com>  Tue, 28 Jun 2011 17:56:43 +0200

cm4all-beng-proxy (0.10.9) unstable; urgency=low

  * merge release 0.9.28

 -- Max Kellermann <mk@cm4all.com>  Mon, 27 Jun 2011 13:38:03 +0200

cm4all-beng-proxy (0.10.8) unstable; urgency=low

  * lb_http: don't access the connection object after it was closed
  * restart the load balancer automatically

 -- Max Kellermann <mk@cm4all.com>  Wed, 22 Jun 2011 12:38:39 +0200

cm4all-beng-proxy (0.10.7) unstable; urgency=low

  * config: make the session cookie name configurable
  * uri-relative: allow relative base URIs (for CGI)
  * widget-uri: combine existing CGI PATH_INFO and given widget location
  * python/translation/widget: support "path_info" specification

 -- Max Kellermann <mk@cm4all.com>  Mon, 20 Jun 2011 14:54:38 +0200

cm4all-beng-proxy (0.10.6) unstable; urgency=low

  * merge release 0.9.26

 -- Max Kellermann <mk@cm4all.com>  Wed, 15 Jun 2011 09:19:28 +0200

cm4all-beng-proxy (0.10.5) unstable; urgency=low

  * merge release 0.9.26

 -- Max Kellermann <mk@cm4all.com>  Fri, 10 Jun 2011 10:09:09 +0200

cm4all-beng-proxy (0.10.4) unstable; urgency=low

  * doc: add beng-lb documentation
  * lb: implement "fallback" option
  * merge release 0.9.25

 -- Max Kellermann <mk@cm4all.com>  Wed, 08 Jun 2011 14:13:43 +0200

cm4all-beng-proxy (0.10.3) unstable; urgency=low

  * python/translation.widget: support keyword "sticky"
  * lb: implement sticky modes "failover", "cookie"

 -- Max Kellermann <mk@cm4all.com>  Mon, 06 Jun 2011 15:51:36 +0200

cm4all-beng-proxy (0.10.2) unstable; urgency=low

  * debian: fix beng-lb pid file name
  * lb_http: implement sticky sessions
  * merge release 0.9.24

 -- Max Kellermann <mk@cm4all.com>  Tue, 31 May 2011 14:32:03 +0200

cm4all-beng-proxy (0.10.1) unstable; urgency=low

  * lb_http: close request body on error
  * lb_listener: print error message when binding fails
  * merge release 0.9.23

 -- Max Kellermann <mk@cm4all.com>  Fri, 27 May 2011 13:13:55 +0200

cm4all-beng-proxy (0.10) unstable; urgency=low

  * failure: fix inverted logic bug in expiry check
  * tcp-balancer: implement session stickiness
  * lb: new stand-alone load balancer

 -- Max Kellermann <mk@cm4all.com>  Thu, 26 May 2011 14:32:02 +0200

cm4all-beng-proxy (0.9.35) unstable; urgency=low

  * resource-loader: pass the last X-Forwarded-For element to AJP

 -- Max Kellermann <mk@cm4all.com>  Thu, 18 Aug 2011 15:05:02 +0200

cm4all-beng-proxy (0.9.34) unstable; urgency=low

  * request: fix double request body close in errdoc handler
  * handler: close request body on early abort

 -- Max Kellermann <mk@cm4all.com>  Mon, 01 Aug 2011 16:21:43 +0200

cm4all-beng-proxy (0.9.33) unstable; urgency=low

  * {http,ajp}-request, errdoc: check before closing the request body on
    error

 -- Max Kellermann <mk@cm4all.com>  Mon, 18 Jul 2011 16:30:29 +0200

cm4all-beng-proxy (0.9.32) unstable; urgency=low

  * processor: dispose request body when focused widget was not found
  * http-string: allow the slash in cookie values (RFC ignorant)

 -- Max Kellermann <mk@cm4all.com>  Tue, 12 Jul 2011 18:16:01 +0200

cm4all-beng-proxy (0.9.31) unstable; urgency=low

  * growing-buffer: fix assertion failure with empty first buffer

 -- Max Kellermann <mk@cm4all.com>  Tue, 05 Jul 2011 21:58:24 +0200

cm4all-beng-proxy (0.9.30) unstable; urgency=low

  * growing-buffer: fix assertion failure in reader when buffer is empty

 -- Max Kellermann <mk@cm4all.com>  Mon, 04 Jul 2011 16:59:28 +0200

cm4all-beng-proxy (0.9.29) unstable; urgency=low

  * http-string: allow the equality sign in cookie values (RFC ignorant)

 -- Max Kellermann <mk@cm4all.com>  Tue, 28 Jun 2011 17:50:23 +0200

cm4all-beng-proxy (0.9.28) unstable; urgency=low

  * http-string: allow round brackets in cookie values (RFC ignorant)

 -- Max Kellermann <mk@cm4all.com>  Mon, 27 Jun 2011 13:23:58 +0200

cm4all-beng-proxy (0.9.27) unstable; urgency=low

  * handler: don't delete existing session in TRANSPARENT mode

 -- Max Kellermann <mk@cm4all.com>  Wed, 15 Jun 2011 09:08:48 +0200

cm4all-beng-proxy (0.9.26) unstable; urgency=low

  * worker: read "crash" value before destroying shared memory
  * session: fix crash while discarding session

 -- Max Kellermann <mk@cm4all.com>  Fri, 10 Jun 2011 09:54:56 +0200

cm4all-beng-proxy (0.9.25) unstable; urgency=low

  * response: discard the request body before passing to errdoc
  * worker: don't restart all workers after "safe" worker crash
  * cgi: check for end-of-file after splice

 -- Max Kellermann <mk@cm4all.com>  Wed, 08 Jun 2011 15:02:35 +0200

cm4all-beng-proxy (0.9.24) unstable; urgency=low

  * fcgi-client: really discard packets on request id mismatch
  * memcached-client: don't schedule read event when buffer is full
  * session: support beng-lb sticky sessions

 -- Max Kellermann <mk@cm4all.com>  Tue, 31 May 2011 14:23:41 +0200

cm4all-beng-proxy (0.9.23) unstable; urgency=low

  * tcp-balancer: retry connecting to cluster if a node fails

 -- Max Kellermann <mk@cm4all.com>  Fri, 27 May 2011 13:01:31 +0200

cm4all-beng-proxy (0.9.22) unstable; urgency=low

  * failure: fix inverted logic bug in expiry check
  * uri-extract: support AJP URLs, fixes AJP cookies
  * ajp-client: don't schedule read event when buffer is full

 -- Max Kellermann <mk@cm4all.com>  Thu, 26 May 2011 08:32:32 +0200

cm4all-beng-proxy (0.9.21) unstable; urgency=low

  * balancer: re-enable load balancing (regression fix)
  * merge release 0.8.38

 -- Max Kellermann <mk@cm4all.com>  Fri, 20 May 2011 11:03:31 +0200

cm4all-beng-proxy (0.9.20) unstable; urgency=low

  * http-cache: fix assertion failure caused by wrong destructor
  * merge release 0.8.37

 -- Max Kellermann <mk@cm4all.com>  Mon, 16 May 2011 14:03:09 +0200

cm4all-beng-proxy (0.9.19) unstable; urgency=low

  * http-request: don't retry requests with a request body

 -- Max Kellermann <mk@cm4all.com>  Thu, 12 May 2011 11:35:55 +0200

cm4all-beng-proxy (0.9.18) unstable; urgency=low

  * http-body: fix assertion failure on EOF chunk after socket was closed
  * widget-http: fix crash in widget lookup error handler
  * merge release 0.8.36

 -- Max Kellermann <mk@cm4all.com>  Tue, 10 May 2011 18:56:33 +0200

cm4all-beng-proxy (0.9.17) unstable; urgency=low

  * growing-buffer: fix assertion failure after large initial write
  * http-request: retry after connection failure
  * test/t-cgi: fix bashisms in test scripts

 -- Max Kellermann <mk@cm4all.com>  Wed, 04 May 2011 18:54:57 +0200

cm4all-beng-proxy (0.9.16) unstable; urgency=low

  * resource-address: append "transparent" args to CGI path_info
  * tcache: fix crash on FastCGI with BASE

 -- Max Kellermann <mk@cm4all.com>  Mon, 02 May 2011 16:07:21 +0200

cm4all-beng-proxy (0.9.15) unstable; urgency=low

  * configure.ac: check if valgrind/memcheck.h is installed
  * configure.ac: check if libattr is available
  * access-log: log Referer and User-Agent
  * access-log: log the request duration
  * proxy-handler: allow forwarding URI arguments
  * merge release 0.8.35

 -- Max Kellermann <mk@cm4all.com>  Wed, 27 Apr 2011 18:54:17 +0200

cm4all-beng-proxy (0.9.14) unstable; urgency=low

  * processor: don't clear widget pointer at opening tag
  * debian: move ulimit call from init script to *.default
  * merge release 0.8.33

 -- Max Kellermann <mk@cm4all.com>  Wed, 13 Apr 2011 17:03:29 +0200

cm4all-beng-proxy (0.9.13) unstable; urgency=low

  * proxy-widget: apply the widget's response header forward settings
  * response: add option to dump the widget tree
  * widget-class: move header forward settings to view
  * merge release 0.8.30

 -- Max Kellermann <mk@cm4all.com>  Mon, 04 Apr 2011 16:31:26 +0200

cm4all-beng-proxy (0.9.12) unstable; urgency=low

  * widget: internal API refactorization
  * was-control: fix argument order in "abort" call
  * was-client: duplicate the GError object when it is used twice
  * {file,delegate}-handler: add Expires/ETag headers to 304 response
  * cgi: allow setting environment variables

 -- Max Kellermann <mk@cm4all.com>  Thu, 24 Mar 2011 15:12:54 +0100

cm4all-beng-proxy (0.9.11) unstable; urgency=low

  * processor: major API refactorization
  * merge release 0.8.29

 -- Max Kellermann <mk@cm4all.com>  Mon, 21 Mar 2011 19:43:28 +0100

cm4all-beng-proxy (0.9.10) unstable; urgency=low

  * merge release 0.8.27

 -- Max Kellermann <mk@cm4all.com>  Fri, 18 Mar 2011 14:11:16 +0100

cm4all-beng-proxy (0.9.9) unstable; urgency=low

  * merge release 0.8.25

 -- Max Kellermann <mk@cm4all.com>  Mon, 14 Mar 2011 16:05:51 +0100

cm4all-beng-proxy (0.9.8) unstable; urgency=low

  * translate: support UNIX domain sockets in ADDRESS_STRING
  * resource-address: support connections to existing FastCGI servers

 -- Max Kellermann <mk@cm4all.com>  Fri, 11 Mar 2011 19:24:33 +0100

cm4all-beng-proxy (0.9.7) unstable; urgency=low

  * merge release 0.8.24

 -- Max Kellermann <mk@cm4all.com>  Fri, 04 Mar 2011 13:07:36 +0100

cm4all-beng-proxy (0.9.6) unstable; urgency=low

  * merge release 0.8.23

 -- Max Kellermann <mk@cm4all.com>  Mon, 28 Feb 2011 11:47:45 +0100

cm4all-beng-proxy (0.9.5) unstable; urgency=low

  * translate: allow SITE without CGI

 -- Max Kellermann <mk@cm4all.com>  Mon, 31 Jan 2011 06:35:24 +0100

cm4all-beng-proxy (0.9.4) unstable; urgency=low

  * widget-class: allow distinct addresses for each view

 -- Max Kellermann <mk@cm4all.com>  Thu, 27 Jan 2011 17:51:21 +0100

cm4all-beng-proxy (0.9.3) unstable; urgency=low

  * istream-catch: log errors
  * proxy-handler: pass the original request URI to (Fast)CGI
  * proxy-handler: pass the original document root to (Fast)CGI
  * fcgi-stock: pass site id to child process
  * translation: new packet "HOME" for JailCGI
  * resource-loader: get remote host from "X-Forwarded-For"
  * cgi, fcgi-client: pass client IP address to application

 -- Max Kellermann <mk@cm4all.com>  Fri, 21 Jan 2011 18:13:38 +0100

cm4all-beng-proxy (0.9.2) unstable; urgency=low

  * merge release 0.8.21
  * http-response: better context for error messages
  * istream: method close() does not invoke handler->abort()
  * istream: better context for error messages
  * ajp-client: destruct properly when request stream fails
  * {delegate,fcgi,was}-stock: use the JailCGI 1.4 wrapper

 -- Max Kellermann <mk@cm4all.com>  Mon, 17 Jan 2011 12:08:04 +0100

cm4all-beng-proxy (0.9.1) unstable; urgency=low

  * http-server: count the number of raw bytes sent and received
  * control-handler: support TCACHE_INVALIDATE with SITE
  * new programs "log-forward", "log-exec" for network logging
  * new program "log-split" for creating per-site log files
  * new program "log-traffic" for creating per-site traffic logs
  * move logging servers to new package cm4all-beng-proxy-logging
  * python/control.client: add parameter "broadcast"

 -- Max Kellermann <mk@cm4all.com>  Thu, 02 Dec 2010 12:07:16 +0100

cm4all-beng-proxy (0.9) unstable; urgency=low

  * merge release 0.8.19
  * was-client: explicitly send 32 bit METHOD payload
  * was-client: explicitly parse STATUS as 32 bit integer
  * was-client: clear control channel object on destruction
  * was-client: reuse child process if state is clean on EOF
  * was-client: abort properly after receiving illegal packet
  * was-client: allow "request STOP" before response completed
  * was-client: postpone the response handler invocation
  * was-control: send packets in bulk
  * python: support WAS widgets
  * http-server: enable "cork" mode only for beginning of response
  * http-cache: don't access freed memory in pool_unref_denotify()
  * http: use libcm4all-http
  * new datagram based binary protocol for access logging
  * main: default WAS stock limit is 16

 -- Max Kellermann <mk@cm4all.com>  Thu, 18 Nov 2010 19:56:17 +0100

cm4all-beng-proxy (0.8.38) unstable; urgency=low

  * failure: update time stamp on existing item
  * errdoc: free the original response body on abort

 -- Max Kellermann <mk@cm4all.com>  Fri, 20 May 2011 10:17:14 +0200

cm4all-beng-proxy (0.8.37) unstable; urgency=low

  * widget-resolver: don't reuse failed resolver
  * http-request: fix NULL pointer dereference on invalid URI
  * config: disable the TCP stock limit by default

 -- Max Kellermann <mk@cm4all.com>  Mon, 16 May 2011 13:41:32 +0200

cm4all-beng-proxy (0.8.36) unstable; urgency=low

  * http-server: check if client closes connection while processing
  * http-client: release the socket before invoking the callback
  * fcgi-client: fix assertion failure on full input buffer
  * memcached-client: re-enable socket event after direct copy
  * istream-file: fix assertion failure on range request
  * test/t-cgi: fix bashisms in test scripts

 -- Max Kellermann <mk@cm4all.com>  Tue, 10 May 2011 18:45:48 +0200

cm4all-beng-proxy (0.8.35) unstable; urgency=low

  * session: fix potential session defragmentation crash
  * ajp-request: use "host:port" as TCP stock key
  * cgi: evaluate the Content-Length response header

 -- Max Kellermann <mk@cm4all.com>  Wed, 27 Apr 2011 13:32:05 +0200

cm4all-beng-proxy (0.8.34) unstable; urgency=low

  * js: replace all '%' with '$'
  * js: check if session_id is null
  * debian: add package cm4all-beng-proxy-tools

 -- Max Kellermann <mk@cm4all.com>  Tue, 19 Apr 2011 18:43:54 +0200

cm4all-beng-proxy (0.8.33) unstable; urgency=low

  * processor: don't quote query string arguments with dollar sign
  * widget-request: safely remove "view" and "path" from argument table
  * debian/control: add "Breaks << 0.8.32" on the JavaScript library

 -- Max Kellermann <mk@cm4all.com>  Tue, 12 Apr 2011 18:21:55 +0200

cm4all-beng-proxy (0.8.32) unstable; urgency=low

  * args: quote arguments with the dollar sign

 -- Max Kellermann <mk@cm4all.com>  Tue, 12 Apr 2011 13:34:42 +0200

cm4all-beng-proxy (0.8.31) unstable; urgency=low

  * proxy-widget: eliminate the duplicate "Server" response header
  * translation: add packet UNTRUSTED_SITE_SUFFIX

 -- Max Kellermann <mk@cm4all.com>  Thu, 07 Apr 2011 16:23:37 +0200

cm4all-beng-proxy (0.8.30) unstable; urgency=low

  * handler: make lower-case realm name from the "Host" header
  * session: copy attribute "realm", fixes segmentation fault

 -- Max Kellermann <mk@cm4all.com>  Tue, 29 Mar 2011 16:47:43 +0200

cm4all-beng-proxy (0.8.29) unstable; urgency=low

  * ajp-client: send query string in an AJP attribute

 -- Max Kellermann <mk@cm4all.com>  Mon, 21 Mar 2011 19:16:16 +0100

cm4all-beng-proxy (0.8.28) unstable; urgency=low

  * resource-loader: use X-Forwarded-For to obtain AJP remote host
  * resource-loader: strip port from AJP remote address
  * resource-loader: don't pass remote host to AJP server
  * resource-loader: parse server port for AJP
  * ajp-client: always send content-length
  * ajp-client: parse the remaining buffer after EAGAIN

 -- Max Kellermann <mk@cm4all.com>  Mon, 21 Mar 2011 11:12:07 +0100

cm4all-beng-proxy (0.8.27) unstable; urgency=low

  * http-request: close the request body on malformed URI
  * ajp-request: AJP translation packet contains ajp://host:port/path

 -- Max Kellermann <mk@cm4all.com>  Fri, 18 Mar 2011 14:04:21 +0100

cm4all-beng-proxy (0.8.26) unstable; urgency=low

  * python/response: fix typo in ajp()
  * session: validate sessions only within one realm

 -- Max Kellermann <mk@cm4all.com>  Fri, 18 Mar 2011 08:59:41 +0100

cm4all-beng-proxy (0.8.25) unstable; urgency=low

  * widget-http: discard request body on unknown view name
  * inline-widget: discard request body on error
  * {http,fcgi,was}-client: allocate response headers from caller pool
  * cmdline: fcgi_stock_limit defaults to 0 (no limit)

 -- Max Kellermann <mk@cm4all.com>  Mon, 14 Mar 2011 15:53:42 +0100

cm4all-beng-proxy (0.8.24) unstable; urgency=low

  * fcgi-client: release the connection even when padding not consumed
    after empty response

 -- Max Kellermann <mk@cm4all.com>  Wed, 02 Mar 2011 17:39:33 +0100

cm4all-beng-proxy (0.8.23) unstable; urgency=low

  * memcached-client: allocate a new memory pool
  * memcached-client: copy caller_pool reference before freeing the client
  * fcgi-client: check headers!=NULL
  * fcgi-client: release the connection even when padding not consumed

 -- Max Kellermann <mk@cm4all.com>  Mon, 28 Feb 2011 10:50:02 +0100

cm4all-beng-proxy (0.8.22) unstable; urgency=low

  * cgi: fill special variables CONTENT_TYPE, CONTENT_LENGTH
  * memcached-client: remove stray pool_unref() call
  * memcached-client: reuse the socket if the remaining value is buffered
  * http-cache-choice: abbreviate memcached keys
  * *-cache: allocate a parent pool for cache items
  * pool: re-enable linear pools
  * frame: free the request body on error
  * http-cache: free cached body which was dismissed

 -- Max Kellermann <mk@cm4all.com>  Mon, 07 Feb 2011 15:34:09 +0100

cm4all-beng-proxy (0.8.21) unstable; urgency=low

  * merge release 0.7.55
  * jail: translate the document root properly
  * header-forward: forward the "Host" header to CGI/FastCGI/AJP
  * http-error: map ENOTDIR to "404 Not Found"
  * http-server: fix assertion failure on write error
  * fcgi-stock: clear all environment variables

 -- Max Kellermann <mk@cm4all.com>  Thu, 06 Jan 2011 16:04:20 +0100

cm4all-beng-proxy (0.8.20) unstable; urgency=low

  * widget-resolver: add pedantic state assertions
  * async: remember a copy of the operation in !NDEBUG
  * python/translation/response: max_age() returns self

 -- Max Kellermann <mk@cm4all.com>  Mon, 06 Dec 2010 23:02:50 +0100

cm4all-beng-proxy (0.8.19) unstable; urgency=low

  * merge release 0.7.54

 -- Max Kellermann <mk@cm4all.com>  Wed, 17 Nov 2010 16:25:10 +0100

cm4all-beng-proxy (0.8.18) unstable; urgency=low

  * was-client: explicitly send 32 bit METHOD payload
  * was-client: explicitly parse STATUS as 32 bit integer
  * istream: check presence of as_fd() in optimized build

 -- Max Kellermann <mk@cm4all.com>  Fri, 05 Nov 2010 11:00:54 +0100

cm4all-beng-proxy (0.8.17) unstable; urgency=low

  * merged release 0.7.53
  * widget: use colon as widget path separator
  * was-client: check for abort during response handler
  * was-client: implement STOP
  * was-client: release memory pools
  * was-launch: enable non-blocking mode on input and output
  * http-server: don't crash on malformed pipelined request
  * main: free the WAS stock and the UDP listener in the SIGTERM handler

 -- Max Kellermann <mk@cm4all.com>  Thu, 28 Oct 2010 19:50:26 +0200

cm4all-beng-proxy (0.8.16) unstable; urgency=low

  * merged release 0.7.52
  * was-client: support for the WAS protocol

 -- Max Kellermann <mk@cm4all.com>  Wed, 13 Oct 2010 16:45:18 +0200

cm4all-beng-proxy (0.8.15) unstable; urgency=low

  * resource-address: don't skip question mark twice

 -- Max Kellermann <mk@cm4all.com>  Tue, 28 Sep 2010 12:20:33 +0200

cm4all-beng-proxy (0.8.14) unstable; urgency=low

  * processor: schedule "xmlns:c" deletion

 -- Max Kellermann <mk@cm4all.com>  Thu, 23 Sep 2010 14:42:31 +0200

cm4all-beng-proxy (0.8.13) unstable; urgency=low

  * processor: delete "xmlns:c" attributes from link elements
  * istream-{head,zero}: implement method available()
  * merged release 0.7.51

 -- Max Kellermann <mk@cm4all.com>  Tue, 17 Aug 2010 09:54:33 +0200

cm4all-beng-proxy (0.8.12) unstable; urgency=low

  * http-cache-memcached: copy resource address
  * debian/control: add missing ${shlibs:Depends}
  * merged release 0.7.50

 -- Max Kellermann <mk@cm4all.com>  Thu, 12 Aug 2010 20:17:52 +0200

cm4all-beng-proxy (0.8.11) unstable; urgency=low

  * delegate-client: fix SCM_RIGHTS check
  * use Linux 2.6 CLOEXEC/NONBLOCK flags
  * tcache: INVALIDATE removes all variants (error documents etc.)
  * control: new UDP based protocol, allows invalidating caches
  * hashmap: fix assertion failure in hashmap_remove_match()
  * merged release 0.7.49

 -- Max Kellermann <mk@cm4all.com>  Tue, 10 Aug 2010 15:48:10 +0200

cm4all-beng-proxy (0.8.10) unstable; urgency=low

  * tcache: copy response.previous

 -- Max Kellermann <mk@cm4all.com>  Mon, 02 Aug 2010 18:03:43 +0200

cm4all-beng-proxy (0.8.9) unstable; urgency=low

  * (f?)cgi-handler: forward query string only if focused
  * ajp-handler: merge into proxy-handler
  * proxy-handler: forward query string if focused
  * cgi, fastcgi-handler: enable the resource cache
  * translation: add packets CHECK and PREVIOUS for authentication
  * python: add Response.max_age()

 -- Max Kellermann <mk@cm4all.com>  Fri, 30 Jul 2010 11:39:22 +0200

cm4all-beng-proxy (0.8.8) unstable; urgency=low

  * prototypes/translate.py: added new ticket-fastcgi programs
  * http-cache: implement FastCGI caching
  * merged release 0.7.47

 -- Max Kellermann <mk@cm4all.com>  Wed, 21 Jul 2010 13:00:43 +0200

cm4all-beng-proxy (0.8.7) unstable; urgency=low

  * istream-delayed: update the "direct" bit mask
  * http-client: send "Expect: 100-continue"
  * response, widget-http: apply istream_pipe to filter input
  * proxy-handler: apply istream_pipe to request body
  * istream-ajp-body: send larger request body packets
  * ajp-client: support splice()
  * merged release 0.7.46

 -- Max Kellermann <mk@cm4all.com>  Fri, 25 Jun 2010 18:52:04 +0200

cm4all-beng-proxy (0.8.6) unstable; urgency=low

  * translation: added support for custom error documents
  * response: convert HEAD to GET if filter follows
  * processor: short-circuit on HEAD request
  * python: depend on python-twisted-core

 -- Max Kellermann <mk@cm4all.com>  Wed, 16 Jun 2010 16:37:42 +0200

cm4all-beng-proxy (0.8.5) unstable; urgency=low

  * istream-tee: allow second output to block
  * widget-http: don't transform error documents
  * response, widget-http: disable filters after widget frame request
  * translation: added packet FILTER_4XX to filter client errors
  * merged release 0.7.45

 -- Max Kellermann <mk@cm4all.com>  Thu, 10 Jun 2010 16:13:14 +0200

cm4all-beng-proxy (0.8.4) unstable; urgency=low

  * python: added missing "Response" import
  * python: resume parsing after deferred call
  * http-client: implement istream method as_fd()
  * merged release 0.7.44

 -- Max Kellermann <mk@cm4all.com>  Mon, 07 Jun 2010 17:01:16 +0200

cm4all-beng-proxy (0.8.3) unstable; urgency=low

  * file-handler: implement If-Range (RFC 2616 14.27)
  * merged release 0.7.42

 -- Max Kellermann <mk@cm4all.com>  Tue, 01 Jun 2010 16:17:13 +0200

cm4all-beng-proxy (0.8.2) unstable; urgency=low

  * cookie-client: verify the cookie path
  * python: use Twisted's logging library
  * python: added a widget registry class
  * merged release 0.7.41

 -- Max Kellermann <mk@cm4all.com>  Wed, 26 May 2010 13:08:16 +0200

cm4all-beng-proxy (0.8.1) unstable; urgency=low

  * http-cache-memcached: delete entity records on POST

 -- Max Kellermann <mk@cm4all.com>  Tue, 18 May 2010 12:21:55 +0200

cm4all-beng-proxy (0.8) unstable; urgency=low

  * istream: added method as_fd() to convert istream to file descriptor
  * fork: support passing stdin istream fd to child process
  * http-cache: discard only matching entries on POST
  * istream-html-escape: escape single and double quote
  * rewrite-uri: escape the result with XML entities

 -- Max Kellermann <mk@cm4all.com>  Thu, 13 May 2010 12:34:46 +0200

cm4all-beng-proxy (0.7.55) unstable; urgency=low

  * pool: reparent pools in optimized build
  * istream-deflate: add missing pool reference while reading
  * istream-deflate: fix several error handlers

 -- Max Kellermann <mk@cm4all.com>  Thu, 06 Jan 2011 12:59:39 +0100

cm4all-beng-proxy (0.7.54) unstable; urgency=low

  * http-server: fix crash on deferred chunked request body
  * parser: fix crash on malformed SCRIPT element

 -- Max Kellermann <mk@cm4all.com>  Wed, 17 Nov 2010 16:13:09 +0100

cm4all-beng-proxy (0.7.53) unstable; urgency=low

  * http-server: don't crash on malformed pipelined request
  * sink-header: fix assertion failure on empty trailer

 -- Max Kellermann <mk@cm4all.com>  Thu, 28 Oct 2010 18:39:01 +0200

cm4all-beng-proxy (0.7.52) unstable; urgency=low

  * fcgi-client: fix send timeout handler
  * fork: finish the buffer after pipe was drained

 -- Max Kellermann <mk@cm4all.com>  Wed, 13 Oct 2010 16:39:26 +0200

cm4all-beng-proxy (0.7.51) unstable; urgency=low

  * http-client: clear response body pointer before forwarding EOF event
  * processor: fix assertion failure for c:mode in c:widget

 -- Max Kellermann <mk@cm4all.com>  Mon, 16 Aug 2010 17:01:48 +0200

cm4all-beng-proxy (0.7.50) unstable; urgency=low

  * header-forward: don't forward the "Host" header to HTTP servers
  * resource-address: use uri_relative() for CGI
  * uri-relative: don't lose host name in uri_absolute()
  * uri-relative: don't fail on absolute URIs
  * http-cache-heap: don't use uninitialized item size

 -- Max Kellermann <mk@cm4all.com>  Thu, 12 Aug 2010 20:03:49 +0200

cm4all-beng-proxy (0.7.49) unstable; urgency=low

  * hashmap: fix assertion failure in hashmap_remove_value()

 -- Max Kellermann <mk@cm4all.com>  Tue, 10 Aug 2010 15:37:12 +0200

cm4all-beng-proxy (0.7.48) unstable; urgency=low

  * pipe-stock: add assertions on file descriptors

 -- Max Kellermann <mk@cm4all.com>  Mon, 09 Aug 2010 14:56:54 +0200

cm4all-beng-proxy (0.7.47) unstable; urgency=low

  * cmdline: add option "--group"

 -- Max Kellermann <mk@cm4all.com>  Fri, 16 Jul 2010 18:39:53 +0200

cm4all-beng-proxy (0.7.46) unstable; urgency=low

  * handler: initialize all translate_response attributes
  * http-client: consume buffer before header length check
  * istream-pipe: clear "direct" flags in constructor
  * istream-pipe: return gracefully when handler blocks
  * ajp-client: hold pool reference to reset TCP_CORK

 -- Max Kellermann <mk@cm4all.com>  Mon, 21 Jun 2010 17:53:21 +0200

cm4all-beng-proxy (0.7.45) unstable; urgency=low

  * istream-tee: separate "weak" values for the two outputs
  * fcache: don't close output when caching has been canceled
  * tcache: copy the attribute "secure_cookie"

 -- Max Kellermann <mk@cm4all.com>  Thu, 10 Jun 2010 15:21:34 +0200

cm4all-beng-proxy (0.7.44) unstable; urgency=low

  * http-client: check response header length
  * http-server: check request header length

 -- Max Kellermann <mk@cm4all.com>  Mon, 07 Jun 2010 16:51:57 +0200

cm4all-beng-proxy (0.7.43) unstable; urgency=low

  * http-cache: fixed NULL pointer dereference when storing empty response
    body on the heap

 -- Max Kellermann <mk@cm4all.com>  Tue, 01 Jun 2010 18:52:45 +0200

cm4all-beng-proxy (0.7.42) unstable; urgency=low

  * fork: check "direct" flag again after buffer flush
  * pool: pool_unref_denotify() remembers the code location
  * sink-{buffer,gstring}: don't invoke callback in abort()
  * async: added another debug flag to verify correctness

 -- Max Kellermann <mk@cm4all.com>  Mon, 31 May 2010 21:15:58 +0200

cm4all-beng-proxy (0.7.41) unstable; urgency=low

  * http-cache: initialize response status and headers on empty body

 -- Max Kellermann <mk@cm4all.com>  Tue, 25 May 2010 16:27:25 +0200

cm4all-beng-proxy (0.7.40) unstable; urgency=low

  * http-cache: fixed NULL pointer dereference when storing empty response
    body in memcached

 -- Max Kellermann <mk@cm4all.com>  Tue, 25 May 2010 15:04:44 +0200

cm4all-beng-proxy (0.7.39) unstable; urgency=low

  * memcached-stock: close value on connect failure
  * http: implement remaining status codes
  * http-cache: allow caching empty response body
  * http-cache: cache status codes 203, 206, 300, 301, 410
  * http-cache: don't cache authorized resources

 -- Max Kellermann <mk@cm4all.com>  Fri, 21 May 2010 17:37:29 +0200

cm4all-beng-proxy (0.7.38) unstable; urgency=low

  * http-server: send HTTP/1.1 declaration with "100 Continue"
  * connection: initialize "site_name", fixes crash bug
  * translation: added packet SECURE_COOKIE

 -- Max Kellermann <mk@cm4all.com>  Thu, 20 May 2010 15:40:34 +0200

cm4all-beng-proxy (0.7.37) unstable; urgency=low

  * *-client: implement a socket leak detector
  * handler: initialize response header without translation server

 -- Max Kellermann <mk@cm4all.com>  Tue, 18 May 2010 12:05:11 +0200

cm4all-beng-proxy (0.7.36) unstable; urgency=low

  * http-client: fixed NULL pointer dereference
  * handler, response: removed duplicate request body destruction calls

 -- Max Kellermann <mk@cm4all.com>  Tue, 11 May 2010 17:16:36 +0200

cm4all-beng-proxy (0.7.35) unstable; urgency=low

  * {http,fcgi,ajp}-request: close the request body on abort
  * handler: set fake translation response on malformed URI

 -- Max Kellermann <mk@cm4all.com>  Mon, 10 May 2010 11:22:23 +0200

cm4all-beng-proxy (0.7.34) unstable; urgency=low

  * translate: check the UNTRUSTED packet
  * translation: added packet UNTRUSTED_PREFIX

 -- Max Kellermann <mk@cm4all.com>  Fri, 30 Apr 2010 19:14:37 +0200

cm4all-beng-proxy (0.7.33) unstable; urgency=low

  * merged release 0.7.27.1
  * fcache: don't continue storing in background
  * fcgi-client: re-add event after some input data has been read

 -- Max Kellermann <mk@cm4all.com>  Fri, 30 Apr 2010 11:31:08 +0200

cm4all-beng-proxy (0.7.32) unstable; urgency=low

  * response: generate the "Server" response header
  * response: support the Authentication-Info response header
  * response: support custom authentication pages
  * translation: support custom response headers

 -- Max Kellermann <mk@cm4all.com>  Tue, 27 Apr 2010 17:09:59 +0200

cm4all-beng-proxy (0.7.31) unstable; urgency=low

  * support HTTP authentication (RFC 2617)

 -- Max Kellermann <mk@cm4all.com>  Mon, 26 Apr 2010 17:26:42 +0200

cm4all-beng-proxy (0.7.30) unstable; urgency=low

  * fcgi-client: support responses without a body
  * {http,fcgi}-client: hold caller pool reference during callback

 -- Max Kellermann <mk@cm4all.com>  Fri, 23 Apr 2010 14:41:05 +0200

cm4all-beng-proxy (0.7.29) unstable; urgency=low

  * http-cache: added missing pool_unref() in memcached_miss()
  * pool: added checked pool references

 -- Max Kellermann <mk@cm4all.com>  Thu, 22 Apr 2010 15:45:48 +0200

cm4all-beng-proxy (0.7.28) unstable; urgency=low

  * fcgi-client: support response status
  * translate: malformed packets are fatal
  * http-cache: don't cache resources with very long URIs
  * memcached-client: increase the maximum key size to 32 kB

 -- Max Kellermann <mk@cm4all.com>  Thu, 15 Apr 2010 15:06:51 +0200

cm4all-beng-proxy (0.7.27.1) unstable; urgency=low

  * http-cache: added missing pool_unref() in memcached_miss()
  * http-cache: don't cache resources with very long URIs
  * memcached-client: increase the maximum key size to 32 kB
  * fork: properly handle partially filled output buffer
  * fork: re-add event after some input data has been read

 -- Max Kellermann <mk@cm4all.com>  Thu, 29 Apr 2010 15:30:21 +0200

cm4all-beng-proxy (0.7.27) unstable; urgency=low

  * session: use GLib's PRNG to generate session ids
  * session: seed the PRNG with /dev/random
  * response: log UNTRUSTED violation attempts
  * response: drop widget sessions when there is no focus

 -- Max Kellermann <mk@cm4all.com>  Fri, 09 Apr 2010 12:04:18 +0200

cm4all-beng-proxy (0.7.26) unstable; urgency=low

  * memcached-client: schedule read event before callback
  * istream-tee: continue with second output if first is closed

 -- Max Kellermann <mk@cm4all.com>  Sun, 28 Mar 2010 18:08:11 +0200

cm4all-beng-proxy (0.7.25) unstable; urgency=low

  * memcached-client: don't poll if socket is closed
  * fork: close file descriptor on input error
  * pool: don't check attachments in pool_trash()

 -- Max Kellermann <mk@cm4all.com>  Thu, 25 Mar 2010 13:28:01 +0100

cm4all-beng-proxy (0.7.24) unstable; urgency=low

  * memcached-client: release socket after splice

 -- Max Kellermann <mk@cm4all.com>  Mon, 22 Mar 2010 11:29:45 +0100

cm4all-beng-proxy (0.7.23) unstable; urgency=low

  * sink-header: support splice
  * memcached-client: support splice (response)
  * fcgi-client: recover correctly after send error
  * fcgi-client: support chunked request body
  * fcgi-client: basic splice support for the request body
  * http-cache: duplicate headers
  * {http,memcached}-client: check "direct" mode after buffer flush
  * cmdline: added option "fcgi_stock_limit"
  * python: auto-export function write_packet()
  * python: Response methods return self

 -- Max Kellermann <mk@cm4all.com>  Fri, 19 Mar 2010 13:28:35 +0100

cm4all-beng-proxy (0.7.22) unstable; urgency=low

  * python: re-add function write_packet()

 -- Max Kellermann <mk@cm4all.com>  Fri, 12 Mar 2010 12:27:21 +0100

cm4all-beng-proxy (0.7.21) unstable; urgency=low

  * ajp-client: handle EAGAIN from send()
  * python: install the missing sources

 -- Max Kellermann <mk@cm4all.com>  Thu, 11 Mar 2010 16:58:25 +0100

cm4all-beng-proxy (0.7.20) unstable; urgency=low

  * http-client: don't reinstate event when socket is closed
  * access-log: log the site name
  * python: removed unused function write_packet()
  * python: split the module beng_proxy.translation
  * python: allow overriding query string and param in absolute_uri()
  * python: moved absolute_uri() to a separate library

 -- Max Kellermann <mk@cm4all.com>  Thu, 11 Mar 2010 09:48:52 +0100

cm4all-beng-proxy (0.7.19) unstable; urgency=low

  * client-socket: translate EV_TIMEOUT to ETIMEDOUT
  * fork: refill the input buffer as soon as possible
  * delegate-client: implement an abortable event
  * pool: added assertions for libevent leaks
  * direct: added option "-s enable_splice=no"

 -- Max Kellermann <mk@cm4all.com>  Thu, 04 Mar 2010 17:34:56 +0100

cm4all-beng-proxy (0.7.18) unstable; urgency=low

  * args: reserve memory for the trailing null byte

 -- Max Kellermann <mk@cm4all.com>  Tue, 23 Feb 2010 17:46:04 +0100

cm4all-beng-proxy (0.7.17) unstable; urgency=low

  * translation: added the BOUNCE packet (variant of REDIRECT)
  * translation: change widget packet HOST to UNTRUSTED
  * translation: pass internal URI arguments to the translation server
  * handler: use the specified status with REDIRECT
  * python: added method Request.absolute_uri()

 -- Max Kellermann <mk@cm4all.com>  Tue, 23 Feb 2010 16:15:22 +0100

cm4all-beng-proxy (0.7.16) unstable; urgency=low

  * processor: separate trusted from untrusted widgets by host name
  * processor: mode=partition is deprecated
  * translate: fix DOCUMENT_ROOT handler for CGI/FASTCGI
  * fcgi-request: added JailCGI support

 -- Max Kellermann <mk@cm4all.com>  Fri, 19 Feb 2010 14:29:29 +0100

cm4all-beng-proxy (0.7.15) unstable; urgency=low

  * processor: unreference the caller pool in abort()
  * tcache: clear BASE on mismatch
  * fcgi-client: generate the Content-Length request header
  * fcgi-client: send the CONTENT_TYPE parameter
  * prototypes/translate.py: use FastCGI to run PHP

 -- Max Kellermann <mk@cm4all.com>  Thu, 11 Feb 2010 14:43:21 +0100

cm4all-beng-proxy (0.7.14) unstable; urgency=low

  * connection: drop connections when the limit is exceeded
  * resource-address: added BASE support
  * fcgi-client: check the request ID in response packets
  * http-client: check response body when request body is closed
  * html-escape: use the last ampersand before the semicolon
  * html-escape: support &apos;
  * processor: unescape widget parameter values

 -- Max Kellermann <mk@cm4all.com>  Fri, 29 Jan 2010 17:49:43 +0100

cm4all-beng-proxy (0.7.13) unstable; urgency=low

  * fcgi-request: duplicate socket path
  * fcgi-request: support ACTION
  * fcgi-client: provide SCRIPT_FILENAME
  * fcgi-client: append empty PARAMS packet
  * fcgi-client: try to read response before request is finished
  * fcgi-client: implement the STDERR packet
  * fcgi-client: support request headers and body
  * fcgi-stock: manage one socket per child process
  * fcgi-stock: unlink socket path after connect
  * fcgi-stock: redirect fd 1,2 to /dev/null
  * fcgi-stock: kill FastCGI processes after 5 minutes idle
  * translation: new packet PAIR for passing parameters to FastCGI

 -- Max Kellermann <mk@cm4all.com>  Thu, 14 Jan 2010 13:36:48 +0100

cm4all-beng-proxy (0.7.12) unstable; urgency=low

  * http-cache: unlock the cache item after successful revalidation
  * http-cache-memcached: pass the expiration time to memcached
  * sink-header: comprise pending data in method available()
  * header-forward: forward the Expires response header

 -- Max Kellermann <mk@cm4all.com>  Tue, 22 Dec 2009 16:18:49 +0100

cm4all-beng-proxy (0.7.11) unstable; urgency=low

  * {ajp,memcached}-client: fix dis\appearing event for duplex socket
  * memcached-client: handle EAGAIN after send()
  * memcached-client: release socket as early as possible
  * header-forward: don't forward Accept-Encoding if transformation is
    enabled
  * widget-http, inline-widget: check Content-Encoding before processing
  * file-handler: send "Vary: Accept-Encoding" for compressed response
  * header-forward: support duplicate headers
  * fcache: implemented a 60 seconds timeout
  * fcache: copy pointer to local variable before callback
  * event2: refresh timeout after event has occurred

 -- Max Kellermann <mk@cm4all.com>  Fri, 18 Dec 2009 16:45:24 +0100

cm4all-beng-proxy (0.7.10) unstable; urgency=low

  * http-{server,client}: fix disappearing event for duplex socket

 -- Max Kellermann <mk@cm4all.com>  Mon, 14 Dec 2009 15:46:25 +0100

cm4all-beng-proxy (0.7.9) unstable; urgency=low

  * http: "Expect" is a hop-by-hop header
  * http-server: send "100 Continue" unless request body closed
  * http-client: poll socket after splice
  * http-server: handle EAGAIN after splice
  * http-server: send a 417 response on unrecognized "Expect" request
  * response, widget-http: append filter id to resource tag
  * resource-tag: check for "Cache-Control: no-store"

 -- Max Kellermann <mk@cm4all.com>  Mon, 14 Dec 2009 13:05:15 +0100

cm4all-beng-proxy (0.7.8) unstable; urgency=low

  * http-body: support partial response in method available()
  * file-handler: support pre-compressed static files
  * fcache: honor the "Cache-Control: no-store" response header

 -- Max Kellermann <mk@cm4all.com>  Wed, 09 Dec 2009 15:49:25 +0100

cm4all-beng-proxy (0.7.7) unstable; urgency=low

  * parser: allow underscore in attribute names
  * processor: check "type" attribute before URI rewriting
  * http-client: start receiving before request is sent
  * http-client: try to read response after write error
  * http-client: deliver response body after headers are finished
  * http-client: release socket as early as possible
  * http-client: serve buffer after socket has been closed
  * istream-chunked: clear input stream in abort handler
  * growing-buffer: fix crash after close in "data" callback

 -- Max Kellermann <mk@cm4all.com>  Thu, 03 Dec 2009 13:09:57 +0100

cm4all-beng-proxy (0.7.6) unstable; urgency=low

  * istream-hold: return -2 if handler is not available yet
  * http, ajp, fcgi: use istream_hold on request body
  * http-client: implemented splicing the request body
  * response: added missing URI substitution

 -- Max Kellermann <mk@cm4all.com>  Tue, 17 Nov 2009 15:25:35 +0100

cm4all-beng-proxy (0.7.5) unstable; urgency=low

  * session: 64 bit session ids
  * session: allow arbitrary session id size (at compile-time)
  * debian: larger default log file (16 * 4MB)
  * debian: added package cm4all-beng-proxy-toi

 -- Max Kellermann <mk@cm4all.com>  Mon, 16 Nov 2009 15:51:24 +0100

cm4all-beng-proxy (0.7.4) unstable; urgency=low

  * measure the latency of external resources
  * widget-http: partially revert "don't query session if !stateful"

 -- Max Kellermann <mk@cm4all.com>  Tue, 10 Nov 2009 15:06:03 +0100

cm4all-beng-proxy (0.7.3) unstable; urgency=low

  * uri-verify: don't reject double slash after first segment
  * hostname: allow the hyphen character
  * processor: allow processing without session
  * widget-http: don't query session if !stateful
  * request: disable session management for known bots
  * python: fixed AttributeError in __getattr__()
  * python: added method Response.process()
  * translation: added the response packets URI, HOST, SCHEME
  * translation: added header forward packets

 -- Max Kellermann <mk@cm4all.com>  Mon, 09 Nov 2009 16:40:27 +0100

cm4all-beng-proxy (0.7.2) unstable; urgency=low

  * fcache: close all caching connections on exit
  * istream-file: retry reading after EAGAIN
  * direct, istream-pipe: re-enable SPLICE_F_NONBLOCK
  * direct, istream-pipe: disable the SPLICE_F_MORE flag
  * http-client: handle EAGAIN after splice
  * http-client, header-writer: remove hop-by-hop response headers
  * response: optimized transformed response headers
  * handler: mangle CGI and FastCGI headers
  * header-forward: generate the X-Forwarded-For header
  * header-forward: add local host name to "Via" request header

 -- Max Kellermann <mk@cm4all.com>  Fri, 30 Oct 2009 13:41:02 +0100

cm4all-beng-proxy (0.7.1) unstable; urgency=low

  * file-handler: close the stream on "304 Not Modified"
  * pool: use assembler code only on gcc
  * cmdline: added option "--set tcp_stock_limit"
  * Makefile.am: enable the "subdir-objects" option

 -- Max Kellermann <mk@cm4all.com>  Thu, 22 Oct 2009 12:17:11 +0200

cm4all-beng-proxy (0.7) unstable; urgency=low

  * ajp-client: check if connection was closed during response callback
  * header-forward: log session id
  * istream: separate TCP splicing checks
  * istream-pipe: fix segmentation fault after incomplete direct transfer
  * istream-pipe: implement the "available" method
  * istream-pipe: allocate pipe only if handler supports it
  * istream-pipe: flush the pipe before reading from input
  * istream-pipe: reuse pipes in a stock
  * direct: support splice() from TCP socket to pipe
  * istream: direct() returns -3 if stream has been closed
  * hstock: don't destroy stocks while items are being created
  * tcp-stock: limit number of connections per host to 256
  * translate, http-client, ajp-client, cgi, http-cache: verify the HTTP
    response status
  * prototypes/translate.py: disallow "/../" and null bytes
  * prototypes/translate.py: added "/jail-delegate/" location
  * uri-parser: strict RFC 2396 URI verification
  * uri-parser: don't unescape the URI path
  * http-client, ajp-client: verify the request URI
  * uri-escape: unescape each character only once
  * http-cache: never use the memcached stock if caching is disabled
  * allow 8192 connections by default
  * allow 65536 file handles by default
  * added package cm4all-jailed-beng-proxy-delegate-helper

 -- Max Kellermann <mk@cm4all.com>  Wed, 21 Oct 2009 15:00:56 +0200

cm4all-beng-proxy (0.6.23) unstable; urgency=low

  * header-forward: log session information
  * prototypes/translate.py: added /cgi-bin/ location
  * http-server: disable keep-alive for HTTP/1.0 clients
  * http-server: don't send "Connection: Keep-Alive"
  * delegate-stock: clear the environment
  * delegate-stock: added jail support
  * delegate-client: reuse helper process after I/O error

 -- Max Kellermann <mk@cm4all.com>  Mon, 12 Oct 2009 17:29:35 +0200

cm4all-beng-proxy (0.6.22) unstable; urgency=low

  * istream-tee: clear both "enabled" flags in the eof/abort handler
  * istream-tee: fall back to first data() return value if second stream
    closed itself
  * http-cache: don't log body_abort after close

 -- Max Kellermann <mk@cm4all.com>  Thu, 01 Oct 2009 19:19:37 +0200

cm4all-beng-proxy (0.6.21) unstable; urgency=low

  * http-client: log more error messages
  * delegate-stock: added the DOCUMENT_ROOT environment variable
  * response, widget: accept "application/xhtml+xml"
  * cookie-server: allow square brackets in unquoted cookie values
    (violating RFC 2109 and RFC 2616)

 -- Max Kellermann <mk@cm4all.com>  Thu, 01 Oct 2009 13:55:40 +0200

cm4all-beng-proxy (0.6.20) unstable; urgency=low

  * stock: clear stock after 60 seconds idle
  * hstock: remove empty stocks
  * http-server, http-client, cgi: fixed off-by-one bug in header parser
  * istream-pipe: fix the direct() return value on error
  * istream-pipe: fix formula in range assertion
  * http-cache-memcached: implemented "remove"
  * handler: added FastCGI handler
  * fcgi-client: unref caller pool after socket release
  * fcgi-client: implemented response headers

 -- Max Kellermann <mk@cm4all.com>  Tue, 29 Sep 2009 14:07:13 +0200

cm4all-beng-proxy (0.6.19) unstable; urgency=low

  * http-client: release caller pool after socket release
  * memcached-client: release socket on marshalling error
  * stock: unref caller pool in abort handler
  * stock: lazy cleanup
  * http-cache: copy caller_pool to local variable

 -- Max Kellermann <mk@cm4all.com>  Thu, 24 Sep 2009 16:02:17 +0200

cm4all-beng-proxy (0.6.18) unstable; urgency=low

  * delegate-handler: support conditional GET and ranges
  * file-handler: fix suffix-byte-range-spec parser
  * delegate-helper: call open() with O_CLOEXEC|O_NOCTTY
  * istream-file: don't set FD_CLOEXEC if O_CLOEXEC is available
  * stock: hold caller pool during "get" operation
  * main: free balancer object during shutdown
  * memcached-client: enable socket timeout
  * delegate-stock: set FD_CLOEXEC on socket

 -- Max Kellermann <mk@cm4all.com>  Thu, 24 Sep 2009 10:50:53 +0200

cm4all-beng-proxy (0.6.17) unstable; urgency=low

  * tcp-stock: implemented a load balancer
  * python: accept address list in the ajp() method
  * http-server: added timeout for the HTTP request headers
  * response: close template when the content type is wrong
  * delegate-get: implemented response headers
  * delegate-get: provide status codes and error messages

 -- Max Kellermann <mk@cm4all.com>  Fri, 18 Sep 2009 15:36:57 +0200

cm4all-beng-proxy (0.6.16) unstable; urgency=low

  * tcp-stock: added support for bulldog-tyke
  * sink-buffer: close input if it's not used in the constructor
  * http-cache-memcached: close response body when deserialization fails
  * serialize: fix regression in serialize_uint64()

 -- Max Kellermann <mk@cm4all.com>  Tue, 15 Sep 2009 19:26:07 +0200

cm4all-beng-proxy (0.6.15) unstable; urgency=low

  * http-cache-choice: find more duplicates during cleanup
  * handler: added AJP handler
  * ajp-request: unref pool only on tcp_stock failure
  * ajp-client: prevent parser recursion
  * ajp-client: free request body when response is closed
  * ajp-client: reuse connection after END_RESPONSE packet
  * ajp-client: enable TCP_CORK while sending
  * istream-ajp-body: added a second "length" header field
  * ajp-client: auto-send empty request body chunk
  * ajp-client: register "write" event after GET_BODY_CHUNK packet
  * ajp-client: implemented request and response headers
  * http-cache-rfc: don't rewind tpool if called recursively

 -- Max Kellermann <mk@cm4all.com>  Fri, 11 Sep 2009 16:04:06 +0200

cm4all-beng-proxy (0.6.14) unstable; urgency=low

  * istream-tee: don't restart reading if already in progress

 -- Max Kellermann <mk@cm4all.com>  Thu, 03 Sep 2009 13:21:06 +0200

cm4all-beng-proxy (0.6.13) unstable; urgency=low

  * cookie-server: fix parsing multiple cookies
  * http-cache-memcached: clean up expired "choice" items
  * sink-gstring: use callback instead of public struct
  * istream-tee: restart reading when one output is closed

 -- Max Kellermann <mk@cm4all.com>  Wed, 02 Sep 2009 17:02:53 +0200

cm4all-beng-proxy (0.6.12) unstable; urgency=low

  * http-cache: don't attempt to remove cache items when the cache is disabled

 -- Max Kellermann <mk@cm4all.com>  Fri, 28 Aug 2009 15:40:48 +0200

cm4all-beng-proxy (0.6.11) unstable; urgency=low

  * http-cache-memcached: store HTTP status and response headers
  * http-cache-memcached: implemented flush (SIGHUP)
  * http-cache-memcached: support "Vary"
  * http-client: work around assertion failure in response_stream_close()

 -- Max Kellermann <mk@cm4all.com>  Thu, 27 Aug 2009 12:33:17 +0200

cm4all-beng-proxy (0.6.10) unstable; urgency=low

  * parser: finish tag before bailing out
  * http-request: allow URLs without path component
  * fork: clear event in read() method
  * istream-file: pass options O_CLOEXEC|O_NOCTTY to open()
  * response: check if the "Host" request header is valid

 -- Max Kellermann <mk@cm4all.com>  Tue, 18 Aug 2009 16:37:19 +0200

cm4all-beng-proxy (0.6.9) unstable; urgency=low

  * direct: disable SPLICE_F_NONBLOCK (temporary NFS EAGAIN workaround)

 -- Max Kellermann <mk@cm4all.com>  Mon, 17 Aug 2009 13:52:49 +0200

cm4all-beng-proxy (0.6.8) unstable; urgency=low

  * widget-http: close response body in error code path
  * http-cache: implemented memcached backend (--memcached-server)
  * processor: &c:base; returns the URI without scheme and host

 -- Max Kellermann <mk@cm4all.com>  Mon, 17 Aug 2009 12:29:19 +0200

cm4all-beng-proxy (0.6.7) unstable; urgency=low

  * file-handler: generate Expires from xattr user.MaxAge
  * cmdline: added option --set to configure:
    - max_connections
    - http_cache_size
    - filter_cache_size
    - translate_cache_size
  * flush caches on SIGHUP

 -- Max Kellermann <mk@cm4all.com>  Fri, 07 Aug 2009 11:41:10 +0200

cm4all-beng-proxy (0.6.6) unstable; urgency=low

  * added missing GLib build dependency
  * cgi-handler: set the "body_consumed" flag

 -- Max Kellermann <mk@cm4all.com>  Tue, 04 Aug 2009 09:53:01 +0200

cm4all-beng-proxy (0.6.5) unstable; urgency=low

  * shm: pass MAP_NORESERVE to mmap()
  * proxy-handler: support cookies
  * translation: added DISCARD_SESSION packet

 -- Max Kellermann <mk@cm4all.com>  Wed, 15 Jul 2009 18:00:33 +0200

cm4all-beng-proxy (0.6.4) unstable; urgency=low

  * http-client: don't read response body in HEAD requests
  * ajp-client: invoke the "abort" handler on error
  * filter-cache: lock cache items while they are served

 -- Max Kellermann <mk@cm4all.com>  Thu, 09 Jul 2009 14:36:14 +0200

cm4all-beng-proxy (0.6.3) unstable; urgency=low

  * http-server: implemented the DELETE method
  * http-server: refuse HTTP/0.9 requests
  * proxy-handler: send request body to template when no widget is focused
  * widget-request: pass original HTTP method to widget
  * session: automatically defragment sessions

 -- Max Kellermann <mk@cm4all.com>  Tue, 07 Jul 2009 16:57:22 +0200

cm4all-beng-proxy (0.6.2) unstable; urgency=low

  * lock: fixed race condition in debug flag updates
  * session: use rwlock for the session manager
  * proxy-handler: pass request headers to the remote HTTP server
  * proxy-handler: forward original Accept-Charset if processor is disabled
  * pipe: don't filter resources without a body
  * fcache: forward original HTTP status over "pipe" filter
  * cgi: support the "Status" line

 -- Max Kellermann <mk@cm4all.com>  Mon, 06 Jul 2009 16:38:26 +0200

cm4all-beng-proxy (0.6.1) unstable; urgency=low

  * session: consistently lock all session objects
  * rewrite-uri: check if widget_external_uri() returns NULL
  * widget-uri: don't generate the "path" argument when it's NULL
  * widget-uri: strip superfluous question mark from widget_base_address()
  * widget-uri: append parameters from the template first
  * widget-uri: re-add configured query string in widget_absolute_uri()
  * widget-uri: eliminate configured query string in widget_external_uri()
  * processor: don't consider session data for base=child and base=parent

 -- Max Kellermann <mk@cm4all.com>  Fri, 03 Jul 2009 15:52:01 +0200

cm4all-beng-proxy (0.6) unstable; urgency=low

  * inline-widget: check the widget HTTP response status
  * response: don't apply transformation on failed response
  * resource-address: include pipe arguments in filter cache key
  * handler: removed session redirect on the first request
  * http-cache: accept ETag response header instead of Last-Modified
  * filter-cache: don't require Last-Modified or Expires
  * file-handler: disable ETag only when processor comes first
  * file-handler: read ETag from xattr
  * pipe: generate new ETag for piped resource
  * session: purge sessions when shared memory is full
  * handler: don't enforce sessions for filtered responses

 -- Max Kellermann <mk@cm4all.com>  Tue, 30 Jun 2009 17:48:20 +0200

cm4all-beng-proxy (0.5.14) unstable; urgency=low

  * ajp-client: implemented request body
  * cookie-client: obey "max-age=0" properly
  * processor: forward the original HTTP status
  * response, widget-http: don't allow processing resource without body
  * widget-http: check the Content-Type before invoking processor
  * response: pass the "Location" response header
  * debian: added a separate -optimized-dbg package
  * added init script support for multiple ports (--port) and multiple listen
    (--listen) command line argumnents
  * translation: added the "APPEND" packet for command line arguments
  * pipe: support command line arguments

 -- Max Kellermann <mk@cm4all.com>  Mon, 29 Jun 2009 16:51:16 +0200

cm4all-beng-proxy (0.5.13) unstable; urgency=low

  * widget-registry: clear local_address in translate request
  * cmdline: added the "--listen" option

 -- Max Kellermann <mk@cm4all.com>  Wed, 24 Jun 2009 12:27:17 +0200

cm4all-beng-proxy (0.5.12) unstable; urgency=low

  * response: pass the "Location" response handler
  * added support for multiple listener ports

 -- Max Kellermann <mk@cm4all.com>  Tue, 23 Jun 2009 23:34:55 +0200

cm4all-beng-proxy (0.5.11) unstable; urgency=low

  * build with autotools
  * use libcm4all-socket, GLib
  * Makefile.am: support out-of-tree builds
  * added optimized Debian package
  * tcache: fixed wrong assignment in VARY=HOST
  * translation: added request packet LOCAL_ADDRESS

 -- Max Kellermann <mk@cm4all.com>  Tue, 23 Jun 2009 15:42:12 +0200

cm4all-beng-proxy (0.5.10) unstable; urgency=low

  * widget-http: assign the "address" variable

 -- Max Kellermann <mk@cm4all.com>  Mon, 15 Jun 2009 18:38:58 +0200

cm4all-beng-proxy (0.5.9) unstable; urgency=low

  * tcache: fixed typo in tcache_string_match()
  * tcache: support VARY=SESSION
  * translate: added the INVALIDATE response packet
  * cache, session: higher size limits
  * widget-uri: separate query_string from path_info
  * widget-uri: ignore widget parameters in widget_external_uri()

 -- Max Kellermann <mk@cm4all.com>  Mon, 15 Jun 2009 17:06:11 +0200

cm4all-beng-proxy (0.5.8) unstable; urgency=low

  * handler: fixed double free bug in translate_callback()

 -- Max Kellermann <mk@cm4all.com>  Sun, 14 Jun 2009 19:05:09 +0200

cm4all-beng-proxy (0.5.7) unstable; urgency=low

  * forward the Content-Disposition header
  * handler: assign new session to local variable, fix segfault
  * handler: don't dereference the NULL session

 -- Max Kellermann <mk@cm4all.com>  Sun, 14 Jun 2009 13:01:52 +0200

cm4all-beng-proxy (0.5.6) unstable; urgency=low

  * widget-http: send the "Via" request header instead of "X-Forwarded-For"
  * proxy-handler: send the "Via" request header
  * widget-request: check the "path" argument before calling uri_compress()

 -- Max Kellermann <mk@cm4all.com>  Tue, 09 Jun 2009 12:21:00 +0200

cm4all-beng-proxy (0.5.5) unstable; urgency=low

  * processor: allow specifying relative URI in c:base=child
  * widget-request: verify the "path" argument
  * widget: allocate address from widget's pool
  * widget-http: support multiple Set-Cookie response headers

 -- Max Kellermann <mk@cm4all.com>  Thu, 04 Jun 2009 15:10:15 +0200

cm4all-beng-proxy (0.5.4) unstable; urgency=low

  * implemented delegation of open() to a helper program
  * added the BASE translation packet, supported by the translation cache
  * deprecated c:mode=proxy
  * rewrite-uri: always enable focus in mode=partial
  * http-cache: don't cache resources with query string (RFC 2616 13.9)
  * http-cache: lock cache items while they are served

 -- Max Kellermann <mk@cm4all.com>  Thu, 28 May 2009 11:44:01 +0200

cm4all-beng-proxy (0.5.3) unstable; urgency=low

  * cgi: close request body on fork() failure
  * fork: added workaround for pipe-to-pipe splice()
  * http-cache: use cache entry when response ETag matches
  * cgi: loop in istream_cgi_read() to prevent blocking
  * cache: check for expired items once a minute
  * cache: optimize search for oldest item

 -- Max Kellermann <mk@cm4all.com>  Wed, 06 May 2009 13:23:46 +0200

cm4all-beng-proxy (0.5.2) unstable; urgency=low

  * added filter cache
  * header-parser: added missing range check in header_parse_line()
  * fork: added event for writing to the child process
  * fork: don't splice() from a pipe
  * response: don't pass request body to unfocused processor
  * added filter type "pipe"

 -- Max Kellermann <mk@cm4all.com>  Wed, 29 Apr 2009 13:24:26 +0200

cm4all-beng-proxy (0.5.1) unstable; urgency=low

  * processor: fixed base=child assertion failure
  * handler: close request body if it was not consumed
  * static-file: generate Last-Modified and ETag response headers
  * static-file: obey the Content-Type provided by the translation server
  * static-file: get Content-Type from extended attribute
  * http-cache: use istream_null when cached resource is empty

 -- Max Kellermann <mk@cm4all.com>  Mon, 27 Apr 2009 10:00:20 +0200

cm4all-beng-proxy (0.5) unstable; urgency=low

  * processor: accept c:mode/c:base attributes in any order
  * processor: removed alternative (anchor) rewrite syntax

 -- Max Kellermann <mk@cm4all.com>  Mon, 20 Apr 2009 22:04:19 +0200

cm4all-beng-proxy (0.4.10) unstable; urgency=low

  * processor: lift length limitation for widget parameters
  * translate: abort if a packet is too large
  * translate: support MAX_AGE for the whole response
  * hashmap: fix corruption of slot chain in hashmap_remove_value()

 -- Max Kellermann <mk@cm4all.com>  Fri, 17 Apr 2009 13:02:50 +0200

cm4all-beng-proxy (0.4.9) unstable; urgency=low

  * http-cache: explicitly start reading into cache
  * cgi: clear "headers" variable before publishing the response
  * translate: use DOCUMENT_ROOT as CGI parameter

 -- Max Kellermann <mk@cm4all.com>  Mon, 06 Apr 2009 16:21:57 +0200

cm4all-beng-proxy (0.4.8) unstable; urgency=low

  * translate: allow ADDRESS packets in AJP addresses
  * translate: initialize all fields of a FastCGI address
  * http-cache: close all caching connections on exit
  * processor: don't rewrite SCRIPT SRC attribute when proxying

 -- Max Kellermann <mk@cm4all.com>  Thu, 02 Apr 2009 15:45:46 +0200

cm4all-beng-proxy (0.4.7) unstable; urgency=low

  * http-server: use istream_null for empty request body
  * parser: check for trailing slash only in TAG_OPEN tags
  * parser: added support for XML Processing Instructions
  * processor: implemented XML Processing Instruction "cm4all-rewrite-uri"
  * uri-escape: escape the slash character
  * cache: remove all matching items in cache_remove()
  * http-cache: lock cache items while holding a reference

 -- Max Kellermann <mk@cm4all.com>  Thu, 02 Apr 2009 12:02:53 +0200

cm4all-beng-proxy (0.4.6) unstable; urgency=low

  * file_handler: fixed logic error in If-Modified-Since check
  * date: return UTC time stamp in http_date_parse()
  * cache: continue search after item was invalidated
  * cache: remove the correct cache item
  * istream-chunked: work around invalid assertion failure
  * istream-subst: fixed corruption after partial match

 -- Max Kellermann <mk@cm4all.com>  Wed, 25 Mar 2009 15:03:10 +0100

cm4all-beng-proxy (0.4.5) unstable; urgency=low

  * http-server: assume keep-alive is enabled on HTTP 1.1
  * http-client: unregister EV_READ when the buffer is full
  * translation: added QUERY_STRING packet
  * processor: optionally parse base/mode from URI

 -- Max Kellermann <mk@cm4all.com>  Tue, 17 Mar 2009 13:04:25 +0100

cm4all-beng-proxy (0.4.4) unstable; urgency=low

  * forward Accept-Language request header to the translation server
  * translate: added the USER_AGENT request packet
  * session: obey the USER/MAX_AGE setting
  * use libcm4all-inline-dev in libcm4all-beng-proxy-dev
  * added pkg-config file for libcm4all-beng-proxy-dev
  * updated python-central dependencies
  * processor: parse c:base/c:mode attributes in PARAM tags

 -- Max Kellermann <mk@cm4all.com>  Wed, 11 Mar 2009 09:43:48 +0100

cm4all-beng-proxy (0.4.3) unstable; urgency=low

  * processor: rewrite URI in LINK tags
  * processor: rewrite URI in PARAM tags
  * use splice() from glibc 2.7
  * translate: added VARY response packet
  * build documentation with texlive

 -- Max Kellermann <mk@cm4all.com>  Wed, 04 Mar 2009 09:53:56 +0100

cm4all-beng-proxy (0.4.2) unstable; urgency=low

  * hashmap: fix corruption in slot chain
  * use monotonic clock to calculate expiry times
  * processor: rewrite URIs in the EMBED, VIDEO, AUDIO tags

 -- Max Kellermann <mk@cm4all.com>  Tue, 17 Feb 2009 17:14:48 +0100

cm4all-beng-proxy (0.4.1) unstable; urgency=low

  * translate: clear client->transformation
  * handler: check for translation errors
  * http-server: fixed assertion failure during shutdown
  * http-server: send "Keep-Alive" response header
  * worker: after fork(), call event_reinit() in the parent process
  * added valgrind build dependency
  * build with Debian's libevent-1.4 package

 -- Max Kellermann <mk@cm4all.com>  Tue, 10 Feb 2009 11:48:53 +0100

cm4all-beng-proxy (0.4) unstable; urgency=low

  * added support for transformation views
    - in the JavaScript API, mode=proxy is now deprecated
  * http-cache: fix segfault when request_headers==NULL
  * http-cache: store multiple (varying) versions of a resource
  * http-cache: use the "max-age" cache-control response

 -- Max Kellermann <mk@cm4all.com>  Fri, 30 Jan 2009 13:29:43 +0100

cm4all-beng-proxy (0.3.9) unstable; urgency=low

  * http-client: assume keep-alive is enabled on HTTP 1.1
  * processor: use configured/session path-info for mode=child URIs

 -- Max Kellermann <mk@cm4all.com>  Tue, 27 Jan 2009 13:07:51 +0100

cm4all-beng-proxy (0.3.8) unstable; urgency=low

  * processor: pass Content-Type and Content-Language headers from
    template
  * http-client: allow chunked response body without keep-alive

 -- Max Kellermann <mk@cm4all.com>  Fri, 23 Jan 2009 13:02:42 +0100

cm4all-beng-proxy (0.3.7) unstable; urgency=low

  * istream_subst: exit the loop if state==INSERT
  * istream_iconv: check if the full buffer could be flushed
  * worker: don't reinitialize session manager during shutdown

 -- Max Kellermann <mk@cm4all.com>  Thu, 15 Jan 2009 10:39:47 +0100

cm4all-beng-proxy (0.3.6) unstable; urgency=low

  * processor: ignore closing </header>
  * widget-http: now really don't check content-type in frame parents
  * parser: skip comments
  * processor: implemented c:base="parent"
  * processor: added "c:" prefix to c:widget child elements
  * processor: renamed the "c:param" element to "c:parameter"

 -- Max Kellermann <mk@cm4all.com>  Thu, 08 Jan 2009 11:17:29 +0100

cm4all-beng-proxy (0.3.5) unstable; urgency=low

  * widget-http: don't check content-type in frame parents
  * istream-subst: allow null bytes in the input stream
  * js: added the "translate" parameter for passing values to the
    translation server
  * rewrite-uri: refuse to rewrite a frame URI without widget id

 -- Max Kellermann <mk@cm4all.com>  Mon, 05 Jan 2009 16:46:32 +0100

cm4all-beng-proxy (0.3.4) unstable; urgency=low

  * processor: added support for custom widget request headers
  * http-cache: obey the "Vary" response header
  * http-cache: pass the new http_cache_info object when testing a cache
    item

 -- Max Kellermann <mk@cm4all.com>  Tue, 30 Dec 2008 15:46:44 +0100

cm4all-beng-proxy (0.3.3) unstable; urgency=low

  * processor: grew widget parameter buffer to 512 bytes
  * widget-resolver: clear widget->resolver on abort
  * cgi: clear the input's handler in cgi_async_abort()
  * widget-stream: use istream_hold (reverts r4171)

 -- Max Kellermann <mk@cm4all.com>  Fri, 05 Dec 2008 14:43:05 +0100

cm4all-beng-proxy (0.3.2) unstable; urgency=low

  * processor: free memory before calling embed_frame_widget()
  * processor: allocate query string from the widget pool
  * processor: removed the obsolete widget attributes "tag" and "style"
  * parser: hold a reference to the pool

 -- Max Kellermann <mk@cm4all.com>  Mon, 01 Dec 2008 14:15:38 +0100

cm4all-beng-proxy (0.3.1) unstable; urgency=low

  * http-client: remove Transfer-Encoding and Content-Length from response
    headers
  * http-client: don't read body after invoke_response()
  * fork: retry splice() after EAGAIN
  * fork: don't close input when splice() fails
  * cgi: abort the response handler when the stdin stream fails
  * istream_file, istream_pipe, fork, client_socket, listener: fixed file
    descriptor leaks
  * processor: hold a reference to the caller's pool
  * debian/rules: enabled test suite

 -- Max Kellermann <mk@cm4all.com>  Thu, 27 Nov 2008 16:01:16 +0100

cm4all-beng-proxy (0.3) unstable; urgency=low

  * implemented widget filters
  * translate: initialize all fields of a CGI address
  * fork: read request body on EAGAIN
  * fork: implemented the direct() method with splice()
  * python: added class Response
  * prototypes/translate.py:
    - support "filter"
    - support "content_type"
  * demo: added widget filter demo

 -- Max Kellermann <mk@cm4all.com>  Wed, 26 Nov 2008 16:27:29 +0100

cm4all-beng-proxy (0.2) unstable; urgency=low

  * don't quote text/xml widgets
  * widget-resolver: pass widget_pool to widget_class_lookup()
  * widget-registry: allocate widget_class from widget_pool
  * widget-stream: eliminated the async operation proxy, because the
    operation cannot be aborted before the constructor returns
  * widget-stream: don't clear the "delayed" stream in the response() callback
  * rewrite-uri: trigger istream_read(delayed) after istream_delayed_set()
  * doc: clarified XSLT integration

 -- Max Kellermann <mk@cm4all.com>  Tue, 25 Nov 2008 15:28:54 +0100

cm4all-beng-proxy (0.1) unstable; urgency=low

  * initial release

 -- Max Kellermann <mk@cm4all.com>  Mon, 17 Nov 2008 11:59:36 +0100<|MERGE_RESOLUTION|>--- conflicted
+++ resolved
@@ -1,6 +1,6 @@
-<<<<<<< HEAD
 cm4all-beng-proxy (2.0.34) unstable; urgency=low
 
+  * merge release 1.4.23
   * session_save: skip shutdown code if saving is not configured
   * http-server: fix assertion on I/O error during POST
   * header-forward: new group FORWARD to forward the "Host" header
@@ -265,13 +265,12 @@
   * proxy-widget: reapply 'client can choose only views that have an address'
 
  -- Max Kellermann <mk@cm4all.com>  Thu, 17 Nov 2011 08:22:39 +0100
-=======
+
 cm4all-beng-proxy (1.4.23) unstable; urgency=low
 
   * widget-http: fix double free bug when POST is aborted
 
  -- Max Kellermann <mk@cm4all.com>  Tue, 03 Jul 2012 16:42:28 -0000
->>>>>>> ab3c0fc9
 
 cm4all-beng-proxy (1.4.22) unstable; urgency=low
 
