--- conflicted
+++ resolved
@@ -1,7 +1,6 @@
-<<<<<<< HEAD
 cm4all-beng-proxy (14.0.7) unstable; urgency=low
 
-  * 
+  * merge release 13.9
 
  --   
 
@@ -50,7 +49,7 @@
   * log-json: generate JSONL (JSON Lines)
 
  -- Max Kellermann <mk@cm4all.com>  Fri, 05 Jan 2018 11:47:08 -0000
-=======
+
 cm4all-beng-proxy (13.9) unstable; urgency=low
 
   * spawn: fix kernel warning "oom_adj is deprecated, please use
@@ -59,7 +58,6 @@
   * access_log: fix crash on connect failure
 
  -- Max Kellermann <mk@cm4all.com>  Tue, 06 Feb 2018 09:23:23 -0000
->>>>>>> abb5f80c
 
 cm4all-beng-proxy (13.8) unstable; urgency=low
 
