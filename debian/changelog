--- conflicted
+++ resolved
@@ -1,7 +1,6 @@
-<<<<<<< HEAD
 cm4all-beng-proxy (9.13) unstable; urgency=low
 
-  * 
+  * merge release 8.12
 
  --   
 
@@ -172,14 +171,13 @@
   * fix spurious BIND_MOUNT_RW failures
 
  -- Max Kellermann <mk@cm4all.com>  Fri, 02 Oct 2015 15:36:42 -0000
-=======
+
 cm4all-beng-proxy (8.12) unstable; urgency=low
 
   * was: fix crash on malformed STATUS packet
   * was: allow 16 bit STATUS packet
 
  -- Max Kellermann <mk@cm4all.com>  Tue, 12 Apr 2016 12:28:21 -0000
->>>>>>> e54c14b4
 
 cm4all-beng-proxy (8.11) unstable; urgency=low
 
