--- conflicted
+++ resolved
@@ -1,7 +1,6 @@
-<<<<<<< HEAD
 cm4all-beng-proxy (1.4.16) unstable; urgency=low
 
-  * 
+  * merge release 1.2.21
 
  --   
 
@@ -127,13 +126,12 @@
   * proxy-widget: client can choose only views that have an address
 
  -- Max Kellermann <mk@cm4all.com>  Mon, 31 Oct 2011 17:41:14 +0100
-=======
+
 cm4all-beng-proxy (1.2.21) unstable; urgency=low
 
   * merge release 1.1.34
 
  -- Max Kellermann <mk@cm4all.com>  Fri, 02 Mar 2012 16:02:00 -0000
->>>>>>> 6743866a
 
 cm4all-beng-proxy (1.2.20) unstable; urgency=low
 
