--- conflicted
+++ resolved
@@ -1,7 +1,6 @@
-<<<<<<< HEAD
 cm4all-beng-proxy (5.0.8) unstable; urgency=low
 
-  * 
+  * merge release 4.8
 
  --   
 
@@ -61,14 +60,13 @@
   * header_forward: add mode COOKIE=BOTH
 
  -- Max Kellermann <mk@cm4all.com>  Fri, 06 Jun 2014 13:41:44 -0000
-=======
+
 cm4all-beng-proxy (4.8) unstable; urgency=low
 
   * ssl: fix choking decryption on large SSL packets
   * http_server: discard incoming data while waiting for drained response
 
  -- Max Kellermann <mk@cm4all.com>  Thu, 17 Jul 2014 23:16:21 -0000
->>>>>>> 04c5f794
 
 cm4all-beng-proxy (4.7) unstable; urgency=low
 
