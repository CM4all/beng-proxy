<<<<<<< HEAD
cm4all-beng-proxy (2.1.16) unstable; urgency=low

  * 

 --   

cm4all-beng-proxy (2.1.15) unstable; urgency=low

  * merge release 2.0.53

 -- Max Kellermann <mk@cm4all.com>  Mon, 22 Oct 2012 12:26:57 -0000

cm4all-beng-proxy (2.1.14) unstable; urgency=low

  * merge release 2.0.52

 -- Max Kellermann <mk@cm4all.com>  Fri, 19 Oct 2012 12:10:09 -0000

cm4all-beng-proxy (2.1.13) unstable; urgency=low

  * merge release 2.0.51

 -- Max Kellermann <mk@cm4all.com>  Tue, 16 Oct 2012 15:41:58 -0000

cm4all-beng-proxy (2.1.12) unstable; urgency=low

  * merge release 2.0.50

 -- Max Kellermann <mk@cm4all.com>  Fri, 05 Oct 2012 12:26:24 -0000

cm4all-beng-proxy (2.1.11) unstable; urgency=low

  * merge release 2.0.49

 -- Max Kellermann <mk@cm4all.com>  Fri, 28 Sep 2012 15:04:36 -0000

cm4all-beng-proxy (2.1.10) unstable; urgency=low

  * merge release 2.0.48

 -- Max Kellermann <mk@cm4all.com>  Mon, 24 Sep 2012 15:43:46 -0000

cm4all-beng-proxy (2.1.9) unstable; urgency=low

  * merge release 2.0.47
  * lb: eliminate the duplicate "Date" response header (#1169)

 -- Max Kellermann <mk@cm4all.com>  Fri, 21 Sep 2012 15:56:06 -0000

cm4all-beng-proxy (2.1.8) unstable; urgency=low

  * control: publish statistics over the control protocol

 -- Max Kellermann <mk@cm4all.com>  Fri, 07 Sep 2012 12:47:34 -0000

cm4all-beng-proxy (2.1.7) unstable; urgency=low

  * resource-address: support expanding PIPE addresses
  * translation: support EXPAND_PATH for PROXY
  * reduced connect timeouts for translation server, FastCGI and beng-lb
  * uri-relative: support relative URI with just a query string
  * uri-relative: support relative URIs starting with a double slash
  * lb: improve error messages, include listener/pool name
  * lb: validate the selected sticky modde
  * lb: add sticky mode "source_ip"

 -- Max Kellermann <mk@cm4all.com>  Fri, 31 Aug 2012 14:03:41 -0000

cm4all-beng-proxy (2.1.6) unstable; urgency=low

  * merge release 2.0.46

 -- Max Kellermann <mk@cm4all.com>  Fri, 24 Aug 2012 11:11:20 -0000

cm4all-beng-proxy (2.1.5) unstable; urgency=low

  * lb_expect_monitor: configurable connect timeout

 -- Max Kellermann <mk@cm4all.com>  Mon, 20 Aug 2012 05:40:44 -0000

cm4all-beng-proxy (2.1.4) unstable; urgency=low

  * lb_monitor: configurable timeout

 -- Max Kellermann <mk@cm4all.com>  Fri, 17 Aug 2012 09:16:36 -0000

cm4all-beng-proxy (2.1.3) unstable; urgency=low

  * merge release 2.0.44
  * lb: implement tcp_expect option "expect_graceful"

 -- Max Kellermann <mk@cm4all.com>  Tue, 14 Aug 2012 14:30:57 -0000

cm4all-beng-proxy (2.1.2) unstable; urgency=low

  * support extended HTTP status codes from RFC 6585 and WebDAV

 -- Max Kellermann <mk@cm4all.com>  Thu, 09 Aug 2012 10:10:35 -0000

cm4all-beng-proxy (2.1.1) unstable; urgency=low

  * merge release 2.0.43
  * lb: support TRACE, OPTIONS and WebDAV

 -- Max Kellermann <mk@cm4all.com>  Fri, 03 Aug 2012 11:48:46 -0000

cm4all-beng-proxy (2.1) unstable; urgency=low

  * lb: add sticky mode "jvm_route" (Tomcat)

 -- Max Kellermann <mk@cm4all.com>  Mon, 30 Jul 2012 15:53:43 -0000
=======
cm4all-beng-proxy (2.0.54) unstable; urgency=low

  * http-cache: fix revalidation of memcached entries

 -- Max Kellermann <mk@cm4all.com>  Thu, 06 Dec 2012 16:31:23 -0000
>>>>>>> c9d064cd

cm4all-beng-proxy (2.0.53) unstable; urgency=low

  * filter-cache: fix assertion failure on serving empty response
  * http-cache: limit maximum age to 5 minutes if "Vary" includes cookies
  * lb: FADE_NODE lasts for 3 hours

 -- Max Kellermann <mk@cm4all.com>  Mon, 22 Oct 2012 12:21:18 -0000

cm4all-beng-proxy (2.0.52) unstable; urgency=low

  * {http,filter}-cache: include headers in cache size calculation
  * {http,filter}-cache: reduce headers memory usage
  * http-cache: limit maximum age to 1 week
    - 1 hour when "Vary" is used
    - 30 minutes when "Vary" includes "X-WidgetId" or "X-WidgetHref"
    - 5 minutes when "Vary" includes "X-CM4all-BENG-User"
  * cache: reduce number of system calls during lookup

 -- Max Kellermann <mk@cm4all.com>  Fri, 19 Oct 2012 12:07:10 -0000

cm4all-beng-proxy (2.0.51) unstable; urgency=low

  * merge release 1.4.33
  * processor: fix assertion failure with embedded CSS
  * lb: move control channel handler to worker process

 -- Max Kellermann <mk@cm4all.com>  Tue, 16 Oct 2012 15:39:32 -0000

cm4all-beng-proxy (2.0.50) unstable; urgency=low

  * pool: reduce memory overhead of debug data
  * fcgi-client: fix assertion failure due to redundant read event
  * lb: fix crash after pipe-to-socket splice I/O error

 -- Max Kellermann <mk@cm4all.com>  Fri, 05 Oct 2012 12:23:15 -0000

cm4all-beng-proxy (2.0.49) unstable; urgency=low

  * merge release 1.4.32

 -- Max Kellermann <mk@cm4all.com>  Fri, 28 Sep 2012 15:01:26 -0000

cm4all-beng-proxy (2.0.48) unstable; urgency=low

  * lb: fix duplicate monitor requests with --watchdog
  * child: verbose logging of child process events
  * log shutdown signal

 -- Max Kellermann <mk@cm4all.com>  Mon, 24 Sep 2012 15:36:03 -0000

cm4all-beng-proxy (2.0.47) unstable; urgency=low

  * merge release 1.4.31
  * cache: disable excessive debugging checks

 -- Max Kellermann <mk@cm4all.com>  Fri, 21 Sep 2012 15:24:30 -0000

cm4all-beng-proxy (2.0.46) unstable; urgency=low

  * merge release 1.4.30
  * lb: add option --config-file

 -- Max Kellermann <mk@cm4all.com>  Fri, 24 Aug 2012 10:52:29 -0000

cm4all-beng-proxy (2.0.45) unstable; urgency=low

  * merge release 1.4.29

 -- Max Kellermann <mk@cm4all.com>  Tue, 21 Aug 2012 15:49:49 -0000

cm4all-beng-proxy (2.0.44) unstable; urgency=low

  * lb: allow sticky with only one node
  * lb: add option "--check"
  * lb: run all monitors right after startup
  * lb: disable expiry of monitor results
  * lb: improved fallback for "sticky cookie"
  * lb: use Bulldog for "sticky cookie"
  * balancer, lb: persistent "fade" flag
  * balancer, lb: use the Bulldog "graceful" flag
  * control: add packet CONTROL_DUMP_POOLS

 -- Max Kellermann <mk@cm4all.com>  Tue, 14 Aug 2012 13:13:01 -0000

cm4all-beng-proxy (2.0.43) unstable; urgency=low

  * merge release 1.4.28
  * istream-replace: fix assertion failure with embedded CSS

 -- Max Kellermann <mk@cm4all.com>  Thu, 02 Aug 2012 11:14:27 -0000

cm4all-beng-proxy (2.0.42) unstable; urgency=low

  * js: new higher-level API

 -- Max Kellermann <mk@cm4all.com>  Wed, 01 Aug 2012 11:32:28 -0000

cm4all-beng-proxy (2.0.41) unstable; urgency=low

  * session: fix bogus assertion failure when loading expired session

 -- Max Kellermann <mk@cm4all.com>  Fri, 27 Jul 2012 12:47:49 -0000

cm4all-beng-proxy (2.0.40) unstable; urgency=low

  * merge release 1.4.27

 -- Max Kellermann <mk@cm4all.com>  Tue, 24 Jul 2012 16:29:13 -0000

cm4all-beng-proxy (2.0.39) unstable; urgency=low

  * merge release 1.4.26

 -- Max Kellermann <mk@cm4all.com>  Tue, 17 Jul 2012 17:00:20 -0000

cm4all-beng-proxy (2.0.38) unstable; urgency=low

  * merge release 1.4.25
  * strset: fix GROUP_CONTAINER false negatives

 -- Max Kellermann <mk@cm4all.com>  Tue, 17 Jul 2012 16:03:49 -0000

cm4all-beng-proxy (2.0.37) unstable; urgency=low

  * merge release 1.4.24

 -- Max Kellermann <mk@cm4all.com>  Mon, 16 Jul 2012 10:36:57 -0000

cm4all-beng-proxy (2.0.36) unstable; urgency=low

  * proxy-handler: re-add the URI suffix for "transparent" requests

 -- Max Kellermann <mk@cm4all.com>  Wed, 11 Jul 2012 14:12:11 -0000

cm4all-beng-proxy (2.0.35) unstable; urgency=low

  * translate: allow WIDGET_GROUP without PROCESS

 -- Max Kellermann <mk@cm4all.com>  Thu, 05 Jul 2012 13:03:21 -0000

cm4all-beng-proxy (2.0.34) unstable; urgency=low

  * session_save: skip shutdown code if saving is not configured
  * http-server: fix assertion on I/O error during POST
  * header-forward: new group FORWARD to forward the "Host" header

 -- Max Kellermann <mk@cm4all.com>  Tue, 03 Jul 2012 16:46:39 -0000

cm4all-beng-proxy (2.0.33) unstable; urgency=low

  * processor: option SELF_CONTAINER allows widget to only embed itself
  * processor: allow embedding approved widget groups
  * processor: optionally invoke CSS processor for style attributes
  * response, lb_http: put "Discard" cookie attribute to the end (Android bug)

 -- Max Kellermann <mk@cm4all.com>  Mon, 02 Jul 2012 17:52:32 -0000

cm4all-beng-proxy (2.0.32) unstable; urgency=low

  * socket_wrapper: fix two assertion failures
  * pheaders: emit Cache-Control:no-store to work around IE quirk

 -- Max Kellermann <mk@cm4all.com>  Tue, 26 Jun 2012 09:41:51 -0000

cm4all-beng-proxy (2.0.31) unstable; urgency=low

  * lb: publish the SSL peer issuer subject
  * widget-registry: copy the direct_addressing attribute

 -- Max Kellermann <mk@cm4all.com>  Wed, 06 Jun 2012 13:36:04 -0000

cm4all-beng-proxy (2.0.30) unstable; urgency=low

  * init: add --group variable to .default file
  * doc: update view security documentation
  * processor: apply underscore prefix to <A NAME="...">
  * session: restore sessions from a file

 -- Max Kellermann <mk@cm4all.com>  Fri, 01 Jun 2012 11:06:50 -0000

cm4all-beng-proxy (2.0.29) unstable; urgency=low

  * widget: optional direct URI addressing scheme
  * processor: eliminate additional underscore from class prefix
  * ssl_filter: support TLS client certificates

 -- Max Kellermann <mk@cm4all.com>  Tue, 29 May 2012 13:29:06 -0000

cm4all-beng-proxy (2.0.28) unstable; urgency=low

  * merge release 1.4.22

 -- Max Kellermann <mk@cm4all.com>  Wed, 16 May 2012 10:24:31 -0000

cm4all-beng-proxy (2.0.27) unstable; urgency=low

  * uri-address: fix assertion failures with UNIX domain sockets
  * uri-address: fix redirects with matching absolute URI

 -- Max Kellermann <mk@cm4all.com>  Wed, 09 May 2012 16:16:06 -0000

cm4all-beng-proxy (2.0.26) unstable; urgency=low

  * processor: rewrite URIs in META/refresh

 -- Max Kellermann <mk@cm4all.com>  Thu, 03 May 2012 14:43:03 -0000

cm4all-beng-proxy (2.0.25) unstable; urgency=low

  * merge release 1.4.21
  * processor: fix double free bug on failed widget lookup
  * session: don't access the session manager after worker crash
  * proxy-widget: fix assertion failure with empty view name

 -- Max Kellermann <mk@cm4all.com>  Thu, 26 Apr 2012 14:22:10 -0000

cm4all-beng-proxy (2.0.24) unstable; urgency=low

  * processor: optionally invoke CSS processor for <style>

 -- Max Kellermann <mk@cm4all.com>  Fri, 20 Apr 2012 12:10:42 -0000

cm4all-beng-proxy (2.0.23) unstable; urgency=low

  * widget-resolver: check for translation server failure
  * widget-resolver: don't sync with session when view is invalid
  * rewrite-uri: check for invalid view name
  * {css_,}processor: eliminate second underscore from class prefix
  * doc: document the algorithm for replacing two leading underscores

 -- Max Kellermann <mk@cm4all.com>  Thu, 29 Mar 2012 15:37:52 -0000

cm4all-beng-proxy (2.0.22) unstable; urgency=low

  * merge release 1.4.20
  * proxy-widget: forbid client to select view with address
  * proxy-widget: allow any view selection when widget is not a container
  * widget-http: allow any view selection for unprocessable response
  * widget-http: inherit the view from the template
  * widget-request: sync with session only if processor is enabled
  * widget-http: postpone saving to session after receiving response headers
  * processor: add entities &c:id; &c:type; &c:class;

 -- Max Kellermann <mk@cm4all.com>  Mon, 26 Mar 2012 14:05:05 -0000

cm4all-beng-proxy (2.0.21) unstable; urgency=low

  * css_processor: use mode "partial" for @import
  * rewrite-uri: use mode "partial" on invalid input

 -- Max Kellermann <mk@cm4all.com>  Tue, 20 Mar 2012 18:11:28 -0000

cm4all-beng-proxy (2.0.20) unstable; urgency=low

  * {css_,}processor: default mode is "partial"
  * processor: handle underscore prefixes in the "for" attribute

 -- Max Kellermann <mk@cm4all.com>  Tue, 20 Mar 2012 16:48:51 -0000

cm4all-beng-proxy (2.0.19) unstable; urgency=low

  * merge release 1.4.19

 -- Max Kellermann <mk@cm4all.com>  Tue, 20 Mar 2012 08:41:03 -0000

cm4all-beng-proxy (2.0.18) unstable; urgency=low

  * merge release 1.4.18

 -- Max Kellermann <mk@cm4all.com>  Thu, 15 Mar 2012 15:53:12 -0000

cm4all-beng-proxy (2.0.17) unstable; urgency=low

  * merge release 1.4.17
  * css_parser: check for url() following another token
  * css_processor: rewrite @import URIs
  * {text_,}processor: new entity &c:local;

 -- Max Kellermann <mk@cm4all.com>  Fri, 09 Mar 2012 16:50:19 -0000

cm4all-beng-proxy (2.0.16) unstable; urgency=low

  * response: generate Vary response header from translation response
  * widget-resolver: fix NULL dereference after failure
  * translation: User-Agent classification

 -- Max Kellermann <mk@cm4all.com>  Tue, 06 Mar 2012 11:54:10 -0000

cm4all-beng-proxy (2.0.15) unstable; urgency=low

  * merge release 1.4.16
  * uri-address: fix NULL dereference on certain malformed URIs

 -- Max Kellermann <mk@cm4all.com>  Fri, 02 Mar 2012 16:28:54 -0000

cm4all-beng-proxy (2.0.14) unstable; urgency=low

  * address-resolver: add missing initialization
  * rewrite-uri: fix NULL pointer dereference with "local URI"
  * rewrite-uri: allow mode=proxy (optional temporary kludge)
  * widget-http: auto-disable processor (optional temporary kludge)

 -- Max Kellermann <mk@cm4all.com>  Thu, 01 Mar 2012 18:36:38 -0000

cm4all-beng-proxy (2.0.13) unstable; urgency=low

  * merge release 1.4.15
  * translation: make CGI auto-base optional
  * handler: fix up translation client errors

 -- Max Kellermann <mk@cm4all.com>  Thu, 23 Feb 2012 17:31:03 -0000

cm4all-beng-proxy (2.0.12) unstable; urgency=low

  * merge release 1.4.13

 -- Max Kellermann <mk@cm4all.com>  Thu, 16 Feb 2012 14:41:45 -0000

cm4all-beng-proxy (2.0.11) unstable; urgency=low

  * merge release 1.4.11
  * processor: skip rewriting absolute URIs

 -- Max Kellermann <mk@cm4all.com>  Thu, 09 Feb 2012 09:43:06 -0000

cm4all-beng-proxy (2.0.10) unstable; urgency=low

  * resource-address: initialise type, fixes assertion failure

 -- Max Kellermann <mk@cm4all.com>  Tue, 07 Feb 2012 16:57:06 -0000

cm4all-beng-proxy (2.0.9) unstable; urgency=low

  * [css]processor: expand underscore only XML id / CSS class
  * widget-http: filter processor response headers
  * processor: forward Wildfire headers in the debug build

 -- Max Kellermann <mk@cm4all.com>  Tue, 07 Feb 2012 12:32:33 -0000

cm4all-beng-proxy (2.0.8) unstable; urgency=low

  * rewrite-uri: prefix "@/" refers to widget's "local URI"

 -- Max Kellermann <mk@cm4all.com>  Fri, 03 Feb 2012 13:50:16 -0000

cm4all-beng-proxy (2.0.7) unstable; urgency=low

  * merge release 1.4.10
  * stock: clear idle objects periodically

 -- Max Kellermann <mk@cm4all.com>  Thu, 02 Feb 2012 14:10:24 -0000

cm4all-beng-proxy (2.0.6) unstable; urgency=low

  * merge release 1.4.9

 -- Max Kellermann <mk@cm4all.com>  Tue, 31 Jan 2012 15:10:18 -0000

cm4all-beng-proxy (2.0.5) unstable; urgency=low

  * merge release 1.4.8
  * translate-client: verify the PROXY and AJP payloads
  * translation: support inserting regex matches into CGI/file path
  * translation: support customizing the cookie's "Domain" attribute
  * request: new option "dynamic_session_cookie" adds suffix to cookie
    name
  * uri-address: verify the path component

 -- Max Kellermann <mk@cm4all.com>  Wed, 25 Jan 2012 17:05:09 -0000

cm4all-beng-proxy (2.0.4) unstable; urgency=low

  * merge release 1.4.6
  * access-log: don't log the remote port
  * translation: support inserting regex matches into CGI's PATH_INFO
  * tcache: generate BASE automatically for CGI

 -- Max Kellermann <mk@cm4all.com>  Tue, 10 Jan 2012 15:18:37 -0000

cm4all-beng-proxy (2.0.3) unstable; urgency=low

  * merge release 1.4.4
  * http-server: log remote host address

 -- Max Kellermann <mk@cm4all.com>  Tue, 27 Dec 2011 07:41:15 -0000

cm4all-beng-proxy (2.0.2) unstable; urgency=low

  * merge release 1.4.2
  * widget-http: improved HTTP error messages
  * processor: forbid widget request after URI compress failure

 -- Max Kellermann <mk@cm4all.com>  Wed, 07 Dec 2011 16:51:58 -0000

cm4all-beng-proxy (2.0.1) unstable; urgency=low

  * merge release 1.4.1

 -- Max Kellermann <mk@cm4all.com>  Fri, 18 Nov 2011 13:57:27 -0000

cm4all-beng-proxy (2.0) unstable; urgency=low

  * rewrite-uri: reapply 'drop the deprecated mode "proxy"'
  * proxy-widget: reapply 'client can choose only views that have an address'

 -- Max Kellermann <mk@cm4all.com>  Thu, 17 Nov 2011 08:22:39 +0100

cm4all-beng-proxy (1.4.33) unstable; urgency=low

  * istream-file: reduce memory usage for small files
  * file-handler: fix xattr usage on ranged file request (possible
    assertion failure)

 -- Max Kellermann <mk@cm4all.com>  Tue, 16 Oct 2012 15:28:57 -0000

cm4all-beng-proxy (1.4.32) unstable; urgency=low

  * cgi: fix spontaneous shutdown due to misrouted SIGTERM signal

 -- Max Kellermann <mk@cm4all.com>  Fri, 28 Sep 2012 14:39:13 -0000

cm4all-beng-proxy (1.4.31) unstable; urgency=low

  * shm: fix check for shared memory allocation failure
  * child: handle lost SIGCHLD events
  * child: ignore stale child processes

 -- Max Kellermann <mk@cm4all.com>  Fri, 21 Sep 2012 15:21:20 -0000

cm4all-beng-proxy (1.4.30) unstable; urgency=low

  * http-server: parse all tokens in the "Connection" request header

 -- Max Kellermann <mk@cm4all.com>  Fri, 24 Aug 2012 10:50:28 -0000

cm4all-beng-proxy (1.4.29) unstable; urgency=low

  * proxy-widget: fix memory leak on aborted POST request

 -- Max Kellermann <mk@cm4all.com>  Tue, 21 Aug 2012 15:05:12 -0000

cm4all-beng-proxy (1.4.28) unstable; urgency=low

  * worker: reinitialize signal handlers after fork failure
  * lb: work around libevent bug that freezes during shutdown

 -- Max Kellermann <mk@cm4all.com>  Thu, 02 Aug 2012 13:53:18 -0000

cm4all-beng-proxy (1.4.27) unstable; urgency=low

  * lb: fix hanging SSL connection on bulk transfer

 -- Max Kellermann <mk@cm4all.com>  Tue, 24 Jul 2012 14:58:17 -0000

cm4all-beng-proxy (1.4.26) unstable; urgency=low

  * processor: fix regression, missing NULL check

 -- Max Kellermann <mk@cm4all.com>  Tue, 17 Jul 2012 16:55:24 -0000

cm4all-beng-proxy (1.4.25) unstable; urgency=low

  * processor: don't rewrite the fragment part of the URI

 -- Max Kellermann <mk@cm4all.com>  Tue, 17 Jul 2012 15:50:06 -0000

cm4all-beng-proxy (1.4.24) unstable; urgency=low

  * lb: fix splicing with SSL

 -- Max Kellermann <mk@cm4all.com>  Mon, 16 Jul 2012 10:32:17 -0000

cm4all-beng-proxy (1.4.23) unstable; urgency=low

  * widget-http: fix double free bug when POST is aborted

 -- Max Kellermann <mk@cm4all.com>  Tue, 03 Jul 2012 16:42:28 -0000

cm4all-beng-proxy (1.4.22) unstable; urgency=low

  * merge release 1.2.27
  * widget: backport memory leak fix from 2.0
  * widget-http: fix memory leak on abort

 -- Max Kellermann <mk@cm4all.com>  Wed, 16 May 2012 10:00:23 -0000

cm4all-beng-proxy (1.4.21) unstable; urgency=low

  * merge release 1.2.26

 -- Max Kellermann <mk@cm4all.com>  Thu, 26 Apr 2012 14:17:56 -0000

cm4all-beng-proxy (1.4.20) unstable; urgency=low

  * merge release 1.2.25

 -- Max Kellermann <mk@cm4all.com>  Mon, 26 Mar 2012 14:03:14 -0000

cm4all-beng-proxy (1.4.19) unstable; urgency=low

  * merge release 1.2.24

 -- Max Kellermann <mk@cm4all.com>  Tue, 20 Mar 2012 08:36:19 -0000

cm4all-beng-proxy (1.4.18) unstable; urgency=low

  * merge release 1.2.23

 -- Max Kellermann <mk@cm4all.com>  Thu, 15 Mar 2012 15:50:20 -0000

cm4all-beng-proxy (1.4.17) unstable; urgency=low

  * merge release 1.2.22

 -- Max Kellermann <mk@cm4all.com>  Thu, 08 Mar 2012 18:36:00 -0000

cm4all-beng-proxy (1.4.16) unstable; urgency=low

  * merge release 1.2.21

 -- Max Kellermann <mk@cm4all.com>  Fri, 02 Mar 2012 16:03:51 -0000

cm4all-beng-proxy (1.4.15) unstable; urgency=low

  * merge release 1.2.20

 -- Max Kellermann <mk@cm4all.com>  Thu, 23 Feb 2012 17:12:30 -0000

cm4all-beng-proxy (1.4.14) unstable; urgency=low

  * merge release 1.2.19

 -- Max Kellermann <mk@cm4all.com>  Thu, 23 Feb 2012 15:35:04 -0000

cm4all-beng-proxy (1.4.13) unstable; urgency=low

  * merge release 1.2.18

 -- Max Kellermann <mk@cm4all.com>  Thu, 16 Feb 2012 13:53:49 -0000

cm4all-beng-proxy (1.4.12) unstable; urgency=low

  * merge release 1.2.17

 -- Max Kellermann <mk@cm4all.com>  Wed, 15 Feb 2012 09:27:50 -0000

cm4all-beng-proxy (1.4.11) unstable; urgency=low

  * merge release 1.2.16

 -- Max Kellermann <mk@cm4all.com>  Thu, 09 Feb 2012 09:33:30 -0000

cm4all-beng-proxy (1.4.10) unstable; urgency=low

  * merge release 1.2.15

 -- Max Kellermann <mk@cm4all.com>  Thu, 02 Feb 2012 13:43:11 -0000

cm4all-beng-proxy (1.4.9) unstable; urgency=low

  * merge release 1.2.14

 -- Max Kellermann <mk@cm4all.com>  Tue, 31 Jan 2012 15:06:57 -0000

cm4all-beng-proxy (1.4.8) unstable; urgency=low

  * merge release 1.2.13

 -- Max Kellermann <mk@cm4all.com>  Wed, 25 Jan 2012 12:16:53 -0000

cm4all-beng-proxy (1.4.7) unstable; urgency=low

  * merge release 1.2.12

 -- Max Kellermann <mk@cm4all.com>  Tue, 17 Jan 2012 08:37:01 -0000

cm4all-beng-proxy (1.4.6) unstable; urgency=low

  * merge release 1.2.11

 -- Max Kellermann <mk@cm4all.com>  Wed, 04 Jan 2012 15:41:43 -0000

cm4all-beng-proxy (1.4.5) unstable; urgency=low

  * merge release 1.2.10

 -- Max Kellermann <mk@cm4all.com>  Wed, 28 Dec 2011 17:07:13 -0000

cm4all-beng-proxy (1.4.4) unstable; urgency=low

  * merge release 1.2.9

 -- Max Kellermann <mk@cm4all.com>  Thu, 22 Dec 2011 11:28:39 -0000

cm4all-beng-proxy (1.4.3) unstable; urgency=low

  * merge release 1.2.8

 -- Max Kellermann <mk@cm4all.com>  Wed, 14 Dec 2011 11:20:04 -0000

cm4all-beng-proxy (1.4.2) unstable; urgency=low

  * text-processor: allow processing "application/javascript",
    "application/json"
  * uri-relative: allow backtracking to the widget base with "../"
  * merge release 1.2.7

 -- Max Kellermann <mk@cm4all.com>  Tue, 06 Dec 2011 12:39:24 -0000

cm4all-beng-proxy (1.4.1) unstable; urgency=low

  * merge release 1.2.6

 -- Max Kellermann <mk@cm4all.com>  Fri, 18 Nov 2011 13:53:56 -0000

cm4all-beng-proxy (1.4) unstable; urgency=low

  * proxy-widget: revert 'client can choose only views that have an address'
  * rewrite-uri: revert 'drop the deprecated mode "proxy"'

 -- Max Kellermann <mk@cm4all.com>  Thu, 17 Nov 2011 08:10:42 +0100

cm4all-beng-proxy (1.3.2) unstable; urgency=low

  * tcache: add regex matching, translation packets REGEX, INVERSE_REGEX
  * widget: don't start the prefix with an underscore
  * translation: add new packet PROCESS_TEXT, to expand entity references
  * translation: add new packet WIDGET_INFO, enables additional request headers
  * doc: document the algorithm for replacing three leading underscores

 -- Max Kellermann <mk@cm4all.com>  Wed, 16 Nov 2011 17:00:16 +0100

cm4all-beng-proxy (1.3.1) unstable; urgency=low

  * merge release 1.2.5

 -- Max Kellermann <mk@cm4all.com>  Tue, 08 Nov 2011 19:51:18 +0100

cm4all-beng-proxy (1.3) unstable; urgency=low

  * rewrite-uri: drop the deprecated mode "proxy"
  * proxy-widget: client can choose only views that have an address

 -- Max Kellermann <mk@cm4all.com>  Mon, 31 Oct 2011 17:41:14 +0100

cm4all-beng-proxy (1.2.27) unstable; urgency=low

  * merge release 1.1.40

 -- Max Kellermann <mk@cm4all.com>  Wed, 16 May 2012 09:51:50 -0000

cm4all-beng-proxy (1.2.26) unstable; urgency=low

  * merge release 1.1.39

 -- Max Kellermann <mk@cm4all.com>  Thu, 26 Apr 2012 14:16:40 -0000

cm4all-beng-proxy (1.2.25) unstable; urgency=low

  * merge release 1.1.38

 -- Max Kellermann <mk@cm4all.com>  Mon, 26 Mar 2012 14:01:44 -0000

cm4all-beng-proxy (1.2.24) unstable; urgency=low

  * merge release 1.1.37

 -- Max Kellermann <mk@cm4all.com>  Tue, 20 Mar 2012 08:33:31 -0000

cm4all-beng-proxy (1.2.23) unstable; urgency=low

  * merge release 1.1.36

 -- Max Kellermann <mk@cm4all.com>  Thu, 15 Mar 2012 15:37:10 -0000

cm4all-beng-proxy (1.2.22) unstable; urgency=low

  * merge release 1.1.35

 -- Max Kellermann <mk@cm4all.com>  Thu, 08 Mar 2012 18:29:39 -0000

cm4all-beng-proxy (1.2.21) unstable; urgency=low

  * merge release 1.1.34

 -- Max Kellermann <mk@cm4all.com>  Fri, 02 Mar 2012 16:02:00 -0000

cm4all-beng-proxy (1.2.20) unstable; urgency=low

  * merge release 1.1.33

 -- Max Kellermann <mk@cm4all.com>  Thu, 23 Feb 2012 17:11:15 -0000

cm4all-beng-proxy (1.2.19) unstable; urgency=low

  * merge release 1.1.32

 -- Max Kellermann <mk@cm4all.com>  Thu, 23 Feb 2012 15:18:36 -0000

cm4all-beng-proxy (1.2.18) unstable; urgency=low

  * merge release 1.1.31

 -- Max Kellermann <mk@cm4all.com>  Thu, 16 Feb 2012 13:52:42 -0000

cm4all-beng-proxy (1.2.17) unstable; urgency=low

  * merge release 1.1.30

 -- Max Kellermann <mk@cm4all.com>  Wed, 15 Feb 2012 09:26:45 -0000

cm4all-beng-proxy (1.2.16) unstable; urgency=low

  * merge release 1.1.29

 -- Max Kellermann <mk@cm4all.com>  Thu, 09 Feb 2012 09:31:50 -0000

cm4all-beng-proxy (1.2.15) unstable; urgency=low

  * merge release 1.1.28

 -- Max Kellermann <mk@cm4all.com>  Thu, 02 Feb 2012 13:41:45 -0000

cm4all-beng-proxy (1.2.14) unstable; urgency=low

  * merge release 1.1.27

 -- Max Kellermann <mk@cm4all.com>  Tue, 31 Jan 2012 15:04:32 -0000

cm4all-beng-proxy (1.2.13) unstable; urgency=low

  * merge release 1.1.26

 -- Max Kellermann <mk@cm4all.com>  Wed, 25 Jan 2012 12:15:19 -0000

cm4all-beng-proxy (1.2.12) unstable; urgency=low

  * merge release 1.1.25

 -- Max Kellermann <mk@cm4all.com>  Tue, 17 Jan 2012 08:31:44 -0000

cm4all-beng-proxy (1.2.11) unstable; urgency=low

  * merge release 1.1.24

 -- Max Kellermann <mk@cm4all.com>  Wed, 04 Jan 2012 15:38:27 -0000

cm4all-beng-proxy (1.2.10) unstable; urgency=low

  * merge release 1.1.23

 -- Max Kellermann <mk@cm4all.com>  Wed, 28 Dec 2011 17:01:43 -0000

cm4all-beng-proxy (1.2.9) unstable; urgency=low

  * merge release 1.1.22

 -- Max Kellermann <mk@cm4all.com>  Thu, 22 Dec 2011 10:28:29 -0000

cm4all-beng-proxy (1.2.8) unstable; urgency=low

  * merge release 1.1.21

 -- Max Kellermann <mk@cm4all.com>  Wed, 14 Dec 2011 11:12:32 -0000

cm4all-beng-proxy (1.2.7) unstable; urgency=low

  * merge release 1.1.20

 -- Max Kellermann <mk@cm4all.com>  Tue, 06 Dec 2011 11:43:10 -0000

cm4all-beng-proxy (1.2.6) unstable; urgency=low

  * merge release 1.1.19

 -- Max Kellermann <mk@cm4all.com>  Fri, 18 Nov 2011 13:47:43 -0000

cm4all-beng-proxy (1.2.5) unstable; urgency=low

  * merge release 1.1.18
  * file-handler: handle If-Modified-Since followed by filter

 -- Max Kellermann <mk@cm4all.com>  Tue, 08 Nov 2011 19:43:58 +0100

cm4all-beng-proxy (1.2.4) unstable; urgency=low

  * merge release 1.1.17

 -- Max Kellermann <mk@cm4all.com>  Wed, 02 Nov 2011 16:58:28 +0100

cm4all-beng-proxy (1.2.3) unstable; urgency=low

  * merge release 1.1.16

 -- Max Kellermann <mk@cm4all.com>  Fri, 21 Oct 2011 15:16:13 +0200

cm4all-beng-proxy (1.2.2) unstable; urgency=low

  * merge release 1.1.15
  * widget-view: an empty name refers to the default view
  * processor: new entity &c:view;

 -- Max Kellermann <mk@cm4all.com>  Wed, 19 Oct 2011 11:43:20 +0200

cm4all-beng-proxy (1.2.1) unstable; urgency=low

  * merge release 1.1.13

 -- Max Kellermann <mk@cm4all.com>  Wed, 05 Oct 2011 17:16:04 +0200

cm4all-beng-proxy (1.2) unstable; urgency=low

  * delegate-client: improved error reporting
  * response-error: resolve errno codes
  * python/control/client: bind the unix domain socket
  * python/control/client: implement timeout
  * lb_control: allow querying node status over control socket

 -- Max Kellermann <mk@cm4all.com>  Tue, 27 Sep 2011 12:00:44 +0200

cm4all-beng-proxy (1.1.40) unstable; urgency=low

  * merge release 1.0.34

 -- Max Kellermann <mk@cm4all.com>  Wed, 16 May 2012 09:50:37 -0000

cm4all-beng-proxy (1.1.39) unstable; urgency=low

  * merge release 1.0.33

 -- Max Kellermann <mk@cm4all.com>  Thu, 26 Apr 2012 14:12:30 -0000

cm4all-beng-proxy (1.1.38) unstable; urgency=low

  * merge release 1.0.32

 -- Max Kellermann <mk@cm4all.com>  Mon, 26 Mar 2012 14:00:38 -0000

cm4all-beng-proxy (1.1.37) unstable; urgency=low

  * merge release 1.0.31

 -- Max Kellermann <mk@cm4all.com>  Tue, 20 Mar 2012 08:31:08 -0000

cm4all-beng-proxy (1.1.36) unstable; urgency=low

  * merge release 1.0.30

 -- Max Kellermann <mk@cm4all.com>  Thu, 15 Mar 2012 15:36:15 -0000

cm4all-beng-proxy (1.1.35) unstable; urgency=low

  * merge release 1.0.29
  * css_processor: delete "-c-mode" and "-c-view" from output

 -- Max Kellermann <mk@cm4all.com>  Thu, 08 Mar 2012 18:16:03 -0000

cm4all-beng-proxy (1.1.34) unstable; urgency=low

  * merge release 1.0.28

 -- Max Kellermann <mk@cm4all.com>  Fri, 02 Mar 2012 15:26:44 -0000

cm4all-beng-proxy (1.1.33) unstable; urgency=low

  * merge release 1.0.27

 -- Max Kellermann <mk@cm4all.com>  Thu, 23 Feb 2012 17:09:57 -0000

cm4all-beng-proxy (1.1.32) unstable; urgency=low

  * merge release 1.0.26

 -- Max Kellermann <mk@cm4all.com>  Thu, 23 Feb 2012 15:14:56 -0000

cm4all-beng-proxy (1.1.31) unstable; urgency=low

  * merge release 1.0.25

 -- Max Kellermann <mk@cm4all.com>  Thu, 16 Feb 2012 13:49:26 -0000

cm4all-beng-proxy (1.1.30) unstable; urgency=low

  * merge release 1.0.24

 -- Max Kellermann <mk@cm4all.com>  Wed, 15 Feb 2012 09:25:38 -0000

cm4all-beng-proxy (1.1.29) unstable; urgency=low

  * merge release 1.0.23

 -- Max Kellermann <mk@cm4all.com>  Thu, 09 Feb 2012 09:30:18 -0000

cm4all-beng-proxy (1.1.28) unstable; urgency=low

  * merge release 1.0.22

 -- Max Kellermann <mk@cm4all.com>  Thu, 02 Feb 2012 13:39:21 -0000

cm4all-beng-proxy (1.1.27) unstable; urgency=low

  * merge release 1.0.21

 -- Max Kellermann <mk@cm4all.com>  Tue, 31 Jan 2012 14:59:06 -0000

cm4all-beng-proxy (1.1.26) unstable; urgency=low

  * merge release 1.0.20

 -- Max Kellermann <mk@cm4all.com>  Wed, 25 Jan 2012 12:13:43 -0000

cm4all-beng-proxy (1.1.25) unstable; urgency=low

  * merge release 1.0.19

 -- Max Kellermann <mk@cm4all.com>  Tue, 17 Jan 2012 08:29:34 -0000

cm4all-beng-proxy (1.1.24) unstable; urgency=low

  * merge release 1.0.18

 -- Max Kellermann <mk@cm4all.com>  Wed, 04 Jan 2012 15:27:35 -0000

cm4all-beng-proxy (1.1.23) unstable; urgency=low

  * header-forward: remove port number from X-Forwarded-For

 -- Max Kellermann <mk@cm4all.com>  Wed, 28 Dec 2011 16:51:41 -0000

cm4all-beng-proxy (1.1.22) unstable; urgency=low

  * merge release 1.0.17
  * istream-socket: fix potential assertion failure

 -- Max Kellermann <mk@cm4all.com>  Wed, 21 Dec 2011 16:44:46 -0000

cm4all-beng-proxy (1.1.21) unstable; urgency=low

  * merge release 1.0.16

 -- Max Kellermann <mk@cm4all.com>  Wed, 14 Dec 2011 11:07:58 -0000

cm4all-beng-proxy (1.1.20) unstable; urgency=low

  * merge release 1.0.15
  * processor: don't rewrite "mailto:" hyperlinks

 -- Max Kellermann <mk@cm4all.com>  Mon, 05 Dec 2011 18:37:10 -0000

cm4all-beng-proxy (1.1.19) unstable; urgency=low

  * {css_,}processor: quote widget classes for prefixing XML IDs, CSS classes

 -- Max Kellermann <mk@cm4all.com>  Fri, 18 Nov 2011 13:17:02 -0000

cm4all-beng-proxy (1.1.18) unstable; urgency=low

  * merge release 1.0.13
  * lb_http: eliminate the duplicate "Date" response header

 -- Max Kellermann <mk@cm4all.com>  Tue, 08 Nov 2011 19:33:07 +0100

cm4all-beng-proxy (1.1.17) unstable; urgency=low

  * merge release 1.0.13

 -- Max Kellermann <mk@cm4all.com>  Wed, 02 Nov 2011 16:52:21 +0100

cm4all-beng-proxy (1.1.16) unstable; urgency=low

  * merge release 1.0.12

 -- Max Kellermann <mk@cm4all.com>  Fri, 21 Oct 2011 15:09:55 +0200

cm4all-beng-proxy (1.1.15) unstable; urgency=low

  * merge release 1.0.11

 -- Max Kellermann <mk@cm4all.com>  Wed, 19 Oct 2011 09:36:38 +0200

cm4all-beng-proxy (1.1.14) unstable; urgency=low

  * merge release 1.0.10

 -- Max Kellermann <mk@cm4all.com>  Fri, 07 Oct 2011 15:15:00 +0200

cm4all-beng-proxy (1.1.13) unstable; urgency=low

  * merge release 1.0.9

 -- Max Kellermann <mk@cm4all.com>  Thu, 29 Sep 2011 16:47:56 +0200

cm4all-beng-proxy (1.1.12) unstable; urgency=low

  * merge release 1.0.8

 -- Max Kellermann <mk@cm4all.com>  Thu, 22 Sep 2011 17:13:41 +0200

cm4all-beng-proxy (1.1.11) unstable; urgency=low

  * merge release 1.0.7
  * widget-http: response header X-CM4all-View selects a view
  * processor, css_processor: support prefixing XML ids
  * processor: property "c:view" selects a view

 -- Max Kellermann <mk@cm4all.com>  Fri, 16 Sep 2011 12:25:24 +0200

cm4all-beng-proxy (1.1.10) unstable; urgency=low

  * merge release 1.0.6
  * http-request: don't clear failure state on successful TCP connection
  * istream-socket: fix assertion failure after receive error
  * ssl_filter: check for end-of-file on plain socket
  * ssl_filter: fix buffer assertion failures

 -- Max Kellermann <mk@cm4all.com>  Tue, 13 Sep 2011 18:50:18 +0200

cm4all-beng-proxy (1.1.9) unstable; urgency=low

  * http-request: improve keep-alive cancellation detection
  * http-request: mark server "failed" after HTTP client error
  * lb: implement the control protocol
    - can disable and re-enable workers
  * lb: don't allow sticky pool with only one member
  * lb: verify that a new sticky host is alive
  * lb: mark server "failed" after HTTP client error

 -- Max Kellermann <mk@cm4all.com>  Fri, 09 Sep 2011 13:03:55 +0200

cm4all-beng-proxy (1.1.8) unstable; urgency=low

  * merge release 1.0.5
  * {css_,}processor: one more underscore for the prefix
  * processor: remove rewrite-uri processing instructions from output
  * translate: unknown packet is a fatal error
  * processor: add option to set widget/focus by default
  * rewrite-uri: a leading tilde refers to the widget base; translation
    packet ANCHOR_ABSOLUTE enables it by default

 -- Max Kellermann <mk@cm4all.com>  Mon, 05 Sep 2011 17:56:31 +0200

cm4all-beng-proxy (1.1.7) unstable; urgency=low

  * css_processor: implement property "-c-mode"
  * css_processor: translate underscore prefix in class names
  * processor: translate underscore prefix in CSS class names

 -- Max Kellermann <mk@cm4all.com>  Mon, 29 Aug 2011 17:47:48 +0200

cm4all-beng-proxy (1.1.6) unstable; urgency=low

  * merge release 1.0.3
  * implement CSS processor

 -- Max Kellermann <mk@cm4all.com>  Mon, 22 Aug 2011 17:13:56 +0200

cm4all-beng-proxy (1.1.5) unstable; urgency=low

  * lb: optionally generate Via and X-Forwarded-For

 -- Max Kellermann <mk@cm4all.com>  Wed, 17 Aug 2011 12:45:14 +0200

cm4all-beng-proxy (1.1.4) unstable; urgency=low

  * pipe-stock: fix assertion failure after optimization bug
  * istream-pipe: reuse drained pipes immediately
  * sink-socket: reinstate write event during bulk transfers

 -- Max Kellermann <mk@cm4all.com>  Thu, 11 Aug 2011 14:41:37 +0200

cm4all-beng-proxy (1.1.3) unstable; urgency=low

  * widget: quote invalid XMLID/JS characters for &c:prefix;
  * lb: add protocol "tcp"

 -- Max Kellermann <mk@cm4all.com>  Wed, 10 Aug 2011 18:53:12 +0200

cm4all-beng-proxy (1.1.2) unstable; urgency=low

  * merge release 1.0.2
  * http-server: report detailed errors
  * widget-http: implement header dumps
  * cgi, fastcgi: enable cookie jar with custom cookie "host"

 -- Max Kellermann <mk@cm4all.com>  Thu, 04 Aug 2011 17:27:51 +0200

cm4all-beng-proxy (1.1.1) unstable; urgency=low

  * merge release 1.0.1
  * lb: don't ignore unimplemented configuration keywords
  * lb: configurable monitor check interval
  * session: configurable idle timeout

 -- Max Kellermann <mk@cm4all.com>  Tue, 26 Jul 2011 11:27:20 +0200

cm4all-beng-proxy (1.1) unstable; urgency=low

  * http-client: send "Expect: 100-continue" only for big request body
  * lb: implement monitors (ping, connect, tcp_expect)

 -- Max Kellermann <mk@cm4all.com>  Wed, 20 Jul 2011 15:04:22 +0200
  
cm4all-beng-proxy (1.0.34) unstable; urgency=low

  * resource-loader: don't strip last segment from IPv6 address

 -- Max Kellermann <mk@cm4all.com>  Wed, 16 May 2012 09:47:43 -0000

cm4all-beng-proxy (1.0.33) unstable; urgency=low

  * widget-resolver: fix assertion failure on recursive abort

 -- Max Kellermann <mk@cm4all.com>  Thu, 26 Apr 2012 14:04:01 -0000

cm4all-beng-proxy (1.0.32) unstable; urgency=low

  * http-cache: add missing initialization on memcached miss

 -- Max Kellermann <mk@cm4all.com>  Mon, 26 Mar 2012 13:35:01 -0000

cm4all-beng-proxy (1.0.31) unstable; urgency=low

  * proxy-widget: close the request body when the view doesn't exist

 -- Max Kellermann <mk@cm4all.com>  Tue, 20 Mar 2012 08:28:00 -0000

cm4all-beng-proxy (1.0.30) unstable; urgency=low

  * widget-view: initialize the header forward settings
  * translate-client: new view inherits header forward settings from
    default view
  * handler: clear transformation after translation error
  * http-cache: release the memcached response on abort
  * fcgi-request: close the request body on stock failure

 -- Max Kellermann <mk@cm4all.com>  Thu, 15 Mar 2012 15:34:18 -0000

cm4all-beng-proxy (1.0.29) unstable; urgency=low

  * processor: unescape custom header values
  * widget-resolver: fix NULL dereference after failure

 -- Max Kellermann <mk@cm4all.com>  Thu, 08 Mar 2012 18:10:14 -0000

cm4all-beng-proxy (1.0.28) unstable; urgency=low

  * widget-resolver: serve responses in the right order
  * widget-request: fix session related assertion failure
  * translate: initialize all GError variables

 -- Max Kellermann <mk@cm4all.com>  Fri, 02 Mar 2012 15:20:54 -0000

cm4all-beng-proxy (1.0.27) unstable; urgency=low

  * resource-address: fix regression when CGI URI is not set

 -- Max Kellermann <mk@cm4all.com>  Thu, 23 Feb 2012 17:08:16 -0000

cm4all-beng-proxy (1.0.26) unstable; urgency=low

  * resource-address: apply BASE to the CGI request URI

 -- Max Kellermann <mk@cm4all.com>  Thu, 23 Feb 2012 15:11:42 -0000

cm4all-beng-proxy (1.0.25) unstable; urgency=low

  * cgi-client: clear the input pointer on close

 -- Max Kellermann <mk@cm4all.com>  Thu, 16 Feb 2012 13:46:13 -0000

cm4all-beng-proxy (1.0.24) unstable; urgency=low

  * debian/rules: optimize parallel build
  * cgi: break loop when headers are finished

 -- Max Kellermann <mk@cm4all.com>  Wed, 15 Feb 2012 09:23:22 -0000

cm4all-beng-proxy (1.0.23) unstable; urgency=low

  * cgi: detect large response headers
  * cgi: continue parsing response headers after buffer boundary
  * cgi: bigger response header buffer
  * fcgi-client: detect large response headers

 -- Max Kellermann <mk@cm4all.com>  Thu, 09 Feb 2012 09:27:50 -0000

cm4all-beng-proxy (1.0.22) unstable; urgency=low

  * debian/rules: don't run libtool
  * lb: thread safety for the SSL filter
  * lb: fix crash during shutdown
  * http-server: fix uninitialised variable

 -- Max Kellermann <mk@cm4all.com>  Thu, 02 Feb 2012 13:03:08 -0000

cm4all-beng-proxy (1.0.21) unstable; urgency=low

  * hstock: fix memory leak
  * notify: fix endless busy loop
  * ssl_filter: fix hang while tearing down connection

 -- Max Kellermann <mk@cm4all.com>  Tue, 31 Jan 2012 15:24:50 -0000

cm4all-beng-proxy (1.0.20) unstable; urgency=low

  * ssl: load the whole certificate chain
  * translate: fix PATH+JAILCGI+SITE check
  * translate: fix HOME check
  * resource-address: include all CGI attributes in cache key

 -- Max Kellermann <mk@cm4all.com>  Wed, 25 Jan 2012 12:10:43 -0000

cm4all-beng-proxy (1.0.19) unstable; urgency=low

  * cookie-client: add a missing out-of-memory check

 -- Max Kellermann <mk@cm4all.com>  Tue, 17 Jan 2012 08:27:38 -0000

cm4all-beng-proxy (1.0.18) unstable; urgency=low

  * resource-address: support zero-length path_info prefix (for BASE)
  * hashmap: optimize insertions
  * http-server: limit the number of request headers
  * proxy-widget: discard the unused request body on error

 -- Max Kellermann <mk@cm4all.com>  Wed, 04 Jan 2012 14:55:59 -0000

cm4all-beng-proxy (1.0.17) unstable; urgency=low

  * istream-chunked: avoid recursive buffer write, fixes crash

 -- Max Kellermann <mk@cm4all.com>  Wed, 21 Dec 2011 16:37:44 -0000

cm4all-beng-proxy (1.0.16) unstable; urgency=low

  * http-server: disable timeout while waiting for CGI
  * cgi: fix segmentation fault
  * processor: discard child's request body on abort
  * proxy-widget: discard the unused request body on error

 -- Max Kellermann <mk@cm4all.com>  Wed, 14 Dec 2011 11:53:31 +0100

cm4all-beng-proxy (1.0.15) unstable; urgency=low

  * http-client: fix assertion failure on bogus "100 Continue"
  * handler: don't close the request body twice
  * session: add a missing out-of-memory check
  * fcgi-client: check for EV_READ event
  * fcgi-serialize: fix serializing parameter without value

 -- Max Kellermann <mk@cm4all.com>  Mon, 05 Dec 2011 17:47:20 -0000

cm4all-beng-proxy (1.0.14) unstable; urgency=low

  * http-server: don't generate chunked HEAD response
  * http-server: don't override Content-Length for HEAD response
  * lb_http, proxy-widget, response: forward Content-Length after HEAD

 -- Max Kellermann <mk@cm4all.com>  Tue, 08 Nov 2011 18:19:42 +0100

cm4all-beng-proxy (1.0.13) unstable; urgency=low

  * processor: initialize URI rewrite options for <?cm4all-rewrite-uri?>

 -- Max Kellermann <mk@cm4all.com>  Wed, 02 Nov 2011 16:47:48 +0100

cm4all-beng-proxy (1.0.12) unstable; urgency=low

  * http-server, proxy-widget: add missing newline to log message
  * fcgi_client: fix assertion failure on response body error
  * http-cache-choice: fix crash due to wrong filter callback

 -- Max Kellermann <mk@cm4all.com>  Fri, 21 Oct 2011 15:02:42 +0200

cm4all-beng-proxy (1.0.11) unstable; urgency=low

  * lb_config: fix binding to wildcard address
  * rewrite-uri: clarify warning message when widget has no id

 -- Max Kellermann <mk@cm4all.com>  Wed, 19 Oct 2011 09:26:48 +0200

cm4all-beng-proxy (1.0.10) unstable; urgency=low

  * debian/control: beng-lb doesn't need "daemon" anymore
  * http-string: allow space in unquoted cookie values (RFC ignorant)

 -- Max Kellermann <mk@cm4all.com>  Fri, 07 Oct 2011 15:06:32 +0200

cm4all-beng-proxy (1.0.9) unstable; urgency=low

  * tcp-balancer: store a copy of the socket address
  * lb: default log directory is /var/log/cm4all/beng-lb
  * lb: use new built-in watchdog instead of /usr/bin/daemon

 -- Max Kellermann <mk@cm4all.com>  Thu, 29 Sep 2011 16:19:34 +0200

cm4all-beng-proxy (1.0.8) unstable; urgency=low

  * resource-address: copy the delegate JailCGI parameters (crash bug fix)
  * response: use the same URI for storing and dropping widget sessions

 -- Max Kellermann <mk@cm4all.com>  Thu, 22 Sep 2011 13:39:08 +0200

cm4all-beng-proxy (1.0.7) unstable; urgency=low

  * inline-widget: discard request body when class lookup fails

 -- Max Kellermann <mk@cm4all.com>  Fri, 16 Sep 2011 12:16:04 +0200

cm4all-beng-proxy (1.0.6) unstable; urgency=low

  * processor: support short "SCRIPT" tag
  * widget-uri: use the template's view specification

 -- Max Kellermann <mk@cm4all.com>  Tue, 13 Sep 2011 18:14:24 +0200

cm4all-beng-proxy (1.0.5) unstable; urgency=low

  * resource-loader: delete comma when extracting from X-Forwarded-For

 -- Max Kellermann <mk@cm4all.com>  Mon, 05 Sep 2011 17:43:22 +0200

cm4all-beng-proxy (1.0.4) unstable; urgency=low

  * istream-replace: update the buffer reader after new data was added

 -- Max Kellermann <mk@cm4all.com>  Mon, 05 Sep 2011 15:43:17 +0200

cm4all-beng-proxy (1.0.3) unstable; urgency=low

  * merge release 0.9.35
  * control-handler: fix uninitialized variable

 -- Max Kellermann <mk@cm4all.com>  Thu, 18 Aug 2011 15:15:52 +0200

cm4all-beng-proxy (1.0.2) unstable; urgency=low

  * merge release 0.9.34
  * handler: always log translate client errors
  * tcp-balancer: fix memory leak in error handler
  * http-string: allow more characters in cookie values (RFC ignorant)

 -- Max Kellermann <mk@cm4all.com>  Mon, 01 Aug 2011 16:30:05 +0200

cm4all-beng-proxy (1.0.1) unstable; urgency=low

  * session: increase idle timeout to 20 minutes

 -- Max Kellermann <mk@cm4all.com>  Tue, 26 Jul 2011 11:23:36 +0200

cm4all-beng-proxy (1.0) unstable; urgency=low

  * merge release 0.9.33
  * header-forward: eliminate the duplicate "Date" response header
  * proxy-handler: don't pass internal URI arguments to CGI

 -- Max Kellermann <mk@cm4all.com>  Mon, 18 Jul 2011 17:07:42 +0200

cm4all-beng-proxy (0.10.14) unstable; urgency=low

  * merge release 0.9.32

 -- Max Kellermann <mk@cm4all.com>  Tue, 12 Jul 2011 19:02:23 +0200

cm4all-beng-proxy (0.10.13) unstable; urgency=low

  * growing-buffer: reset the position when skipping buffers

 -- Max Kellermann <mk@cm4all.com>  Wed, 06 Jul 2011 10:07:50 +0200

cm4all-beng-proxy (0.10.12) unstable; urgency=low

  * merge release 0.9.31
  * rewrite-uri: log widget base mismatch
  * istream-replace: fix assertion failure with splitted buffer

 -- Max Kellermann <mk@cm4all.com>  Tue, 05 Jul 2011 22:05:44 +0200

cm4all-beng-proxy (0.10.11) unstable; urgency=low

  * merge release 0.9.30
  * lb: add SSL/TLS support

 -- Max Kellermann <mk@cm4all.com>  Mon, 04 Jul 2011 17:14:21 +0200

cm4all-beng-proxy (0.10.10) unstable; urgency=low

  * merge release 0.9.29

 -- Max Kellermann <mk@cm4all.com>  Tue, 28 Jun 2011 17:56:43 +0200

cm4all-beng-proxy (0.10.9) unstable; urgency=low

  * merge release 0.9.28

 -- Max Kellermann <mk@cm4all.com>  Mon, 27 Jun 2011 13:38:03 +0200

cm4all-beng-proxy (0.10.8) unstable; urgency=low

  * lb_http: don't access the connection object after it was closed
  * restart the load balancer automatically

 -- Max Kellermann <mk@cm4all.com>  Wed, 22 Jun 2011 12:38:39 +0200

cm4all-beng-proxy (0.10.7) unstable; urgency=low

  * config: make the session cookie name configurable
  * uri-relative: allow relative base URIs (for CGI)
  * widget-uri: combine existing CGI PATH_INFO and given widget location
  * python/translation/widget: support "path_info" specification

 -- Max Kellermann <mk@cm4all.com>  Mon, 20 Jun 2011 14:54:38 +0200

cm4all-beng-proxy (0.10.6) unstable; urgency=low

  * merge release 0.9.26

 -- Max Kellermann <mk@cm4all.com>  Wed, 15 Jun 2011 09:19:28 +0200

cm4all-beng-proxy (0.10.5) unstable; urgency=low

  * merge release 0.9.26

 -- Max Kellermann <mk@cm4all.com>  Fri, 10 Jun 2011 10:09:09 +0200

cm4all-beng-proxy (0.10.4) unstable; urgency=low

  * doc: add beng-lb documentation
  * lb: implement "fallback" option
  * merge release 0.9.25

 -- Max Kellermann <mk@cm4all.com>  Wed, 08 Jun 2011 14:13:43 +0200

cm4all-beng-proxy (0.10.3) unstable; urgency=low

  * python/translation.widget: support keyword "sticky"
  * lb: implement sticky modes "failover", "cookie"

 -- Max Kellermann <mk@cm4all.com>  Mon, 06 Jun 2011 15:51:36 +0200

cm4all-beng-proxy (0.10.2) unstable; urgency=low

  * debian: fix beng-lb pid file name
  * lb_http: implement sticky sessions
  * merge release 0.9.24

 -- Max Kellermann <mk@cm4all.com>  Tue, 31 May 2011 14:32:03 +0200

cm4all-beng-proxy (0.10.1) unstable; urgency=low

  * lb_http: close request body on error
  * lb_listener: print error message when binding fails
  * merge release 0.9.23

 -- Max Kellermann <mk@cm4all.com>  Fri, 27 May 2011 13:13:55 +0200

cm4all-beng-proxy (0.10) unstable; urgency=low

  * failure: fix inverted logic bug in expiry check
  * tcp-balancer: implement session stickiness
  * lb: new stand-alone load balancer

 -- Max Kellermann <mk@cm4all.com>  Thu, 26 May 2011 14:32:02 +0200

cm4all-beng-proxy (0.9.35) unstable; urgency=low

  * resource-loader: pass the last X-Forwarded-For element to AJP

 -- Max Kellermann <mk@cm4all.com>  Thu, 18 Aug 2011 15:05:02 +0200

cm4all-beng-proxy (0.9.34) unstable; urgency=low

  * request: fix double request body close in errdoc handler
  * handler: close request body on early abort

 -- Max Kellermann <mk@cm4all.com>  Mon, 01 Aug 2011 16:21:43 +0200

cm4all-beng-proxy (0.9.33) unstable; urgency=low

  * {http,ajp}-request, errdoc: check before closing the request body on
    error

 -- Max Kellermann <mk@cm4all.com>  Mon, 18 Jul 2011 16:30:29 +0200

cm4all-beng-proxy (0.9.32) unstable; urgency=low

  * processor: dispose request body when focused widget was not found
  * http-string: allow the slash in cookie values (RFC ignorant)

 -- Max Kellermann <mk@cm4all.com>  Tue, 12 Jul 2011 18:16:01 +0200

cm4all-beng-proxy (0.9.31) unstable; urgency=low

  * growing-buffer: fix assertion failure with empty first buffer

 -- Max Kellermann <mk@cm4all.com>  Tue, 05 Jul 2011 21:58:24 +0200

cm4all-beng-proxy (0.9.30) unstable; urgency=low

  * growing-buffer: fix assertion failure in reader when buffer is empty

 -- Max Kellermann <mk@cm4all.com>  Mon, 04 Jul 2011 16:59:28 +0200

cm4all-beng-proxy (0.9.29) unstable; urgency=low

  * http-string: allow the equality sign in cookie values (RFC ignorant)

 -- Max Kellermann <mk@cm4all.com>  Tue, 28 Jun 2011 17:50:23 +0200

cm4all-beng-proxy (0.9.28) unstable; urgency=low

  * http-string: allow round brackets in cookie values (RFC ignorant)

 -- Max Kellermann <mk@cm4all.com>  Mon, 27 Jun 2011 13:23:58 +0200

cm4all-beng-proxy (0.9.27) unstable; urgency=low

  * handler: don't delete existing session in TRANSPARENT mode

 -- Max Kellermann <mk@cm4all.com>  Wed, 15 Jun 2011 09:08:48 +0200

cm4all-beng-proxy (0.9.26) unstable; urgency=low

  * worker: read "crash" value before destroying shared memory
  * session: fix crash while discarding session

 -- Max Kellermann <mk@cm4all.com>  Fri, 10 Jun 2011 09:54:56 +0200

cm4all-beng-proxy (0.9.25) unstable; urgency=low

  * response: discard the request body before passing to errdoc
  * worker: don't restart all workers after "safe" worker crash
  * cgi: check for end-of-file after splice

 -- Max Kellermann <mk@cm4all.com>  Wed, 08 Jun 2011 15:02:35 +0200

cm4all-beng-proxy (0.9.24) unstable; urgency=low

  * fcgi-client: really discard packets on request id mismatch
  * memcached-client: don't schedule read event when buffer is full
  * session: support beng-lb sticky sessions

 -- Max Kellermann <mk@cm4all.com>  Tue, 31 May 2011 14:23:41 +0200

cm4all-beng-proxy (0.9.23) unstable; urgency=low

  * tcp-balancer: retry connecting to cluster if a node fails

 -- Max Kellermann <mk@cm4all.com>  Fri, 27 May 2011 13:01:31 +0200

cm4all-beng-proxy (0.9.22) unstable; urgency=low

  * failure: fix inverted logic bug in expiry check
  * uri-extract: support AJP URLs, fixes AJP cookies
  * ajp-client: don't schedule read event when buffer is full

 -- Max Kellermann <mk@cm4all.com>  Thu, 26 May 2011 08:32:32 +0200

cm4all-beng-proxy (0.9.21) unstable; urgency=low

  * balancer: re-enable load balancing (regression fix)
  * merge release 0.8.38

 -- Max Kellermann <mk@cm4all.com>  Fri, 20 May 2011 11:03:31 +0200

cm4all-beng-proxy (0.9.20) unstable; urgency=low

  * http-cache: fix assertion failure caused by wrong destructor
  * merge release 0.8.37

 -- Max Kellermann <mk@cm4all.com>  Mon, 16 May 2011 14:03:09 +0200

cm4all-beng-proxy (0.9.19) unstable; urgency=low

  * http-request: don't retry requests with a request body

 -- Max Kellermann <mk@cm4all.com>  Thu, 12 May 2011 11:35:55 +0200

cm4all-beng-proxy (0.9.18) unstable; urgency=low

  * http-body: fix assertion failure on EOF chunk after socket was closed
  * widget-http: fix crash in widget lookup error handler
  * merge release 0.8.36

 -- Max Kellermann <mk@cm4all.com>  Tue, 10 May 2011 18:56:33 +0200

cm4all-beng-proxy (0.9.17) unstable; urgency=low

  * growing-buffer: fix assertion failure after large initial write
  * http-request: retry after connection failure
  * test/t-cgi: fix bashisms in test scripts

 -- Max Kellermann <mk@cm4all.com>  Wed, 04 May 2011 18:54:57 +0200

cm4all-beng-proxy (0.9.16) unstable; urgency=low

  * resource-address: append "transparent" args to CGI path_info
  * tcache: fix crash on FastCGI with BASE

 -- Max Kellermann <mk@cm4all.com>  Mon, 02 May 2011 16:07:21 +0200

cm4all-beng-proxy (0.9.15) unstable; urgency=low

  * configure.ac: check if valgrind/memcheck.h is installed
  * configure.ac: check if libattr is available
  * access-log: log Referer and User-Agent
  * access-log: log the request duration
  * proxy-handler: allow forwarding URI arguments
  * merge release 0.8.35

 -- Max Kellermann <mk@cm4all.com>  Wed, 27 Apr 2011 18:54:17 +0200

cm4all-beng-proxy (0.9.14) unstable; urgency=low

  * processor: don't clear widget pointer at opening tag
  * debian: move ulimit call from init script to *.default
  * merge release 0.8.33

 -- Max Kellermann <mk@cm4all.com>  Wed, 13 Apr 2011 17:03:29 +0200

cm4all-beng-proxy (0.9.13) unstable; urgency=low

  * proxy-widget: apply the widget's response header forward settings
  * response: add option to dump the widget tree
  * widget-class: move header forward settings to view
  * merge release 0.8.30

 -- Max Kellermann <mk@cm4all.com>  Mon, 04 Apr 2011 16:31:26 +0200

cm4all-beng-proxy (0.9.12) unstable; urgency=low

  * widget: internal API refactorization
  * was-control: fix argument order in "abort" call
  * was-client: duplicate the GError object when it is used twice
  * {file,delegate}-handler: add Expires/ETag headers to 304 response
  * cgi: allow setting environment variables

 -- Max Kellermann <mk@cm4all.com>  Thu, 24 Mar 2011 15:12:54 +0100

cm4all-beng-proxy (0.9.11) unstable; urgency=low

  * processor: major API refactorization
  * merge release 0.8.29

 -- Max Kellermann <mk@cm4all.com>  Mon, 21 Mar 2011 19:43:28 +0100

cm4all-beng-proxy (0.9.10) unstable; urgency=low

  * merge release 0.8.27

 -- Max Kellermann <mk@cm4all.com>  Fri, 18 Mar 2011 14:11:16 +0100

cm4all-beng-proxy (0.9.9) unstable; urgency=low

  * merge release 0.8.25

 -- Max Kellermann <mk@cm4all.com>  Mon, 14 Mar 2011 16:05:51 +0100

cm4all-beng-proxy (0.9.8) unstable; urgency=low

  * translate: support UNIX domain sockets in ADDRESS_STRING
  * resource-address: support connections to existing FastCGI servers

 -- Max Kellermann <mk@cm4all.com>  Fri, 11 Mar 2011 19:24:33 +0100

cm4all-beng-proxy (0.9.7) unstable; urgency=low

  * merge release 0.8.24

 -- Max Kellermann <mk@cm4all.com>  Fri, 04 Mar 2011 13:07:36 +0100

cm4all-beng-proxy (0.9.6) unstable; urgency=low

  * merge release 0.8.23

 -- Max Kellermann <mk@cm4all.com>  Mon, 28 Feb 2011 11:47:45 +0100

cm4all-beng-proxy (0.9.5) unstable; urgency=low

  * translate: allow SITE without CGI

 -- Max Kellermann <mk@cm4all.com>  Mon, 31 Jan 2011 06:35:24 +0100

cm4all-beng-proxy (0.9.4) unstable; urgency=low

  * widget-class: allow distinct addresses for each view

 -- Max Kellermann <mk@cm4all.com>  Thu, 27 Jan 2011 17:51:21 +0100

cm4all-beng-proxy (0.9.3) unstable; urgency=low

  * istream-catch: log errors
  * proxy-handler: pass the original request URI to (Fast)CGI
  * proxy-handler: pass the original document root to (Fast)CGI
  * fcgi-stock: pass site id to child process
  * translation: new packet "HOME" for JailCGI
  * resource-loader: get remote host from "X-Forwarded-For"
  * cgi, fcgi-client: pass client IP address to application

 -- Max Kellermann <mk@cm4all.com>  Fri, 21 Jan 2011 18:13:38 +0100

cm4all-beng-proxy (0.9.2) unstable; urgency=low

  * merge release 0.8.21
  * http-response: better context for error messages
  * istream: method close() does not invoke handler->abort()
  * istream: better context for error messages
  * ajp-client: destruct properly when request stream fails
  * {delegate,fcgi,was}-stock: use the JailCGI 1.4 wrapper

 -- Max Kellermann <mk@cm4all.com>  Mon, 17 Jan 2011 12:08:04 +0100

cm4all-beng-proxy (0.9.1) unstable; urgency=low

  * http-server: count the number of raw bytes sent and received
  * control-handler: support TCACHE_INVALIDATE with SITE
  * new programs "log-forward", "log-exec" for network logging
  * new program "log-split" for creating per-site log files
  * new program "log-traffic" for creating per-site traffic logs
  * move logging servers to new package cm4all-beng-proxy-logging
  * python/control.client: add parameter "broadcast"

 -- Max Kellermann <mk@cm4all.com>  Thu, 02 Dec 2010 12:07:16 +0100

cm4all-beng-proxy (0.9) unstable; urgency=low

  * merge release 0.8.19
  * was-client: explicitly send 32 bit METHOD payload
  * was-client: explicitly parse STATUS as 32 bit integer
  * was-client: clear control channel object on destruction
  * was-client: reuse child process if state is clean on EOF
  * was-client: abort properly after receiving illegal packet
  * was-client: allow "request STOP" before response completed
  * was-client: postpone the response handler invocation
  * was-control: send packets in bulk
  * python: support WAS widgets
  * http-server: enable "cork" mode only for beginning of response
  * http-cache: don't access freed memory in pool_unref_denotify()
  * http: use libcm4all-http
  * new datagram based binary protocol for access logging
  * main: default WAS stock limit is 16

 -- Max Kellermann <mk@cm4all.com>  Thu, 18 Nov 2010 19:56:17 +0100

cm4all-beng-proxy (0.8.38) unstable; urgency=low

  * failure: update time stamp on existing item
  * errdoc: free the original response body on abort

 -- Max Kellermann <mk@cm4all.com>  Fri, 20 May 2011 10:17:14 +0200

cm4all-beng-proxy (0.8.37) unstable; urgency=low

  * widget-resolver: don't reuse failed resolver
  * http-request: fix NULL pointer dereference on invalid URI
  * config: disable the TCP stock limit by default

 -- Max Kellermann <mk@cm4all.com>  Mon, 16 May 2011 13:41:32 +0200

cm4all-beng-proxy (0.8.36) unstable; urgency=low

  * http-server: check if client closes connection while processing
  * http-client: release the socket before invoking the callback
  * fcgi-client: fix assertion failure on full input buffer
  * memcached-client: re-enable socket event after direct copy
  * istream-file: fix assertion failure on range request
  * test/t-cgi: fix bashisms in test scripts

 -- Max Kellermann <mk@cm4all.com>  Tue, 10 May 2011 18:45:48 +0200

cm4all-beng-proxy (0.8.35) unstable; urgency=low

  * session: fix potential session defragmentation crash
  * ajp-request: use "host:port" as TCP stock key
  * cgi: evaluate the Content-Length response header

 -- Max Kellermann <mk@cm4all.com>  Wed, 27 Apr 2011 13:32:05 +0200

cm4all-beng-proxy (0.8.34) unstable; urgency=low

  * js: replace all '%' with '$'
  * js: check if session_id is null
  * debian: add package cm4all-beng-proxy-tools

 -- Max Kellermann <mk@cm4all.com>  Tue, 19 Apr 2011 18:43:54 +0200

cm4all-beng-proxy (0.8.33) unstable; urgency=low

  * processor: don't quote query string arguments with dollar sign
  * widget-request: safely remove "view" and "path" from argument table
  * debian/control: add "Breaks << 0.8.32" on the JavaScript library

 -- Max Kellermann <mk@cm4all.com>  Tue, 12 Apr 2011 18:21:55 +0200

cm4all-beng-proxy (0.8.32) unstable; urgency=low

  * args: quote arguments with the dollar sign

 -- Max Kellermann <mk@cm4all.com>  Tue, 12 Apr 2011 13:34:42 +0200

cm4all-beng-proxy (0.8.31) unstable; urgency=low

  * proxy-widget: eliminate the duplicate "Server" response header
  * translation: add packet UNTRUSTED_SITE_SUFFIX

 -- Max Kellermann <mk@cm4all.com>  Thu, 07 Apr 2011 16:23:37 +0200

cm4all-beng-proxy (0.8.30) unstable; urgency=low

  * handler: make lower-case realm name from the "Host" header
  * session: copy attribute "realm", fixes segmentation fault

 -- Max Kellermann <mk@cm4all.com>  Tue, 29 Mar 2011 16:47:43 +0200

cm4all-beng-proxy (0.8.29) unstable; urgency=low

  * ajp-client: send query string in an AJP attribute

 -- Max Kellermann <mk@cm4all.com>  Mon, 21 Mar 2011 19:16:16 +0100

cm4all-beng-proxy (0.8.28) unstable; urgency=low

  * resource-loader: use X-Forwarded-For to obtain AJP remote host
  * resource-loader: strip port from AJP remote address
  * resource-loader: don't pass remote host to AJP server
  * resource-loader: parse server port for AJP
  * ajp-client: always send content-length
  * ajp-client: parse the remaining buffer after EAGAIN

 -- Max Kellermann <mk@cm4all.com>  Mon, 21 Mar 2011 11:12:07 +0100

cm4all-beng-proxy (0.8.27) unstable; urgency=low

  * http-request: close the request body on malformed URI
  * ajp-request: AJP translation packet contains ajp://host:port/path

 -- Max Kellermann <mk@cm4all.com>  Fri, 18 Mar 2011 14:04:21 +0100

cm4all-beng-proxy (0.8.26) unstable; urgency=low

  * python/response: fix typo in ajp()
  * session: validate sessions only within one realm

 -- Max Kellermann <mk@cm4all.com>  Fri, 18 Mar 2011 08:59:41 +0100

cm4all-beng-proxy (0.8.25) unstable; urgency=low

  * widget-http: discard request body on unknown view name
  * inline-widget: discard request body on error
  * {http,fcgi,was}-client: allocate response headers from caller pool
  * cmdline: fcgi_stock_limit defaults to 0 (no limit)

 -- Max Kellermann <mk@cm4all.com>  Mon, 14 Mar 2011 15:53:42 +0100

cm4all-beng-proxy (0.8.24) unstable; urgency=low

  * fcgi-client: release the connection even when padding not consumed
    after empty response

 -- Max Kellermann <mk@cm4all.com>  Wed, 02 Mar 2011 17:39:33 +0100

cm4all-beng-proxy (0.8.23) unstable; urgency=low

  * memcached-client: allocate a new memory pool
  * memcached-client: copy caller_pool reference before freeing the client
  * fcgi-client: check headers!=NULL
  * fcgi-client: release the connection even when padding not consumed

 -- Max Kellermann <mk@cm4all.com>  Mon, 28 Feb 2011 10:50:02 +0100

cm4all-beng-proxy (0.8.22) unstable; urgency=low

  * cgi: fill special variables CONTENT_TYPE, CONTENT_LENGTH
  * memcached-client: remove stray pool_unref() call
  * memcached-client: reuse the socket if the remaining value is buffered
  * http-cache-choice: abbreviate memcached keys
  * *-cache: allocate a parent pool for cache items
  * pool: re-enable linear pools
  * frame: free the request body on error
  * http-cache: free cached body which was dismissed

 -- Max Kellermann <mk@cm4all.com>  Mon, 07 Feb 2011 15:34:09 +0100

cm4all-beng-proxy (0.8.21) unstable; urgency=low

  * merge release 0.7.55
  * jail: translate the document root properly
  * header-forward: forward the "Host" header to CGI/FastCGI/AJP
  * http-error: map ENOTDIR to "404 Not Found"
  * http-server: fix assertion failure on write error
  * fcgi-stock: clear all environment variables

 -- Max Kellermann <mk@cm4all.com>  Thu, 06 Jan 2011 16:04:20 +0100

cm4all-beng-proxy (0.8.20) unstable; urgency=low

  * widget-resolver: add pedantic state assertions
  * async: remember a copy of the operation in !NDEBUG
  * python/translation/response: max_age() returns self

 -- Max Kellermann <mk@cm4all.com>  Mon, 06 Dec 2010 23:02:50 +0100

cm4all-beng-proxy (0.8.19) unstable; urgency=low

  * merge release 0.7.54

 -- Max Kellermann <mk@cm4all.com>  Wed, 17 Nov 2010 16:25:10 +0100

cm4all-beng-proxy (0.8.18) unstable; urgency=low

  * was-client: explicitly send 32 bit METHOD payload
  * was-client: explicitly parse STATUS as 32 bit integer
  * istream: check presence of as_fd() in optimized build

 -- Max Kellermann <mk@cm4all.com>  Fri, 05 Nov 2010 11:00:54 +0100

cm4all-beng-proxy (0.8.17) unstable; urgency=low

  * merged release 0.7.53
  * widget: use colon as widget path separator
  * was-client: check for abort during response handler
  * was-client: implement STOP
  * was-client: release memory pools
  * was-launch: enable non-blocking mode on input and output
  * http-server: don't crash on malformed pipelined request
  * main: free the WAS stock and the UDP listener in the SIGTERM handler

 -- Max Kellermann <mk@cm4all.com>  Thu, 28 Oct 2010 19:50:26 +0200

cm4all-beng-proxy (0.8.16) unstable; urgency=low

  * merged release 0.7.52
  * was-client: support for the WAS protocol

 -- Max Kellermann <mk@cm4all.com>  Wed, 13 Oct 2010 16:45:18 +0200

cm4all-beng-proxy (0.8.15) unstable; urgency=low

  * resource-address: don't skip question mark twice

 -- Max Kellermann <mk@cm4all.com>  Tue, 28 Sep 2010 12:20:33 +0200

cm4all-beng-proxy (0.8.14) unstable; urgency=low

  * processor: schedule "xmlns:c" deletion

 -- Max Kellermann <mk@cm4all.com>  Thu, 23 Sep 2010 14:42:31 +0200

cm4all-beng-proxy (0.8.13) unstable; urgency=low

  * processor: delete "xmlns:c" attributes from link elements
  * istream-{head,zero}: implement method available()
  * merged release 0.7.51

 -- Max Kellermann <mk@cm4all.com>  Tue, 17 Aug 2010 09:54:33 +0200

cm4all-beng-proxy (0.8.12) unstable; urgency=low

  * http-cache-memcached: copy resource address
  * debian/control: add missing ${shlibs:Depends}
  * merged release 0.7.50

 -- Max Kellermann <mk@cm4all.com>  Thu, 12 Aug 2010 20:17:52 +0200

cm4all-beng-proxy (0.8.11) unstable; urgency=low

  * delegate-client: fix SCM_RIGHTS check
  * use Linux 2.6 CLOEXEC/NONBLOCK flags
  * tcache: INVALIDATE removes all variants (error documents etc.)
  * control: new UDP based protocol, allows invalidating caches
  * hashmap: fix assertion failure in hashmap_remove_match()
  * merged release 0.7.49

 -- Max Kellermann <mk@cm4all.com>  Tue, 10 Aug 2010 15:48:10 +0200

cm4all-beng-proxy (0.8.10) unstable; urgency=low

  * tcache: copy response.previous

 -- Max Kellermann <mk@cm4all.com>  Mon, 02 Aug 2010 18:03:43 +0200

cm4all-beng-proxy (0.8.9) unstable; urgency=low

  * (f?)cgi-handler: forward query string only if focused
  * ajp-handler: merge into proxy-handler
  * proxy-handler: forward query string if focused
  * cgi, fastcgi-handler: enable the resource cache
  * translation: add packets CHECK and PREVIOUS for authentication
  * python: add Response.max_age()

 -- Max Kellermann <mk@cm4all.com>  Fri, 30 Jul 2010 11:39:22 +0200

cm4all-beng-proxy (0.8.8) unstable; urgency=low

  * prototypes/translate.py: added new ticket-fastcgi programs
  * http-cache: implement FastCGI caching
  * merged release 0.7.47

 -- Max Kellermann <mk@cm4all.com>  Wed, 21 Jul 2010 13:00:43 +0200

cm4all-beng-proxy (0.8.7) unstable; urgency=low

  * istream-delayed: update the "direct" bit mask
  * http-client: send "Expect: 100-continue"
  * response, widget-http: apply istream_pipe to filter input
  * proxy-handler: apply istream_pipe to request body
  * istream-ajp-body: send larger request body packets
  * ajp-client: support splice()
  * merged release 0.7.46

 -- Max Kellermann <mk@cm4all.com>  Fri, 25 Jun 2010 18:52:04 +0200

cm4all-beng-proxy (0.8.6) unstable; urgency=low

  * translation: added support for custom error documents
  * response: convert HEAD to GET if filter follows
  * processor: short-circuit on HEAD request
  * python: depend on python-twisted-core

 -- Max Kellermann <mk@cm4all.com>  Wed, 16 Jun 2010 16:37:42 +0200

cm4all-beng-proxy (0.8.5) unstable; urgency=low

  * istream-tee: allow second output to block
  * widget-http: don't transform error documents
  * response, widget-http: disable filters after widget frame request
  * translation: added packet FILTER_4XX to filter client errors
  * merged release 0.7.45

 -- Max Kellermann <mk@cm4all.com>  Thu, 10 Jun 2010 16:13:14 +0200

cm4all-beng-proxy (0.8.4) unstable; urgency=low

  * python: added missing "Response" import
  * python: resume parsing after deferred call
  * http-client: implement istream method as_fd()
  * merged release 0.7.44

 -- Max Kellermann <mk@cm4all.com>  Mon, 07 Jun 2010 17:01:16 +0200

cm4all-beng-proxy (0.8.3) unstable; urgency=low

  * file-handler: implement If-Range (RFC 2616 14.27)
  * merged release 0.7.42

 -- Max Kellermann <mk@cm4all.com>  Tue, 01 Jun 2010 16:17:13 +0200

cm4all-beng-proxy (0.8.2) unstable; urgency=low

  * cookie-client: verify the cookie path
  * python: use Twisted's logging library
  * python: added a widget registry class
  * merged release 0.7.41

 -- Max Kellermann <mk@cm4all.com>  Wed, 26 May 2010 13:08:16 +0200

cm4all-beng-proxy (0.8.1) unstable; urgency=low

  * http-cache-memcached: delete entity records on POST

 -- Max Kellermann <mk@cm4all.com>  Tue, 18 May 2010 12:21:55 +0200

cm4all-beng-proxy (0.8) unstable; urgency=low

  * istream: added method as_fd() to convert istream to file descriptor
  * fork: support passing stdin istream fd to child process
  * http-cache: discard only matching entries on POST
  * istream-html-escape: escape single and double quote
  * rewrite-uri: escape the result with XML entities

 -- Max Kellermann <mk@cm4all.com>  Thu, 13 May 2010 12:34:46 +0200

cm4all-beng-proxy (0.7.55) unstable; urgency=low

  * pool: reparent pools in optimized build
  * istream-deflate: add missing pool reference while reading
  * istream-deflate: fix several error handlers

 -- Max Kellermann <mk@cm4all.com>  Thu, 06 Jan 2011 12:59:39 +0100

cm4all-beng-proxy (0.7.54) unstable; urgency=low

  * http-server: fix crash on deferred chunked request body
  * parser: fix crash on malformed SCRIPT element

 -- Max Kellermann <mk@cm4all.com>  Wed, 17 Nov 2010 16:13:09 +0100

cm4all-beng-proxy (0.7.53) unstable; urgency=low

  * http-server: don't crash on malformed pipelined request
  * sink-header: fix assertion failure on empty trailer

 -- Max Kellermann <mk@cm4all.com>  Thu, 28 Oct 2010 18:39:01 +0200

cm4all-beng-proxy (0.7.52) unstable; urgency=low

  * fcgi-client: fix send timeout handler
  * fork: finish the buffer after pipe was drained

 -- Max Kellermann <mk@cm4all.com>  Wed, 13 Oct 2010 16:39:26 +0200

cm4all-beng-proxy (0.7.51) unstable; urgency=low

  * http-client: clear response body pointer before forwarding EOF event
  * processor: fix assertion failure for c:mode in c:widget

 -- Max Kellermann <mk@cm4all.com>  Mon, 16 Aug 2010 17:01:48 +0200

cm4all-beng-proxy (0.7.50) unstable; urgency=low

  * header-forward: don't forward the "Host" header to HTTP servers
  * resource-address: use uri_relative() for CGI
  * uri-relative: don't lose host name in uri_absolute()
  * uri-relative: don't fail on absolute URIs
  * http-cache-heap: don't use uninitialized item size

 -- Max Kellermann <mk@cm4all.com>  Thu, 12 Aug 2010 20:03:49 +0200

cm4all-beng-proxy (0.7.49) unstable; urgency=low

  * hashmap: fix assertion failure in hashmap_remove_value()

 -- Max Kellermann <mk@cm4all.com>  Tue, 10 Aug 2010 15:37:12 +0200

cm4all-beng-proxy (0.7.48) unstable; urgency=low

  * pipe-stock: add assertions on file descriptors

 -- Max Kellermann <mk@cm4all.com>  Mon, 09 Aug 2010 14:56:54 +0200

cm4all-beng-proxy (0.7.47) unstable; urgency=low

  * cmdline: add option "--group"

 -- Max Kellermann <mk@cm4all.com>  Fri, 16 Jul 2010 18:39:53 +0200

cm4all-beng-proxy (0.7.46) unstable; urgency=low

  * handler: initialize all translate_response attributes
  * http-client: consume buffer before header length check
  * istream-pipe: clear "direct" flags in constructor
  * istream-pipe: return gracefully when handler blocks
  * ajp-client: hold pool reference to reset TCP_CORK

 -- Max Kellermann <mk@cm4all.com>  Mon, 21 Jun 2010 17:53:21 +0200

cm4all-beng-proxy (0.7.45) unstable; urgency=low

  * istream-tee: separate "weak" values for the two outputs
  * fcache: don't close output when caching has been canceled
  * tcache: copy the attribute "secure_cookie"

 -- Max Kellermann <mk@cm4all.com>  Thu, 10 Jun 2010 15:21:34 +0200

cm4all-beng-proxy (0.7.44) unstable; urgency=low

  * http-client: check response header length
  * http-server: check request header length

 -- Max Kellermann <mk@cm4all.com>  Mon, 07 Jun 2010 16:51:57 +0200

cm4all-beng-proxy (0.7.43) unstable; urgency=low

  * http-cache: fixed NULL pointer dereference when storing empty response
    body on the heap

 -- Max Kellermann <mk@cm4all.com>  Tue, 01 Jun 2010 18:52:45 +0200

cm4all-beng-proxy (0.7.42) unstable; urgency=low

  * fork: check "direct" flag again after buffer flush
  * pool: pool_unref_denotify() remembers the code location
  * sink-{buffer,gstring}: don't invoke callback in abort()
  * async: added another debug flag to verify correctness

 -- Max Kellermann <mk@cm4all.com>  Mon, 31 May 2010 21:15:58 +0200

cm4all-beng-proxy (0.7.41) unstable; urgency=low

  * http-cache: initialize response status and headers on empty body

 -- Max Kellermann <mk@cm4all.com>  Tue, 25 May 2010 16:27:25 +0200

cm4all-beng-proxy (0.7.40) unstable; urgency=low

  * http-cache: fixed NULL pointer dereference when storing empty response
    body in memcached

 -- Max Kellermann <mk@cm4all.com>  Tue, 25 May 2010 15:04:44 +0200

cm4all-beng-proxy (0.7.39) unstable; urgency=low

  * memcached-stock: close value on connect failure
  * http: implement remaining status codes
  * http-cache: allow caching empty response body
  * http-cache: cache status codes 203, 206, 300, 301, 410
  * http-cache: don't cache authorized resources

 -- Max Kellermann <mk@cm4all.com>  Fri, 21 May 2010 17:37:29 +0200

cm4all-beng-proxy (0.7.38) unstable; urgency=low

  * http-server: send HTTP/1.1 declaration with "100 Continue"
  * connection: initialize "site_name", fixes crash bug
  * translation: added packet SECURE_COOKIE

 -- Max Kellermann <mk@cm4all.com>  Thu, 20 May 2010 15:40:34 +0200

cm4all-beng-proxy (0.7.37) unstable; urgency=low

  * *-client: implement a socket leak detector
  * handler: initialize response header without translation server

 -- Max Kellermann <mk@cm4all.com>  Tue, 18 May 2010 12:05:11 +0200

cm4all-beng-proxy (0.7.36) unstable; urgency=low

  * http-client: fixed NULL pointer dereference
  * handler, response: removed duplicate request body destruction calls

 -- Max Kellermann <mk@cm4all.com>  Tue, 11 May 2010 17:16:36 +0200

cm4all-beng-proxy (0.7.35) unstable; urgency=low

  * {http,fcgi,ajp}-request: close the request body on abort
  * handler: set fake translation response on malformed URI

 -- Max Kellermann <mk@cm4all.com>  Mon, 10 May 2010 11:22:23 +0200

cm4all-beng-proxy (0.7.34) unstable; urgency=low

  * translate: check the UNTRUSTED packet
  * translation: added packet UNTRUSTED_PREFIX

 -- Max Kellermann <mk@cm4all.com>  Fri, 30 Apr 2010 19:14:37 +0200

cm4all-beng-proxy (0.7.33) unstable; urgency=low

  * merged release 0.7.27.1
  * fcache: don't continue storing in background
  * fcgi-client: re-add event after some input data has been read

 -- Max Kellermann <mk@cm4all.com>  Fri, 30 Apr 2010 11:31:08 +0200

cm4all-beng-proxy (0.7.32) unstable; urgency=low

  * response: generate the "Server" response header
  * response: support the Authentication-Info response header
  * response: support custom authentication pages
  * translation: support custom response headers

 -- Max Kellermann <mk@cm4all.com>  Tue, 27 Apr 2010 17:09:59 +0200

cm4all-beng-proxy (0.7.31) unstable; urgency=low

  * support HTTP authentication (RFC 2617)

 -- Max Kellermann <mk@cm4all.com>  Mon, 26 Apr 2010 17:26:42 +0200

cm4all-beng-proxy (0.7.30) unstable; urgency=low

  * fcgi-client: support responses without a body
  * {http,fcgi}-client: hold caller pool reference during callback

 -- Max Kellermann <mk@cm4all.com>  Fri, 23 Apr 2010 14:41:05 +0200

cm4all-beng-proxy (0.7.29) unstable; urgency=low

  * http-cache: added missing pool_unref() in memcached_miss()
  * pool: added checked pool references

 -- Max Kellermann <mk@cm4all.com>  Thu, 22 Apr 2010 15:45:48 +0200

cm4all-beng-proxy (0.7.28) unstable; urgency=low

  * fcgi-client: support response status
  * translate: malformed packets are fatal
  * http-cache: don't cache resources with very long URIs
  * memcached-client: increase the maximum key size to 32 kB

 -- Max Kellermann <mk@cm4all.com>  Thu, 15 Apr 2010 15:06:51 +0200

cm4all-beng-proxy (0.7.27.1) unstable; urgency=low

  * http-cache: added missing pool_unref() in memcached_miss()
  * http-cache: don't cache resources with very long URIs
  * memcached-client: increase the maximum key size to 32 kB
  * fork: properly handle partially filled output buffer
  * fork: re-add event after some input data has been read

 -- Max Kellermann <mk@cm4all.com>  Thu, 29 Apr 2010 15:30:21 +0200

cm4all-beng-proxy (0.7.27) unstable; urgency=low

  * session: use GLib's PRNG to generate session ids
  * session: seed the PRNG with /dev/random
  * response: log UNTRUSTED violation attempts
  * response: drop widget sessions when there is no focus

 -- Max Kellermann <mk@cm4all.com>  Fri, 09 Apr 2010 12:04:18 +0200

cm4all-beng-proxy (0.7.26) unstable; urgency=low

  * memcached-client: schedule read event before callback
  * istream-tee: continue with second output if first is closed

 -- Max Kellermann <mk@cm4all.com>  Sun, 28 Mar 2010 18:08:11 +0200

cm4all-beng-proxy (0.7.25) unstable; urgency=low

  * memcached-client: don't poll if socket is closed
  * fork: close file descriptor on input error
  * pool: don't check attachments in pool_trash()

 -- Max Kellermann <mk@cm4all.com>  Thu, 25 Mar 2010 13:28:01 +0100

cm4all-beng-proxy (0.7.24) unstable; urgency=low

  * memcached-client: release socket after splice

 -- Max Kellermann <mk@cm4all.com>  Mon, 22 Mar 2010 11:29:45 +0100

cm4all-beng-proxy (0.7.23) unstable; urgency=low

  * sink-header: support splice
  * memcached-client: support splice (response)
  * fcgi-client: recover correctly after send error
  * fcgi-client: support chunked request body
  * fcgi-client: basic splice support for the request body
  * http-cache: duplicate headers
  * {http,memcached}-client: check "direct" mode after buffer flush
  * cmdline: added option "fcgi_stock_limit"
  * python: auto-export function write_packet()
  * python: Response methods return self

 -- Max Kellermann <mk@cm4all.com>  Fri, 19 Mar 2010 13:28:35 +0100

cm4all-beng-proxy (0.7.22) unstable; urgency=low

  * python: re-add function write_packet()

 -- Max Kellermann <mk@cm4all.com>  Fri, 12 Mar 2010 12:27:21 +0100

cm4all-beng-proxy (0.7.21) unstable; urgency=low

  * ajp-client: handle EAGAIN from send()
  * python: install the missing sources

 -- Max Kellermann <mk@cm4all.com>  Thu, 11 Mar 2010 16:58:25 +0100

cm4all-beng-proxy (0.7.20) unstable; urgency=low

  * http-client: don't reinstate event when socket is closed
  * access-log: log the site name
  * python: removed unused function write_packet()
  * python: split the module beng_proxy.translation
  * python: allow overriding query string and param in absolute_uri()
  * python: moved absolute_uri() to a separate library

 -- Max Kellermann <mk@cm4all.com>  Thu, 11 Mar 2010 09:48:52 +0100

cm4all-beng-proxy (0.7.19) unstable; urgency=low

  * client-socket: translate EV_TIMEOUT to ETIMEDOUT
  * fork: refill the input buffer as soon as possible
  * delegate-client: implement an abortable event
  * pool: added assertions for libevent leaks
  * direct: added option "-s enable_splice=no"

 -- Max Kellermann <mk@cm4all.com>  Thu, 04 Mar 2010 17:34:56 +0100

cm4all-beng-proxy (0.7.18) unstable; urgency=low

  * args: reserve memory for the trailing null byte

 -- Max Kellermann <mk@cm4all.com>  Tue, 23 Feb 2010 17:46:04 +0100

cm4all-beng-proxy (0.7.17) unstable; urgency=low

  * translation: added the BOUNCE packet (variant of REDIRECT)
  * translation: change widget packet HOST to UNTRUSTED
  * translation: pass internal URI arguments to the translation server
  * handler: use the specified status with REDIRECT
  * python: added method Request.absolute_uri()

 -- Max Kellermann <mk@cm4all.com>  Tue, 23 Feb 2010 16:15:22 +0100

cm4all-beng-proxy (0.7.16) unstable; urgency=low

  * processor: separate trusted from untrusted widgets by host name
  * processor: mode=partition is deprecated
  * translate: fix DOCUMENT_ROOT handler for CGI/FASTCGI
  * fcgi-request: added JailCGI support

 -- Max Kellermann <mk@cm4all.com>  Fri, 19 Feb 2010 14:29:29 +0100

cm4all-beng-proxy (0.7.15) unstable; urgency=low

  * processor: unreference the caller pool in abort()
  * tcache: clear BASE on mismatch
  * fcgi-client: generate the Content-Length request header
  * fcgi-client: send the CONTENT_TYPE parameter
  * prototypes/translate.py: use FastCGI to run PHP

 -- Max Kellermann <mk@cm4all.com>  Thu, 11 Feb 2010 14:43:21 +0100

cm4all-beng-proxy (0.7.14) unstable; urgency=low

  * connection: drop connections when the limit is exceeded
  * resource-address: added BASE support
  * fcgi-client: check the request ID in response packets
  * http-client: check response body when request body is closed
  * html-escape: use the last ampersand before the semicolon
  * html-escape: support &apos;
  * processor: unescape widget parameter values

 -- Max Kellermann <mk@cm4all.com>  Fri, 29 Jan 2010 17:49:43 +0100

cm4all-beng-proxy (0.7.13) unstable; urgency=low

  * fcgi-request: duplicate socket path
  * fcgi-request: support ACTION
  * fcgi-client: provide SCRIPT_FILENAME
  * fcgi-client: append empty PARAMS packet
  * fcgi-client: try to read response before request is finished
  * fcgi-client: implement the STDERR packet
  * fcgi-client: support request headers and body
  * fcgi-stock: manage one socket per child process
  * fcgi-stock: unlink socket path after connect
  * fcgi-stock: redirect fd 1,2 to /dev/null
  * fcgi-stock: kill FastCGI processes after 5 minutes idle
  * translation: new packet PAIR for passing parameters to FastCGI

 -- Max Kellermann <mk@cm4all.com>  Thu, 14 Jan 2010 13:36:48 +0100

cm4all-beng-proxy (0.7.12) unstable; urgency=low

  * http-cache: unlock the cache item after successful revalidation
  * http-cache-memcached: pass the expiration time to memcached
  * sink-header: comprise pending data in method available()
  * header-forward: forward the Expires response header

 -- Max Kellermann <mk@cm4all.com>  Tue, 22 Dec 2009 16:18:49 +0100

cm4all-beng-proxy (0.7.11) unstable; urgency=low

  * {ajp,memcached}-client: fix dis\appearing event for duplex socket
  * memcached-client: handle EAGAIN after send()
  * memcached-client: release socket as early as possible
  * header-forward: don't forward Accept-Encoding if transformation is
    enabled
  * widget-http, inline-widget: check Content-Encoding before processing
  * file-handler: send "Vary: Accept-Encoding" for compressed response
  * header-forward: support duplicate headers
  * fcache: implemented a 60 seconds timeout
  * fcache: copy pointer to local variable before callback
  * event2: refresh timeout after event has occurred

 -- Max Kellermann <mk@cm4all.com>  Fri, 18 Dec 2009 16:45:24 +0100

cm4all-beng-proxy (0.7.10) unstable; urgency=low

  * http-{server,client}: fix disappearing event for duplex socket

 -- Max Kellermann <mk@cm4all.com>  Mon, 14 Dec 2009 15:46:25 +0100

cm4all-beng-proxy (0.7.9) unstable; urgency=low

  * http: "Expect" is a hop-by-hop header
  * http-server: send "100 Continue" unless request body closed
  * http-client: poll socket after splice
  * http-server: handle EAGAIN after splice
  * http-server: send a 417 response on unrecognized "Expect" request
  * response, widget-http: append filter id to resource tag
  * resource-tag: check for "Cache-Control: no-store"

 -- Max Kellermann <mk@cm4all.com>  Mon, 14 Dec 2009 13:05:15 +0100

cm4all-beng-proxy (0.7.8) unstable; urgency=low

  * http-body: support partial response in method available()
  * file-handler: support pre-compressed static files
  * fcache: honor the "Cache-Control: no-store" response header

 -- Max Kellermann <mk@cm4all.com>  Wed, 09 Dec 2009 15:49:25 +0100

cm4all-beng-proxy (0.7.7) unstable; urgency=low

  * parser: allow underscore in attribute names
  * processor: check "type" attribute before URI rewriting
  * http-client: start receiving before request is sent
  * http-client: try to read response after write error
  * http-client: deliver response body after headers are finished
  * http-client: release socket as early as possible
  * http-client: serve buffer after socket has been closed
  * istream-chunked: clear input stream in abort handler
  * growing-buffer: fix crash after close in "data" callback

 -- Max Kellermann <mk@cm4all.com>  Thu, 03 Dec 2009 13:09:57 +0100

cm4all-beng-proxy (0.7.6) unstable; urgency=low

  * istream-hold: return -2 if handler is not available yet
  * http, ajp, fcgi: use istream_hold on request body
  * http-client: implemented splicing the request body
  * response: added missing URI substitution

 -- Max Kellermann <mk@cm4all.com>  Tue, 17 Nov 2009 15:25:35 +0100

cm4all-beng-proxy (0.7.5) unstable; urgency=low

  * session: 64 bit session ids
  * session: allow arbitrary session id size (at compile-time)
  * debian: larger default log file (16 * 4MB)
  * debian: added package cm4all-beng-proxy-toi

 -- Max Kellermann <mk@cm4all.com>  Mon, 16 Nov 2009 15:51:24 +0100

cm4all-beng-proxy (0.7.4) unstable; urgency=low

  * measure the latency of external resources
  * widget-http: partially revert "don't query session if !stateful"

 -- Max Kellermann <mk@cm4all.com>  Tue, 10 Nov 2009 15:06:03 +0100

cm4all-beng-proxy (0.7.3) unstable; urgency=low

  * uri-verify: don't reject double slash after first segment
  * hostname: allow the hyphen character
  * processor: allow processing without session
  * widget-http: don't query session if !stateful
  * request: disable session management for known bots
  * python: fixed AttributeError in __getattr__()
  * python: added method Response.process()
  * translation: added the response packets URI, HOST, SCHEME
  * translation: added header forward packets

 -- Max Kellermann <mk@cm4all.com>  Mon, 09 Nov 2009 16:40:27 +0100

cm4all-beng-proxy (0.7.2) unstable; urgency=low

  * fcache: close all caching connections on exit
  * istream-file: retry reading after EAGAIN
  * direct, istream-pipe: re-enable SPLICE_F_NONBLOCK
  * direct, istream-pipe: disable the SPLICE_F_MORE flag
  * http-client: handle EAGAIN after splice
  * http-client, header-writer: remove hop-by-hop response headers
  * response: optimized transformed response headers
  * handler: mangle CGI and FastCGI headers
  * header-forward: generate the X-Forwarded-For header
  * header-forward: add local host name to "Via" request header

 -- Max Kellermann <mk@cm4all.com>  Fri, 30 Oct 2009 13:41:02 +0100

cm4all-beng-proxy (0.7.1) unstable; urgency=low

  * file-handler: close the stream on "304 Not Modified"
  * pool: use assembler code only on gcc
  * cmdline: added option "--set tcp_stock_limit"
  * Makefile.am: enable the "subdir-objects" option

 -- Max Kellermann <mk@cm4all.com>  Thu, 22 Oct 2009 12:17:11 +0200

cm4all-beng-proxy (0.7) unstable; urgency=low

  * ajp-client: check if connection was closed during response callback
  * header-forward: log session id
  * istream: separate TCP splicing checks
  * istream-pipe: fix segmentation fault after incomplete direct transfer
  * istream-pipe: implement the "available" method
  * istream-pipe: allocate pipe only if handler supports it
  * istream-pipe: flush the pipe before reading from input
  * istream-pipe: reuse pipes in a stock
  * direct: support splice() from TCP socket to pipe
  * istream: direct() returns -3 if stream has been closed
  * hstock: don't destroy stocks while items are being created
  * tcp-stock: limit number of connections per host to 256
  * translate, http-client, ajp-client, cgi, http-cache: verify the HTTP
    response status
  * prototypes/translate.py: disallow "/../" and null bytes
  * prototypes/translate.py: added "/jail-delegate/" location
  * uri-parser: strict RFC 2396 URI verification
  * uri-parser: don't unescape the URI path
  * http-client, ajp-client: verify the request URI
  * uri-escape: unescape each character only once
  * http-cache: never use the memcached stock if caching is disabled
  * allow 8192 connections by default
  * allow 65536 file handles by default
  * added package cm4all-jailed-beng-proxy-delegate-helper

 -- Max Kellermann <mk@cm4all.com>  Wed, 21 Oct 2009 15:00:56 +0200

cm4all-beng-proxy (0.6.23) unstable; urgency=low

  * header-forward: log session information
  * prototypes/translate.py: added /cgi-bin/ location
  * http-server: disable keep-alive for HTTP/1.0 clients
  * http-server: don't send "Connection: Keep-Alive"
  * delegate-stock: clear the environment
  * delegate-stock: added jail support
  * delegate-client: reuse helper process after I/O error

 -- Max Kellermann <mk@cm4all.com>  Mon, 12 Oct 2009 17:29:35 +0200

cm4all-beng-proxy (0.6.22) unstable; urgency=low

  * istream-tee: clear both "enabled" flags in the eof/abort handler
  * istream-tee: fall back to first data() return value if second stream
    closed itself
  * http-cache: don't log body_abort after close

 -- Max Kellermann <mk@cm4all.com>  Thu, 01 Oct 2009 19:19:37 +0200

cm4all-beng-proxy (0.6.21) unstable; urgency=low

  * http-client: log more error messages
  * delegate-stock: added the DOCUMENT_ROOT environment variable
  * response, widget: accept "application/xhtml+xml"
  * cookie-server: allow square brackets in unquoted cookie values
    (violating RFC 2109 and RFC 2616)

 -- Max Kellermann <mk@cm4all.com>  Thu, 01 Oct 2009 13:55:40 +0200

cm4all-beng-proxy (0.6.20) unstable; urgency=low

  * stock: clear stock after 60 seconds idle
  * hstock: remove empty stocks
  * http-server, http-client, cgi: fixed off-by-one bug in header parser
  * istream-pipe: fix the direct() return value on error
  * istream-pipe: fix formula in range assertion
  * http-cache-memcached: implemented "remove"
  * handler: added FastCGI handler
  * fcgi-client: unref caller pool after socket release
  * fcgi-client: implemented response headers

 -- Max Kellermann <mk@cm4all.com>  Tue, 29 Sep 2009 14:07:13 +0200

cm4all-beng-proxy (0.6.19) unstable; urgency=low

  * http-client: release caller pool after socket release
  * memcached-client: release socket on marshalling error
  * stock: unref caller pool in abort handler
  * stock: lazy cleanup
  * http-cache: copy caller_pool to local variable

 -- Max Kellermann <mk@cm4all.com>  Thu, 24 Sep 2009 16:02:17 +0200

cm4all-beng-proxy (0.6.18) unstable; urgency=low

  * delegate-handler: support conditional GET and ranges
  * file-handler: fix suffix-byte-range-spec parser
  * delegate-helper: call open() with O_CLOEXEC|O_NOCTTY
  * istream-file: don't set FD_CLOEXEC if O_CLOEXEC is available
  * stock: hold caller pool during "get" operation
  * main: free balancer object during shutdown
  * memcached-client: enable socket timeout
  * delegate-stock: set FD_CLOEXEC on socket

 -- Max Kellermann <mk@cm4all.com>  Thu, 24 Sep 2009 10:50:53 +0200

cm4all-beng-proxy (0.6.17) unstable; urgency=low

  * tcp-stock: implemented a load balancer
  * python: accept address list in the ajp() method
  * http-server: added timeout for the HTTP request headers
  * response: close template when the content type is wrong
  * delegate-get: implemented response headers
  * delegate-get: provide status codes and error messages

 -- Max Kellermann <mk@cm4all.com>  Fri, 18 Sep 2009 15:36:57 +0200

cm4all-beng-proxy (0.6.16) unstable; urgency=low

  * tcp-stock: added support for bulldog-tyke
  * sink-buffer: close input if it's not used in the constructor
  * http-cache-memcached: close response body when deserialization fails
  * serialize: fix regression in serialize_uint64()

 -- Max Kellermann <mk@cm4all.com>  Tue, 15 Sep 2009 19:26:07 +0200

cm4all-beng-proxy (0.6.15) unstable; urgency=low

  * http-cache-choice: find more duplicates during cleanup
  * handler: added AJP handler
  * ajp-request: unref pool only on tcp_stock failure
  * ajp-client: prevent parser recursion
  * ajp-client: free request body when response is closed
  * ajp-client: reuse connection after END_RESPONSE packet
  * ajp-client: enable TCP_CORK while sending
  * istream-ajp-body: added a second "length" header field
  * ajp-client: auto-send empty request body chunk
  * ajp-client: register "write" event after GET_BODY_CHUNK packet
  * ajp-client: implemented request and response headers
  * http-cache-rfc: don't rewind tpool if called recursively

 -- Max Kellermann <mk@cm4all.com>  Fri, 11 Sep 2009 16:04:06 +0200

cm4all-beng-proxy (0.6.14) unstable; urgency=low

  * istream-tee: don't restart reading if already in progress

 -- Max Kellermann <mk@cm4all.com>  Thu, 03 Sep 2009 13:21:06 +0200

cm4all-beng-proxy (0.6.13) unstable; urgency=low

  * cookie-server: fix parsing multiple cookies
  * http-cache-memcached: clean up expired "choice" items
  * sink-gstring: use callback instead of public struct
  * istream-tee: restart reading when one output is closed

 -- Max Kellermann <mk@cm4all.com>  Wed, 02 Sep 2009 17:02:53 +0200

cm4all-beng-proxy (0.6.12) unstable; urgency=low

  * http-cache: don't attempt to remove cache items when the cache is disabled

 -- Max Kellermann <mk@cm4all.com>  Fri, 28 Aug 2009 15:40:48 +0200

cm4all-beng-proxy (0.6.11) unstable; urgency=low

  * http-cache-memcached: store HTTP status and response headers
  * http-cache-memcached: implemented flush (SIGHUP)
  * http-cache-memcached: support "Vary"
  * http-client: work around assertion failure in response_stream_close()

 -- Max Kellermann <mk@cm4all.com>  Thu, 27 Aug 2009 12:33:17 +0200

cm4all-beng-proxy (0.6.10) unstable; urgency=low

  * parser: finish tag before bailing out
  * http-request: allow URLs without path component
  * fork: clear event in read() method
  * istream-file: pass options O_CLOEXEC|O_NOCTTY to open()
  * response: check if the "Host" request header is valid

 -- Max Kellermann <mk@cm4all.com>  Tue, 18 Aug 2009 16:37:19 +0200

cm4all-beng-proxy (0.6.9) unstable; urgency=low

  * direct: disable SPLICE_F_NONBLOCK (temporary NFS EAGAIN workaround)

 -- Max Kellermann <mk@cm4all.com>  Mon, 17 Aug 2009 13:52:49 +0200

cm4all-beng-proxy (0.6.8) unstable; urgency=low

  * widget-http: close response body in error code path
  * http-cache: implemented memcached backend (--memcached-server)
  * processor: &c:base; returns the URI without scheme and host

 -- Max Kellermann <mk@cm4all.com>  Mon, 17 Aug 2009 12:29:19 +0200

cm4all-beng-proxy (0.6.7) unstable; urgency=low

  * file-handler: generate Expires from xattr user.MaxAge
  * cmdline: added option --set to configure:
    - max_connections
    - http_cache_size
    - filter_cache_size
    - translate_cache_size
  * flush caches on SIGHUP

 -- Max Kellermann <mk@cm4all.com>  Fri, 07 Aug 2009 11:41:10 +0200

cm4all-beng-proxy (0.6.6) unstable; urgency=low

  * added missing GLib build dependency
  * cgi-handler: set the "body_consumed" flag

 -- Max Kellermann <mk@cm4all.com>  Tue, 04 Aug 2009 09:53:01 +0200

cm4all-beng-proxy (0.6.5) unstable; urgency=low

  * shm: pass MAP_NORESERVE to mmap()
  * proxy-handler: support cookies
  * translation: added DISCARD_SESSION packet

 -- Max Kellermann <mk@cm4all.com>  Wed, 15 Jul 2009 18:00:33 +0200

cm4all-beng-proxy (0.6.4) unstable; urgency=low

  * http-client: don't read response body in HEAD requests
  * ajp-client: invoke the "abort" handler on error
  * filter-cache: lock cache items while they are served

 -- Max Kellermann <mk@cm4all.com>  Thu, 09 Jul 2009 14:36:14 +0200

cm4all-beng-proxy (0.6.3) unstable; urgency=low

  * http-server: implemented the DELETE method
  * http-server: refuse HTTP/0.9 requests
  * proxy-handler: send request body to template when no widget is focused
  * widget-request: pass original HTTP method to widget
  * session: automatically defragment sessions

 -- Max Kellermann <mk@cm4all.com>  Tue, 07 Jul 2009 16:57:22 +0200

cm4all-beng-proxy (0.6.2) unstable; urgency=low

  * lock: fixed race condition in debug flag updates
  * session: use rwlock for the session manager
  * proxy-handler: pass request headers to the remote HTTP server
  * proxy-handler: forward original Accept-Charset if processor is disabled
  * pipe: don't filter resources without a body
  * fcache: forward original HTTP status over "pipe" filter
  * cgi: support the "Status" line

 -- Max Kellermann <mk@cm4all.com>  Mon, 06 Jul 2009 16:38:26 +0200

cm4all-beng-proxy (0.6.1) unstable; urgency=low

  * session: consistently lock all session objects
  * rewrite-uri: check if widget_external_uri() returns NULL
  * widget-uri: don't generate the "path" argument when it's NULL
  * widget-uri: strip superfluous question mark from widget_base_address()
  * widget-uri: append parameters from the template first
  * widget-uri: re-add configured query string in widget_absolute_uri()
  * widget-uri: eliminate configured query string in widget_external_uri()
  * processor: don't consider session data for base=child and base=parent

 -- Max Kellermann <mk@cm4all.com>  Fri, 03 Jul 2009 15:52:01 +0200

cm4all-beng-proxy (0.6) unstable; urgency=low

  * inline-widget: check the widget HTTP response status
  * response: don't apply transformation on failed response
  * resource-address: include pipe arguments in filter cache key
  * handler: removed session redirect on the first request
  * http-cache: accept ETag response header instead of Last-Modified
  * filter-cache: don't require Last-Modified or Expires
  * file-handler: disable ETag only when processor comes first
  * file-handler: read ETag from xattr
  * pipe: generate new ETag for piped resource
  * session: purge sessions when shared memory is full
  * handler: don't enforce sessions for filtered responses

 -- Max Kellermann <mk@cm4all.com>  Tue, 30 Jun 2009 17:48:20 +0200

cm4all-beng-proxy (0.5.14) unstable; urgency=low

  * ajp-client: implemented request body
  * cookie-client: obey "max-age=0" properly
  * processor: forward the original HTTP status
  * response, widget-http: don't allow processing resource without body
  * widget-http: check the Content-Type before invoking processor
  * response: pass the "Location" response header
  * debian: added a separate -optimized-dbg package
  * added init script support for multiple ports (--port) and multiple listen
    (--listen) command line argumnents
  * translation: added the "APPEND" packet for command line arguments
  * pipe: support command line arguments

 -- Max Kellermann <mk@cm4all.com>  Mon, 29 Jun 2009 16:51:16 +0200

cm4all-beng-proxy (0.5.13) unstable; urgency=low

  * widget-registry: clear local_address in translate request
  * cmdline: added the "--listen" option

 -- Max Kellermann <mk@cm4all.com>  Wed, 24 Jun 2009 12:27:17 +0200

cm4all-beng-proxy (0.5.12) unstable; urgency=low

  * response: pass the "Location" response handler
  * added support for multiple listener ports

 -- Max Kellermann <mk@cm4all.com>  Tue, 23 Jun 2009 23:34:55 +0200

cm4all-beng-proxy (0.5.11) unstable; urgency=low

  * build with autotools
  * use libcm4all-socket, GLib
  * Makefile.am: support out-of-tree builds
  * added optimized Debian package
  * tcache: fixed wrong assignment in VARY=HOST
  * translation: added request packet LOCAL_ADDRESS

 -- Max Kellermann <mk@cm4all.com>  Tue, 23 Jun 2009 15:42:12 +0200

cm4all-beng-proxy (0.5.10) unstable; urgency=low

  * widget-http: assign the "address" variable

 -- Max Kellermann <mk@cm4all.com>  Mon, 15 Jun 2009 18:38:58 +0200

cm4all-beng-proxy (0.5.9) unstable; urgency=low

  * tcache: fixed typo in tcache_string_match()
  * tcache: support VARY=SESSION
  * translate: added the INVALIDATE response packet
  * cache, session: higher size limits
  * widget-uri: separate query_string from path_info
  * widget-uri: ignore widget parameters in widget_external_uri()

 -- Max Kellermann <mk@cm4all.com>  Mon, 15 Jun 2009 17:06:11 +0200

cm4all-beng-proxy (0.5.8) unstable; urgency=low

  * handler: fixed double free bug in translate_callback()

 -- Max Kellermann <mk@cm4all.com>  Sun, 14 Jun 2009 19:05:09 +0200

cm4all-beng-proxy (0.5.7) unstable; urgency=low

  * forward the Content-Disposition header
  * handler: assign new session to local variable, fix segfault
  * handler: don't dereference the NULL session

 -- Max Kellermann <mk@cm4all.com>  Sun, 14 Jun 2009 13:01:52 +0200

cm4all-beng-proxy (0.5.6) unstable; urgency=low

  * widget-http: send the "Via" request header instead of "X-Forwarded-For"
  * proxy-handler: send the "Via" request header
  * widget-request: check the "path" argument before calling uri_compress()

 -- Max Kellermann <mk@cm4all.com>  Tue, 09 Jun 2009 12:21:00 +0200

cm4all-beng-proxy (0.5.5) unstable; urgency=low

  * processor: allow specifying relative URI in c:base=child
  * widget-request: verify the "path" argument
  * widget: allocate address from widget's pool
  * widget-http: support multiple Set-Cookie response headers

 -- Max Kellermann <mk@cm4all.com>  Thu, 04 Jun 2009 15:10:15 +0200

cm4all-beng-proxy (0.5.4) unstable; urgency=low

  * implemented delegation of open() to a helper program
  * added the BASE translation packet, supported by the translation cache
  * deprecated c:mode=proxy
  * rewrite-uri: always enable focus in mode=partial
  * http-cache: don't cache resources with query string (RFC 2616 13.9)
  * http-cache: lock cache items while they are served

 -- Max Kellermann <mk@cm4all.com>  Thu, 28 May 2009 11:44:01 +0200

cm4all-beng-proxy (0.5.3) unstable; urgency=low

  * cgi: close request body on fork() failure
  * fork: added workaround for pipe-to-pipe splice()
  * http-cache: use cache entry when response ETag matches
  * cgi: loop in istream_cgi_read() to prevent blocking
  * cache: check for expired items once a minute
  * cache: optimize search for oldest item

 -- Max Kellermann <mk@cm4all.com>  Wed, 06 May 2009 13:23:46 +0200

cm4all-beng-proxy (0.5.2) unstable; urgency=low

  * added filter cache
  * header-parser: added missing range check in header_parse_line()
  * fork: added event for writing to the child process
  * fork: don't splice() from a pipe
  * response: don't pass request body to unfocused processor
  * added filter type "pipe"

 -- Max Kellermann <mk@cm4all.com>  Wed, 29 Apr 2009 13:24:26 +0200

cm4all-beng-proxy (0.5.1) unstable; urgency=low

  * processor: fixed base=child assertion failure
  * handler: close request body if it was not consumed
  * static-file: generate Last-Modified and ETag response headers
  * static-file: obey the Content-Type provided by the translation server
  * static-file: get Content-Type from extended attribute
  * http-cache: use istream_null when cached resource is empty

 -- Max Kellermann <mk@cm4all.com>  Mon, 27 Apr 2009 10:00:20 +0200

cm4all-beng-proxy (0.5) unstable; urgency=low

  * processor: accept c:mode/c:base attributes in any order
  * processor: removed alternative (anchor) rewrite syntax

 -- Max Kellermann <mk@cm4all.com>  Mon, 20 Apr 2009 22:04:19 +0200

cm4all-beng-proxy (0.4.10) unstable; urgency=low

  * processor: lift length limitation for widget parameters
  * translate: abort if a packet is too large
  * translate: support MAX_AGE for the whole response
  * hashmap: fix corruption of slot chain in hashmap_remove_value()

 -- Max Kellermann <mk@cm4all.com>  Fri, 17 Apr 2009 13:02:50 +0200

cm4all-beng-proxy (0.4.9) unstable; urgency=low

  * http-cache: explicitly start reading into cache
  * cgi: clear "headers" variable before publishing the response
  * translate: use DOCUMENT_ROOT as CGI parameter

 -- Max Kellermann <mk@cm4all.com>  Mon, 06 Apr 2009 16:21:57 +0200

cm4all-beng-proxy (0.4.8) unstable; urgency=low

  * translate: allow ADDRESS packets in AJP addresses
  * translate: initialize all fields of a FastCGI address
  * http-cache: close all caching connections on exit
  * processor: don't rewrite SCRIPT SRC attribute when proxying

 -- Max Kellermann <mk@cm4all.com>  Thu, 02 Apr 2009 15:45:46 +0200

cm4all-beng-proxy (0.4.7) unstable; urgency=low

  * http-server: use istream_null for empty request body
  * parser: check for trailing slash only in TAG_OPEN tags
  * parser: added support for XML Processing Instructions
  * processor: implemented XML Processing Instruction "cm4all-rewrite-uri"
  * uri-escape: escape the slash character
  * cache: remove all matching items in cache_remove()
  * http-cache: lock cache items while holding a reference

 -- Max Kellermann <mk@cm4all.com>  Thu, 02 Apr 2009 12:02:53 +0200

cm4all-beng-proxy (0.4.6) unstable; urgency=low

  * file_handler: fixed logic error in If-Modified-Since check
  * date: return UTC time stamp in http_date_parse()
  * cache: continue search after item was invalidated
  * cache: remove the correct cache item
  * istream-chunked: work around invalid assertion failure
  * istream-subst: fixed corruption after partial match

 -- Max Kellermann <mk@cm4all.com>  Wed, 25 Mar 2009 15:03:10 +0100

cm4all-beng-proxy (0.4.5) unstable; urgency=low

  * http-server: assume keep-alive is enabled on HTTP 1.1
  * http-client: unregister EV_READ when the buffer is full
  * translation: added QUERY_STRING packet
  * processor: optionally parse base/mode from URI

 -- Max Kellermann <mk@cm4all.com>  Tue, 17 Mar 2009 13:04:25 +0100

cm4all-beng-proxy (0.4.4) unstable; urgency=low

  * forward Accept-Language request header to the translation server
  * translate: added the USER_AGENT request packet
  * session: obey the USER/MAX_AGE setting
  * use libcm4all-inline-dev in libcm4all-beng-proxy-dev
  * added pkg-config file for libcm4all-beng-proxy-dev
  * updated python-central dependencies
  * processor: parse c:base/c:mode attributes in PARAM tags

 -- Max Kellermann <mk@cm4all.com>  Wed, 11 Mar 2009 09:43:48 +0100

cm4all-beng-proxy (0.4.3) unstable; urgency=low

  * processor: rewrite URI in LINK tags
  * processor: rewrite URI in PARAM tags
  * use splice() from glibc 2.7
  * translate: added VARY response packet
  * build documentation with texlive

 -- Max Kellermann <mk@cm4all.com>  Wed, 04 Mar 2009 09:53:56 +0100

cm4all-beng-proxy (0.4.2) unstable; urgency=low

  * hashmap: fix corruption in slot chain
  * use monotonic clock to calculate expiry times
  * processor: rewrite URIs in the EMBED, VIDEO, AUDIO tags

 -- Max Kellermann <mk@cm4all.com>  Tue, 17 Feb 2009 17:14:48 +0100

cm4all-beng-proxy (0.4.1) unstable; urgency=low

  * translate: clear client->transformation
  * handler: check for translation errors
  * http-server: fixed assertion failure during shutdown
  * http-server: send "Keep-Alive" response header
  * worker: after fork(), call event_reinit() in the parent process
  * added valgrind build dependency
  * build with Debian's libevent-1.4 package

 -- Max Kellermann <mk@cm4all.com>  Tue, 10 Feb 2009 11:48:53 +0100

cm4all-beng-proxy (0.4) unstable; urgency=low

  * added support for transformation views
    - in the JavaScript API, mode=proxy is now deprecated
  * http-cache: fix segfault when request_headers==NULL
  * http-cache: store multiple (varying) versions of a resource
  * http-cache: use the "max-age" cache-control response

 -- Max Kellermann <mk@cm4all.com>  Fri, 30 Jan 2009 13:29:43 +0100

cm4all-beng-proxy (0.3.9) unstable; urgency=low

  * http-client: assume keep-alive is enabled on HTTP 1.1
  * processor: use configured/session path-info for mode=child URIs

 -- Max Kellermann <mk@cm4all.com>  Tue, 27 Jan 2009 13:07:51 +0100

cm4all-beng-proxy (0.3.8) unstable; urgency=low

  * processor: pass Content-Type and Content-Language headers from
    template
  * http-client: allow chunked response body without keep-alive

 -- Max Kellermann <mk@cm4all.com>  Fri, 23 Jan 2009 13:02:42 +0100

cm4all-beng-proxy (0.3.7) unstable; urgency=low

  * istream_subst: exit the loop if state==INSERT
  * istream_iconv: check if the full buffer could be flushed
  * worker: don't reinitialize session manager during shutdown

 -- Max Kellermann <mk@cm4all.com>  Thu, 15 Jan 2009 10:39:47 +0100

cm4all-beng-proxy (0.3.6) unstable; urgency=low

  * processor: ignore closing </header>
  * widget-http: now really don't check content-type in frame parents
  * parser: skip comments
  * processor: implemented c:base="parent"
  * processor: added "c:" prefix to c:widget child elements
  * processor: renamed the "c:param" element to "c:parameter"

 -- Max Kellermann <mk@cm4all.com>  Thu, 08 Jan 2009 11:17:29 +0100

cm4all-beng-proxy (0.3.5) unstable; urgency=low

  * widget-http: don't check content-type in frame parents
  * istream-subst: allow null bytes in the input stream
  * js: added the "translate" parameter for passing values to the
    translation server
  * rewrite-uri: refuse to rewrite a frame URI without widget id

 -- Max Kellermann <mk@cm4all.com>  Mon, 05 Jan 2009 16:46:32 +0100

cm4all-beng-proxy (0.3.4) unstable; urgency=low

  * processor: added support for custom widget request headers
  * http-cache: obey the "Vary" response header
  * http-cache: pass the new http_cache_info object when testing a cache
    item

 -- Max Kellermann <mk@cm4all.com>  Tue, 30 Dec 2008 15:46:44 +0100

cm4all-beng-proxy (0.3.3) unstable; urgency=low

  * processor: grew widget parameter buffer to 512 bytes
  * widget-resolver: clear widget->resolver on abort
  * cgi: clear the input's handler in cgi_async_abort()
  * widget-stream: use istream_hold (reverts r4171)

 -- Max Kellermann <mk@cm4all.com>  Fri, 05 Dec 2008 14:43:05 +0100

cm4all-beng-proxy (0.3.2) unstable; urgency=low

  * processor: free memory before calling embed_frame_widget()
  * processor: allocate query string from the widget pool
  * processor: removed the obsolete widget attributes "tag" and "style"
  * parser: hold a reference to the pool

 -- Max Kellermann <mk@cm4all.com>  Mon, 01 Dec 2008 14:15:38 +0100

cm4all-beng-proxy (0.3.1) unstable; urgency=low

  * http-client: remove Transfer-Encoding and Content-Length from response
    headers
  * http-client: don't read body after invoke_response()
  * fork: retry splice() after EAGAIN
  * fork: don't close input when splice() fails
  * cgi: abort the response handler when the stdin stream fails
  * istream_file, istream_pipe, fork, client_socket, listener: fixed file
    descriptor leaks
  * processor: hold a reference to the caller's pool
  * debian/rules: enabled test suite

 -- Max Kellermann <mk@cm4all.com>  Thu, 27 Nov 2008 16:01:16 +0100

cm4all-beng-proxy (0.3) unstable; urgency=low

  * implemented widget filters
  * translate: initialize all fields of a CGI address
  * fork: read request body on EAGAIN
  * fork: implemented the direct() method with splice()
  * python: added class Response
  * prototypes/translate.py:
    - support "filter"
    - support "content_type"
  * demo: added widget filter demo

 -- Max Kellermann <mk@cm4all.com>  Wed, 26 Nov 2008 16:27:29 +0100

cm4all-beng-proxy (0.2) unstable; urgency=low

  * don't quote text/xml widgets
  * widget-resolver: pass widget_pool to widget_class_lookup()
  * widget-registry: allocate widget_class from widget_pool
  * widget-stream: eliminated the async operation proxy, because the
    operation cannot be aborted before the constructor returns
  * widget-stream: don't clear the "delayed" stream in the response() callback
  * rewrite-uri: trigger istream_read(delayed) after istream_delayed_set()
  * doc: clarified XSLT integration

 -- Max Kellermann <mk@cm4all.com>  Tue, 25 Nov 2008 15:28:54 +0100

cm4all-beng-proxy (0.1) unstable; urgency=low

  * initial release

 -- Max Kellermann <mk@cm4all.com>  Mon, 17 Nov 2008 11:59:36 +0100<|MERGE_RESOLUTION|>--- conflicted
+++ resolved
@@ -1,7 +1,6 @@
-<<<<<<< HEAD
 cm4all-beng-proxy (2.1.16) unstable; urgency=low
 
-  * 
+  * merge release 2.0.54
 
  --   
 
@@ -110,13 +109,12 @@
   * lb: add sticky mode "jvm_route" (Tomcat)
 
  -- Max Kellermann <mk@cm4all.com>  Mon, 30 Jul 2012 15:53:43 -0000
-=======
+
 cm4all-beng-proxy (2.0.54) unstable; urgency=low
 
   * http-cache: fix revalidation of memcached entries
 
  -- Max Kellermann <mk@cm4all.com>  Thu, 06 Dec 2012 16:31:23 -0000
->>>>>>> c9d064cd
 
 cm4all-beng-proxy (2.0.53) unstable; urgency=low
 
