--- conflicted
+++ resolved
@@ -1,7 +1,6 @@
-<<<<<<< HEAD
 cm4all-beng-proxy (1.1.21) unstable; urgency=low
 
-  * 
+  * merge release 1.0.16
 
  --   
 
@@ -165,7 +164,6 @@
 
  -- Max Kellermann <mk@cm4all.com>  Wed, 20 Jul 2011 15:04:22 +0200
   
-=======
 cm4all-beng-proxy (1.0.16) unstable; urgency=low
 
   * http-server: disable timeout while waiting for CGI
@@ -175,7 +173,6 @@
 
  -- Max Kellermann <mk@cm4all.com>  Wed, 14 Dec 2011 11:53:31 +0100
 
->>>>>>> 65b519e3
 cm4all-beng-proxy (1.0.15) unstable; urgency=low
 
   * http-client: fix assertion failure on bogus "100 Continue"
