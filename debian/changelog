<<<<<<< HEAD
cm4all-beng-proxy (15.0.1) unstable; urgency=low

  * spawn: support reassociating with PID namespaces
  * http_{client,server}: remove HTTP/1.0 support
  * eliminate dependency on libevent

 --   
=======
cm4all-beng-proxy (14.11) unstable; urgency=low

  * merge release 13.12

 -- Max Kellermann <mk@cm4all.com>  Sat, 01 Sep 2018 19:46:50 +0200
>>>>>>> 0c726ef0

cm4all-beng-proxy (14.10) unstable; urgency=low

  * http: don't require "Connection" header for WebSocket upgrade
  * bp/http: fix WebSocket header duplication

 -- Max Kellermann <mk@cm4all.com>  Wed, 22 Aug 2018 11:11:50 -0000

cm4all-beng-proxy (14.9) unstable; urgency=low

  * bp/http: abolish the forced "Connection:keep-alive" request header
  * spawn: work around LXC/systemd bug causing spawner failures

 -- Max Kellermann <mk@cm4all.com>  Thu, 16 Aug 2018 15:21:58 -0000

cm4all-beng-proxy (14.8) unstable; urgency=low

  * http_cache, fcache: fix use-after-free crash bug
  * spawn: support the systemd hybrid cgroup hierarchy

 -- Max Kellermann <mk@cm4all.com>  Tue, 19 Jun 2018 14:46:39 -0000

cm4all-beng-proxy (14.7) unstable; urgency=low

  * certdb: DELETE old name before INSERT to avoid constraint violation

 -- Max Kellermann <mk@cm4all.com>  Tue, 05 Jun 2018 20:12:17 -0000

cm4all-beng-proxy (14.6) unstable; urgency=low

  * http_client: fix use-after-free data corruption bug
  * fcache: fix use-after-free crash bug upon cancellation
  * access_log: fix crash after sendmsg() failure
  * istream/replace: fix stall bug
  * istream/subst: optimize mismatch check

 -- Max Kellermann <mk@cm4all.com>  Mon, 04 Jun 2018 10:22:47 -0000

cm4all-beng-proxy (14.5) unstable; urgency=low

  * access_log: fix CRC errors due to stack corruption

 -- Max Kellermann <mk@cm4all.com>  Mon, 14 May 2018 14:34:18 -0000

cm4all-beng-proxy (14.4) unstable; urgency=low

  * lb: fix "pivot_root" problem during start on kernel 4.9-
  * enable core dumps (PR_SET_DUMPABLE)
  * debian: don't start daemon during initial installation

 -- Max Kellermann <mk@cm4all.com>  Mon, 14 May 2018 10:42:12 -0000

cm4all-beng-proxy (14.3) unstable; urgency=low

  * bp: allow configuring child error logger without access logger
  * log: fix datagram corruption due to wrong attribute code
  * log-json: escape control characters

 -- Max Kellermann <mk@cm4all.com>  Thu, 26 Apr 2018 11:00:05 -0000

cm4all-beng-proxy (14.2) unstable; urgency=low

  * lb: fix use-after-free crash after using translation response
  * http_cache: fix use-after-free crash on request cancellation
  * http_client: fix assertion failure upon discarding large request body

 -- Max Kellermann <mk@cm4all.com>  Tue, 24 Apr 2018 11:11:36 -0000

cm4all-beng-proxy (14.1) unstable; urgency=low

  * feature freeze
  * lhttp: fix memory leak
  * lhttp: pass URI and site name to error logger
  * fcgi: implement "forward_child_errors" for STDERR payloads
  * pipe: fix assertion failure
  * cgi: fix crash bug
  * bp: SIGHUP flushes the NFS cache
  * control: add packet FLUSH_NFS_CACHE

 -- Max Kellermann <mk@cm4all.com>  Thu, 19 Apr 2018 08:43:23 -0000

cm4all-beng-proxy (14.0.9) unstable; urgency=low

  * translation: allow disabling the HTTP cache with "UNCACHED"
  * http_cache: remove the memcached backend
  * access_log: use protocol version 2
  * fcgi, was, lhttp: option "forward_child_errors" forwards stderr to logger

 -- Max Kellermann <mk@cm4all.com>  Mon, 26 Mar 2018 09:42:46 -0000

cm4all-beng-proxy (14.0.8) unstable; urgency=low

  * merge release 13.11
  * bp: add SSL/TLS support to the HTTP server
  * fix bogus assertion failure

 -- Max Kellermann <mk@cm4all.com>  Mon, 12 Mar 2018 10:38:35 -0000

cm4all-beng-proxy (14.0.7) unstable; urgency=low

  * merge release 13.10
  * header-forward: include "Content-Location" in header group "LINK"
  * http_client: enable keep-alive on HTTPS connections
  * ssl/client: send client certificates on server request
  * ssl/client: translation packet CERTIFICATE chooses client certificate
  * ssl/client: enable SNI

 -- Max Kellermann <mk@cm4all.com>  Thu, 01 Mar 2018 11:59:04 -0000

cm4all-beng-proxy (14.0.6) unstable; urgency=low

  * http_server: generate Content-Length for empty response (14.0.1
    regression)

 -- Max Kellermann <mk@cm4all.com>  Fri, 02 Feb 2018 10:54:19 -0000

cm4all-beng-proxy (14.0.5) unstable; urgency=low

  * bp: fix forwarding headers for request body

 -- Max Kellermann <mk@cm4all.com>  Thu, 25 Jan 2018 11:48:09 -0000

cm4all-beng-proxy (14.0.4) unstable; urgency=low

  * merge release 13.8
  * certdb: create ACME CSRs without subject, only subjectAltName

 -- Max Kellermann <mk@cm4all.com>  Tue, 23 Jan 2018 15:04:11 -0000

cm4all-beng-proxy (14.0.3) unstable; urgency=low

  * merge release 13.5
  * bp: fix nullptr dereference bug

 -- Max Kellermann <mk@cm4all.com>  Thu, 18 Jan 2018 18:24:29 -0000

cm4all-beng-proxy (14.0.2) unstable; urgency=low

  * access_log: support protocol version 2 (with CRC)
  * processor: rewrite URIs in META/property="og:{image,url}"
  * certdb: eliminate duplicate authz request
  * certdb: add ACME option "--debug"
  * certdb: implement ACME "http-01", option "--challenge-directory"

 -- Max Kellermann <mk@cm4all.com>  Fri, 12 Jan 2018 11:07:14 -0000

cm4all-beng-proxy (14.0.1) unstable; urgency=low

  * lb: forward HTTP from Lua to dynamic server (development feature)
  * certdb: retry ACME requests after status 5xx (server error)
  * certdb: support the Workshop control channel
  * log-json: generate JSONL (JSON Lines)

 -- Max Kellermann <mk@cm4all.com>  Fri, 05 Jan 2018 11:47:08 -0000

cm4all-beng-proxy (13.12) unstable; urgency=low

  * bp/http: abolish the forced "Connection:keep-alive" request header
  * session: fix two assertion failures
  * fcgi, lhttp: fix race condition with socket permissions
  * cgi: fix crash bug
  * pipe: fix assertion failure
  * fcache: fix crash due to mistakenly detected memory leak
  * lb: fix "pivot_root" problem during start on kernel 4.9-
  * enable core dumps (PR_SET_DUMPABLE)
  * debian: don't start daemon during initial installation

 -- Max Kellermann <mk@cm4all.com>  Sat, 01 Sep 2018 17:23:30 -0000

cm4all-beng-proxy (13.11) unstable; urgency=low

  * lb: ssl_cert_db and ssl_verify are mutually exclusive
  * log-json: fix crash bug with unknown type value
  * log: support type "SSH"

 -- Max Kellermann <mk@cm4all.com>  Fri, 09 Mar 2018 09:15:14 -0000

cm4all-beng-proxy (13.10) unstable; urgency=low

  * access_log: support record attribute "type"

 -- Max Kellermann <mk@cm4all.com>  Wed, 07 Feb 2018 08:27:48 -0000

cm4all-beng-proxy (13.9) unstable; urgency=low

  * spawn: fix kernel warning "oom_adj is deprecated, please use
    oom_score_adj instead"
  * lb/config: check whether sticky_mode is compatible with Zeroconf
  * access_log: fix crash on connect failure

 -- Max Kellermann <mk@cm4all.com>  Tue, 06 Feb 2018 09:23:23 -0000

cm4all-beng-proxy (13.8) unstable; urgency=low

  * lb/http: fix use-after-free bug

 -- Max Kellermann <mk@cm4all.com>  Tue, 23 Jan 2018 14:46:15 -0000

cm4all-beng-proxy (13.7) unstable; urgency=low

  * lb/tcp: fix use-after-free bug when outbound connect fails early
  * spawn: fix resource limits problem with user namespaces
  * spawn: increase the OOM score of child processes

 -- Max Kellermann <mk@cm4all.com>  Tue, 23 Jan 2018 11:54:03 -0000

cm4all-beng-proxy (13.6) unstable; urgency=low

  * http_server: fix two crash bugs with "417 Expectation failed"
  * lb: fix crash bug when POSTing to global_http_check
  * lb/tcp: fix double free bug when outbound is not yet connected

 -- Max Kellermann <mk@cm4all.com>  Mon, 22 Jan 2018 10:18:58 -0000

cm4all-beng-proxy (13.5) unstable; urgency=low

  * lb/tcp: fix crash with empty Zeroconf pool
  * nfs: fix memory leak
  * certdb: eliminate duplicate authz request
  * certdb: retry ACME nonce request after status 500
  * certdb: update the Let's Encrypt agreement URL to v1.2
  * certdb: add ACME option "--debug"
  * ssl: fix three transfer stall bugs
  * shrink I/O buffers back to 8 kB
  * access_log: support protocol version 2 (with CRC)

 -- Max Kellermann <mk@cm4all.com>  Thu, 18 Jan 2018 17:59:13 -0000

cm4all-beng-proxy (13.4) unstable; urgency=low

  * fcache: fix use-after-free crash bug

 -- Max Kellermann <mk@cm4all.com>  Wed, 03 Jan 2018 09:31:05 -0000

cm4all-beng-proxy (13.3) unstable; urgency=low

  * merge release 12.9

 -- Max Kellermann <mk@cm4all.com>  Mon, 18 Dec 2017 10:16:28 -0000

cm4all-beng-proxy (13.2) unstable; urgency=low

  * widget: case insensitive check for UNTRUSTED_SITE_SUFFIX and
    UNTRUSTED_RAW_SITE_SUFFIX

 -- Max Kellermann <mk@cm4all.com>  Fri, 01 Dec 2017 14:54:24 -0000

cm4all-beng-proxy (13.1) unstable; urgency=low

  * feature freeze

 -- Max Kellermann <mk@cm4all.com>  Thu, 30 Nov 2017 12:05:07 -0000

cm4all-beng-proxy (13.0.12) unstable; urgency=low

  * merge release 12.8
  * http_cache: handle If-None-Match, If-Modified-Since etc.
  * spawn: raise the command-line argument limit
  * log internal server errors even without --verbose

 -- Max Kellermann <mk@cm4all.com>  Tue, 21 Nov 2017 11:58:58 -0000

cm4all-beng-proxy (13.0.11) unstable; urgency=low

  * bp: map EACCES/EPERM to "403 Forbidden"
  * log-cat: use the local time zone

 -- Max Kellermann <mk@cm4all.com>  Mon, 06 Nov 2017 09:29:22 -0000

cm4all-beng-proxy (13.0.10) unstable; urgency=low

  * avahi: make services visible initially (13.0.9 regression)
  * lb: add client address filter for global_http_check
  * python/control/client: add methods send_{en,dis}able_zeroconf()

 -- Max Kellermann <mk@cm4all.com>  Tue, 10 Oct 2017 21:51:40 -0000

cm4all-beng-proxy (13.0.9) unstable; urgency=low

  * lb: support monitors in Zeroconf clusters
  * lb/config: require certificate even if ssl_cert_db is used
  * lb/monitor/expect: fix memory leak
  * certdb: retry ACME "new-authz" after "unauthorized"
  * certdb: generate a new private key for each "new-cert"
  * certdb: fix collisions with ACME challenge certificates
  * certdb: allow altNames longer than 64 characters with ACME
  * log: add attribute "FORWARDED_TO"
  * control: add packets "DISABLE_ZEROCONF", "ENABLE_ZEROCONF"

 -- Max Kellermann <mk@cm4all.com>  Fri, 06 Oct 2017 11:20:15 -0000

cm4all-beng-proxy (13.0.8.1) unstable; urgency=low

  * fix assertion failure when sending large HTTP headers
  * http_server: disallow request headers larger than 8 kB

 -- Max Kellermann <mk@cm4all.com>  Tue, 17 Oct 2017 09:49:47 -0000

cm4all-beng-proxy (13.0.8) unstable; urgency=low

  * certdb: check for database commit errors
  * certdb: repeat after PostgreSQL serialization failure

 -- Max Kellermann <mk@cm4all.com>  Tue, 26 Sep 2017 19:59:53 -0000

cm4all-beng-proxy (13.0.7) unstable; urgency=low

  * fcache: fix bogus memory leak test
  * handler: change "Translation server failed" to "Configuration server ..."
  * spawn: wait & try again after "Unit cm4all-beng-spawn.scope already exists"

 -- Max Kellermann <mk@cm4all.com>  Mon, 25 Sep 2017 13:16:21 -0000

cm4all-beng-proxy (13.0.6) unstable; urgency=low

  * merge release 12.5
  * widget/inline: fix memory leak on canceled POST
  * widget/inline: implement a response header timeout of 5s
  * certdb: fix notifications in non-default PostgreSQL schema

 -- Max Kellermann <mk@cm4all.com>  Wed, 20 Sep 2017 20:56:04 -0000

cm4all-beng-proxy (13.0.5) unstable; urgency=low

  * merge release 12.4
  * lb/http: fix several memory leaks with POST requests
  * lb: fix shutdown crash bug
  * lb: CONTROL_STATS returns translation cache size
  * log/lua: add a "filter" mode

 -- Max Kellermann <mk@cm4all.com>  Thu, 14 Sep 2017 18:39:12 -0000

cm4all-beng-proxy (13.0.4) unstable; urgency=low

  * lb: fix request headers in access logger (affects
    "ignore_localhost_200" and "User-Agent", "Referer", "Host",
    "X-Forwarded-For")

 -- Max Kellermann <mk@cm4all.com>  Mon, 11 Sep 2017 20:04:23 -0000

cm4all-beng-proxy (13.0.3) unstable; urgency=low

  * fix crash bug in CSS processor
  * lb: print the site name in access logs
  * log: add attribute MESSAGE

 -- Max Kellermann <mk@cm4all.com>  Mon, 11 Sep 2017 17:43:57 -0000

cm4all-beng-proxy (13.0.2) unstable; urgency=low

  * log translation server failures even without --verbose
  * translation: allow arbitrary non-zero characters in CHILD_TAG
  * control: add listener option "interface"
  * control: disable the "V6ONLY" flag on all IPv6 wildcard listeners
  * control: switch to IPv4 if joining IPv6 wildcard to IPv4 multicast group

 -- Max Kellermann <mk@cm4all.com>  Fri, 08 Sep 2017 12:24:04 -0000

cm4all-beng-proxy (13.0.1) unstable; urgency=low

  * remove libdaemon dependency
  * lhttp: FADE_CHILDEN prevents reusing existing busy processes
  * bp: allow CONTROL_FADE_CHILDREN with tag as payload

 -- Max Kellermann <mk@cm4all.com>  Tue, 29 Aug 2017 10:40:13 -0000

cm4all-beng-proxy (12.9) unstable; urgency=low

  * was: fix crash after malformed HEAD response
  * http_client: fix retry after error
  * lb/lua: allow building with LuaJIT 2.1

 -- Max Kellermann <mk@cm4all.com>  Mon, 18 Dec 2017 10:03:34 -0000

cm4all-beng-proxy (12.8) unstable; urgency=low

  * file: emit "Last-Modified" header in "304" responses
  * file: improved support for the user.ETag xattr
  * http_cache: update "Expires" from "304" responses

 -- Max Kellermann <mk@cm4all.com>  Fri, 17 Nov 2017 11:41:02 -0000

cm4all-beng-proxy (12.7) unstable; urgency=low

  * file: ignore If-Modified-Since after successful If-None-Match
  * file: emit cache headers in "304" responses (v11 regression)
  * file: failed If-None-Match emits "304" response, not "412"

 -- Max Kellermann <mk@cm4all.com>  Thu, 16 Nov 2017 12:19:44 -0000

cm4all-beng-proxy (12.6) unstable; urgency=low

  * fix assertion failure when sending large HTTP headers
  * http_server: disallow request headers larger than 8 kB
  * spawn: wait & try again after "Unit cm4all-beng-spawn.scope already exists"
  * widget/inline: fix memory leak on canceled POST
  * control: add listener option "interface"
  * control: disable the "V6ONLY" flag on all IPv6 wildcard listeners
  * control: switch to IPv4 if joining IPv6 wildcard to IPv4 multicast group
  * lb: print the site name in access logs
  * lb: fix request headers in access logger (affects
    "ignore_localhost_200" and "User-Agent", "Referer", "Host",
    "X-Forwarded-For")
  * lb/monitor/expect: fix memory leak
  * certdb: fix notifications in non-default PostgreSQL schema

 -- Max Kellermann <mk@cm4all.com>  Tue, 17 Oct 2017 10:58:40 -0000

cm4all-beng-proxy (12.5) unstable; urgency=low

  * lb/http: fix another memory leak with POST requests
  * lb: fix shutdown crash bug
  * certdb: fix crash after PostgreSQL host lookup failure

 -- Max Kellermann <mk@cm4all.com>  Wed, 20 Sep 2017 10:30:52 -0000

cm4all-beng-proxy (12.4) unstable; urgency=low

  * lb/http: fix several memory leaks with POST requests
  * fix crash bug in CSS processor

 -- Max Kellermann <mk@cm4all.com>  Wed, 13 Sep 2017 13:58:06 -0000

cm4all-beng-proxy (12.3) unstable; urgency=low

  * remove libhttp dependency
  * logger: fix off-by-one bug in log level check
  * http_server: fix crash bug

 -- Max Kellermann <mk@cm4all.com>  Tue, 29 Aug 2017 09:44:27 -0000

cm4all-beng-proxy (12.2) unstable; urgency=low

  * spawn: use the "systemd" controller
  * debian/control: move from "non-free" to "main"

 -- Max Kellermann <mk@cm4all.com>  Wed, 23 Aug 2017 09:35:27 -0000

cm4all-beng-proxy (12.1) unstable; urgency=low

  * all code is now covered by the Simplified BSD License (BSD-2-Clause)

 -- Max Kellermann <mk@cm4all.com>  Fri, 18 Aug 2017 08:53:52 -0000

cm4all-beng-proxy (12.0.44) unstable; urgency=low

  * lb: retry after connect error to Zeroconf member
  * spawn: make /proc writable if user namespaces are allowed

 -- Max Kellermann <mk@cm4all.com>  Thu, 17 Aug 2017 11:26:34 -0000

cm4all-beng-proxy (12.0.43) unstable; urgency=low

  * spawn: fix MOUNT_ROOT_TMPFS failure with USER_NAMESPACE
  * lb/control: allow TCACHE_INVALIDATE on SITE
  * systemd: no "-v" by default

 -- Max Kellermann <mk@cm4all.com>  Tue, 15 Aug 2017 21:41:04 -0000

cm4all-beng-proxy (12.0.42) unstable; urgency=low

  * spawn: fix bogus pivot_root() error message
  * translation: add packet MOUNT_ROOT_TMPFS

 -- Max Kellermann <mk@cm4all.com>  Tue, 15 Aug 2017 09:39:08 -0000

cm4all-beng-proxy (12.0.41) unstable; urgency=low

  * spawn: fix NETWORK_NAMESPACE_NAME corruption
  * spawn: work around USER_NAMESPACE + NETWORK_NAMESPACE_NAME conflict

 -- Max Kellermann <mk@cm4all.com>  Fri, 04 Aug 2017 16:15:09 -0000

cm4all-beng-proxy (12.0.40) unstable; urgency=low

  * spawn: attach to existing network namespace with NETWORK_NAMESPACE_NAME
  * spawn: allow unshare(), mount(), umount(), pivot_root()

 -- Max Kellermann <mk@cm4all.com>  Fri, 04 Aug 2017 09:42:44 -0000

cm4all-beng-proxy (12.0.39) unstable; urgency=low

  * net: resolving "*" prefers the IPv6 wildcard "::"
  * spawn: run the PID namespace init process as root
  * spawn: tight system call whitelist for init process
  * spawn: forbid fanotify_*, nfsservctl, syslog
  * lb/translation: fix false cache misses
  * lb/control: TCACHE_INVALIDATE flushes all translation caches
  * lb/cluster: improve consistent hashing distribution
  * control: support more commands in TCACHE_INVALIDATE payload
  * translation: fix the FORBID_MULTICAST setting
  * translation: add packet FORBID_BIND

 -- Max Kellermann <mk@cm4all.com>  Tue, 01 Aug 2017 14:03:03 -0000

cm4all-beng-proxy (12.0.38) unstable; urgency=low

  * fcgi: fix crash bug

 -- Max Kellermann <mk@cm4all.com>  Wed, 26 Jul 2017 17:43:05 -0000

cm4all-beng-proxy (12.0.37) unstable; urgency=low

  * bp: check HTTPS_ONLY before anything else

 -- Max Kellermann <mk@cm4all.com>  Thu, 20 Jul 2017 15:00:37 -0000

cm4all-beng-proxy (12.0.36) unstable; urgency=low

  * translation: add packet HTTPS_ONLY

 -- Max Kellermann <mk@cm4all.com>  Thu, 20 Jul 2017 13:26:49 -0000

cm4all-beng-proxy (12.0.35) unstable; urgency=low

  * bp: translation REQUEST_HEADER overrides existing request headers
  * bp: never forward the "X-CM4all-DocRoot" header
  * lb: set the "X-CM4all-HTTPS" header
  * cgi, fcgi: set HTTPS=on if the "X-CM4all-HTTPS" header is set

 -- Max Kellermann <mk@cm4all.com>  Wed, 19 Jul 2017 12:36:36 -0000

cm4all-beng-proxy (12.0.34) unstable; urgency=low

  * http_client: disable the read timeout

 -- Max Kellermann <mk@cm4all.com>  Wed, 19 Jul 2017 08:16:09 -0000

cm4all-beng-proxy (12.0.33) unstable; urgency=low

  * log-exec: allow multiple multicast processes on same host
  * headers: rename "X-CM4all-BENG-SSL" to "X-CM4all-HTTPS"
  * access_log: add option "send_to" which replaces log-forward

 -- Max Kellermann <mk@cm4all.com>  Tue, 18 Jul 2017 09:51:01 -0000

cm4all-beng-proxy (12.0.32) unstable; urgency=low

  * lb/translation: fix bogus wildcard cache entries
  * lb/translation: obey MAX_AGE=0
  * logger: fix log level
  * access_log: use microsecond precision in "timestamp" attribute
  * log-json: enclose output in "[]" and put commas between records
  * log-json: add "logger_client" attribute
  * log-lua: new access logger which calls a Lua script
  * config: make "access_logger" a block
  * config: add "access_logger" options "trust_xff", "ignore_localhost_200"
  * headers: add "X-CM4all-BENG-SSL" to group "SSL"

 -- Max Kellermann <mk@cm4all.com>  Mon, 17 Jul 2017 20:33:46 -0000

cm4all-beng-proxy (12.0.31) unstable; urgency=low

  * translation: add packet FORBID_MULTICAST
  * spawn: system call filter errors are fatal if explicitly enabled
  * spawn: apply cgroup namespace again after moving to new cgroup
  * net: support interface name as scope id in IPv6 addresses
  * config: support per-"control" setting "multicast_group"
  * log-exec: fix binding to wildcard address via "*"

 -- Max Kellermann <mk@cm4all.com>  Fri, 14 Jul 2017 08:19:05 -0000

cm4all-beng-proxy (12.0.30) unstable; urgency=low

  * bp: rename zeroconf_type to zeroconf_service
  * bp: control server supports IPv6 multicast
  * config: check Zeroconf service names
  * config: allow zeroconf_service with raw service name
  * log-exec: multicast support
  * translation: add packet REDIRECT_FULL_URI

 -- Max Kellermann <mk@cm4all.com>  Thu, 13 Jul 2017 12:13:19 -0000

cm4all-beng-proxy (12.0.29) unstable; urgency=low

  * lb: use consistent hashing to pick Zeroconf members
  * lhttp: fix bogus assertion failure during shutdown

 -- Max Kellermann <mk@cm4all.com>  Mon, 10 Jul 2017 21:49:23 -0000

cm4all-beng-proxy (12.0.28) unstable; urgency=low

  * config: add listener option "free_bind"
  * don't confuse child processes with different BIND_MOUNT settings
  * lb: add sticky_mode "xhost"'

 -- Max Kellermann <mk@cm4all.com>  Mon, 10 Jul 2017 10:20:26 -0000

cm4all-beng-proxy (12.0.27) unstable; urgency=low

  * access_log: reduce system calls in all access loggers
  * translation: add packet CGROUP_NAMESPACE
  * translation: allow underscore in cgroup controller name

 -- Max Kellermann <mk@cm4all.com>  Fri, 07 Jul 2017 15:19:28 -0000

cm4all-beng-proxy (12.0.26) unstable; urgency=low

  * spawn: abort the process immediately after uid/gid_map failure
  * spawn: create STDERR_PATH with mode 0600
  * spawn: fix socket family filter
  * translation: add packets UMASK, STDERR_PATH_JAILED

 -- Max Kellermann <mk@cm4all.com>  Tue, 04 Jul 2017 16:16:07 -0000

cm4all-beng-proxy (12.0.25) unstable; urgency=low

  * eliminate dependency on GLib
  * spawn: mount a new /proc for the PID namespace
  * spawn: implement user namespaces properly
  * spawn: fix seccomp filters on old kernels
  * spawn: fix journal for jailed processes
  * spawn: allow only local, IPv4 and IPv6 sockets
  * spawn: rename the PID namespace init process to "init"

 -- Max Kellermann <mk@cm4all.com>  Thu, 29 Jun 2017 20:10:24 -0000

cm4all-beng-proxy (12.0.24) unstable; urgency=low

  * spawn: unblock signals
  * http_server: fix memory leak
  * log: send the "Host" request header to the access logger
  * log-json: new access logger which dumps JSON
  * spawn: implement an init process for PID namespaces

 -- Max Kellermann <mk@cm4all.com>  Tue, 27 Jun 2017 11:21:19 -0000

cm4all-beng-proxy (12.0.23) unstable; urgency=low

  * lb: show the IP address of Zeroconf members in log messages
  * lb: disable failing Zeroconf members temporarily
  * config: add "spawn" section, replacing --allow-user and --allow-group

 -- Max Kellermann <mk@cm4all.com>  Wed, 21 Jun 2017 20:41:34 -0000

cm4all-beng-proxy (12.0.22) unstable; urgency=low

  * lb: suppress log message "malformed request URI"
  * was: fix assertion failure
  * translation: add packets SHELL, TOKEN

 -- Max Kellermann <mk@cm4all.com>  Tue, 20 Jun 2017 21:59:58 -0000

cm4all-beng-proxy (12.0.21) unstable; urgency=low

  * lower log level for "Peer closed the socket prematurely"
  * widget: set Request/LINK=no by default
  * translation: fix "std::exception" error messages

 -- Max Kellermann <mk@cm4all.com>  Tue, 20 Jun 2017 11:17:56 -0000

cm4all-beng-proxy (12.0.20) unstable; urgency=low

  * merge release 11.26
  * move the delegate-helper to a non-jailed package
  * translation: ignore whitespace in RLIMITS packet
  * headers: add "Referer" to group "LINK", off by default

 -- Max Kellermann <mk@cm4all.com>  Sat, 17 Jun 2017 09:49:46 -0000

cm4all-beng-proxy (12.0.19) unstable; urgency=low

  * lb: fix assertion failure with translated POST requests
  * lb: add "tag" setting to "listener" (translation packet LISTENER_TAG)

 -- Max Kellermann <mk@cm4all.com>  Mon, 12 Jun 2017 21:46:25 -0000

cm4all-beng-proxy (12.0.18) unstable; urgency=low

  * lb: SIGHUP flushes all translate_handler caches
  * certdb: command "names" obeys the "deleted" flag
  * certdb: command "find" prints column headers only with "--headers"
  * certdb: remove obsolete option "--all"

 -- Max Kellermann <mk@cm4all.com>  Tue, 06 Jun 2017 20:46:15 -0000

cm4all-beng-proxy (12.0.17) unstable; urgency=low

  * translation: add packet CANONICAL_HOST
  * lb: implement a translation_handler cache

 -- Max Kellermann <mk@cm4all.com>  Fri, 02 Jun 2017 11:25:35 -0000

cm4all-beng-proxy (12.0.16) unstable; urgency=low

  * lb: create monitors referenced only by {lua,translation}_handler
  * lb: allow the translation server to refer to branches and other types
  * lb/monitor: fix shutdown hang due to event leak
  * lb: add sticky mode "host"
  * lb: fix assertion failure with Zeroconf and sticky
  * lb: fix crash bug when Zeroconf cluster is empty
  * bp: fix crash bug

 -- Max Kellermann <mk@cm4all.com>  Wed, 31 May 2017 22:21:38 -0000

cm4all-beng-proxy (12.0.15) unstable; urgency=low

  * merge release 11.25
  * certdb: fix column "issuer_common_name" management
  * certdb: add column "handle"
    - new commands "names", "set-handle"
    - commands "load" requires handle parameter
    - command "delete" uses handle
    - commands "monitor" and "tail" print handles
    - acme commands "new-cert" and "new-authz-cert" require handle parameter
    - new acme command "renew-cert", replacing "new-authz-cert --all"
  * certdb: add command "get"
  * certdb: command "find" prints a list of matching certificates
  * certdb: add option "--progress" for Workshop
  * translation: add packet MESSAGE

 -- Max Kellermann <mk@cm4all.com>  Tue, 30 May 2017 21:42:23 -0000

cm4all-beng-proxy (12.0.14) unstable; urgency=low

  * merge release 11.24
  * certdb: add column "issuer_common_name"

 -- Max Kellermann <mk@cm4all.com>  Wed, 24 May 2017 10:27:17 -0000

cm4all-beng-proxy (12.0.13) unstable; urgency=low

  * merge release 11.23
  * lb/lua: catch "panics" and report error
  * lb/lua: fix Lua stack leaks
  * lb: allow a translation server to pick a cluster
  * fix use-after-free bug in HTTP request handler
  * spawn: forbid more dangerous system calls
  * spawn: activate system call filter for all architectures
  * translation: add packet FORBID_USER_NS

 -- Max Kellermann <mk@cm4all.com>  Sat, 20 May 2017 11:40:50 -0000

cm4all-beng-proxy (12.0.12) unstable; urgency=low

  * bp: pass the listener "interface" setting to Avahi
  * lb: fix crash with --check
  * lb: allow Lua scripts to handle HTTP requests

 -- Max Kellermann <mk@cm4all.com>  Thu, 27 Apr 2017 21:50:32 -0000

cm4all-beng-proxy (12.0.11) unstable; urgency=low

  * certdb: fix crash after PostgreSQL host lookup failure
  * transformation: fix crash due to compiler optimization
  * lb: fix crash while waiting for the Avahi resolver

 -- Max Kellermann <mk@cm4all.com>  Wed, 26 Apr 2017 11:49:48 -0000

cm4all-beng-proxy (12.0.10) unstable; urgency=low

  * merge release 11.22
  * lb: implement "sticky" in ZeroConf TCP pools
  * improved uid/gid verify error messages
  * certdb: update the Let's Encrypt agreement URL
  * certdb: add option "--agreement"

 -- Max Kellermann <mk@cm4all.com>  Tue, 18 Apr 2017 11:00:29 -0000

cm4all-beng-proxy (12.0.9) unstable; urgency=low

  * fix error "Failed to accept connection: Invalid argument"
  * lb: implement "sticky" in ZeroConf pools

 -- Max Kellermann <mk@cm4all.com>  Tue, 21 Mar 2017 09:38:04 -0000

cm4all-beng-proxy (12.0.8) unstable; urgency=low

  * merge release 11.21
  * build with Meson and Ninja
  * lb/certdb: fix assertion failure during shutdown

 -- Max Kellermann <mk@cm4all.com>  Wed, 15 Mar 2017 16:20:50 -0000

cm4all-beng-proxy (12.0.7) unstable; urgency=low

  * merge release 11.17
  * lb/http: add "redirect" as a possible destination for "branch"
  * ssl: fix memory leak
  * certdb: use $http_proxy
  * certdb: exclude *.acme.invalid from --all

 -- Max Kellermann <mk@cm4all.com>  Mon, 06 Feb 2017 22:22:08 -0000

cm4all-beng-proxy (12.0.6) unstable; urgency=low

  * lb/http: add "status" as a possible destination for "branch"
  * translation: add packet EXECUTE

 -- Max Kellermann <mk@cm4all.com>  Wed, 25 Jan 2017 21:11:58 -0000

cm4all-beng-proxy (12.0.5) unstable; urgency=low

  * merge release 11.15
  * lb/tcp: fix crash bug after connect failure
  * lb/tcp: connect outbound after SSL handshake is finished

 -- Max Kellermann <mk@cm4all.com>  Fri, 20 Jan 2017 14:12:25 -0000

cm4all-beng-proxy (12.0.4) unstable; urgency=low

  * merge release 11.13
  * spawn: forbid ptrace() and other dangerous system calls
  * certdb: add "--all" option to "new-cert" and "new-authz-cert"

 -- Max Kellermann <mk@cm4all.com>  Mon, 16 Jan 2017 19:47:31 -0000

cm4all-beng-proxy (12.0.3) unstable; urgency=low

  * config: add "access_logger", replacing the *.default setting
  * translation: add packets BIND_MOUNT_EXEC, STDERR_NULL

 -- Max Kellermann <mk@cm4all.com>  Thu, 08 Dec 2016 10:35:47 -0000

cm4all-beng-proxy (12.0.2) unstable; urgency=low

  * merge release 11.12
  * http_client: fix use-after-free bug on request cancellation
  * processor: fix buffer corruption bug
  * spawn/Systemd: fix hang while creating systemd scope
  * config: fix session_save_path corruption

 -- Max Kellermann <mk@cm4all.com>  Tue, 06 Dec 2016 11:01:26 -0000

cm4all-beng-proxy (12.0.1) unstable; urgency=low

  * move various buffers from the pool allocator to the slice allocator
  * translation: add packet CRON

 -- Max Kellermann <mk@cm4all.com>  Wed, 23 Nov 2016 14:57:02 -0000

cm4all-beng-proxy (11.26) unstable; urgency=low

  * was: added kludge to avoid killing process after STOP
  * lb/monitor: fix shutdown hang due to event leak

 -- Max Kellermann <mk@cm4all.com>  Fri, 16 Jun 2017 20:53:29 -0000

cm4all-beng-proxy (11.25) unstable; urgency=low

  * lb: fix error "Too many members"

 -- Max Kellermann <mk@cm4all.com>  Tue, 30 May 2017 18:17:53 -0000

cm4all-beng-proxy (11.24) unstable; urgency=low

  * {http,ajp}_client: fix crash after malformed URI without Keep-Alive

 -- Max Kellermann <mk@cm4all.com>  Wed, 24 May 2017 10:15:04 -0000

cm4all-beng-proxy (11.23) unstable; urgency=low

  * lb/tcp: fix stall bug
  * ssl: fix two stall bugs

 -- Max Kellermann <mk@cm4all.com>  Tue, 09 May 2017 16:25:08 -0000

cm4all-beng-proxy (11.22) unstable; urgency=low

  * bp: allow '=' in listener tag after --listen
  * was: fix crash bug
  * was: fix assertion failure

 -- Max Kellermann <mk@cm4all.com>  Thu, 13 Apr 2017 08:39:38 -0000

cm4all-beng-proxy (11.21) unstable; urgency=low

  * strmap: fix off-by-one bug
  * ssl: fix assertion failure
  * filter_cache: fix assertion failure
  * widget: detailed error message after untrusted host name mismatch
  * session: always apply SESSION_SITE

 -- Max Kellermann <mk@cm4all.com>  Wed, 15 Mar 2017 15:53:29 -0000

cm4all-beng-proxy (11.20) unstable; urgency=low

  * was: fix crash due to recursive error while sending STOP
  * was: fix crash if BODY is immediately followed by STATUS
  * widget: remove warning "... didn't send a response body"
  * filter_cache: fix assertion failure during shutdown
  * fcgi: fix assertion failure during shutdown

 -- Max Kellermann <mk@cm4all.com>  Mon, 13 Mar 2017 21:32:02 -0000

cm4all-beng-proxy (11.19) unstable; urgency=low

  * fix crash bug (assertion failure)
  * debian: remove unnecessary dependency on cm4all-certdb-sql

 -- Max Kellermann <mk@cm4all.com>  Mon, 13 Mar 2017 17:12:25 -0000

cm4all-beng-proxy (11.18) unstable; urgency=low

  * merge release 10.37

 -- Max Kellermann <mk@cm4all.com>  Tue, 28 Feb 2017 13:22:25 -0000

cm4all-beng-proxy (11.17) unstable; urgency=low

  * ssl: check for early PostgreSQL errors (e.g. DNS lookup failures)
  * certdb: set line-buffering mode
  * certdb: show HTTP status code in error message

 -- Max Kellermann <mk@cm4all.com>  Mon, 06 Feb 2017 17:08:23 -0000

cm4all-beng-proxy (11.16) unstable; urgency=low

  * http_{server,client}: reduce memory pool sizes
  * lb: SIGHUP flushes the certdb SSL session cache as well
  * lb: flush expired OpenSSL sessions every 10 minutes
  * lb: expire unused OpenSSL certificates after 24 hours
  * widget: enable Location header forwarding by default
  * translation: split header group "SSL" from "SECURE"
  * debian: move SQL scripts to package cm4all-certdb-sql

 -- Max Kellermann <mk@cm4all.com>  Mon, 30 Jan 2017 07:45:50 -0000

cm4all-beng-proxy (11.15) unstable; urgency=low

  * ssl: fix stall bug

 -- Max Kellermann <mk@cm4all.com>  Thu, 19 Jan 2017 20:56:55 -0000

cm4all-beng-proxy (11.14) unstable; urgency=low

  * http_client: fix assertion failure on chunked response cancellation
  * lb/tcp: fix assertion failure
  * ssl/filter: detect full input buffer, fail instead of stalling
  * enlarge I/O buffers to 16 kB to make large TLS fragments work

 -- Max Kellermann <mk@cm4all.com>  Tue, 17 Jan 2017 20:21:00 -0000

cm4all-beng-proxy (11.13) unstable; urgency=low

  * merge release 10.36
  * certdb: prefer certificates which expire later

 -- Max Kellermann <mk@cm4all.com>  Thu, 12 Jan 2017 20:18:08 -0000

cm4all-beng-proxy (11.12) unstable; urgency=low

  * merge release 10.35

 -- Max Kellermann <mk@cm4all.com>  Tue, 06 Dec 2016 08:03:09 -0000

cm4all-beng-proxy (11.11) unstable; urgency=low

  * fix theoretical data corruption bug in the header buffer
  * was: wait longer for PREMATURE after sending STOP
  * was: ignore in-flight packets during STOP recovery
  * was: implement early STOP recovery (before response headers)

 -- Max Kellermann <mk@cm4all.com>  Wed, 16 Nov 2016 19:47:11 -0000

cm4all-beng-proxy (11.10) unstable; urgency=low

  * merge release 10.34
  * systemd: override the locale, fixes "_S_create_c_locale" error

 -- Max Kellermann <mk@cm4all.com>  Tue, 25 Oct 2016 11:51:18 -0000

cm4all-beng-proxy (11.9) unstable; urgency=low

  * merge release 10.33

 -- Max Kellermann <mk@cm4all.com>  Wed, 19 Oct 2016 20:04:13 -0000

cm4all-beng-proxy (11.8) unstable; urgency=low

  * tcp_stock: fix crash during cancellation
  * config: fix memory leak

 -- Max Kellermann <mk@cm4all.com>  Sun, 09 Oct 2016 15:53:22 -0000

cm4all-beng-proxy (11.7) unstable; urgency=low

  * merge release 10.32
  * enforce Zeroconf/avahi-daemon browser notify after restarting beng-proxy

 -- Max Kellermann <mk@cm4all.com>  Tue, 04 Oct 2016 21:59:34 -0000

cm4all-beng-proxy (11.6) unstable; urgency=low

  * was: fix use-after-free bug

 -- Max Kellermann <mk@cm4all.com>  Thu, 29 Sep 2016 14:26:50 -0000

cm4all-beng-proxy (11.5) unstable; urgency=low

  * avahi: fix interface and protocol published via Zeroconf
  * lb: fix collision in Zeroconf node lookups
  * lb: support IPv6 link-local addresses from Zeroconf
  * lb: work around avahi-daemon IPv4/IPv6 mixup bug
  * config: allow space after '=' in @set
  * doc: remove bogus semicolons from configuration examples

 -- Max Kellermann <mk@cm4all.com>  Wed, 28 Sep 2016 21:42:43 -0000

cm4all-beng-proxy (11.4) unstable; urgency=low

  * merge release 10.31
  * bp: fix Zeroconf with automatic port

 -- Max Kellermann <mk@cm4all.com>  Tue, 27 Sep 2016 19:29:24 -0000

cm4all-beng-proxy (11.3) unstable; urgency=low

  * delegate: fix memory leak after clone() failure
  * avahi/client: fix shutdown hang due to event leak
  * config: add listener options "interface", "reuse_port"
  * lb: fix dbus connect failure due to process isolation
  * config: rename "include" to "@include"
  * config: introduce variables

 -- Max Kellermann <mk@cm4all.com>  Mon, 26 Sep 2016 20:28:47 -0000

cm4all-beng-proxy (11.2) unstable; urgency=low

  * disable the "V6ONLY" flag on all IPv6 wildcard listeners
  * fix crash bug due to uninitialized memory
  * etc: include conf.d/*.conf
  * debian: re-add dh_installinit to install the *.default files

 -- Max Kellermann <mk@cm4all.com>  Mon, 12 Sep 2016 11:32:14 -0000

cm4all-beng-proxy (11.1) unstable; urgency=low

  * merge release 10.30

 -- Max Kellermann <mk@cm4all.com>  Fri, 09 Sep 2016 09:28:23 -0000

cm4all-beng-proxy (11.0.3) unstable; urgency=low

  * config: allow shell wildcard after "include"
  * fcgi: fix "Connection refused" error
  * widget: improve error message when there is no address

 -- Max Kellermann <mk@cm4all.com>  Fri, 02 Sep 2016 12:55:19 -0000

cm4all-beng-proxy (11.0.2) unstable; urgency=low

  * spawn: fix clone=ENOMEM due to broken PID namespace
  * control: allow only TCACHE_INVALIDATE, STATS and NODE_STATUS via IP
  * config: add command "include_optional"

 -- Max Kellermann <mk@cm4all.com>  Wed, 31 Aug 2016 13:32:35 -0000

cm4all-beng-proxy (11.0.1) unstable; urgency=low

  * spawn: switch to a new systemd scope
  * spawn: create new PID namespace
  * spawn: create systemd journal identifier
  * translation: add packets CGROUP, CGROUP_SET, EXTERNAL_SESSION_MANAGER,
    EXTERNAL_SESSION_KEEPALIVE
  * session: allow multiple realms per session
  * ssl: free more drained I/O buffers
  * ssl: reduce memory usage
  * SlicePool: reduce fragmentation
  * enable TCP_DEFER_ACCEPT for HTTP listeners
  * remove the "args_escape_char" kludge after 5 years of transition
  * support kB, MB, GB suffixes in cache size specifications
  * bp: add configuration file
  * bp: allow multiple control listeners
  * lb: allow including configuration files
  * debian/lb.postinst: move user "cm4all-beng-lb" to group "nogroup"
  * remove obsolete sysv init scripts, depend on systemd instead
  * ZeroConf publish support

 -- Max Kellermann <mk@cm4all.com>  Tue, 30 Aug 2016 22:24:03 -0000

cm4all-beng-proxy (10.37) unstable; urgency=low

  * translation: expand REDIRECT with BASE

 -- Max Kellermann <mk@cm4all.com>  Tue, 28 Feb 2017 13:16:57 -0000

cm4all-beng-proxy (10.36) unstable; urgency=low

  * certdb: fix crash bug
  * lb: allow core dumps from within the isolated process

 -- Max Kellermann <mk@cm4all.com>  Thu, 12 Jan 2017 20:08:07 -0000

cm4all-beng-proxy (10.35) unstable; urgency=low

  * ssl: OpenSSL 1.1 compatibility
  * bot: add another Majestic bot user agent string
  * systemd: depend on network-online.target

 -- Max Kellermann <mk@cm4all.com>  Tue, 06 Dec 2016 07:42:56 -0000

cm4all-beng-proxy (10.34) unstable; urgency=low

  * lb: adapt to Linux 4.8 user namespace API change

 -- Max Kellermann <mk@cm4all.com>  Tue, 25 Oct 2016 11:35:30 -0000

cm4all-beng-proxy (10.33) unstable; urgency=low

  * spawn: create systemd journal identifier
  * spawn: no signal interruption while waiting for client to become ready
  * spawn: allow numeric uids/gids after --allow-user / --allow-group
  * was: add stopwatch support

 -- Max Kellermann <mk@cm4all.com>  Wed, 19 Oct 2016 19:38:21 -0000

cm4all-beng-proxy (10.32) unstable; urgency=low

  * merge release 9.16

 -- Max Kellermann <mk@cm4all.com>  Tue, 04 Oct 2016 11:05:53 -0000

cm4all-beng-proxy (10.31) unstable; urgency=low

  * fix memory leak after resource loader failure
  * delegate: fix memory leak after clone() failure
  * was: fix crash on spawn error

 -- Max Kellermann <mk@cm4all.com>  Tue, 27 Sep 2016 18:54:54 -0000

cm4all-beng-proxy (10.30) unstable; urgency=low

  * merge release 9.15

 -- Max Kellermann <mk@cm4all.com>  Thu, 08 Sep 2016 14:50:50 -0000

cm4all-beng-proxy (10.29) unstable; urgency=low

  * istream/pipe: fix crash after running out of file descriptors
  * bp: raise default connection limit to 32k
  * delegate: fix potential crash
  * translation: detect BASE/URI mismatch with INTERNAL_REDIRECT
  * lb/monitor/expect: fix assertion failure on shutdown
  * systemd: set default NOFILE limits to 256k
  * systemd: enable crash dumps

 -- Max Kellermann <mk@cm4all.com>  Wed, 07 Sep 2016 07:57:48 -0000

cm4all-beng-proxy (10.28) unstable; urgency=low

  * widget: improve error message when there is no address
  * lb: fix default control port
  * debian: adjust Ruby dependencies for Debian Jessie

 -- Max Kellermann <mk@cm4all.com>  Mon, 05 Sep 2016 10:58:34 -0000

cm4all-beng-proxy (10.27) unstable; urgency=low

  * ssl: disable RC4
  * ssl: ignore the client's cipher preferences
  * ssl: send TLS alert to peer after handshake refusal
  * fix crash when compiled with GCC6

 -- Max Kellermann <mk@cm4all.com>  Mon, 22 Aug 2016 18:34:30 -0000

cm4all-beng-proxy (10.26) unstable; urgency=low

  * bot: recognize WordPress pingbacks as "bot"
  * lb/monitor/expect: delay the receive call by 10ms
  * certdb, bp_cmdline, log-forward: use IPv6 only if available

 -- Max Kellermann <mk@cm4all.com>  Thu, 11 Aug 2016 13:04:23 -0000

cm4all-beng-proxy (10.25) unstable; urgency=low

  * shm: fix double allocation bug which caused session corruption

 -- Max Kellermann <mk@cm4all.com>  Thu, 21 Jul 2016 18:54:12 -0000

cm4all-beng-proxy (10.24) unstable; urgency=low

  * http_client: fix "excess data" error after "100 Continue"

 -- Max Kellermann <mk@cm4all.com>  Wed, 20 Jul 2016 12:25:34 -0000

cm4all-beng-proxy (10.23) unstable; urgency=low

  * cgi: ignore the "Proxy" request header to work around security
    vulnerabilities in several CGI programs
  * http_client: differentiate between "empty response body" and "no body"
  * http_server: log "-" if there is no response body

 -- Max Kellermann <mk@cm4all.com>  Tue, 19 Jul 2016 13:43:34 -0000

cm4all-beng-proxy (10.22) unstable; urgency=low

  * debian/control: add missing dependency on libcm4all-inline-dev
  * http_address: ensure that at least one socket address is specified
  * systemd: implement "reload"

 -- Max Kellermann <mk@cm4all.com>  Mon, 04 Jul 2016 11:12:29 -0000

cm4all-beng-proxy (10.21) unstable; urgency=low

  * session: fix user expiry after defragmentation
  * session: save site name in session file

 -- Max Kellermann <mk@cm4all.com>  Wed, 08 Jun 2016 20:07:13 -0000

cm4all-beng-proxy (10.20) unstable; urgency=low

  * fix nullptr dereference while removing stale "session" parameter

 -- Max Kellermann <mk@cm4all.com>  Wed, 25 May 2016 11:06:38 -0000

cm4all-beng-proxy (10.19) unstable; urgency=low

  * merge release 9.14
  * log the request URI on session realm mismatch
  * omit stale "session" parameter in processed URIs

 -- Max Kellermann <mk@cm4all.com>  Tue, 24 May 2016 17:36:07 -0000

cm4all-beng-proxy (10.18) unstable; urgency=low

  * http_client: fix TLS memory leak / crash bug

 -- Max Kellermann <mk@cm4all.com>  Thu, 19 May 2016 10:49:58 -0000

cm4all-beng-proxy (10.17) unstable; urgency=low

  * spawn/client: handle empty payloads from recvmmsg()

 -- Max Kellermann <mk@cm4all.com>  Mon, 09 May 2016 10:05:55 -0000

cm4all-beng-proxy (10.16) unstable; urgency=low

  * control: enable SO_REUSEADDR on the UDP socket

 -- Max Kellermann <mk@cm4all.com>  Fri, 29 Apr 2016 13:13:31 -0000

cm4all-beng-proxy (10.15) unstable; urgency=low

  * was: fix crash after spawn failure
  * spawn/client: abort worker process when the spawner is gone
  * spawn/client: optimize message receiver
  * spawn/server: retry sending after EAGAIN

 -- Max Kellermann <mk@cm4all.com>  Fri, 29 Apr 2016 09:31:54 -0000

cm4all-beng-proxy (10.14) unstable; urgency=low

  * enable TCP_DEFER_ACCEPT for HTTP and SSL listeners
  * ssl: increase the handshake timeout to 60 seconds
  * lb: log the client IP address

 -- Max Kellermann <mk@cm4all.com>  Thu, 28 Apr 2016 09:24:19 -0000

cm4all-beng-proxy (10.13) unstable; urgency=low

  * was: fix crash after early-crashing WAS process
  * was: fix crash after WAS process has been released
  * ssl: limit the handshake duration
  * beng-proxy: support listening on UNIX domain sockets

 -- Max Kellermann <mk@cm4all.com>  Wed, 27 Apr 2016 18:34:26 -0000

cm4all-beng-proxy (10.12) unstable; urgency=low

  * ssl: reduce allocator fragmentation, cycle another buffer

 -- Max Kellermann <mk@cm4all.com>  Thu, 21 Apr 2016 07:29:51 -0000

cm4all-beng-proxy (10.11) unstable; urgency=low

  * thread_queue: fix race condition
  * ssl: reduce allocator fragmentation

 -- Max Kellermann <mk@cm4all.com>  Mon, 18 Apr 2016 14:51:41 -0000

cm4all-beng-proxy (10.10) unstable; urgency=low

  * merge release 9.13
  * SlicePool: reduce fragmentation

 -- Max Kellermann <mk@cm4all.com>  Tue, 12 Apr 2016 15:12:03 -0000

cm4all-beng-proxy (10.9) unstable; urgency=low

  * merge release 9.12

 -- Max Kellermann <mk@cm4all.com>  Wed, 06 Apr 2016 12:11:38 -0000

cm4all-beng-proxy (10.8) unstable; urgency=low

  * SlicePool: optimize allocation
  * lb: cycle buffers before compressing slice allocator
  * was: fix spurious "Resource temporarily unavailable" warnings

 -- Max Kellermann <mk@cm4all.com>  Wed, 06 Apr 2016 06:35:37 -0000

cm4all-beng-proxy (10.7) unstable; urgency=low

  * lb: fix systemd service start timeout
  * spawn: fix assertion failure when STDERR_PATH fails
  * was: fix use-after-free bug

 -- Max Kellermann <mk@cm4all.com>  Tue, 29 Mar 2016 10:31:34 -0000

cm4all-beng-proxy (10.6) unstable; urgency=low

  * lb: fix false memory leak during shutdown
  * ssl: cycle buffers to reduce allocator fragmentation

 -- Max Kellermann <mk@cm4all.com>  Wed, 23 Mar 2016 14:16:55 -0000

cm4all-beng-proxy (10.5) unstable; urgency=low

  * lb: fix crash due to duplicate OpenSSL initialization by libpq
  * lb: check cert_db.ca_cert settings with --check
  * lb: fix shutdown with --watchdog
  * http_client: fix assertion failure with keep-alive disabled
  * http_server: fix missing "100 Continue"
  * certdb: unwrap key in "new-cert
  * certdb: allow overriding database with /etc/cm4all/beng/certdb.connect
  * spawn: fix assertion failure

 -- Max Kellermann <mk@cm4all.com>  Tue, 08 Mar 2016 16:01:22 -0000

cm4all-beng-proxy (10.4) unstable; urgency=low

  * merge release 9.11
  * spawn: fix uninitialized MOUNT_TMP_TMPFS setting

 -- Max Kellermann <mk@cm4all.com>  Thu, 03 Mar 2016 13:11:49 -0000

cm4all-beng-proxy (10.3) unstable; urgency=low

  * lhttp: fix double free bug
  * lhttp, fcgi: abandon child process after connect failure
  * spawn: wait for spawn process during shutdown
  * {http,filter,nfs}_cache: raise cacheable size limit to 512 kB
  * http_client: reschedule read event after blocking write recovery

 -- Max Kellermann <mk@cm4all.com>  Wed, 02 Mar 2016 14:06:44 -0000

cm4all-beng-proxy (10.2) unstable; urgency=low

  * rubber: remove excessive debugging code to speed up cache flush
  * spawn: fix SETENV breakage
  * spawn: initialize supplementary groups
  * spawn: change to user www-data by default
  * http_client: fix double free bug
  * fcache: raise default expiration to one week
  * systemd: set "Type=notify"

 -- Max Kellermann <mk@cm4all.com>  Tue, 01 Mar 2016 18:43:23 -0000

cm4all-beng-proxy (10.1) unstable; urgency=low

  * merge release 9.10
  * python: add missing constant TRANSLATE_REALM_FROM_AUTH_BASE
  * spawn: dedicated process for spawning child processes
  * fcgi: terminate FastCGI processes with SIGTERM instead of SIGUSR1
  * was: implement response body interruption
  * translation: add packet NO_NEW_PRIVS
  * session: 128 bit session ids
  * emit systemd "READY" notification
  * debian: eliminate the TOI build

 -- Max Kellermann <mk@cm4all.com>  Thu, 25 Feb 2016 23:55:33 -0000

cm4all-beng-proxy (10.0.5) unstable; urgency=low

  * http_client: fix memory leak
  * spawn/prepared: fix environment variable breakage
  * request: fix crash (due to realm regression in 10.0.4)

 -- Max Kellermann <mk@cm4all.com>  Tue, 09 Feb 2016 18:09:43 -0000

cm4all-beng-proxy (10.0.4) unstable; urgency=low

  * istream/dechunk: merge chunk sizes
  * istream/dechunk: fix bogus "closed prematurely" error
  * spawn/JailConfig: fix jail.conf parser regression
  * translate_parser: fix JailCGI home path regression
  * translation: add packet REALM_FROM_AUTH_BASE
  * translation: allow mount options in MOUNT_TMP_TMPFS
  * pipe_filter: add JailCGI support
  * fcgi/stock: fix double free bug
  * http_request: fix connection leak after OpenSSL error
  * ssl/cache: fix two crash bugs
  * ssl/cache: reduce delay from 1s to 200ms
  * ssl/cache: maintain cache only in worker process
  * ssl/cache: support CA chains
  * ssl/factory: support the subjectAltName extension
  * ssl/filter: handle "close notify" alerts
  * certdb: rename PostgreSQL table to singular
  * certdb: load PostgreSQL connect string from lb.conf
  * certdb: support the subjectAltName extension
  * certdb: implement the ACME protocol
  * systemd/lb: disable --watchdog, set Restart=on-failure instead
  * systemd/bp: default to --workers=0, set Restart=on-failure instead

 -- Max Kellermann <mk@cm4all.com>  Thu, 04 Feb 2016 21:12:22 -0000

cm4all-beng-proxy (10.0.3) unstable; urgency=low

  * ssl/cache: populate name cache asynchronously
  * certdb: add command "populate"

 -- Max Kellermann <mk@cm4all.com>  Tue, 12 Jan 2016 10:35:32 -0000

cm4all-beng-proxy (10.0.2) unstable; urgency=low

  * ssl/cache: open multiple PostgreSQL connections on demand
  * ssl/cache: mirror a list of all certificate host names
  * certdb: add command "delete"

 -- Max Kellermann <mk@cm4all.com>  Wed, 06 Jan 2016 11:11:51 -0000

cm4all-beng-proxy (10.0.1) unstable; urgency=low

  * drop support for Debian Squeeze
  * inline_widget: time out after 10 seconds
  * lb: support SSL certificates stored in PostgreSQL database
  * disable the access log by default

 -- Max Kellermann <mk@cm4all.com>  Fri, 18 Dec 2015 18:48:31 -0000

cm4all-beng-proxy (9.16) unstable; urgency=low

  * fix memory leak after resource loader failure
  * was: fix crash on spawn error
  * fcache: check X-CM4all-BENG-User (via REVEAL_USER) in cache lookup

 -- Max Kellermann <mk@cm4all.com>  Tue, 04 Oct 2016 10:44:09 -0000

cm4all-beng-proxy (9.15) unstable; urgency=low

  * cgi: ignore the "Proxy" request header to work around security
    vulnerabilities in several CGI programs
  * http_address: ensure that at least one socket address is specified
  * http_server: update the "raw bytes sent" attribute properly
  * http_client: differentiate between "empty response body" and "no body"
  * http_client: fix "excess data" error after "100 Continue"
  * fcgi: fix assertion failure
  * shm: fix double allocation bug which caused session corruption
  * session: fix user expiry after defragmentation
  * omit stale "session" parameter in processed URIs
  * bot: recognize WordPress pingbacks as "bot"
  * fix crash when compiled with GCC6
  * bp: raise default connection limit to 32k
  * systemd: set default NOFILE limits to 256k
  * systemd: enable crash dumps

 -- Max Kellermann <mk@cm4all.com>  Thu, 08 Sep 2016 14:25:37 -0000

cm4all-beng-proxy (9.14) unstable; urgency=low

  * merge release 8.13
  * was: fix crash on malformed STATUS packet

 -- Max Kellermann <mk@cm4all.com>  Fri, 20 May 2016 15:43:48 -0000

cm4all-beng-proxy (9.13) unstable; urgency=low

  * merge release 8.12
  * lb: fix false memory leak during shutdown

 -- Max Kellermann <mk@cm4all.com>  Tue, 12 Apr 2016 13:03:18 -0000

cm4all-beng-proxy (9.12) unstable; urgency=low

  * header-forward: fix duplicate "Location" header

 -- Max Kellermann <mk@cm4all.com>  Wed, 06 Apr 2016 12:09:46 -0000

cm4all-beng-proxy (9.11) unstable; urgency=low

  * merge release 8.11

 -- Max Kellermann <mk@cm4all.com>  Thu, 03 Mar 2016 13:03:41 -0000

cm4all-beng-proxy (9.10) unstable; urgency=low

  * merge release 8.10

 -- Max Kellermann <mk@cm4all.com>  Wed, 24 Feb 2016 11:46:38 -0000

cm4all-beng-proxy (9.9) unstable; urgency=low

  * merge release 8.9

 -- Max Kellermann <mk@cm4all.com>  Tue, 23 Feb 2016 15:56:21 -0000

cm4all-beng-proxy (9.8) unstable; urgency=low

  * merge release 8.8

 -- Max Kellermann <mk@cm4all.com>  Tue, 16 Feb 2016 11:30:47 -0000

cm4all-beng-proxy (9.7) unstable; urgency=low

  * merge release 8.7
  * http_request: fix connection leak after OpenSSL error

 -- Max Kellermann <mk@cm4all.com>  Tue, 26 Jan 2016 15:56:31 -0000

cm4all-beng-proxy (9.6) unstable; urgency=low

  * systemd: log to systemd-journald by default
  * header_forward: fix duplicate "Location" header
  * "--access-logger=null" disables the access log
  * widget: log Set-Cookie without host

 -- Max Kellermann <mk@cm4all.com>  Thu, 17 Dec 2015 22:15:04 -0000

cm4all-beng-proxy (9.5) unstable; urgency=low

  * merge release 4.23
  * auth: send the LISTENER_TAG packet with AUTH requests

 -- Max Kellermann <mk@cm4all.com>  Tue, 15 Dec 2015 13:46:36 -0000

cm4all-beng-proxy (9.4) unstable; urgency=low

  * processor: fix crash bug
  * ajp: fix bogus error "Peer closed the socket prematurely"
  * fcgi: fail after receiving excess data at end of response body
  * fcgi: fix assertion failure on i386
  * was: fold header name case
  * was: announce request body length as early as possible
  * was: fix crash bug with empty response

 -- Max Kellermann <mk@cm4all.com>  Thu, 19 Nov 2015 11:28:59 -0000

cm4all-beng-proxy (9.3) unstable; urgency=low

  * fcgi: fix buffer overflow with large response body
  * header_forward: always forward "Allow"

 -- Max Kellermann <mk@cm4all.com>  Tue, 17 Nov 2015 00:33:20 -0000

cm4all-beng-proxy (9.2) unstable; urgency=low

  * translate_client: fix crash bug

 -- Max Kellermann <mk@cm4all.com>  Mon, 16 Nov 2015 08:38:02 -0000

cm4all-beng-proxy (9.1) unstable; urgency=low

  * feature freeze
  * http_client: response body allows optimized socket writes
  * http_cache: response body allows optimized socket writes
  * fcgi: fix stall bug
  * fcgi: optimized response body chunking
  * fcgi: don't send empty PARAMS packet when request headers are empty
  * handler: use lstat() for FILE_NOT_FOUND
  * client_balancer: fix memory leak
  * istream: fix assertion failure
  * istream_tee: fix size miscalculation
  * nfs_stock: fix assertion failure
  * translate_cache: optimize memory usage
  * reduce fork() overhead

 -- Max Kellermann <mk@cm4all.com>  Fri, 13 Nov 2015 00:50:52 -0000

cm4all-beng-proxy (9.0.9) unstable; urgency=low

  * tstock: fix libevent crash on connection failure
  * tstock: fix hanging process during shutdown
  * request_session: don't send cleared session id of ignored session
  * pipe_stock: fix EBADF error due to malformed pointer cast
  * http_{client,server}: optimize chunked socket writes

 -- Max Kellermann <mk@cm4all.com>  Fri, 06 Nov 2015 23:39:50 -0000

cm4all-beng-proxy (9.0.8) unstable; urgency=low

  * child_stock: fix crash bug
  * translate_stock: fix use-after-free crash bug

 -- Max Kellermann <mk@cm4all.com>  Thu, 05 Nov 2015 15:14:43 -0000

cm4all-beng-proxy (9.0.7) unstable; urgency=low

  * merge release 8.6
  * ajp: fix regression after code refactoring
  * http_{client,server}: optimize socket writes
  * translate_stock: configurable stock limit, defaulting to 64
  * translate_cache: fix crash bug when cache is disabled
  * errdoc: fix crash bug when aborting error document generator

 -- Max Kellermann <mk@cm4all.com>  Wed, 04 Nov 2015 21:50:44 -0000

cm4all-beng-proxy (9.0.6) unstable; urgency=low

  * debian/rules: cross-compiler support
  * debian: build with gcc 5 on Debian Stretch
  * processor: fix broken URI rewrite after <script> due to inverted check
  * widget: log class name

 -- Max Kellermann <mk@cm4all.com>  Fri, 16 Oct 2015 10:21:42 -0000

cm4all-beng-proxy (9.0.5) unstable; urgency=low

  * merge release 8.5

 -- Max Kellermann <mk@cm4all.com>  Mon, 12 Oct 2015 10:44:20 -0000

cm4all-beng-proxy (9.0.4) unstable; urgency=low

  * xml_parser: fix assertion failure on abort
  * css_parser: fix buffer overflow due to off-by-one check

 -- Max Kellermann <mk@cm4all.com>  Thu, 08 Oct 2015 19:32:07 -0000

cm4all-beng-proxy (9.0.3) unstable; urgency=low

  * fcgi: fix uninitialized variable
  * processor: fix heap corruption due to wrong string length

 -- Max Kellermann <mk@cm4all.com>  Wed, 07 Oct 2015 19:56:05 -0000

cm4all-beng-proxy (9.0.2) unstable; urgency=low

  * translation: packet REVEAL_USER sends X-CM4all-BENG-User to filter

 -- Max Kellermann <mk@cm4all.com>  Mon, 05 Oct 2015 19:08:22 -0000

cm4all-beng-proxy (9.0.1) unstable; urgency=low

  * merge release 8.4
  * translation: add header group "LINK"
  * translation: add packet MOUNT_TMPFS
  * fix spurious BIND_MOUNT_RW failures

 -- Max Kellermann <mk@cm4all.com>  Fri, 02 Oct 2015 15:36:42 -0000

cm4all-beng-proxy (8.13) unstable; urgency=low

  * http_client: fix TLS memory leak
  * http_client: fix assertion failure with keep-alive disabled
  * was: fix crash after early-crashing WAS process
  * lb: fix false memory leak during shutdown
  * http_server: fix missing "100 Continue"
  * {http,filter,nfs}_cache: raise cacheable size limit to 512 kB
  * fcache: raise default expiration to one week
  * rubber: remove excessive debugging code to speed up cache flush

 -- Max Kellermann <mk@cm4all.com>  Fri, 20 May 2016 15:34:32 -0000

cm4all-beng-proxy (8.12) unstable; urgency=low

  * was: fix crash on malformed STATUS packet
  * was: allow 16 bit STATUS packet

 -- Max Kellermann <mk@cm4all.com>  Tue, 12 Apr 2016 12:28:21 -0000

cm4all-beng-proxy (8.11) unstable; urgency=low

  * http_client: fix assertion failure with TLS
  * lhttp, fcgi: abandon child process after connect failure
  * http_client: reschedule read event after blocking write recovery

 -- Max Kellermann <mk@cm4all.com>  Thu, 03 Mar 2016 12:59:50 -0000

cm4all-beng-proxy (8.10) unstable; urgency=low

  * was/input: verify the announced LENGTH
  * was/input: fix the "available" formula

 -- Max Kellermann <mk@cm4all.com>  Wed, 24 Feb 2016 11:31:50 -0000

cm4all-beng-proxy (8.9) unstable; urgency=low

  * istream/catch: fix another assertion failure

 -- Max Kellermann <mk@cm4all.com>  Tue, 23 Feb 2016 15:52:46 -0000

cm4all-beng-proxy (8.8) unstable; urgency=low

  * istream/catch: fix assertion failure

 -- Max Kellermann <mk@cm4all.com>  Tue, 16 Feb 2016 11:21:25 -0000

cm4all-beng-proxy (8.7) unstable; urgency=low

  * cgi, pipe: fix off-by-one bug in stderr filter

 -- Max Kellermann <mk@cm4all.com>  Tue, 26 Jan 2016 15:55:03 -0000

cm4all-beng-proxy (8.6) unstable; urgency=low

  * merge release 7.9

 -- Max Kellermann <mk@cm4all.com>  Mon, 26 Oct 2015 09:48:00 -0000

cm4all-beng-proxy (8.5) unstable; urgency=low

  * css_parser: fix buffer overflow due to off-by-one check
  * fcgi: fix uninitialized variable
  * fix spurious BIND_MOUNT_RW failures
  * fix two crashes due to malformed URI escapes

 -- Max Kellermann <mk@cm4all.com>  Mon, 12 Oct 2015 10:20:32 -0000

cm4all-beng-proxy (8.4) unstable; urgency=low

  * was: fix another memory leak

 -- Max Kellermann <mk@cm4all.com>  Fri, 02 Oct 2015 11:05:21 -0000

cm4all-beng-proxy (8.3) unstable; urgency=low

  * was: fix several memory leaks

 -- Max Kellermann <mk@cm4all.com>  Fri, 02 Oct 2015 09:54:09 -0000

cm4all-beng-proxy (8.2) unstable; urgency=low

  * debian/control: add "Breaks" on old translation servers to avoid
    runtime breakages due to broken widget descriptors; the translation
    server 1.9.1 contains a workaround
  * translate_parser: fix crash after malformed/misplaced
    UNTRUSTED_*_SITE_SUFFIX packet

 -- Max Kellermann <mk@cm4all.com>  Fri, 25 Sep 2015 12:55:18 -0000

cm4all-beng-proxy (8.1) unstable; urgency=low

  * feature freeze
  * fb_pool: compress I/O buffers periodically
  * http_cache, fcache, nfs_cache: compress the cache periodically

 -- Max Kellermann <mk@cm4all.com>  Tue, 22 Sep 2015 17:26:06 -0000

cm4all-beng-proxy (8.0.13) unstable; urgency=low

  * merge release 7.8
  * translation: support writable bind mounts (BIND_MOUNT_RW)
  * translation: add packet UNTRUSTED_RAW_SITE_SUFFIX
  * ssl: initialize OpenSSL engines
  * rewrite_uri: support "https://" and "//" URIs
  * regex: fix double free bug

 -- Max Kellermann <mk@cm4all.com>  Tue, 22 Sep 2015 08:00:20 -0000

cm4all-beng-proxy (8.0.12) unstable; urgency=low

  * merge release 7.7
  * rubber: optimized hole search
  * rubber: simplified defragmentation on tail allocation

 -- Max Kellermann <mk@cm4all.com>  Thu, 17 Sep 2015 20:41:59 -0000

cm4all-beng-proxy (8.0.11) unstable; urgency=low

  * regex: fix move operator, fixes spurious "Invalid regex capture"

 -- Max Kellermann <mk@cm4all.com>  Thu, 03 Sep 2015 13:08:16 -0000

cm4all-beng-proxy (8.0.10) unstable; urgency=low

  * regex: mismatching optional capture expands to empty string
  * regex: work around problem with mismatching optional last capture
  * request: avoid compressing the response body twice

 -- Max Kellermann <mk@cm4all.com>  Wed, 02 Sep 2015 15:56:38 -0000

cm4all-beng-proxy (8.0.9) unstable; urgency=low

  * merge release 7.6
  * regex: fix off-by-one error in capture range check

 -- Max Kellermann <mk@cm4all.com>  Tue, 01 Sep 2015 13:57:06 -0000

cm4all-beng-proxy (8.0.8) unstable; urgency=low

  * tcache: fix crash on regex mismatch

 -- Max Kellermann <mk@cm4all.com>  Mon, 31 Aug 2015 05:35:14 -0000

cm4all-beng-proxy (8.0.7) unstable; urgency=low

  * merge release 7.5
  * regex: fix spurious compile failures
  * fcache: include actual body data in stats
  * nfs_cache: add stats
  * fix several crash bugs with malformed URI escapes
  * control/stats: add cache brutto sizes
  * control/stats: add I/O buffers size

 -- Max Kellermann <mk@cm4all.com>  Thu, 27 Aug 2015 22:11:02 -0000

cm4all-beng-proxy (8.0.6) unstable; urgency=low

  * translation: decouple REGEX_UNESCAPE from INVERSE_REGEX

 -- Max Kellermann <mk@cm4all.com>  Tue, 25 Aug 2015 09:57:23 -0000

cm4all-beng-proxy (8.0.5) unstable; urgency=low

  * translation: add packet INVERSE_REGEX_UNESCAPE

 -- Max Kellermann <mk@cm4all.com>  Mon, 24 Aug 2015 16:58:16 -0000

cm4all-beng-proxy (8.0.4) unstable; urgency=low

  * translate_client: fix crash due to uninitialized variable

 -- Max Kellermann <mk@cm4all.com>  Fri, 21 Aug 2015 11:26:40 -0000

cm4all-beng-proxy (8.0.3) unstable; urgency=low

  * translation: add login packet SERVICE
  * translation: login allows packet LISTENER_TAG
  * translation: protocol v3 uses anchored regex
  * regex: disable the "multi-line" option
  * regex: switch to the PCRE library

 -- Max Kellermann <mk@cm4all.com>  Mon, 17 Aug 2015 14:31:32 -0000

cm4all-beng-proxy (8.0.2) unstable; urgency=low

  * translation: add packets LOGIN, PASSWORD, UID_GID
  * translation: native Refence support

 -- Max Kellermann <mk@cm4all.com>  Thu, 06 Aug 2015 11:15:58 -0000

cm4all-beng-proxy (8.0.1) unstable; urgency=low

  * cgi, pipe: log PID in stderr output
  * translation: add packets AUTO_GZIP, INTERNAL_REDIRECT

 -- Max Kellermann <mk@cm4all.com>  Fri, 24 Jul 2015 10:27:51 -0000

cm4all-beng-proxy (7.9) unstable; urgency=low

  * merge release 6.12

 -- Max Kellermann <mk@cm4all.com>  Mon, 26 Oct 2015 09:37:41 -0000

cm4all-beng-proxy (7.8) unstable; urgency=low

  * support SESSION_SITE in processor

 -- Max Kellermann <mk@cm4all.com>  Mon, 21 Sep 2015 12:26:13 -0000

cm4all-beng-proxy (7.7) unstable; urgency=low

  * merge release 6.11

 -- Max Kellermann <mk@cm4all.com>  Thu, 17 Sep 2015 19:08:50 -0000

cm4all-beng-proxy (7.6) unstable; urgency=low

  * merge release 6.10
  * fcache: include actual body data in stats
  * nfs_cache: add stats
  * control/stats: add cache brutto sizes
  * control/stats: add I/O buffers size

 -- Max Kellermann <mk@cm4all.com>  Tue, 01 Sep 2015 12:48:48 -0000

cm4all-beng-proxy (7.5) unstable; urgency=low

  * merge release 6.9

 -- Max Kellermann <mk@cm4all.com>  Thu, 27 Aug 2015 14:30:18 -0000

cm4all-beng-proxy (7.4) unstable; urgency=low

  * merge release 6.8
  * tcache: fix minor memory leak

 -- Max Kellermann <mk@cm4all.com>  Wed, 26 Aug 2015 13:29:42 -0000

cm4all-beng-proxy (7.3) unstable; urgency=low

  * merge release 6.7

 -- Max Kellermann <mk@cm4all.com>  Wed, 22 Jul 2015 21:18:30 -0000

cm4all-beng-proxy (7.2) unstable; urgency=low

  * translation: allow REGEX_ON_{HOST,USER}_URI with INVERSE_REGEX

 -- Max Kellermann <mk@cm4all.com>  Fri, 17 Jul 2015 06:53:50 -0000

cm4all-beng-proxy (7.1) unstable; urgency=low

  * feature freeze
  * translation: WANT supports USER
  * translation: add packet REGEX_ON_USER_URI

 -- Max Kellermann <mk@cm4all.com>  Tue, 14 Jul 2015 20:46:43 -0000

cm4all-beng-proxy (7.0.10) unstable; urgency=low

  * fix crash on "Cache-Control: only-if-cached"
  * fix worker respawn

 -- Max Kellermann <mk@cm4all.com>  Sat, 11 Jul 2015 10:19:11 -0000

cm4all-beng-proxy (7.0.9) unstable; urgency=low

  * istream_escape: fix crash bug when last byte is escaped
  * stats: don't crash master process on CONTROL_STATS
  * debian/rules: add kludge to support dh_python2 on Squeeze

 -- Max Kellermann <mk@cm4all.com>  Thu, 09 Jul 2015 11:40:12 -0000

cm4all-beng-proxy (7.0.8) unstable; urgency=low

  * translation: add packets EXPAND_HOME, EXPAND_STDERR_PATH
  * translation: apply EXPAND_URI to CGI addresses
  * session: fix crash while invalidating widget session

 -- Max Kellermann <mk@cm4all.com>  Thu, 25 Jun 2015 13:29:01 -0000

cm4all-beng-proxy (7.0.7) unstable; urgency=low

  * translation: add packet AUTO_DEFLATE
  * istream_deflate: fix stalled stream
  * tcache: expand uncacheable responses

 -- Max Kellermann <mk@cm4all.com>  Wed, 24 Jun 2015 11:43:47 -0000

cm4all-beng-proxy (7.0.6) unstable; urgency=low

  * tcache: expand responses of uncacheable requests

 -- Max Kellermann <mk@cm4all.com>  Fri, 19 Jun 2015 13:02:32 -0000

cm4all-beng-proxy (7.0.5) unstable; urgency=low

  * merge release 6.6
  * control: flush the whole translation cache if the TCACHE_INVALIDATE
    payload is empty
  * namespace: support IPC namespaces

 -- Max Kellermann <mk@cm4all.com>  Thu, 11 Jun 2015 16:31:34 -0000

cm4all-beng-proxy (7.0.4) unstable; urgency=low

  * handler: send LISTENER_TAG if translation protocol version is not yet
    negotiated
  * handler: bypass translation cache during protocol version negotiation

 -- Max Kellermann <mk@cm4all.com>  Thu, 28 May 2015 13:10:12 -0000

cm4all-beng-proxy (7.0.3) unstable; urgency=low

  * handler: more "verbose_response" messages
  * handler: return "502 Bad Gateway" on translation server error
  * translation: protocol v2 always transmits LISTENER_TAG
  * translation: add packets REGEX_ON_HOST_URI, SESSION_SITE
  * session_manager: fix bogus assertion failure in cleanup
  * build with libwas 1.0

 -- Max Kellermann <mk@cm4all.com>  Wed, 20 May 2015 16:41:44 -0000

cm4all-beng-proxy (7.0.2) unstable; urgency=low

  * merge release 6.5
  * require Boost 1.49

 -- Max Kellermann <mk@cm4all.com>  Wed, 29 Apr 2015 11:43:57 -0000

cm4all-beng-proxy (7.0.1) unstable; urgency=low

  * forward the "Accept-Ranges" response header
  * forward the "Range" request header
  * forward the request headers "Accept-Charset" and "Accept-Encoding" to
    frame widgets

 -- Max Kellermann <mk@cm4all.com>  Fri, 13 Mar 2015 16:53:29 -0000

cm4all-beng-proxy (6.12) unstable; urgency=low

  * css_parser: fix buffer overflow due to off-by-one check
  * fcgi: fix uninitialized variable
  * was: fix error after blocking send on control channel
  * fb_pool: compress I/O buffers periodically
  * ssl: initialize OpenSSL engines
  * support SESSION_SITE in processor
  * lb: never forward headers X-CM4all-BENG-Peer-Subject and
    X-CM4all-BENG-Peer-Issuer-Subject

 -- Max Kellermann <mk@cm4all.com>  Mon, 26 Oct 2015 09:34:09 -0000

cm4all-beng-proxy (6.11) unstable; urgency=low

  * fcgi_client: fix hang after error logger failure

 -- Max Kellermann <mk@cm4all.com>  Thu, 17 Sep 2015 19:06:14 -0000

cm4all-beng-proxy (6.10) unstable; urgency=low

  * translate_parser: allow absolute LOCAL_URI
  * uri-verify: don't check the query string
  * bp_control: let worker handle control packets in single-worker mode
  * stock: fix "outgoing_connections" being always zero in control stats
  * lb_stats: include TCP connections in "outgoing_connections"

 -- Max Kellermann <mk@cm4all.com>  Tue, 01 Sep 2015 11:51:11 -0000

cm4all-beng-proxy (6.9) unstable; urgency=low

  * fcgi_client: ignore STDERR packets in size calculation

 -- Max Kellermann <mk@cm4all.com>  Thu, 27 Aug 2015 14:04:04 -0000

cm4all-beng-proxy (6.8) unstable; urgency=low

  * tcache: verify URI after cache miss

 -- Max Kellermann <mk@cm4all.com>  Wed, 26 Aug 2015 12:32:19 -0000

cm4all-beng-proxy (6.7) unstable; urgency=low

  * ssl: fix certificate chain with Server Name Indication
  * lb: fix hang during shutdown

 -- Max Kellermann <mk@cm4all.com>  Wed, 22 Jul 2015 20:47:55 -0000

cm4all-beng-proxy (6.6) unstable; urgency=low

  * debian/rules: remove remaining python-central invocation
  * init: enable session_save_path by default if
    /var/run/cm4all/beng-proxy exists
  * init: read /etc/default/cm4all-beng-proxy.local
  * namespace: set "setgroups=deny" for Linux 3.18+
  * namespace: retry with mount flag "noexec" if mounting fails
  * build with libwas 1.0

 -- Max Kellermann <mk@cm4all.com>  Thu, 11 Jun 2015 15:22:14 -0000

cm4all-beng-proxy (6.5) unstable; urgency=low

  * debian: improve clang build-dependency
  * debian: migrate from python-central to dh_python2
  * debian: add missing dependency on python-twisted-names

 -- Max Kellermann <mk@cm4all.com>  Mon, 27 Apr 2015 15:27:10 -0000

cm4all-beng-proxy (6.4) unstable; urgency=low

  * widget: fix "Range" request headers with non-default view

 -- Max Kellermann <mk@cm4all.com>  Fri, 10 Apr 2015 12:28:47 -0000

cm4all-beng-proxy (6.3) unstable; urgency=low

  * forward the request headers "If-Modified-Since", "If-Unmodified-Since",
    "If-Match", "If-None-Match" and "If-Range" to frame widgets
  * session: improve session cleanup reliability
  * lb: verify SSL certificates in --check
  * ssl: reduce CPU overhead during TLS handshake

 -- Max Kellermann <mk@cm4all.com>  Tue, 24 Mar 2015 16:56:00 -0000

cm4all-beng-proxy (6.2) unstable; urgency=low

  * merge release 5.16

 -- Max Kellermann <mk@cm4all.com>  Wed, 18 Mar 2015 10:11:04 -0000

cm4all-beng-proxy (6.1) unstable; urgency=low

  * feature freeze

 -- Max Kellermann <mk@cm4all.com>  Thu, 05 Mar 2015 10:57:18 -0000

cm4all-beng-proxy (6.0.16) unstable; urgency=low

  * don't drop WANT request packet in repeated translation

 -- Max Kellermann <mk@cm4all.com>  Mon, 02 Mar 2015 08:38:49 -0000

cm4all-beng-proxy (6.0.15) unstable; urgency=low

  * widget: support the CONTENT_TYPE_LOOKUP protocol
  * CGI: disable request URI forwarding if there's a SCRIPT_NAME

 -- Max Kellermann <mk@cm4all.com>  Tue, 24 Feb 2015 16:44:37 -0000

cm4all-beng-proxy (6.0.14) unstable; urgency=low

  * merge release 5.15

 -- Max Kellermann <mk@cm4all.com>  Mon, 23 Feb 2015 12:48:39 -0000

cm4all-beng-proxy (6.0.13) unstable; urgency=low

  * don't steal the X-CM4all-View header from the HTTP cache

 -- Max Kellermann <mk@cm4all.com>  Fri, 20 Feb 2015 11:35:10 -0000

cm4all-beng-proxy (6.0.12) unstable; urgency=low

  * fcgi: don't redirect stderro to /dev/null
  * handler: reserve request body for focused widget even if processor
    disabled
  * remove the X-CM4all-View header after using it
  * headers: add group "TRANSFORMATION"
  * translation: add packet EXPAND_HEADER

 -- Max Kellermann <mk@cm4all.com>  Thu, 19 Feb 2015 15:36:19 -0000

cm4all-beng-proxy (6.0.11) unstable; urgency=low

  * translation: add packet EXPAND_READ_FILE
  * control: add command CONTROL_FADE_CHILDREN

 -- Max Kellermann <mk@cm4all.com>  Tue, 17 Feb 2015 12:02:40 -0000

cm4all-beng-proxy (6.0.10) unstable; urgency=low

  * merge release 5.14
  * translation: add packets NON_BLOCKING, READ_FILE

 -- Max Kellermann <mk@cm4all.com>  Fri, 13 Feb 2015 17:24:35 -0000

cm4all-beng-proxy (6.0.9) unstable; urgency=low

  * namespace_options: improved PIVOT_ROOT error message
  * translation: add packet EXPAND_BIND_MOUNT

 -- Max Kellermann <mk@cm4all.com>  Wed, 11 Feb 2015 11:36:51 -0000

cm4all-beng-proxy (6.0.8) unstable; urgency=low

  * debian: remove translation server demo packages
  * init: change default translation server address to @translation
  * translation: add packet EXPAND_COOKIE_HOST

 -- Max Kellermann <mk@cm4all.com>  Tue, 10 Feb 2015 12:24:22 -0000

cm4all-beng-proxy (6.0.7) unstable; urgency=low

  * translation: add packet LISTENER_TAG

 -- Max Kellermann <mk@cm4all.com>  Mon, 09 Feb 2015 11:02:06 -0000

cm4all-beng-proxy (6.0.6) unstable; urgency=low

  * http_server, http_client: reduce overhead of proxying chunked body

 -- Max Kellermann <mk@cm4all.com>  Fri, 06 Feb 2015 07:44:17 -0000

cm4all-beng-proxy (6.0.5) unstable; urgency=low

  * merge release 5.13
  * translate_client: check for PROBE_PATH_SUFFIXES without PROBE_SUFFIX
  * fix stack overflow on PROBE_SUFFIXES loop

 -- Max Kellermann <mk@cm4all.com>  Thu, 05 Feb 2015 13:30:21 -0000

cm4all-beng-proxy (6.0.4) unstable; urgency=low

  * hstock: fix memory leak
  * response: fix crash on invalid X-CM4all-View header
  * translation: add packets AUTH_FILE, EXPAND_AUTH_FILE,
    APPEND_AUTH, EXPAND_APPEND_AUTH
  * log unknown view names in X-CM4all-View

 -- Max Kellermann <mk@cm4all.com>  Wed, 04 Feb 2015 22:16:07 -0000

cm4all-beng-proxy (6.0.3) unstable; urgency=low

  * support response header X-CM4all-View for all responses
  * reduce fork overhead by dropping NFS cache
  * reduce I/O multi-threading overhead

 -- Max Kellermann <mk@cm4all.com>  Tue, 03 Feb 2015 14:50:27 -0000

cm4all-beng-proxy (6.0.2) unstable; urgency=low

  * translate_client: allow BASE="/" (regression fix)

 -- Max Kellermann <mk@cm4all.com>  Mon, 02 Feb 2015 11:32:01 -0000

cm4all-beng-proxy (6.0.1) unstable; urgency=low

  * translation: add packets EXPAND_DOCUMENT_ROOT, PROBE_PATH_SUFFIXES

 -- Max Kellermann <mk@cm4all.com>  Thu, 29 Jan 2015 22:32:02 -0000

cm4all-beng-proxy (5.16) unstable; urgency=low

  * net: fix crash due to parsing '@' twice
  * net: fix another off-by-one bug in local socket addresses
  * random: fix partial entropy collection
  * http_server: support method PATCH (RFC 5789)

 -- Max Kellermann <mk@cm4all.com>  Wed, 18 Mar 2015 09:56:43 -0000

cm4all-beng-proxy (5.15) unstable; urgency=low

  * ssl_client: fix crash on request with Keep-Alive disabled

 -- Max Kellermann <mk@cm4all.com>  Mon, 23 Feb 2015 12:44:50 -0000

cm4all-beng-proxy (5.14) unstable; urgency=low

  * merge release 4.22

 -- Max Kellermann <mk@cm4all.com>  Wed, 11 Feb 2015 20:50:41 -0000

cm4all-beng-proxy (5.13) unstable; urgency=low

  * ssl: throttle when OpenSSL buffer grows too large

 -- Max Kellermann <mk@cm4all.com>  Thu, 05 Feb 2015 10:14:15 -0000

cm4all-beng-proxy (5.12) unstable; urgency=low

  * merge release 4.21

 -- Max Kellermann <mk@cm4all.com>  Thu, 22 Jan 2015 16:42:55 -0000

cm4all-beng-proxy (5.11) unstable; urgency=low

  * merge release 4.20
  * ssl: disable weak ciphers

 -- Max Kellermann <mk@cm4all.com>  Fri, 16 Jan 2015 12:20:58 -0000

cm4all-beng-proxy (5.10) unstable; urgency=low

  * fix cookie mangling in CGI handlers

 -- Max Kellermann <mk@cm4all.com>  Wed, 14 Jan 2015 21:45:01 -0000

cm4all-beng-proxy (5.9) unstable; urgency=low

  * merge release 4.19
  * log-tee: new access logger

 -- Max Kellermann <mk@cm4all.com>  Wed, 24 Sep 2014 14:41:51 -0000

cm4all-beng-proxy (5.8) unstable; urgency=low

  * fcache: work around assertion failure

 -- Max Kellermann <mk@cm4all.com>  Thu, 18 Sep 2014 17:47:40 -0000

cm4all-beng-proxy (5.7) unstable; urgency=low

  * was_client: fix crash bug

 -- Max Kellermann <mk@cm4all.com>  Wed, 17 Sep 2014 18:39:12 -0000

cm4all-beng-proxy (5.6) unstable; urgency=low

  * ssl_filter: fix stalled connection

 -- Max Kellermann <mk@cm4all.com>  Wed, 17 Sep 2014 06:43:12 -0000

cm4all-beng-proxy (5.5) unstable; urgency=low

  * merge release 4.18

 -- Max Kellermann <mk@cm4all.com>  Fri, 12 Sep 2014 10:30:14 -0000

cm4all-beng-proxy (5.4) unstable; urgency=low

  * merge release 4.16

 -- Max Kellermann <mk@cm4all.com>  Wed, 10 Sep 2014 06:19:42 -0000

cm4all-beng-proxy (5.3) unstable; urgency=low

  * child_manager: fix tree insertion bug
  * http_server: fix logger assertion failure

 -- Max Kellermann <mk@cm4all.com>  Fri, 29 Aug 2014 18:50:09 -0000

cm4all-beng-proxy (5.2) unstable; urgency=low

  * was_input: fix assertion failure

 -- Max Kellermann <mk@cm4all.com>  Fri, 29 Aug 2014 11:30:37 -0000

cm4all-beng-proxy (5.1) unstable; urgency=low

  * merge release 4.15
  * net: fix off-by-one bug in local socket addresses

 -- Max Kellermann <mk@cm4all.com>  Fri, 29 Aug 2014 08:55:55 -0000

cm4all-beng-proxy (5.0.14) unstable; urgency=low

  * buffered_socket: reduce memory usage
  * ssl_filter: reduce memory usage further

 -- Max Kellermann <mk@cm4all.com>  Wed, 13 Aug 2014 11:01:56 -0000

cm4all-beng-proxy (5.0.13) unstable; urgency=low

  * merge release 4.14
  * ssl_filter: reduce memory usage

 -- Max Kellermann <mk@cm4all.com>  Fri, 08 Aug 2014 17:45:33 -0000

cm4all-beng-proxy (5.0.12) unstable; urgency=low

  * merge release 4.13
  * http_cache: fix memcached crash bug
  * lb: SIGHUP flushes the SSL session cache
  * ssl_factory: reduce memory usage

 -- Max Kellermann <mk@cm4all.com>  Tue, 05 Aug 2014 12:53:05 -0000

cm4all-beng-proxy (5.0.11) unstable; urgency=low

  * merge release 4.11
  * http_{client,server}: support WebSocket (RFC 6455)

 -- Max Kellermann <mk@cm4all.com>  Tue, 29 Jul 2014 20:31:30 -0000

cm4all-beng-proxy (5.0.10) unstable; urgency=low

  * merge release 4.10
  * http_server: don't disable keep-alive when discarding optional request
    body ("Expect: 100-continue")

 -- Max Kellermann <mk@cm4all.com>  Wed, 23 Jul 2014 17:51:02 -0000

cm4all-beng-proxy (5.0.9) unstable; urgency=low

  * merge release 4.9
  * translation: CONTENT_TYPE_LOOKUP response may contain transformations

 -- Max Kellermann <mk@cm4all.com>  Mon, 21 Jul 2014 16:37:34 -0000

cm4all-beng-proxy (5.0.8) unstable; urgency=low

  * merge release 4.8
  * translation: new packet AUTO_GZIPPED

 -- Max Kellermann <mk@cm4all.com>  Fri, 18 Jul 2014 19:04:45 -0000

cm4all-beng-proxy (5.0.7) unstable; urgency=low

  * lb: add per-listener option "verbose_response"
  * header_forward: another COOKIE=BOTH forwarding bug fix
  * translation: new packets REQUEST_HEADER, EXPAND_REQUEST_HEADER

 -- Max Kellermann <mk@cm4all.com>  Fri, 11 Jul 2014 13:46:08 -0000

cm4all-beng-proxy (5.0.6) unstable; urgency=low

  * merge release 4.7
  * translation: add packet EXPAND_SITE

 -- Max Kellermann <mk@cm4all.com>  Wed, 02 Jul 2014 12:58:55 +0200

cm4all-beng-proxy (5.0.5) unstable; urgency=low

  * translation: add packet EXPAND_URI
  * tcache: VALIDATE_MTIME=0 matches when the file does not exist

 -- Max Kellermann <mk@cm4all.com>  Mon, 30 Jun 2014 14:15:02 -0000

cm4all-beng-proxy (5.0.4) unstable; urgency=low

  * merge release 4.6

 -- Max Kellermann <mk@cm4all.com>  Wed, 25 Jun 2014 13:05:26 -0000

cm4all-beng-proxy (5.0.3) unstable; urgency=low

  * tcache: optimize invalidation with host filter
  * tcache: optimize invalidation with site filter

 -- Max Kellermann <mk@cm4all.com>  Tue, 24 Jun 2014 20:24:25 -0000

cm4all-beng-proxy (5.0.2) unstable; urgency=low

  * merge release 4.5
  * session: fix potential crash on shared memory exhaustion
  * session: really purge new sessions first
  * translate_client: strict HEADER_FORWARD checks
  * translate_client: fix the COOKIE=BOTH parser
  * header_forward: fix COOKIE=BOTH forwarding

 -- Max Kellermann <mk@cm4all.com>  Mon, 16 Jun 2014 14:26:06 -0000

cm4all-beng-proxy (5.0.1) unstable; urgency=low

  * processor: allow Content-Type application/xml
  * was, pipe_filter: don't inherit environment variables
  * pipe_filter: fix command-line argument corruption bug
  * pipe_filter: support custom environment variables
  * translation: SETENV sets environment vars for FastCGI and WAS
  * header_forward: add mode COOKIE=BOTH

 -- Max Kellermann <mk@cm4all.com>  Fri, 06 Jun 2014 13:41:44 -0000

cm4all-beng-proxy (4.23) unstable; urgency=low

  * http_server: support method PATCH (RFC 5789)
  * session: fix expiration timer
  * session: allocate 64k sessions (was 32k)
  * session: work around high CPU usage due to session purging
  * request_session: don't send cleared session id of ignored session
  * ajp: fix bogus error "Peer closed the socket prematurely"
  * fcgi: fix uninitialized variable
  * fcgi: fix hang after error logger failure
  * fcgi: ignore STDERR packets in size calculation
  * header_forward: always forward "Allow"
  * translate_cache: optimize memory usage
  * css_parser: fix buffer overflow due to off-by-one check
  * support SESSION_SITE in processor
  * lb: fix hang during shutdown
  * namespace: retry with mount flag "noexec" if mounting fails
  * random: fix partial entropy collection

 -- Max Kellermann <mk@cm4all.com>  Fri, 04 Dec 2015 16:52:26 -0000

cm4all-beng-proxy (4.22) unstable; urgency=low

  * fcgi: fix wrong child process reuse with different JailCGI homes

 -- Max Kellermann <mk@cm4all.com>  Wed, 11 Feb 2015 19:30:05 -0000

cm4all-beng-proxy (4.21) unstable; urgency=low

  * cgi, pipe: fix crash after fork failure when input is a regular file

 -- Max Kellermann <mk@cm4all.com>  Thu, 22 Jan 2015 16:38:00 -0000

cm4all-beng-proxy (4.20) unstable; urgency=low

  * ssl_server: disable SSLv2 and SSLv3 because they are insecure
  * ssl_client: enable TLS versions newer than 1.1

 -- Max Kellermann <mk@cm4all.com>  Fri, 16 Jan 2015 12:12:02 -0000

cm4all-beng-proxy (4.19) unstable; urgency=low

  * lb/tcp: fix assertion failure

 -- Max Kellermann <mk@cm4all.com>  Wed, 24 Sep 2014 14:31:24 -0000

cm4all-beng-proxy (4.18) unstable; urgency=low

  * http_server: fix missing response (Keep-Alive disabled)

 -- Max Kellermann <mk@cm4all.com>  Fri, 12 Sep 2014 10:22:51 -0000

cm4all-beng-proxy (4.17) unstable; urgency=low

  * http_server: fix logger assertion failure

 -- Max Kellermann <mk@cm4all.com>  Thu, 11 Sep 2014 08:52:31 -0000

cm4all-beng-proxy (4.16) unstable; urgency=low

  * was_client: fix assertion failure

 -- Max Kellermann <mk@cm4all.com>  Wed, 10 Sep 2014 06:17:58 -0000

cm4all-beng-proxy (4.15) unstable; urgency=low

  * merge release 3.1.38

 -- Max Kellermann <mk@cm4all.com>  Fri, 29 Aug 2014 08:52:10 -0000

cm4all-beng-proxy (4.14) unstable; urgency=low

  * ssl_filter: fix error check
  * http_server: log failed requests
  * lb_http: reduce verbosity of ECONNRESET log message

 -- Max Kellermann <mk@cm4all.com>  Fri, 08 Aug 2014 17:41:52 -0000

cm4all-beng-proxy (4.13) unstable; urgency=low

  * thread_worker: smaller thread stack (64 kB)
  * ssl_factory: enable ECDH for perfect forward secrecy
  * thread_socket_filter: reinvoke writing after recovering from full
    output buffer
  * buffered_socket: reschedule reading after input buffer drained

 -- Max Kellermann <mk@cm4all.com>  Tue, 05 Aug 2014 12:37:11 -0000

cm4all-beng-proxy (4.12) unstable; urgency=low

  * pool: fix bogus assertion failure after SSL disconnect
  * lb/tcp: fix send error message
  * lb/tcp: fix crash after write error
  * thread_socket_filter: fix assertion failure with full output buffer
  * thread_socket_filter: fix crash after write error

 -- Max Kellermann <mk@cm4all.com>  Thu, 31 Jul 2014 16:19:57 -0000

cm4all-beng-proxy (4.11) unstable; urgency=low

  * merge release 3.1.37

 -- Max Kellermann <mk@cm4all.com>  Mon, 28 Jul 2014 15:34:53 -0000

cm4all-beng-proxy (4.10) unstable; urgency=low

  * merge release 3.1.36
  * lhttp_stock: fix crash after fork failure

 -- Max Kellermann <mk@cm4all.com>  Wed, 23 Jul 2014 17:47:36 -0000

cm4all-beng-proxy (4.9) unstable; urgency=low

  * merge release 3.1.35

 -- Max Kellermann <mk@cm4all.com>  Mon, 21 Jul 2014 16:34:15 -0000

cm4all-beng-proxy (4.8) unstable; urgency=low

  * ssl: fix choking decryption on large SSL packets
  * http_server: discard incoming data while waiting for drained response

 -- Max Kellermann <mk@cm4all.com>  Thu, 17 Jul 2014 23:16:21 -0000

cm4all-beng-proxy (4.7) unstable; urgency=low

  * lb: flush all output buffers before closing HTTPS connection

 -- Max Kellermann <mk@cm4all.com>  Wed, 02 Jul 2014 10:46:07 -0000

cm4all-beng-proxy (4.6) unstable; urgency=low

  * merge release 3.1.34

 -- Max Kellermann <mk@cm4all.com>  Wed, 25 Jun 2014 13:02:07 -0000

cm4all-beng-proxy (4.5) unstable; urgency=low

  * tcache: enable VARY on LOCAL_ADDRESS_STRING

 -- Max Kellermann <mk@cm4all.com>  Sun, 15 Jun 2014 21:14:17 -0000

cm4all-beng-proxy (4.4) unstable; urgency=low

  * debian/control: refuse to build with libnfs 1.9.3-1 due to broken
    package name

 -- Max Kellermann <mk@cm4all.com>  Tue, 10 Jun 2014 09:59:57 -0000

cm4all-beng-proxy (4.3) unstable; urgency=low

  * merge release 3.1.33
  * widget_uri, cgi_address: fix potential crash

 -- Max Kellermann <mk@cm4all.com>  Tue, 10 Jun 2014 08:47:34 -0000

cm4all-beng-proxy (4.2) unstable; urgency=low

  * widget: avoid double slash when concatenating (Local) HTTP URI and
    path_info

 -- Max Kellermann <mk@cm4all.com>  Tue, 03 Jun 2014 18:08:54 -0000

cm4all-beng-proxy (4.1) unstable; urgency=medium

  * feature freeze

 -- Max Kellermann <mk@cm4all.com>  Fri, 30 May 2014 13:42:38 +0200

cm4all-beng-proxy (4.0.49) unstable; urgency=low

  * lb_config: allow escaping backslash in lb.conf
  * translation: add packet AUTH (yet another authentication protocol)

 -- Max Kellermann <mk@cm4all.com>  Wed, 28 May 2014 15:14:54 -0000

cm4all-beng-proxy (4.0.48) unstable; urgency=low

  * cgi_address: avoid double slash when concatenating script_name and
    path_info
  * cgi_address: default to script_name="/"

 -- Max Kellermann <mk@cm4all.com>  Tue, 27 May 2014 11:47:19 -0000

cm4all-beng-proxy (4.0.47) unstable; urgency=low

  * args: unescape values with dollar sign (4.0.46 regression)
  * translate_client: fix "Could not locate resource" (4.0.38 regression)

 -- Max Kellermann <mk@cm4all.com>  Mon, 26 May 2014 17:02:48 -0000

cm4all-beng-proxy (4.0.46) unstable; urgency=low

  * translate_client: check for valid base address after EASY_BASE
  * fcgi_client: detect bogus Content-Length response header

 -- Max Kellermann <mk@cm4all.com>  Mon, 26 May 2014 12:11:55 -0000

cm4all-beng-proxy (4.0.45) unstable; urgency=low

  * translate_client: fix crash after misplaced AUTO_BASE
  * fcgi_client: support STDERR_PATH for FastCGI's STDERR stream

 -- Max Kellermann <mk@cm4all.com>  Thu, 22 May 2014 15:42:08 -0000

cm4all-beng-proxy (4.0.44) unstable; urgency=low

  * cgi_address: unescape PATH_INFO in ENOTDIR handler
  * python/translation/response: add method bind_mount()

 -- Max Kellermann <mk@cm4all.com>  Wed, 21 May 2014 13:58:15 -0000

cm4all-beng-proxy (4.0.43) unstable; urgency=low

  * merge release 3.1.32
  * lhttp_stock: handle fork() failures
  * handler: fix assertion failure on malformed request URI

 -- Max Kellermann <mk@cm4all.com>  Wed, 21 May 2014 07:27:05 -0000

cm4all-beng-proxy (4.0.42) unstable; urgency=low

  * tstock: log abstract socket paths properly
  * translation: add packet COOKIE_PATH
  * cookie_{server,client}: upgrade to RFC 6265
  * http_string: allow comma in cookie values (RFC ignorant)

 -- Max Kellermann <mk@cm4all.com>  Wed, 14 May 2014 10:41:34 -0000

cm4all-beng-proxy (4.0.41) unstable; urgency=low

  * handler: forget CHECK after the check has completed
  * handler: apply SESSION before repeating translation
  * fcgi, lhttp, delegate: apply STDERR_PATH to stdout

 -- Max Kellermann <mk@cm4all.com>  Tue, 13 May 2014 15:14:58 -0000

cm4all-beng-proxy (4.0.40) unstable; urgency=low

  * file_hander: fix memory leak
  * rerror: add option "verbose_response"
  * translation: rename LHTTP_EXPAND_URI to EXPAND_LHTTP_URI
  * tcache: raise MAX_AGE limit to one day
  * ajp_client: fix header corruption
  * ajp_client: fix buffer overflow
  * python/translation/response: add method expand_pair()

 -- Max Kellermann <mk@cm4all.com>  Mon, 12 May 2014 15:58:07 -0000

cm4all-beng-proxy (4.0.39) unstable; urgency=low

  * file_enotdir: fix PATH_INFO forwarding for LHTTP

 -- Max Kellermann <mk@cm4all.com>  Fri, 09 May 2014 13:38:57 -0000

cm4all-beng-proxy (4.0.38) unstable; urgency=low

  * translation: add packet STDERR_PATH
  * translate_client: detect missing LHTTP_URI, NFS_EXPORT
  * handler: fix the USER translation packet (broken since 4.0.17)

 -- Max Kellermann <mk@cm4all.com>  Thu, 08 May 2014 21:49:55 -0000

cm4all-beng-proxy (4.0.37) unstable; urgency=low

  * enotdir: forward PATH_INFO to LHTTP server
  * lhttp: support environment variables via PAIR

 -- Max Kellermann <mk@cm4all.com>  Thu, 08 May 2014 12:59:50 -0000

cm4all-beng-proxy (4.0.36) unstable; urgency=low

  * tcache: log the final cache key
  * translation: add packet ENOTDIR

 -- Max Kellermann <mk@cm4all.com>  Thu, 08 May 2014 08:56:13 -0000

cm4all-beng-proxy (4.0.35) unstable; urgency=low

  * namespace_options, client-socket: Debian Squeeze compatibility tweaks
  * tcache: paranoid checks for REGEX (optional via UNSAFE_BASE)
  * translation: add packet REDIRECT_QUERY_STRING

 -- Max Kellermann <mk@cm4all.com>  Tue, 06 May 2014 16:20:22 -0000

cm4all-beng-proxy (4.0.34) unstable; urgency=low

  * tcache: fix URI with BASE
  * tcache: allow URI with AUTO_BASE/EASY_BASE
  * tcache: allow TEST_PATH with BASE
  * translation: add packet EXPAND_TEST_PATH

 -- Max Kellermann <mk@cm4all.com>  Tue, 06 May 2014 12:58:50 -0000

cm4all-beng-proxy (4.0.33) unstable; urgency=low

  * allow FILE_NOT_FOUND depth 20
  * translation: add packets EXPAND_SCRIPT_NAME, TEST_PATH

 -- Max Kellermann <mk@cm4all.com>  Mon, 05 May 2014 16:05:09 -0000

cm4all-beng-proxy (4.0.32) unstable; urgency=low

  * cgi_address: allow BASE without PATH_INFO
  * implement FILE_NOT_FOUND support for CGI, FastCGI, WAS, LHTTP

 -- Max Kellermann <mk@cm4all.com>  Fri, 02 May 2014 14:32:47 -0000

cm4all-beng-proxy (4.0.31) unstable; urgency=low

  * translation: add packet EXPAND_REDIRECT
  * tcache: regex compiler errors and base mismatches are fatal

 -- Max Kellermann <mk@cm4all.com>  Thu, 01 May 2014 18:23:24 -0000

cm4all-beng-proxy (4.0.30) unstable; urgency=low

  * merge release 3.1.31
  * uri_base: fix BASE store bug after request to the BASE

 -- Max Kellermann <mk@cm4all.com>  Tue, 29 Apr 2014 21:53:37 -0000

cm4all-beng-proxy (4.0.29) unstable; urgency=low

  * processor: add URI rewrite mode "response"

 -- Max Kellermann <mk@cm4all.com>  Wed, 23 Apr 2014 23:59:00 -0000

cm4all-beng-proxy (4.0.28) unstable; urgency=low

  * handler: fix SESSION and PARAM breakage
  * tcache: fix VARY/PARAM check
  * translation: allow null bytes in SESSION

 -- Max Kellermann <mk@cm4all.com>  Thu, 17 Apr 2014 12:21:29 -0000

cm4all-beng-proxy (4.0.27) unstable; urgency=low

  * tstock: support abstract sockets

 -- Max Kellermann <mk@cm4all.com>  Fri, 04 Apr 2014 12:58:09 -0000

cm4all-beng-proxy (4.0.26) unstable; urgency=low

  * merge release 3.1.28
  * translation: add packet EXPIRES_RELATIVE

 -- Max Kellermann <mk@cm4all.com>  Tue, 01 Apr 2014 17:18:55 -0000

cm4all-beng-proxy (4.0.25) unstable; urgency=low

  * merge release 3.1.27
  * lb/tcp: fix busy loop

 -- Max Kellermann <mk@cm4all.com>  Thu, 27 Mar 2014 11:22:05 -0000

cm4all-beng-proxy (4.0.24) unstable; urgency=low

  * failure: fix bogus assertion failure with abstract sockets
  * lb/tcp: fix memory leaks
  * lb/tcp: drain output buffers before closing the connection

 -- Max Kellermann <mk@cm4all.com>  Mon, 24 Mar 2014 17:42:04 -0000

cm4all-beng-proxy (4.0.23) unstable; urgency=low

  * translation: new packet DIRECTORY_INDEX

 -- Max Kellermann <mk@cm4all.com>  Fri, 21 Mar 2014 13:00:39 -0000

cm4all-beng-proxy (4.0.22) unstable; urgency=low

  * translation: allow ERROR_DOCUMENT payload, echo
  * translation: new packets FILE_NOT_FOUND, CONTENT_TYPE_LOOKUP
  * translate_client: check for multiple REGEX / INVERSE_REGEX
  * translate_client: support abstract sockets in ADDRESS_STRING

 -- Max Kellermann <mk@cm4all.com>  Thu, 20 Mar 2014 12:28:04 -0000

cm4all-beng-proxy (4.0.21) unstable; urgency=low

  * merge release 3.1.26
  * handler: forward HTTP errors from translation cache to browser
  * tcache: reduce memory usage
  * translate_client: don't send REMOTE_HOST unless requested via WANT
  * translate_client: check if BASE matches request URI
  * translation: make "UNSAFE_BASE" a modifier for "BASE"
  * translation: new packet "EASY_BASE" simplifies "BASE" usage
  * translation: new packets "REGEX_TAIL", "REGEX_UNESCAPE"

 -- Max Kellermann <mk@cm4all.com>  Mon, 17 Mar 2014 22:00:23 -0000

cm4all-beng-proxy (4.0.20) unstable; urgency=low

  * merge release 3.1.25
  * translate_client: refuse to parse incoming request packets
  * translate_client: check for illegal null bytes
  * translation: add packet "UNSAFE_BASE"
  * lb: drop root privileges irreversibly using PR_SET_NO_NEW_PRIVS

 -- Max Kellermann <mk@cm4all.com>  Thu, 13 Mar 2014 13:34:47 -0000

cm4all-beng-proxy (4.0.19) unstable; urgency=low

  * translation: add packet WANT, make several packets optional
  * translate_client: allow combining CHECK and WANT_FULL_URI
  * tcache: make PARAM cacheable, supported by VARY
  * python/translation/request: accept BEGIN in packetReceived()
  * python/translation/request: add attribute "protocol_version"
  * lb: detach from file system (security)

 -- Max Kellermann <mk@cm4all.com>  Wed, 05 Mar 2014 14:16:42 -0000

cm4all-beng-proxy (4.0.18) unstable; urgency=low

  * doc/lb: document sticky mode "source_ip"
  * lb/tcp: fix endless loop due to misrouted write event

 -- Max Kellermann <mk@cm4all.com>  Tue, 18 Feb 2014 14:48:47 -0000

cm4all-beng-proxy (4.0.17) unstable; urgency=low

  * handler: apply session directives from current translation response
    before resuming the "previous" response

 -- Max Kellermann <mk@cm4all.com>  Mon, 17 Feb 2014 17:46:44 -0000

cm4all-beng-proxy (4.0.16) unstable; urgency=low

  * namespace: set up uid/gid mapping without MOUNT_PROC
  * namespace: allow BIND_MOUNT, MOUNT_PROC, MOUNT_HOME, MOUNT_TMP_TMPFS without
    PIVOT_ROOT
  * configurable resource limits for child processes

 -- Max Kellermann <mk@cm4all.com>  Fri, 07 Feb 2014 12:48:44 -0000

cm4all-beng-proxy (4.0.15) unstable; urgency=low

  * daemon: set up supplementary groups
  * child_manager: log resource usage
  * fcgi_stock: kill child process after connect failure
  * fcgi_stock: kill child process after repeated timeout

 -- Max Kellermann <mk@cm4all.com>  Tue, 04 Feb 2014 15:17:36 -0000

cm4all-beng-proxy (4.0.14) unstable; urgency=low

  * add systemd unit
  * cgi, delegate, lhttp, pipe: enable missing namespace features
  * cgi, pipe: fix /proc mount failure
  * namespace: secure /proc flags
  * namespace: work around uid/gid mapper failure using PR_SET_DUMPABLE

 -- Max Kellermann <mk@cm4all.com>  Mon, 03 Feb 2014 20:40:49 -0000

cm4all-beng-proxy (4.0.13) unstable; urgency=low

  * namespace: make new root directory read-only
  * namespace: add option to mount tmpfs on /tmp
  * namespace: arbitrary bind-mounts
  * namespace: support UTS namespaces
  * namespace: set up uid/gid mapping in user namespace

 -- Max Kellermann <mk@cm4all.com>  Tue, 28 Jan 2014 22:37:47 -0000

cm4all-beng-proxy (4.0.12) unstable; urgency=low

  * cache: use monotonic clock
  * namespace: support PID namespaces
  * namespace: support mount namespace and pivot_root()
  * namespace: can mount new /proc, $HOME

 -- Max Kellermann <mk@cm4all.com>  Fri, 24 Jan 2014 14:02:34 -0000

cm4all-beng-proxy (4.0.11) unstable; urgency=low

  * was: fix misdirected pipes (4.0.10 regression)
  * translation: add packets EXPAND_APPEND, EXPAND_PAIR
  * file_handler: allow character devices

 -- Max Kellermann <mk@cm4all.com>  Tue, 21 Jan 2014 18:24:14 -0000

cm4all-beng-proxy (4.0.10) unstable; urgency=low

  * merge release 3.1.24
  * response: don't report version in "Server" response header
  * lhttp, delegate: support namespaces
  * delegate: fix spontaneous shutdown due to misrouted SIGTERM signal

 -- Max Kellermann <mk@cm4all.com>  Fri, 03 Jan 2014 21:18:45 -0000

cm4all-beng-proxy (4.0.9) unstable; urgency=low

  * pipe: fix signal handler race condition
  * pipe, CGI, FastCGI, WAS: support user/network namespaces

 -- Max Kellermann <mk@cm4all.com>  Mon, 23 Dec 2013 18:55:03 -0000

cm4all-beng-proxy (4.0.8) unstable; urgency=low

  * CGI, FastCGI, WAS: support command-line arguments
  * header-forward: add groups "CORS", "SECURE"

 -- Max Kellermann <mk@cm4all.com>  Mon, 16 Dec 2013 18:26:12 -0000

cm4all-beng-proxy (4.0.7) unstable; urgency=low

  * merge release 3.1.23
  * ssl_filter: fix stalled SSL read
  * thread_socket_filter: fix stalled SSL write

 -- Max Kellermann <mk@cm4all.com>  Sat, 07 Dec 2013 07:39:16 -0000

cm4all-beng-proxy (4.0.6) unstable; urgency=low

  * thread_queue: fix spurious thread exit

 -- Max Kellermann <mk@cm4all.com>  Tue, 26 Nov 2013 20:45:30 -0000

cm4all-beng-proxy (4.0.5) unstable; urgency=low

  * merge release 3.1.22

 -- Max Kellermann <mk@cm4all.com>  Mon, 25 Nov 2013 13:03:15 -0000

cm4all-beng-proxy (4.0.4) unstable; urgency=low

  * merge release 3.1.21
  * nfs: bind to privileged port

 -- Max Kellermann <mk@cm4all.com>  Sun, 24 Nov 2013 08:30:58 -0000

cm4all-beng-proxy (4.0.3) unstable; urgency=low

  * lb: allow the kernel to chooes a TCP bind port
  * lb: support forwarding HTTP requests with the original source IP

 -- Max Kellermann <mk@cm4all.com>  Sun, 10 Nov 2013 17:46:44 -0000

cm4all-beng-proxy (4.0.2) unstable; urgency=low

  * merge release 3.1.20
  * lb: support forwarding TCP connections with the original source IP

 -- Max Kellermann <mk@cm4all.com>  Tue, 05 Nov 2013 16:07:34 -0000

cm4all-beng-proxy (4.0.1) unstable; urgency=low

  * merge release 3.1.19

 -- Max Kellermann <mk@cm4all.com>  Wed, 30 Oct 2013 15:26:16 -0000

cm4all-beng-proxy (4.0) unstable; urgency=low

  * translation: rename TRANSLATE_PROXY to TRANSLATE_HTTP
  * thread_pool: start SSL worker threads on the first use
  * translate-client, resource-loader: support https://

 -- Max Kellermann <mk@cm4all.com>  Wed, 23 Oct 2013 19:29:38 -0000

cm4all-beng-proxy (3.1.38) unstable; urgency=low

  * istream: fix assertion failure due to inverted check
  * was_control: fix assertion failure due to missing check

 -- Max Kellermann <mk@cm4all.com>  Fri, 29 Aug 2014 08:52:53 -0000

cm4all-beng-proxy (3.1.37) unstable; urgency=low

  * http_cache: fix caching (Fast-)CGI responses
  * http_client: fix bug with HTTP 1.0 Keep-Alive
  * stock: destroy only surplus idle items

 -- Max Kellermann <mk@cm4all.com>  Mon, 28 Jul 2014 15:30:50 -0000

cm4all-beng-proxy (3.1.36) unstable; urgency=low

  * http_server: ignore case in "Connection" request header
  * http_client: allow comma-separated list in "Connection" response
    header

 -- Max Kellermann <mk@cm4all.com>  Wed, 23 Jul 2014 17:43:09 -0000

cm4all-beng-proxy (3.1.35) unstable; urgency=low

  * lb_tcp: fix memory leak after send failure
  * ssl_filter: fix race condition
  * ssl_filter: fix memory leak with client certificates

 -- Max Kellermann <mk@cm4all.com>  Mon, 21 Jul 2014 16:20:14 -0000

cm4all-beng-proxy (3.1.34) unstable; urgency=low

  * session: fix potential crash on shared memory exhaustion
  * session: really purge new sessions first
  * istream-iconv: fix endless loop with unknown charset

 -- Max Kellermann <mk@cm4all.com>  Wed, 25 Jun 2014 12:58:03 -0000

cm4all-beng-proxy (3.1.33) unstable; urgency=low

  * widget: avoid double slash when concatenating (Local) HTTP URI and
    path_info
  * pipe: fix command-line argument corruption bug
  * fcgi_client: detect bogus Content-Length response header

 -- Max Kellermann <mk@cm4all.com>  Tue, 10 Jun 2014 08:30:39 -0000

cm4all-beng-proxy (3.1.32) unstable; urgency=low

  * http_string: allow comma in cookie values (RFC ignorant)

 -- Max Kellermann <mk@cm4all.com>  Mon, 19 May 2014 07:52:24 -0000

cm4all-beng-proxy (3.1.31) unstable; urgency=low

  * rewrite-uri: fix view name corruption

 -- Max Kellermann <mk@cm4all.com>  Mon, 28 Apr 2014 16:30:17 -0000

cm4all-beng-proxy (3.1.30) unstable; urgency=low

  * translate-client: fix EXPAND_PATH on HTTP address

 -- Max Kellermann <mk@cm4all.com>  Mon, 28 Apr 2014 14:44:22 -0000

cm4all-beng-proxy (3.1.29) unstable; urgency=low

  * http-server: fix potential crash with too many request headers

 -- Max Kellermann <mk@cm4all.com>  Fri, 25 Apr 2014 15:52:16 -0000

cm4all-beng-proxy (3.1.28) unstable; urgency=low

  * buffered_socket: fix bogus assertion failure

 -- Max Kellermann <mk@cm4all.com>  Tue, 01 Apr 2014 16:53:22 -0000

cm4all-beng-proxy (3.1.27) unstable; urgency=low

  * fcgi-stock: show process name in log messages
  * fcgi-stock: check connection state before issuing new request

 -- Max Kellermann <mk@cm4all.com>  Tue, 25 Mar 2014 20:02:23 -0000

cm4all-beng-proxy (3.1.26) unstable; urgency=low

  * http-client: fix bogus assertion failure

 -- Max Kellermann <mk@cm4all.com>  Fri, 14 Mar 2014 14:36:12 -0000

cm4all-beng-proxy (3.1.25) unstable; urgency=low

  * escape: fix data corruption with glibc 2.18

 -- Max Kellermann <mk@cm4all.com>  Thu, 06 Mar 2014 11:47:14 -0000

cm4all-beng-proxy (3.1.24) unstable; urgency=low

  * fcgi-stock: fix crash on fork() failure
  * fcache: fix crash on responses without body

 -- Max Kellermann <mk@cm4all.com>  Thu, 02 Jan 2014 22:57:50 -0000

cm4all-beng-proxy (3.1.23) unstable; urgency=low

  * was-output: fix event leak
  * was-output: fix crash in error handler
  * was-client: free the request body on empty response
  * was-client: reuse connection after empty response
  * was-client: fix stalled response on LENGTH=0

 -- Max Kellermann <mk@cm4all.com>  Fri, 06 Dec 2013 13:23:40 -0000

cm4all-beng-proxy (3.1.22) unstable; urgency=low

  * http_server: fix stalled response

 -- Max Kellermann <mk@cm4all.com>  Mon, 25 Nov 2013 13:00:33 -0000

cm4all-beng-proxy (3.1.21) unstable; urgency=low

  * merge release 3.0.34
  * was-client: fix crash on abort
  * was-client: fix off-by-one error in header parser

 -- Max Kellermann <mk@cm4all.com>  Sun, 24 Nov 2013 08:04:41 -0000

cm4all-beng-proxy (3.1.20) unstable; urgency=low

  * jail: add "--" after last option, allows passing options to jail
  * keep CAP_KILL to be able to kill jailed child processes

 -- Max Kellermann <mk@cm4all.com>  Mon, 04 Nov 2013 14:41:34 -0000

cm4all-beng-proxy (3.1.19) unstable; urgency=low

  * handler: work around crash due to translation cache invalidation
  * child: send SIGKILL after 60 seconds

 -- Max Kellermann <mk@cm4all.com>  Wed, 30 Oct 2013 12:12:31 -0000

cm4all-beng-proxy (3.1.18) unstable; urgency=low

  * nfs: translate NFS3ERR_NOENT to "404 Not Found"
  * nfs_client: don't leak file descriptor to child processes

 -- Max Kellermann <mk@cm4all.com>  Wed, 30 Oct 2013 09:28:11 -0000

cm4all-beng-proxy (3.1.17) unstable; urgency=low

  * tcache: cache translation responses that contain STATUS

 -- Max Kellermann <mk@cm4all.com>  Fri, 25 Oct 2013 17:10:26 -0000

cm4all-beng-proxy (3.1.16) unstable; urgency=low

  * fcgi-stock: kill child processes with SIGUSR1 instead of SIGTERM

 -- Max Kellermann <mk@cm4all.com>  Wed, 23 Oct 2013 08:54:03 -0000

cm4all-beng-proxy (3.1.15) unstable; urgency=low

  * lhttp_address: don't unescape the BASE suffix
  * {file,nfs}_address: unescape EXPAND_PATH(_INFO) substitutions
  * child_stock: fix another assertion failure

 -- Max Kellermann <mk@cm4all.com>  Tue, 22 Oct 2013 15:15:42 -0000

cm4all-beng-proxy (3.1.14) unstable; urgency=low

  * istream_nfs: fix assertion failure on empty file
  * nfs_client: fix crash on malformed path
  * nfs_client: improved error messages
  * child_stock: fix assertion failure when busy child process gets killed

 -- Max Kellermann <mk@cm4all.com>  Mon, 21 Oct 2013 15:38:28 -0000

cm4all-beng-proxy (3.1.13) unstable; urgency=low

  * merge release 3.0.33
  * translation: new packet WANT_FULL_URI for obtaining the full URI

 -- Max Kellermann <mk@cm4all.com>  Wed, 09 Oct 2013 10:40:35 -0000

cm4all-beng-proxy (3.1.12) unstable; urgency=low

  * merge release 3.0.31
  * translation: new packet CONCURRENCY controls number of LHTTP
    connections per process

 -- Max Kellermann <mk@cm4all.com>  Sat, 05 Oct 2013 11:34:04 -0000

cm4all-beng-proxy (3.1.11) unstable; urgency=low

  * lhttp_stock: allow 4 concurrent connections per LHTTP process

 -- Max Kellermann <mk@cm4all.com>  Mon, 30 Sep 2013 16:10:05 -0000

cm4all-beng-proxy (3.1.10) unstable; urgency=low

  * resource-address: fix assertion failure in LHTTP operation
  * lhttp_request: use the LHTTP_HOST attribute
  * kill the logger process on shutdown

 -- Max Kellermann <mk@cm4all.com>  Wed, 25 Sep 2013 17:29:56 -0000

cm4all-beng-proxy (3.1.9) unstable; urgency=low

  * {fcgi,lhttp}_stock: reuse child processes after connection closed
  * translate-client: ignore DEFLATED,GZIPPED on NFS address
  * translate-client: ignore EXPAND_PATH_INFO on local file
  * ssl_factory: wildcard matches single letter
  * ssl_factory: wildcard matches only one segment

 -- Max Kellermann <mk@cm4all.com>  Tue, 24 Sep 2013 10:31:30 -0000

cm4all-beng-proxy (3.1.8) unstable; urgency=low

  * ssl_factory: fix broken certificat/key matching
  * doc: various manual updates (RFC 2617, ...)

 -- Max Kellermann <mk@cm4all.com>  Fri, 20 Sep 2013 12:55:55 -0000

cm4all-beng-proxy (3.1.7) unstable; urgency=low

  * merge release 3.0.30
  * resource-loader: new protocol "Local HTTP"

 -- Max Kellermann <mk@cm4all.com>  Tue, 17 Sep 2013 13:36:20 -0000

cm4all-beng-proxy (3.1.6) unstable; urgency=low

  * buffered_socket: fix assertion failure

 -- Max Kellermann <mk@cm4all.com>  Fri, 23 Aug 2013 12:39:47 -0000

cm4all-beng-proxy (3.1.5) unstable; urgency=low

  * merge release 3.0.26
  * lb: disallow deprecated configuration keywords
  * lb: conditional pools
  * lb_config: setting "ssl_cert" specifies both certificate and key
  * ssl_filter: support TLS Server Name Indication

 -- Max Kellermann <mk@cm4all.com>  Fri, 16 Aug 2013 16:29:34 -0000

cm4all-beng-proxy (3.1.4) unstable; urgency=low

  * nfs_cache: new dedicated cache for NFS files
  * nfs_{handler,request}: use Content-Type from translation server

 -- Max Kellermann <mk@cm4all.com>  Mon, 10 Jun 2013 20:50:58 -0000

cm4all-beng-proxy (3.1.3) unstable; urgency=low

  * nfs_client: fix crash due to uninitialized memory
  * nfs_client: disconnect idle connections
  * nfs_client: expire file metadata
  * istream-nfs: fix resuming a blocking sink
  * istream-nfs: detect file truncation

 -- Max Kellermann <mk@cm4all.com>  Mon, 03 Jun 2013 19:30:20 -0000

cm4all-beng-proxy (3.1.2) unstable; urgency=low

  * nfs_client: read larger chunks
  * nfs_handler: implement cache revalidation and byte ranges

 -- Max Kellermann <mk@cm4all.com>  Wed, 29 May 2013 16:23:15 -0000

cm4all-beng-proxy (3.1.1) unstable; urgency=low

  * nfs_client: fix crash on HEAD request
  * nfs_client: generate Last-Modified and ETag
  * http-cache: allow caching NFS files

 -- Max Kellermann <mk@cm4all.com>  Thu, 23 May 2013 11:00:49 -0000

cm4all-beng-proxy (3.1) unstable; urgency=low

  * nfs_client: new resource loader backend

 -- Max Kellermann <mk@cm4all.com>  Tue, 21 May 2013 21:14:06 -0000

cm4all-beng-proxy (3.0.34) unstable; urgency=low

  * processor: fix use-after-free crash bug

 -- Max Kellermann <mk@cm4all.com>  Sun, 24 Nov 2013 07:46:29 -0000

cm4all-beng-proxy (3.0.33) unstable; urgency=low

  * tcache: limit the cacheable CHECK length
  * tcache: allow binary data in the CHECK payload
  * tcache: fix matching the URI on INVALIDATE with CHECK

 -- Max Kellermann <mk@cm4all.com>  Wed, 09 Oct 2013 09:52:47 -0000

cm4all-beng-proxy (3.0.32) unstable; urgency=low

  * tcache: apply BASE to responses without an address
  * tcache: fix BASE on responses with CHECK
  * handler: fix crash after malformed CHECK/PREVIOUS translation

 -- Max Kellermann <mk@cm4all.com>  Tue, 08 Oct 2013 15:48:07 -0000

cm4all-beng-proxy (3.0.31) unstable; urgency=low

  * socket_wrapper: work around libevent timeout reset bug

 -- Max Kellermann <mk@cm4all.com>  Wed, 02 Oct 2013 15:30:11 -0000

cm4all-beng-proxy (3.0.30) unstable; urgency=low

  * istream-file: fix crash bug
  * fcgi, was: fix memory leak on malformed translation response

 -- Max Kellermann <mk@cm4all.com>  Tue, 17 Sep 2013 13:23:28 -0000

cm4all-beng-proxy (3.0.29) unstable; urgency=low

  * fcgi-client: fix crash on certain malformed responses
  * parser: fix crash on certain CDATA sections

 -- Max Kellermann <mk@cm4all.com>  Mon, 02 Sep 2013 10:51:58 -0000

cm4all-beng-proxy (3.0.28) unstable; urgency=low

  * processor: fix widget lookup regression

 -- Max Kellermann <mk@cm4all.com>  Mon, 26 Aug 2013 18:21:03 -0000

cm4all-beng-proxy (3.0.27) unstable; urgency=low

  * processor: fix stalled transfer with two nested processors

 -- Max Kellermann <mk@cm4all.com>  Mon, 26 Aug 2013 17:09:47 -0000

cm4all-beng-proxy (3.0.26) unstable; urgency=low

  * respones: generate header P3P:CP="CAO PSA OUR" to work around IE10 bug
  * init: auto-create /var/run/cm4all
  * lb: enable GLib multi-threading

 -- Max Kellermann <mk@cm4all.com>  Fri, 26 Jul 2013 07:21:15 -0000

cm4all-beng-proxy (3.0.25) unstable; urgency=low

  * stock: fix access to undefind memory
  * file-handler, http-util: fix If-Match / If-None-Match check

 -- Max Kellermann <mk@cm4all.com>  Wed, 29 May 2013 16:13:54 -0000

cm4all-beng-proxy (3.0.24) unstable; urgency=low

  * memcached-client: fix bogus "peer closed socket prematurely"

 -- Max Kellermann <mk@cm4all.com>  Tue, 23 Apr 2013 11:20:00 -0000

cm4all-beng-proxy (3.0.23) unstable; urgency=low

  * lb: fix memory leak when request with body gets aborted early

 -- Max Kellermann <mk@cm4all.com>  Thu, 04 Apr 2013 15:33:57 -0000

cm4all-beng-proxy (3.0.22) unstable; urgency=low

  * http-server: fix rare crash in request body handler
  * http-client: fix memory leak

 -- Max Kellermann <mk@cm4all.com>  Tue, 26 Mar 2013 07:24:22 -0000

cm4all-beng-proxy (3.0.21) unstable; urgency=low

  * ajp-client: fix malformed request packet with empty request body

 -- Max Kellermann <mk@cm4all.com>  Thu, 21 Mar 2013 17:11:22 -0000

cm4all-beng-proxy (3.0.20) unstable; urgency=low

  * http-client: fix assertion failure with certain chunked responses

 -- Max Kellermann <mk@cm4all.com>  Thu, 21 Mar 2013 10:21:13 -0000

cm4all-beng-proxy (3.0.19) unstable; urgency=low

  * istream_tee: fix crash / memory leak on I/O error before request body
    was delivered to widget

 -- Max Kellermann <mk@cm4all.com>  Mon, 18 Mar 2013 11:23:27 -0000

cm4all-beng-proxy (3.0.18) unstable; urgency=low

  * bot: detect more crawler/bot user-agents
  * lb.init: add ACCESS_LOGGER variable

 -- Max Kellermann <mk@cm4all.com>  Fri, 15 Mar 2013 14:47:08 -0000

cm4all-beng-proxy (3.0.17) unstable; urgency=low

  * lb: add ssl_verify "optional"

 -- Max Kellermann <mk@cm4all.com>  Fri, 08 Mar 2013 14:31:25 -0000

cm4all-beng-proxy (3.0.16) unstable; urgency=low

  * http-request: fix assertion failure
  * log-{cat,split}: use unsigned characters in backslash-escape

 -- Max Kellermann <mk@cm4all.com>  Thu, 07 Mar 2013 15:26:26 -0000

cm4all-beng-proxy (3.0.15) unstable; urgency=low

  * stock: fix another assertion failure during idle cleanup
  * inline-widget: avoid unrecoverable I/O errors during initialisation

 -- Max Kellermann <mk@cm4all.com>  Tue, 05 Mar 2013 07:11:46 -0000

cm4all-beng-proxy (3.0.14) unstable; urgency=low

  * stock: fix assertion failure during idle cleanup
  * http-server: count bytes received, fixes regression
  * http-server: send "100 Continue", fixes regression
  * http-client: fix potential assertion failure after "100 Continue"

 -- Max Kellermann <mk@cm4all.com>  Fri, 01 Mar 2013 16:53:54 -0000

cm4all-beng-proxy (3.0.13) unstable; urgency=low

  * merge release 2.3.7
  * uri-verify: allow double slashes
  * change product token to "CM4all Webserver"

 -- Max Kellermann <mk@cm4all.com>  Mon, 18 Feb 2013 11:35:29 -0000

cm4all-beng-proxy (3.0.12) unstable; urgency=low

  * listener: enable TCP Fast Open (requires Linux 3.7)
  * rubber: optimize huge page allocation
  * rubber: optimize hole search
  * translate-cache: optimize INVALIDATE=HOST
  * filter-cache: reserve some space in the rubber allocator

 -- Max Kellermann <mk@cm4all.com>  Fri, 15 Feb 2013 09:57:51 -0000

cm4all-beng-proxy (3.0.11) unstable; urgency=low

  * stock: slow down destruction of surplus idle items
  * fcgi-client: try harder to reuse existing FastCGI connections
  * cmdline: new options to control the FastCGI/WAS stock

 -- Max Kellermann <mk@cm4all.com>  Tue, 12 Feb 2013 09:38:35 -0000

cm4all-beng-proxy (3.0.10) unstable; urgency=low

  * child: reduce verbosity of SIGTERM log message
  * connection: reduce verbosity of ECONNRESET log message
  * http-server: fix duplicate abort call
  * http-server: add missing pool reference in request body eof
  * handler: catch malformed URIs earlier
  * rubber: allocate from holes, avoid costly compression steps
  * http-cache: reserve some space in the rubber allocator

 -- Max Kellermann <mk@cm4all.com>  Fri, 08 Feb 2013 13:15:31 -0000

cm4all-beng-proxy (3.0.9) unstable; urgency=low

  * merge release 2.3.5
  * parser: fix malformed attribute value bounds
  * translation: packet VALIDATE_MTIME discards cache items after a file
    has been modified
  * http-server: fix spurious "closed prematurely" log messages
  * http-{server,client}: improve error messages
  * istream: clear the "direct" flag set on new streams
  * slice_pool: fix slice size and slices per area calculation

 -- Max Kellermann <mk@cm4all.com>  Wed, 06 Feb 2013 17:48:47 -0000

cm4all-beng-proxy (3.0.8) unstable; urgency=low

  * merge release 2.3.3
  * return unused I/O buffers to operating system
  * parser: optimize the attribute value parser
  * sink_rubber: fix assertion failure

 -- Max Kellermann <mk@cm4all.com>  Thu, 31 Jan 2013 13:27:39 -0000

cm4all-beng-proxy (3.0.7) unstable; urgency=low

  * istream-tee: fix crash due to erroneous read

 -- Max Kellermann <mk@cm4all.com>  Fri, 18 Jan 2013 13:32:49 -0000

cm4all-beng-proxy (3.0.6) unstable; urgency=low

  * control: new command "VERBOSE" manipulates logger verbosity
  * cmdline: remove obsolete option "enable_splice"
  * ajp-client: discard response body after HEAD request
  * fcgi-client: fix assertion failure after malformed HEAD response
  * fcgi-client: don't ignore log messages after HEAD request
  * translate-client: fix assertion failure after connection reset

 -- Max Kellermann <mk@cm4all.com>  Fri, 04 Jan 2013 13:14:09 -0000

cm4all-beng-proxy (3.0.5) unstable; urgency=low

  * translate-client: reduce number of system calls (optimization)
  * http-client: release the socket earlier for reusal
  * ajp-client: fix decoding the "special" response headers
  * ajp-client: wait for "end" packet before delivering empty response
  * ajp-client: use the Content-Length response header
  * ajp-client: send Content-Length request header only if body present
  * ajp-client: support HEAD requests
  * fcgi-client: support HEAD requests
  * fcgi-client: use the Content-Length response header
  * fcgi-client: don't discard buffer after socket has been closed
  * fcgi-client: continue parsing after response has been delivered
  * fcgi-client: don't attempt to write repeatedly if request body blocks
  * fcgi-client: optimized keep-alive after empty response

 -- Max Kellermann <mk@cm4all.com>  Fri, 28 Dec 2012 13:16:02 -0000

cm4all-beng-proxy (3.0.4) unstable; urgency=low

  * {http,filter}-cache: fix garbled data on large cache entries

 -- Max Kellermann <mk@cm4all.com>  Tue, 11 Dec 2012 15:17:17 -0000

cm4all-beng-proxy (3.0.3) unstable; urgency=low

  * memcached-client: fix assertion failure

 -- Max Kellermann <mk@cm4all.com>  Fri, 07 Dec 2012 18:52:33 -0000

cm4all-beng-proxy (3.0.2) unstable; urgency=low

  * merge release 2.3.1
  * lb: verify the client certificate issuer (option "ssl_verify")
  * lb: client certificate is mandatory if "ssl_verify" is enabled
  * lb: support extra CA certificate file (option "ssl_ca_cert")
  * cmdline: can't specify both --memcached-server and http_cache_size
  * init: default to one worker

 -- Max Kellermann <mk@cm4all.com>  Fri, 07 Dec 2012 09:24:52 -0000

cm4all-beng-proxy (3.0.1) unstable; urgency=low

  * http-cache: reduce memory usage while storing
  * {http,filter}-cache: reduce fork overhead
  * pool: fix crash when first allocation is large

 -- Max Kellermann <mk@cm4all.com>  Wed, 05 Dec 2012 14:05:28 -0000

cm4all-beng-proxy (3.0) unstable; urgency=low

  * {http,filter}-cache: reduce overhead when cache is disabled
  * {http,filter}-cache: exclude allocator table from reported size
  * filter-cache: reduce memory usage while storing
  * {http,filter,translate}-cache: return more free memory to operating system
  * pool: further overhead reduction
  * pool: reduce CPU overhead for large areas
  * rubber: fix assertion failure

 -- Max Kellermann <mk@cm4all.com>  Tue, 30 Oct 2012 16:32:45 -0000

cm4all-beng-proxy (2.2.1) unstable; urgency=low

  * merge release 2.1.13
  * control_local: fix assertion failure

 -- Max Kellermann <mk@cm4all.com>  Tue, 16 Oct 2012 15:46:16 -0000

cm4all-beng-proxy (2.2) unstable; urgency=low

  * cache: optimize lookups
  * pool: reduce overhead
  * pool: optimize the linear area recycler
  * resource-address: reduce memory overhead
  * session: reduce memory usage
  * http-cache, filter-cache: return free memory to operating system
  * control_server: support local and abstract sockets
  * python/control: support abstract sockets
  * bp_control: create implicit control channel for each worker process
  * require automake 1.11

 -- Max Kellermann <mk@cm4all.com>  Tue, 09 Oct 2012 15:11:24 -0000

cm4all-beng-proxy (2.3.7) unstable; urgency=low

  * tcache: fix assertion failure in BASE handler

 -- Max Kellermann <mk@cm4all.com>  Mon, 18 Feb 2013 11:58:01 -0000

cm4all-beng-proxy (2.3.6) unstable; urgency=low

  * listener: increase the backlog to 64
  * shm: reserve swap space, avoids theoretical crash

 -- Max Kellermann <mk@cm4all.com>  Sun, 17 Feb 2013 09:29:24 -0000

cm4all-beng-proxy (2.3.5) unstable; urgency=low

  * tcache: reduce CPU pressure when there are many virtual hosts (hot fix)
  * launch the access logger after daemonizing
  * user the configured logger user for the access logger
  * auto-close the access logger
  * debian/rules: compile with -fno-omit-frame-pointer

 -- Max Kellermann <mk@cm4all.com>  Tue, 05 Feb 2013 16:27:46 -0000

cm4all-beng-proxy (2.3.4) unstable; urgency=low

  * log-split: print referer and user agent
  * log-split: cache the last file
  * log-split: allow logging local time stamps
  * log-{split,cat}: escape URI, Referer and User-Agent
  * init: add ACCESS_LOGGER variable

 -- Max Kellermann <mk@cm4all.com>  Tue, 05 Feb 2013 01:31:31 -0000

cm4all-beng-proxy (2.3.3) unstable; urgency=low

  * pool: fix a memory leak in the temporary pool
  * processor: hard limit on length of attributes and parameters

 -- Max Kellermann <mk@cm4all.com>  Thu, 31 Jan 2013 13:16:33 -0000

cm4all-beng-proxy (2.3.2) unstable; urgency=low

  * merge release 2.1.17

 -- Max Kellermann <mk@cm4all.com>  Tue, 29 Jan 2013 00:01:23 -0000

cm4all-beng-proxy (2.3.1) unstable; urgency=low

  * merge release 2.1.16
  * pool: reduce CPU overhead for large areas

 -- Max Kellermann <mk@cm4all.com>  Thu, 06 Dec 2012 16:40:02 -0000

cm4all-beng-proxy (2.3) unstable; urgency=low

  * new stable branch based on v2.1.x, without the work-in-progress
    improvements from v2.2.x
  * cache: optimize lookups
  * pool: reduce overhead
  * pool: optimize the linear area recycler
  * resource-address: reduce memory overhead
  * session: reduce memory usage
  * {http,filter}-cache: reduce overhead when cache is disabled

 -- Max Kellermann <mk@cm4all.com>  Mon, 22 Oct 2012 13:48:20 -0000

cm4all-beng-proxy (2.1.17) unstable; urgency=low

  * merge release 2.0.55

 -- Max Kellermann <mk@cm4all.com>  Mon, 28 Jan 2013 23:59:54 -0000

cm4all-beng-proxy (2.1.16) unstable; urgency=low

  * merge release 2.0.54

 -- Max Kellermann <mk@cm4all.com>  Thu, 06 Dec 2012 16:35:17 -0000

cm4all-beng-proxy (2.1.15) unstable; urgency=low

  * merge release 2.0.53

 -- Max Kellermann <mk@cm4all.com>  Mon, 22 Oct 2012 12:26:57 -0000

cm4all-beng-proxy (2.1.14) unstable; urgency=low

  * merge release 2.0.52

 -- Max Kellermann <mk@cm4all.com>  Fri, 19 Oct 2012 12:10:09 -0000

cm4all-beng-proxy (2.1.13) unstable; urgency=low

  * merge release 2.0.51

 -- Max Kellermann <mk@cm4all.com>  Tue, 16 Oct 2012 15:41:58 -0000

cm4all-beng-proxy (2.1.12) unstable; urgency=low

  * merge release 2.0.50

 -- Max Kellermann <mk@cm4all.com>  Fri, 05 Oct 2012 12:26:24 -0000

cm4all-beng-proxy (2.1.11) unstable; urgency=low

  * merge release 2.0.49

 -- Max Kellermann <mk@cm4all.com>  Fri, 28 Sep 2012 15:04:36 -0000

cm4all-beng-proxy (2.1.10) unstable; urgency=low

  * merge release 2.0.48

 -- Max Kellermann <mk@cm4all.com>  Mon, 24 Sep 2012 15:43:46 -0000

cm4all-beng-proxy (2.1.9) unstable; urgency=low

  * merge release 2.0.47
  * lb: eliminate the duplicate "Date" response header (#1169)

 -- Max Kellermann <mk@cm4all.com>  Fri, 21 Sep 2012 15:56:06 -0000

cm4all-beng-proxy (2.1.8) unstable; urgency=low

  * control: publish statistics over the control protocol

 -- Max Kellermann <mk@cm4all.com>  Fri, 07 Sep 2012 12:47:34 -0000

cm4all-beng-proxy (2.1.7) unstable; urgency=low

  * resource-address: support expanding PIPE addresses
  * translation: support EXPAND_PATH for PROXY
  * reduced connect timeouts for translation server, FastCGI and beng-lb
  * uri-relative: support relative URI with just a query string
  * uri-relative: support relative URIs starting with a double slash
  * lb: improve error messages, include listener/pool name
  * lb: validate the selected sticky modde
  * lb: add sticky mode "source_ip"

 -- Max Kellermann <mk@cm4all.com>  Fri, 31 Aug 2012 14:03:41 -0000

cm4all-beng-proxy (2.1.6) unstable; urgency=low

  * merge release 2.0.46

 -- Max Kellermann <mk@cm4all.com>  Fri, 24 Aug 2012 11:11:20 -0000

cm4all-beng-proxy (2.1.5) unstable; urgency=low

  * lb_expect_monitor: configurable connect timeout

 -- Max Kellermann <mk@cm4all.com>  Mon, 20 Aug 2012 05:40:44 -0000

cm4all-beng-proxy (2.1.4) unstable; urgency=low

  * lb_monitor: configurable timeout

 -- Max Kellermann <mk@cm4all.com>  Fri, 17 Aug 2012 09:16:36 -0000

cm4all-beng-proxy (2.1.3) unstable; urgency=low

  * merge release 2.0.44
  * lb: implement tcp_expect option "expect_graceful"

 -- Max Kellermann <mk@cm4all.com>  Tue, 14 Aug 2012 14:30:57 -0000

cm4all-beng-proxy (2.1.2) unstable; urgency=low

  * support extended HTTP status codes from RFC 6585 and WebDAV

 -- Max Kellermann <mk@cm4all.com>  Thu, 09 Aug 2012 10:10:35 -0000

cm4all-beng-proxy (2.1.1) unstable; urgency=low

  * merge release 2.0.43
  * lb: support TRACE, OPTIONS and WebDAV

 -- Max Kellermann <mk@cm4all.com>  Fri, 03 Aug 2012 11:48:46 -0000

cm4all-beng-proxy (2.1) unstable; urgency=low

  * lb: add sticky mode "jvm_route" (Tomcat)

 -- Max Kellermann <mk@cm4all.com>  Mon, 30 Jul 2012 15:53:43 -0000

cm4all-beng-proxy (2.0.55) unstable; urgency=low

  * istream-tee: fix crash due to erroneous read
  * fix random crashes in the optimized build

 -- Max Kellermann <mk@cm4all.com>  Mon, 28 Jan 2013 23:52:26 -0000

cm4all-beng-proxy (2.0.54) unstable; urgency=low

  * http-cache: fix revalidation of memcached entries

 -- Max Kellermann <mk@cm4all.com>  Thu, 06 Dec 2012 16:31:23 -0000

cm4all-beng-proxy (2.0.53) unstable; urgency=low

  * filter-cache: fix assertion failure on serving empty response
  * http-cache: limit maximum age to 5 minutes if "Vary" includes cookies
  * lb: FADE_NODE lasts for 3 hours

 -- Max Kellermann <mk@cm4all.com>  Mon, 22 Oct 2012 12:21:18 -0000

cm4all-beng-proxy (2.0.52) unstable; urgency=low

  * {http,filter}-cache: include headers in cache size calculation
  * {http,filter}-cache: reduce headers memory usage
  * http-cache: limit maximum age to 1 week
    - 1 hour when "Vary" is used
    - 30 minutes when "Vary" includes "X-WidgetId" or "X-WidgetHref"
    - 5 minutes when "Vary" includes "X-CM4all-BENG-User"
  * cache: reduce number of system calls during lookup

 -- Max Kellermann <mk@cm4all.com>  Fri, 19 Oct 2012 12:07:10 -0000

cm4all-beng-proxy (2.0.51) unstable; urgency=low

  * merge release 1.4.33
  * processor: fix assertion failure with embedded CSS
  * lb: move control channel handler to worker process

 -- Max Kellermann <mk@cm4all.com>  Tue, 16 Oct 2012 15:39:32 -0000

cm4all-beng-proxy (2.0.50) unstable; urgency=low

  * pool: reduce memory overhead of debug data
  * fcgi-client: fix assertion failure due to redundant read event
  * lb: fix crash after pipe-to-socket splice I/O error

 -- Max Kellermann <mk@cm4all.com>  Fri, 05 Oct 2012 12:23:15 -0000

cm4all-beng-proxy (2.0.49) unstable; urgency=low

  * merge release 1.4.32

 -- Max Kellermann <mk@cm4all.com>  Fri, 28 Sep 2012 15:01:26 -0000

cm4all-beng-proxy (2.0.48) unstable; urgency=low

  * lb: fix duplicate monitor requests with --watchdog
  * child: verbose logging of child process events
  * log shutdown signal

 -- Max Kellermann <mk@cm4all.com>  Mon, 24 Sep 2012 15:36:03 -0000

cm4all-beng-proxy (2.0.47) unstable; urgency=low

  * merge release 1.4.31
  * cache: disable excessive debugging checks

 -- Max Kellermann <mk@cm4all.com>  Fri, 21 Sep 2012 15:24:30 -0000

cm4all-beng-proxy (2.0.46) unstable; urgency=low

  * merge release 1.4.30
  * lb: add option --config-file

 -- Max Kellermann <mk@cm4all.com>  Fri, 24 Aug 2012 10:52:29 -0000

cm4all-beng-proxy (2.0.45) unstable; urgency=low

  * merge release 1.4.29

 -- Max Kellermann <mk@cm4all.com>  Tue, 21 Aug 2012 15:49:49 -0000

cm4all-beng-proxy (2.0.44) unstable; urgency=low

  * lb: allow sticky with only one node
  * lb: add option "--check"
  * lb: run all monitors right after startup
  * lb: disable expiry of monitor results
  * lb: improved fallback for "sticky cookie"
  * lb: use Bulldog for "sticky cookie"
  * balancer, lb: persistent "fade" flag
  * balancer, lb: use the Bulldog "graceful" flag
  * control: add packet CONTROL_DUMP_POOLS

 -- Max Kellermann <mk@cm4all.com>  Tue, 14 Aug 2012 13:13:01 -0000

cm4all-beng-proxy (2.0.43) unstable; urgency=low

  * merge release 1.4.28
  * istream-replace: fix assertion failure with embedded CSS

 -- Max Kellermann <mk@cm4all.com>  Thu, 02 Aug 2012 11:14:27 -0000

cm4all-beng-proxy (2.0.42) unstable; urgency=low

  * js: new higher-level API

 -- Max Kellermann <mk@cm4all.com>  Wed, 01 Aug 2012 11:32:28 -0000

cm4all-beng-proxy (2.0.41) unstable; urgency=low

  * session: fix bogus assertion failure when loading expired session

 -- Max Kellermann <mk@cm4all.com>  Fri, 27 Jul 2012 12:47:49 -0000

cm4all-beng-proxy (2.0.40) unstable; urgency=low

  * merge release 1.4.27

 -- Max Kellermann <mk@cm4all.com>  Tue, 24 Jul 2012 16:29:13 -0000

cm4all-beng-proxy (2.0.39) unstable; urgency=low

  * merge release 1.4.26

 -- Max Kellermann <mk@cm4all.com>  Tue, 17 Jul 2012 17:00:20 -0000

cm4all-beng-proxy (2.0.38) unstable; urgency=low

  * merge release 1.4.25
  * strset: fix GROUP_CONTAINER false negatives

 -- Max Kellermann <mk@cm4all.com>  Tue, 17 Jul 2012 16:03:49 -0000

cm4all-beng-proxy (2.0.37) unstable; urgency=low

  * merge release 1.4.24

 -- Max Kellermann <mk@cm4all.com>  Mon, 16 Jul 2012 10:36:57 -0000

cm4all-beng-proxy (2.0.36) unstable; urgency=low

  * proxy-handler: re-add the URI suffix for "transparent" requests

 -- Max Kellermann <mk@cm4all.com>  Wed, 11 Jul 2012 14:12:11 -0000

cm4all-beng-proxy (2.0.35) unstable; urgency=low

  * translate: allow WIDGET_GROUP without PROCESS

 -- Max Kellermann <mk@cm4all.com>  Thu, 05 Jul 2012 13:03:21 -0000

cm4all-beng-proxy (2.0.34) unstable; urgency=low

  * session_save: skip shutdown code if saving is not configured
  * http-server: fix assertion on I/O error during POST
  * header-forward: new group FORWARD to forward the "Host" header

 -- Max Kellermann <mk@cm4all.com>  Tue, 03 Jul 2012 16:46:39 -0000

cm4all-beng-proxy (2.0.33) unstable; urgency=low

  * processor: option SELF_CONTAINER allows widget to only embed itself
  * processor: allow embedding approved widget groups
  * processor: optionally invoke CSS processor for style attributes
  * response, lb_http: put "Discard" cookie attribute to the end (Android bug)

 -- Max Kellermann <mk@cm4all.com>  Mon, 02 Jul 2012 17:52:32 -0000

cm4all-beng-proxy (2.0.32) unstable; urgency=low

  * socket_wrapper: fix two assertion failures
  * pheaders: emit Cache-Control:no-store to work around IE quirk

 -- Max Kellermann <mk@cm4all.com>  Tue, 26 Jun 2012 09:41:51 -0000

cm4all-beng-proxy (2.0.31) unstable; urgency=low

  * lb: publish the SSL peer issuer subject
  * widget-registry: copy the direct_addressing attribute

 -- Max Kellermann <mk@cm4all.com>  Wed, 06 Jun 2012 13:36:04 -0000

cm4all-beng-proxy (2.0.30) unstable; urgency=low

  * init: add --group variable to .default file
  * doc: update view security documentation
  * processor: apply underscore prefix to <A NAME="...">
  * session: restore sessions from a file

 -- Max Kellermann <mk@cm4all.com>  Fri, 01 Jun 2012 11:06:50 -0000

cm4all-beng-proxy (2.0.29) unstable; urgency=low

  * widget: optional direct URI addressing scheme
  * processor: eliminate additional underscore from class prefix
  * ssl_filter: support TLS client certificates

 -- Max Kellermann <mk@cm4all.com>  Tue, 29 May 2012 13:29:06 -0000

cm4all-beng-proxy (2.0.28) unstable; urgency=low

  * merge release 1.4.22

 -- Max Kellermann <mk@cm4all.com>  Wed, 16 May 2012 10:24:31 -0000

cm4all-beng-proxy (2.0.27) unstable; urgency=low

  * uri-address: fix assertion failures with UNIX domain sockets
  * uri-address: fix redirects with matching absolute URI

 -- Max Kellermann <mk@cm4all.com>  Wed, 09 May 2012 16:16:06 -0000

cm4all-beng-proxy (2.0.26) unstable; urgency=low

  * processor: rewrite URIs in META/refresh

 -- Max Kellermann <mk@cm4all.com>  Thu, 03 May 2012 14:43:03 -0000

cm4all-beng-proxy (2.0.25) unstable; urgency=low

  * merge release 1.4.21
  * processor: fix double free bug on failed widget lookup
  * session: don't access the session manager after worker crash
  * proxy-widget: fix assertion failure with empty view name

 -- Max Kellermann <mk@cm4all.com>  Thu, 26 Apr 2012 14:22:10 -0000

cm4all-beng-proxy (2.0.24) unstable; urgency=low

  * processor: optionally invoke CSS processor for <style>

 -- Max Kellermann <mk@cm4all.com>  Fri, 20 Apr 2012 12:10:42 -0000

cm4all-beng-proxy (2.0.23) unstable; urgency=low

  * widget-resolver: check for translation server failure
  * widget-resolver: don't sync with session when view is invalid
  * rewrite-uri: check for invalid view name
  * {css_,}processor: eliminate second underscore from class prefix
  * doc: document the algorithm for replacing two leading underscores

 -- Max Kellermann <mk@cm4all.com>  Thu, 29 Mar 2012 15:37:52 -0000

cm4all-beng-proxy (2.0.22) unstable; urgency=low

  * merge release 1.4.20
  * proxy-widget: forbid client to select view with address
  * proxy-widget: allow any view selection when widget is not a container
  * widget-http: allow any view selection for unprocessable response
  * widget-http: inherit the view from the template
  * widget-request: sync with session only if processor is enabled
  * widget-http: postpone saving to session after receiving response headers
  * processor: add entities &c:id; &c:type; &c:class;

 -- Max Kellermann <mk@cm4all.com>  Mon, 26 Mar 2012 14:05:05 -0000

cm4all-beng-proxy (2.0.21) unstable; urgency=low

  * css_processor: use mode "partial" for @import
  * rewrite-uri: use mode "partial" on invalid input

 -- Max Kellermann <mk@cm4all.com>  Tue, 20 Mar 2012 18:11:28 -0000

cm4all-beng-proxy (2.0.20) unstable; urgency=low

  * {css_,}processor: default mode is "partial"
  * processor: handle underscore prefixes in the "for" attribute

 -- Max Kellermann <mk@cm4all.com>  Tue, 20 Mar 2012 16:48:51 -0000

cm4all-beng-proxy (2.0.19) unstable; urgency=low

  * merge release 1.4.19

 -- Max Kellermann <mk@cm4all.com>  Tue, 20 Mar 2012 08:41:03 -0000

cm4all-beng-proxy (2.0.18) unstable; urgency=low

  * merge release 1.4.18

 -- Max Kellermann <mk@cm4all.com>  Thu, 15 Mar 2012 15:53:12 -0000

cm4all-beng-proxy (2.0.17) unstable; urgency=low

  * merge release 1.4.17
  * css_parser: check for url() following another token
  * css_processor: rewrite @import URIs
  * {text_,}processor: new entity &c:local;

 -- Max Kellermann <mk@cm4all.com>  Fri, 09 Mar 2012 16:50:19 -0000

cm4all-beng-proxy (2.0.16) unstable; urgency=low

  * response: generate Vary response header from translation response
  * widget-resolver: fix NULL dereference after failure
  * translation: User-Agent classification

 -- Max Kellermann <mk@cm4all.com>  Tue, 06 Mar 2012 11:54:10 -0000

cm4all-beng-proxy (2.0.15) unstable; urgency=low

  * merge release 1.4.16
  * uri-address: fix NULL dereference on certain malformed URIs

 -- Max Kellermann <mk@cm4all.com>  Fri, 02 Mar 2012 16:28:54 -0000

cm4all-beng-proxy (2.0.14) unstable; urgency=low

  * address-resolver: add missing initialization
  * rewrite-uri: fix NULL pointer dereference with "local URI"
  * rewrite-uri: allow mode=proxy (optional temporary kludge)
  * widget-http: auto-disable processor (optional temporary kludge)

 -- Max Kellermann <mk@cm4all.com>  Thu, 01 Mar 2012 18:36:38 -0000

cm4all-beng-proxy (2.0.13) unstable; urgency=low

  * merge release 1.4.15
  * translation: make CGI auto-base optional
  * handler: fix up translation client errors

 -- Max Kellermann <mk@cm4all.com>  Thu, 23 Feb 2012 17:31:03 -0000

cm4all-beng-proxy (2.0.12) unstable; urgency=low

  * merge release 1.4.13

 -- Max Kellermann <mk@cm4all.com>  Thu, 16 Feb 2012 14:41:45 -0000

cm4all-beng-proxy (2.0.11) unstable; urgency=low

  * merge release 1.4.11
  * processor: skip rewriting absolute URIs

 -- Max Kellermann <mk@cm4all.com>  Thu, 09 Feb 2012 09:43:06 -0000

cm4all-beng-proxy (2.0.10) unstable; urgency=low

  * resource-address: initialise type, fixes assertion failure

 -- Max Kellermann <mk@cm4all.com>  Tue, 07 Feb 2012 16:57:06 -0000

cm4all-beng-proxy (2.0.9) unstable; urgency=low

  * [css]processor: expand underscore only XML id / CSS class
  * widget-http: filter processor response headers
  * processor: forward Wildfire headers in the debug build

 -- Max Kellermann <mk@cm4all.com>  Tue, 07 Feb 2012 12:32:33 -0000

cm4all-beng-proxy (2.0.8) unstable; urgency=low

  * rewrite-uri: prefix "@/" refers to widget's "local URI"

 -- Max Kellermann <mk@cm4all.com>  Fri, 03 Feb 2012 13:50:16 -0000

cm4all-beng-proxy (2.0.7) unstable; urgency=low

  * merge release 1.4.10
  * stock: clear idle objects periodically

 -- Max Kellermann <mk@cm4all.com>  Thu, 02 Feb 2012 14:10:24 -0000

cm4all-beng-proxy (2.0.6) unstable; urgency=low

  * merge release 1.4.9

 -- Max Kellermann <mk@cm4all.com>  Tue, 31 Jan 2012 15:10:18 -0000

cm4all-beng-proxy (2.0.5) unstable; urgency=low

  * merge release 1.4.8
  * translate-client: verify the PROXY and AJP payloads
  * translation: support inserting regex matches into CGI/file path
  * translation: support customizing the cookie's "Domain" attribute
  * request: new option "dynamic_session_cookie" adds suffix to cookie
    name
  * uri-address: verify the path component

 -- Max Kellermann <mk@cm4all.com>  Wed, 25 Jan 2012 17:05:09 -0000

cm4all-beng-proxy (2.0.4) unstable; urgency=low

  * merge release 1.4.6
  * access-log: don't log the remote port
  * translation: support inserting regex matches into CGI's PATH_INFO
  * tcache: generate BASE automatically for CGI

 -- Max Kellermann <mk@cm4all.com>  Tue, 10 Jan 2012 15:18:37 -0000

cm4all-beng-proxy (2.0.3) unstable; urgency=low

  * merge release 1.4.4
  * http-server: log remote host address

 -- Max Kellermann <mk@cm4all.com>  Tue, 27 Dec 2011 07:41:15 -0000

cm4all-beng-proxy (2.0.2) unstable; urgency=low

  * merge release 1.4.2
  * widget-http: improved HTTP error messages
  * processor: forbid widget request after URI compress failure

 -- Max Kellermann <mk@cm4all.com>  Wed, 07 Dec 2011 16:51:58 -0000

cm4all-beng-proxy (2.0.1) unstable; urgency=low

  * merge release 1.4.1

 -- Max Kellermann <mk@cm4all.com>  Fri, 18 Nov 2011 13:57:27 -0000

cm4all-beng-proxy (2.0) unstable; urgency=low

  * rewrite-uri: reapply 'drop the deprecated mode "proxy"'
  * proxy-widget: reapply 'client can choose only views that have an address'

 -- Max Kellermann <mk@cm4all.com>  Thu, 17 Nov 2011 08:22:39 +0100

cm4all-beng-proxy (1.4.33) unstable; urgency=low

  * istream-file: reduce memory usage for small files
  * file-handler: fix xattr usage on ranged file request (possible
    assertion failure)

 -- Max Kellermann <mk@cm4all.com>  Tue, 16 Oct 2012 15:28:57 -0000

cm4all-beng-proxy (1.4.32) unstable; urgency=low

  * cgi: fix spontaneous shutdown due to misrouted SIGTERM signal

 -- Max Kellermann <mk@cm4all.com>  Fri, 28 Sep 2012 14:39:13 -0000

cm4all-beng-proxy (1.4.31) unstable; urgency=low

  * shm: fix check for shared memory allocation failure
  * child: handle lost SIGCHLD events
  * child: ignore stale child processes

 -- Max Kellermann <mk@cm4all.com>  Fri, 21 Sep 2012 15:21:20 -0000

cm4all-beng-proxy (1.4.30) unstable; urgency=low

  * http-server: parse all tokens in the "Connection" request header

 -- Max Kellermann <mk@cm4all.com>  Fri, 24 Aug 2012 10:50:28 -0000

cm4all-beng-proxy (1.4.29) unstable; urgency=low

  * proxy-widget: fix memory leak on aborted POST request

 -- Max Kellermann <mk@cm4all.com>  Tue, 21 Aug 2012 15:05:12 -0000

cm4all-beng-proxy (1.4.28) unstable; urgency=low

  * worker: reinitialize signal handlers after fork failure
  * lb: work around libevent bug that freezes during shutdown

 -- Max Kellermann <mk@cm4all.com>  Thu, 02 Aug 2012 13:53:18 -0000

cm4all-beng-proxy (1.4.27) unstable; urgency=low

  * lb: fix hanging SSL connection on bulk transfer

 -- Max Kellermann <mk@cm4all.com>  Tue, 24 Jul 2012 14:58:17 -0000

cm4all-beng-proxy (1.4.26) unstable; urgency=low

  * processor: fix regression, missing NULL check

 -- Max Kellermann <mk@cm4all.com>  Tue, 17 Jul 2012 16:55:24 -0000

cm4all-beng-proxy (1.4.25) unstable; urgency=low

  * processor: don't rewrite the fragment part of the URI

 -- Max Kellermann <mk@cm4all.com>  Tue, 17 Jul 2012 15:50:06 -0000

cm4all-beng-proxy (1.4.24) unstable; urgency=low

  * lb: fix splicing with SSL

 -- Max Kellermann <mk@cm4all.com>  Mon, 16 Jul 2012 10:32:17 -0000

cm4all-beng-proxy (1.4.23) unstable; urgency=low

  * widget-http: fix double free bug when POST is aborted

 -- Max Kellermann <mk@cm4all.com>  Tue, 03 Jul 2012 16:42:28 -0000

cm4all-beng-proxy (1.4.22) unstable; urgency=low

  * merge release 1.2.27
  * widget: backport memory leak fix from 2.0
  * widget-http: fix memory leak on abort

 -- Max Kellermann <mk@cm4all.com>  Wed, 16 May 2012 10:00:23 -0000

cm4all-beng-proxy (1.4.21) unstable; urgency=low

  * merge release 1.2.26

 -- Max Kellermann <mk@cm4all.com>  Thu, 26 Apr 2012 14:17:56 -0000

cm4all-beng-proxy (1.4.20) unstable; urgency=low

  * merge release 1.2.25

 -- Max Kellermann <mk@cm4all.com>  Mon, 26 Mar 2012 14:03:14 -0000

cm4all-beng-proxy (1.4.19) unstable; urgency=low

  * merge release 1.2.24

 -- Max Kellermann <mk@cm4all.com>  Tue, 20 Mar 2012 08:36:19 -0000

cm4all-beng-proxy (1.4.18) unstable; urgency=low

  * merge release 1.2.23

 -- Max Kellermann <mk@cm4all.com>  Thu, 15 Mar 2012 15:50:20 -0000

cm4all-beng-proxy (1.4.17) unstable; urgency=low

  * merge release 1.2.22

 -- Max Kellermann <mk@cm4all.com>  Thu, 08 Mar 2012 18:36:00 -0000

cm4all-beng-proxy (1.4.16) unstable; urgency=low

  * merge release 1.2.21

 -- Max Kellermann <mk@cm4all.com>  Fri, 02 Mar 2012 16:03:51 -0000

cm4all-beng-proxy (1.4.15) unstable; urgency=low

  * merge release 1.2.20

 -- Max Kellermann <mk@cm4all.com>  Thu, 23 Feb 2012 17:12:30 -0000

cm4all-beng-proxy (1.4.14) unstable; urgency=low

  * merge release 1.2.19

 -- Max Kellermann <mk@cm4all.com>  Thu, 23 Feb 2012 15:35:04 -0000

cm4all-beng-proxy (1.4.13) unstable; urgency=low

  * merge release 1.2.18

 -- Max Kellermann <mk@cm4all.com>  Thu, 16 Feb 2012 13:53:49 -0000

cm4all-beng-proxy (1.4.12) unstable; urgency=low

  * merge release 1.2.17

 -- Max Kellermann <mk@cm4all.com>  Wed, 15 Feb 2012 09:27:50 -0000

cm4all-beng-proxy (1.4.11) unstable; urgency=low

  * merge release 1.2.16

 -- Max Kellermann <mk@cm4all.com>  Thu, 09 Feb 2012 09:33:30 -0000

cm4all-beng-proxy (1.4.10) unstable; urgency=low

  * merge release 1.2.15

 -- Max Kellermann <mk@cm4all.com>  Thu, 02 Feb 2012 13:43:11 -0000

cm4all-beng-proxy (1.4.9) unstable; urgency=low

  * merge release 1.2.14

 -- Max Kellermann <mk@cm4all.com>  Tue, 31 Jan 2012 15:06:57 -0000

cm4all-beng-proxy (1.4.8) unstable; urgency=low

  * merge release 1.2.13

 -- Max Kellermann <mk@cm4all.com>  Wed, 25 Jan 2012 12:16:53 -0000

cm4all-beng-proxy (1.4.7) unstable; urgency=low

  * merge release 1.2.12

 -- Max Kellermann <mk@cm4all.com>  Tue, 17 Jan 2012 08:37:01 -0000

cm4all-beng-proxy (1.4.6) unstable; urgency=low

  * merge release 1.2.11

 -- Max Kellermann <mk@cm4all.com>  Wed, 04 Jan 2012 15:41:43 -0000

cm4all-beng-proxy (1.4.5) unstable; urgency=low

  * merge release 1.2.10

 -- Max Kellermann <mk@cm4all.com>  Wed, 28 Dec 2011 17:07:13 -0000

cm4all-beng-proxy (1.4.4) unstable; urgency=low

  * merge release 1.2.9

 -- Max Kellermann <mk@cm4all.com>  Thu, 22 Dec 2011 11:28:39 -0000

cm4all-beng-proxy (1.4.3) unstable; urgency=low

  * merge release 1.2.8

 -- Max Kellermann <mk@cm4all.com>  Wed, 14 Dec 2011 11:20:04 -0000

cm4all-beng-proxy (1.4.2) unstable; urgency=low

  * text-processor: allow processing "application/javascript",
    "application/json"
  * uri-relative: allow backtracking to the widget base with "../"
  * merge release 1.2.7

 -- Max Kellermann <mk@cm4all.com>  Tue, 06 Dec 2011 12:39:24 -0000

cm4all-beng-proxy (1.4.1) unstable; urgency=low

  * merge release 1.2.6

 -- Max Kellermann <mk@cm4all.com>  Fri, 18 Nov 2011 13:53:56 -0000

cm4all-beng-proxy (1.4) unstable; urgency=low

  * proxy-widget: revert 'client can choose only views that have an address'
  * rewrite-uri: revert 'drop the deprecated mode "proxy"'

 -- Max Kellermann <mk@cm4all.com>  Thu, 17 Nov 2011 08:10:42 +0100

cm4all-beng-proxy (1.3.2) unstable; urgency=low

  * tcache: add regex matching, translation packets REGEX, INVERSE_REGEX
  * widget: don't start the prefix with an underscore
  * translation: add new packet PROCESS_TEXT, to expand entity references
  * translation: add new packet WIDGET_INFO, enables additional request headers
  * doc: document the algorithm for replacing three leading underscores

 -- Max Kellermann <mk@cm4all.com>  Wed, 16 Nov 2011 17:00:16 +0100

cm4all-beng-proxy (1.3.1) unstable; urgency=low

  * merge release 1.2.5

 -- Max Kellermann <mk@cm4all.com>  Tue, 08 Nov 2011 19:51:18 +0100

cm4all-beng-proxy (1.3) unstable; urgency=low

  * rewrite-uri: drop the deprecated mode "proxy"
  * proxy-widget: client can choose only views that have an address

 -- Max Kellermann <mk@cm4all.com>  Mon, 31 Oct 2011 17:41:14 +0100

cm4all-beng-proxy (1.2.27) unstable; urgency=low

  * merge release 1.1.40

 -- Max Kellermann <mk@cm4all.com>  Wed, 16 May 2012 09:51:50 -0000

cm4all-beng-proxy (1.2.26) unstable; urgency=low

  * merge release 1.1.39

 -- Max Kellermann <mk@cm4all.com>  Thu, 26 Apr 2012 14:16:40 -0000

cm4all-beng-proxy (1.2.25) unstable; urgency=low

  * merge release 1.1.38

 -- Max Kellermann <mk@cm4all.com>  Mon, 26 Mar 2012 14:01:44 -0000

cm4all-beng-proxy (1.2.24) unstable; urgency=low

  * merge release 1.1.37

 -- Max Kellermann <mk@cm4all.com>  Tue, 20 Mar 2012 08:33:31 -0000

cm4all-beng-proxy (1.2.23) unstable; urgency=low

  * merge release 1.1.36

 -- Max Kellermann <mk@cm4all.com>  Thu, 15 Mar 2012 15:37:10 -0000

cm4all-beng-proxy (1.2.22) unstable; urgency=low

  * merge release 1.1.35

 -- Max Kellermann <mk@cm4all.com>  Thu, 08 Mar 2012 18:29:39 -0000

cm4all-beng-proxy (1.2.21) unstable; urgency=low

  * merge release 1.1.34

 -- Max Kellermann <mk@cm4all.com>  Fri, 02 Mar 2012 16:02:00 -0000

cm4all-beng-proxy (1.2.20) unstable; urgency=low

  * merge release 1.1.33

 -- Max Kellermann <mk@cm4all.com>  Thu, 23 Feb 2012 17:11:15 -0000

cm4all-beng-proxy (1.2.19) unstable; urgency=low

  * merge release 1.1.32

 -- Max Kellermann <mk@cm4all.com>  Thu, 23 Feb 2012 15:18:36 -0000

cm4all-beng-proxy (1.2.18) unstable; urgency=low

  * merge release 1.1.31

 -- Max Kellermann <mk@cm4all.com>  Thu, 16 Feb 2012 13:52:42 -0000

cm4all-beng-proxy (1.2.17) unstable; urgency=low

  * merge release 1.1.30

 -- Max Kellermann <mk@cm4all.com>  Wed, 15 Feb 2012 09:26:45 -0000

cm4all-beng-proxy (1.2.16) unstable; urgency=low

  * merge release 1.1.29

 -- Max Kellermann <mk@cm4all.com>  Thu, 09 Feb 2012 09:31:50 -0000

cm4all-beng-proxy (1.2.15) unstable; urgency=low

  * merge release 1.1.28

 -- Max Kellermann <mk@cm4all.com>  Thu, 02 Feb 2012 13:41:45 -0000

cm4all-beng-proxy (1.2.14) unstable; urgency=low

  * merge release 1.1.27

 -- Max Kellermann <mk@cm4all.com>  Tue, 31 Jan 2012 15:04:32 -0000

cm4all-beng-proxy (1.2.13) unstable; urgency=low

  * merge release 1.1.26

 -- Max Kellermann <mk@cm4all.com>  Wed, 25 Jan 2012 12:15:19 -0000

cm4all-beng-proxy (1.2.12) unstable; urgency=low

  * merge release 1.1.25

 -- Max Kellermann <mk@cm4all.com>  Tue, 17 Jan 2012 08:31:44 -0000

cm4all-beng-proxy (1.2.11) unstable; urgency=low

  * merge release 1.1.24

 -- Max Kellermann <mk@cm4all.com>  Wed, 04 Jan 2012 15:38:27 -0000

cm4all-beng-proxy (1.2.10) unstable; urgency=low

  * merge release 1.1.23

 -- Max Kellermann <mk@cm4all.com>  Wed, 28 Dec 2011 17:01:43 -0000

cm4all-beng-proxy (1.2.9) unstable; urgency=low

  * merge release 1.1.22

 -- Max Kellermann <mk@cm4all.com>  Thu, 22 Dec 2011 10:28:29 -0000

cm4all-beng-proxy (1.2.8) unstable; urgency=low

  * merge release 1.1.21

 -- Max Kellermann <mk@cm4all.com>  Wed, 14 Dec 2011 11:12:32 -0000

cm4all-beng-proxy (1.2.7) unstable; urgency=low

  * merge release 1.1.20

 -- Max Kellermann <mk@cm4all.com>  Tue, 06 Dec 2011 11:43:10 -0000

cm4all-beng-proxy (1.2.6) unstable; urgency=low

  * merge release 1.1.19

 -- Max Kellermann <mk@cm4all.com>  Fri, 18 Nov 2011 13:47:43 -0000

cm4all-beng-proxy (1.2.5) unstable; urgency=low

  * merge release 1.1.18
  * file-handler: handle If-Modified-Since followed by filter

 -- Max Kellermann <mk@cm4all.com>  Tue, 08 Nov 2011 19:43:58 +0100

cm4all-beng-proxy (1.2.4) unstable; urgency=low

  * merge release 1.1.17

 -- Max Kellermann <mk@cm4all.com>  Wed, 02 Nov 2011 16:58:28 +0100

cm4all-beng-proxy (1.2.3) unstable; urgency=low

  * merge release 1.1.16

 -- Max Kellermann <mk@cm4all.com>  Fri, 21 Oct 2011 15:16:13 +0200

cm4all-beng-proxy (1.2.2) unstable; urgency=low

  * merge release 1.1.15
  * widget-view: an empty name refers to the default view
  * processor: new entity &c:view;

 -- Max Kellermann <mk@cm4all.com>  Wed, 19 Oct 2011 11:43:20 +0200

cm4all-beng-proxy (1.2.1) unstable; urgency=low

  * merge release 1.1.13

 -- Max Kellermann <mk@cm4all.com>  Wed, 05 Oct 2011 17:16:04 +0200

cm4all-beng-proxy (1.2) unstable; urgency=low

  * delegate-client: improved error reporting
  * response-error: resolve errno codes
  * python/control/client: bind the unix domain socket
  * python/control/client: implement timeout
  * lb_control: allow querying node status over control socket

 -- Max Kellermann <mk@cm4all.com>  Tue, 27 Sep 2011 12:00:44 +0200

cm4all-beng-proxy (1.1.40) unstable; urgency=low

  * merge release 1.0.34

 -- Max Kellermann <mk@cm4all.com>  Wed, 16 May 2012 09:50:37 -0000

cm4all-beng-proxy (1.1.39) unstable; urgency=low

  * merge release 1.0.33

 -- Max Kellermann <mk@cm4all.com>  Thu, 26 Apr 2012 14:12:30 -0000

cm4all-beng-proxy (1.1.38) unstable; urgency=low

  * merge release 1.0.32

 -- Max Kellermann <mk@cm4all.com>  Mon, 26 Mar 2012 14:00:38 -0000

cm4all-beng-proxy (1.1.37) unstable; urgency=low

  * merge release 1.0.31

 -- Max Kellermann <mk@cm4all.com>  Tue, 20 Mar 2012 08:31:08 -0000

cm4all-beng-proxy (1.1.36) unstable; urgency=low

  * merge release 1.0.30

 -- Max Kellermann <mk@cm4all.com>  Thu, 15 Mar 2012 15:36:15 -0000

cm4all-beng-proxy (1.1.35) unstable; urgency=low

  * merge release 1.0.29
  * css_processor: delete "-c-mode" and "-c-view" from output

 -- Max Kellermann <mk@cm4all.com>  Thu, 08 Mar 2012 18:16:03 -0000

cm4all-beng-proxy (1.1.34) unstable; urgency=low

  * merge release 1.0.28

 -- Max Kellermann <mk@cm4all.com>  Fri, 02 Mar 2012 15:26:44 -0000

cm4all-beng-proxy (1.1.33) unstable; urgency=low

  * merge release 1.0.27

 -- Max Kellermann <mk@cm4all.com>  Thu, 23 Feb 2012 17:09:57 -0000

cm4all-beng-proxy (1.1.32) unstable; urgency=low

  * merge release 1.0.26

 -- Max Kellermann <mk@cm4all.com>  Thu, 23 Feb 2012 15:14:56 -0000

cm4all-beng-proxy (1.1.31) unstable; urgency=low

  * merge release 1.0.25

 -- Max Kellermann <mk@cm4all.com>  Thu, 16 Feb 2012 13:49:26 -0000

cm4all-beng-proxy (1.1.30) unstable; urgency=low

  * merge release 1.0.24

 -- Max Kellermann <mk@cm4all.com>  Wed, 15 Feb 2012 09:25:38 -0000

cm4all-beng-proxy (1.1.29) unstable; urgency=low

  * merge release 1.0.23

 -- Max Kellermann <mk@cm4all.com>  Thu, 09 Feb 2012 09:30:18 -0000

cm4all-beng-proxy (1.1.28) unstable; urgency=low

  * merge release 1.0.22

 -- Max Kellermann <mk@cm4all.com>  Thu, 02 Feb 2012 13:39:21 -0000

cm4all-beng-proxy (1.1.27) unstable; urgency=low

  * merge release 1.0.21

 -- Max Kellermann <mk@cm4all.com>  Tue, 31 Jan 2012 14:59:06 -0000

cm4all-beng-proxy (1.1.26) unstable; urgency=low

  * merge release 1.0.20

 -- Max Kellermann <mk@cm4all.com>  Wed, 25 Jan 2012 12:13:43 -0000

cm4all-beng-proxy (1.1.25) unstable; urgency=low

  * merge release 1.0.19

 -- Max Kellermann <mk@cm4all.com>  Tue, 17 Jan 2012 08:29:34 -0000

cm4all-beng-proxy (1.1.24) unstable; urgency=low

  * merge release 1.0.18

 -- Max Kellermann <mk@cm4all.com>  Wed, 04 Jan 2012 15:27:35 -0000

cm4all-beng-proxy (1.1.23) unstable; urgency=low

  * header-forward: remove port number from X-Forwarded-For

 -- Max Kellermann <mk@cm4all.com>  Wed, 28 Dec 2011 16:51:41 -0000

cm4all-beng-proxy (1.1.22) unstable; urgency=low

  * merge release 1.0.17
  * istream-socket: fix potential assertion failure

 -- Max Kellermann <mk@cm4all.com>  Wed, 21 Dec 2011 16:44:46 -0000

cm4all-beng-proxy (1.1.21) unstable; urgency=low

  * merge release 1.0.16

 -- Max Kellermann <mk@cm4all.com>  Wed, 14 Dec 2011 11:07:58 -0000

cm4all-beng-proxy (1.1.20) unstable; urgency=low

  * merge release 1.0.15
  * processor: don't rewrite "mailto:" hyperlinks

 -- Max Kellermann <mk@cm4all.com>  Mon, 05 Dec 2011 18:37:10 -0000

cm4all-beng-proxy (1.1.19) unstable; urgency=low

  * {css_,}processor: quote widget classes for prefixing XML IDs, CSS classes

 -- Max Kellermann <mk@cm4all.com>  Fri, 18 Nov 2011 13:17:02 -0000

cm4all-beng-proxy (1.1.18) unstable; urgency=low

  * merge release 1.0.13
  * lb_http: eliminate the duplicate "Date" response header

 -- Max Kellermann <mk@cm4all.com>  Tue, 08 Nov 2011 19:33:07 +0100

cm4all-beng-proxy (1.1.17) unstable; urgency=low

  * merge release 1.0.13

 -- Max Kellermann <mk@cm4all.com>  Wed, 02 Nov 2011 16:52:21 +0100

cm4all-beng-proxy (1.1.16) unstable; urgency=low

  * merge release 1.0.12

 -- Max Kellermann <mk@cm4all.com>  Fri, 21 Oct 2011 15:09:55 +0200

cm4all-beng-proxy (1.1.15) unstable; urgency=low

  * merge release 1.0.11

 -- Max Kellermann <mk@cm4all.com>  Wed, 19 Oct 2011 09:36:38 +0200

cm4all-beng-proxy (1.1.14) unstable; urgency=low

  * merge release 1.0.10

 -- Max Kellermann <mk@cm4all.com>  Fri, 07 Oct 2011 15:15:00 +0200

cm4all-beng-proxy (1.1.13) unstable; urgency=low

  * merge release 1.0.9

 -- Max Kellermann <mk@cm4all.com>  Thu, 29 Sep 2011 16:47:56 +0200

cm4all-beng-proxy (1.1.12) unstable; urgency=low

  * merge release 1.0.8

 -- Max Kellermann <mk@cm4all.com>  Thu, 22 Sep 2011 17:13:41 +0200

cm4all-beng-proxy (1.1.11) unstable; urgency=low

  * merge release 1.0.7
  * widget-http: response header X-CM4all-View selects a view
  * processor, css_processor: support prefixing XML ids
  * processor: property "c:view" selects a view

 -- Max Kellermann <mk@cm4all.com>  Fri, 16 Sep 2011 12:25:24 +0200

cm4all-beng-proxy (1.1.10) unstable; urgency=low

  * merge release 1.0.6
  * http-request: don't clear failure state on successful TCP connection
  * istream-socket: fix assertion failure after receive error
  * ssl_filter: check for end-of-file on plain socket
  * ssl_filter: fix buffer assertion failures

 -- Max Kellermann <mk@cm4all.com>  Tue, 13 Sep 2011 18:50:18 +0200

cm4all-beng-proxy (1.1.9) unstable; urgency=low

  * http-request: improve keep-alive cancellation detection
  * http-request: mark server "failed" after HTTP client error
  * lb: implement the control protocol
    - can disable and re-enable workers
  * lb: don't allow sticky pool with only one member
  * lb: verify that a new sticky host is alive
  * lb: mark server "failed" after HTTP client error

 -- Max Kellermann <mk@cm4all.com>  Fri, 09 Sep 2011 13:03:55 +0200

cm4all-beng-proxy (1.1.8) unstable; urgency=low

  * merge release 1.0.5
  * {css_,}processor: one more underscore for the prefix
  * processor: remove rewrite-uri processing instructions from output
  * translate: unknown packet is a fatal error
  * processor: add option to set widget/focus by default
  * rewrite-uri: a leading tilde refers to the widget base; translation
    packet ANCHOR_ABSOLUTE enables it by default

 -- Max Kellermann <mk@cm4all.com>  Mon, 05 Sep 2011 17:56:31 +0200

cm4all-beng-proxy (1.1.7) unstable; urgency=low

  * css_processor: implement property "-c-mode"
  * css_processor: translate underscore prefix in class names
  * processor: translate underscore prefix in CSS class names

 -- Max Kellermann <mk@cm4all.com>  Mon, 29 Aug 2011 17:47:48 +0200

cm4all-beng-proxy (1.1.6) unstable; urgency=low

  * merge release 1.0.3
  * implement CSS processor

 -- Max Kellermann <mk@cm4all.com>  Mon, 22 Aug 2011 17:13:56 +0200

cm4all-beng-proxy (1.1.5) unstable; urgency=low

  * lb: optionally generate Via and X-Forwarded-For

 -- Max Kellermann <mk@cm4all.com>  Wed, 17 Aug 2011 12:45:14 +0200

cm4all-beng-proxy (1.1.4) unstable; urgency=low

  * pipe-stock: fix assertion failure after optimization bug
  * istream-pipe: reuse drained pipes immediately
  * sink-socket: reinstate write event during bulk transfers

 -- Max Kellermann <mk@cm4all.com>  Thu, 11 Aug 2011 14:41:37 +0200

cm4all-beng-proxy (1.1.3) unstable; urgency=low

  * widget: quote invalid XMLID/JS characters for &c:prefix;
  * lb: add protocol "tcp"

 -- Max Kellermann <mk@cm4all.com>  Wed, 10 Aug 2011 18:53:12 +0200

cm4all-beng-proxy (1.1.2) unstable; urgency=low

  * merge release 1.0.2
  * http-server: report detailed errors
  * widget-http: implement header dumps
  * cgi, fastcgi: enable cookie jar with custom cookie "host"

 -- Max Kellermann <mk@cm4all.com>  Thu, 04 Aug 2011 17:27:51 +0200

cm4all-beng-proxy (1.1.1) unstable; urgency=low

  * merge release 1.0.1
  * lb: don't ignore unimplemented configuration keywords
  * lb: configurable monitor check interval
  * session: configurable idle timeout

 -- Max Kellermann <mk@cm4all.com>  Tue, 26 Jul 2011 11:27:20 +0200

cm4all-beng-proxy (1.1) unstable; urgency=low

  * http-client: send "Expect: 100-continue" only for big request body
  * lb: implement monitors (ping, connect, tcp_expect)

 -- Max Kellermann <mk@cm4all.com>  Wed, 20 Jul 2011 15:04:22 +0200
  
cm4all-beng-proxy (1.0.34) unstable; urgency=low

  * resource-loader: don't strip last segment from IPv6 address

 -- Max Kellermann <mk@cm4all.com>  Wed, 16 May 2012 09:47:43 -0000

cm4all-beng-proxy (1.0.33) unstable; urgency=low

  * widget-resolver: fix assertion failure on recursive abort

 -- Max Kellermann <mk@cm4all.com>  Thu, 26 Apr 2012 14:04:01 -0000

cm4all-beng-proxy (1.0.32) unstable; urgency=low

  * http-cache: add missing initialization on memcached miss

 -- Max Kellermann <mk@cm4all.com>  Mon, 26 Mar 2012 13:35:01 -0000

cm4all-beng-proxy (1.0.31) unstable; urgency=low

  * proxy-widget: close the request body when the view doesn't exist

 -- Max Kellermann <mk@cm4all.com>  Tue, 20 Mar 2012 08:28:00 -0000

cm4all-beng-proxy (1.0.30) unstable; urgency=low

  * widget-view: initialize the header forward settings
  * translate-client: new view inherits header forward settings from
    default view
  * handler: clear transformation after translation error
  * http-cache: release the memcached response on abort
  * fcgi-request: close the request body on stock failure

 -- Max Kellermann <mk@cm4all.com>  Thu, 15 Mar 2012 15:34:18 -0000

cm4all-beng-proxy (1.0.29) unstable; urgency=low

  * processor: unescape custom header values
  * widget-resolver: fix NULL dereference after failure

 -- Max Kellermann <mk@cm4all.com>  Thu, 08 Mar 2012 18:10:14 -0000

cm4all-beng-proxy (1.0.28) unstable; urgency=low

  * widget-resolver: serve responses in the right order
  * widget-request: fix session related assertion failure
  * translate: initialize all GError variables

 -- Max Kellermann <mk@cm4all.com>  Fri, 02 Mar 2012 15:20:54 -0000

cm4all-beng-proxy (1.0.27) unstable; urgency=low

  * resource-address: fix regression when CGI URI is not set

 -- Max Kellermann <mk@cm4all.com>  Thu, 23 Feb 2012 17:08:16 -0000

cm4all-beng-proxy (1.0.26) unstable; urgency=low

  * resource-address: apply BASE to the CGI request URI

 -- Max Kellermann <mk@cm4all.com>  Thu, 23 Feb 2012 15:11:42 -0000

cm4all-beng-proxy (1.0.25) unstable; urgency=low

  * cgi-client: clear the input pointer on close

 -- Max Kellermann <mk@cm4all.com>  Thu, 16 Feb 2012 13:46:13 -0000

cm4all-beng-proxy (1.0.24) unstable; urgency=low

  * debian/rules: optimize parallel build
  * cgi: break loop when headers are finished

 -- Max Kellermann <mk@cm4all.com>  Wed, 15 Feb 2012 09:23:22 -0000

cm4all-beng-proxy (1.0.23) unstable; urgency=low

  * cgi: detect large response headers
  * cgi: continue parsing response headers after buffer boundary
  * cgi: bigger response header buffer
  * fcgi-client: detect large response headers

 -- Max Kellermann <mk@cm4all.com>  Thu, 09 Feb 2012 09:27:50 -0000

cm4all-beng-proxy (1.0.22) unstable; urgency=low

  * debian/rules: don't run libtool
  * lb: thread safety for the SSL filter
  * lb: fix crash during shutdown
  * http-server: fix uninitialised variable

 -- Max Kellermann <mk@cm4all.com>  Thu, 02 Feb 2012 13:03:08 -0000

cm4all-beng-proxy (1.0.21) unstable; urgency=low

  * hstock: fix memory leak
  * notify: fix endless busy loop
  * ssl_filter: fix hang while tearing down connection

 -- Max Kellermann <mk@cm4all.com>  Tue, 31 Jan 2012 15:24:50 -0000

cm4all-beng-proxy (1.0.20) unstable; urgency=low

  * ssl: load the whole certificate chain
  * translate: fix PATH+JAILCGI+SITE check
  * translate: fix HOME check
  * resource-address: include all CGI attributes in cache key

 -- Max Kellermann <mk@cm4all.com>  Wed, 25 Jan 2012 12:10:43 -0000

cm4all-beng-proxy (1.0.19) unstable; urgency=low

  * cookie-client: add a missing out-of-memory check

 -- Max Kellermann <mk@cm4all.com>  Tue, 17 Jan 2012 08:27:38 -0000

cm4all-beng-proxy (1.0.18) unstable; urgency=low

  * resource-address: support zero-length path_info prefix (for BASE)
  * hashmap: optimize insertions
  * http-server: limit the number of request headers
  * proxy-widget: discard the unused request body on error

 -- Max Kellermann <mk@cm4all.com>  Wed, 04 Jan 2012 14:55:59 -0000

cm4all-beng-proxy (1.0.17) unstable; urgency=low

  * istream-chunked: avoid recursive buffer write, fixes crash

 -- Max Kellermann <mk@cm4all.com>  Wed, 21 Dec 2011 16:37:44 -0000

cm4all-beng-proxy (1.0.16) unstable; urgency=low

  * http-server: disable timeout while waiting for CGI
  * cgi: fix segmentation fault
  * processor: discard child's request body on abort
  * proxy-widget: discard the unused request body on error

 -- Max Kellermann <mk@cm4all.com>  Wed, 14 Dec 2011 11:53:31 +0100

cm4all-beng-proxy (1.0.15) unstable; urgency=low

  * http-client: fix assertion failure on bogus "100 Continue"
  * handler: don't close the request body twice
  * session: add a missing out-of-memory check
  * fcgi-client: check for EV_READ event
  * fcgi-serialize: fix serializing parameter without value

 -- Max Kellermann <mk@cm4all.com>  Mon, 05 Dec 2011 17:47:20 -0000

cm4all-beng-proxy (1.0.14) unstable; urgency=low

  * http-server: don't generate chunked HEAD response
  * http-server: don't override Content-Length for HEAD response
  * lb_http, proxy-widget, response: forward Content-Length after HEAD

 -- Max Kellermann <mk@cm4all.com>  Tue, 08 Nov 2011 18:19:42 +0100

cm4all-beng-proxy (1.0.13) unstable; urgency=low

  * processor: initialize URI rewrite options for <?cm4all-rewrite-uri?>

 -- Max Kellermann <mk@cm4all.com>  Wed, 02 Nov 2011 16:47:48 +0100

cm4all-beng-proxy (1.0.12) unstable; urgency=low

  * http-server, proxy-widget: add missing newline to log message
  * fcgi_client: fix assertion failure on response body error
  * http-cache-choice: fix crash due to wrong filter callback

 -- Max Kellermann <mk@cm4all.com>  Fri, 21 Oct 2011 15:02:42 +0200

cm4all-beng-proxy (1.0.11) unstable; urgency=low

  * lb_config: fix binding to wildcard address
  * rewrite-uri: clarify warning message when widget has no id

 -- Max Kellermann <mk@cm4all.com>  Wed, 19 Oct 2011 09:26:48 +0200

cm4all-beng-proxy (1.0.10) unstable; urgency=low

  * debian/control: beng-lb doesn't need "daemon" anymore
  * http-string: allow space in unquoted cookie values (RFC ignorant)

 -- Max Kellermann <mk@cm4all.com>  Fri, 07 Oct 2011 15:06:32 +0200

cm4all-beng-proxy (1.0.9) unstable; urgency=low

  * tcp-balancer: store a copy of the socket address
  * lb: default log directory is /var/log/cm4all/beng-lb
  * lb: use new built-in watchdog instead of /usr/bin/daemon

 -- Max Kellermann <mk@cm4all.com>  Thu, 29 Sep 2011 16:19:34 +0200

cm4all-beng-proxy (1.0.8) unstable; urgency=low

  * resource-address: copy the delegate JailCGI parameters (crash bug fix)
  * response: use the same URI for storing and dropping widget sessions

 -- Max Kellermann <mk@cm4all.com>  Thu, 22 Sep 2011 13:39:08 +0200

cm4all-beng-proxy (1.0.7) unstable; urgency=low

  * inline-widget: discard request body when class lookup fails

 -- Max Kellermann <mk@cm4all.com>  Fri, 16 Sep 2011 12:16:04 +0200

cm4all-beng-proxy (1.0.6) unstable; urgency=low

  * processor: support short "SCRIPT" tag
  * widget-uri: use the template's view specification

 -- Max Kellermann <mk@cm4all.com>  Tue, 13 Sep 2011 18:14:24 +0200

cm4all-beng-proxy (1.0.5) unstable; urgency=low

  * resource-loader: delete comma when extracting from X-Forwarded-For

 -- Max Kellermann <mk@cm4all.com>  Mon, 05 Sep 2011 17:43:22 +0200

cm4all-beng-proxy (1.0.4) unstable; urgency=low

  * istream-replace: update the buffer reader after new data was added

 -- Max Kellermann <mk@cm4all.com>  Mon, 05 Sep 2011 15:43:17 +0200

cm4all-beng-proxy (1.0.3) unstable; urgency=low

  * merge release 0.9.35
  * control-handler: fix uninitialized variable

 -- Max Kellermann <mk@cm4all.com>  Thu, 18 Aug 2011 15:15:52 +0200

cm4all-beng-proxy (1.0.2) unstable; urgency=low

  * merge release 0.9.34
  * handler: always log translate client errors
  * tcp-balancer: fix memory leak in error handler
  * http-string: allow more characters in cookie values (RFC ignorant)

 -- Max Kellermann <mk@cm4all.com>  Mon, 01 Aug 2011 16:30:05 +0200

cm4all-beng-proxy (1.0.1) unstable; urgency=low

  * session: increase idle timeout to 20 minutes

 -- Max Kellermann <mk@cm4all.com>  Tue, 26 Jul 2011 11:23:36 +0200

cm4all-beng-proxy (1.0) unstable; urgency=low

  * merge release 0.9.33
  * header-forward: eliminate the duplicate "Date" response header
  * proxy-handler: don't pass internal URI arguments to CGI

 -- Max Kellermann <mk@cm4all.com>  Mon, 18 Jul 2011 17:07:42 +0200

cm4all-beng-proxy (0.10.14) unstable; urgency=low

  * merge release 0.9.32

 -- Max Kellermann <mk@cm4all.com>  Tue, 12 Jul 2011 19:02:23 +0200

cm4all-beng-proxy (0.10.13) unstable; urgency=low

  * growing-buffer: reset the position when skipping buffers

 -- Max Kellermann <mk@cm4all.com>  Wed, 06 Jul 2011 10:07:50 +0200

cm4all-beng-proxy (0.10.12) unstable; urgency=low

  * merge release 0.9.31
  * rewrite-uri: log widget base mismatch
  * istream-replace: fix assertion failure with splitted buffer

 -- Max Kellermann <mk@cm4all.com>  Tue, 05 Jul 2011 22:05:44 +0200

cm4all-beng-proxy (0.10.11) unstable; urgency=low

  * merge release 0.9.30
  * lb: add SSL/TLS support

 -- Max Kellermann <mk@cm4all.com>  Mon, 04 Jul 2011 17:14:21 +0200

cm4all-beng-proxy (0.10.10) unstable; urgency=low

  * merge release 0.9.29

 -- Max Kellermann <mk@cm4all.com>  Tue, 28 Jun 2011 17:56:43 +0200

cm4all-beng-proxy (0.10.9) unstable; urgency=low

  * merge release 0.9.28

 -- Max Kellermann <mk@cm4all.com>  Mon, 27 Jun 2011 13:38:03 +0200

cm4all-beng-proxy (0.10.8) unstable; urgency=low

  * lb_http: don't access the connection object after it was closed
  * restart the load balancer automatically

 -- Max Kellermann <mk@cm4all.com>  Wed, 22 Jun 2011 12:38:39 +0200

cm4all-beng-proxy (0.10.7) unstable; urgency=low

  * config: make the session cookie name configurable
  * uri-relative: allow relative base URIs (for CGI)
  * widget-uri: combine existing CGI PATH_INFO and given widget location
  * python/translation/widget: support "path_info" specification

 -- Max Kellermann <mk@cm4all.com>  Mon, 20 Jun 2011 14:54:38 +0200

cm4all-beng-proxy (0.10.6) unstable; urgency=low

  * merge release 0.9.26

 -- Max Kellermann <mk@cm4all.com>  Wed, 15 Jun 2011 09:19:28 +0200

cm4all-beng-proxy (0.10.5) unstable; urgency=low

  * merge release 0.9.26

 -- Max Kellermann <mk@cm4all.com>  Fri, 10 Jun 2011 10:09:09 +0200

cm4all-beng-proxy (0.10.4) unstable; urgency=low

  * doc: add beng-lb documentation
  * lb: implement "fallback" option
  * merge release 0.9.25

 -- Max Kellermann <mk@cm4all.com>  Wed, 08 Jun 2011 14:13:43 +0200

cm4all-beng-proxy (0.10.3) unstable; urgency=low

  * python/translation.widget: support keyword "sticky"
  * lb: implement sticky modes "failover", "cookie"

 -- Max Kellermann <mk@cm4all.com>  Mon, 06 Jun 2011 15:51:36 +0200

cm4all-beng-proxy (0.10.2) unstable; urgency=low

  * debian: fix beng-lb pid file name
  * lb_http: implement sticky sessions
  * merge release 0.9.24

 -- Max Kellermann <mk@cm4all.com>  Tue, 31 May 2011 14:32:03 +0200

cm4all-beng-proxy (0.10.1) unstable; urgency=low

  * lb_http: close request body on error
  * lb_listener: print error message when binding fails
  * merge release 0.9.23

 -- Max Kellermann <mk@cm4all.com>  Fri, 27 May 2011 13:13:55 +0200

cm4all-beng-proxy (0.10) unstable; urgency=low

  * failure: fix inverted logic bug in expiry check
  * tcp-balancer: implement session stickiness
  * lb: new stand-alone load balancer

 -- Max Kellermann <mk@cm4all.com>  Thu, 26 May 2011 14:32:02 +0200

cm4all-beng-proxy (0.9.35) unstable; urgency=low

  * resource-loader: pass the last X-Forwarded-For element to AJP

 -- Max Kellermann <mk@cm4all.com>  Thu, 18 Aug 2011 15:05:02 +0200

cm4all-beng-proxy (0.9.34) unstable; urgency=low

  * request: fix double request body close in errdoc handler
  * handler: close request body on early abort

 -- Max Kellermann <mk@cm4all.com>  Mon, 01 Aug 2011 16:21:43 +0200

cm4all-beng-proxy (0.9.33) unstable; urgency=low

  * {http,ajp}-request, errdoc: check before closing the request body on
    error

 -- Max Kellermann <mk@cm4all.com>  Mon, 18 Jul 2011 16:30:29 +0200

cm4all-beng-proxy (0.9.32) unstable; urgency=low

  * processor: dispose request body when focused widget was not found
  * http-string: allow the slash in cookie values (RFC ignorant)

 -- Max Kellermann <mk@cm4all.com>  Tue, 12 Jul 2011 18:16:01 +0200

cm4all-beng-proxy (0.9.31) unstable; urgency=low

  * growing-buffer: fix assertion failure with empty first buffer

 -- Max Kellermann <mk@cm4all.com>  Tue, 05 Jul 2011 21:58:24 +0200

cm4all-beng-proxy (0.9.30) unstable; urgency=low

  * growing-buffer: fix assertion failure in reader when buffer is empty

 -- Max Kellermann <mk@cm4all.com>  Mon, 04 Jul 2011 16:59:28 +0200

cm4all-beng-proxy (0.9.29) unstable; urgency=low

  * http-string: allow the equality sign in cookie values (RFC ignorant)

 -- Max Kellermann <mk@cm4all.com>  Tue, 28 Jun 2011 17:50:23 +0200

cm4all-beng-proxy (0.9.28) unstable; urgency=low

  * http-string: allow round brackets in cookie values (RFC ignorant)

 -- Max Kellermann <mk@cm4all.com>  Mon, 27 Jun 2011 13:23:58 +0200

cm4all-beng-proxy (0.9.27) unstable; urgency=low

  * handler: don't delete existing session in TRANSPARENT mode

 -- Max Kellermann <mk@cm4all.com>  Wed, 15 Jun 2011 09:08:48 +0200

cm4all-beng-proxy (0.9.26) unstable; urgency=low

  * worker: read "crash" value before destroying shared memory
  * session: fix crash while discarding session

 -- Max Kellermann <mk@cm4all.com>  Fri, 10 Jun 2011 09:54:56 +0200

cm4all-beng-proxy (0.9.25) unstable; urgency=low

  * response: discard the request body before passing to errdoc
  * worker: don't restart all workers after "safe" worker crash
  * cgi: check for end-of-file after splice

 -- Max Kellermann <mk@cm4all.com>  Wed, 08 Jun 2011 15:02:35 +0200

cm4all-beng-proxy (0.9.24) unstable; urgency=low

  * fcgi-client: really discard packets on request id mismatch
  * memcached-client: don't schedule read event when buffer is full
  * session: support beng-lb sticky sessions

 -- Max Kellermann <mk@cm4all.com>  Tue, 31 May 2011 14:23:41 +0200

cm4all-beng-proxy (0.9.23) unstable; urgency=low

  * tcp-balancer: retry connecting to cluster if a node fails

 -- Max Kellermann <mk@cm4all.com>  Fri, 27 May 2011 13:01:31 +0200

cm4all-beng-proxy (0.9.22) unstable; urgency=low

  * failure: fix inverted logic bug in expiry check
  * uri-extract: support AJP URLs, fixes AJP cookies
  * ajp-client: don't schedule read event when buffer is full

 -- Max Kellermann <mk@cm4all.com>  Thu, 26 May 2011 08:32:32 +0200

cm4all-beng-proxy (0.9.21) unstable; urgency=low

  * balancer: re-enable load balancing (regression fix)
  * merge release 0.8.38

 -- Max Kellermann <mk@cm4all.com>  Fri, 20 May 2011 11:03:31 +0200

cm4all-beng-proxy (0.9.20) unstable; urgency=low

  * http-cache: fix assertion failure caused by wrong destructor
  * merge release 0.8.37

 -- Max Kellermann <mk@cm4all.com>  Mon, 16 May 2011 14:03:09 +0200

cm4all-beng-proxy (0.9.19) unstable; urgency=low

  * http-request: don't retry requests with a request body

 -- Max Kellermann <mk@cm4all.com>  Thu, 12 May 2011 11:35:55 +0200

cm4all-beng-proxy (0.9.18) unstable; urgency=low

  * http-body: fix assertion failure on EOF chunk after socket was closed
  * widget-http: fix crash in widget lookup error handler
  * merge release 0.8.36

 -- Max Kellermann <mk@cm4all.com>  Tue, 10 May 2011 18:56:33 +0200

cm4all-beng-proxy (0.9.17) unstable; urgency=low

  * growing-buffer: fix assertion failure after large initial write
  * http-request: retry after connection failure
  * test/t-cgi: fix bashisms in test scripts

 -- Max Kellermann <mk@cm4all.com>  Wed, 04 May 2011 18:54:57 +0200

cm4all-beng-proxy (0.9.16) unstable; urgency=low

  * resource-address: append "transparent" args to CGI path_info
  * tcache: fix crash on FastCGI with BASE

 -- Max Kellermann <mk@cm4all.com>  Mon, 02 May 2011 16:07:21 +0200

cm4all-beng-proxy (0.9.15) unstable; urgency=low

  * configure.ac: check if valgrind/memcheck.h is installed
  * configure.ac: check if libattr is available
  * access-log: log Referer and User-Agent
  * access-log: log the request duration
  * proxy-handler: allow forwarding URI arguments
  * merge release 0.8.35

 -- Max Kellermann <mk@cm4all.com>  Wed, 27 Apr 2011 18:54:17 +0200

cm4all-beng-proxy (0.9.14) unstable; urgency=low

  * processor: don't clear widget pointer at opening tag
  * debian: move ulimit call from init script to *.default
  * merge release 0.8.33

 -- Max Kellermann <mk@cm4all.com>  Wed, 13 Apr 2011 17:03:29 +0200

cm4all-beng-proxy (0.9.13) unstable; urgency=low

  * proxy-widget: apply the widget's response header forward settings
  * response: add option to dump the widget tree
  * widget-class: move header forward settings to view
  * merge release 0.8.30

 -- Max Kellermann <mk@cm4all.com>  Mon, 04 Apr 2011 16:31:26 +0200

cm4all-beng-proxy (0.9.12) unstable; urgency=low

  * widget: internal API refactorization
  * was-control: fix argument order in "abort" call
  * was-client: duplicate the GError object when it is used twice
  * {file,delegate}-handler: add Expires/ETag headers to 304 response
  * cgi: allow setting environment variables

 -- Max Kellermann <mk@cm4all.com>  Thu, 24 Mar 2011 15:12:54 +0100

cm4all-beng-proxy (0.9.11) unstable; urgency=low

  * processor: major API refactorization
  * merge release 0.8.29

 -- Max Kellermann <mk@cm4all.com>  Mon, 21 Mar 2011 19:43:28 +0100

cm4all-beng-proxy (0.9.10) unstable; urgency=low

  * merge release 0.8.27

 -- Max Kellermann <mk@cm4all.com>  Fri, 18 Mar 2011 14:11:16 +0100

cm4all-beng-proxy (0.9.9) unstable; urgency=low

  * merge release 0.8.25

 -- Max Kellermann <mk@cm4all.com>  Mon, 14 Mar 2011 16:05:51 +0100

cm4all-beng-proxy (0.9.8) unstable; urgency=low

  * translate: support UNIX domain sockets in ADDRESS_STRING
  * resource-address: support connections to existing FastCGI servers

 -- Max Kellermann <mk@cm4all.com>  Fri, 11 Mar 2011 19:24:33 +0100

cm4all-beng-proxy (0.9.7) unstable; urgency=low

  * merge release 0.8.24

 -- Max Kellermann <mk@cm4all.com>  Fri, 04 Mar 2011 13:07:36 +0100

cm4all-beng-proxy (0.9.6) unstable; urgency=low

  * merge release 0.8.23

 -- Max Kellermann <mk@cm4all.com>  Mon, 28 Feb 2011 11:47:45 +0100

cm4all-beng-proxy (0.9.5) unstable; urgency=low

  * translate: allow SITE without CGI

 -- Max Kellermann <mk@cm4all.com>  Mon, 31 Jan 2011 06:35:24 +0100

cm4all-beng-proxy (0.9.4) unstable; urgency=low

  * widget-class: allow distinct addresses for each view

 -- Max Kellermann <mk@cm4all.com>  Thu, 27 Jan 2011 17:51:21 +0100

cm4all-beng-proxy (0.9.3) unstable; urgency=low

  * istream-catch: log errors
  * proxy-handler: pass the original request URI to (Fast)CGI
  * proxy-handler: pass the original document root to (Fast)CGI
  * fcgi-stock: pass site id to child process
  * translation: new packet "HOME" for JailCGI
  * resource-loader: get remote host from "X-Forwarded-For"
  * cgi, fcgi-client: pass client IP address to application

 -- Max Kellermann <mk@cm4all.com>  Fri, 21 Jan 2011 18:13:38 +0100

cm4all-beng-proxy (0.9.2) unstable; urgency=low

  * merge release 0.8.21
  * http-response: better context for error messages
  * istream: method close() does not invoke handler->abort()
  * istream: better context for error messages
  * ajp-client: destruct properly when request stream fails
  * {delegate,fcgi,was}-stock: use the JailCGI 1.4 wrapper

 -- Max Kellermann <mk@cm4all.com>  Mon, 17 Jan 2011 12:08:04 +0100

cm4all-beng-proxy (0.9.1) unstable; urgency=low

  * http-server: count the number of raw bytes sent and received
  * control-handler: support TCACHE_INVALIDATE with SITE
  * new programs "log-forward", "log-exec" for network logging
  * new program "log-split" for creating per-site log files
  * new program "log-traffic" for creating per-site traffic logs
  * move logging servers to new package cm4all-beng-proxy-logging
  * python/control.client: add parameter "broadcast"

 -- Max Kellermann <mk@cm4all.com>  Thu, 02 Dec 2010 12:07:16 +0100

cm4all-beng-proxy (0.9) unstable; urgency=low

  * merge release 0.8.19
  * was-client: explicitly send 32 bit METHOD payload
  * was-client: explicitly parse STATUS as 32 bit integer
  * was-client: clear control channel object on destruction
  * was-client: reuse child process if state is clean on EOF
  * was-client: abort properly after receiving illegal packet
  * was-client: allow "request STOP" before response completed
  * was-client: postpone the response handler invocation
  * was-control: send packets in bulk
  * python: support WAS widgets
  * http-server: enable "cork" mode only for beginning of response
  * http-cache: don't access freed memory in pool_unref_denotify()
  * http: use libcm4all-http
  * new datagram based binary protocol for access logging
  * main: default WAS stock limit is 16

 -- Max Kellermann <mk@cm4all.com>  Thu, 18 Nov 2010 19:56:17 +0100

cm4all-beng-proxy (0.8.38) unstable; urgency=low

  * failure: update time stamp on existing item
  * errdoc: free the original response body on abort

 -- Max Kellermann <mk@cm4all.com>  Fri, 20 May 2011 10:17:14 +0200

cm4all-beng-proxy (0.8.37) unstable; urgency=low

  * widget-resolver: don't reuse failed resolver
  * http-request: fix NULL pointer dereference on invalid URI
  * config: disable the TCP stock limit by default

 -- Max Kellermann <mk@cm4all.com>  Mon, 16 May 2011 13:41:32 +0200

cm4all-beng-proxy (0.8.36) unstable; urgency=low

  * http-server: check if client closes connection while processing
  * http-client: release the socket before invoking the callback
  * fcgi-client: fix assertion failure on full input buffer
  * memcached-client: re-enable socket event after direct copy
  * istream-file: fix assertion failure on range request
  * test/t-cgi: fix bashisms in test scripts

 -- Max Kellermann <mk@cm4all.com>  Tue, 10 May 2011 18:45:48 +0200

cm4all-beng-proxy (0.8.35) unstable; urgency=low

  * session: fix potential session defragmentation crash
  * ajp-request: use "host:port" as TCP stock key
  * cgi: evaluate the Content-Length response header

 -- Max Kellermann <mk@cm4all.com>  Wed, 27 Apr 2011 13:32:05 +0200

cm4all-beng-proxy (0.8.34) unstable; urgency=low

  * js: replace all '%' with '$'
  * js: check if session_id is null
  * debian: add package cm4all-beng-proxy-tools

 -- Max Kellermann <mk@cm4all.com>  Tue, 19 Apr 2011 18:43:54 +0200

cm4all-beng-proxy (0.8.33) unstable; urgency=low

  * processor: don't quote query string arguments with dollar sign
  * widget-request: safely remove "view" and "path" from argument table
  * debian/control: add "Breaks << 0.8.32" on the JavaScript library

 -- Max Kellermann <mk@cm4all.com>  Tue, 12 Apr 2011 18:21:55 +0200

cm4all-beng-proxy (0.8.32) unstable; urgency=low

  * args: quote arguments with the dollar sign

 -- Max Kellermann <mk@cm4all.com>  Tue, 12 Apr 2011 13:34:42 +0200

cm4all-beng-proxy (0.8.31) unstable; urgency=low

  * proxy-widget: eliminate the duplicate "Server" response header
  * translation: add packet UNTRUSTED_SITE_SUFFIX

 -- Max Kellermann <mk@cm4all.com>  Thu, 07 Apr 2011 16:23:37 +0200

cm4all-beng-proxy (0.8.30) unstable; urgency=low

  * handler: make lower-case realm name from the "Host" header
  * session: copy attribute "realm", fixes segmentation fault

 -- Max Kellermann <mk@cm4all.com>  Tue, 29 Mar 2011 16:47:43 +0200

cm4all-beng-proxy (0.8.29) unstable; urgency=low

  * ajp-client: send query string in an AJP attribute

 -- Max Kellermann <mk@cm4all.com>  Mon, 21 Mar 2011 19:16:16 +0100

cm4all-beng-proxy (0.8.28) unstable; urgency=low

  * resource-loader: use X-Forwarded-For to obtain AJP remote host
  * resource-loader: strip port from AJP remote address
  * resource-loader: don't pass remote host to AJP server
  * resource-loader: parse server port for AJP
  * ajp-client: always send content-length
  * ajp-client: parse the remaining buffer after EAGAIN

 -- Max Kellermann <mk@cm4all.com>  Mon, 21 Mar 2011 11:12:07 +0100

cm4all-beng-proxy (0.8.27) unstable; urgency=low

  * http-request: close the request body on malformed URI
  * ajp-request: AJP translation packet contains ajp://host:port/path

 -- Max Kellermann <mk@cm4all.com>  Fri, 18 Mar 2011 14:04:21 +0100

cm4all-beng-proxy (0.8.26) unstable; urgency=low

  * python/response: fix typo in ajp()
  * session: validate sessions only within one realm

 -- Max Kellermann <mk@cm4all.com>  Fri, 18 Mar 2011 08:59:41 +0100

cm4all-beng-proxy (0.8.25) unstable; urgency=low

  * widget-http: discard request body on unknown view name
  * inline-widget: discard request body on error
  * {http,fcgi,was}-client: allocate response headers from caller pool
  * cmdline: fcgi_stock_limit defaults to 0 (no limit)

 -- Max Kellermann <mk@cm4all.com>  Mon, 14 Mar 2011 15:53:42 +0100

cm4all-beng-proxy (0.8.24) unstable; urgency=low

  * fcgi-client: release the connection even when padding not consumed
    after empty response

 -- Max Kellermann <mk@cm4all.com>  Wed, 02 Mar 2011 17:39:33 +0100

cm4all-beng-proxy (0.8.23) unstable; urgency=low

  * memcached-client: allocate a new memory pool
  * memcached-client: copy caller_pool reference before freeing the client
  * fcgi-client: check headers!=NULL
  * fcgi-client: release the connection even when padding not consumed

 -- Max Kellermann <mk@cm4all.com>  Mon, 28 Feb 2011 10:50:02 +0100

cm4all-beng-proxy (0.8.22) unstable; urgency=low

  * cgi: fill special variables CONTENT_TYPE, CONTENT_LENGTH
  * memcached-client: remove stray pool_unref() call
  * memcached-client: reuse the socket if the remaining value is buffered
  * http-cache-choice: abbreviate memcached keys
  * *-cache: allocate a parent pool for cache items
  * pool: re-enable linear pools
  * frame: free the request body on error
  * http-cache: free cached body which was dismissed

 -- Max Kellermann <mk@cm4all.com>  Mon, 07 Feb 2011 15:34:09 +0100

cm4all-beng-proxy (0.8.21) unstable; urgency=low

  * merge release 0.7.55
  * jail: translate the document root properly
  * header-forward: forward the "Host" header to CGI/FastCGI/AJP
  * http-error: map ENOTDIR to "404 Not Found"
  * http-server: fix assertion failure on write error
  * fcgi-stock: clear all environment variables

 -- Max Kellermann <mk@cm4all.com>  Thu, 06 Jan 2011 16:04:20 +0100

cm4all-beng-proxy (0.8.20) unstable; urgency=low

  * widget-resolver: add pedantic state assertions
  * async: remember a copy of the operation in !NDEBUG
  * python/translation/response: max_age() returns self

 -- Max Kellermann <mk@cm4all.com>  Mon, 06 Dec 2010 23:02:50 +0100

cm4all-beng-proxy (0.8.19) unstable; urgency=low

  * merge release 0.7.54

 -- Max Kellermann <mk@cm4all.com>  Wed, 17 Nov 2010 16:25:10 +0100

cm4all-beng-proxy (0.8.18) unstable; urgency=low

  * was-client: explicitly send 32 bit METHOD payload
  * was-client: explicitly parse STATUS as 32 bit integer
  * istream: check presence of as_fd() in optimized build

 -- Max Kellermann <mk@cm4all.com>  Fri, 05 Nov 2010 11:00:54 +0100

cm4all-beng-proxy (0.8.17) unstable; urgency=low

  * merged release 0.7.53
  * widget: use colon as widget path separator
  * was-client: check for abort during response handler
  * was-client: implement STOP
  * was-client: release memory pools
  * was-launch: enable non-blocking mode on input and output
  * http-server: don't crash on malformed pipelined request
  * main: free the WAS stock and the UDP listener in the SIGTERM handler

 -- Max Kellermann <mk@cm4all.com>  Thu, 28 Oct 2010 19:50:26 +0200

cm4all-beng-proxy (0.8.16) unstable; urgency=low

  * merged release 0.7.52
  * was-client: support for the WAS protocol

 -- Max Kellermann <mk@cm4all.com>  Wed, 13 Oct 2010 16:45:18 +0200

cm4all-beng-proxy (0.8.15) unstable; urgency=low

  * resource-address: don't skip question mark twice

 -- Max Kellermann <mk@cm4all.com>  Tue, 28 Sep 2010 12:20:33 +0200

cm4all-beng-proxy (0.8.14) unstable; urgency=low

  * processor: schedule "xmlns:c" deletion

 -- Max Kellermann <mk@cm4all.com>  Thu, 23 Sep 2010 14:42:31 +0200

cm4all-beng-proxy (0.8.13) unstable; urgency=low

  * processor: delete "xmlns:c" attributes from link elements
  * istream-{head,zero}: implement method available()
  * merged release 0.7.51

 -- Max Kellermann <mk@cm4all.com>  Tue, 17 Aug 2010 09:54:33 +0200

cm4all-beng-proxy (0.8.12) unstable; urgency=low

  * http-cache-memcached: copy resource address
  * debian/control: add missing ${shlibs:Depends}
  * merged release 0.7.50

 -- Max Kellermann <mk@cm4all.com>  Thu, 12 Aug 2010 20:17:52 +0200

cm4all-beng-proxy (0.8.11) unstable; urgency=low

  * delegate-client: fix SCM_RIGHTS check
  * use Linux 2.6 CLOEXEC/NONBLOCK flags
  * tcache: INVALIDATE removes all variants (error documents etc.)
  * control: new UDP based protocol, allows invalidating caches
  * hashmap: fix assertion failure in hashmap_remove_match()
  * merged release 0.7.49

 -- Max Kellermann <mk@cm4all.com>  Tue, 10 Aug 2010 15:48:10 +0200

cm4all-beng-proxy (0.8.10) unstable; urgency=low

  * tcache: copy response.previous

 -- Max Kellermann <mk@cm4all.com>  Mon, 02 Aug 2010 18:03:43 +0200

cm4all-beng-proxy (0.8.9) unstable; urgency=low

  * (f?)cgi-handler: forward query string only if focused
  * ajp-handler: merge into proxy-handler
  * proxy-handler: forward query string if focused
  * cgi, fastcgi-handler: enable the resource cache
  * translation: add packets CHECK and PREVIOUS for authentication
  * python: add Response.max_age()

 -- Max Kellermann <mk@cm4all.com>  Fri, 30 Jul 2010 11:39:22 +0200

cm4all-beng-proxy (0.8.8) unstable; urgency=low

  * prototypes/translate.py: added new ticket-fastcgi programs
  * http-cache: implement FastCGI caching
  * merged release 0.7.47

 -- Max Kellermann <mk@cm4all.com>  Wed, 21 Jul 2010 13:00:43 +0200

cm4all-beng-proxy (0.8.7) unstable; urgency=low

  * istream-delayed: update the "direct" bit mask
  * http-client: send "Expect: 100-continue"
  * response, widget-http: apply istream_pipe to filter input
  * proxy-handler: apply istream_pipe to request body
  * istream-ajp-body: send larger request body packets
  * ajp-client: support splice()
  * merged release 0.7.46

 -- Max Kellermann <mk@cm4all.com>  Fri, 25 Jun 2010 18:52:04 +0200

cm4all-beng-proxy (0.8.6) unstable; urgency=low

  * translation: added support for custom error documents
  * response: convert HEAD to GET if filter follows
  * processor: short-circuit on HEAD request
  * python: depend on python-twisted-core

 -- Max Kellermann <mk@cm4all.com>  Wed, 16 Jun 2010 16:37:42 +0200

cm4all-beng-proxy (0.8.5) unstable; urgency=low

  * istream-tee: allow second output to block
  * widget-http: don't transform error documents
  * response, widget-http: disable filters after widget frame request
  * translation: added packet FILTER_4XX to filter client errors
  * merged release 0.7.45

 -- Max Kellermann <mk@cm4all.com>  Thu, 10 Jun 2010 16:13:14 +0200

cm4all-beng-proxy (0.8.4) unstable; urgency=low

  * python: added missing "Response" import
  * python: resume parsing after deferred call
  * http-client: implement istream method as_fd()
  * merged release 0.7.44

 -- Max Kellermann <mk@cm4all.com>  Mon, 07 Jun 2010 17:01:16 +0200

cm4all-beng-proxy (0.8.3) unstable; urgency=low

  * file-handler: implement If-Range (RFC 2616 14.27)
  * merged release 0.7.42

 -- Max Kellermann <mk@cm4all.com>  Tue, 01 Jun 2010 16:17:13 +0200

cm4all-beng-proxy (0.8.2) unstable; urgency=low

  * cookie-client: verify the cookie path
  * python: use Twisted's logging library
  * python: added a widget registry class
  * merged release 0.7.41

 -- Max Kellermann <mk@cm4all.com>  Wed, 26 May 2010 13:08:16 +0200

cm4all-beng-proxy (0.8.1) unstable; urgency=low

  * http-cache-memcached: delete entity records on POST

 -- Max Kellermann <mk@cm4all.com>  Tue, 18 May 2010 12:21:55 +0200

cm4all-beng-proxy (0.8) unstable; urgency=low

  * istream: added method as_fd() to convert istream to file descriptor
  * fork: support passing stdin istream fd to child process
  * http-cache: discard only matching entries on POST
  * istream-html-escape: escape single and double quote
  * rewrite-uri: escape the result with XML entities

 -- Max Kellermann <mk@cm4all.com>  Thu, 13 May 2010 12:34:46 +0200

cm4all-beng-proxy (0.7.55) unstable; urgency=low

  * pool: reparent pools in optimized build
  * istream-deflate: add missing pool reference while reading
  * istream-deflate: fix several error handlers

 -- Max Kellermann <mk@cm4all.com>  Thu, 06 Jan 2011 12:59:39 +0100

cm4all-beng-proxy (0.7.54) unstable; urgency=low

  * http-server: fix crash on deferred chunked request body
  * parser: fix crash on malformed SCRIPT element

 -- Max Kellermann <mk@cm4all.com>  Wed, 17 Nov 2010 16:13:09 +0100

cm4all-beng-proxy (0.7.53) unstable; urgency=low

  * http-server: don't crash on malformed pipelined request
  * sink-header: fix assertion failure on empty trailer

 -- Max Kellermann <mk@cm4all.com>  Thu, 28 Oct 2010 18:39:01 +0200

cm4all-beng-proxy (0.7.52) unstable; urgency=low

  * fcgi-client: fix send timeout handler
  * fork: finish the buffer after pipe was drained

 -- Max Kellermann <mk@cm4all.com>  Wed, 13 Oct 2010 16:39:26 +0200

cm4all-beng-proxy (0.7.51) unstable; urgency=low

  * http-client: clear response body pointer before forwarding EOF event
  * processor: fix assertion failure for c:mode in c:widget

 -- Max Kellermann <mk@cm4all.com>  Mon, 16 Aug 2010 17:01:48 +0200

cm4all-beng-proxy (0.7.50) unstable; urgency=low

  * header-forward: don't forward the "Host" header to HTTP servers
  * resource-address: use uri_relative() for CGI
  * uri-relative: don't lose host name in uri_absolute()
  * uri-relative: don't fail on absolute URIs
  * http-cache-heap: don't use uninitialized item size

 -- Max Kellermann <mk@cm4all.com>  Thu, 12 Aug 2010 20:03:49 +0200

cm4all-beng-proxy (0.7.49) unstable; urgency=low

  * hashmap: fix assertion failure in hashmap_remove_value()

 -- Max Kellermann <mk@cm4all.com>  Tue, 10 Aug 2010 15:37:12 +0200

cm4all-beng-proxy (0.7.48) unstable; urgency=low

  * pipe-stock: add assertions on file descriptors

 -- Max Kellermann <mk@cm4all.com>  Mon, 09 Aug 2010 14:56:54 +0200

cm4all-beng-proxy (0.7.47) unstable; urgency=low

  * cmdline: add option "--group"

 -- Max Kellermann <mk@cm4all.com>  Fri, 16 Jul 2010 18:39:53 +0200

cm4all-beng-proxy (0.7.46) unstable; urgency=low

  * handler: initialize all translate_response attributes
  * http-client: consume buffer before header length check
  * istream-pipe: clear "direct" flags in constructor
  * istream-pipe: return gracefully when handler blocks
  * ajp-client: hold pool reference to reset TCP_CORK

 -- Max Kellermann <mk@cm4all.com>  Mon, 21 Jun 2010 17:53:21 +0200

cm4all-beng-proxy (0.7.45) unstable; urgency=low

  * istream-tee: separate "weak" values for the two outputs
  * fcache: don't close output when caching has been canceled
  * tcache: copy the attribute "secure_cookie"

 -- Max Kellermann <mk@cm4all.com>  Thu, 10 Jun 2010 15:21:34 +0200

cm4all-beng-proxy (0.7.44) unstable; urgency=low

  * http-client: check response header length
  * http-server: check request header length

 -- Max Kellermann <mk@cm4all.com>  Mon, 07 Jun 2010 16:51:57 +0200

cm4all-beng-proxy (0.7.43) unstable; urgency=low

  * http-cache: fixed NULL pointer dereference when storing empty response
    body on the heap

 -- Max Kellermann <mk@cm4all.com>  Tue, 01 Jun 2010 18:52:45 +0200

cm4all-beng-proxy (0.7.42) unstable; urgency=low

  * fork: check "direct" flag again after buffer flush
  * pool: pool_unref_denotify() remembers the code location
  * sink-{buffer,gstring}: don't invoke callback in abort()
  * async: added another debug flag to verify correctness

 -- Max Kellermann <mk@cm4all.com>  Mon, 31 May 2010 21:15:58 +0200

cm4all-beng-proxy (0.7.41) unstable; urgency=low

  * http-cache: initialize response status and headers on empty body

 -- Max Kellermann <mk@cm4all.com>  Tue, 25 May 2010 16:27:25 +0200

cm4all-beng-proxy (0.7.40) unstable; urgency=low

  * http-cache: fixed NULL pointer dereference when storing empty response
    body in memcached

 -- Max Kellermann <mk@cm4all.com>  Tue, 25 May 2010 15:04:44 +0200

cm4all-beng-proxy (0.7.39) unstable; urgency=low

  * memcached-stock: close value on connect failure
  * http: implement remaining status codes
  * http-cache: allow caching empty response body
  * http-cache: cache status codes 203, 206, 300, 301, 410
  * http-cache: don't cache authorized resources

 -- Max Kellermann <mk@cm4all.com>  Fri, 21 May 2010 17:37:29 +0200

cm4all-beng-proxy (0.7.38) unstable; urgency=low

  * http-server: send HTTP/1.1 declaration with "100 Continue"
  * connection: initialize "site_name", fixes crash bug
  * translation: added packet SECURE_COOKIE

 -- Max Kellermann <mk@cm4all.com>  Thu, 20 May 2010 15:40:34 +0200

cm4all-beng-proxy (0.7.37) unstable; urgency=low

  * *-client: implement a socket leak detector
  * handler: initialize response header without translation server

 -- Max Kellermann <mk@cm4all.com>  Tue, 18 May 2010 12:05:11 +0200

cm4all-beng-proxy (0.7.36) unstable; urgency=low

  * http-client: fixed NULL pointer dereference
  * handler, response: removed duplicate request body destruction calls

 -- Max Kellermann <mk@cm4all.com>  Tue, 11 May 2010 17:16:36 +0200

cm4all-beng-proxy (0.7.35) unstable; urgency=low

  * {http,fcgi,ajp}-request: close the request body on abort
  * handler: set fake translation response on malformed URI

 -- Max Kellermann <mk@cm4all.com>  Mon, 10 May 2010 11:22:23 +0200

cm4all-beng-proxy (0.7.34) unstable; urgency=low

  * translate: check the UNTRUSTED packet
  * translation: added packet UNTRUSTED_PREFIX

 -- Max Kellermann <mk@cm4all.com>  Fri, 30 Apr 2010 19:14:37 +0200

cm4all-beng-proxy (0.7.33) unstable; urgency=low

  * merged release 0.7.27.1
  * fcache: don't continue storing in background
  * fcgi-client: re-add event after some input data has been read

 -- Max Kellermann <mk@cm4all.com>  Fri, 30 Apr 2010 11:31:08 +0200

cm4all-beng-proxy (0.7.32) unstable; urgency=low

  * response: generate the "Server" response header
  * response: support the Authentication-Info response header
  * response: support custom authentication pages
  * translation: support custom response headers

 -- Max Kellermann <mk@cm4all.com>  Tue, 27 Apr 2010 17:09:59 +0200

cm4all-beng-proxy (0.7.31) unstable; urgency=low

  * support HTTP authentication (RFC 2617)

 -- Max Kellermann <mk@cm4all.com>  Mon, 26 Apr 2010 17:26:42 +0200

cm4all-beng-proxy (0.7.30) unstable; urgency=low

  * fcgi-client: support responses without a body
  * {http,fcgi}-client: hold caller pool reference during callback

 -- Max Kellermann <mk@cm4all.com>  Fri, 23 Apr 2010 14:41:05 +0200

cm4all-beng-proxy (0.7.29) unstable; urgency=low

  * http-cache: added missing pool_unref() in memcached_miss()
  * pool: added checked pool references

 -- Max Kellermann <mk@cm4all.com>  Thu, 22 Apr 2010 15:45:48 +0200

cm4all-beng-proxy (0.7.28) unstable; urgency=low

  * fcgi-client: support response status
  * translate: malformed packets are fatal
  * http-cache: don't cache resources with very long URIs
  * memcached-client: increase the maximum key size to 32 kB

 -- Max Kellermann <mk@cm4all.com>  Thu, 15 Apr 2010 15:06:51 +0200

cm4all-beng-proxy (0.7.27.1) unstable; urgency=low

  * http-cache: added missing pool_unref() in memcached_miss()
  * http-cache: don't cache resources with very long URIs
  * memcached-client: increase the maximum key size to 32 kB
  * fork: properly handle partially filled output buffer
  * fork: re-add event after some input data has been read

 -- Max Kellermann <mk@cm4all.com>  Thu, 29 Apr 2010 15:30:21 +0200

cm4all-beng-proxy (0.7.27) unstable; urgency=low

  * session: use GLib's PRNG to generate session ids
  * session: seed the PRNG with /dev/random
  * response: log UNTRUSTED violation attempts
  * response: drop widget sessions when there is no focus

 -- Max Kellermann <mk@cm4all.com>  Fri, 09 Apr 2010 12:04:18 +0200

cm4all-beng-proxy (0.7.26) unstable; urgency=low

  * memcached-client: schedule read event before callback
  * istream-tee: continue with second output if first is closed

 -- Max Kellermann <mk@cm4all.com>  Sun, 28 Mar 2010 18:08:11 +0200

cm4all-beng-proxy (0.7.25) unstable; urgency=low

  * memcached-client: don't poll if socket is closed
  * fork: close file descriptor on input error
  * pool: don't check attachments in pool_trash()

 -- Max Kellermann <mk@cm4all.com>  Thu, 25 Mar 2010 13:28:01 +0100

cm4all-beng-proxy (0.7.24) unstable; urgency=low

  * memcached-client: release socket after splice

 -- Max Kellermann <mk@cm4all.com>  Mon, 22 Mar 2010 11:29:45 +0100

cm4all-beng-proxy (0.7.23) unstable; urgency=low

  * sink-header: support splice
  * memcached-client: support splice (response)
  * fcgi-client: recover correctly after send error
  * fcgi-client: support chunked request body
  * fcgi-client: basic splice support for the request body
  * http-cache: duplicate headers
  * {http,memcached}-client: check "direct" mode after buffer flush
  * cmdline: added option "fcgi_stock_limit"
  * python: auto-export function write_packet()
  * python: Response methods return self

 -- Max Kellermann <mk@cm4all.com>  Fri, 19 Mar 2010 13:28:35 +0100

cm4all-beng-proxy (0.7.22) unstable; urgency=low

  * python: re-add function write_packet()

 -- Max Kellermann <mk@cm4all.com>  Fri, 12 Mar 2010 12:27:21 +0100

cm4all-beng-proxy (0.7.21) unstable; urgency=low

  * ajp-client: handle EAGAIN from send()
  * python: install the missing sources

 -- Max Kellermann <mk@cm4all.com>  Thu, 11 Mar 2010 16:58:25 +0100

cm4all-beng-proxy (0.7.20) unstable; urgency=low

  * http-client: don't reinstate event when socket is closed
  * access-log: log the site name
  * python: removed unused function write_packet()
  * python: split the module beng_proxy.translation
  * python: allow overriding query string and param in absolute_uri()
  * python: moved absolute_uri() to a separate library

 -- Max Kellermann <mk@cm4all.com>  Thu, 11 Mar 2010 09:48:52 +0100

cm4all-beng-proxy (0.7.19) unstable; urgency=low

  * client-socket: translate EV_TIMEOUT to ETIMEDOUT
  * fork: refill the input buffer as soon as possible
  * delegate-client: implement an abortable event
  * pool: added assertions for libevent leaks
  * direct: added option "-s enable_splice=no"

 -- Max Kellermann <mk@cm4all.com>  Thu, 04 Mar 2010 17:34:56 +0100

cm4all-beng-proxy (0.7.18) unstable; urgency=low

  * args: reserve memory for the trailing null byte

 -- Max Kellermann <mk@cm4all.com>  Tue, 23 Feb 2010 17:46:04 +0100

cm4all-beng-proxy (0.7.17) unstable; urgency=low

  * translation: added the BOUNCE packet (variant of REDIRECT)
  * translation: change widget packet HOST to UNTRUSTED
  * translation: pass internal URI arguments to the translation server
  * handler: use the specified status with REDIRECT
  * python: added method Request.absolute_uri()

 -- Max Kellermann <mk@cm4all.com>  Tue, 23 Feb 2010 16:15:22 +0100

cm4all-beng-proxy (0.7.16) unstable; urgency=low

  * processor: separate trusted from untrusted widgets by host name
  * processor: mode=partition is deprecated
  * translate: fix DOCUMENT_ROOT handler for CGI/FASTCGI
  * fcgi-request: added JailCGI support

 -- Max Kellermann <mk@cm4all.com>  Fri, 19 Feb 2010 14:29:29 +0100

cm4all-beng-proxy (0.7.15) unstable; urgency=low

  * processor: unreference the caller pool in abort()
  * tcache: clear BASE on mismatch
  * fcgi-client: generate the Content-Length request header
  * fcgi-client: send the CONTENT_TYPE parameter
  * prototypes/translate.py: use FastCGI to run PHP

 -- Max Kellermann <mk@cm4all.com>  Thu, 11 Feb 2010 14:43:21 +0100

cm4all-beng-proxy (0.7.14) unstable; urgency=low

  * connection: drop connections when the limit is exceeded
  * resource-address: added BASE support
  * fcgi-client: check the request ID in response packets
  * http-client: check response body when request body is closed
  * html-escape: use the last ampersand before the semicolon
  * html-escape: support &apos;
  * processor: unescape widget parameter values

 -- Max Kellermann <mk@cm4all.com>  Fri, 29 Jan 2010 17:49:43 +0100

cm4all-beng-proxy (0.7.13) unstable; urgency=low

  * fcgi-request: duplicate socket path
  * fcgi-request: support ACTION
  * fcgi-client: provide SCRIPT_FILENAME
  * fcgi-client: append empty PARAMS packet
  * fcgi-client: try to read response before request is finished
  * fcgi-client: implement the STDERR packet
  * fcgi-client: support request headers and body
  * fcgi-stock: manage one socket per child process
  * fcgi-stock: unlink socket path after connect
  * fcgi-stock: redirect fd 1,2 to /dev/null
  * fcgi-stock: kill FastCGI processes after 5 minutes idle
  * translation: new packet PAIR for passing parameters to FastCGI

 -- Max Kellermann <mk@cm4all.com>  Thu, 14 Jan 2010 13:36:48 +0100

cm4all-beng-proxy (0.7.12) unstable; urgency=low

  * http-cache: unlock the cache item after successful revalidation
  * http-cache-memcached: pass the expiration time to memcached
  * sink-header: comprise pending data in method available()
  * header-forward: forward the Expires response header

 -- Max Kellermann <mk@cm4all.com>  Tue, 22 Dec 2009 16:18:49 +0100

cm4all-beng-proxy (0.7.11) unstable; urgency=low

  * {ajp,memcached}-client: fix dis\appearing event for duplex socket
  * memcached-client: handle EAGAIN after send()
  * memcached-client: release socket as early as possible
  * header-forward: don't forward Accept-Encoding if transformation is
    enabled
  * widget-http, inline-widget: check Content-Encoding before processing
  * file-handler: send "Vary: Accept-Encoding" for compressed response
  * header-forward: support duplicate headers
  * fcache: implemented a 60 seconds timeout
  * fcache: copy pointer to local variable before callback
  * event2: refresh timeout after event has occurred

 -- Max Kellermann <mk@cm4all.com>  Fri, 18 Dec 2009 16:45:24 +0100

cm4all-beng-proxy (0.7.10) unstable; urgency=low

  * http-{server,client}: fix disappearing event for duplex socket

 -- Max Kellermann <mk@cm4all.com>  Mon, 14 Dec 2009 15:46:25 +0100

cm4all-beng-proxy (0.7.9) unstable; urgency=low

  * http: "Expect" is a hop-by-hop header
  * http-server: send "100 Continue" unless request body closed
  * http-client: poll socket after splice
  * http-server: handle EAGAIN after splice
  * http-server: send a 417 response on unrecognized "Expect" request
  * response, widget-http: append filter id to resource tag
  * resource-tag: check for "Cache-Control: no-store"

 -- Max Kellermann <mk@cm4all.com>  Mon, 14 Dec 2009 13:05:15 +0100

cm4all-beng-proxy (0.7.8) unstable; urgency=low

  * http-body: support partial response in method available()
  * file-handler: support pre-compressed static files
  * fcache: honor the "Cache-Control: no-store" response header

 -- Max Kellermann <mk@cm4all.com>  Wed, 09 Dec 2009 15:49:25 +0100

cm4all-beng-proxy (0.7.7) unstable; urgency=low

  * parser: allow underscore in attribute names
  * processor: check "type" attribute before URI rewriting
  * http-client: start receiving before request is sent
  * http-client: try to read response after write error
  * http-client: deliver response body after headers are finished
  * http-client: release socket as early as possible
  * http-client: serve buffer after socket has been closed
  * istream-chunked: clear input stream in abort handler
  * growing-buffer: fix crash after close in "data" callback

 -- Max Kellermann <mk@cm4all.com>  Thu, 03 Dec 2009 13:09:57 +0100

cm4all-beng-proxy (0.7.6) unstable; urgency=low

  * istream-hold: return -2 if handler is not available yet
  * http, ajp, fcgi: use istream_hold on request body
  * http-client: implemented splicing the request body
  * response: added missing URI substitution

 -- Max Kellermann <mk@cm4all.com>  Tue, 17 Nov 2009 15:25:35 +0100

cm4all-beng-proxy (0.7.5) unstable; urgency=low

  * session: 64 bit session ids
  * session: allow arbitrary session id size (at compile-time)
  * debian: larger default log file (16 * 4MB)
  * debian: added package cm4all-beng-proxy-toi

 -- Max Kellermann <mk@cm4all.com>  Mon, 16 Nov 2009 15:51:24 +0100

cm4all-beng-proxy (0.7.4) unstable; urgency=low

  * measure the latency of external resources
  * widget-http: partially revert "don't query session if !stateful"

 -- Max Kellermann <mk@cm4all.com>  Tue, 10 Nov 2009 15:06:03 +0100

cm4all-beng-proxy (0.7.3) unstable; urgency=low

  * uri-verify: don't reject double slash after first segment
  * hostname: allow the hyphen character
  * processor: allow processing without session
  * widget-http: don't query session if !stateful
  * request: disable session management for known bots
  * python: fixed AttributeError in __getattr__()
  * python: added method Response.process()
  * translation: added the response packets URI, HOST, SCHEME
  * translation: added header forward packets

 -- Max Kellermann <mk@cm4all.com>  Mon, 09 Nov 2009 16:40:27 +0100

cm4all-beng-proxy (0.7.2) unstable; urgency=low

  * fcache: close all caching connections on exit
  * istream-file: retry reading after EAGAIN
  * direct, istream-pipe: re-enable SPLICE_F_NONBLOCK
  * direct, istream-pipe: disable the SPLICE_F_MORE flag
  * http-client: handle EAGAIN after splice
  * http-client, header-writer: remove hop-by-hop response headers
  * response: optimized transformed response headers
  * handler: mangle CGI and FastCGI headers
  * header-forward: generate the X-Forwarded-For header
  * header-forward: add local host name to "Via" request header

 -- Max Kellermann <mk@cm4all.com>  Fri, 30 Oct 2009 13:41:02 +0100

cm4all-beng-proxy (0.7.1) unstable; urgency=low

  * file-handler: close the stream on "304 Not Modified"
  * pool: use assembler code only on gcc
  * cmdline: added option "--set tcp_stock_limit"
  * Makefile.am: enable the "subdir-objects" option

 -- Max Kellermann <mk@cm4all.com>  Thu, 22 Oct 2009 12:17:11 +0200

cm4all-beng-proxy (0.7) unstable; urgency=low

  * ajp-client: check if connection was closed during response callback
  * header-forward: log session id
  * istream: separate TCP splicing checks
  * istream-pipe: fix segmentation fault after incomplete direct transfer
  * istream-pipe: implement the "available" method
  * istream-pipe: allocate pipe only if handler supports it
  * istream-pipe: flush the pipe before reading from input
  * istream-pipe: reuse pipes in a stock
  * direct: support splice() from TCP socket to pipe
  * istream: direct() returns -3 if stream has been closed
  * hstock: don't destroy stocks while items are being created
  * tcp-stock: limit number of connections per host to 256
  * translate, http-client, ajp-client, cgi, http-cache: verify the HTTP
    response status
  * prototypes/translate.py: disallow "/../" and null bytes
  * prototypes/translate.py: added "/jail-delegate/" location
  * uri-parser: strict RFC 2396 URI verification
  * uri-parser: don't unescape the URI path
  * http-client, ajp-client: verify the request URI
  * uri-escape: unescape each character only once
  * http-cache: never use the memcached stock if caching is disabled
  * allow 8192 connections by default
  * allow 65536 file handles by default
  * added package cm4all-jailed-beng-proxy-delegate-helper

 -- Max Kellermann <mk@cm4all.com>  Wed, 21 Oct 2009 15:00:56 +0200

cm4all-beng-proxy (0.6.23) unstable; urgency=low

  * header-forward: log session information
  * prototypes/translate.py: added /cgi-bin/ location
  * http-server: disable keep-alive for HTTP/1.0 clients
  * http-server: don't send "Connection: Keep-Alive"
  * delegate-stock: clear the environment
  * delegate-stock: added jail support
  * delegate-client: reuse helper process after I/O error

 -- Max Kellermann <mk@cm4all.com>  Mon, 12 Oct 2009 17:29:35 +0200

cm4all-beng-proxy (0.6.22) unstable; urgency=low

  * istream-tee: clear both "enabled" flags in the eof/abort handler
  * istream-tee: fall back to first data() return value if second stream
    closed itself
  * http-cache: don't log body_abort after close

 -- Max Kellermann <mk@cm4all.com>  Thu, 01 Oct 2009 19:19:37 +0200

cm4all-beng-proxy (0.6.21) unstable; urgency=low

  * http-client: log more error messages
  * delegate-stock: added the DOCUMENT_ROOT environment variable
  * response, widget: accept "application/xhtml+xml"
  * cookie-server: allow square brackets in unquoted cookie values
    (violating RFC 2109 and RFC 2616)

 -- Max Kellermann <mk@cm4all.com>  Thu, 01 Oct 2009 13:55:40 +0200

cm4all-beng-proxy (0.6.20) unstable; urgency=low

  * stock: clear stock after 60 seconds idle
  * hstock: remove empty stocks
  * http-server, http-client, cgi: fixed off-by-one bug in header parser
  * istream-pipe: fix the direct() return value on error
  * istream-pipe: fix formula in range assertion
  * http-cache-memcached: implemented "remove"
  * handler: added FastCGI handler
  * fcgi-client: unref caller pool after socket release
  * fcgi-client: implemented response headers

 -- Max Kellermann <mk@cm4all.com>  Tue, 29 Sep 2009 14:07:13 +0200

cm4all-beng-proxy (0.6.19) unstable; urgency=low

  * http-client: release caller pool after socket release
  * memcached-client: release socket on marshalling error
  * stock: unref caller pool in abort handler
  * stock: lazy cleanup
  * http-cache: copy caller_pool to local variable

 -- Max Kellermann <mk@cm4all.com>  Thu, 24 Sep 2009 16:02:17 +0200

cm4all-beng-proxy (0.6.18) unstable; urgency=low

  * delegate-handler: support conditional GET and ranges
  * file-handler: fix suffix-byte-range-spec parser
  * delegate-helper: call open() with O_CLOEXEC|O_NOCTTY
  * istream-file: don't set FD_CLOEXEC if O_CLOEXEC is available
  * stock: hold caller pool during "get" operation
  * main: free balancer object during shutdown
  * memcached-client: enable socket timeout
  * delegate-stock: set FD_CLOEXEC on socket

 -- Max Kellermann <mk@cm4all.com>  Thu, 24 Sep 2009 10:50:53 +0200

cm4all-beng-proxy (0.6.17) unstable; urgency=low

  * tcp-stock: implemented a load balancer
  * python: accept address list in the ajp() method
  * http-server: added timeout for the HTTP request headers
  * response: close template when the content type is wrong
  * delegate-get: implemented response headers
  * delegate-get: provide status codes and error messages

 -- Max Kellermann <mk@cm4all.com>  Fri, 18 Sep 2009 15:36:57 +0200

cm4all-beng-proxy (0.6.16) unstable; urgency=low

  * tcp-stock: added support for bulldog-tyke
  * sink-buffer: close input if it's not used in the constructor
  * http-cache-memcached: close response body when deserialization fails
  * serialize: fix regression in serialize_uint64()

 -- Max Kellermann <mk@cm4all.com>  Tue, 15 Sep 2009 19:26:07 +0200

cm4all-beng-proxy (0.6.15) unstable; urgency=low

  * http-cache-choice: find more duplicates during cleanup
  * handler: added AJP handler
  * ajp-request: unref pool only on tcp_stock failure
  * ajp-client: prevent parser recursion
  * ajp-client: free request body when response is closed
  * ajp-client: reuse connection after END_RESPONSE packet
  * ajp-client: enable TCP_CORK while sending
  * istream-ajp-body: added a second "length" header field
  * ajp-client: auto-send empty request body chunk
  * ajp-client: register "write" event after GET_BODY_CHUNK packet
  * ajp-client: implemented request and response headers
  * http-cache-rfc: don't rewind tpool if called recursively

 -- Max Kellermann <mk@cm4all.com>  Fri, 11 Sep 2009 16:04:06 +0200

cm4all-beng-proxy (0.6.14) unstable; urgency=low

  * istream-tee: don't restart reading if already in progress

 -- Max Kellermann <mk@cm4all.com>  Thu, 03 Sep 2009 13:21:06 +0200

cm4all-beng-proxy (0.6.13) unstable; urgency=low

  * cookie-server: fix parsing multiple cookies
  * http-cache-memcached: clean up expired "choice" items
  * sink-gstring: use callback instead of public struct
  * istream-tee: restart reading when one output is closed

 -- Max Kellermann <mk@cm4all.com>  Wed, 02 Sep 2009 17:02:53 +0200

cm4all-beng-proxy (0.6.12) unstable; urgency=low

  * http-cache: don't attempt to remove cache items when the cache is disabled

 -- Max Kellermann <mk@cm4all.com>  Fri, 28 Aug 2009 15:40:48 +0200

cm4all-beng-proxy (0.6.11) unstable; urgency=low

  * http-cache-memcached: store HTTP status and response headers
  * http-cache-memcached: implemented flush (SIGHUP)
  * http-cache-memcached: support "Vary"
  * http-client: work around assertion failure in response_stream_close()

 -- Max Kellermann <mk@cm4all.com>  Thu, 27 Aug 2009 12:33:17 +0200

cm4all-beng-proxy (0.6.10) unstable; urgency=low

  * parser: finish tag before bailing out
  * http-request: allow URLs without path component
  * fork: clear event in read() method
  * istream-file: pass options O_CLOEXEC|O_NOCTTY to open()
  * response: check if the "Host" request header is valid

 -- Max Kellermann <mk@cm4all.com>  Tue, 18 Aug 2009 16:37:19 +0200

cm4all-beng-proxy (0.6.9) unstable; urgency=low

  * direct: disable SPLICE_F_NONBLOCK (temporary NFS EAGAIN workaround)

 -- Max Kellermann <mk@cm4all.com>  Mon, 17 Aug 2009 13:52:49 +0200

cm4all-beng-proxy (0.6.8) unstable; urgency=low

  * widget-http: close response body in error code path
  * http-cache: implemented memcached backend (--memcached-server)
  * processor: &c:base; returns the URI without scheme and host

 -- Max Kellermann <mk@cm4all.com>  Mon, 17 Aug 2009 12:29:19 +0200

cm4all-beng-proxy (0.6.7) unstable; urgency=low

  * file-handler: generate Expires from xattr user.MaxAge
  * cmdline: added option --set to configure:
    - max_connections
    - http_cache_size
    - filter_cache_size
    - translate_cache_size
  * flush caches on SIGHUP

 -- Max Kellermann <mk@cm4all.com>  Fri, 07 Aug 2009 11:41:10 +0200

cm4all-beng-proxy (0.6.6) unstable; urgency=low

  * added missing GLib build dependency
  * cgi-handler: set the "body_consumed" flag

 -- Max Kellermann <mk@cm4all.com>  Tue, 04 Aug 2009 09:53:01 +0200

cm4all-beng-proxy (0.6.5) unstable; urgency=low

  * shm: pass MAP_NORESERVE to mmap()
  * proxy-handler: support cookies
  * translation: added DISCARD_SESSION packet

 -- Max Kellermann <mk@cm4all.com>  Wed, 15 Jul 2009 18:00:33 +0200

cm4all-beng-proxy (0.6.4) unstable; urgency=low

  * http-client: don't read response body in HEAD requests
  * ajp-client: invoke the "abort" handler on error
  * filter-cache: lock cache items while they are served

 -- Max Kellermann <mk@cm4all.com>  Thu, 09 Jul 2009 14:36:14 +0200

cm4all-beng-proxy (0.6.3) unstable; urgency=low

  * http-server: implemented the DELETE method
  * http-server: refuse HTTP/0.9 requests
  * proxy-handler: send request body to template when no widget is focused
  * widget-request: pass original HTTP method to widget
  * session: automatically defragment sessions

 -- Max Kellermann <mk@cm4all.com>  Tue, 07 Jul 2009 16:57:22 +0200

cm4all-beng-proxy (0.6.2) unstable; urgency=low

  * lock: fixed race condition in debug flag updates
  * session: use rwlock for the session manager
  * proxy-handler: pass request headers to the remote HTTP server
  * proxy-handler: forward original Accept-Charset if processor is disabled
  * pipe: don't filter resources without a body
  * fcache: forward original HTTP status over "pipe" filter
  * cgi: support the "Status" line

 -- Max Kellermann <mk@cm4all.com>  Mon, 06 Jul 2009 16:38:26 +0200

cm4all-beng-proxy (0.6.1) unstable; urgency=low

  * session: consistently lock all session objects
  * rewrite-uri: check if widget_external_uri() returns NULL
  * widget-uri: don't generate the "path" argument when it's NULL
  * widget-uri: strip superfluous question mark from widget_base_address()
  * widget-uri: append parameters from the template first
  * widget-uri: re-add configured query string in widget_absolute_uri()
  * widget-uri: eliminate configured query string in widget_external_uri()
  * processor: don't consider session data for base=child and base=parent

 -- Max Kellermann <mk@cm4all.com>  Fri, 03 Jul 2009 15:52:01 +0200

cm4all-beng-proxy (0.6) unstable; urgency=low

  * inline-widget: check the widget HTTP response status
  * response: don't apply transformation on failed response
  * resource-address: include pipe arguments in filter cache key
  * handler: removed session redirect on the first request
  * http-cache: accept ETag response header instead of Last-Modified
  * filter-cache: don't require Last-Modified or Expires
  * file-handler: disable ETag only when processor comes first
  * file-handler: read ETag from xattr
  * pipe: generate new ETag for piped resource
  * session: purge sessions when shared memory is full
  * handler: don't enforce sessions for filtered responses

 -- Max Kellermann <mk@cm4all.com>  Tue, 30 Jun 2009 17:48:20 +0200

cm4all-beng-proxy (0.5.14) unstable; urgency=low

  * ajp-client: implemented request body
  * cookie-client: obey "max-age=0" properly
  * processor: forward the original HTTP status
  * response, widget-http: don't allow processing resource without body
  * widget-http: check the Content-Type before invoking processor
  * response: pass the "Location" response header
  * debian: added a separate -optimized-dbg package
  * added init script support for multiple ports (--port) and multiple listen
    (--listen) command line argumnents
  * translation: added the "APPEND" packet for command line arguments
  * pipe: support command line arguments

 -- Max Kellermann <mk@cm4all.com>  Mon, 29 Jun 2009 16:51:16 +0200

cm4all-beng-proxy (0.5.13) unstable; urgency=low

  * widget-registry: clear local_address in translate request
  * cmdline: added the "--listen" option

 -- Max Kellermann <mk@cm4all.com>  Wed, 24 Jun 2009 12:27:17 +0200

cm4all-beng-proxy (0.5.12) unstable; urgency=low

  * response: pass the "Location" response handler
  * added support for multiple listener ports

 -- Max Kellermann <mk@cm4all.com>  Tue, 23 Jun 2009 23:34:55 +0200

cm4all-beng-proxy (0.5.11) unstable; urgency=low

  * build with autotools
  * use libcm4all-socket, GLib
  * Makefile.am: support out-of-tree builds
  * added optimized Debian package
  * tcache: fixed wrong assignment in VARY=HOST
  * translation: added request packet LOCAL_ADDRESS

 -- Max Kellermann <mk@cm4all.com>  Tue, 23 Jun 2009 15:42:12 +0200

cm4all-beng-proxy (0.5.10) unstable; urgency=low

  * widget-http: assign the "address" variable

 -- Max Kellermann <mk@cm4all.com>  Mon, 15 Jun 2009 18:38:58 +0200

cm4all-beng-proxy (0.5.9) unstable; urgency=low

  * tcache: fixed typo in tcache_string_match()
  * tcache: support VARY=SESSION
  * translate: added the INVALIDATE response packet
  * cache, session: higher size limits
  * widget-uri: separate query_string from path_info
  * widget-uri: ignore widget parameters in widget_external_uri()

 -- Max Kellermann <mk@cm4all.com>  Mon, 15 Jun 2009 17:06:11 +0200

cm4all-beng-proxy (0.5.8) unstable; urgency=low

  * handler: fixed double free bug in translate_callback()

 -- Max Kellermann <mk@cm4all.com>  Sun, 14 Jun 2009 19:05:09 +0200

cm4all-beng-proxy (0.5.7) unstable; urgency=low

  * forward the Content-Disposition header
  * handler: assign new session to local variable, fix segfault
  * handler: don't dereference the NULL session

 -- Max Kellermann <mk@cm4all.com>  Sun, 14 Jun 2009 13:01:52 +0200

cm4all-beng-proxy (0.5.6) unstable; urgency=low

  * widget-http: send the "Via" request header instead of "X-Forwarded-For"
  * proxy-handler: send the "Via" request header
  * widget-request: check the "path" argument before calling uri_compress()

 -- Max Kellermann <mk@cm4all.com>  Tue, 09 Jun 2009 12:21:00 +0200

cm4all-beng-proxy (0.5.5) unstable; urgency=low

  * processor: allow specifying relative URI in c:base=child
  * widget-request: verify the "path" argument
  * widget: allocate address from widget's pool
  * widget-http: support multiple Set-Cookie response headers

 -- Max Kellermann <mk@cm4all.com>  Thu, 04 Jun 2009 15:10:15 +0200

cm4all-beng-proxy (0.5.4) unstable; urgency=low

  * implemented delegation of open() to a helper program
  * added the BASE translation packet, supported by the translation cache
  * deprecated c:mode=proxy
  * rewrite-uri: always enable focus in mode=partial
  * http-cache: don't cache resources with query string (RFC 2616 13.9)
  * http-cache: lock cache items while they are served

 -- Max Kellermann <mk@cm4all.com>  Thu, 28 May 2009 11:44:01 +0200

cm4all-beng-proxy (0.5.3) unstable; urgency=low

  * cgi: close request body on fork() failure
  * fork: added workaround for pipe-to-pipe splice()
  * http-cache: use cache entry when response ETag matches
  * cgi: loop in istream_cgi_read() to prevent blocking
  * cache: check for expired items once a minute
  * cache: optimize search for oldest item

 -- Max Kellermann <mk@cm4all.com>  Wed, 06 May 2009 13:23:46 +0200

cm4all-beng-proxy (0.5.2) unstable; urgency=low

  * added filter cache
  * header-parser: added missing range check in header_parse_line()
  * fork: added event for writing to the child process
  * fork: don't splice() from a pipe
  * response: don't pass request body to unfocused processor
  * added filter type "pipe"

 -- Max Kellermann <mk@cm4all.com>  Wed, 29 Apr 2009 13:24:26 +0200

cm4all-beng-proxy (0.5.1) unstable; urgency=low

  * processor: fixed base=child assertion failure
  * handler: close request body if it was not consumed
  * static-file: generate Last-Modified and ETag response headers
  * static-file: obey the Content-Type provided by the translation server
  * static-file: get Content-Type from extended attribute
  * http-cache: use istream_null when cached resource is empty

 -- Max Kellermann <mk@cm4all.com>  Mon, 27 Apr 2009 10:00:20 +0200

cm4all-beng-proxy (0.5) unstable; urgency=low

  * processor: accept c:mode/c:base attributes in any order
  * processor: removed alternative (anchor) rewrite syntax

 -- Max Kellermann <mk@cm4all.com>  Mon, 20 Apr 2009 22:04:19 +0200

cm4all-beng-proxy (0.4.10) unstable; urgency=low

  * processor: lift length limitation for widget parameters
  * translate: abort if a packet is too large
  * translate: support MAX_AGE for the whole response
  * hashmap: fix corruption of slot chain in hashmap_remove_value()

 -- Max Kellermann <mk@cm4all.com>  Fri, 17 Apr 2009 13:02:50 +0200

cm4all-beng-proxy (0.4.9) unstable; urgency=low

  * http-cache: explicitly start reading into cache
  * cgi: clear "headers" variable before publishing the response
  * translate: use DOCUMENT_ROOT as CGI parameter

 -- Max Kellermann <mk@cm4all.com>  Mon, 06 Apr 2009 16:21:57 +0200

cm4all-beng-proxy (0.4.8) unstable; urgency=low

  * translate: allow ADDRESS packets in AJP addresses
  * translate: initialize all fields of a FastCGI address
  * http-cache: close all caching connections on exit
  * processor: don't rewrite SCRIPT SRC attribute when proxying

 -- Max Kellermann <mk@cm4all.com>  Thu, 02 Apr 2009 15:45:46 +0200

cm4all-beng-proxy (0.4.7) unstable; urgency=low

  * http-server: use istream_null for empty request body
  * parser: check for trailing slash only in TAG_OPEN tags
  * parser: added support for XML Processing Instructions
  * processor: implemented XML Processing Instruction "cm4all-rewrite-uri"
  * uri-escape: escape the slash character
  * cache: remove all matching items in cache_remove()
  * http-cache: lock cache items while holding a reference

 -- Max Kellermann <mk@cm4all.com>  Thu, 02 Apr 2009 12:02:53 +0200

cm4all-beng-proxy (0.4.6) unstable; urgency=low

  * file_handler: fixed logic error in If-Modified-Since check
  * date: return UTC time stamp in http_date_parse()
  * cache: continue search after item was invalidated
  * cache: remove the correct cache item
  * istream-chunked: work around invalid assertion failure
  * istream-subst: fixed corruption after partial match

 -- Max Kellermann <mk@cm4all.com>  Wed, 25 Mar 2009 15:03:10 +0100

cm4all-beng-proxy (0.4.5) unstable; urgency=low

  * http-server: assume keep-alive is enabled on HTTP 1.1
  * http-client: unregister EV_READ when the buffer is full
  * translation: added QUERY_STRING packet
  * processor: optionally parse base/mode from URI

 -- Max Kellermann <mk@cm4all.com>  Tue, 17 Mar 2009 13:04:25 +0100

cm4all-beng-proxy (0.4.4) unstable; urgency=low

  * forward Accept-Language request header to the translation server
  * translate: added the USER_AGENT request packet
  * session: obey the USER/MAX_AGE setting
  * use libcm4all-inline-dev in libcm4all-beng-proxy-dev
  * added pkg-config file for libcm4all-beng-proxy-dev
  * updated python-central dependencies
  * processor: parse c:base/c:mode attributes in PARAM tags

 -- Max Kellermann <mk@cm4all.com>  Wed, 11 Mar 2009 09:43:48 +0100

cm4all-beng-proxy (0.4.3) unstable; urgency=low

  * processor: rewrite URI in LINK tags
  * processor: rewrite URI in PARAM tags
  * use splice() from glibc 2.7
  * translate: added VARY response packet
  * build documentation with texlive

 -- Max Kellermann <mk@cm4all.com>  Wed, 04 Mar 2009 09:53:56 +0100

cm4all-beng-proxy (0.4.2) unstable; urgency=low

  * hashmap: fix corruption in slot chain
  * use monotonic clock to calculate expiry times
  * processor: rewrite URIs in the EMBED, VIDEO, AUDIO tags

 -- Max Kellermann <mk@cm4all.com>  Tue, 17 Feb 2009 17:14:48 +0100

cm4all-beng-proxy (0.4.1) unstable; urgency=low

  * translate: clear client->transformation
  * handler: check for translation errors
  * http-server: fixed assertion failure during shutdown
  * http-server: send "Keep-Alive" response header
  * worker: after fork(), call event_reinit() in the parent process
  * added valgrind build dependency
  * build with Debian's libevent-1.4 package

 -- Max Kellermann <mk@cm4all.com>  Tue, 10 Feb 2009 11:48:53 +0100

cm4all-beng-proxy (0.4) unstable; urgency=low

  * added support for transformation views
    - in the JavaScript API, mode=proxy is now deprecated
  * http-cache: fix segfault when request_headers==NULL
  * http-cache: store multiple (varying) versions of a resource
  * http-cache: use the "max-age" cache-control response

 -- Max Kellermann <mk@cm4all.com>  Fri, 30 Jan 2009 13:29:43 +0100

cm4all-beng-proxy (0.3.9) unstable; urgency=low

  * http-client: assume keep-alive is enabled on HTTP 1.1
  * processor: use configured/session path-info for mode=child URIs

 -- Max Kellermann <mk@cm4all.com>  Tue, 27 Jan 2009 13:07:51 +0100

cm4all-beng-proxy (0.3.8) unstable; urgency=low

  * processor: pass Content-Type and Content-Language headers from
    template
  * http-client: allow chunked response body without keep-alive

 -- Max Kellermann <mk@cm4all.com>  Fri, 23 Jan 2009 13:02:42 +0100

cm4all-beng-proxy (0.3.7) unstable; urgency=low

  * istream_subst: exit the loop if state==INSERT
  * istream_iconv: check if the full buffer could be flushed
  * worker: don't reinitialize session manager during shutdown

 -- Max Kellermann <mk@cm4all.com>  Thu, 15 Jan 2009 10:39:47 +0100

cm4all-beng-proxy (0.3.6) unstable; urgency=low

  * processor: ignore closing </header>
  * widget-http: now really don't check content-type in frame parents
  * parser: skip comments
  * processor: implemented c:base="parent"
  * processor: added "c:" prefix to c:widget child elements
  * processor: renamed the "c:param" element to "c:parameter"

 -- Max Kellermann <mk@cm4all.com>  Thu, 08 Jan 2009 11:17:29 +0100

cm4all-beng-proxy (0.3.5) unstable; urgency=low

  * widget-http: don't check content-type in frame parents
  * istream-subst: allow null bytes in the input stream
  * js: added the "translate" parameter for passing values to the
    translation server
  * rewrite-uri: refuse to rewrite a frame URI without widget id

 -- Max Kellermann <mk@cm4all.com>  Mon, 05 Jan 2009 16:46:32 +0100

cm4all-beng-proxy (0.3.4) unstable; urgency=low

  * processor: added support for custom widget request headers
  * http-cache: obey the "Vary" response header
  * http-cache: pass the new http_cache_info object when testing a cache
    item

 -- Max Kellermann <mk@cm4all.com>  Tue, 30 Dec 2008 15:46:44 +0100

cm4all-beng-proxy (0.3.3) unstable; urgency=low

  * processor: grew widget parameter buffer to 512 bytes
  * widget-resolver: clear widget->resolver on abort
  * cgi: clear the input's handler in cgi_async_abort()
  * widget-stream: use istream_hold (reverts r4171)

 -- Max Kellermann <mk@cm4all.com>  Fri, 05 Dec 2008 14:43:05 +0100

cm4all-beng-proxy (0.3.2) unstable; urgency=low

  * processor: free memory before calling embed_frame_widget()
  * processor: allocate query string from the widget pool
  * processor: removed the obsolete widget attributes "tag" and "style"
  * parser: hold a reference to the pool

 -- Max Kellermann <mk@cm4all.com>  Mon, 01 Dec 2008 14:15:38 +0100

cm4all-beng-proxy (0.3.1) unstable; urgency=low

  * http-client: remove Transfer-Encoding and Content-Length from response
    headers
  * http-client: don't read body after invoke_response()
  * fork: retry splice() after EAGAIN
  * fork: don't close input when splice() fails
  * cgi: abort the response handler when the stdin stream fails
  * istream_file, istream_pipe, fork, client_socket, listener: fixed file
    descriptor leaks
  * processor: hold a reference to the caller's pool
  * debian/rules: enabled test suite

 -- Max Kellermann <mk@cm4all.com>  Thu, 27 Nov 2008 16:01:16 +0100

cm4all-beng-proxy (0.3) unstable; urgency=low

  * implemented widget filters
  * translate: initialize all fields of a CGI address
  * fork: read request body on EAGAIN
  * fork: implemented the direct() method with splice()
  * python: added class Response
  * prototypes/translate.py:
    - support "filter"
    - support "content_type"
  * demo: added widget filter demo

 -- Max Kellermann <mk@cm4all.com>  Wed, 26 Nov 2008 16:27:29 +0100

cm4all-beng-proxy (0.2) unstable; urgency=low

  * don't quote text/xml widgets
  * widget-resolver: pass widget_pool to widget_class_lookup()
  * widget-registry: allocate widget_class from widget_pool
  * widget-stream: eliminated the async operation proxy, because the
    operation cannot be aborted before the constructor returns
  * widget-stream: don't clear the "delayed" stream in the response() callback
  * rewrite-uri: trigger istream_read(delayed) after istream_delayed_set()
  * doc: clarified XSLT integration

 -- Max Kellermann <mk@cm4all.com>  Tue, 25 Nov 2008 15:28:54 +0100

cm4all-beng-proxy (0.1) unstable; urgency=low

  * initial release

 -- Max Kellermann <mk@cm4all.com>  Mon, 17 Nov 2008 11:59:36 +0100<|MERGE_RESOLUTION|>--- conflicted
+++ resolved
@@ -1,4 +1,3 @@
-<<<<<<< HEAD
 cm4all-beng-proxy (15.0.1) unstable; urgency=low
 
   * spawn: support reassociating with PID namespaces
@@ -6,13 +5,12 @@
   * eliminate dependency on libevent
 
  --   
-=======
+
 cm4all-beng-proxy (14.11) unstable; urgency=low
 
   * merge release 13.12
 
  -- Max Kellermann <mk@cm4all.com>  Sat, 01 Sep 2018 19:46:50 +0200
->>>>>>> 0c726ef0
 
 cm4all-beng-proxy (14.10) unstable; urgency=low
 
