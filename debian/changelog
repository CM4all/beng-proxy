--- conflicted
+++ resolved
@@ -1,6 +1,6 @@
-<<<<<<< HEAD
 cm4all-beng-proxy (7.0.2) unstable; urgency=low
 
+  * merge release 6.2
   * http_server: support method PATCH (RFC 5789)
 
  --   
@@ -13,13 +13,12 @@
     frame widgets
 
  -- Max Kellermann <mk@cm4all.com>  Fri, 13 Mar 2015 16:53:29 -0000
-=======
+
 cm4all-beng-proxy (6.2) unstable; urgency=low
 
   * merge release 5.16
 
  -- Max Kellermann <mk@cm4all.com>  Wed, 18 Mar 2015 10:11:04 -0000
->>>>>>> 1d1bec80
 
 cm4all-beng-proxy (6.1) unstable; urgency=low
 
