<<<<<<< HEAD
cm4all-beng-proxy (18.0.5) unstable; urgency=low

  * 

 --   

cm4all-beng-proxy (18.0.4) unstable; urgency=low

  * merge release 17.5

 -- Max Kellermann <mk@cm4all.com>  Tue, 04 Oct 2022 14:15:36 +0200

cm4all-beng-proxy (18.0.3) unstable; urgency=low

  * merge release 17.4

 -- Max Kellermann <mk@cm4all.com>  Thu, 29 Sep 2022 12:23:31 +0200

cm4all-beng-proxy (18.0.2) unstable; urgency=low

  * merge release 17.3

 -- Max Kellermann <mk@cm4all.com>  Wed, 21 Sep 2022 20:35:03 +0200

cm4all-beng-proxy (18.0.1) unstable; urgency=low

  * certdb: load /etc/cm4all/beng/certdb.conf
  * translation: add packet WRITE_FILE

 -- Max Kellermann <mk@cm4all.com>  Fri, 16 Sep 2022 17:25:24 +0200
=======
cm4all-beng-proxy (17.6) unstable; urgency=low

  * http_client: fix use-after-free bug
  * spawn: fix SIGBUS crash on ARM64 due to misaligned stack

 -- Max Kellermann <mk@cm4all.com>  Wed, 05 Oct 2022 15:39:54 +0200
>>>>>>> 549ac5a3

cm4all-beng-proxy (17.5) unstable; urgency=low

  * http_client: fix assertion failure
  * ssl: reduce the number of epoll_ctl() system calls
  * ssl: fix assertion failure
  * ssl: fix shutdown hang

 -- Max Kellermann <mk@cm4all.com>  Tue, 04 Oct 2022 14:04:02 +0200

cm4all-beng-proxy (17.4) unstable; urgency=low

  * certdb: fix "Old certificate not found in database" error

 -- Max Kellermann <mk@cm4all.com>  Fri, 23 Sep 2022 15:22:42 +0200

cm4all-beng-proxy (17.3) unstable; urgency=low

  * http_client: fix assertion failure due to buffering bug (17.2 regression)

 -- Max Kellermann <mk@cm4all.com>  Wed, 21 Sep 2022 14:08:18 +0200

cm4all-beng-proxy (17.2) unstable; urgency=low

  * translation: add packet REALM_SESSION
  * fcgi: fix assertion failure
  * http_server: disable read timeout if handler blocks
  * nghttp2/server: reduce concurrency to 64 to fix stuck mass uploads
  * nghttp2/server: always update the connection-level window
  * ssl: fix spurious "Socket buffer overflow" errors
  * status 502 instead of 500 for "Peer closed the connection prematurely"
  * stock: make the "waiting" list first-in-first-out

 -- Max Kellermann <mk@cm4all.com>  Wed, 14 Sep 2022 18:17:02 +0200

cm4all-beng-proxy (17.1) unstable; urgency=low

  * bp: fix assertion failure when io_uring is not available
  * istream/uring: allow sendfile()/splice()
  * istream/file: eliminate lseek() calls
  * js: fix strict (in)equality comparison

 -- Max Kellermann <mk@cm4all.com>  Wed, 31 Aug 2022 21:42:53 +0200

cm4all-beng-proxy (17.0.105) unstable; urgency=low

  * nghttp2/server: fix stall bug with many concurrent uploads
  * nghttp2/server: increase connection-level window size to 256 kB
  * http_server: disable read timeout after "expect:100-continue"
  * http_server: fix keep-alive if splice() was used
  * translation: add packet NO_PASSWORD

 -- Max Kellermann <mk@cm4all.com>  Tue, 30 Aug 2022 15:33:59 +0200

cm4all-beng-proxy (17.0.104) unstable; urgency=low

  * nghttp2/client: fix use-after-free bug

 -- Max Kellermann <mk@cm4all.com>  Mon, 15 Aug 2022 12:34:18 +0200

cm4all-beng-proxy (17.0.103) unstable; urgency=low

  * http/cookie: fix nullptr dereference bug

 -- Max Kellermann <mk@cm4all.com>  Mon, 15 Aug 2022 11:19:23 +0200

cm4all-beng-proxy (17.0.102) unstable; urgency=low

  * ssl: fix crash on cancelled certdb SNI callback (race)
  * spawn: failure to create systemd scope is fatal

 -- Max Kellermann <mk@cm4all.com>  Fri, 12 Aug 2022 11:11:59 +0200

cm4all-beng-proxy (17.0.101) unstable; urgency=low

  * bp: support "SameSite=None" in cookie headers
  * translation: add packet SESSION_COOKIE_SAME_SITE
  * spawn: fix bind mount on files

 -- Max Kellermann <mk@cm4all.com>  Fri, 15 Jul 2022 14:11:08 +0200

cm4all-beng-proxy (17.0.100) unstable; urgency=low

  * spawn: fix inotify busy loop
  * spawn: fix CRC miscalculation bug
  * python: fix Response.response_header() code (17.0.63 regression)

 -- Max Kellermann <mk@cm4all.com>  Tue, 05 Jul 2022 18:13:38 +0200

cm4all-beng-proxy (17.0.99) unstable; urgency=low

  * spawn: fix memory limit setup
  * spawn: support percent memory limits
  * spawn: use inotify to watch cgroup memory limits
  * lhttp: forward stdout to Pond as well
  * bp: generate ETag with nanosecond granularity

 -- Max Kellermann <mk@cm4all.com>  Wed, 29 Jun 2022 12:16:11 +0200

cm4all-beng-proxy (17.0.98) unstable; urgency=low

  * fcgi: fix missing "site" attribute on FastCGI STDERR packets
  * fcgi: fix lost FastCGI STDERR packets
  * spawn: forward startup errors to Pond
  * spawn: don't inherit capabilities to launched processes
  * translation: add packet CHDIR

 -- Max Kellermann <mk@cm4all.com>  Fri, 24 Jun 2022 18:07:09 +0200

cm4all-beng-proxy (17.0.97) unstable; urgency=low

  * bp: use the new URI for WAS/CGI/... after INTERNAL_REDIRECT
  * translation: allow EXECUTE in requests
  * translation: add packet PLAN

 -- Max Kellermann <mk@cm4all.com>  Fri, 17 Jun 2022 15:16:00 +0200

cm4all-beng-proxy (17.0.96) unstable; urgency=low

  * translation: add packet CHECK_HEADER
  * http2/client: ignore response body if status disallows one
  * bp: map ECONNREFUSED, ENETUNREACH, EHOSTUNREACH, ETIMEDOUT to "502 Bad
    Gateway"

 -- Max Kellermann <mk@cm4all.com>  Fri, 10 Jun 2022 11:11:24 +0200

cm4all-beng-proxy (17.0.95) unstable; urgency=low

  * translation: fix assertion failure

 -- Max Kellermann <mk@cm4all.com>  Wed, 08 Jun 2022 16:18:43 +0200

cm4all-beng-proxy (17.0.94) unstable; urgency=low

  * istream: fix assertion failure

 -- Max Kellermann <mk@cm4all.com>  Wed, 08 Jun 2022 13:01:14 +0200

cm4all-beng-proxy (17.0.93) unstable; urgency=low

  * bp: support INTERNAL_REDIRECT in CHAIN response
  * bp: reset LAYOUT after INTERNAL_REDIRECT
  * translation: allow LISTENER_TAG in translation response
  * translation: add packet CHECK_HEADER
  * ssl: fix "decryption failed" errors

 -- Max Kellermann <mk@cm4all.com>  Wed, 08 Jun 2022 10:20:16 +0200

cm4all-beng-proxy (17.0.92) unstable; urgency=low

  * access_log: fix malformed strings in log packets
  * access_log/json: escape ASCII control characters with "\u" instead of "\x"
  * spawn: don't propagate the "cpuset" controller
  * translation: add packet CGROUP_XATTR

 -- Max Kellermann <mk@cm4all.com>  Tue, 17 May 2022 14:53:37 +0200

cm4all-beng-proxy (17.0.91) unstable; urgency=low

  * bp: fix "Malformed spawn payload" (17.0.90 regression)
  * lb: fix double free bug (17.0.90 regression)

 -- Max Kellermann <mk@cm4all.com>  Wed, 11 May 2022 13:06:45 +0200

cm4all-beng-proxy (17.0.90) unstable; urgency=low

  * bp: fix assertion failure
  * lb: support "fair_scheduling" with static pool members
  * use IP_BIND_ADDRESS_NO_PORT

 -- Max Kellermann <mk@cm4all.com>  Wed, 11 May 2022 10:35:37 +0200

cm4all-beng-proxy (17.0.89) unstable; urgency=low

  * spawn: fix init process name regression 

 -- Max Kellermann <mk@cm4all.com>  Tue, 03 May 2022 20:38:37 +0200

cm4all-beng-proxy (17.0.88) unstable; urgency=low

  * bp: consider "trust_xff" for FastCGI REMOTE_ADDR
  * was: send the REMOTE_HOST packet
  * lb: allow ssl_verify with ssl_cert_db
  * lb: fix crash on broken certificate in certdb
  * {http,filter}_cache: fix use-after-free bugs
  * access_log: add setting "trust_xff_interface"

 -- Max Kellermann <mk@cm4all.com>  Fri, 29 Apr 2022 05:54:13 +0200

cm4all-beng-proxy (17.0.87) unstable; urgency=low

  * cgi: support BASE with empty PATH_INFO (SCRIPT_NAME ends with slash)
  * lhttp: don't attempt to reconnect after child process exited
  * spawn: fix bogus error "failed to kill child process: Operation not permitted"
  * spawn: fix bogus error "waitid() failed: No child processes"
  * spawn: print resource usage after child process exits
  * spawn: use CLONE_INTO_CGROUP
  * translation: add packets PARALLELISM, EXPIRES_RELATIVE_WITH_QUERY
  * lb: disable TLSv1.3 session tickets
  * ssl: implement cancellation of asynchronous certdb lookups
  * certdb: use SHA2-256 instead of SHA-1
  * certdb: generate EC-256 keys instead of RSA-4096

 -- Max Kellermann <mk@cm4all.com>  Tue, 26 Apr 2022 15:23:52 +0200

cm4all-beng-proxy (17.0.86) unstable; urgency=low

  * lhttp: increase listener backlog to avoid EAGAIN
  * lhttp: don't stop process after last connection closed
  * lb: add listener option "max_connections_per_ip"
  * bp: support CACHE_TAG in the HTTP cache
  * translation: add packets EAGER_CACHE, AUTO_FLUSH_CACHE
  * control: add command FLUSH_HTTP_CACHE

 -- Max Kellermann <mk@cm4all.com>  Tue, 05 Apr 2022 20:30:26 +0200

cm4all-beng-proxy (17.0.85) unstable; urgency=low

  * set virtual memory area names (Linux 5.17)
  * bp: fix assertion failure during ALPN HTTP/2 probe
  * lb: add configuration file setting "tcp_stock_limit"
  * lb: basic fair scheduling
  * lb: new option "tarpit" to handle simple DDoS attacks
  * certdb: add new index for faster "ON DELETE CASCADE"

 -- Max Kellermann <mk@cm4all.com>  Tue, 29 Mar 2022 17:18:09 +0200

cm4all-beng-proxy (17.0.84) unstable; urgency=low

  * http2/client: fix crash after cancellation
  * bp: probe outogoing HTTP/2 connections via TLS-ALPN
  * spawn: fix cgroup.kill regression
  * debian: allow polkitd instead of policykit-1

 -- Max Kellermann <mk@cm4all.com>  Wed, 09 Mar 2022 09:52:05 +0100

cm4all-beng-proxy (17.0.83) unstable; urgency=low

  * ssl: fix stall bug
  * ssl: asynchronous certdb lookups

 -- Max Kellermann <mk@cm4all.com>  Thu, 10 Feb 2022 10:13:41 +0100

cm4all-beng-proxy (17.0.82) unstable; urgency=low

  * certdb: optimize the certificate lookup query
  * certdb: optimize the name cache query
  * certdb: fix crash bug due to missing lock

 -- Max Kellermann <mk@cm4all.com>  Wed, 26 Jan 2022 12:37:14 +0100

cm4all-beng-proxy (17.0.81) unstable; urgency=low

  * spawn: drop unnecessary capabilities
  * spawn: workaround for cgroup permission problems in container

 -- Max Kellermann <mk@cm4all.com>  Wed, 19 Jan 2022 15:00:27 +0100

cm4all-beng-proxy (17.0.80) unstable; urgency=low

  * spawn: check for CAP_SETUID instead of CAP_SYS_ADMIN

 -- Max Kellermann <mk@cm4all.com>  Tue, 18 Jan 2022 10:00:32 +0100

cm4all-beng-proxy (17.0.79) unstable; urgency=low

  * certdb: add database column "special"
  * certdb: implement ACME tls-apn-01 (RFC 8737)
  * lb: fix unnecessary certdb cache misses

 -- Max Kellermann <mk@cm4all.com>  Fri, 07 Jan 2022 21:25:41 +0100

cm4all-beng-proxy (17.0.78) unstable; urgency=low

  * spawn: fix shutdown hang

 -- Max Kellermann <mk@cm4all.com>  Wed, 22 Dec 2021 12:07:47 +0100

cm4all-beng-proxy (17.0.77) unstable; urgency=low

  * lb: fix Zeroconf name
  * lb: fix isolation mode failures when launched inside container
  * spawn: support operation without CAP_SYS_ADMIN
  * spawn: allow path components to exist already
  * translation: add packets MOUNT_DEV, BIND_MOUNT_FILE

 -- Max Kellermann <mk@cm4all.com>  Tue, 21 Dec 2021 14:40:30 +0100

cm4all-beng-proxy (17.0.76) unstable; urgency=low

  * bp: fix assertion failure if io_uring submit queue is full
  * spawn: use pidfd
  * require Linux kernel 5.10 (Debian Bullseye)
  * python: drop Python 2 support
  * debian: remove clang build option

 -- Max Kellermann <mk@cm4all.com>  Wed, 08 Dec 2021 13:14:13 +0100

cm4all-beng-proxy (17.0.75) unstable; urgency=low

  * lb: ZeroConf publish support
  * add listener option "zeroconf_interface"
  * switch to PCRE2

 -- Max Kellermann <mk@cm4all.com>  Thu, 25 Nov 2021 17:43:44 +0100

cm4all-beng-proxy (17.0.74) unstable; urgency=low

  * bp: fix RECOVER_SESSION request payload
  * was: configure 256 kB pipe buffers for Multi-WAS

 -- Max Kellermann <mk@cm4all.com>  Wed, 17 Nov 2021 12:51:25 +0100

cm4all-beng-proxy (17.0.73) unstable; urgency=low

  * was: fix assertion failure
  * http_server: fix assertion failure
  * http_client: fix assertion failure
  * prometheus: show per-status and per-tag statistics
  * prometheus: export request duration counter
  * translation: add packet STATS_TAG
  * debian: build the Buster backport with clang 13

 -- Max Kellermann <mk@cm4all.com>  Thu, 11 Nov 2021 14:57:12 +0100

cm4all-beng-proxy (17.0.72) unstable; urgency=low

  * was: fix RemoteWAS hang bug after WAS process restarted
  * prometheus: show per-listener statistics

 -- Max Kellermann <mk@cm4all.com>  Wed, 03 Nov 2021 11:00:16 +0100

cm4all-beng-proxy (17.0.71) unstable; urgency=low

  * add listener mode setting
  * was: eliminate unnecessary epoll_ctl() calls
  * add a Prometheus exporter
  * reduce timer slack to 10ms

 -- Max Kellermann <mk@cm4all.com>  Mon, 25 Oct 2021 22:49:06 +0200

cm4all-beng-proxy (17.0.70) unstable; urgency=low

  * http_client: fix assertion failure

 -- Max Kellermann <mk@cm4all.com>  Fri, 15 Oct 2021 12:29:34 +0200

cm4all-beng-proxy (17.0.69) unstable; urgency=low

  * bp/session: fix memory leak
  * http_client: fix use-after-free bug
  * http_server: enable splice() for the request body
  * lhttp: fix crash after connect failure
  * lhttp: allow reusing the process even if one connection disables keep-alive
  * disable the EPOLL_CTL_DEL optimization to work around Linux kernel bug

 -- Max Kellermann <mk@cm4all.com>  Tue, 12 Oct 2021 16:20:41 +0200

cm4all-beng-proxy (17.0.68) unstable; urgency=low

  * http2: fix stall bug

 -- Max Kellermann <mk@cm4all.com>  Mon, 11 Oct 2021 09:44:20 +0200

cm4all-beng-proxy (17.0.67) unstable; urgency=low

  * bp: fix Multi-WAS and LHTTP stock limits
  * bp: don't create session for empty Set-Cookie header

 -- Max Kellermann <mk@cm4all.com>  Tue, 05 Oct 2021 09:20:08 +0200

cm4all-beng-proxy (17.0.66) unstable; urgency=low

  * was: fix Multi-WAS assertion failure
  * spawn: enable core scheduling to avoid cross-HT attacks

 -- Max Kellermann <mk@cm4all.com>  Thu, 23 Sep 2021 22:51:27 +0200

cm4all-beng-proxy (17.0.65) unstable; urgency=low

  * bp: fix HTTP/TOKEN_AUTH mixed mode breakage (17.0.64 regression)
  * bp: support Multi-WAS and LHTTP stock limits
  * bp: fade Multi-WAS processes if memory is low
  * was: use SOCK_SEQPACKET for Multi-WAS connections
  * was: initial Remote-WAS support

 -- Max Kellermann <mk@cm4all.com>  Thu, 16 Sep 2021 16:37:45 +0200

cm4all-beng-proxy (17.0.64) unstable; urgency=low

  * bp: send AUTHORIZATION only for HTTP_AUTH and CHECK translation requests
  * bp: fix hanging Multi-WAS connections
  * translation: add packet TRANSPARENT_CHAIN

 -- Max Kellermann <mk@cm4all.com>  Mon, 06 Sep 2021 14:43:08 +0200

cm4all-beng-proxy (17.0.63) unstable; urgency=low

  * was: initial Multi-WAS support
  * python/translation/response: allow binary payload in PATH, PAIR, ...

 -- Max Kellermann <mk@cm4all.com>  Thu, 26 Aug 2021 09:56:49 +0200

cm4all-beng-proxy (17.0.62) unstable; urgency=low

  * nghttp2: don't accept unknown request methods
  * nghttp2: concatenate all Cookie request headers with semicolon

 -- Max Kellermann <mk@cm4all.com>  Wed, 18 Aug 2021 11:20:04 +0200

cm4all-beng-proxy (17.0.61) unstable; urgency=low

  * merge release 16.34
  * bp: fix off-by-one buffer overflow
  * lb: fix use-after-free crash bug in resolver
  * lb: fix duplicate Content-Length header in HTTP/2 HEAD responses
  * translation: add packet AUTO_BROTLI_PATH

 -- Max Kellermann <mk@cm4all.com>  Thu, 29 Jul 2021 14:32:18 +0200

cm4all-beng-proxy (17.0.60) unstable; urgency=low

  * bp: send CSRF token even if the status indicates an error
  * bp: exclude PROPFIND and REPORT from REQUIRE_CSRF_TOKEN
  * bp: apply REQUIRE_CSRF_TOKEN only to requests with a session
  * bp: generate the "X-CM4all-BENG-Has-Session" request header
  * translation: add packet OPTIONAL (for BIND_MOUNT)

 -- Max Kellermann <mk@cm4all.com>  Wed, 23 Jun 2021 17:50:59 +0200

cm4all-beng-proxy (17.0.59) unstable; urgency=low

  * bp: allow combining HTTP_AUTH and TOKEN_AUTH
  * bp: send HOST and LISTENER_TAG with HTTP_AUTH requests
  * zeroconf: fix libavahi-client timeouts

 -- Max Kellermann <mk@cm4all.com>  Thu, 10 Jun 2021 14:58:02 +0200

cm4all-beng-proxy (17.0.58) unstable; urgency=low

  * translation: send the LISTENER_TAG packet in TOKEN_AUTH requests

 -- Max Kellermann <mk@cm4all.com>  Fri, 14 May 2021 19:01:35 +0200

cm4all-beng-proxy (17.0.57) unstable; urgency=low

  * nghttp2: fix crash with END_STREAM on incomplete DATA frame
  * nghttp2: fix crash after receiving bogus Content-Length
  * translation: allow REGEX_TAIL with LAYOUT
  * python/translation/request: support BASE and REGEX (for LAYOUT requests)

 -- Max Kellermann <mk@cm4all.com>  Wed, 12 May 2021 19:10:06 +0200

cm4all-beng-proxy (17.0.56) unstable; urgency=low

  * lb: support HTTPS_ONLY with STATUS/MESSAGE
  * spawn: Linux 5.12 compatibility

 -- Max Kellermann <mk@cm4all.com>  Wed, 05 May 2021 15:44:47 +0200

cm4all-beng-proxy (17.0.55) unstable; urgency=low

  * translation: support multiple CHILD_TAGs

 -- Max Kellermann <mk@cm4all.com>  Tue, 13 Apr 2021 09:35:21 +0200

cm4all-beng-proxy (17.0.54) unstable; urgency=low

  * spawn: fix cgroup namespaces
  * spawn: disable CLONE_IO to fix EINVAL while creating the systemd scope
  * spawn: fix hanging spawner by resetting systemd scope unit failures

 -- Max Kellermann <mk@cm4all.com>  Sun, 11 Apr 2021 06:25:24 +0200

cm4all-beng-proxy (17.0.53) unstable; urgency=low

  * bp/spawn: fix crash when memcg could not be opened
  * bp/spawn: full cgroup2 support
  * lb: support $remote_address in "branch" blocks

 -- Max Kellermann <mk@cm4all.com>  Fri, 09 Apr 2021 15:54:25 +0200

cm4all-beng-proxy (17.0.52) unstable; urgency=low

  * bp/spawn: fix MOUNT_ROOT_TMPFS

 -- Max Kellermann <mk@cm4all.com>  Tue, 30 Mar 2021 23:20:35 +0200

cm4all-beng-proxy (17.0.51) unstable; urgency=low

  * bp: fix the escaping rules for the original URI for BOUNCE
  * bp/spawn: initial cgroup2 support (work in progress)
  * lb: fix c-ares busy loop

 -- Max Kellermann <mk@cm4all.com>  Mon, 22 Mar 2021 21:25:26 +0100

cm4all-beng-proxy (17.0.50) unstable; urgency=low

  * merge release 16.33 (session bug fix not relevant)
  * translation: add packet RECOVER_SESSION

 -- Max Kellermann <mk@cm4all.com>  Thu, 11 Mar 2021 17:35:24 +0100

cm4all-beng-proxy (17.0.49) unstable; urgency=low

  * bp: fix "400 Malformed URI" response
  * bp: fix TOKEN_AUTH failure with "%2f" in query string
  * lb: fix corrupt error messages
  * lb: fix Zeroconf delays (error "Zeroconf cluster is empty")

 -- Max Kellermann <mk@cm4all.com>  Tue, 02 Mar 2021 00:40:23 +0100

cm4all-beng-proxy (17.0.48) unstable; urgency=low

  * bp: fix disappearing Zeroconf registrations

 -- Max Kellermann <mk@cm4all.com>  Wed, 24 Feb 2021 09:47:00 +0100

cm4all-beng-proxy (17.0.47) unstable; urgency=low

  * bp/auth: fix crash bug
  * translation: allow LAYOUT with REGEX
  * translation: echo BASE/REGEX with LAYOUT requests

 -- Max Kellermann <mk@cm4all.com>  Fri, 19 Feb 2021 11:11:34 +0100

cm4all-beng-proxy (17.0.46) unstable; urgency=low

  * merge release 16.32
  * event: optimized timers
  * translation: remove packet UA_CLASS

 -- Max Kellermann <mk@cm4all.com>  Wed, 17 Feb 2021 13:49:07 +0100

cm4all-beng-proxy (17.0.45) unstable; urgency=low

  * translation: add packet DISCARD_REALM_SESSION
  * translation: add packet LIKE_HOST
  * translation: add packet LAYOUT

 -- Max Kellermann <mk@cm4all.com>  Tue, 02 Feb 2021 23:23:45 +0100

cm4all-beng-proxy (17.0.44) unstable; urgency=low

  * bp: fix TOKEN_AUTH nullptr dereference
  * bp: fix session nullptr dereference
  * bp: parse all "Cookie" request headers

 -- Max Kellermann <mk@cm4all.com>  Tue, 19 Jan 2021 13:50:22 +0100

cm4all-beng-proxy (17.0.43) unstable; urgency=low

  * bp: re-add CHECK support
  * bp: revert "send AUTHORIZATION only with HTTP_AUTH"
  * bp: require at least translation protocol version 2
  * bp: reseed the session id PRNG periodically
  * translation: add packet ATTACH_SESSION
  * control: add command DISCARD_SESSION
  * verify the Host request header

 -- Max Kellermann <mk@cm4all.com>  Mon, 18 Jan 2021 19:34:12 +0100

cm4all-beng-proxy (17.0.42) unstable; urgency=low

  * don't start as root, use Linux capabilities
  * bp/control: flush widget cache in TCACHE_INVALIDATE
  * spawn: always drop capabilities in pidns init
  * spawn: don't share DBus connection with main process
  * debian: restart after upgrade

 -- Max Kellermann <mk@cm4all.com>  Wed, 06 Jan 2021 16:05:27 +0100

cm4all-beng-proxy (17.0.41) unstable; urgency=low

  * bp: fix assertion failure
  * bp: use the "X-CM4all-HTTPS" request header to build URLs
  * bp: support HTTPS_ONLY with SSL listeners
  * debian: add "Built-Using: ${sphinxdoc:Built-Using}"

 -- Max Kellermann <mk@cm4all.com>  Wed, 30 Dec 2020 11:23:56 +0100

cm4all-beng-proxy (17.0.40) unstable; urgency=low

  * bp: fix DEFER crash bug
  * bp: fix DELEGATE crash bug
  * bp: fix WANT_USER crash bug
  * bp: upper case "Bearer" prefix for "Authorization" header
  * bp: require a translation server, remove fallback code
  * bp: allow per-listener translation server
  * bp: remove CHECK support
  * bp: send AUTHORIZATION only with HTTP_AUTH
  * python: full Python 3 compatibility
  * debian: move postinst code to sysusers.d and tmpfiles.d

 -- Max Kellermann <mk@cm4all.com>  Thu, 24 Dec 2020 07:38:27 +0100

cm4all-beng-proxy (17.0.39) unstable; urgency=low

  * bp: specify current user in "Authorization" request header
  * spawn: use close_range() on Linux 5.8+
  * certdb: migrate from jsoncpp to boost::json

 -- Max Kellermann <mk@cm4all.com>  Mon, 21 Dec 2020 09:15:51 +0100

cm4all-beng-proxy (17.0.38) unstable; urgency=low

  * spawn: support "T" suffix for Terabytes in RLIMITS
  * systemd: remove LimitDATA, as it affects mmap() since Linux 4.7
  * debian: eliminate the "Build-Conflicts" on GTest, jsoncpp and yaml-cpp
  * debian: build with GCC 10 on Debian Bullseye

 -- Max Kellermann <mk@cm4all.com>  Wed, 16 Dec 2020 21:49:19 +0100

cm4all-beng-proxy (17.0.37) unstable; urgency=low

  * spawn: remount MOUNT_EMPTY read-only
  * translation: add packet TINY_IMAGE
  * fcgi, lhttp: move listener sockets to /run/cm4all/beng-proxy/
  * systemd: configure memory limits

 -- Max Kellermann <mk@cm4all.com>  Wed, 09 Dec 2020 22:27:23 +0100

cm4all-beng-proxy (17.0.36) unstable; urgency=low

  * translation: add packets TOKEN_AUTH, AUTH_TOKEN
  * translation: add packet MOUNT_EMPTY
  * spawn: make tmpfs writable for the user

 -- Max Kellermann <mk@cm4all.com>  Tue, 08 Dec 2020 14:56:58 +0100

cm4all-beng-proxy (17.0.35) unstable; urgency=low

  * bp: fix HTTP_AUTH cache bug
  * bp: handle DISCARD_SESSION before AUTH
  * bp: clear the SESSION translation request packet on DISCARD_SESSION
  * bp: collect cookies from response headers only if COOKIE=MANGLE
  * certdb: create DNS TXT record before updating the ACME dns-01 challenge
  * debian: build with clang 11

 -- Max Kellermann <mk@cm4all.com>  Fri, 04 Dec 2020 11:45:35 +0100

cm4all-beng-proxy (17.0.34) unstable; urgency=low

  * merge release 16.29
  * bp: generate header "X-CM4all-BENG-User" only if SECURE=MANGLE
  * translation: add packet HTTP_AUTH

 -- Max Kellermann <mk@cm4all.com>  Thu, 19 Nov 2020 22:32:15 +0100

cm4all-beng-proxy (17.0.33) unstable; urgency=low

  * http2: implement access logging
  * http2: fix window updates on failed/canceled requests
  * lb: add listener option "force_http2"

 -- Max Kellermann <mk@cm4all.com>  Tue, 10 Nov 2020 17:14:29 +0100

cm4all-beng-proxy (17.0.32) unstable; urgency=low

  * spawn: fix stack overflow (disable ld.so lazy binding)

 -- Max Kellermann <mk@cm4all.com>  Tue, 03 Nov 2020 22:09:14 +0100

cm4all-beng-proxy (17.0.31) unstable; urgency=low

  * spawn: don't apply resource limits twice
  * lb: improve consistent hashing distribution

 -- Max Kellermann <mk@cm4all.com>  Wed, 28 Oct 2020 10:12:50 +0100

cm4all-beng-proxy (17.0.30) unstable; urgency=low

  * lb: fix ALPN-HTTP/2 with certdb

 -- Max Kellermann <mk@cm4all.com>  Wed, 21 Oct 2020 13:48:11 +0200

cm4all-beng-proxy (17.0.29) unstable; urgency=low

  * child_error_logger: make the pipe non-blocking (workaround)

 -- Max Kellermann <mk@cm4all.com>  Wed, 07 Oct 2020 14:07:39 +0200

cm4all-beng-proxy (17.0.28) unstable; urgency=low

  * merge release 16.28

 -- Max Kellermann <mk@cm4all.com>  Mon, 05 Oct 2020 21:02:43 +0200

cm4all-beng-proxy (17.0.27) unstable; urgency=low

  * processor: skip incorrect widget declarations
  * processor: reduce memory overhead
  * io_uring: fix another buffer corruption after cancel

 -- Max Kellermann <mk@cm4all.com>  Thu, 24 Sep 2020 16:14:39 +0200

cm4all-beng-proxy (17.0.26) unstable; urgency=low

  * bp: fix miscalculcated end offset in Range requests
  * bp: fix memory corruption due to canceled io_uring statx
  * bp: reduce io_uring_enter() system calls

 -- Max Kellermann <mk@cm4all.com>  Tue, 22 Sep 2020 16:02:18 +0200

cm4all-beng-proxy (17.0.25) unstable; urgency=low

  * certdb: don't fail if option "alpn_http2" is present

 -- Max Kellermann <mk@cm4all.com>  Tue, 15 Sep 2020 18:18:50 +0200

cm4all-beng-proxy (17.0.24) unstable; urgency=low

  * processor: fix broken widgets when prefix_{css_class,xml_id} is enabled
  * processor: fix assertion failure
  * io_uring: fix buffer corruption after cancel

 -- Max Kellermann <mk@cm4all.com>  Thu, 10 Sep 2020 20:21:41 +0200

cm4all-beng-proxy (17.0.23) unstable; urgency=low

  * merge release 16.27
  * bp/mod_auth_easy: fix false negatives in the root directory
  * bp: fix assertion failure with EASY_BASE and malformed PATH
  * was: fix protocol error on WAS filters
  * lb: fix Zeroconf crash bug

 -- Max Kellermann <mk@cm4all.com>  Wed, 09 Sep 2020 23:24:25 +0200

cm4all-beng-proxy (17.0.22) unstable; urgency=low

  * merge release 16.26
  * was: optimistic wait for response length
  * was: fix memory leak

 -- Max Kellermann <mk@cm4all.com>  Wed, 09 Sep 2020 11:05:22 +0200

cm4all-beng-proxy (17.0.21) unstable; urgency=low

  * merge release 16.25
  * bp: fix crash on invalid range request

 -- Max Kellermann <mk@cm4all.com>  Mon, 07 Sep 2020 15:42:23 +0200

cm4all-beng-proxy (17.0.20) unstable; urgency=low

  * merge release 16.23
  * bp: fix BREAK_CHAIN crash bug
  * bp: fix FILTER_NO_BODY crash bug

 -- Max Kellermann <mk@cm4all.com>  Tue, 01 Sep 2020 16:28:13 +0200

cm4all-beng-proxy (17.0.19) unstable; urgency=low

  * bp: support CHAIN with FILTER
  * bp: support CHAIN with STATUS/MESSAGE
  * translation: add packet FILTER_NO_BODY

 -- Max Kellermann <mk@cm4all.com>  Mon, 24 Aug 2020 16:26:21 +0200

cm4all-beng-proxy (17.0.18) unstable; urgency=low

  * translation: add packets CHAIN, CHAIN_HEADER, BREAK_CHAIN
  * spawn: fix seccomp regression

 -- Max Kellermann <mk@cm4all.com>  Fri, 21 Aug 2020 14:48:46 +0200

cm4all-beng-proxy (17.0.17) unstable; urgency=low

  * merge release 16.22
  * http_server: fix stall bug
  * was: fix stall bug
  * spawn: enable NO_NEW_PRIVS only if enabled by translation server

 -- Max Kellermann <mk@cm4all.com>  Tue, 18 Aug 2020 19:01:25 +0200

cm4all-beng-proxy (17.0.16) unstable; urgency=low

  * merge release 16.21
  * bp: improve error message on unexpected DEFER
  * spawn: allow multiple MOUNT_TMPFS

 -- Max Kellermann <mk@cm4all.com>  Thu, 23 Jul 2020 12:29:37 +0200

cm4all-beng-proxy (17.0.15) unstable; urgency=low

  * merge release 16.20
  * certdb: import-account obtains contact email address

 -- Max Kellermann <mk@cm4all.com>  Thu, 09 Jul 2020 17:53:39 +0200

cm4all-beng-proxy (17.0.14) unstable; urgency=low

  * bp: fix REQUEST_URI_VERBATIM
  * certdb: fix compatibility with jsoncpp 1.9
  * certdb: add command "import-account"
  * OpenSSL 3.0.0 compatibility

 -- Max Kellermann <mk@cm4all.com>  Mon, 22 Jun 2020 20:08:59 +0200

cm4all-beng-proxy (17.0.13) unstable; urgency=low

  * debian: link libc++ statically
  * use std::filesystem instead of Boost

 -- Max Kellermann <mk@cm4all.com>  Mon, 15 Jun 2020 19:08:38 +0200

cm4all-beng-proxy (17.0.12) unstable; urgency=low

  * merge release 16.18
  * bp: remove support for multiple worker processes
  * translation: fix bogus "Invalid base address" error
  * remove several obsolete command-line options
  * debian: build with clang-10 and enable C++20 coroutines

 -- Max Kellermann <mk@cm4all.com>  Mon, 15 Jun 2020 14:25:36 +0200

cm4all-beng-proxy (17.0.11) unstable; urgency=low

  * merge release 16.17
  * switch to C++20
  * bp: support SSL client certificates (setting "ssl_verify")
  * bp: fix crash when closing HTTP/2 connection
  * translation: add option to enable/disable the child_error_logger
  * spawn: drop JailCGI/Refence support
  * certdb: allow --workshop-control before --progress
  * certdb: rename "new-reg" to "new-account"
  * certdb: manage ACME account keys in a new database table

 -- Max Kellermann <mk@cm4all.com>  Mon, 08 Jun 2020 18:19:21 +0200

cm4all-beng-proxy (17.0.10) unstable; urgency=low

  * lb: fix assertion failure
  * fcgi: fix STDERR_PATH_JAILED with child_error_logger
  * fcgi: redirect the FastCGI error stream into STDERR_PATH_JAILED

 -- Max Kellermann <mk@cm4all.com>  Tue, 26 May 2020 16:17:21 +0200

cm4all-beng-proxy (17.0.9) unstable; urgency=low

  * fcgi: fix STDERR_PATH_JAILED
  * spawn: allow configuring an open-ended "allow_user" range

 -- Max Kellermann <mk@cm4all.com>  Sun, 24 May 2020 12:01:56 +0200

cm4all-beng-proxy (17.0.8) unstable; urgency=low

  * certdb: print only the account location in `acme new-reg`

 -- Max Kellermann <mk@cm4all.com>  Thu, 21 May 2020 09:53:09 +0200

cm4all-beng-proxy (17.0.7) unstable; urgency=low

  * merge release 16.16
  * bp: use RESOLVE_BENEATH to restrict symlinks to the base directory
  * translation: add packet DEFER to support multiple translation servers
  * certdb: don't require beng-lb configuration for "acme new-reg"
  * certdb: add command "acme get-account"
  * certdb: print ACME account status

 -- Max Kellermann <mk@cm4all.com>  Wed, 20 May 2020 19:10:35 +0200

cm4all-beng-proxy (17.0.6) unstable; urgency=low

  * merge release 16.15
  * require Linux kernel 4.11 (Debian Buster)
  * bp: read from files using io_uring
  * certdb: fix dns-01 key authorization bug
  * certdb: fix concurrent authorizations on same domain
  * certdb: changed the `--dns-txt-program` interface

 -- Max Kellermann <mk@cm4all.com>  Mon, 11 May 2020 14:52:51 +0200

cm4all-beng-proxy (17.0.5) unstable; urgency=low

  * merge release 16.14

 -- Max Kellermann <mk@cm4all.com>  Wed, 29 Apr 2020 16:04:02 +0200

cm4all-beng-proxy (17.0.4) unstable; urgency=low

  * merge release 16.12
  * certdb: support ACME wild card requests using dns-01

 -- Max Kellermann <mk@cm4all.com>  Tue, 28 Apr 2020 19:16:52 +0200

cm4all-beng-proxy (17.0.3) unstable; urgency=low

  * merge release 16.11

 -- Max Kellermann <mk@cm4all.com>  Wed, 22 Apr 2020 17:58:14 +0200

cm4all-beng-proxy (17.0.2) unstable; urgency=low

  * fix two HTTP/2 related crashes
  * bp: support incoming HTTP/2 connections via TLS-ALPN
  * processor: fix assertion failure

 -- Max Kellermann <mk@cm4all.com>  Thu, 19 Mar 2020 20:19:58 +0100

cm4all-beng-proxy (17.0.1) unstable; urgency=low

  * bp: advertise Zeroconf IPv6 wildcard listeners as IPv4 as well
  * lb: allow limiting Zeroconf search to an interface
  * lb: support incoming HTTP/2 connections via TLS-ALPN
  * certdb: remove obsolete challenge method "sni-01"
  * certdb: implement ACMEv2

 -- Max Kellermann <mk@cm4all.com>  Wed, 18 Mar 2020 16:54:20 +0100

cm4all-beng-proxy (16.34) unstable; urgency=low

  * bp: decrease the default translate_stock_limit to 32
  * bp: fix "sticky session_modulo" bug (integer truncation)

 -- Max Kellermann <mk@cm4all.com>  Mon, 19 Jul 2021 20:55:53 +0200

cm4all-beng-proxy (16.33) unstable; urgency=low

  * bp: fix crash bug when session manager is out of shared memory

 -- Max Kellermann <mk@cm4all.com>  Thu, 04 Mar 2021 14:44:42 +0100

cm4all-beng-proxy (16.32) unstable; urgency=low

  * lb: fix crash bug
  * bp: flush the OpenSSL session cache on SIGHUP

 -- Max Kellermann <mk@cm4all.com>  Wed, 10 Feb 2021 21:18:40 +0100

cm4all-beng-proxy (16.31) unstable; urgency=low

  * systemd: remove LimitDATA, as it affects mmap() since Linux 4.7
  * bp: flush the OpenSSL session cache periodically
  * bp: support SSL client certificates (setting "ssl_verify")

 -- Max Kellermann <mk@cm4all.com>  Wed, 10 Feb 2021 20:44:22 +0100

cm4all-beng-proxy (16.30) unstable; urgency=low

  * bp/file: change the status of "Not a regular file" to 404
  * bp/errdoc: fix leak bug
  * bp/control: flush widget cache in TCACHE_INVALIDATE
  * bp: parse all "Cookie" request headers
  * bp: reseed the session id PRNG periodically
  * bp: fix assertion failure
  * bp: generate header "X-CM4all-BENG-User" only if SECURE=MANGLE
  * lb: add listener/branch option "redirect_https"
  * ssl: at most one worker thread per CPU
  * spawn: don't share DBus connection with main process
  * debian: restart after upgrade
  * debian: add "Built-Using: ${sphinxdoc:Built-Using}"
  * systemd: configure memory limits

 -- Max Kellermann <mk@cm4all.com>  Wed, 10 Feb 2021 16:28:15 +0100

cm4all-beng-proxy (16.29) unstable; urgency=low

  * translation: backport packet REQUEST_URI_VERBATIM from v17.x

 -- Max Kellermann <mk@cm4all.com>  Sun, 15 Nov 2020 18:52:41 +0100

cm4all-beng-proxy (16.28) unstable; urgency=low

  * bp: fix translation response URI regression

 -- Max Kellermann <mk@cm4all.com>  Fri, 25 Sep 2020 13:32:34 +0200

cm4all-beng-proxy (16.27) unstable; urgency=low

  * was: fix memory leak
  * was: fix protocol error on WAS filters

 -- Max Kellermann <mk@cm4all.com>  Wed, 09 Sep 2020 23:14:33 +0200

cm4all-beng-proxy (16.26) unstable; urgency=low

  * bp: fix assertion failure

 -- Max Kellermann <mk@cm4all.com>  Tue, 08 Sep 2020 22:13:57 +0200

cm4all-beng-proxy (16.25) unstable; urgency=low

  * was: fix assertion failure
  * http_client: fix crash bug

 -- Max Kellermann <mk@cm4all.com>  Mon, 07 Sep 2020 15:25:06 +0200

cm4all-beng-proxy (16.24) unstable; urgency=low

  * bp: fix assertion failure

 -- Max Kellermann <mk@cm4all.com>  Wed, 02 Sep 2020 12:07:03 +0200

cm4all-beng-proxy (16.23) unstable; urgency=low

  * cgi: fix use-after-free bug
  * http2: fix four stall bugs
  * http2: fix use-after-free bug

 -- Max Kellermann <mk@cm4all.com>  Tue, 01 Sep 2020 13:45:30 +0200

cm4all-beng-proxy (16.22) unstable; urgency=low

  * fcgi: fix use-after-free bug
  * was: fix endless busy loop after cancellation

 -- Max Kellermann <mk@cm4all.com>  Tue, 18 Aug 2020 13:31:39 +0200

cm4all-beng-proxy (16.21) unstable; urgency=low

  * was: fix crash bug
  * lhttp: fix widget support

 -- Max Kellermann <mk@cm4all.com>  Tue, 21 Jul 2020 13:50:10 +0200

cm4all-beng-proxy (16.20) unstable; urgency=low

  * fcache: fix use-after-free bug
  * http_cache: fix two use-after-free bugs
  * was: fix use-after-free bug
  * was: fix recovery after receiving PREMATURE

 -- Max Kellermann <mk@cm4all.com>  Thu, 09 Jul 2020 17:39:17 +0200

cm4all-beng-proxy (16.19) unstable; urgency=low

  * http_client: fix crash bug
  * OpenSSL 3.0.0 compatibility

 -- Max Kellermann <mk@cm4all.com>  Tue, 30 Jun 2020 16:38:47 +0200

cm4all-beng-proxy (16.18) unstable; urgency=low

  * http2: fix two stall bugs

 -- Max Kellermann <mk@cm4all.com>  Mon, 15 Jun 2020 14:14:33 +0200

cm4all-beng-proxy (16.17) unstable; urgency=low

  * spawn: fix crash bug
  * fcgi: fix STDERR_PATH_JAILED
  * lb/certdb: fix cache update bug

 -- Max Kellermann <mk@cm4all.com>  Wed, 03 Jun 2020 12:49:42 +0200

cm4all-beng-proxy (16.16) unstable; urgency=low

  * http_cache: update expiry from "304" responses
  * http_cache: support multiple "Vary" response headers
  * bp: fix memory leak after UNTRUSTED error

 -- Max Kellermann <mk@cm4all.com>  Wed, 20 May 2020 14:56:17 +0200

cm4all-beng-proxy (16.15) unstable; urgency=low

  * http_server: fix crash when garbage is received after end chunk

 -- Max Kellermann <mk@cm4all.com>  Wed, 06 May 2020 15:49:53 +0200

cm4all-beng-proxy (16.14) unstable; urgency=low

  * http_client: fix use-after-free bug (16.12 regression)

 -- Max Kellermann <mk@cm4all.com>  Wed, 29 Apr 2020 14:05:43 +0200

cm4all-beng-proxy (16.13) unstable; urgency=low

  * spawn: fix compatibility with kernels without clone3()
  * http_client: fix missing request headers (16.12 regression)

 -- Max Kellermann <mk@cm4all.com>  Wed, 29 Apr 2020 13:27:17 +0200

cm4all-beng-proxy (16.12) unstable; urgency=low

  * lhttp: retry after temporary failures
  * spawn: forbid the clone3() system call

 -- Max Kellermann <mk@cm4all.com>  Tue, 28 Apr 2020 18:50:47 +0200

cm4all-beng-proxy (16.11) unstable; urgency=low

  * bp: discard LHTTP processes on memory shortage
  * bp: fix memory leak
  * bp: fix "Malformed URI" response status (and don't log it)
  * bp: retry after I/O error on outgoing HTTP connection
  * lb: lower log level for translation server errors
  * lb/systemd: implement "reload"
  * spawn: higher OOM score adjustment for jailed processes

 -- Max Kellermann <mk@cm4all.com>  Wed, 22 Apr 2020 14:17:23 +0200

cm4all-beng-proxy (16.10) unstable; urgency=low

  * add listener option "v6only"

 -- Max Kellermann <mk@cm4all.com>  Tue, 24 Mar 2020 17:01:12 +0100

cm4all-beng-proxy (16.9) unstable; urgency=low

  * merge release 15.35

 -- Max Kellermann <mk@cm4all.com>  Mon, 16 Mar 2020 17:08:00 +0100

cm4all-beng-proxy (16.8) unstable; urgency=low

  * control: fix "stats" reply
  * ssl: fix busy loop during stalled read

 -- Max Kellermann <mk@cm4all.com>  Wed, 04 Mar 2020 14:08:06 +0100

cm4all-beng-proxy (16.7) unstable; urgency=low

  * stopwatch: show time since root initialization
  * translation: record connect event (stopwatch)
  * http_server: record cancel event (stopwatch)
  * bp: fix three crash bugs
  * http_client: fix two crash bugs

 -- Max Kellermann <mk@cm4all.com>  Tue, 03 Mar 2020 11:57:18 +0100

cm4all-beng-proxy (16.6) unstable; urgency=low

  * bp: advertise Zeroconf IPv6 wildcard listeners as IPv4 as well
  * lb: fix crash bug

 -- Max Kellermann <mk@cm4all.com>  Wed, 26 Feb 2020 14:25:16 +0100

cm4all-beng-proxy (16.5) unstable; urgency=low

  * bp: fix seven use-after-free crash bugs

 -- Max Kellermann <mk@cm4all.com>  Wed, 19 Feb 2020 17:05:44 +0100

cm4all-beng-proxy (16.4) unstable; urgency=low

  * bp/CssProcessor: fix use-after-free crash bug

 -- Max Kellermann <mk@cm4all.com>  Fri, 14 Feb 2020 19:48:38 +0100

cm4all-beng-proxy (16.3) unstable; urgency=low

  * merge release 15.33
  * fix resolver bug causing "Address already in use"
  * fix two crash bugs
  * fix "spawner gone, emergency"
  * bp: reduce FastCGI and LHTTP idle process limits
  * was, fcgi, lhttp: increase idle timeouts for non-jailed processes

 -- Max Kellermann <mk@cm4all.com>  Thu, 30 Jan 2020 23:18:17 +0100

cm4all-beng-proxy (16.2) unstable; urgency=low

  * bp: fix use-after-free bug

 -- Max Kellermann <mk@cm4all.com>  Wed, 29 Jan 2020 12:38:55 +0100

cm4all-beng-proxy (16.1) unstable; urgency=low

  * bp: limit widget request concurrency to 32
  * bp/processor: fix use-after-free buf

 -- Max Kellermann <mk@cm4all.com>  Fri, 24 Jan 2020 20:12:43 +0100

cm4all-beng-proxy (16.0.8) unstable; urgency=low

  * merge release 15.31
  * bp: convert SSL/TLS errors to "502 Bad Gateway"
  * bp/filter: fix use-after-free bug
  * control: rename STOPWATCH to STOPWATCH_PIPE
  * make Zeroconf, HTTP2, NFS, systemd and WAS build-time optional

 -- Max Kellermann <mk@cm4all.com>  Thu, 16 Jan 2020 18:34:58 +0100

cm4all-beng-proxy (16.0.7) unstable; urgency=low

  * merge release 15.29
  * use getrandom() instead of /dev/urandom if available
  * HTTP/2 client
  * ssl: support logging session keys for Wireshark
  * bp/processor: fix use-after-free bug

 -- Max Kellermann <mk@cm4all.com>  Tue, 10 Dec 2019 14:25:40 +0100

cm4all-beng-proxy (16.0.6) unstable; urgency=low

  * python/control/client: fix typo
  * python: add Python 3 package
  * debian/control: add missing dependency on python-future

 -- Max Kellermann <mk@cm4all.com>  Tue, 12 Nov 2019 20:20:36 +0100

cm4all-beng-proxy (16.0.5) unstable; urgency=low

  * merge release 15.26
  * spawn: support Memory{Min,Low,High,SwapMax}

 -- Max Kellermann <mk@cm4all.com>  Wed, 06 Nov 2019 14:12:53 +0100

cm4all-beng-proxy (16.0.4) unstable; urgency=low

  * bp: support the "SameSite" attribute in the session cookie

 -- Max Kellermann <mk@cm4all.com>  Thu, 17 Oct 2019 22:23:55 +0200

cm4all-beng-proxy (16.0.3) unstable; urgency=low

  * bp: optimized widget class cache
  * http_client: fix use-after-free bug
  * was_client: fix use-after-free bug
  * translation: fix use-after-free crash bug

 -- Max Kellermann <mk@cm4all.com>  Thu, 17 Oct 2019 13:16:31 +0200

cm4all-beng-proxy (16.0.2) unstable; urgency=low

  * fix several crash bugs

 -- Max Kellermann <mk@cm4all.com>  Mon, 07 Oct 2019 12:03:31 +0200

cm4all-beng-proxy (16.0.1) unstable; urgency=low

  * remove the obsolete Bulldog support
  * bp: move the spawner into cm4all.slice
  * bp: support time units in session_idle_timeout
  * bp: add setting "http_cache_obey_no_cache"
  * bp: write the session file atomically
  * bp: add Cross-Site Request Forgery blocker
  * bp: structured stopwatch output
  * bp: read stopwatch output using control client,
    deprecating the "stopwatch" setting
  * control: add packet FLUSH_FILTER_CACHE
  * control: new control client
  * translation: add packet CACHE_TAG
  * log: rate limit option for the child error logger
  * systemd: don't create /var/run/cm4all
  * debian: remove packages cm4all-beng-proxy-optimized, cm4all-beng-proxy-toi
  * debian: use debhelper 12

 -- Max Kellermann <mk@cm4all.com>  Fri, 27 Sep 2019 14:09:41 +0200

cm4all-beng-proxy (15.35) unstable; urgency=low

  * ssl: require TLS 1.2 or newer
  * ssl: disable insecure CBC ciphers

 -- Max Kellermann <mk@cm4all.com>  Mon, 16 Mar 2020 16:39:51 +0100

cm4all-beng-proxy (15.34) unstable; urgency=low

  * bot: add AspiegelBot (Huawei)
  * ssl: fix busy loop during stalled read
  * http_client: fix two crash bugs

 -- Max Kellermann <mk@cm4all.com>  Fri, 13 Mar 2020 13:37:48 +0100

cm4all-beng-proxy (15.33) unstable; urgency=low

  * bp/processor: escape substituted entity values using the URI syntax

 -- Max Kellermann <mk@cm4all.com>  Thu, 30 Jan 2020 16:29:36 +0100

cm4all-beng-proxy (15.32) unstable; urgency=low

  * bp/processor: escape "&c:XXX;" entity values

 -- Max Kellermann <mk@cm4all.com>  Thu, 30 Jan 2020 09:40:09 +0100

cm4all-beng-proxy (15.31) unstable; urgency=low

  * lhttp: use the configured concurrency for the listener backlog
  * fcache: cache "204 No Content" responses
  * fcache: fix memory leak

 -- Max Kellermann <mk@cm4all.com>  Tue, 14 Jan 2020 14:03:35 +0100

cm4all-beng-proxy (15.30) unstable; urgency=low

  * certdb: fix use-after-free bug after database disconnect
  * certdb: schedule database reconnect after reconnect failure

 -- Max Kellermann <mk@cm4all.com>  Tue, 17 Dec 2019 19:58:06 +0100

cm4all-beng-proxy (15.29) unstable; urgency=low

  * js: use `let` instead of `var` for local variables
  * spawn: show cgroup in init process name
  * remove "session" URI parameter, require cookies

 -- Max Kellermann <mk@cm4all.com>  Fri, 06 Dec 2019 12:00:01 +0100

cm4all-beng-proxy (15.28) unstable; urgency=low

  * bot: add adscanner, DotBot, serpstatbot
  * {http,was,fcgi,cgi}_client: validate response headers
  * "Base mismatch" throws status 502, not 400
  * fix assertion failure after base mismatch with INTERNAL_REDIRECT

 -- Max Kellermann <mk@cm4all.com>  Tue, 03 Dec 2019 20:13:36 +0100

cm4all-beng-proxy (15.27) unstable; urgency=low

  * ssl: fix crash due to race condition after "close notify" alert
  * debian: remove package cm4all-beng-proxy-optimized
  * debian: use debhelper 12

 -- Max Kellermann <mk@cm4all.com>  Wed, 20 Nov 2019 14:02:28 +0100

cm4all-beng-proxy (15.26) unstable; urgency=low

  * bp: allow Content-Length response header in HEAD requests
  * was: fix busy loop
  * ssl: fix race condition

 -- Max Kellermann <mk@cm4all.com>  Wed, 06 Nov 2019 13:54:22 +0100

cm4all-beng-proxy (15.25) unstable; urgency=low

  * spawn: fix orphaned LHTTP processes after EAGAIN on spawner socket
  * lb/certdb: don't reconnect to database after non-fatal error

 -- Max Kellermann <mk@cm4all.com>  Mon, 28 Oct 2019 14:19:52 +0100

cm4all-beng-proxy (15.24) unstable; urgency=low

  * lb: show listener name in SSL setup errors
  * lb: check if configured SSL certificate matches the key
  * control: recognize unbound local clients

 -- Max Kellermann <mk@cm4all.com>  Mon, 21 Oct 2019 17:26:32 +0200

cm4all-beng-proxy (15.23) unstable; urgency=low

  * certdb: fix path vulnerability in ACME "http-01" implementation

 -- Max Kellermann <mk@cm4all.com>  Fri, 27 Sep 2019 13:27:01 +0200

cm4all-beng-proxy (15.22) unstable; urgency=low

  * lb: fix TLS session resumption with client certificate

 -- Max Kellermann <mk@cm4all.com>  Fri, 06 Sep 2019 13:40:53 +0200

cm4all-beng-proxy (15.21) unstable; urgency=low

  * was: fix memory leak

 -- Max Kellermann <mk@cm4all.com>  Wed, 26 Jun 2019 13:04:13 +0200

cm4all-beng-proxy (15.20) unstable; urgency=low

  * was: fix memory leak

 -- Max Kellermann <mk@cm4all.com>  Fri, 07 Jun 2019 12:40:24 +0200

cm4all-beng-proxy (15.19) unstable; urgency=low

  * systemd: raise TasksMax to 50%

 -- Max Kellermann <mk@cm4all.com>  Tue, 04 Jun 2019 13:36:31 +0200

cm4all-beng-proxy (15.18) unstable; urgency=low

  * http_client: fix assertion failure

 -- Max Kellermann <mk@cm4all.com>  Wed, 08 May 2019 11:45:05 +0200

cm4all-beng-proxy (15.17) unstable; urgency=low

  * bp/mod_auth_easy: support the "apr1" password hash

 -- Max Kellermann <mk@cm4all.com>  Wed, 08 May 2019 09:31:09 +0200

cm4all-beng-proxy (15.16) unstable; urgency=low

  * debian/postinst: reload on trigger "cm4all-apps-changed" only if active

 -- Max Kellermann <mk@cm4all.com>  Wed, 13 Mar 2019 08:07:45 +0100

cm4all-beng-proxy (15.15) unstable; urgency=low

  * certdb: fix broken "tail" command
  * lb/certdb: reuse the database connection more often
  * lb/certdb: set schema after database reconnect
  * http_client: fix rare assertion failure on cancellation
  * bp: SIGHUP fades out child processes
  * debian: trigger "cm4all-apps-changed" fades out child processes

 -- Max Kellermann <mk@cm4all.com>  Mon, 11 Mar 2019 18:28:19 +0100

cm4all-beng-proxy (15.14) unstable; urgency=low

  * http_server: fix crash bug (15.12 regression)

 -- Max Kellermann <mk@cm4all.com>  Wed, 06 Mar 2019 10:35:38 +0100

cm4all-beng-proxy (15.13) unstable; urgency=low

  * balancer: fix crash bug (15.12 regression)

 -- Max Kellermann <mk@cm4all.com>  Wed, 06 Mar 2019 09:50:45 +0100

cm4all-beng-proxy (15.12) unstable; urgency=low

  * balancer: wait for consecutive failures before disabling node
  * http_client: continue receiving pending data after server closed the
    connection
  * http_server: preserve connection after discarding short request body
  * spawn/client: retry sending after EAGAIN

 -- Max Kellermann <mk@cm4all.com>  Wed, 06 Mar 2019 00:08:34 +0100

cm4all-beng-proxy (15.11) unstable; urgency=low

  * was, fcgi: truncate long stderr lines before sending to Pond
  * lb/control: log TCACHE_INVALIDATE packets
  * lb/certdb: fix shutdown hang

 -- Max Kellermann <mk@cm4all.com>  Tue, 26 Feb 2019 23:54:43 +0100

cm4all-beng-proxy (15.10) unstable; urgency=low

  * merge release 14.23

 -- Max Kellermann <mk@cm4all.com>  Wed, 13 Feb 2019 09:04:33 +0100

cm4all-beng-proxy (15.9) unstable; urgency=low

  * merge release 14.22
  * bot: add Applebot

 -- Max Kellermann <mk@cm4all.com>  Mon, 11 Feb 2019 08:57:30 +0100

cm4all-beng-proxy (15.8) unstable; urgency=low

  * lhttp: increase listener backlog
  * bp/mod_auth_easy: protect all files with .access

 -- Max Kellermann <mk@cm4all.com>  Wed, 06 Feb 2019 11:48:31 +0100

cm4all-beng-proxy (15.7) unstable; urgency=low

  * bp/mod_auth_easy: fix inverted check in .access file check
  * bp/processor: don't allow empty widget class name
  * debian: migrate from "-dbg" to "-dbgsym" packages
  * fix the pkg-config include directory

 -- Max Kellermann <mk@cm4all.com>  Mon, 28 Jan 2019 12:58:31 +0100

cm4all-beng-proxy (15.6) unstable; urgency=low

  * bp/mod_auth_easy: user name check is case insensitive
  * bp/mod_auth_easy: implement .access files

 -- Max Kellermann <mk@cm4all.com>  Tue, 22 Jan 2019 22:43:33 +0100

cm4all-beng-proxy (15.5) unstable; urgency=low

  * bp: add option to emulate mod_auth_easy

 -- Max Kellermann <mk@cm4all.com>  Mon, 21 Jan 2019 14:56:51 +0100

cm4all-beng-proxy (15.4) unstable; urgency=low

  * processor: rewrite empty form action URIs

 -- Max Kellermann <mk@cm4all.com>  Thu, 10 Jan 2019 11:11:45 +0100

cm4all-beng-proxy (15.3) unstable; urgency=low

  * merge release 14.21

 -- Max Kellermann <mk@cm4all.com>  Thu, 03 Jan 2019 11:28:35 +0100

cm4all-beng-proxy (15.2) unstable; urgency=low

  * merge release 14.20

 -- Max Kellermann <mk@cm4all.com>  Sun, 30 Dec 2018 13:52:14 +0100

cm4all-beng-proxy (15.1) unstable; urgency=low

  * feature freeze

 -- Max Kellermann <mk@cm4all.com>  Mon, 17 Dec 2018 15:10:07 +0100

cm4all-beng-proxy (15.0.14) unstable; urgency=low

  * merge release 14.19

 -- Max Kellermann <mk@cm4all.com>  Thu, 13 Dec 2018 10:46:26 +0100

cm4all-beng-proxy (15.0.13) unstable; urgency=low

  * spawn: configurable resource limits CPUWeight, TasksMax, MemoryMax
  * lhttp, fcgi: kill idle processes after 15 minutes
  * filter: use the previous status if filter returns "200 OK"
  * require OpenSSL 1.1

 -- Max Kellermann <mk@cm4all.com>  Mon, 10 Dec 2018 15:13:14 +0100

cm4all-beng-proxy (15.0.12) unstable; urgency=low

  * istream: fix two assertion failures

 -- Max Kellermann <mk@cm4all.com>  Mon, 03 Dec 2018 09:37:21 +0100

cm4all-beng-proxy (15.0.11) unstable; urgency=low

  * widget: widget tag headers replace existing headers

 -- Max Kellermann <mk@cm4all.com>  Thu, 29 Nov 2018 20:31:17 +0100

cm4all-beng-proxy (15.0.10) unstable; urgency=low

  * subst/yaml: use "{%name%}" and allow switching to "{[name]}" with
    SUBST_ALT_SYNTAX

 -- Max Kellermann <mk@cm4all.com>  Thu, 29 Nov 2018 13:14:59 +0100

cm4all-beng-proxy (15.0.9) unstable; urgency=low

  * fix EBADFD
  * subst/yaml: use "{[name]}" instead of "{{name}}"
  * subst/yaml: use the dot as a YAML path separator
  * subst/yaml: allow traversing child maps
  * bp/headers: optimize
  * bp/headers: add group "AUTH"

 -- Max Kellermann <mk@cm4all.com>  Tue, 27 Nov 2018 16:57:41 +0100

cm4all-beng-proxy (15.0.8) unstable; urgency=low

  * processor: don't rewrite "data:" links
  * processor: fix use-after-free crash bug in URI rewriter

 -- Max Kellermann <mk@cm4all.com>  Thu, 22 Nov 2018 09:24:35 +0100

cm4all-beng-proxy (15.0.7) unstable; urgency=low

  * translation: fix assertion failure
  * translation: fix use-after-free bug in PROBE_SUFFIX handler
  * certdb: add option --account-key

 -- Max Kellermann <mk@cm4all.com>  Wed, 21 Nov 2018 20:19:10 +0100

cm4all-beng-proxy (15.0.6) unstable; urgency=low

  * translation: fix bogus error "malformed MOUNT_UTS_NAMESPACE packet"
  * translation: add packet ALT_HOST

 -- Max Kellermann <mk@cm4all.com>  Fri, 16 Nov 2018 13:35:20 +0100

cm4all-beng-proxy (15.0.5) unstable; urgency=low

  * translation: add packet SUBST_YAML_FILE

 -- Max Kellermann <mk@cm4all.com>  Wed, 31 Oct 2018 12:38:58 +0100

cm4all-beng-proxy (15.0.4) unstable; urgency=low

  * merge release 14.18
  * bp: optimize the number of concurrent filter processes
  * translation: size optimizations
  * dev: convert headers to C++
  * ajp: remove unused AJPv13 protocol implementation
  * spawn: fix warning "... died from signal 31"

 -- Max Kellermann <mk@cm4all.com>  Mon, 22 Oct 2018 17:58:19 +0200

cm4all-beng-proxy (15.0.3) unstable; urgency=low

  * merge release 14.13

 -- Max Kellermann <mk@cm4all.com>  Mon, 01 Oct 2018 12:24:46 +0200

cm4all-beng-proxy (15.0.2) unstable; urgency=low

  * merge release 14.12
  * spawn: add fallback PATH

 -- Max Kellermann <mk@cm4all.com>  Thu, 27 Sep 2018 12:55:56 +0200

cm4all-beng-proxy (15.0.1) unstable; urgency=low

  * spawn: support reassociating with PID namespaces
  * http_{client,server}: remove HTTP/1.0 support
  * eliminate dependency on libevent

 -- Max Kellermann <mk@cm4all.com>  Mon, 03 Sep 2018 12:14:18 +0200

cm4all-beng-proxy (14.23) unstable; urgency=low

  * merge release 13.16

 -- Max Kellermann <mk@cm4all.com>  Wed, 13 Feb 2019 08:32:30 +0100

cm4all-beng-proxy (14.22) unstable; urgency=low

  * merge release 13.15

 -- Max Kellermann <mk@cm4all.com>  Mon, 11 Feb 2019 08:46:49 +0100

cm4all-beng-proxy (14.21) unstable; urgency=low

  * lhttp: fix crash bug (14.20 regression)

 -- Max Kellermann <mk@cm4all.com>  Thu, 03 Jan 2019 11:12:48 +0100

cm4all-beng-proxy (14.20) unstable; urgency=low

  * pipe: remove excess fcntl() system calls in the debug build
  * http_client: fix two crash bugs
  * http_client: fix stall bug with SSL
  * http_client: fix "Peer closed the socket prematurely" error with SSL

 -- Max Kellermann <mk@cm4all.com>  Sun, 30 Dec 2018 13:40:44 +0100

cm4all-beng-proxy (14.19) unstable; urgency=low

  * certdb: fix "std::bad_alloc" error after database connection loss
  * widget: fix missing request body for focused inline widget

 -- Max Kellermann <mk@cm4all.com>  Wed, 12 Dec 2018 22:23:06 +0100

cm4all-beng-proxy (14.18) unstable; urgency=low

  * was: fix use-after-free bug
  * enlarge I/O buffers to 32 for faster bulk transfers

 -- Max Kellermann <mk@cm4all.com>  Tue, 16 Oct 2018 19:05:34 +0200

cm4all-beng-proxy (14.17) unstable; urgency=low

  * translation, http_cache: fix use-after-free bugs

 -- Max Kellermann <mk@cm4all.com>  Mon, 15 Oct 2018 22:27:39 +0200

cm4all-beng-proxy (14.16) unstable; urgency=low

  * http_client: fix assertion failure due to unexpected recursion

 -- Max Kellermann <mk@cm4all.com>  Mon, 15 Oct 2018 17:03:13 +0200

cm4all-beng-proxy (14.15) unstable; urgency=low

  * spawn: fix error "Failed to create systemd scope: Unit
    cm4all-beng-spawn.scope not loaded"

 -- Max Kellermann <mk@cm4all.com>  Wed, 10 Oct 2018 11:49:25 +0200

cm4all-beng-proxy (14.14) unstable; urgency=low

  * merge release 13.13

 -- Max Kellermann <mk@cm4all.com>  Fri, 05 Oct 2018 14:10:08 +0200

cm4all-beng-proxy (14.13) unstable; urgency=low

  * spawn: fix "signalfd() failed: Bad file descriptor"
  * translation: fix crash bug
  * session: fix data loss after defragmentation

 -- Max Kellermann <mk@cm4all.com>  Fri, 28 Sep 2018 15:24:19 +0200

cm4all-beng-proxy (14.12) unstable; urgency=low

  * improved memory leak detector
  * add listener options "ack_timeout", "keepalive"
  * support HTTP method "REPORT"

 -- Max Kellermann <mk@cm4all.com>  Thu, 27 Sep 2018 10:55:50 +0200

cm4all-beng-proxy (14.11) unstable; urgency=low

  * merge release 13.12

 -- Max Kellermann <mk@cm4all.com>  Sat, 01 Sep 2018 19:46:50 +0200

cm4all-beng-proxy (14.10) unstable; urgency=low

  * http: don't require "Connection" header for WebSocket upgrade
  * bp/http: fix WebSocket header duplication

 -- Max Kellermann <mk@cm4all.com>  Wed, 22 Aug 2018 11:11:50 -0000

cm4all-beng-proxy (14.9) unstable; urgency=low

  * bp/http: abolish the forced "Connection:keep-alive" request header
  * spawn: work around LXC/systemd bug causing spawner failures

 -- Max Kellermann <mk@cm4all.com>  Thu, 16 Aug 2018 15:21:58 -0000

cm4all-beng-proxy (14.8) unstable; urgency=low

  * http_cache, fcache: fix use-after-free crash bug
  * spawn: support the systemd hybrid cgroup hierarchy

 -- Max Kellermann <mk@cm4all.com>  Tue, 19 Jun 2018 14:46:39 -0000

cm4all-beng-proxy (14.7) unstable; urgency=low

  * certdb: DELETE old name before INSERT to avoid constraint violation

 -- Max Kellermann <mk@cm4all.com>  Tue, 05 Jun 2018 20:12:17 -0000

cm4all-beng-proxy (14.6) unstable; urgency=low

  * http_client: fix use-after-free data corruption bug
  * fcache: fix use-after-free crash bug upon cancellation
  * access_log: fix crash after sendmsg() failure
  * istream/replace: fix stall bug
  * istream/subst: optimize mismatch check

 -- Max Kellermann <mk@cm4all.com>  Mon, 04 Jun 2018 10:22:47 -0000

cm4all-beng-proxy (14.5) unstable; urgency=low

  * access_log: fix CRC errors due to stack corruption

 -- Max Kellermann <mk@cm4all.com>  Mon, 14 May 2018 14:34:18 -0000

cm4all-beng-proxy (14.4) unstable; urgency=low

  * lb: fix "pivot_root" problem during start on kernel 4.9-
  * enable core dumps (PR_SET_DUMPABLE)
  * debian: don't start daemon during initial installation

 -- Max Kellermann <mk@cm4all.com>  Mon, 14 May 2018 10:42:12 -0000

cm4all-beng-proxy (14.3) unstable; urgency=low

  * bp: allow configuring child error logger without access logger
  * log: fix datagram corruption due to wrong attribute code
  * log-json: escape control characters

 -- Max Kellermann <mk@cm4all.com>  Thu, 26 Apr 2018 11:00:05 -0000

cm4all-beng-proxy (14.2) unstable; urgency=low

  * lb: fix use-after-free crash after using translation response
  * http_cache: fix use-after-free crash on request cancellation
  * http_client: fix assertion failure upon discarding large request body

 -- Max Kellermann <mk@cm4all.com>  Tue, 24 Apr 2018 11:11:36 -0000

cm4all-beng-proxy (14.1) unstable; urgency=low

  * feature freeze
  * lhttp: fix memory leak
  * lhttp: pass URI and site name to error logger
  * fcgi: implement "forward_child_errors" for STDERR payloads
  * pipe: fix assertion failure
  * cgi: fix crash bug
  * bp: SIGHUP flushes the NFS cache
  * control: add packet FLUSH_NFS_CACHE

 -- Max Kellermann <mk@cm4all.com>  Thu, 19 Apr 2018 08:43:23 -0000

cm4all-beng-proxy (14.0.9) unstable; urgency=low

  * translation: allow disabling the HTTP cache with "UNCACHED"
  * http_cache: remove the memcached backend
  * access_log: use protocol version 2
  * fcgi, was, lhttp: option "forward_child_errors" forwards stderr to logger

 -- Max Kellermann <mk@cm4all.com>  Mon, 26 Mar 2018 09:42:46 -0000

cm4all-beng-proxy (14.0.8) unstable; urgency=low

  * merge release 13.11
  * bp: add SSL/TLS support to the HTTP server
  * fix bogus assertion failure

 -- Max Kellermann <mk@cm4all.com>  Mon, 12 Mar 2018 10:38:35 -0000

cm4all-beng-proxy (14.0.7) unstable; urgency=low

  * merge release 13.10
  * header-forward: include "Content-Location" in header group "LINK"
  * http_client: enable keep-alive on HTTPS connections
  * ssl/client: send client certificates on server request
  * ssl/client: translation packet CERTIFICATE chooses client certificate
  * ssl/client: enable SNI

 -- Max Kellermann <mk@cm4all.com>  Thu, 01 Mar 2018 11:59:04 -0000

cm4all-beng-proxy (14.0.6) unstable; urgency=low

  * http_server: generate Content-Length for empty response (14.0.1
    regression)

 -- Max Kellermann <mk@cm4all.com>  Fri, 02 Feb 2018 10:54:19 -0000

cm4all-beng-proxy (14.0.5) unstable; urgency=low

  * bp: fix forwarding headers for request body

 -- Max Kellermann <mk@cm4all.com>  Thu, 25 Jan 2018 11:48:09 -0000

cm4all-beng-proxy (14.0.4) unstable; urgency=low

  * merge release 13.8
  * certdb: create ACME CSRs without subject, only subjectAltName

 -- Max Kellermann <mk@cm4all.com>  Tue, 23 Jan 2018 15:04:11 -0000

cm4all-beng-proxy (14.0.3) unstable; urgency=low

  * merge release 13.5
  * bp: fix nullptr dereference bug

 -- Max Kellermann <mk@cm4all.com>  Thu, 18 Jan 2018 18:24:29 -0000

cm4all-beng-proxy (14.0.2) unstable; urgency=low

  * access_log: support protocol version 2 (with CRC)
  * processor: rewrite URIs in META/property="og:{image,url}"
  * certdb: eliminate duplicate authz request
  * certdb: add ACME option "--debug"
  * certdb: implement ACME "http-01", option "--challenge-directory"

 -- Max Kellermann <mk@cm4all.com>  Fri, 12 Jan 2018 11:07:14 -0000

cm4all-beng-proxy (14.0.1) unstable; urgency=low

  * lb: forward HTTP from Lua to dynamic server (development feature)
  * certdb: retry ACME requests after status 5xx (server error)
  * certdb: support the Workshop control channel
  * log-json: generate JSONL (JSON Lines)

 -- Max Kellermann <mk@cm4all.com>  Fri, 05 Jan 2018 11:47:08 -0000

cm4all-beng-proxy (13.16) unstable; urgency=low

  * processor: fix crash due to malformed XML attribute
  * http_client: fix crash bug
  * ssl/cache: fix two crash bugs

 -- Max Kellermann <mk@cm4all.com>  Tue, 12 Feb 2019 21:39:41 +0100

cm4all-beng-proxy (13.15) unstable; urgency=low

  * was: send PREMATURE after client canceled the request

 -- Max Kellermann <mk@cm4all.com>  Mon, 11 Feb 2019 08:37:20 +0100

cm4all-beng-proxy (13.14) unstable; urgency=low

  * http_client: fix assertion failure due to unexpected recursion
  * lhttp: increase listener backlog
  * pipe: remove excess fcntl() system calls in the debug build
  * bp/processor: don't allow empty widget class name

 -- Max Kellermann <mk@cm4all.com>  Mon, 11 Feb 2019 07:40:00 +0100

cm4all-beng-proxy (13.13) unstable; urgency=low

  * was: fix memory leak
  * was: force pipe buffers to 256 kB
  * session: fix data loss after defragmentation

 -- Max Kellermann <mk@cm4all.com>  Fri, 05 Oct 2018 12:23:09 +0200

cm4all-beng-proxy (13.12) unstable; urgency=low

  * bp/http: abolish the forced "Connection:keep-alive" request header
  * session: fix two assertion failures
  * fcgi, lhttp: fix race condition with socket permissions
  * cgi: fix crash bug
  * pipe: fix assertion failure
  * fcache: fix crash due to mistakenly detected memory leak
  * lb: fix "pivot_root" problem during start on kernel 4.9-
  * enable core dumps (PR_SET_DUMPABLE)
  * debian: don't start daemon during initial installation

 -- Max Kellermann <mk@cm4all.com>  Sat, 01 Sep 2018 17:23:30 -0000

cm4all-beng-proxy (13.11) unstable; urgency=low

  * lb: ssl_cert_db and ssl_verify are mutually exclusive
  * log-json: fix crash bug with unknown type value
  * log: support type "SSH"

 -- Max Kellermann <mk@cm4all.com>  Fri, 09 Mar 2018 09:15:14 -0000

cm4all-beng-proxy (13.10) unstable; urgency=low

  * access_log: support record attribute "type"

 -- Max Kellermann <mk@cm4all.com>  Wed, 07 Feb 2018 08:27:48 -0000

cm4all-beng-proxy (13.9) unstable; urgency=low

  * spawn: fix kernel warning "oom_adj is deprecated, please use
    oom_score_adj instead"
  * lb/config: check whether sticky_mode is compatible with Zeroconf
  * access_log: fix crash on connect failure

 -- Max Kellermann <mk@cm4all.com>  Tue, 06 Feb 2018 09:23:23 -0000

cm4all-beng-proxy (13.8) unstable; urgency=low

  * lb/http: fix use-after-free bug

 -- Max Kellermann <mk@cm4all.com>  Tue, 23 Jan 2018 14:46:15 -0000

cm4all-beng-proxy (13.7) unstable; urgency=low

  * lb/tcp: fix use-after-free bug when outbound connect fails early
  * spawn: fix resource limits problem with user namespaces
  * spawn: increase the OOM score of child processes

 -- Max Kellermann <mk@cm4all.com>  Tue, 23 Jan 2018 11:54:03 -0000

cm4all-beng-proxy (13.6) unstable; urgency=low

  * http_server: fix two crash bugs with "417 Expectation failed"
  * lb: fix crash bug when POSTing to global_http_check
  * lb/tcp: fix double free bug when outbound is not yet connected

 -- Max Kellermann <mk@cm4all.com>  Mon, 22 Jan 2018 10:18:58 -0000

cm4all-beng-proxy (13.5) unstable; urgency=low

  * lb/tcp: fix crash with empty Zeroconf pool
  * nfs: fix memory leak
  * certdb: eliminate duplicate authz request
  * certdb: retry ACME nonce request after status 500
  * certdb: update the Let's Encrypt agreement URL to v1.2
  * certdb: add ACME option "--debug"
  * ssl: fix three transfer stall bugs
  * shrink I/O buffers back to 8 kB
  * access_log: support protocol version 2 (with CRC)

 -- Max Kellermann <mk@cm4all.com>  Thu, 18 Jan 2018 17:59:13 -0000

cm4all-beng-proxy (13.4) unstable; urgency=low

  * fcache: fix use-after-free crash bug

 -- Max Kellermann <mk@cm4all.com>  Wed, 03 Jan 2018 09:31:05 -0000

cm4all-beng-proxy (13.3) unstable; urgency=low

  * merge release 12.9

 -- Max Kellermann <mk@cm4all.com>  Mon, 18 Dec 2017 10:16:28 -0000

cm4all-beng-proxy (13.2) unstable; urgency=low

  * widget: case insensitive check for UNTRUSTED_SITE_SUFFIX and
    UNTRUSTED_RAW_SITE_SUFFIX

 -- Max Kellermann <mk@cm4all.com>  Fri, 01 Dec 2017 14:54:24 -0000

cm4all-beng-proxy (13.1) unstable; urgency=low

  * feature freeze

 -- Max Kellermann <mk@cm4all.com>  Thu, 30 Nov 2017 12:05:07 -0000

cm4all-beng-proxy (13.0.12) unstable; urgency=low

  * merge release 12.8
  * http_cache: handle If-None-Match, If-Modified-Since etc.
  * spawn: raise the command-line argument limit
  * log internal server errors even without --verbose

 -- Max Kellermann <mk@cm4all.com>  Tue, 21 Nov 2017 11:58:58 -0000

cm4all-beng-proxy (13.0.11) unstable; urgency=low

  * bp: map EACCES/EPERM to "403 Forbidden"
  * log-cat: use the local time zone

 -- Max Kellermann <mk@cm4all.com>  Mon, 06 Nov 2017 09:29:22 -0000

cm4all-beng-proxy (13.0.10) unstable; urgency=low

  * avahi: make services visible initially (13.0.9 regression)
  * lb: add client address filter for global_http_check
  * python/control/client: add methods send_{en,dis}able_zeroconf()

 -- Max Kellermann <mk@cm4all.com>  Tue, 10 Oct 2017 21:51:40 -0000

cm4all-beng-proxy (13.0.9) unstable; urgency=low

  * lb: support monitors in Zeroconf clusters
  * lb/config: require certificate even if ssl_cert_db is used
  * lb/monitor/expect: fix memory leak
  * certdb: retry ACME "new-authz" after "unauthorized"
  * certdb: generate a new private key for each "new-cert"
  * certdb: fix collisions with ACME challenge certificates
  * certdb: allow altNames longer than 64 characters with ACME
  * log: add attribute "FORWARDED_TO"
  * control: add packets "DISABLE_ZEROCONF", "ENABLE_ZEROCONF"

 -- Max Kellermann <mk@cm4all.com>  Fri, 06 Oct 2017 11:20:15 -0000

cm4all-beng-proxy (13.0.8.1) unstable; urgency=low

  * fix assertion failure when sending large HTTP headers
  * http_server: disallow request headers larger than 8 kB

 -- Max Kellermann <mk@cm4all.com>  Tue, 17 Oct 2017 09:49:47 -0000

cm4all-beng-proxy (13.0.8) unstable; urgency=low

  * certdb: check for database commit errors
  * certdb: repeat after PostgreSQL serialization failure

 -- Max Kellermann <mk@cm4all.com>  Tue, 26 Sep 2017 19:59:53 -0000

cm4all-beng-proxy (13.0.7) unstable; urgency=low

  * fcache: fix bogus memory leak test
  * handler: change "Translation server failed" to "Configuration server ..."
  * spawn: wait & try again after "Unit cm4all-beng-spawn.scope already exists"

 -- Max Kellermann <mk@cm4all.com>  Mon, 25 Sep 2017 13:16:21 -0000

cm4all-beng-proxy (13.0.6) unstable; urgency=low

  * merge release 12.5
  * widget/inline: fix memory leak on canceled POST
  * widget/inline: implement a response header timeout of 5s
  * certdb: fix notifications in non-default PostgreSQL schema

 -- Max Kellermann <mk@cm4all.com>  Wed, 20 Sep 2017 20:56:04 -0000

cm4all-beng-proxy (13.0.5) unstable; urgency=low

  * merge release 12.4
  * lb/http: fix several memory leaks with POST requests
  * lb: fix shutdown crash bug
  * lb: CONTROL_STATS returns translation cache size
  * log/lua: add a "filter" mode

 -- Max Kellermann <mk@cm4all.com>  Thu, 14 Sep 2017 18:39:12 -0000

cm4all-beng-proxy (13.0.4) unstable; urgency=low

  * lb: fix request headers in access logger (affects
    "ignore_localhost_200" and "User-Agent", "Referer", "Host",
    "X-Forwarded-For")

 -- Max Kellermann <mk@cm4all.com>  Mon, 11 Sep 2017 20:04:23 -0000

cm4all-beng-proxy (13.0.3) unstable; urgency=low

  * fix crash bug in CSS processor
  * lb: print the site name in access logs
  * log: add attribute MESSAGE

 -- Max Kellermann <mk@cm4all.com>  Mon, 11 Sep 2017 17:43:57 -0000

cm4all-beng-proxy (13.0.2) unstable; urgency=low

  * log translation server failures even without --verbose
  * translation: allow arbitrary non-zero characters in CHILD_TAG
  * control: add listener option "interface"
  * control: disable the "V6ONLY" flag on all IPv6 wildcard listeners
  * control: switch to IPv4 if joining IPv6 wildcard to IPv4 multicast group

 -- Max Kellermann <mk@cm4all.com>  Fri, 08 Sep 2017 12:24:04 -0000

cm4all-beng-proxy (13.0.1) unstable; urgency=low

  * remove libdaemon dependency
  * lhttp: FADE_CHILDEN prevents reusing existing busy processes
  * bp: allow CONTROL_FADE_CHILDREN with tag as payload

 -- Max Kellermann <mk@cm4all.com>  Tue, 29 Aug 2017 10:40:13 -0000

cm4all-beng-proxy (12.9) unstable; urgency=low

  * was: fix crash after malformed HEAD response
  * http_client: fix retry after error
  * lb/lua: allow building with LuaJIT 2.1

 -- Max Kellermann <mk@cm4all.com>  Mon, 18 Dec 2017 10:03:34 -0000

cm4all-beng-proxy (12.8) unstable; urgency=low

  * file: emit "Last-Modified" header in "304" responses
  * file: improved support for the user.ETag xattr
  * http_cache: update "Expires" from "304" responses

 -- Max Kellermann <mk@cm4all.com>  Fri, 17 Nov 2017 11:41:02 -0000

cm4all-beng-proxy (12.7) unstable; urgency=low

  * file: ignore If-Modified-Since after successful If-None-Match
  * file: emit cache headers in "304" responses (v11 regression)
  * file: failed If-None-Match emits "304" response, not "412"

 -- Max Kellermann <mk@cm4all.com>  Thu, 16 Nov 2017 12:19:44 -0000

cm4all-beng-proxy (12.6) unstable; urgency=low

  * fix assertion failure when sending large HTTP headers
  * http_server: disallow request headers larger than 8 kB
  * spawn: wait & try again after "Unit cm4all-beng-spawn.scope already exists"
  * widget/inline: fix memory leak on canceled POST
  * control: add listener option "interface"
  * control: disable the "V6ONLY" flag on all IPv6 wildcard listeners
  * control: switch to IPv4 if joining IPv6 wildcard to IPv4 multicast group
  * lb: print the site name in access logs
  * lb: fix request headers in access logger (affects
    "ignore_localhost_200" and "User-Agent", "Referer", "Host",
    "X-Forwarded-For")
  * lb/monitor/expect: fix memory leak
  * certdb: fix notifications in non-default PostgreSQL schema

 -- Max Kellermann <mk@cm4all.com>  Tue, 17 Oct 2017 10:58:40 -0000

cm4all-beng-proxy (12.5) unstable; urgency=low

  * lb/http: fix another memory leak with POST requests
  * lb: fix shutdown crash bug
  * certdb: fix crash after PostgreSQL host lookup failure

 -- Max Kellermann <mk@cm4all.com>  Wed, 20 Sep 2017 10:30:52 -0000

cm4all-beng-proxy (12.4) unstable; urgency=low

  * lb/http: fix several memory leaks with POST requests
  * fix crash bug in CSS processor

 -- Max Kellermann <mk@cm4all.com>  Wed, 13 Sep 2017 13:58:06 -0000

cm4all-beng-proxy (12.3) unstable; urgency=low

  * remove libhttp dependency
  * logger: fix off-by-one bug in log level check
  * http_server: fix crash bug

 -- Max Kellermann <mk@cm4all.com>  Tue, 29 Aug 2017 09:44:27 -0000

cm4all-beng-proxy (12.2) unstable; urgency=low

  * spawn: use the "systemd" controller
  * debian/control: move from "non-free" to "main"

 -- Max Kellermann <mk@cm4all.com>  Wed, 23 Aug 2017 09:35:27 -0000

cm4all-beng-proxy (12.1) unstable; urgency=low

  * all code is now covered by the Simplified BSD License (BSD-2-Clause)

 -- Max Kellermann <mk@cm4all.com>  Fri, 18 Aug 2017 08:53:52 -0000

cm4all-beng-proxy (12.0.44) unstable; urgency=low

  * lb: retry after connect error to Zeroconf member
  * spawn: make /proc writable if user namespaces are allowed

 -- Max Kellermann <mk@cm4all.com>  Thu, 17 Aug 2017 11:26:34 -0000

cm4all-beng-proxy (12.0.43) unstable; urgency=low

  * spawn: fix MOUNT_ROOT_TMPFS failure with USER_NAMESPACE
  * lb/control: allow TCACHE_INVALIDATE on SITE
  * systemd: no "-v" by default

 -- Max Kellermann <mk@cm4all.com>  Tue, 15 Aug 2017 21:41:04 -0000

cm4all-beng-proxy (12.0.42) unstable; urgency=low

  * spawn: fix bogus pivot_root() error message
  * translation: add packet MOUNT_ROOT_TMPFS

 -- Max Kellermann <mk@cm4all.com>  Tue, 15 Aug 2017 09:39:08 -0000

cm4all-beng-proxy (12.0.41) unstable; urgency=low

  * spawn: fix NETWORK_NAMESPACE_NAME corruption
  * spawn: work around USER_NAMESPACE + NETWORK_NAMESPACE_NAME conflict

 -- Max Kellermann <mk@cm4all.com>  Fri, 04 Aug 2017 16:15:09 -0000

cm4all-beng-proxy (12.0.40) unstable; urgency=low

  * spawn: attach to existing network namespace with NETWORK_NAMESPACE_NAME
  * spawn: allow unshare(), mount(), umount(), pivot_root()

 -- Max Kellermann <mk@cm4all.com>  Fri, 04 Aug 2017 09:42:44 -0000

cm4all-beng-proxy (12.0.39) unstable; urgency=low

  * net: resolving "*" prefers the IPv6 wildcard "::"
  * spawn: run the PID namespace init process as root
  * spawn: tight system call whitelist for init process
  * spawn: forbid fanotify_*, nfsservctl, syslog
  * lb/translation: fix false cache misses
  * lb/control: TCACHE_INVALIDATE flushes all translation caches
  * lb/cluster: improve consistent hashing distribution
  * control: support more commands in TCACHE_INVALIDATE payload
  * translation: fix the FORBID_MULTICAST setting
  * translation: add packet FORBID_BIND

 -- Max Kellermann <mk@cm4all.com>  Tue, 01 Aug 2017 14:03:03 -0000

cm4all-beng-proxy (12.0.38) unstable; urgency=low

  * fcgi: fix crash bug

 -- Max Kellermann <mk@cm4all.com>  Wed, 26 Jul 2017 17:43:05 -0000

cm4all-beng-proxy (12.0.37) unstable; urgency=low

  * bp: check HTTPS_ONLY before anything else

 -- Max Kellermann <mk@cm4all.com>  Thu, 20 Jul 2017 15:00:37 -0000

cm4all-beng-proxy (12.0.36) unstable; urgency=low

  * translation: add packet HTTPS_ONLY

 -- Max Kellermann <mk@cm4all.com>  Thu, 20 Jul 2017 13:26:49 -0000

cm4all-beng-proxy (12.0.35) unstable; urgency=low

  * bp: translation REQUEST_HEADER overrides existing request headers
  * bp: never forward the "X-CM4all-DocRoot" header
  * lb: set the "X-CM4all-HTTPS" header
  * cgi, fcgi: set HTTPS=on if the "X-CM4all-HTTPS" header is set

 -- Max Kellermann <mk@cm4all.com>  Wed, 19 Jul 2017 12:36:36 -0000

cm4all-beng-proxy (12.0.34) unstable; urgency=low

  * http_client: disable the read timeout

 -- Max Kellermann <mk@cm4all.com>  Wed, 19 Jul 2017 08:16:09 -0000

cm4all-beng-proxy (12.0.33) unstable; urgency=low

  * log-exec: allow multiple multicast processes on same host
  * headers: rename "X-CM4all-BENG-SSL" to "X-CM4all-HTTPS"
  * access_log: add option "send_to" which replaces log-forward

 -- Max Kellermann <mk@cm4all.com>  Tue, 18 Jul 2017 09:51:01 -0000

cm4all-beng-proxy (12.0.32) unstable; urgency=low

  * lb/translation: fix bogus wildcard cache entries
  * lb/translation: obey MAX_AGE=0
  * logger: fix log level
  * access_log: use microsecond precision in "timestamp" attribute
  * log-json: enclose output in "[]" and put commas between records
  * log-json: add "logger_client" attribute
  * log-lua: new access logger which calls a Lua script
  * config: make "access_logger" a block
  * config: add "access_logger" options "trust_xff", "ignore_localhost_200"
  * headers: add "X-CM4all-BENG-SSL" to group "SSL"

 -- Max Kellermann <mk@cm4all.com>  Mon, 17 Jul 2017 20:33:46 -0000

cm4all-beng-proxy (12.0.31) unstable; urgency=low

  * translation: add packet FORBID_MULTICAST
  * spawn: system call filter errors are fatal if explicitly enabled
  * spawn: apply cgroup namespace again after moving to new cgroup
  * net: support interface name as scope id in IPv6 addresses
  * config: support per-"control" setting "multicast_group"
  * log-exec: fix binding to wildcard address via "*"

 -- Max Kellermann <mk@cm4all.com>  Fri, 14 Jul 2017 08:19:05 -0000

cm4all-beng-proxy (12.0.30) unstable; urgency=low

  * bp: rename zeroconf_type to zeroconf_service
  * bp: control server supports IPv6 multicast
  * config: check Zeroconf service names
  * config: allow zeroconf_service with raw service name
  * log-exec: multicast support
  * translation: add packet REDIRECT_FULL_URI

 -- Max Kellermann <mk@cm4all.com>  Thu, 13 Jul 2017 12:13:19 -0000

cm4all-beng-proxy (12.0.29) unstable; urgency=low

  * lb: use consistent hashing to pick Zeroconf members
  * lhttp: fix bogus assertion failure during shutdown

 -- Max Kellermann <mk@cm4all.com>  Mon, 10 Jul 2017 21:49:23 -0000

cm4all-beng-proxy (12.0.28) unstable; urgency=low

  * config: add listener option "free_bind"
  * don't confuse child processes with different BIND_MOUNT settings
  * lb: add sticky_mode "xhost"'

 -- Max Kellermann <mk@cm4all.com>  Mon, 10 Jul 2017 10:20:26 -0000

cm4all-beng-proxy (12.0.27) unstable; urgency=low

  * access_log: reduce system calls in all access loggers
  * translation: add packet CGROUP_NAMESPACE
  * translation: allow underscore in cgroup controller name

 -- Max Kellermann <mk@cm4all.com>  Fri, 07 Jul 2017 15:19:28 -0000

cm4all-beng-proxy (12.0.26) unstable; urgency=low

  * spawn: abort the process immediately after uid/gid_map failure
  * spawn: create STDERR_PATH with mode 0600
  * spawn: fix socket family filter
  * translation: add packets UMASK, STDERR_PATH_JAILED

 -- Max Kellermann <mk@cm4all.com>  Tue, 04 Jul 2017 16:16:07 -0000

cm4all-beng-proxy (12.0.25) unstable; urgency=low

  * eliminate dependency on GLib
  * spawn: mount a new /proc for the PID namespace
  * spawn: implement user namespaces properly
  * spawn: fix seccomp filters on old kernels
  * spawn: fix journal for jailed processes
  * spawn: allow only local, IPv4 and IPv6 sockets
  * spawn: rename the PID namespace init process to "init"

 -- Max Kellermann <mk@cm4all.com>  Thu, 29 Jun 2017 20:10:24 -0000

cm4all-beng-proxy (12.0.24) unstable; urgency=low

  * spawn: unblock signals
  * http_server: fix memory leak
  * log: send the "Host" request header to the access logger
  * log-json: new access logger which dumps JSON
  * spawn: implement an init process for PID namespaces

 -- Max Kellermann <mk@cm4all.com>  Tue, 27 Jun 2017 11:21:19 -0000

cm4all-beng-proxy (12.0.23) unstable; urgency=low

  * lb: show the IP address of Zeroconf members in log messages
  * lb: disable failing Zeroconf members temporarily
  * config: add "spawn" section, replacing --allow-user and --allow-group

 -- Max Kellermann <mk@cm4all.com>  Wed, 21 Jun 2017 20:41:34 -0000

cm4all-beng-proxy (12.0.22) unstable; urgency=low

  * lb: suppress log message "malformed request URI"
  * was: fix assertion failure
  * translation: add packets SHELL, TOKEN

 -- Max Kellermann <mk@cm4all.com>  Tue, 20 Jun 2017 21:59:58 -0000

cm4all-beng-proxy (12.0.21) unstable; urgency=low

  * lower log level for "Peer closed the socket prematurely"
  * widget: set Request/LINK=no by default
  * translation: fix "std::exception" error messages

 -- Max Kellermann <mk@cm4all.com>  Tue, 20 Jun 2017 11:17:56 -0000

cm4all-beng-proxy (12.0.20) unstable; urgency=low

  * merge release 11.26
  * move the delegate-helper to a non-jailed package
  * translation: ignore whitespace in RLIMITS packet
  * headers: add "Referer" to group "LINK", off by default

 -- Max Kellermann <mk@cm4all.com>  Sat, 17 Jun 2017 09:49:46 -0000

cm4all-beng-proxy (12.0.19) unstable; urgency=low

  * lb: fix assertion failure with translated POST requests
  * lb: add "tag" setting to "listener" (translation packet LISTENER_TAG)

 -- Max Kellermann <mk@cm4all.com>  Mon, 12 Jun 2017 21:46:25 -0000

cm4all-beng-proxy (12.0.18) unstable; urgency=low

  * lb: SIGHUP flushes all translate_handler caches
  * certdb: command "names" obeys the "deleted" flag
  * certdb: command "find" prints column headers only with "--headers"
  * certdb: remove obsolete option "--all"

 -- Max Kellermann <mk@cm4all.com>  Tue, 06 Jun 2017 20:46:15 -0000

cm4all-beng-proxy (12.0.17) unstable; urgency=low

  * translation: add packet CANONICAL_HOST
  * lb: implement a translation_handler cache

 -- Max Kellermann <mk@cm4all.com>  Fri, 02 Jun 2017 11:25:35 -0000

cm4all-beng-proxy (12.0.16) unstable; urgency=low

  * lb: create monitors referenced only by {lua,translation}_handler
  * lb: allow the translation server to refer to branches and other types
  * lb/monitor: fix shutdown hang due to event leak
  * lb: add sticky mode "host"
  * lb: fix assertion failure with Zeroconf and sticky
  * lb: fix crash bug when Zeroconf cluster is empty
  * bp: fix crash bug

 -- Max Kellermann <mk@cm4all.com>  Wed, 31 May 2017 22:21:38 -0000

cm4all-beng-proxy (12.0.15) unstable; urgency=low

  * merge release 11.25
  * certdb: fix column "issuer_common_name" management
  * certdb: add column "handle"
    - new commands "names", "set-handle"
    - commands "load" requires handle parameter
    - command "delete" uses handle
    - commands "monitor" and "tail" print handles
    - acme commands "new-cert" and "new-authz-cert" require handle parameter
    - new acme command "renew-cert", replacing "new-authz-cert --all"
  * certdb: add command "get"
  * certdb: command "find" prints a list of matching certificates
  * certdb: add option "--progress" for Workshop
  * translation: add packet MESSAGE

 -- Max Kellermann <mk@cm4all.com>  Tue, 30 May 2017 21:42:23 -0000

cm4all-beng-proxy (12.0.14) unstable; urgency=low

  * merge release 11.24
  * certdb: add column "issuer_common_name"

 -- Max Kellermann <mk@cm4all.com>  Wed, 24 May 2017 10:27:17 -0000

cm4all-beng-proxy (12.0.13) unstable; urgency=low

  * merge release 11.23
  * lb/lua: catch "panics" and report error
  * lb/lua: fix Lua stack leaks
  * lb: allow a translation server to pick a cluster
  * fix use-after-free bug in HTTP request handler
  * spawn: forbid more dangerous system calls
  * spawn: activate system call filter for all architectures
  * translation: add packet FORBID_USER_NS

 -- Max Kellermann <mk@cm4all.com>  Sat, 20 May 2017 11:40:50 -0000

cm4all-beng-proxy (12.0.12) unstable; urgency=low

  * bp: pass the listener "interface" setting to Avahi
  * lb: fix crash with --check
  * lb: allow Lua scripts to handle HTTP requests

 -- Max Kellermann <mk@cm4all.com>  Thu, 27 Apr 2017 21:50:32 -0000

cm4all-beng-proxy (12.0.11) unstable; urgency=low

  * certdb: fix crash after PostgreSQL host lookup failure
  * transformation: fix crash due to compiler optimization
  * lb: fix crash while waiting for the Avahi resolver

 -- Max Kellermann <mk@cm4all.com>  Wed, 26 Apr 2017 11:49:48 -0000

cm4all-beng-proxy (12.0.10) unstable; urgency=low

  * merge release 11.22
  * lb: implement "sticky" in ZeroConf TCP pools
  * improved uid/gid verify error messages
  * certdb: update the Let's Encrypt agreement URL
  * certdb: add option "--agreement"

 -- Max Kellermann <mk@cm4all.com>  Tue, 18 Apr 2017 11:00:29 -0000

cm4all-beng-proxy (12.0.9) unstable; urgency=low

  * fix error "Failed to accept connection: Invalid argument"
  * lb: implement "sticky" in ZeroConf pools

 -- Max Kellermann <mk@cm4all.com>  Tue, 21 Mar 2017 09:38:04 -0000

cm4all-beng-proxy (12.0.8) unstable; urgency=low

  * merge release 11.21
  * build with Meson and Ninja
  * lb/certdb: fix assertion failure during shutdown

 -- Max Kellermann <mk@cm4all.com>  Wed, 15 Mar 2017 16:20:50 -0000

cm4all-beng-proxy (12.0.7) unstable; urgency=low

  * merge release 11.17
  * lb/http: add "redirect" as a possible destination for "branch"
  * ssl: fix memory leak
  * certdb: use $http_proxy
  * certdb: exclude *.acme.invalid from --all

 -- Max Kellermann <mk@cm4all.com>  Mon, 06 Feb 2017 22:22:08 -0000

cm4all-beng-proxy (12.0.6) unstable; urgency=low

  * lb/http: add "status" as a possible destination for "branch"
  * translation: add packet EXECUTE

 -- Max Kellermann <mk@cm4all.com>  Wed, 25 Jan 2017 21:11:58 -0000

cm4all-beng-proxy (12.0.5) unstable; urgency=low

  * merge release 11.15
  * lb/tcp: fix crash bug after connect failure
  * lb/tcp: connect outbound after SSL handshake is finished

 -- Max Kellermann <mk@cm4all.com>  Fri, 20 Jan 2017 14:12:25 -0000

cm4all-beng-proxy (12.0.4) unstable; urgency=low

  * merge release 11.13
  * spawn: forbid ptrace() and other dangerous system calls
  * certdb: add "--all" option to "new-cert" and "new-authz-cert"

 -- Max Kellermann <mk@cm4all.com>  Mon, 16 Jan 2017 19:47:31 -0000

cm4all-beng-proxy (12.0.3) unstable; urgency=low

  * config: add "access_logger", replacing the *.default setting
  * translation: add packets BIND_MOUNT_EXEC, STDERR_NULL

 -- Max Kellermann <mk@cm4all.com>  Thu, 08 Dec 2016 10:35:47 -0000

cm4all-beng-proxy (12.0.2) unstable; urgency=low

  * merge release 11.12
  * http_client: fix use-after-free bug on request cancellation
  * processor: fix buffer corruption bug
  * spawn/Systemd: fix hang while creating systemd scope
  * config: fix session_save_path corruption

 -- Max Kellermann <mk@cm4all.com>  Tue, 06 Dec 2016 11:01:26 -0000

cm4all-beng-proxy (12.0.1) unstable; urgency=low

  * move various buffers from the pool allocator to the slice allocator
  * translation: add packet CRON

 -- Max Kellermann <mk@cm4all.com>  Wed, 23 Nov 2016 14:57:02 -0000

cm4all-beng-proxy (11.26) unstable; urgency=low

  * was: added kludge to avoid killing process after STOP
  * lb/monitor: fix shutdown hang due to event leak

 -- Max Kellermann <mk@cm4all.com>  Fri, 16 Jun 2017 20:53:29 -0000

cm4all-beng-proxy (11.25) unstable; urgency=low

  * lb: fix error "Too many members"

 -- Max Kellermann <mk@cm4all.com>  Tue, 30 May 2017 18:17:53 -0000

cm4all-beng-proxy (11.24) unstable; urgency=low

  * {http,ajp}_client: fix crash after malformed URI without Keep-Alive

 -- Max Kellermann <mk@cm4all.com>  Wed, 24 May 2017 10:15:04 -0000

cm4all-beng-proxy (11.23) unstable; urgency=low

  * lb/tcp: fix stall bug
  * ssl: fix two stall bugs

 -- Max Kellermann <mk@cm4all.com>  Tue, 09 May 2017 16:25:08 -0000

cm4all-beng-proxy (11.22) unstable; urgency=low

  * bp: allow '=' in listener tag after --listen
  * was: fix crash bug
  * was: fix assertion failure

 -- Max Kellermann <mk@cm4all.com>  Thu, 13 Apr 2017 08:39:38 -0000

cm4all-beng-proxy (11.21) unstable; urgency=low

  * strmap: fix off-by-one bug
  * ssl: fix assertion failure
  * filter_cache: fix assertion failure
  * widget: detailed error message after untrusted host name mismatch
  * session: always apply SESSION_SITE

 -- Max Kellermann <mk@cm4all.com>  Wed, 15 Mar 2017 15:53:29 -0000

cm4all-beng-proxy (11.20) unstable; urgency=low

  * was: fix crash due to recursive error while sending STOP
  * was: fix crash if BODY is immediately followed by STATUS
  * widget: remove warning "... didn't send a response body"
  * filter_cache: fix assertion failure during shutdown
  * fcgi: fix assertion failure during shutdown

 -- Max Kellermann <mk@cm4all.com>  Mon, 13 Mar 2017 21:32:02 -0000

cm4all-beng-proxy (11.19) unstable; urgency=low

  * fix crash bug (assertion failure)
  * debian: remove unnecessary dependency on cm4all-certdb-sql

 -- Max Kellermann <mk@cm4all.com>  Mon, 13 Mar 2017 17:12:25 -0000

cm4all-beng-proxy (11.18) unstable; urgency=low

  * merge release 10.37

 -- Max Kellermann <mk@cm4all.com>  Tue, 28 Feb 2017 13:22:25 -0000

cm4all-beng-proxy (11.17) unstable; urgency=low

  * ssl: check for early PostgreSQL errors (e.g. DNS lookup failures)
  * certdb: set line-buffering mode
  * certdb: show HTTP status code in error message

 -- Max Kellermann <mk@cm4all.com>  Mon, 06 Feb 2017 17:08:23 -0000

cm4all-beng-proxy (11.16) unstable; urgency=low

  * http_{server,client}: reduce memory pool sizes
  * lb: SIGHUP flushes the certdb SSL session cache as well
  * lb: flush expired OpenSSL sessions every 10 minutes
  * lb: expire unused OpenSSL certificates after 24 hours
  * widget: enable Location header forwarding by default
  * translation: split header group "SSL" from "SECURE"
  * debian: move SQL scripts to package cm4all-certdb-sql

 -- Max Kellermann <mk@cm4all.com>  Mon, 30 Jan 2017 07:45:50 -0000

cm4all-beng-proxy (11.15) unstable; urgency=low

  * ssl: fix stall bug

 -- Max Kellermann <mk@cm4all.com>  Thu, 19 Jan 2017 20:56:55 -0000

cm4all-beng-proxy (11.14) unstable; urgency=low

  * http_client: fix assertion failure on chunked response cancellation
  * lb/tcp: fix assertion failure
  * ssl/filter: detect full input buffer, fail instead of stalling
  * enlarge I/O buffers to 16 kB to make large TLS fragments work

 -- Max Kellermann <mk@cm4all.com>  Tue, 17 Jan 2017 20:21:00 -0000

cm4all-beng-proxy (11.13) unstable; urgency=low

  * merge release 10.36
  * certdb: prefer certificates which expire later

 -- Max Kellermann <mk@cm4all.com>  Thu, 12 Jan 2017 20:18:08 -0000

cm4all-beng-proxy (11.12) unstable; urgency=low

  * merge release 10.35

 -- Max Kellermann <mk@cm4all.com>  Tue, 06 Dec 2016 08:03:09 -0000

cm4all-beng-proxy (11.11) unstable; urgency=low

  * fix theoretical data corruption bug in the header buffer
  * was: wait longer for PREMATURE after sending STOP
  * was: ignore in-flight packets during STOP recovery
  * was: implement early STOP recovery (before response headers)

 -- Max Kellermann <mk@cm4all.com>  Wed, 16 Nov 2016 19:47:11 -0000

cm4all-beng-proxy (11.10) unstable; urgency=low

  * merge release 10.34
  * systemd: override the locale, fixes "_S_create_c_locale" error

 -- Max Kellermann <mk@cm4all.com>  Tue, 25 Oct 2016 11:51:18 -0000

cm4all-beng-proxy (11.9) unstable; urgency=low

  * merge release 10.33

 -- Max Kellermann <mk@cm4all.com>  Wed, 19 Oct 2016 20:04:13 -0000

cm4all-beng-proxy (11.8) unstable; urgency=low

  * tcp_stock: fix crash during cancellation
  * config: fix memory leak

 -- Max Kellermann <mk@cm4all.com>  Sun, 09 Oct 2016 15:53:22 -0000

cm4all-beng-proxy (11.7) unstable; urgency=low

  * merge release 10.32
  * enforce Zeroconf/avahi-daemon browser notify after restarting beng-proxy

 -- Max Kellermann <mk@cm4all.com>  Tue, 04 Oct 2016 21:59:34 -0000

cm4all-beng-proxy (11.6) unstable; urgency=low

  * was: fix use-after-free bug

 -- Max Kellermann <mk@cm4all.com>  Thu, 29 Sep 2016 14:26:50 -0000

cm4all-beng-proxy (11.5) unstable; urgency=low

  * avahi: fix interface and protocol published via Zeroconf
  * lb: fix collision in Zeroconf node lookups
  * lb: support IPv6 link-local addresses from Zeroconf
  * lb: work around avahi-daemon IPv4/IPv6 mixup bug
  * config: allow space after '=' in @set
  * doc: remove bogus semicolons from configuration examples

 -- Max Kellermann <mk@cm4all.com>  Wed, 28 Sep 2016 21:42:43 -0000

cm4all-beng-proxy (11.4) unstable; urgency=low

  * merge release 10.31
  * bp: fix Zeroconf with automatic port

 -- Max Kellermann <mk@cm4all.com>  Tue, 27 Sep 2016 19:29:24 -0000

cm4all-beng-proxy (11.3) unstable; urgency=low

  * delegate: fix memory leak after clone() failure
  * avahi/client: fix shutdown hang due to event leak
  * config: add listener options "interface", "reuse_port"
  * lb: fix dbus connect failure due to process isolation
  * config: rename "include" to "@include"
  * config: introduce variables

 -- Max Kellermann <mk@cm4all.com>  Mon, 26 Sep 2016 20:28:47 -0000

cm4all-beng-proxy (11.2) unstable; urgency=low

  * disable the "V6ONLY" flag on all IPv6 wildcard listeners
  * fix crash bug due to uninitialized memory
  * etc: include conf.d/*.conf
  * debian: re-add dh_installinit to install the *.default files

 -- Max Kellermann <mk@cm4all.com>  Mon, 12 Sep 2016 11:32:14 -0000

cm4all-beng-proxy (11.1) unstable; urgency=low

  * merge release 10.30

 -- Max Kellermann <mk@cm4all.com>  Fri, 09 Sep 2016 09:28:23 -0000

cm4all-beng-proxy (11.0.3) unstable; urgency=low

  * config: allow shell wildcard after "include"
  * fcgi: fix "Connection refused" error
  * widget: improve error message when there is no address

 -- Max Kellermann <mk@cm4all.com>  Fri, 02 Sep 2016 12:55:19 -0000

cm4all-beng-proxy (11.0.2) unstable; urgency=low

  * spawn: fix clone=ENOMEM due to broken PID namespace
  * control: allow only TCACHE_INVALIDATE, STATS and NODE_STATUS via IP
  * config: add command "include_optional"

 -- Max Kellermann <mk@cm4all.com>  Wed, 31 Aug 2016 13:32:35 -0000

cm4all-beng-proxy (11.0.1) unstable; urgency=low

  * spawn: switch to a new systemd scope
  * spawn: create new PID namespace
  * spawn: create systemd journal identifier
  * translation: add packets CGROUP, CGROUP_SET, EXTERNAL_SESSION_MANAGER,
    EXTERNAL_SESSION_KEEPALIVE
  * session: allow multiple realms per session
  * ssl: free more drained I/O buffers
  * ssl: reduce memory usage
  * SlicePool: reduce fragmentation
  * enable TCP_DEFER_ACCEPT for HTTP listeners
  * remove the "args_escape_char" kludge after 5 years of transition
  * support kB, MB, GB suffixes in cache size specifications
  * bp: add configuration file
  * bp: allow multiple control listeners
  * lb: allow including configuration files
  * debian/lb.postinst: move user "cm4all-beng-lb" to group "nogroup"
  * remove obsolete sysv init scripts, depend on systemd instead
  * ZeroConf publish support

 -- Max Kellermann <mk@cm4all.com>  Tue, 30 Aug 2016 22:24:03 -0000

cm4all-beng-proxy (10.37) unstable; urgency=low

  * translation: expand REDIRECT with BASE

 -- Max Kellermann <mk@cm4all.com>  Tue, 28 Feb 2017 13:16:57 -0000

cm4all-beng-proxy (10.36) unstable; urgency=low

  * certdb: fix crash bug
  * lb: allow core dumps from within the isolated process

 -- Max Kellermann <mk@cm4all.com>  Thu, 12 Jan 2017 20:08:07 -0000

cm4all-beng-proxy (10.35) unstable; urgency=low

  * ssl: OpenSSL 1.1 compatibility
  * bot: add another Majestic bot user agent string
  * systemd: depend on network-online.target

 -- Max Kellermann <mk@cm4all.com>  Tue, 06 Dec 2016 07:42:56 -0000

cm4all-beng-proxy (10.34) unstable; urgency=low

  * lb: adapt to Linux 4.8 user namespace API change

 -- Max Kellermann <mk@cm4all.com>  Tue, 25 Oct 2016 11:35:30 -0000

cm4all-beng-proxy (10.33) unstable; urgency=low

  * spawn: create systemd journal identifier
  * spawn: no signal interruption while waiting for client to become ready
  * spawn: allow numeric uids/gids after --allow-user / --allow-group
  * was: add stopwatch support

 -- Max Kellermann <mk@cm4all.com>  Wed, 19 Oct 2016 19:38:21 -0000

cm4all-beng-proxy (10.32) unstable; urgency=low

  * merge release 9.16

 -- Max Kellermann <mk@cm4all.com>  Tue, 04 Oct 2016 11:05:53 -0000

cm4all-beng-proxy (10.31) unstable; urgency=low

  * fix memory leak after resource loader failure
  * delegate: fix memory leak after clone() failure
  * was: fix crash on spawn error

 -- Max Kellermann <mk@cm4all.com>  Tue, 27 Sep 2016 18:54:54 -0000

cm4all-beng-proxy (10.30) unstable; urgency=low

  * merge release 9.15

 -- Max Kellermann <mk@cm4all.com>  Thu, 08 Sep 2016 14:50:50 -0000

cm4all-beng-proxy (10.29) unstable; urgency=low

  * istream/pipe: fix crash after running out of file descriptors
  * bp: raise default connection limit to 32k
  * delegate: fix potential crash
  * translation: detect BASE/URI mismatch with INTERNAL_REDIRECT
  * lb/monitor/expect: fix assertion failure on shutdown
  * systemd: set default NOFILE limits to 256k
  * systemd: enable crash dumps

 -- Max Kellermann <mk@cm4all.com>  Wed, 07 Sep 2016 07:57:48 -0000

cm4all-beng-proxy (10.28) unstable; urgency=low

  * widget: improve error message when there is no address
  * lb: fix default control port
  * debian: adjust Ruby dependencies for Debian Jessie

 -- Max Kellermann <mk@cm4all.com>  Mon, 05 Sep 2016 10:58:34 -0000

cm4all-beng-proxy (10.27) unstable; urgency=low

  * ssl: disable RC4
  * ssl: ignore the client's cipher preferences
  * ssl: send TLS alert to peer after handshake refusal
  * fix crash when compiled with GCC6

 -- Max Kellermann <mk@cm4all.com>  Mon, 22 Aug 2016 18:34:30 -0000

cm4all-beng-proxy (10.26) unstable; urgency=low

  * bot: recognize WordPress pingbacks as "bot"
  * lb/monitor/expect: delay the receive call by 10ms
  * certdb, bp_cmdline, log-forward: use IPv6 only if available

 -- Max Kellermann <mk@cm4all.com>  Thu, 11 Aug 2016 13:04:23 -0000

cm4all-beng-proxy (10.25) unstable; urgency=low

  * shm: fix double allocation bug which caused session corruption

 -- Max Kellermann <mk@cm4all.com>  Thu, 21 Jul 2016 18:54:12 -0000

cm4all-beng-proxy (10.24) unstable; urgency=low

  * http_client: fix "excess data" error after "100 Continue"

 -- Max Kellermann <mk@cm4all.com>  Wed, 20 Jul 2016 12:25:34 -0000

cm4all-beng-proxy (10.23) unstable; urgency=low

  * cgi: ignore the "Proxy" request header to work around security
    vulnerabilities in several CGI programs
  * http_client: differentiate between "empty response body" and "no body"
  * http_server: log "-" if there is no response body

 -- Max Kellermann <mk@cm4all.com>  Tue, 19 Jul 2016 13:43:34 -0000

cm4all-beng-proxy (10.22) unstable; urgency=low

  * debian/control: add missing dependency on libcm4all-inline-dev
  * http_address: ensure that at least one socket address is specified
  * systemd: implement "reload"

 -- Max Kellermann <mk@cm4all.com>  Mon, 04 Jul 2016 11:12:29 -0000

cm4all-beng-proxy (10.21) unstable; urgency=low

  * session: fix user expiry after defragmentation
  * session: save site name in session file

 -- Max Kellermann <mk@cm4all.com>  Wed, 08 Jun 2016 20:07:13 -0000

cm4all-beng-proxy (10.20) unstable; urgency=low

  * fix nullptr dereference while removing stale "session" parameter

 -- Max Kellermann <mk@cm4all.com>  Wed, 25 May 2016 11:06:38 -0000

cm4all-beng-proxy (10.19) unstable; urgency=low

  * merge release 9.14
  * log the request URI on session realm mismatch
  * omit stale "session" parameter in processed URIs

 -- Max Kellermann <mk@cm4all.com>  Tue, 24 May 2016 17:36:07 -0000

cm4all-beng-proxy (10.18) unstable; urgency=low

  * http_client: fix TLS memory leak / crash bug

 -- Max Kellermann <mk@cm4all.com>  Thu, 19 May 2016 10:49:58 -0000

cm4all-beng-proxy (10.17) unstable; urgency=low

  * spawn/client: handle empty payloads from recvmmsg()

 -- Max Kellermann <mk@cm4all.com>  Mon, 09 May 2016 10:05:55 -0000

cm4all-beng-proxy (10.16) unstable; urgency=low

  * control: enable SO_REUSEADDR on the UDP socket

 -- Max Kellermann <mk@cm4all.com>  Fri, 29 Apr 2016 13:13:31 -0000

cm4all-beng-proxy (10.15) unstable; urgency=low

  * was: fix crash after spawn failure
  * spawn/client: abort worker process when the spawner is gone
  * spawn/client: optimize message receiver
  * spawn/server: retry sending after EAGAIN

 -- Max Kellermann <mk@cm4all.com>  Fri, 29 Apr 2016 09:31:54 -0000

cm4all-beng-proxy (10.14) unstable; urgency=low

  * enable TCP_DEFER_ACCEPT for HTTP and SSL listeners
  * ssl: increase the handshake timeout to 60 seconds
  * lb: log the client IP address

 -- Max Kellermann <mk@cm4all.com>  Thu, 28 Apr 2016 09:24:19 -0000

cm4all-beng-proxy (10.13) unstable; urgency=low

  * was: fix crash after early-crashing WAS process
  * was: fix crash after WAS process has been released
  * ssl: limit the handshake duration
  * beng-proxy: support listening on UNIX domain sockets

 -- Max Kellermann <mk@cm4all.com>  Wed, 27 Apr 2016 18:34:26 -0000

cm4all-beng-proxy (10.12) unstable; urgency=low

  * ssl: reduce allocator fragmentation, cycle another buffer

 -- Max Kellermann <mk@cm4all.com>  Thu, 21 Apr 2016 07:29:51 -0000

cm4all-beng-proxy (10.11) unstable; urgency=low

  * thread_queue: fix race condition
  * ssl: reduce allocator fragmentation

 -- Max Kellermann <mk@cm4all.com>  Mon, 18 Apr 2016 14:51:41 -0000

cm4all-beng-proxy (10.10) unstable; urgency=low

  * merge release 9.13
  * SlicePool: reduce fragmentation

 -- Max Kellermann <mk@cm4all.com>  Tue, 12 Apr 2016 15:12:03 -0000

cm4all-beng-proxy (10.9) unstable; urgency=low

  * merge release 9.12

 -- Max Kellermann <mk@cm4all.com>  Wed, 06 Apr 2016 12:11:38 -0000

cm4all-beng-proxy (10.8) unstable; urgency=low

  * SlicePool: optimize allocation
  * lb: cycle buffers before compressing slice allocator
  * was: fix spurious "Resource temporarily unavailable" warnings

 -- Max Kellermann <mk@cm4all.com>  Wed, 06 Apr 2016 06:35:37 -0000

cm4all-beng-proxy (10.7) unstable; urgency=low

  * lb: fix systemd service start timeout
  * spawn: fix assertion failure when STDERR_PATH fails
  * was: fix use-after-free bug

 -- Max Kellermann <mk@cm4all.com>  Tue, 29 Mar 2016 10:31:34 -0000

cm4all-beng-proxy (10.6) unstable; urgency=low

  * lb: fix false memory leak during shutdown
  * ssl: cycle buffers to reduce allocator fragmentation

 -- Max Kellermann <mk@cm4all.com>  Wed, 23 Mar 2016 14:16:55 -0000

cm4all-beng-proxy (10.5) unstable; urgency=low

  * lb: fix crash due to duplicate OpenSSL initialization by libpq
  * lb: check cert_db.ca_cert settings with --check
  * lb: fix shutdown with --watchdog
  * http_client: fix assertion failure with keep-alive disabled
  * http_server: fix missing "100 Continue"
  * certdb: unwrap key in "new-cert
  * certdb: allow overriding database with /etc/cm4all/beng/certdb.connect
  * spawn: fix assertion failure

 -- Max Kellermann <mk@cm4all.com>  Tue, 08 Mar 2016 16:01:22 -0000

cm4all-beng-proxy (10.4) unstable; urgency=low

  * merge release 9.11
  * spawn: fix uninitialized MOUNT_TMP_TMPFS setting

 -- Max Kellermann <mk@cm4all.com>  Thu, 03 Mar 2016 13:11:49 -0000

cm4all-beng-proxy (10.3) unstable; urgency=low

  * lhttp: fix double free bug
  * lhttp, fcgi: abandon child process after connect failure
  * spawn: wait for spawn process during shutdown
  * {http,filter,nfs}_cache: raise cacheable size limit to 512 kB
  * http_client: reschedule read event after blocking write recovery

 -- Max Kellermann <mk@cm4all.com>  Wed, 02 Mar 2016 14:06:44 -0000

cm4all-beng-proxy (10.2) unstable; urgency=low

  * rubber: remove excessive debugging code to speed up cache flush
  * spawn: fix SETENV breakage
  * spawn: initialize supplementary groups
  * spawn: change to user www-data by default
  * http_client: fix double free bug
  * fcache: raise default expiration to one week
  * systemd: set "Type=notify"

 -- Max Kellermann <mk@cm4all.com>  Tue, 01 Mar 2016 18:43:23 -0000

cm4all-beng-proxy (10.1) unstable; urgency=low

  * merge release 9.10
  * python: add missing constant TRANSLATE_REALM_FROM_AUTH_BASE
  * spawn: dedicated process for spawning child processes
  * fcgi: terminate FastCGI processes with SIGTERM instead of SIGUSR1
  * was: implement response body interruption
  * translation: add packet NO_NEW_PRIVS
  * session: 128 bit session ids
  * emit systemd "READY" notification
  * debian: eliminate the TOI build

 -- Max Kellermann <mk@cm4all.com>  Thu, 25 Feb 2016 23:55:33 -0000

cm4all-beng-proxy (10.0.5) unstable; urgency=low

  * http_client: fix memory leak
  * spawn/prepared: fix environment variable breakage
  * request: fix crash (due to realm regression in 10.0.4)

 -- Max Kellermann <mk@cm4all.com>  Tue, 09 Feb 2016 18:09:43 -0000

cm4all-beng-proxy (10.0.4) unstable; urgency=low

  * istream/dechunk: merge chunk sizes
  * istream/dechunk: fix bogus "closed prematurely" error
  * spawn/JailConfig: fix jail.conf parser regression
  * translate_parser: fix JailCGI home path regression
  * translation: add packet REALM_FROM_AUTH_BASE
  * translation: allow mount options in MOUNT_TMP_TMPFS
  * pipe_filter: add JailCGI support
  * fcgi/stock: fix double free bug
  * http_request: fix connection leak after OpenSSL error
  * ssl/cache: fix two crash bugs
  * ssl/cache: reduce delay from 1s to 200ms
  * ssl/cache: maintain cache only in worker process
  * ssl/cache: support CA chains
  * ssl/factory: support the subjectAltName extension
  * ssl/filter: handle "close notify" alerts
  * certdb: rename PostgreSQL table to singular
  * certdb: load PostgreSQL connect string from lb.conf
  * certdb: support the subjectAltName extension
  * certdb: implement the ACME protocol
  * systemd/lb: disable --watchdog, set Restart=on-failure instead
  * systemd/bp: default to --workers=0, set Restart=on-failure instead

 -- Max Kellermann <mk@cm4all.com>  Thu, 04 Feb 2016 21:12:22 -0000

cm4all-beng-proxy (10.0.3) unstable; urgency=low

  * ssl/cache: populate name cache asynchronously
  * certdb: add command "populate"

 -- Max Kellermann <mk@cm4all.com>  Tue, 12 Jan 2016 10:35:32 -0000

cm4all-beng-proxy (10.0.2) unstable; urgency=low

  * ssl/cache: open multiple PostgreSQL connections on demand
  * ssl/cache: mirror a list of all certificate host names
  * certdb: add command "delete"

 -- Max Kellermann <mk@cm4all.com>  Wed, 06 Jan 2016 11:11:51 -0000

cm4all-beng-proxy (10.0.1) unstable; urgency=low

  * drop support for Debian Squeeze
  * inline_widget: time out after 10 seconds
  * lb: support SSL certificates stored in PostgreSQL database
  * disable the access log by default

 -- Max Kellermann <mk@cm4all.com>  Fri, 18 Dec 2015 18:48:31 -0000

cm4all-beng-proxy (9.16) unstable; urgency=low

  * fix memory leak after resource loader failure
  * was: fix crash on spawn error
  * fcache: check X-CM4all-BENG-User (via REVEAL_USER) in cache lookup

 -- Max Kellermann <mk@cm4all.com>  Tue, 04 Oct 2016 10:44:09 -0000

cm4all-beng-proxy (9.15) unstable; urgency=low

  * cgi: ignore the "Proxy" request header to work around security
    vulnerabilities in several CGI programs
  * http_address: ensure that at least one socket address is specified
  * http_server: update the "raw bytes sent" attribute properly
  * http_client: differentiate between "empty response body" and "no body"
  * http_client: fix "excess data" error after "100 Continue"
  * fcgi: fix assertion failure
  * shm: fix double allocation bug which caused session corruption
  * session: fix user expiry after defragmentation
  * omit stale "session" parameter in processed URIs
  * bot: recognize WordPress pingbacks as "bot"
  * fix crash when compiled with GCC6
  * bp: raise default connection limit to 32k
  * systemd: set default NOFILE limits to 256k
  * systemd: enable crash dumps

 -- Max Kellermann <mk@cm4all.com>  Thu, 08 Sep 2016 14:25:37 -0000

cm4all-beng-proxy (9.14) unstable; urgency=low

  * merge release 8.13
  * was: fix crash on malformed STATUS packet

 -- Max Kellermann <mk@cm4all.com>  Fri, 20 May 2016 15:43:48 -0000

cm4all-beng-proxy (9.13) unstable; urgency=low

  * merge release 8.12
  * lb: fix false memory leak during shutdown

 -- Max Kellermann <mk@cm4all.com>  Tue, 12 Apr 2016 13:03:18 -0000

cm4all-beng-proxy (9.12) unstable; urgency=low

  * header-forward: fix duplicate "Location" header

 -- Max Kellermann <mk@cm4all.com>  Wed, 06 Apr 2016 12:09:46 -0000

cm4all-beng-proxy (9.11) unstable; urgency=low

  * merge release 8.11

 -- Max Kellermann <mk@cm4all.com>  Thu, 03 Mar 2016 13:03:41 -0000

cm4all-beng-proxy (9.10) unstable; urgency=low

  * merge release 8.10

 -- Max Kellermann <mk@cm4all.com>  Wed, 24 Feb 2016 11:46:38 -0000

cm4all-beng-proxy (9.9) unstable; urgency=low

  * merge release 8.9

 -- Max Kellermann <mk@cm4all.com>  Tue, 23 Feb 2016 15:56:21 -0000

cm4all-beng-proxy (9.8) unstable; urgency=low

  * merge release 8.8

 -- Max Kellermann <mk@cm4all.com>  Tue, 16 Feb 2016 11:30:47 -0000

cm4all-beng-proxy (9.7) unstable; urgency=low

  * merge release 8.7
  * http_request: fix connection leak after OpenSSL error

 -- Max Kellermann <mk@cm4all.com>  Tue, 26 Jan 2016 15:56:31 -0000

cm4all-beng-proxy (9.6) unstable; urgency=low

  * systemd: log to systemd-journald by default
  * header_forward: fix duplicate "Location" header
  * "--access-logger=null" disables the access log
  * widget: log Set-Cookie without host

 -- Max Kellermann <mk@cm4all.com>  Thu, 17 Dec 2015 22:15:04 -0000

cm4all-beng-proxy (9.5) unstable; urgency=low

  * merge release 4.23
  * auth: send the LISTENER_TAG packet with AUTH requests

 -- Max Kellermann <mk@cm4all.com>  Tue, 15 Dec 2015 13:46:36 -0000

cm4all-beng-proxy (9.4) unstable; urgency=low

  * processor: fix crash bug
  * ajp: fix bogus error "Peer closed the socket prematurely"
  * fcgi: fail after receiving excess data at end of response body
  * fcgi: fix assertion failure on i386
  * was: fold header name case
  * was: announce request body length as early as possible
  * was: fix crash bug with empty response

 -- Max Kellermann <mk@cm4all.com>  Thu, 19 Nov 2015 11:28:59 -0000

cm4all-beng-proxy (9.3) unstable; urgency=low

  * fcgi: fix buffer overflow with large response body
  * header_forward: always forward "Allow"

 -- Max Kellermann <mk@cm4all.com>  Tue, 17 Nov 2015 00:33:20 -0000

cm4all-beng-proxy (9.2) unstable; urgency=low

  * translate_client: fix crash bug

 -- Max Kellermann <mk@cm4all.com>  Mon, 16 Nov 2015 08:38:02 -0000

cm4all-beng-proxy (9.1) unstable; urgency=low

  * feature freeze
  * http_client: response body allows optimized socket writes
  * http_cache: response body allows optimized socket writes
  * fcgi: fix stall bug
  * fcgi: optimized response body chunking
  * fcgi: don't send empty PARAMS packet when request headers are empty
  * handler: use lstat() for FILE_NOT_FOUND
  * client_balancer: fix memory leak
  * istream: fix assertion failure
  * istream_tee: fix size miscalculation
  * nfs_stock: fix assertion failure
  * translate_cache: optimize memory usage
  * reduce fork() overhead

 -- Max Kellermann <mk@cm4all.com>  Fri, 13 Nov 2015 00:50:52 -0000

cm4all-beng-proxy (9.0.9) unstable; urgency=low

  * tstock: fix libevent crash on connection failure
  * tstock: fix hanging process during shutdown
  * request_session: don't send cleared session id of ignored session
  * pipe_stock: fix EBADF error due to malformed pointer cast
  * http_{client,server}: optimize chunked socket writes

 -- Max Kellermann <mk@cm4all.com>  Fri, 06 Nov 2015 23:39:50 -0000

cm4all-beng-proxy (9.0.8) unstable; urgency=low

  * child_stock: fix crash bug
  * translate_stock: fix use-after-free crash bug

 -- Max Kellermann <mk@cm4all.com>  Thu, 05 Nov 2015 15:14:43 -0000

cm4all-beng-proxy (9.0.7) unstable; urgency=low

  * merge release 8.6
  * ajp: fix regression after code refactoring
  * http_{client,server}: optimize socket writes
  * translate_stock: configurable stock limit, defaulting to 64
  * translate_cache: fix crash bug when cache is disabled
  * errdoc: fix crash bug when aborting error document generator

 -- Max Kellermann <mk@cm4all.com>  Wed, 04 Nov 2015 21:50:44 -0000

cm4all-beng-proxy (9.0.6) unstable; urgency=low

  * debian/rules: cross-compiler support
  * debian: build with gcc 5 on Debian Stretch
  * processor: fix broken URI rewrite after <script> due to inverted check
  * widget: log class name

 -- Max Kellermann <mk@cm4all.com>  Fri, 16 Oct 2015 10:21:42 -0000

cm4all-beng-proxy (9.0.5) unstable; urgency=low

  * merge release 8.5

 -- Max Kellermann <mk@cm4all.com>  Mon, 12 Oct 2015 10:44:20 -0000

cm4all-beng-proxy (9.0.4) unstable; urgency=low

  * xml_parser: fix assertion failure on abort
  * css_parser: fix buffer overflow due to off-by-one check

 -- Max Kellermann <mk@cm4all.com>  Thu, 08 Oct 2015 19:32:07 -0000

cm4all-beng-proxy (9.0.3) unstable; urgency=low

  * fcgi: fix uninitialized variable
  * processor: fix heap corruption due to wrong string length

 -- Max Kellermann <mk@cm4all.com>  Wed, 07 Oct 2015 19:56:05 -0000

cm4all-beng-proxy (9.0.2) unstable; urgency=low

  * translation: packet REVEAL_USER sends X-CM4all-BENG-User to filter

 -- Max Kellermann <mk@cm4all.com>  Mon, 05 Oct 2015 19:08:22 -0000

cm4all-beng-proxy (9.0.1) unstable; urgency=low

  * merge release 8.4
  * translation: add header group "LINK"
  * translation: add packet MOUNT_TMPFS
  * fix spurious BIND_MOUNT_RW failures

 -- Max Kellermann <mk@cm4all.com>  Fri, 02 Oct 2015 15:36:42 -0000

cm4all-beng-proxy (8.13) unstable; urgency=low

  * http_client: fix TLS memory leak
  * http_client: fix assertion failure with keep-alive disabled
  * was: fix crash after early-crashing WAS process
  * lb: fix false memory leak during shutdown
  * http_server: fix missing "100 Continue"
  * {http,filter,nfs}_cache: raise cacheable size limit to 512 kB
  * fcache: raise default expiration to one week
  * rubber: remove excessive debugging code to speed up cache flush

 -- Max Kellermann <mk@cm4all.com>  Fri, 20 May 2016 15:34:32 -0000

cm4all-beng-proxy (8.12) unstable; urgency=low

  * was: fix crash on malformed STATUS packet
  * was: allow 16 bit STATUS packet

 -- Max Kellermann <mk@cm4all.com>  Tue, 12 Apr 2016 12:28:21 -0000

cm4all-beng-proxy (8.11) unstable; urgency=low

  * http_client: fix assertion failure with TLS
  * lhttp, fcgi: abandon child process after connect failure
  * http_client: reschedule read event after blocking write recovery

 -- Max Kellermann <mk@cm4all.com>  Thu, 03 Mar 2016 12:59:50 -0000

cm4all-beng-proxy (8.10) unstable; urgency=low

  * was/input: verify the announced LENGTH
  * was/input: fix the "available" formula

 -- Max Kellermann <mk@cm4all.com>  Wed, 24 Feb 2016 11:31:50 -0000

cm4all-beng-proxy (8.9) unstable; urgency=low

  * istream/catch: fix another assertion failure

 -- Max Kellermann <mk@cm4all.com>  Tue, 23 Feb 2016 15:52:46 -0000

cm4all-beng-proxy (8.8) unstable; urgency=low

  * istream/catch: fix assertion failure

 -- Max Kellermann <mk@cm4all.com>  Tue, 16 Feb 2016 11:21:25 -0000

cm4all-beng-proxy (8.7) unstable; urgency=low

  * cgi, pipe: fix off-by-one bug in stderr filter

 -- Max Kellermann <mk@cm4all.com>  Tue, 26 Jan 2016 15:55:03 -0000

cm4all-beng-proxy (8.6) unstable; urgency=low

  * merge release 7.9

 -- Max Kellermann <mk@cm4all.com>  Mon, 26 Oct 2015 09:48:00 -0000

cm4all-beng-proxy (8.5) unstable; urgency=low

  * css_parser: fix buffer overflow due to off-by-one check
  * fcgi: fix uninitialized variable
  * fix spurious BIND_MOUNT_RW failures
  * fix two crashes due to malformed URI escapes

 -- Max Kellermann <mk@cm4all.com>  Mon, 12 Oct 2015 10:20:32 -0000

cm4all-beng-proxy (8.4) unstable; urgency=low

  * was: fix another memory leak

 -- Max Kellermann <mk@cm4all.com>  Fri, 02 Oct 2015 11:05:21 -0000

cm4all-beng-proxy (8.3) unstable; urgency=low

  * was: fix several memory leaks

 -- Max Kellermann <mk@cm4all.com>  Fri, 02 Oct 2015 09:54:09 -0000

cm4all-beng-proxy (8.2) unstable; urgency=low

  * debian/control: add "Breaks" on old translation servers to avoid
    runtime breakages due to broken widget descriptors; the translation
    server 1.9.1 contains a workaround
  * translate_parser: fix crash after malformed/misplaced
    UNTRUSTED_*_SITE_SUFFIX packet

 -- Max Kellermann <mk@cm4all.com>  Fri, 25 Sep 2015 12:55:18 -0000

cm4all-beng-proxy (8.1) unstable; urgency=low

  * feature freeze
  * fb_pool: compress I/O buffers periodically
  * http_cache, fcache, nfs_cache: compress the cache periodically

 -- Max Kellermann <mk@cm4all.com>  Tue, 22 Sep 2015 17:26:06 -0000

cm4all-beng-proxy (8.0.13) unstable; urgency=low

  * merge release 7.8
  * translation: support writable bind mounts (BIND_MOUNT_RW)
  * translation: add packet UNTRUSTED_RAW_SITE_SUFFIX
  * ssl: initialize OpenSSL engines
  * rewrite_uri: support "https://" and "//" URIs
  * regex: fix double free bug

 -- Max Kellermann <mk@cm4all.com>  Tue, 22 Sep 2015 08:00:20 -0000

cm4all-beng-proxy (8.0.12) unstable; urgency=low

  * merge release 7.7
  * rubber: optimized hole search
  * rubber: simplified defragmentation on tail allocation

 -- Max Kellermann <mk@cm4all.com>  Thu, 17 Sep 2015 20:41:59 -0000

cm4all-beng-proxy (8.0.11) unstable; urgency=low

  * regex: fix move operator, fixes spurious "Invalid regex capture"

 -- Max Kellermann <mk@cm4all.com>  Thu, 03 Sep 2015 13:08:16 -0000

cm4all-beng-proxy (8.0.10) unstable; urgency=low

  * regex: mismatching optional capture expands to empty string
  * regex: work around problem with mismatching optional last capture
  * request: avoid compressing the response body twice

 -- Max Kellermann <mk@cm4all.com>  Wed, 02 Sep 2015 15:56:38 -0000

cm4all-beng-proxy (8.0.9) unstable; urgency=low

  * merge release 7.6
  * regex: fix off-by-one error in capture range check

 -- Max Kellermann <mk@cm4all.com>  Tue, 01 Sep 2015 13:57:06 -0000

cm4all-beng-proxy (8.0.8) unstable; urgency=low

  * tcache: fix crash on regex mismatch

 -- Max Kellermann <mk@cm4all.com>  Mon, 31 Aug 2015 05:35:14 -0000

cm4all-beng-proxy (8.0.7) unstable; urgency=low

  * merge release 7.5
  * regex: fix spurious compile failures
  * fcache: include actual body data in stats
  * nfs_cache: add stats
  * fix several crash bugs with malformed URI escapes
  * control/stats: add cache brutto sizes
  * control/stats: add I/O buffers size

 -- Max Kellermann <mk@cm4all.com>  Thu, 27 Aug 2015 22:11:02 -0000

cm4all-beng-proxy (8.0.6) unstable; urgency=low

  * translation: decouple REGEX_UNESCAPE from INVERSE_REGEX

 -- Max Kellermann <mk@cm4all.com>  Tue, 25 Aug 2015 09:57:23 -0000

cm4all-beng-proxy (8.0.5) unstable; urgency=low

  * translation: add packet INVERSE_REGEX_UNESCAPE

 -- Max Kellermann <mk@cm4all.com>  Mon, 24 Aug 2015 16:58:16 -0000

cm4all-beng-proxy (8.0.4) unstable; urgency=low

  * translate_client: fix crash due to uninitialized variable

 -- Max Kellermann <mk@cm4all.com>  Fri, 21 Aug 2015 11:26:40 -0000

cm4all-beng-proxy (8.0.3) unstable; urgency=low

  * translation: add login packet SERVICE
  * translation: login allows packet LISTENER_TAG
  * translation: protocol v3 uses anchored regex
  * regex: disable the "multi-line" option
  * regex: switch to the PCRE library

 -- Max Kellermann <mk@cm4all.com>  Mon, 17 Aug 2015 14:31:32 -0000

cm4all-beng-proxy (8.0.2) unstable; urgency=low

  * translation: add packets LOGIN, PASSWORD, UID_GID
  * translation: native Refence support

 -- Max Kellermann <mk@cm4all.com>  Thu, 06 Aug 2015 11:15:58 -0000

cm4all-beng-proxy (8.0.1) unstable; urgency=low

  * cgi, pipe: log PID in stderr output
  * translation: add packets AUTO_GZIP, INTERNAL_REDIRECT

 -- Max Kellermann <mk@cm4all.com>  Fri, 24 Jul 2015 10:27:51 -0000

cm4all-beng-proxy (7.9) unstable; urgency=low

  * merge release 6.12

 -- Max Kellermann <mk@cm4all.com>  Mon, 26 Oct 2015 09:37:41 -0000

cm4all-beng-proxy (7.8) unstable; urgency=low

  * support SESSION_SITE in processor

 -- Max Kellermann <mk@cm4all.com>  Mon, 21 Sep 2015 12:26:13 -0000

cm4all-beng-proxy (7.7) unstable; urgency=low

  * merge release 6.11

 -- Max Kellermann <mk@cm4all.com>  Thu, 17 Sep 2015 19:08:50 -0000

cm4all-beng-proxy (7.6) unstable; urgency=low

  * merge release 6.10
  * fcache: include actual body data in stats
  * nfs_cache: add stats
  * control/stats: add cache brutto sizes
  * control/stats: add I/O buffers size

 -- Max Kellermann <mk@cm4all.com>  Tue, 01 Sep 2015 12:48:48 -0000

cm4all-beng-proxy (7.5) unstable; urgency=low

  * merge release 6.9

 -- Max Kellermann <mk@cm4all.com>  Thu, 27 Aug 2015 14:30:18 -0000

cm4all-beng-proxy (7.4) unstable; urgency=low

  * merge release 6.8
  * tcache: fix minor memory leak

 -- Max Kellermann <mk@cm4all.com>  Wed, 26 Aug 2015 13:29:42 -0000

cm4all-beng-proxy (7.3) unstable; urgency=low

  * merge release 6.7

 -- Max Kellermann <mk@cm4all.com>  Wed, 22 Jul 2015 21:18:30 -0000

cm4all-beng-proxy (7.2) unstable; urgency=low

  * translation: allow REGEX_ON_{HOST,USER}_URI with INVERSE_REGEX

 -- Max Kellermann <mk@cm4all.com>  Fri, 17 Jul 2015 06:53:50 -0000

cm4all-beng-proxy (7.1) unstable; urgency=low

  * feature freeze
  * translation: WANT supports USER
  * translation: add packet REGEX_ON_USER_URI

 -- Max Kellermann <mk@cm4all.com>  Tue, 14 Jul 2015 20:46:43 -0000

cm4all-beng-proxy (7.0.10) unstable; urgency=low

  * fix crash on "Cache-Control: only-if-cached"
  * fix worker respawn

 -- Max Kellermann <mk@cm4all.com>  Sat, 11 Jul 2015 10:19:11 -0000

cm4all-beng-proxy (7.0.9) unstable; urgency=low

  * istream_escape: fix crash bug when last byte is escaped
  * stats: don't crash master process on CONTROL_STATS
  * debian/rules: add kludge to support dh_python2 on Squeeze

 -- Max Kellermann <mk@cm4all.com>  Thu, 09 Jul 2015 11:40:12 -0000

cm4all-beng-proxy (7.0.8) unstable; urgency=low

  * translation: add packets EXPAND_HOME, EXPAND_STDERR_PATH
  * translation: apply EXPAND_URI to CGI addresses
  * session: fix crash while invalidating widget session

 -- Max Kellermann <mk@cm4all.com>  Thu, 25 Jun 2015 13:29:01 -0000

cm4all-beng-proxy (7.0.7) unstable; urgency=low

  * translation: add packet AUTO_DEFLATE
  * istream_deflate: fix stalled stream
  * tcache: expand uncacheable responses

 -- Max Kellermann <mk@cm4all.com>  Wed, 24 Jun 2015 11:43:47 -0000

cm4all-beng-proxy (7.0.6) unstable; urgency=low

  * tcache: expand responses of uncacheable requests

 -- Max Kellermann <mk@cm4all.com>  Fri, 19 Jun 2015 13:02:32 -0000

cm4all-beng-proxy (7.0.5) unstable; urgency=low

  * merge release 6.6
  * control: flush the whole translation cache if the TCACHE_INVALIDATE
    payload is empty
  * namespace: support IPC namespaces

 -- Max Kellermann <mk@cm4all.com>  Thu, 11 Jun 2015 16:31:34 -0000

cm4all-beng-proxy (7.0.4) unstable; urgency=low

  * handler: send LISTENER_TAG if translation protocol version is not yet
    negotiated
  * handler: bypass translation cache during protocol version negotiation

 -- Max Kellermann <mk@cm4all.com>  Thu, 28 May 2015 13:10:12 -0000

cm4all-beng-proxy (7.0.3) unstable; urgency=low

  * handler: more "verbose_response" messages
  * handler: return "502 Bad Gateway" on translation server error
  * translation: protocol v2 always transmits LISTENER_TAG
  * translation: add packets REGEX_ON_HOST_URI, SESSION_SITE
  * session_manager: fix bogus assertion failure in cleanup
  * build with libwas 1.0

 -- Max Kellermann <mk@cm4all.com>  Wed, 20 May 2015 16:41:44 -0000

cm4all-beng-proxy (7.0.2) unstable; urgency=low

  * merge release 6.5
  * require Boost 1.49

 -- Max Kellermann <mk@cm4all.com>  Wed, 29 Apr 2015 11:43:57 -0000

cm4all-beng-proxy (7.0.1) unstable; urgency=low

  * forward the "Accept-Ranges" response header
  * forward the "Range" request header
  * forward the request headers "Accept-Charset" and "Accept-Encoding" to
    frame widgets

 -- Max Kellermann <mk@cm4all.com>  Fri, 13 Mar 2015 16:53:29 -0000

cm4all-beng-proxy (6.12) unstable; urgency=low

  * css_parser: fix buffer overflow due to off-by-one check
  * fcgi: fix uninitialized variable
  * was: fix error after blocking send on control channel
  * fb_pool: compress I/O buffers periodically
  * ssl: initialize OpenSSL engines
  * support SESSION_SITE in processor
  * lb: never forward headers X-CM4all-BENG-Peer-Subject and
    X-CM4all-BENG-Peer-Issuer-Subject

 -- Max Kellermann <mk@cm4all.com>  Mon, 26 Oct 2015 09:34:09 -0000

cm4all-beng-proxy (6.11) unstable; urgency=low

  * fcgi_client: fix hang after error logger failure

 -- Max Kellermann <mk@cm4all.com>  Thu, 17 Sep 2015 19:06:14 -0000

cm4all-beng-proxy (6.10) unstable; urgency=low

  * translate_parser: allow absolute LOCAL_URI
  * uri-verify: don't check the query string
  * bp_control: let worker handle control packets in single-worker mode
  * stock: fix "outgoing_connections" being always zero in control stats
  * lb_stats: include TCP connections in "outgoing_connections"

 -- Max Kellermann <mk@cm4all.com>  Tue, 01 Sep 2015 11:51:11 -0000

cm4all-beng-proxy (6.9) unstable; urgency=low

  * fcgi_client: ignore STDERR packets in size calculation

 -- Max Kellermann <mk@cm4all.com>  Thu, 27 Aug 2015 14:04:04 -0000

cm4all-beng-proxy (6.8) unstable; urgency=low

  * tcache: verify URI after cache miss

 -- Max Kellermann <mk@cm4all.com>  Wed, 26 Aug 2015 12:32:19 -0000

cm4all-beng-proxy (6.7) unstable; urgency=low

  * ssl: fix certificate chain with Server Name Indication
  * lb: fix hang during shutdown

 -- Max Kellermann <mk@cm4all.com>  Wed, 22 Jul 2015 20:47:55 -0000

cm4all-beng-proxy (6.6) unstable; urgency=low

  * debian/rules: remove remaining python-central invocation
  * init: enable session_save_path by default if
    /var/run/cm4all/beng-proxy exists
  * init: read /etc/default/cm4all-beng-proxy.local
  * namespace: set "setgroups=deny" for Linux 3.18+
  * namespace: retry with mount flag "noexec" if mounting fails
  * build with libwas 1.0

 -- Max Kellermann <mk@cm4all.com>  Thu, 11 Jun 2015 15:22:14 -0000

cm4all-beng-proxy (6.5) unstable; urgency=low

  * debian: improve clang build-dependency
  * debian: migrate from python-central to dh_python2
  * debian: add missing dependency on python-twisted-names

 -- Max Kellermann <mk@cm4all.com>  Mon, 27 Apr 2015 15:27:10 -0000

cm4all-beng-proxy (6.4) unstable; urgency=low

  * widget: fix "Range" request headers with non-default view

 -- Max Kellermann <mk@cm4all.com>  Fri, 10 Apr 2015 12:28:47 -0000

cm4all-beng-proxy (6.3) unstable; urgency=low

  * forward the request headers "If-Modified-Since", "If-Unmodified-Since",
    "If-Match", "If-None-Match" and "If-Range" to frame widgets
  * session: improve session cleanup reliability
  * lb: verify SSL certificates in --check
  * ssl: reduce CPU overhead during TLS handshake

 -- Max Kellermann <mk@cm4all.com>  Tue, 24 Mar 2015 16:56:00 -0000

cm4all-beng-proxy (6.2) unstable; urgency=low

  * merge release 5.16

 -- Max Kellermann <mk@cm4all.com>  Wed, 18 Mar 2015 10:11:04 -0000

cm4all-beng-proxy (6.1) unstable; urgency=low

  * feature freeze

 -- Max Kellermann <mk@cm4all.com>  Thu, 05 Mar 2015 10:57:18 -0000

cm4all-beng-proxy (6.0.16) unstable; urgency=low

  * don't drop WANT request packet in repeated translation

 -- Max Kellermann <mk@cm4all.com>  Mon, 02 Mar 2015 08:38:49 -0000

cm4all-beng-proxy (6.0.15) unstable; urgency=low

  * widget: support the CONTENT_TYPE_LOOKUP protocol
  * CGI: disable request URI forwarding if there's a SCRIPT_NAME

 -- Max Kellermann <mk@cm4all.com>  Tue, 24 Feb 2015 16:44:37 -0000

cm4all-beng-proxy (6.0.14) unstable; urgency=low

  * merge release 5.15

 -- Max Kellermann <mk@cm4all.com>  Mon, 23 Feb 2015 12:48:39 -0000

cm4all-beng-proxy (6.0.13) unstable; urgency=low

  * don't steal the X-CM4all-View header from the HTTP cache

 -- Max Kellermann <mk@cm4all.com>  Fri, 20 Feb 2015 11:35:10 -0000

cm4all-beng-proxy (6.0.12) unstable; urgency=low

  * fcgi: don't redirect stderro to /dev/null
  * handler: reserve request body for focused widget even if processor
    disabled
  * remove the X-CM4all-View header after using it
  * headers: add group "TRANSFORMATION"
  * translation: add packet EXPAND_HEADER

 -- Max Kellermann <mk@cm4all.com>  Thu, 19 Feb 2015 15:36:19 -0000

cm4all-beng-proxy (6.0.11) unstable; urgency=low

  * translation: add packet EXPAND_READ_FILE
  * control: add command CONTROL_FADE_CHILDREN

 -- Max Kellermann <mk@cm4all.com>  Tue, 17 Feb 2015 12:02:40 -0000

cm4all-beng-proxy (6.0.10) unstable; urgency=low

  * merge release 5.14
  * translation: add packets NON_BLOCKING, READ_FILE

 -- Max Kellermann <mk@cm4all.com>  Fri, 13 Feb 2015 17:24:35 -0000

cm4all-beng-proxy (6.0.9) unstable; urgency=low

  * namespace_options: improved PIVOT_ROOT error message
  * translation: add packet EXPAND_BIND_MOUNT

 -- Max Kellermann <mk@cm4all.com>  Wed, 11 Feb 2015 11:36:51 -0000

cm4all-beng-proxy (6.0.8) unstable; urgency=low

  * debian: remove translation server demo packages
  * init: change default translation server address to @translation
  * translation: add packet EXPAND_COOKIE_HOST

 -- Max Kellermann <mk@cm4all.com>  Tue, 10 Feb 2015 12:24:22 -0000

cm4all-beng-proxy (6.0.7) unstable; urgency=low

  * translation: add packet LISTENER_TAG

 -- Max Kellermann <mk@cm4all.com>  Mon, 09 Feb 2015 11:02:06 -0000

cm4all-beng-proxy (6.0.6) unstable; urgency=low

  * http_server, http_client: reduce overhead of proxying chunked body

 -- Max Kellermann <mk@cm4all.com>  Fri, 06 Feb 2015 07:44:17 -0000

cm4all-beng-proxy (6.0.5) unstable; urgency=low

  * merge release 5.13
  * translate_client: check for PROBE_PATH_SUFFIXES without PROBE_SUFFIX
  * fix stack overflow on PROBE_SUFFIXES loop

 -- Max Kellermann <mk@cm4all.com>  Thu, 05 Feb 2015 13:30:21 -0000

cm4all-beng-proxy (6.0.4) unstable; urgency=low

  * hstock: fix memory leak
  * response: fix crash on invalid X-CM4all-View header
  * translation: add packets AUTH_FILE, EXPAND_AUTH_FILE,
    APPEND_AUTH, EXPAND_APPEND_AUTH
  * log unknown view names in X-CM4all-View

 -- Max Kellermann <mk@cm4all.com>  Wed, 04 Feb 2015 22:16:07 -0000

cm4all-beng-proxy (6.0.3) unstable; urgency=low

  * support response header X-CM4all-View for all responses
  * reduce fork overhead by dropping NFS cache
  * reduce I/O multi-threading overhead

 -- Max Kellermann <mk@cm4all.com>  Tue, 03 Feb 2015 14:50:27 -0000

cm4all-beng-proxy (6.0.2) unstable; urgency=low

  * translate_client: allow BASE="/" (regression fix)

 -- Max Kellermann <mk@cm4all.com>  Mon, 02 Feb 2015 11:32:01 -0000

cm4all-beng-proxy (6.0.1) unstable; urgency=low

  * translation: add packets EXPAND_DOCUMENT_ROOT, PROBE_PATH_SUFFIXES

 -- Max Kellermann <mk@cm4all.com>  Thu, 29 Jan 2015 22:32:02 -0000

cm4all-beng-proxy (5.16) unstable; urgency=low

  * net: fix crash due to parsing '@' twice
  * net: fix another off-by-one bug in local socket addresses
  * random: fix partial entropy collection
  * http_server: support method PATCH (RFC 5789)

 -- Max Kellermann <mk@cm4all.com>  Wed, 18 Mar 2015 09:56:43 -0000

cm4all-beng-proxy (5.15) unstable; urgency=low

  * ssl_client: fix crash on request with Keep-Alive disabled

 -- Max Kellermann <mk@cm4all.com>  Mon, 23 Feb 2015 12:44:50 -0000

cm4all-beng-proxy (5.14) unstable; urgency=low

  * merge release 4.22

 -- Max Kellermann <mk@cm4all.com>  Wed, 11 Feb 2015 20:50:41 -0000

cm4all-beng-proxy (5.13) unstable; urgency=low

  * ssl: throttle when OpenSSL buffer grows too large

 -- Max Kellermann <mk@cm4all.com>  Thu, 05 Feb 2015 10:14:15 -0000

cm4all-beng-proxy (5.12) unstable; urgency=low

  * merge release 4.21

 -- Max Kellermann <mk@cm4all.com>  Thu, 22 Jan 2015 16:42:55 -0000

cm4all-beng-proxy (5.11) unstable; urgency=low

  * merge release 4.20
  * ssl: disable weak ciphers

 -- Max Kellermann <mk@cm4all.com>  Fri, 16 Jan 2015 12:20:58 -0000

cm4all-beng-proxy (5.10) unstable; urgency=low

  * fix cookie mangling in CGI handlers

 -- Max Kellermann <mk@cm4all.com>  Wed, 14 Jan 2015 21:45:01 -0000

cm4all-beng-proxy (5.9) unstable; urgency=low

  * merge release 4.19
  * log-tee: new access logger

 -- Max Kellermann <mk@cm4all.com>  Wed, 24 Sep 2014 14:41:51 -0000

cm4all-beng-proxy (5.8) unstable; urgency=low

  * fcache: work around assertion failure

 -- Max Kellermann <mk@cm4all.com>  Thu, 18 Sep 2014 17:47:40 -0000

cm4all-beng-proxy (5.7) unstable; urgency=low

  * was_client: fix crash bug

 -- Max Kellermann <mk@cm4all.com>  Wed, 17 Sep 2014 18:39:12 -0000

cm4all-beng-proxy (5.6) unstable; urgency=low

  * ssl_filter: fix stalled connection

 -- Max Kellermann <mk@cm4all.com>  Wed, 17 Sep 2014 06:43:12 -0000

cm4all-beng-proxy (5.5) unstable; urgency=low

  * merge release 4.18

 -- Max Kellermann <mk@cm4all.com>  Fri, 12 Sep 2014 10:30:14 -0000

cm4all-beng-proxy (5.4) unstable; urgency=low

  * merge release 4.16

 -- Max Kellermann <mk@cm4all.com>  Wed, 10 Sep 2014 06:19:42 -0000

cm4all-beng-proxy (5.3) unstable; urgency=low

  * child_manager: fix tree insertion bug
  * http_server: fix logger assertion failure

 -- Max Kellermann <mk@cm4all.com>  Fri, 29 Aug 2014 18:50:09 -0000

cm4all-beng-proxy (5.2) unstable; urgency=low

  * was_input: fix assertion failure

 -- Max Kellermann <mk@cm4all.com>  Fri, 29 Aug 2014 11:30:37 -0000

cm4all-beng-proxy (5.1) unstable; urgency=low

  * merge release 4.15
  * net: fix off-by-one bug in local socket addresses

 -- Max Kellermann <mk@cm4all.com>  Fri, 29 Aug 2014 08:55:55 -0000

cm4all-beng-proxy (5.0.14) unstable; urgency=low

  * buffered_socket: reduce memory usage
  * ssl_filter: reduce memory usage further

 -- Max Kellermann <mk@cm4all.com>  Wed, 13 Aug 2014 11:01:56 -0000

cm4all-beng-proxy (5.0.13) unstable; urgency=low

  * merge release 4.14
  * ssl_filter: reduce memory usage

 -- Max Kellermann <mk@cm4all.com>  Fri, 08 Aug 2014 17:45:33 -0000

cm4all-beng-proxy (5.0.12) unstable; urgency=low

  * merge release 4.13
  * http_cache: fix memcached crash bug
  * lb: SIGHUP flushes the SSL session cache
  * ssl_factory: reduce memory usage

 -- Max Kellermann <mk@cm4all.com>  Tue, 05 Aug 2014 12:53:05 -0000

cm4all-beng-proxy (5.0.11) unstable; urgency=low

  * merge release 4.11
  * http_{client,server}: support WebSocket (RFC 6455)

 -- Max Kellermann <mk@cm4all.com>  Tue, 29 Jul 2014 20:31:30 -0000

cm4all-beng-proxy (5.0.10) unstable; urgency=low

  * merge release 4.10
  * http_server: don't disable keep-alive when discarding optional request
    body ("Expect: 100-continue")

 -- Max Kellermann <mk@cm4all.com>  Wed, 23 Jul 2014 17:51:02 -0000

cm4all-beng-proxy (5.0.9) unstable; urgency=low

  * merge release 4.9
  * translation: CONTENT_TYPE_LOOKUP response may contain transformations

 -- Max Kellermann <mk@cm4all.com>  Mon, 21 Jul 2014 16:37:34 -0000

cm4all-beng-proxy (5.0.8) unstable; urgency=low

  * merge release 4.8
  * translation: new packet AUTO_GZIPPED

 -- Max Kellermann <mk@cm4all.com>  Fri, 18 Jul 2014 19:04:45 -0000

cm4all-beng-proxy (5.0.7) unstable; urgency=low

  * lb: add per-listener option "verbose_response"
  * header_forward: another COOKIE=BOTH forwarding bug fix
  * translation: new packets REQUEST_HEADER, EXPAND_REQUEST_HEADER

 -- Max Kellermann <mk@cm4all.com>  Fri, 11 Jul 2014 13:46:08 -0000

cm4all-beng-proxy (5.0.6) unstable; urgency=low

  * merge release 4.7
  * translation: add packet EXPAND_SITE

 -- Max Kellermann <mk@cm4all.com>  Wed, 02 Jul 2014 12:58:55 +0200

cm4all-beng-proxy (5.0.5) unstable; urgency=low

  * translation: add packet EXPAND_URI
  * tcache: VALIDATE_MTIME=0 matches when the file does not exist

 -- Max Kellermann <mk@cm4all.com>  Mon, 30 Jun 2014 14:15:02 -0000

cm4all-beng-proxy (5.0.4) unstable; urgency=low

  * merge release 4.6

 -- Max Kellermann <mk@cm4all.com>  Wed, 25 Jun 2014 13:05:26 -0000

cm4all-beng-proxy (5.0.3) unstable; urgency=low

  * tcache: optimize invalidation with host filter
  * tcache: optimize invalidation with site filter

 -- Max Kellermann <mk@cm4all.com>  Tue, 24 Jun 2014 20:24:25 -0000

cm4all-beng-proxy (5.0.2) unstable; urgency=low

  * merge release 4.5
  * session: fix potential crash on shared memory exhaustion
  * session: really purge new sessions first
  * translate_client: strict HEADER_FORWARD checks
  * translate_client: fix the COOKIE=BOTH parser
  * header_forward: fix COOKIE=BOTH forwarding

 -- Max Kellermann <mk@cm4all.com>  Mon, 16 Jun 2014 14:26:06 -0000

cm4all-beng-proxy (5.0.1) unstable; urgency=low

  * processor: allow Content-Type application/xml
  * was, pipe_filter: don't inherit environment variables
  * pipe_filter: fix command-line argument corruption bug
  * pipe_filter: support custom environment variables
  * translation: SETENV sets environment vars for FastCGI and WAS
  * header_forward: add mode COOKIE=BOTH

 -- Max Kellermann <mk@cm4all.com>  Fri, 06 Jun 2014 13:41:44 -0000

cm4all-beng-proxy (4.23) unstable; urgency=low

  * http_server: support method PATCH (RFC 5789)
  * session: fix expiration timer
  * session: allocate 64k sessions (was 32k)
  * session: work around high CPU usage due to session purging
  * request_session: don't send cleared session id of ignored session
  * ajp: fix bogus error "Peer closed the socket prematurely"
  * fcgi: fix uninitialized variable
  * fcgi: fix hang after error logger failure
  * fcgi: ignore STDERR packets in size calculation
  * header_forward: always forward "Allow"
  * translate_cache: optimize memory usage
  * css_parser: fix buffer overflow due to off-by-one check
  * support SESSION_SITE in processor
  * lb: fix hang during shutdown
  * namespace: retry with mount flag "noexec" if mounting fails
  * random: fix partial entropy collection

 -- Max Kellermann <mk@cm4all.com>  Fri, 04 Dec 2015 16:52:26 -0000

cm4all-beng-proxy (4.22) unstable; urgency=low

  * fcgi: fix wrong child process reuse with different JailCGI homes

 -- Max Kellermann <mk@cm4all.com>  Wed, 11 Feb 2015 19:30:05 -0000

cm4all-beng-proxy (4.21) unstable; urgency=low

  * cgi, pipe: fix crash after fork failure when input is a regular file

 -- Max Kellermann <mk@cm4all.com>  Thu, 22 Jan 2015 16:38:00 -0000

cm4all-beng-proxy (4.20) unstable; urgency=low

  * ssl_server: disable SSLv2 and SSLv3 because they are insecure
  * ssl_client: enable TLS versions newer than 1.1

 -- Max Kellermann <mk@cm4all.com>  Fri, 16 Jan 2015 12:12:02 -0000

cm4all-beng-proxy (4.19) unstable; urgency=low

  * lb/tcp: fix assertion failure

 -- Max Kellermann <mk@cm4all.com>  Wed, 24 Sep 2014 14:31:24 -0000

cm4all-beng-proxy (4.18) unstable; urgency=low

  * http_server: fix missing response (Keep-Alive disabled)

 -- Max Kellermann <mk@cm4all.com>  Fri, 12 Sep 2014 10:22:51 -0000

cm4all-beng-proxy (4.17) unstable; urgency=low

  * http_server: fix logger assertion failure

 -- Max Kellermann <mk@cm4all.com>  Thu, 11 Sep 2014 08:52:31 -0000

cm4all-beng-proxy (4.16) unstable; urgency=low

  * was_client: fix assertion failure

 -- Max Kellermann <mk@cm4all.com>  Wed, 10 Sep 2014 06:17:58 -0000

cm4all-beng-proxy (4.15) unstable; urgency=low

  * merge release 3.1.38

 -- Max Kellermann <mk@cm4all.com>  Fri, 29 Aug 2014 08:52:10 -0000

cm4all-beng-proxy (4.14) unstable; urgency=low

  * ssl_filter: fix error check
  * http_server: log failed requests
  * lb_http: reduce verbosity of ECONNRESET log message

 -- Max Kellermann <mk@cm4all.com>  Fri, 08 Aug 2014 17:41:52 -0000

cm4all-beng-proxy (4.13) unstable; urgency=low

  * thread_worker: smaller thread stack (64 kB)
  * ssl_factory: enable ECDH for perfect forward secrecy
  * thread_socket_filter: reinvoke writing after recovering from full
    output buffer
  * buffered_socket: reschedule reading after input buffer drained

 -- Max Kellermann <mk@cm4all.com>  Tue, 05 Aug 2014 12:37:11 -0000

cm4all-beng-proxy (4.12) unstable; urgency=low

  * pool: fix bogus assertion failure after SSL disconnect
  * lb/tcp: fix send error message
  * lb/tcp: fix crash after write error
  * thread_socket_filter: fix assertion failure with full output buffer
  * thread_socket_filter: fix crash after write error

 -- Max Kellermann <mk@cm4all.com>  Thu, 31 Jul 2014 16:19:57 -0000

cm4all-beng-proxy (4.11) unstable; urgency=low

  * merge release 3.1.37

 -- Max Kellermann <mk@cm4all.com>  Mon, 28 Jul 2014 15:34:53 -0000

cm4all-beng-proxy (4.10) unstable; urgency=low

  * merge release 3.1.36
  * lhttp_stock: fix crash after fork failure

 -- Max Kellermann <mk@cm4all.com>  Wed, 23 Jul 2014 17:47:36 -0000

cm4all-beng-proxy (4.9) unstable; urgency=low

  * merge release 3.1.35

 -- Max Kellermann <mk@cm4all.com>  Mon, 21 Jul 2014 16:34:15 -0000

cm4all-beng-proxy (4.8) unstable; urgency=low

  * ssl: fix choking decryption on large SSL packets
  * http_server: discard incoming data while waiting for drained response

 -- Max Kellermann <mk@cm4all.com>  Thu, 17 Jul 2014 23:16:21 -0000

cm4all-beng-proxy (4.7) unstable; urgency=low

  * lb: flush all output buffers before closing HTTPS connection

 -- Max Kellermann <mk@cm4all.com>  Wed, 02 Jul 2014 10:46:07 -0000

cm4all-beng-proxy (4.6) unstable; urgency=low

  * merge release 3.1.34

 -- Max Kellermann <mk@cm4all.com>  Wed, 25 Jun 2014 13:02:07 -0000

cm4all-beng-proxy (4.5) unstable; urgency=low

  * tcache: enable VARY on LOCAL_ADDRESS_STRING

 -- Max Kellermann <mk@cm4all.com>  Sun, 15 Jun 2014 21:14:17 -0000

cm4all-beng-proxy (4.4) unstable; urgency=low

  * debian/control: refuse to build with libnfs 1.9.3-1 due to broken
    package name

 -- Max Kellermann <mk@cm4all.com>  Tue, 10 Jun 2014 09:59:57 -0000

cm4all-beng-proxy (4.3) unstable; urgency=low

  * merge release 3.1.33
  * widget_uri, cgi_address: fix potential crash

 -- Max Kellermann <mk@cm4all.com>  Tue, 10 Jun 2014 08:47:34 -0000

cm4all-beng-proxy (4.2) unstable; urgency=low

  * widget: avoid double slash when concatenating (Local) HTTP URI and
    path_info

 -- Max Kellermann <mk@cm4all.com>  Tue, 03 Jun 2014 18:08:54 -0000

cm4all-beng-proxy (4.1) unstable; urgency=medium

  * feature freeze

 -- Max Kellermann <mk@cm4all.com>  Fri, 30 May 2014 13:42:38 +0200

cm4all-beng-proxy (4.0.49) unstable; urgency=low

  * lb_config: allow escaping backslash in lb.conf
  * translation: add packet AUTH (yet another authentication protocol)

 -- Max Kellermann <mk@cm4all.com>  Wed, 28 May 2014 15:14:54 -0000

cm4all-beng-proxy (4.0.48) unstable; urgency=low

  * cgi_address: avoid double slash when concatenating script_name and
    path_info
  * cgi_address: default to script_name="/"

 -- Max Kellermann <mk@cm4all.com>  Tue, 27 May 2014 11:47:19 -0000

cm4all-beng-proxy (4.0.47) unstable; urgency=low

  * args: unescape values with dollar sign (4.0.46 regression)
  * translate_client: fix "Could not locate resource" (4.0.38 regression)

 -- Max Kellermann <mk@cm4all.com>  Mon, 26 May 2014 17:02:48 -0000

cm4all-beng-proxy (4.0.46) unstable; urgency=low

  * translate_client: check for valid base address after EASY_BASE
  * fcgi_client: detect bogus Content-Length response header

 -- Max Kellermann <mk@cm4all.com>  Mon, 26 May 2014 12:11:55 -0000

cm4all-beng-proxy (4.0.45) unstable; urgency=low

  * translate_client: fix crash after misplaced AUTO_BASE
  * fcgi_client: support STDERR_PATH for FastCGI's STDERR stream

 -- Max Kellermann <mk@cm4all.com>  Thu, 22 May 2014 15:42:08 -0000

cm4all-beng-proxy (4.0.44) unstable; urgency=low

  * cgi_address: unescape PATH_INFO in ENOTDIR handler
  * python/translation/response: add method bind_mount()

 -- Max Kellermann <mk@cm4all.com>  Wed, 21 May 2014 13:58:15 -0000

cm4all-beng-proxy (4.0.43) unstable; urgency=low

  * merge release 3.1.32
  * lhttp_stock: handle fork() failures
  * handler: fix assertion failure on malformed request URI

 -- Max Kellermann <mk@cm4all.com>  Wed, 21 May 2014 07:27:05 -0000

cm4all-beng-proxy (4.0.42) unstable; urgency=low

  * tstock: log abstract socket paths properly
  * translation: add packet COOKIE_PATH
  * cookie_{server,client}: upgrade to RFC 6265
  * http_string: allow comma in cookie values (RFC ignorant)

 -- Max Kellermann <mk@cm4all.com>  Wed, 14 May 2014 10:41:34 -0000

cm4all-beng-proxy (4.0.41) unstable; urgency=low

  * handler: forget CHECK after the check has completed
  * handler: apply SESSION before repeating translation
  * fcgi, lhttp, delegate: apply STDERR_PATH to stdout

 -- Max Kellermann <mk@cm4all.com>  Tue, 13 May 2014 15:14:58 -0000

cm4all-beng-proxy (4.0.40) unstable; urgency=low

  * file_hander: fix memory leak
  * rerror: add option "verbose_response"
  * translation: rename LHTTP_EXPAND_URI to EXPAND_LHTTP_URI
  * tcache: raise MAX_AGE limit to one day
  * ajp_client: fix header corruption
  * ajp_client: fix buffer overflow
  * python/translation/response: add method expand_pair()

 -- Max Kellermann <mk@cm4all.com>  Mon, 12 May 2014 15:58:07 -0000

cm4all-beng-proxy (4.0.39) unstable; urgency=low

  * file_enotdir: fix PATH_INFO forwarding for LHTTP

 -- Max Kellermann <mk@cm4all.com>  Fri, 09 May 2014 13:38:57 -0000

cm4all-beng-proxy (4.0.38) unstable; urgency=low

  * translation: add packet STDERR_PATH
  * translate_client: detect missing LHTTP_URI, NFS_EXPORT
  * handler: fix the USER translation packet (broken since 4.0.17)

 -- Max Kellermann <mk@cm4all.com>  Thu, 08 May 2014 21:49:55 -0000

cm4all-beng-proxy (4.0.37) unstable; urgency=low

  * enotdir: forward PATH_INFO to LHTTP server
  * lhttp: support environment variables via PAIR

 -- Max Kellermann <mk@cm4all.com>  Thu, 08 May 2014 12:59:50 -0000

cm4all-beng-proxy (4.0.36) unstable; urgency=low

  * tcache: log the final cache key
  * translation: add packet ENOTDIR

 -- Max Kellermann <mk@cm4all.com>  Thu, 08 May 2014 08:56:13 -0000

cm4all-beng-proxy (4.0.35) unstable; urgency=low

  * namespace_options, client-socket: Debian Squeeze compatibility tweaks
  * tcache: paranoid checks for REGEX (optional via UNSAFE_BASE)
  * translation: add packet REDIRECT_QUERY_STRING

 -- Max Kellermann <mk@cm4all.com>  Tue, 06 May 2014 16:20:22 -0000

cm4all-beng-proxy (4.0.34) unstable; urgency=low

  * tcache: fix URI with BASE
  * tcache: allow URI with AUTO_BASE/EASY_BASE
  * tcache: allow TEST_PATH with BASE
  * translation: add packet EXPAND_TEST_PATH

 -- Max Kellermann <mk@cm4all.com>  Tue, 06 May 2014 12:58:50 -0000

cm4all-beng-proxy (4.0.33) unstable; urgency=low

  * allow FILE_NOT_FOUND depth 20
  * translation: add packets EXPAND_SCRIPT_NAME, TEST_PATH

 -- Max Kellermann <mk@cm4all.com>  Mon, 05 May 2014 16:05:09 -0000

cm4all-beng-proxy (4.0.32) unstable; urgency=low

  * cgi_address: allow BASE without PATH_INFO
  * implement FILE_NOT_FOUND support for CGI, FastCGI, WAS, LHTTP

 -- Max Kellermann <mk@cm4all.com>  Fri, 02 May 2014 14:32:47 -0000

cm4all-beng-proxy (4.0.31) unstable; urgency=low

  * translation: add packet EXPAND_REDIRECT
  * tcache: regex compiler errors and base mismatches are fatal

 -- Max Kellermann <mk@cm4all.com>  Thu, 01 May 2014 18:23:24 -0000

cm4all-beng-proxy (4.0.30) unstable; urgency=low

  * merge release 3.1.31
  * uri_base: fix BASE store bug after request to the BASE

 -- Max Kellermann <mk@cm4all.com>  Tue, 29 Apr 2014 21:53:37 -0000

cm4all-beng-proxy (4.0.29) unstable; urgency=low

  * processor: add URI rewrite mode "response"

 -- Max Kellermann <mk@cm4all.com>  Wed, 23 Apr 2014 23:59:00 -0000

cm4all-beng-proxy (4.0.28) unstable; urgency=low

  * handler: fix SESSION and PARAM breakage
  * tcache: fix VARY/PARAM check
  * translation: allow null bytes in SESSION

 -- Max Kellermann <mk@cm4all.com>  Thu, 17 Apr 2014 12:21:29 -0000

cm4all-beng-proxy (4.0.27) unstable; urgency=low

  * tstock: support abstract sockets

 -- Max Kellermann <mk@cm4all.com>  Fri, 04 Apr 2014 12:58:09 -0000

cm4all-beng-proxy (4.0.26) unstable; urgency=low

  * merge release 3.1.28
  * translation: add packet EXPIRES_RELATIVE

 -- Max Kellermann <mk@cm4all.com>  Tue, 01 Apr 2014 17:18:55 -0000

cm4all-beng-proxy (4.0.25) unstable; urgency=low

  * merge release 3.1.27
  * lb/tcp: fix busy loop

 -- Max Kellermann <mk@cm4all.com>  Thu, 27 Mar 2014 11:22:05 -0000

cm4all-beng-proxy (4.0.24) unstable; urgency=low

  * failure: fix bogus assertion failure with abstract sockets
  * lb/tcp: fix memory leaks
  * lb/tcp: drain output buffers before closing the connection

 -- Max Kellermann <mk@cm4all.com>  Mon, 24 Mar 2014 17:42:04 -0000

cm4all-beng-proxy (4.0.23) unstable; urgency=low

  * translation: new packet DIRECTORY_INDEX

 -- Max Kellermann <mk@cm4all.com>  Fri, 21 Mar 2014 13:00:39 -0000

cm4all-beng-proxy (4.0.22) unstable; urgency=low

  * translation: allow ERROR_DOCUMENT payload, echo
  * translation: new packets FILE_NOT_FOUND, CONTENT_TYPE_LOOKUP
  * translate_client: check for multiple REGEX / INVERSE_REGEX
  * translate_client: support abstract sockets in ADDRESS_STRING

 -- Max Kellermann <mk@cm4all.com>  Thu, 20 Mar 2014 12:28:04 -0000

cm4all-beng-proxy (4.0.21) unstable; urgency=low

  * merge release 3.1.26
  * handler: forward HTTP errors from translation cache to browser
  * tcache: reduce memory usage
  * translate_client: don't send REMOTE_HOST unless requested via WANT
  * translate_client: check if BASE matches request URI
  * translation: make "UNSAFE_BASE" a modifier for "BASE"
  * translation: new packet "EASY_BASE" simplifies "BASE" usage
  * translation: new packets "REGEX_TAIL", "REGEX_UNESCAPE"

 -- Max Kellermann <mk@cm4all.com>  Mon, 17 Mar 2014 22:00:23 -0000

cm4all-beng-proxy (4.0.20) unstable; urgency=low

  * merge release 3.1.25
  * translate_client: refuse to parse incoming request packets
  * translate_client: check for illegal null bytes
  * translation: add packet "UNSAFE_BASE"
  * lb: drop root privileges irreversibly using PR_SET_NO_NEW_PRIVS

 -- Max Kellermann <mk@cm4all.com>  Thu, 13 Mar 2014 13:34:47 -0000

cm4all-beng-proxy (4.0.19) unstable; urgency=low

  * translation: add packet WANT, make several packets optional
  * translate_client: allow combining CHECK and WANT_FULL_URI
  * tcache: make PARAM cacheable, supported by VARY
  * python/translation/request: accept BEGIN in packetReceived()
  * python/translation/request: add attribute "protocol_version"
  * lb: detach from file system (security)

 -- Max Kellermann <mk@cm4all.com>  Wed, 05 Mar 2014 14:16:42 -0000

cm4all-beng-proxy (4.0.18) unstable; urgency=low

  * doc/lb: document sticky mode "source_ip"
  * lb/tcp: fix endless loop due to misrouted write event

 -- Max Kellermann <mk@cm4all.com>  Tue, 18 Feb 2014 14:48:47 -0000

cm4all-beng-proxy (4.0.17) unstable; urgency=low

  * handler: apply session directives from current translation response
    before resuming the "previous" response

 -- Max Kellermann <mk@cm4all.com>  Mon, 17 Feb 2014 17:46:44 -0000

cm4all-beng-proxy (4.0.16) unstable; urgency=low

  * namespace: set up uid/gid mapping without MOUNT_PROC
  * namespace: allow BIND_MOUNT, MOUNT_PROC, MOUNT_HOME, MOUNT_TMP_TMPFS without
    PIVOT_ROOT
  * configurable resource limits for child processes

 -- Max Kellermann <mk@cm4all.com>  Fri, 07 Feb 2014 12:48:44 -0000

cm4all-beng-proxy (4.0.15) unstable; urgency=low

  * daemon: set up supplementary groups
  * child_manager: log resource usage
  * fcgi_stock: kill child process after connect failure
  * fcgi_stock: kill child process after repeated timeout

 -- Max Kellermann <mk@cm4all.com>  Tue, 04 Feb 2014 15:17:36 -0000

cm4all-beng-proxy (4.0.14) unstable; urgency=low

  * add systemd unit
  * cgi, delegate, lhttp, pipe: enable missing namespace features
  * cgi, pipe: fix /proc mount failure
  * namespace: secure /proc flags
  * namespace: work around uid/gid mapper failure using PR_SET_DUMPABLE

 -- Max Kellermann <mk@cm4all.com>  Mon, 03 Feb 2014 20:40:49 -0000

cm4all-beng-proxy (4.0.13) unstable; urgency=low

  * namespace: make new root directory read-only
  * namespace: add option to mount tmpfs on /tmp
  * namespace: arbitrary bind-mounts
  * namespace: support UTS namespaces
  * namespace: set up uid/gid mapping in user namespace

 -- Max Kellermann <mk@cm4all.com>  Tue, 28 Jan 2014 22:37:47 -0000

cm4all-beng-proxy (4.0.12) unstable; urgency=low

  * cache: use monotonic clock
  * namespace: support PID namespaces
  * namespace: support mount namespace and pivot_root()
  * namespace: can mount new /proc, $HOME

 -- Max Kellermann <mk@cm4all.com>  Fri, 24 Jan 2014 14:02:34 -0000

cm4all-beng-proxy (4.0.11) unstable; urgency=low

  * was: fix misdirected pipes (4.0.10 regression)
  * translation: add packets EXPAND_APPEND, EXPAND_PAIR
  * file_handler: allow character devices

 -- Max Kellermann <mk@cm4all.com>  Tue, 21 Jan 2014 18:24:14 -0000

cm4all-beng-proxy (4.0.10) unstable; urgency=low

  * merge release 3.1.24
  * response: don't report version in "Server" response header
  * lhttp, delegate: support namespaces
  * delegate: fix spontaneous shutdown due to misrouted SIGTERM signal

 -- Max Kellermann <mk@cm4all.com>  Fri, 03 Jan 2014 21:18:45 -0000

cm4all-beng-proxy (4.0.9) unstable; urgency=low

  * pipe: fix signal handler race condition
  * pipe, CGI, FastCGI, WAS: support user/network namespaces

 -- Max Kellermann <mk@cm4all.com>  Mon, 23 Dec 2013 18:55:03 -0000

cm4all-beng-proxy (4.0.8) unstable; urgency=low

  * CGI, FastCGI, WAS: support command-line arguments
  * header-forward: add groups "CORS", "SECURE"

 -- Max Kellermann <mk@cm4all.com>  Mon, 16 Dec 2013 18:26:12 -0000

cm4all-beng-proxy (4.0.7) unstable; urgency=low

  * merge release 3.1.23
  * ssl_filter: fix stalled SSL read
  * thread_socket_filter: fix stalled SSL write

 -- Max Kellermann <mk@cm4all.com>  Sat, 07 Dec 2013 07:39:16 -0000

cm4all-beng-proxy (4.0.6) unstable; urgency=low

  * thread_queue: fix spurious thread exit

 -- Max Kellermann <mk@cm4all.com>  Tue, 26 Nov 2013 20:45:30 -0000

cm4all-beng-proxy (4.0.5) unstable; urgency=low

  * merge release 3.1.22

 -- Max Kellermann <mk@cm4all.com>  Mon, 25 Nov 2013 13:03:15 -0000

cm4all-beng-proxy (4.0.4) unstable; urgency=low

  * merge release 3.1.21
  * nfs: bind to privileged port

 -- Max Kellermann <mk@cm4all.com>  Sun, 24 Nov 2013 08:30:58 -0000

cm4all-beng-proxy (4.0.3) unstable; urgency=low

  * lb: allow the kernel to chooes a TCP bind port
  * lb: support forwarding HTTP requests with the original source IP

 -- Max Kellermann <mk@cm4all.com>  Sun, 10 Nov 2013 17:46:44 -0000

cm4all-beng-proxy (4.0.2) unstable; urgency=low

  * merge release 3.1.20
  * lb: support forwarding TCP connections with the original source IP

 -- Max Kellermann <mk@cm4all.com>  Tue, 05 Nov 2013 16:07:34 -0000

cm4all-beng-proxy (4.0.1) unstable; urgency=low

  * merge release 3.1.19

 -- Max Kellermann <mk@cm4all.com>  Wed, 30 Oct 2013 15:26:16 -0000

cm4all-beng-proxy (4.0) unstable; urgency=low

  * translation: rename TRANSLATE_PROXY to TRANSLATE_HTTP
  * thread_pool: start SSL worker threads on the first use
  * translate-client, resource-loader: support https://

 -- Max Kellermann <mk@cm4all.com>  Wed, 23 Oct 2013 19:29:38 -0000

cm4all-beng-proxy (3.1.38) unstable; urgency=low

  * istream: fix assertion failure due to inverted check
  * was_control: fix assertion failure due to missing check

 -- Max Kellermann <mk@cm4all.com>  Fri, 29 Aug 2014 08:52:53 -0000

cm4all-beng-proxy (3.1.37) unstable; urgency=low

  * http_cache: fix caching (Fast-)CGI responses
  * http_client: fix bug with HTTP 1.0 Keep-Alive
  * stock: destroy only surplus idle items

 -- Max Kellermann <mk@cm4all.com>  Mon, 28 Jul 2014 15:30:50 -0000

cm4all-beng-proxy (3.1.36) unstable; urgency=low

  * http_server: ignore case in "Connection" request header
  * http_client: allow comma-separated list in "Connection" response
    header

 -- Max Kellermann <mk@cm4all.com>  Wed, 23 Jul 2014 17:43:09 -0000

cm4all-beng-proxy (3.1.35) unstable; urgency=low

  * lb_tcp: fix memory leak after send failure
  * ssl_filter: fix race condition
  * ssl_filter: fix memory leak with client certificates

 -- Max Kellermann <mk@cm4all.com>  Mon, 21 Jul 2014 16:20:14 -0000

cm4all-beng-proxy (3.1.34) unstable; urgency=low

  * session: fix potential crash on shared memory exhaustion
  * session: really purge new sessions first
  * istream-iconv: fix endless loop with unknown charset

 -- Max Kellermann <mk@cm4all.com>  Wed, 25 Jun 2014 12:58:03 -0000

cm4all-beng-proxy (3.1.33) unstable; urgency=low

  * widget: avoid double slash when concatenating (Local) HTTP URI and
    path_info
  * pipe: fix command-line argument corruption bug
  * fcgi_client: detect bogus Content-Length response header

 -- Max Kellermann <mk@cm4all.com>  Tue, 10 Jun 2014 08:30:39 -0000

cm4all-beng-proxy (3.1.32) unstable; urgency=low

  * http_string: allow comma in cookie values (RFC ignorant)

 -- Max Kellermann <mk@cm4all.com>  Mon, 19 May 2014 07:52:24 -0000

cm4all-beng-proxy (3.1.31) unstable; urgency=low

  * rewrite-uri: fix view name corruption

 -- Max Kellermann <mk@cm4all.com>  Mon, 28 Apr 2014 16:30:17 -0000

cm4all-beng-proxy (3.1.30) unstable; urgency=low

  * translate-client: fix EXPAND_PATH on HTTP address

 -- Max Kellermann <mk@cm4all.com>  Mon, 28 Apr 2014 14:44:22 -0000

cm4all-beng-proxy (3.1.29) unstable; urgency=low

  * http-server: fix potential crash with too many request headers

 -- Max Kellermann <mk@cm4all.com>  Fri, 25 Apr 2014 15:52:16 -0000

cm4all-beng-proxy (3.1.28) unstable; urgency=low

  * buffered_socket: fix bogus assertion failure

 -- Max Kellermann <mk@cm4all.com>  Tue, 01 Apr 2014 16:53:22 -0000

cm4all-beng-proxy (3.1.27) unstable; urgency=low

  * fcgi-stock: show process name in log messages
  * fcgi-stock: check connection state before issuing new request

 -- Max Kellermann <mk@cm4all.com>  Tue, 25 Mar 2014 20:02:23 -0000

cm4all-beng-proxy (3.1.26) unstable; urgency=low

  * http-client: fix bogus assertion failure

 -- Max Kellermann <mk@cm4all.com>  Fri, 14 Mar 2014 14:36:12 -0000

cm4all-beng-proxy (3.1.25) unstable; urgency=low

  * escape: fix data corruption with glibc 2.18

 -- Max Kellermann <mk@cm4all.com>  Thu, 06 Mar 2014 11:47:14 -0000

cm4all-beng-proxy (3.1.24) unstable; urgency=low

  * fcgi-stock: fix crash on fork() failure
  * fcache: fix crash on responses without body

 -- Max Kellermann <mk@cm4all.com>  Thu, 02 Jan 2014 22:57:50 -0000

cm4all-beng-proxy (3.1.23) unstable; urgency=low

  * was-output: fix event leak
  * was-output: fix crash in error handler
  * was-client: free the request body on empty response
  * was-client: reuse connection after empty response
  * was-client: fix stalled response on LENGTH=0

 -- Max Kellermann <mk@cm4all.com>  Fri, 06 Dec 2013 13:23:40 -0000

cm4all-beng-proxy (3.1.22) unstable; urgency=low

  * http_server: fix stalled response

 -- Max Kellermann <mk@cm4all.com>  Mon, 25 Nov 2013 13:00:33 -0000

cm4all-beng-proxy (3.1.21) unstable; urgency=low

  * merge release 3.0.34
  * was-client: fix crash on abort
  * was-client: fix off-by-one error in header parser

 -- Max Kellermann <mk@cm4all.com>  Sun, 24 Nov 2013 08:04:41 -0000

cm4all-beng-proxy (3.1.20) unstable; urgency=low

  * jail: add "--" after last option, allows passing options to jail
  * keep CAP_KILL to be able to kill jailed child processes

 -- Max Kellermann <mk@cm4all.com>  Mon, 04 Nov 2013 14:41:34 -0000

cm4all-beng-proxy (3.1.19) unstable; urgency=low

  * handler: work around crash due to translation cache invalidation
  * child: send SIGKILL after 60 seconds

 -- Max Kellermann <mk@cm4all.com>  Wed, 30 Oct 2013 12:12:31 -0000

cm4all-beng-proxy (3.1.18) unstable; urgency=low

  * nfs: translate NFS3ERR_NOENT to "404 Not Found"
  * nfs_client: don't leak file descriptor to child processes

 -- Max Kellermann <mk@cm4all.com>  Wed, 30 Oct 2013 09:28:11 -0000

cm4all-beng-proxy (3.1.17) unstable; urgency=low

  * tcache: cache translation responses that contain STATUS

 -- Max Kellermann <mk@cm4all.com>  Fri, 25 Oct 2013 17:10:26 -0000

cm4all-beng-proxy (3.1.16) unstable; urgency=low

  * fcgi-stock: kill child processes with SIGUSR1 instead of SIGTERM

 -- Max Kellermann <mk@cm4all.com>  Wed, 23 Oct 2013 08:54:03 -0000

cm4all-beng-proxy (3.1.15) unstable; urgency=low

  * lhttp_address: don't unescape the BASE suffix
  * {file,nfs}_address: unescape EXPAND_PATH(_INFO) substitutions
  * child_stock: fix another assertion failure

 -- Max Kellermann <mk@cm4all.com>  Tue, 22 Oct 2013 15:15:42 -0000

cm4all-beng-proxy (3.1.14) unstable; urgency=low

  * istream_nfs: fix assertion failure on empty file
  * nfs_client: fix crash on malformed path
  * nfs_client: improved error messages
  * child_stock: fix assertion failure when busy child process gets killed

 -- Max Kellermann <mk@cm4all.com>  Mon, 21 Oct 2013 15:38:28 -0000

cm4all-beng-proxy (3.1.13) unstable; urgency=low

  * merge release 3.0.33
  * translation: new packet WANT_FULL_URI for obtaining the full URI

 -- Max Kellermann <mk@cm4all.com>  Wed, 09 Oct 2013 10:40:35 -0000

cm4all-beng-proxy (3.1.12) unstable; urgency=low

  * merge release 3.0.31
  * translation: new packet CONCURRENCY controls number of LHTTP
    connections per process

 -- Max Kellermann <mk@cm4all.com>  Sat, 05 Oct 2013 11:34:04 -0000

cm4all-beng-proxy (3.1.11) unstable; urgency=low

  * lhttp_stock: allow 4 concurrent connections per LHTTP process

 -- Max Kellermann <mk@cm4all.com>  Mon, 30 Sep 2013 16:10:05 -0000

cm4all-beng-proxy (3.1.10) unstable; urgency=low

  * resource-address: fix assertion failure in LHTTP operation
  * lhttp_request: use the LHTTP_HOST attribute
  * kill the logger process on shutdown

 -- Max Kellermann <mk@cm4all.com>  Wed, 25 Sep 2013 17:29:56 -0000

cm4all-beng-proxy (3.1.9) unstable; urgency=low

  * {fcgi,lhttp}_stock: reuse child processes after connection closed
  * translate-client: ignore DEFLATED,GZIPPED on NFS address
  * translate-client: ignore EXPAND_PATH_INFO on local file
  * ssl_factory: wildcard matches single letter
  * ssl_factory: wildcard matches only one segment

 -- Max Kellermann <mk@cm4all.com>  Tue, 24 Sep 2013 10:31:30 -0000

cm4all-beng-proxy (3.1.8) unstable; urgency=low

  * ssl_factory: fix broken certificat/key matching
  * doc: various manual updates (RFC 2617, ...)

 -- Max Kellermann <mk@cm4all.com>  Fri, 20 Sep 2013 12:55:55 -0000

cm4all-beng-proxy (3.1.7) unstable; urgency=low

  * merge release 3.0.30
  * resource-loader: new protocol "Local HTTP"

 -- Max Kellermann <mk@cm4all.com>  Tue, 17 Sep 2013 13:36:20 -0000

cm4all-beng-proxy (3.1.6) unstable; urgency=low

  * buffered_socket: fix assertion failure

 -- Max Kellermann <mk@cm4all.com>  Fri, 23 Aug 2013 12:39:47 -0000

cm4all-beng-proxy (3.1.5) unstable; urgency=low

  * merge release 3.0.26
  * lb: disallow deprecated configuration keywords
  * lb: conditional pools
  * lb_config: setting "ssl_cert" specifies both certificate and key
  * ssl_filter: support TLS Server Name Indication

 -- Max Kellermann <mk@cm4all.com>  Fri, 16 Aug 2013 16:29:34 -0000

cm4all-beng-proxy (3.1.4) unstable; urgency=low

  * nfs_cache: new dedicated cache for NFS files
  * nfs_{handler,request}: use Content-Type from translation server

 -- Max Kellermann <mk@cm4all.com>  Mon, 10 Jun 2013 20:50:58 -0000

cm4all-beng-proxy (3.1.3) unstable; urgency=low

  * nfs_client: fix crash due to uninitialized memory
  * nfs_client: disconnect idle connections
  * nfs_client: expire file metadata
  * istream-nfs: fix resuming a blocking sink
  * istream-nfs: detect file truncation

 -- Max Kellermann <mk@cm4all.com>  Mon, 03 Jun 2013 19:30:20 -0000

cm4all-beng-proxy (3.1.2) unstable; urgency=low

  * nfs_client: read larger chunks
  * nfs_handler: implement cache revalidation and byte ranges

 -- Max Kellermann <mk@cm4all.com>  Wed, 29 May 2013 16:23:15 -0000

cm4all-beng-proxy (3.1.1) unstable; urgency=low

  * nfs_client: fix crash on HEAD request
  * nfs_client: generate Last-Modified and ETag
  * http-cache: allow caching NFS files

 -- Max Kellermann <mk@cm4all.com>  Thu, 23 May 2013 11:00:49 -0000

cm4all-beng-proxy (3.1) unstable; urgency=low

  * nfs_client: new resource loader backend

 -- Max Kellermann <mk@cm4all.com>  Tue, 21 May 2013 21:14:06 -0000

cm4all-beng-proxy (3.0.34) unstable; urgency=low

  * processor: fix use-after-free crash bug

 -- Max Kellermann <mk@cm4all.com>  Sun, 24 Nov 2013 07:46:29 -0000

cm4all-beng-proxy (3.0.33) unstable; urgency=low

  * tcache: limit the cacheable CHECK length
  * tcache: allow binary data in the CHECK payload
  * tcache: fix matching the URI on INVALIDATE with CHECK

 -- Max Kellermann <mk@cm4all.com>  Wed, 09 Oct 2013 09:52:47 -0000

cm4all-beng-proxy (3.0.32) unstable; urgency=low

  * tcache: apply BASE to responses without an address
  * tcache: fix BASE on responses with CHECK
  * handler: fix crash after malformed CHECK/PREVIOUS translation

 -- Max Kellermann <mk@cm4all.com>  Tue, 08 Oct 2013 15:48:07 -0000

cm4all-beng-proxy (3.0.31) unstable; urgency=low

  * socket_wrapper: work around libevent timeout reset bug

 -- Max Kellermann <mk@cm4all.com>  Wed, 02 Oct 2013 15:30:11 -0000

cm4all-beng-proxy (3.0.30) unstable; urgency=low

  * istream-file: fix crash bug
  * fcgi, was: fix memory leak on malformed translation response

 -- Max Kellermann <mk@cm4all.com>  Tue, 17 Sep 2013 13:23:28 -0000

cm4all-beng-proxy (3.0.29) unstable; urgency=low

  * fcgi-client: fix crash on certain malformed responses
  * parser: fix crash on certain CDATA sections

 -- Max Kellermann <mk@cm4all.com>  Mon, 02 Sep 2013 10:51:58 -0000

cm4all-beng-proxy (3.0.28) unstable; urgency=low

  * processor: fix widget lookup regression

 -- Max Kellermann <mk@cm4all.com>  Mon, 26 Aug 2013 18:21:03 -0000

cm4all-beng-proxy (3.0.27) unstable; urgency=low

  * processor: fix stalled transfer with two nested processors

 -- Max Kellermann <mk@cm4all.com>  Mon, 26 Aug 2013 17:09:47 -0000

cm4all-beng-proxy (3.0.26) unstable; urgency=low

  * respones: generate header P3P:CP="CAO PSA OUR" to work around IE10 bug
  * init: auto-create /var/run/cm4all
  * lb: enable GLib multi-threading

 -- Max Kellermann <mk@cm4all.com>  Fri, 26 Jul 2013 07:21:15 -0000

cm4all-beng-proxy (3.0.25) unstable; urgency=low

  * stock: fix access to undefind memory
  * file-handler, http-util: fix If-Match / If-None-Match check

 -- Max Kellermann <mk@cm4all.com>  Wed, 29 May 2013 16:13:54 -0000

cm4all-beng-proxy (3.0.24) unstable; urgency=low

  * memcached-client: fix bogus "peer closed socket prematurely"

 -- Max Kellermann <mk@cm4all.com>  Tue, 23 Apr 2013 11:20:00 -0000

cm4all-beng-proxy (3.0.23) unstable; urgency=low

  * lb: fix memory leak when request with body gets aborted early

 -- Max Kellermann <mk@cm4all.com>  Thu, 04 Apr 2013 15:33:57 -0000

cm4all-beng-proxy (3.0.22) unstable; urgency=low

  * http-server: fix rare crash in request body handler
  * http-client: fix memory leak

 -- Max Kellermann <mk@cm4all.com>  Tue, 26 Mar 2013 07:24:22 -0000

cm4all-beng-proxy (3.0.21) unstable; urgency=low

  * ajp-client: fix malformed request packet with empty request body

 -- Max Kellermann <mk@cm4all.com>  Thu, 21 Mar 2013 17:11:22 -0000

cm4all-beng-proxy (3.0.20) unstable; urgency=low

  * http-client: fix assertion failure with certain chunked responses

 -- Max Kellermann <mk@cm4all.com>  Thu, 21 Mar 2013 10:21:13 -0000

cm4all-beng-proxy (3.0.19) unstable; urgency=low

  * istream_tee: fix crash / memory leak on I/O error before request body
    was delivered to widget

 -- Max Kellermann <mk@cm4all.com>  Mon, 18 Mar 2013 11:23:27 -0000

cm4all-beng-proxy (3.0.18) unstable; urgency=low

  * bot: detect more crawler/bot user-agents
  * lb.init: add ACCESS_LOGGER variable

 -- Max Kellermann <mk@cm4all.com>  Fri, 15 Mar 2013 14:47:08 -0000

cm4all-beng-proxy (3.0.17) unstable; urgency=low

  * lb: add ssl_verify "optional"

 -- Max Kellermann <mk@cm4all.com>  Fri, 08 Mar 2013 14:31:25 -0000

cm4all-beng-proxy (3.0.16) unstable; urgency=low

  * http-request: fix assertion failure
  * log-{cat,split}: use unsigned characters in backslash-escape

 -- Max Kellermann <mk@cm4all.com>  Thu, 07 Mar 2013 15:26:26 -0000

cm4all-beng-proxy (3.0.15) unstable; urgency=low

  * stock: fix another assertion failure during idle cleanup
  * inline-widget: avoid unrecoverable I/O errors during initialisation

 -- Max Kellermann <mk@cm4all.com>  Tue, 05 Mar 2013 07:11:46 -0000

cm4all-beng-proxy (3.0.14) unstable; urgency=low

  * stock: fix assertion failure during idle cleanup
  * http-server: count bytes received, fixes regression
  * http-server: send "100 Continue", fixes regression
  * http-client: fix potential assertion failure after "100 Continue"

 -- Max Kellermann <mk@cm4all.com>  Fri, 01 Mar 2013 16:53:54 -0000

cm4all-beng-proxy (3.0.13) unstable; urgency=low

  * merge release 2.3.7
  * uri-verify: allow double slashes
  * change product token to "CM4all Webserver"

 -- Max Kellermann <mk@cm4all.com>  Mon, 18 Feb 2013 11:35:29 -0000

cm4all-beng-proxy (3.0.12) unstable; urgency=low

  * listener: enable TCP Fast Open (requires Linux 3.7)
  * rubber: optimize huge page allocation
  * rubber: optimize hole search
  * translate-cache: optimize INVALIDATE=HOST
  * filter-cache: reserve some space in the rubber allocator

 -- Max Kellermann <mk@cm4all.com>  Fri, 15 Feb 2013 09:57:51 -0000

cm4all-beng-proxy (3.0.11) unstable; urgency=low

  * stock: slow down destruction of surplus idle items
  * fcgi-client: try harder to reuse existing FastCGI connections
  * cmdline: new options to control the FastCGI/WAS stock

 -- Max Kellermann <mk@cm4all.com>  Tue, 12 Feb 2013 09:38:35 -0000

cm4all-beng-proxy (3.0.10) unstable; urgency=low

  * child: reduce verbosity of SIGTERM log message
  * connection: reduce verbosity of ECONNRESET log message
  * http-server: fix duplicate abort call
  * http-server: add missing pool reference in request body eof
  * handler: catch malformed URIs earlier
  * rubber: allocate from holes, avoid costly compression steps
  * http-cache: reserve some space in the rubber allocator

 -- Max Kellermann <mk@cm4all.com>  Fri, 08 Feb 2013 13:15:31 -0000

cm4all-beng-proxy (3.0.9) unstable; urgency=low

  * merge release 2.3.5
  * parser: fix malformed attribute value bounds
  * translation: packet VALIDATE_MTIME discards cache items after a file
    has been modified
  * http-server: fix spurious "closed prematurely" log messages
  * http-{server,client}: improve error messages
  * istream: clear the "direct" flag set on new streams
  * slice_pool: fix slice size and slices per area calculation

 -- Max Kellermann <mk@cm4all.com>  Wed, 06 Feb 2013 17:48:47 -0000

cm4all-beng-proxy (3.0.8) unstable; urgency=low

  * merge release 2.3.3
  * return unused I/O buffers to operating system
  * parser: optimize the attribute value parser
  * sink_rubber: fix assertion failure

 -- Max Kellermann <mk@cm4all.com>  Thu, 31 Jan 2013 13:27:39 -0000

cm4all-beng-proxy (3.0.7) unstable; urgency=low

  * istream-tee: fix crash due to erroneous read

 -- Max Kellermann <mk@cm4all.com>  Fri, 18 Jan 2013 13:32:49 -0000

cm4all-beng-proxy (3.0.6) unstable; urgency=low

  * control: new command "VERBOSE" manipulates logger verbosity
  * cmdline: remove obsolete option "enable_splice"
  * ajp-client: discard response body after HEAD request
  * fcgi-client: fix assertion failure after malformed HEAD response
  * fcgi-client: don't ignore log messages after HEAD request
  * translate-client: fix assertion failure after connection reset

 -- Max Kellermann <mk@cm4all.com>  Fri, 04 Jan 2013 13:14:09 -0000

cm4all-beng-proxy (3.0.5) unstable; urgency=low

  * translate-client: reduce number of system calls (optimization)
  * http-client: release the socket earlier for reusal
  * ajp-client: fix decoding the "special" response headers
  * ajp-client: wait for "end" packet before delivering empty response
  * ajp-client: use the Content-Length response header
  * ajp-client: send Content-Length request header only if body present
  * ajp-client: support HEAD requests
  * fcgi-client: support HEAD requests
  * fcgi-client: use the Content-Length response header
  * fcgi-client: don't discard buffer after socket has been closed
  * fcgi-client: continue parsing after response has been delivered
  * fcgi-client: don't attempt to write repeatedly if request body blocks
  * fcgi-client: optimized keep-alive after empty response

 -- Max Kellermann <mk@cm4all.com>  Fri, 28 Dec 2012 13:16:02 -0000

cm4all-beng-proxy (3.0.4) unstable; urgency=low

  * {http,filter}-cache: fix garbled data on large cache entries

 -- Max Kellermann <mk@cm4all.com>  Tue, 11 Dec 2012 15:17:17 -0000

cm4all-beng-proxy (3.0.3) unstable; urgency=low

  * memcached-client: fix assertion failure

 -- Max Kellermann <mk@cm4all.com>  Fri, 07 Dec 2012 18:52:33 -0000

cm4all-beng-proxy (3.0.2) unstable; urgency=low

  * merge release 2.3.1
  * lb: verify the client certificate issuer (option "ssl_verify")
  * lb: client certificate is mandatory if "ssl_verify" is enabled
  * lb: support extra CA certificate file (option "ssl_ca_cert")
  * cmdline: can't specify both --memcached-server and http_cache_size
  * init: default to one worker

 -- Max Kellermann <mk@cm4all.com>  Fri, 07 Dec 2012 09:24:52 -0000

cm4all-beng-proxy (3.0.1) unstable; urgency=low

  * http-cache: reduce memory usage while storing
  * {http,filter}-cache: reduce fork overhead
  * pool: fix crash when first allocation is large

 -- Max Kellermann <mk@cm4all.com>  Wed, 05 Dec 2012 14:05:28 -0000

cm4all-beng-proxy (3.0) unstable; urgency=low

  * {http,filter}-cache: reduce overhead when cache is disabled
  * {http,filter}-cache: exclude allocator table from reported size
  * filter-cache: reduce memory usage while storing
  * {http,filter,translate}-cache: return more free memory to operating system
  * pool: further overhead reduction
  * pool: reduce CPU overhead for large areas
  * rubber: fix assertion failure

 -- Max Kellermann <mk@cm4all.com>  Tue, 30 Oct 2012 16:32:45 -0000

cm4all-beng-proxy (2.2.1) unstable; urgency=low

  * merge release 2.1.13
  * control_local: fix assertion failure

 -- Max Kellermann <mk@cm4all.com>  Tue, 16 Oct 2012 15:46:16 -0000

cm4all-beng-proxy (2.2) unstable; urgency=low

  * cache: optimize lookups
  * pool: reduce overhead
  * pool: optimize the linear area recycler
  * resource-address: reduce memory overhead
  * session: reduce memory usage
  * http-cache, filter-cache: return free memory to operating system
  * control_server: support local and abstract sockets
  * python/control: support abstract sockets
  * bp_control: create implicit control channel for each worker process
  * require automake 1.11

 -- Max Kellermann <mk@cm4all.com>  Tue, 09 Oct 2012 15:11:24 -0000

cm4all-beng-proxy (2.3.7) unstable; urgency=low

  * tcache: fix assertion failure in BASE handler

 -- Max Kellermann <mk@cm4all.com>  Mon, 18 Feb 2013 11:58:01 -0000

cm4all-beng-proxy (2.3.6) unstable; urgency=low

  * listener: increase the backlog to 64
  * shm: reserve swap space, avoids theoretical crash

 -- Max Kellermann <mk@cm4all.com>  Sun, 17 Feb 2013 09:29:24 -0000

cm4all-beng-proxy (2.3.5) unstable; urgency=low

  * tcache: reduce CPU pressure when there are many virtual hosts (hot fix)
  * launch the access logger after daemonizing
  * user the configured logger user for the access logger
  * auto-close the access logger
  * debian/rules: compile with -fno-omit-frame-pointer

 -- Max Kellermann <mk@cm4all.com>  Tue, 05 Feb 2013 16:27:46 -0000

cm4all-beng-proxy (2.3.4) unstable; urgency=low

  * log-split: print referer and user agent
  * log-split: cache the last file
  * log-split: allow logging local time stamps
  * log-{split,cat}: escape URI, Referer and User-Agent
  * init: add ACCESS_LOGGER variable

 -- Max Kellermann <mk@cm4all.com>  Tue, 05 Feb 2013 01:31:31 -0000

cm4all-beng-proxy (2.3.3) unstable; urgency=low

  * pool: fix a memory leak in the temporary pool
  * processor: hard limit on length of attributes and parameters

 -- Max Kellermann <mk@cm4all.com>  Thu, 31 Jan 2013 13:16:33 -0000

cm4all-beng-proxy (2.3.2) unstable; urgency=low

  * merge release 2.1.17

 -- Max Kellermann <mk@cm4all.com>  Tue, 29 Jan 2013 00:01:23 -0000

cm4all-beng-proxy (2.3.1) unstable; urgency=low

  * merge release 2.1.16
  * pool: reduce CPU overhead for large areas

 -- Max Kellermann <mk@cm4all.com>  Thu, 06 Dec 2012 16:40:02 -0000

cm4all-beng-proxy (2.3) unstable; urgency=low

  * new stable branch based on v2.1.x, without the work-in-progress
    improvements from v2.2.x
  * cache: optimize lookups
  * pool: reduce overhead
  * pool: optimize the linear area recycler
  * resource-address: reduce memory overhead
  * session: reduce memory usage
  * {http,filter}-cache: reduce overhead when cache is disabled

 -- Max Kellermann <mk@cm4all.com>  Mon, 22 Oct 2012 13:48:20 -0000

cm4all-beng-proxy (2.1.17) unstable; urgency=low

  * merge release 2.0.55

 -- Max Kellermann <mk@cm4all.com>  Mon, 28 Jan 2013 23:59:54 -0000

cm4all-beng-proxy (2.1.16) unstable; urgency=low

  * merge release 2.0.54

 -- Max Kellermann <mk@cm4all.com>  Thu, 06 Dec 2012 16:35:17 -0000

cm4all-beng-proxy (2.1.15) unstable; urgency=low

  * merge release 2.0.53

 -- Max Kellermann <mk@cm4all.com>  Mon, 22 Oct 2012 12:26:57 -0000

cm4all-beng-proxy (2.1.14) unstable; urgency=low

  * merge release 2.0.52

 -- Max Kellermann <mk@cm4all.com>  Fri, 19 Oct 2012 12:10:09 -0000

cm4all-beng-proxy (2.1.13) unstable; urgency=low

  * merge release 2.0.51

 -- Max Kellermann <mk@cm4all.com>  Tue, 16 Oct 2012 15:41:58 -0000

cm4all-beng-proxy (2.1.12) unstable; urgency=low

  * merge release 2.0.50

 -- Max Kellermann <mk@cm4all.com>  Fri, 05 Oct 2012 12:26:24 -0000

cm4all-beng-proxy (2.1.11) unstable; urgency=low

  * merge release 2.0.49

 -- Max Kellermann <mk@cm4all.com>  Fri, 28 Sep 2012 15:04:36 -0000

cm4all-beng-proxy (2.1.10) unstable; urgency=low

  * merge release 2.0.48

 -- Max Kellermann <mk@cm4all.com>  Mon, 24 Sep 2012 15:43:46 -0000

cm4all-beng-proxy (2.1.9) unstable; urgency=low

  * merge release 2.0.47
  * lb: eliminate the duplicate "Date" response header (#1169)

 -- Max Kellermann <mk@cm4all.com>  Fri, 21 Sep 2012 15:56:06 -0000

cm4all-beng-proxy (2.1.8) unstable; urgency=low

  * control: publish statistics over the control protocol

 -- Max Kellermann <mk@cm4all.com>  Fri, 07 Sep 2012 12:47:34 -0000

cm4all-beng-proxy (2.1.7) unstable; urgency=low

  * resource-address: support expanding PIPE addresses
  * translation: support EXPAND_PATH for PROXY
  * reduced connect timeouts for translation server, FastCGI and beng-lb
  * uri-relative: support relative URI with just a query string
  * uri-relative: support relative URIs starting with a double slash
  * lb: improve error messages, include listener/pool name
  * lb: validate the selected sticky modde
  * lb: add sticky mode "source_ip"

 -- Max Kellermann <mk@cm4all.com>  Fri, 31 Aug 2012 14:03:41 -0000

cm4all-beng-proxy (2.1.6) unstable; urgency=low

  * merge release 2.0.46

 -- Max Kellermann <mk@cm4all.com>  Fri, 24 Aug 2012 11:11:20 -0000

cm4all-beng-proxy (2.1.5) unstable; urgency=low

  * lb_expect_monitor: configurable connect timeout

 -- Max Kellermann <mk@cm4all.com>  Mon, 20 Aug 2012 05:40:44 -0000

cm4all-beng-proxy (2.1.4) unstable; urgency=low

  * lb_monitor: configurable timeout

 -- Max Kellermann <mk@cm4all.com>  Fri, 17 Aug 2012 09:16:36 -0000

cm4all-beng-proxy (2.1.3) unstable; urgency=low

  * merge release 2.0.44
  * lb: implement tcp_expect option "expect_graceful"

 -- Max Kellermann <mk@cm4all.com>  Tue, 14 Aug 2012 14:30:57 -0000

cm4all-beng-proxy (2.1.2) unstable; urgency=low

  * support extended HTTP status codes from RFC 6585 and WebDAV

 -- Max Kellermann <mk@cm4all.com>  Thu, 09 Aug 2012 10:10:35 -0000

cm4all-beng-proxy (2.1.1) unstable; urgency=low

  * merge release 2.0.43
  * lb: support TRACE, OPTIONS and WebDAV

 -- Max Kellermann <mk@cm4all.com>  Fri, 03 Aug 2012 11:48:46 -0000

cm4all-beng-proxy (2.1) unstable; urgency=low

  * lb: add sticky mode "jvm_route" (Tomcat)

 -- Max Kellermann <mk@cm4all.com>  Mon, 30 Jul 2012 15:53:43 -0000

cm4all-beng-proxy (2.0.55) unstable; urgency=low

  * istream-tee: fix crash due to erroneous read
  * fix random crashes in the optimized build

 -- Max Kellermann <mk@cm4all.com>  Mon, 28 Jan 2013 23:52:26 -0000

cm4all-beng-proxy (2.0.54) unstable; urgency=low

  * http-cache: fix revalidation of memcached entries

 -- Max Kellermann <mk@cm4all.com>  Thu, 06 Dec 2012 16:31:23 -0000

cm4all-beng-proxy (2.0.53) unstable; urgency=low

  * filter-cache: fix assertion failure on serving empty response
  * http-cache: limit maximum age to 5 minutes if "Vary" includes cookies
  * lb: FADE_NODE lasts for 3 hours

 -- Max Kellermann <mk@cm4all.com>  Mon, 22 Oct 2012 12:21:18 -0000

cm4all-beng-proxy (2.0.52) unstable; urgency=low

  * {http,filter}-cache: include headers in cache size calculation
  * {http,filter}-cache: reduce headers memory usage
  * http-cache: limit maximum age to 1 week
    - 1 hour when "Vary" is used
    - 30 minutes when "Vary" includes "X-WidgetId" or "X-WidgetHref"
    - 5 minutes when "Vary" includes "X-CM4all-BENG-User"
  * cache: reduce number of system calls during lookup

 -- Max Kellermann <mk@cm4all.com>  Fri, 19 Oct 2012 12:07:10 -0000

cm4all-beng-proxy (2.0.51) unstable; urgency=low

  * merge release 1.4.33
  * processor: fix assertion failure with embedded CSS
  * lb: move control channel handler to worker process

 -- Max Kellermann <mk@cm4all.com>  Tue, 16 Oct 2012 15:39:32 -0000

cm4all-beng-proxy (2.0.50) unstable; urgency=low

  * pool: reduce memory overhead of debug data
  * fcgi-client: fix assertion failure due to redundant read event
  * lb: fix crash after pipe-to-socket splice I/O error

 -- Max Kellermann <mk@cm4all.com>  Fri, 05 Oct 2012 12:23:15 -0000

cm4all-beng-proxy (2.0.49) unstable; urgency=low

  * merge release 1.4.32

 -- Max Kellermann <mk@cm4all.com>  Fri, 28 Sep 2012 15:01:26 -0000

cm4all-beng-proxy (2.0.48) unstable; urgency=low

  * lb: fix duplicate monitor requests with --watchdog
  * child: verbose logging of child process events
  * log shutdown signal

 -- Max Kellermann <mk@cm4all.com>  Mon, 24 Sep 2012 15:36:03 -0000

cm4all-beng-proxy (2.0.47) unstable; urgency=low

  * merge release 1.4.31
  * cache: disable excessive debugging checks

 -- Max Kellermann <mk@cm4all.com>  Fri, 21 Sep 2012 15:24:30 -0000

cm4all-beng-proxy (2.0.46) unstable; urgency=low

  * merge release 1.4.30
  * lb: add option --config-file

 -- Max Kellermann <mk@cm4all.com>  Fri, 24 Aug 2012 10:52:29 -0000

cm4all-beng-proxy (2.0.45) unstable; urgency=low

  * merge release 1.4.29

 -- Max Kellermann <mk@cm4all.com>  Tue, 21 Aug 2012 15:49:49 -0000

cm4all-beng-proxy (2.0.44) unstable; urgency=low

  * lb: allow sticky with only one node
  * lb: add option "--check"
  * lb: run all monitors right after startup
  * lb: disable expiry of monitor results
  * lb: improved fallback for "sticky cookie"
  * lb: use Bulldog for "sticky cookie"
  * balancer, lb: persistent "fade" flag
  * balancer, lb: use the Bulldog "graceful" flag
  * control: add packet CONTROL_DUMP_POOLS

 -- Max Kellermann <mk@cm4all.com>  Tue, 14 Aug 2012 13:13:01 -0000

cm4all-beng-proxy (2.0.43) unstable; urgency=low

  * merge release 1.4.28
  * istream-replace: fix assertion failure with embedded CSS

 -- Max Kellermann <mk@cm4all.com>  Thu, 02 Aug 2012 11:14:27 -0000

cm4all-beng-proxy (2.0.42) unstable; urgency=low

  * js: new higher-level API

 -- Max Kellermann <mk@cm4all.com>  Wed, 01 Aug 2012 11:32:28 -0000

cm4all-beng-proxy (2.0.41) unstable; urgency=low

  * session: fix bogus assertion failure when loading expired session

 -- Max Kellermann <mk@cm4all.com>  Fri, 27 Jul 2012 12:47:49 -0000

cm4all-beng-proxy (2.0.40) unstable; urgency=low

  * merge release 1.4.27

 -- Max Kellermann <mk@cm4all.com>  Tue, 24 Jul 2012 16:29:13 -0000

cm4all-beng-proxy (2.0.39) unstable; urgency=low

  * merge release 1.4.26

 -- Max Kellermann <mk@cm4all.com>  Tue, 17 Jul 2012 17:00:20 -0000

cm4all-beng-proxy (2.0.38) unstable; urgency=low

  * merge release 1.4.25
  * strset: fix GROUP_CONTAINER false negatives

 -- Max Kellermann <mk@cm4all.com>  Tue, 17 Jul 2012 16:03:49 -0000

cm4all-beng-proxy (2.0.37) unstable; urgency=low

  * merge release 1.4.24

 -- Max Kellermann <mk@cm4all.com>  Mon, 16 Jul 2012 10:36:57 -0000

cm4all-beng-proxy (2.0.36) unstable; urgency=low

  * proxy-handler: re-add the URI suffix for "transparent" requests

 -- Max Kellermann <mk@cm4all.com>  Wed, 11 Jul 2012 14:12:11 -0000

cm4all-beng-proxy (2.0.35) unstable; urgency=low

  * translate: allow WIDGET_GROUP without PROCESS

 -- Max Kellermann <mk@cm4all.com>  Thu, 05 Jul 2012 13:03:21 -0000

cm4all-beng-proxy (2.0.34) unstable; urgency=low

  * session_save: skip shutdown code if saving is not configured
  * http-server: fix assertion on I/O error during POST
  * header-forward: new group FORWARD to forward the "Host" header

 -- Max Kellermann <mk@cm4all.com>  Tue, 03 Jul 2012 16:46:39 -0000

cm4all-beng-proxy (2.0.33) unstable; urgency=low

  * processor: option SELF_CONTAINER allows widget to only embed itself
  * processor: allow embedding approved widget groups
  * processor: optionally invoke CSS processor for style attributes
  * response, lb_http: put "Discard" cookie attribute to the end (Android bug)

 -- Max Kellermann <mk@cm4all.com>  Mon, 02 Jul 2012 17:52:32 -0000

cm4all-beng-proxy (2.0.32) unstable; urgency=low

  * socket_wrapper: fix two assertion failures
  * pheaders: emit Cache-Control:no-store to work around IE quirk

 -- Max Kellermann <mk@cm4all.com>  Tue, 26 Jun 2012 09:41:51 -0000

cm4all-beng-proxy (2.0.31) unstable; urgency=low

  * lb: publish the SSL peer issuer subject
  * widget-registry: copy the direct_addressing attribute

 -- Max Kellermann <mk@cm4all.com>  Wed, 06 Jun 2012 13:36:04 -0000

cm4all-beng-proxy (2.0.30) unstable; urgency=low

  * init: add --group variable to .default file
  * doc: update view security documentation
  * processor: apply underscore prefix to <A NAME="...">
  * session: restore sessions from a file

 -- Max Kellermann <mk@cm4all.com>  Fri, 01 Jun 2012 11:06:50 -0000

cm4all-beng-proxy (2.0.29) unstable; urgency=low

  * widget: optional direct URI addressing scheme
  * processor: eliminate additional underscore from class prefix
  * ssl_filter: support TLS client certificates

 -- Max Kellermann <mk@cm4all.com>  Tue, 29 May 2012 13:29:06 -0000

cm4all-beng-proxy (2.0.28) unstable; urgency=low

  * merge release 1.4.22

 -- Max Kellermann <mk@cm4all.com>  Wed, 16 May 2012 10:24:31 -0000

cm4all-beng-proxy (2.0.27) unstable; urgency=low

  * uri-address: fix assertion failures with UNIX domain sockets
  * uri-address: fix redirects with matching absolute URI

 -- Max Kellermann <mk@cm4all.com>  Wed, 09 May 2012 16:16:06 -0000

cm4all-beng-proxy (2.0.26) unstable; urgency=low

  * processor: rewrite URIs in META/refresh

 -- Max Kellermann <mk@cm4all.com>  Thu, 03 May 2012 14:43:03 -0000

cm4all-beng-proxy (2.0.25) unstable; urgency=low

  * merge release 1.4.21
  * processor: fix double free bug on failed widget lookup
  * session: don't access the session manager after worker crash
  * proxy-widget: fix assertion failure with empty view name

 -- Max Kellermann <mk@cm4all.com>  Thu, 26 Apr 2012 14:22:10 -0000

cm4all-beng-proxy (2.0.24) unstable; urgency=low

  * processor: optionally invoke CSS processor for <style>

 -- Max Kellermann <mk@cm4all.com>  Fri, 20 Apr 2012 12:10:42 -0000

cm4all-beng-proxy (2.0.23) unstable; urgency=low

  * widget-resolver: check for translation server failure
  * widget-resolver: don't sync with session when view is invalid
  * rewrite-uri: check for invalid view name
  * {css_,}processor: eliminate second underscore from class prefix
  * doc: document the algorithm for replacing two leading underscores

 -- Max Kellermann <mk@cm4all.com>  Thu, 29 Mar 2012 15:37:52 -0000

cm4all-beng-proxy (2.0.22) unstable; urgency=low

  * merge release 1.4.20
  * proxy-widget: forbid client to select view with address
  * proxy-widget: allow any view selection when widget is not a container
  * widget-http: allow any view selection for unprocessable response
  * widget-http: inherit the view from the template
  * widget-request: sync with session only if processor is enabled
  * widget-http: postpone saving to session after receiving response headers
  * processor: add entities &c:id; &c:type; &c:class;

 -- Max Kellermann <mk@cm4all.com>  Mon, 26 Mar 2012 14:05:05 -0000

cm4all-beng-proxy (2.0.21) unstable; urgency=low

  * css_processor: use mode "partial" for @import
  * rewrite-uri: use mode "partial" on invalid input

 -- Max Kellermann <mk@cm4all.com>  Tue, 20 Mar 2012 18:11:28 -0000

cm4all-beng-proxy (2.0.20) unstable; urgency=low

  * {css_,}processor: default mode is "partial"
  * processor: handle underscore prefixes in the "for" attribute

 -- Max Kellermann <mk@cm4all.com>  Tue, 20 Mar 2012 16:48:51 -0000

cm4all-beng-proxy (2.0.19) unstable; urgency=low

  * merge release 1.4.19

 -- Max Kellermann <mk@cm4all.com>  Tue, 20 Mar 2012 08:41:03 -0000

cm4all-beng-proxy (2.0.18) unstable; urgency=low

  * merge release 1.4.18

 -- Max Kellermann <mk@cm4all.com>  Thu, 15 Mar 2012 15:53:12 -0000

cm4all-beng-proxy (2.0.17) unstable; urgency=low

  * merge release 1.4.17
  * css_parser: check for url() following another token
  * css_processor: rewrite @import URIs
  * {text_,}processor: new entity &c:local;

 -- Max Kellermann <mk@cm4all.com>  Fri, 09 Mar 2012 16:50:19 -0000

cm4all-beng-proxy (2.0.16) unstable; urgency=low

  * response: generate Vary response header from translation response
  * widget-resolver: fix NULL dereference after failure
  * translation: User-Agent classification

 -- Max Kellermann <mk@cm4all.com>  Tue, 06 Mar 2012 11:54:10 -0000

cm4all-beng-proxy (2.0.15) unstable; urgency=low

  * merge release 1.4.16
  * uri-address: fix NULL dereference on certain malformed URIs

 -- Max Kellermann <mk@cm4all.com>  Fri, 02 Mar 2012 16:28:54 -0000

cm4all-beng-proxy (2.0.14) unstable; urgency=low

  * address-resolver: add missing initialization
  * rewrite-uri: fix NULL pointer dereference with "local URI"
  * rewrite-uri: allow mode=proxy (optional temporary kludge)
  * widget-http: auto-disable processor (optional temporary kludge)

 -- Max Kellermann <mk@cm4all.com>  Thu, 01 Mar 2012 18:36:38 -0000

cm4all-beng-proxy (2.0.13) unstable; urgency=low

  * merge release 1.4.15
  * translation: make CGI auto-base optional
  * handler: fix up translation client errors

 -- Max Kellermann <mk@cm4all.com>  Thu, 23 Feb 2012 17:31:03 -0000

cm4all-beng-proxy (2.0.12) unstable; urgency=low

  * merge release 1.4.13

 -- Max Kellermann <mk@cm4all.com>  Thu, 16 Feb 2012 14:41:45 -0000

cm4all-beng-proxy (2.0.11) unstable; urgency=low

  * merge release 1.4.11
  * processor: skip rewriting absolute URIs

 -- Max Kellermann <mk@cm4all.com>  Thu, 09 Feb 2012 09:43:06 -0000

cm4all-beng-proxy (2.0.10) unstable; urgency=low

  * resource-address: initialise type, fixes assertion failure

 -- Max Kellermann <mk@cm4all.com>  Tue, 07 Feb 2012 16:57:06 -0000

cm4all-beng-proxy (2.0.9) unstable; urgency=low

  * [css]processor: expand underscore only XML id / CSS class
  * widget-http: filter processor response headers
  * processor: forward Wildfire headers in the debug build

 -- Max Kellermann <mk@cm4all.com>  Tue, 07 Feb 2012 12:32:33 -0000

cm4all-beng-proxy (2.0.8) unstable; urgency=low

  * rewrite-uri: prefix "@/" refers to widget's "local URI"

 -- Max Kellermann <mk@cm4all.com>  Fri, 03 Feb 2012 13:50:16 -0000

cm4all-beng-proxy (2.0.7) unstable; urgency=low

  * merge release 1.4.10
  * stock: clear idle objects periodically

 -- Max Kellermann <mk@cm4all.com>  Thu, 02 Feb 2012 14:10:24 -0000

cm4all-beng-proxy (2.0.6) unstable; urgency=low

  * merge release 1.4.9

 -- Max Kellermann <mk@cm4all.com>  Tue, 31 Jan 2012 15:10:18 -0000

cm4all-beng-proxy (2.0.5) unstable; urgency=low

  * merge release 1.4.8
  * translate-client: verify the PROXY and AJP payloads
  * translation: support inserting regex matches into CGI/file path
  * translation: support customizing the cookie's "Domain" attribute
  * request: new option "dynamic_session_cookie" adds suffix to cookie
    name
  * uri-address: verify the path component

 -- Max Kellermann <mk@cm4all.com>  Wed, 25 Jan 2012 17:05:09 -0000

cm4all-beng-proxy (2.0.4) unstable; urgency=low

  * merge release 1.4.6
  * access-log: don't log the remote port
  * translation: support inserting regex matches into CGI's PATH_INFO
  * tcache: generate BASE automatically for CGI

 -- Max Kellermann <mk@cm4all.com>  Tue, 10 Jan 2012 15:18:37 -0000

cm4all-beng-proxy (2.0.3) unstable; urgency=low

  * merge release 1.4.4
  * http-server: log remote host address

 -- Max Kellermann <mk@cm4all.com>  Tue, 27 Dec 2011 07:41:15 -0000

cm4all-beng-proxy (2.0.2) unstable; urgency=low

  * merge release 1.4.2
  * widget-http: improved HTTP error messages
  * processor: forbid widget request after URI compress failure

 -- Max Kellermann <mk@cm4all.com>  Wed, 07 Dec 2011 16:51:58 -0000

cm4all-beng-proxy (2.0.1) unstable; urgency=low

  * merge release 1.4.1

 -- Max Kellermann <mk@cm4all.com>  Fri, 18 Nov 2011 13:57:27 -0000

cm4all-beng-proxy (2.0) unstable; urgency=low

  * rewrite-uri: reapply 'drop the deprecated mode "proxy"'
  * proxy-widget: reapply 'client can choose only views that have an address'

 -- Max Kellermann <mk@cm4all.com>  Thu, 17 Nov 2011 08:22:39 +0100

cm4all-beng-proxy (1.4.33) unstable; urgency=low

  * istream-file: reduce memory usage for small files
  * file-handler: fix xattr usage on ranged file request (possible
    assertion failure)

 -- Max Kellermann <mk@cm4all.com>  Tue, 16 Oct 2012 15:28:57 -0000

cm4all-beng-proxy (1.4.32) unstable; urgency=low

  * cgi: fix spontaneous shutdown due to misrouted SIGTERM signal

 -- Max Kellermann <mk@cm4all.com>  Fri, 28 Sep 2012 14:39:13 -0000

cm4all-beng-proxy (1.4.31) unstable; urgency=low

  * shm: fix check for shared memory allocation failure
  * child: handle lost SIGCHLD events
  * child: ignore stale child processes

 -- Max Kellermann <mk@cm4all.com>  Fri, 21 Sep 2012 15:21:20 -0000

cm4all-beng-proxy (1.4.30) unstable; urgency=low

  * http-server: parse all tokens in the "Connection" request header

 -- Max Kellermann <mk@cm4all.com>  Fri, 24 Aug 2012 10:50:28 -0000

cm4all-beng-proxy (1.4.29) unstable; urgency=low

  * proxy-widget: fix memory leak on aborted POST request

 -- Max Kellermann <mk@cm4all.com>  Tue, 21 Aug 2012 15:05:12 -0000

cm4all-beng-proxy (1.4.28) unstable; urgency=low

  * worker: reinitialize signal handlers after fork failure
  * lb: work around libevent bug that freezes during shutdown

 -- Max Kellermann <mk@cm4all.com>  Thu, 02 Aug 2012 13:53:18 -0000

cm4all-beng-proxy (1.4.27) unstable; urgency=low

  * lb: fix hanging SSL connection on bulk transfer

 -- Max Kellermann <mk@cm4all.com>  Tue, 24 Jul 2012 14:58:17 -0000

cm4all-beng-proxy (1.4.26) unstable; urgency=low

  * processor: fix regression, missing NULL check

 -- Max Kellermann <mk@cm4all.com>  Tue, 17 Jul 2012 16:55:24 -0000

cm4all-beng-proxy (1.4.25) unstable; urgency=low

  * processor: don't rewrite the fragment part of the URI

 -- Max Kellermann <mk@cm4all.com>  Tue, 17 Jul 2012 15:50:06 -0000

cm4all-beng-proxy (1.4.24) unstable; urgency=low

  * lb: fix splicing with SSL

 -- Max Kellermann <mk@cm4all.com>  Mon, 16 Jul 2012 10:32:17 -0000

cm4all-beng-proxy (1.4.23) unstable; urgency=low

  * widget-http: fix double free bug when POST is aborted

 -- Max Kellermann <mk@cm4all.com>  Tue, 03 Jul 2012 16:42:28 -0000

cm4all-beng-proxy (1.4.22) unstable; urgency=low

  * merge release 1.2.27
  * widget: backport memory leak fix from 2.0
  * widget-http: fix memory leak on abort

 -- Max Kellermann <mk@cm4all.com>  Wed, 16 May 2012 10:00:23 -0000

cm4all-beng-proxy (1.4.21) unstable; urgency=low

  * merge release 1.2.26

 -- Max Kellermann <mk@cm4all.com>  Thu, 26 Apr 2012 14:17:56 -0000

cm4all-beng-proxy (1.4.20) unstable; urgency=low

  * merge release 1.2.25

 -- Max Kellermann <mk@cm4all.com>  Mon, 26 Mar 2012 14:03:14 -0000

cm4all-beng-proxy (1.4.19) unstable; urgency=low

  * merge release 1.2.24

 -- Max Kellermann <mk@cm4all.com>  Tue, 20 Mar 2012 08:36:19 -0000

cm4all-beng-proxy (1.4.18) unstable; urgency=low

  * merge release 1.2.23

 -- Max Kellermann <mk@cm4all.com>  Thu, 15 Mar 2012 15:50:20 -0000

cm4all-beng-proxy (1.4.17) unstable; urgency=low

  * merge release 1.2.22

 -- Max Kellermann <mk@cm4all.com>  Thu, 08 Mar 2012 18:36:00 -0000

cm4all-beng-proxy (1.4.16) unstable; urgency=low

  * merge release 1.2.21

 -- Max Kellermann <mk@cm4all.com>  Fri, 02 Mar 2012 16:03:51 -0000

cm4all-beng-proxy (1.4.15) unstable; urgency=low

  * merge release 1.2.20

 -- Max Kellermann <mk@cm4all.com>  Thu, 23 Feb 2012 17:12:30 -0000

cm4all-beng-proxy (1.4.14) unstable; urgency=low

  * merge release 1.2.19

 -- Max Kellermann <mk@cm4all.com>  Thu, 23 Feb 2012 15:35:04 -0000

cm4all-beng-proxy (1.4.13) unstable; urgency=low

  * merge release 1.2.18

 -- Max Kellermann <mk@cm4all.com>  Thu, 16 Feb 2012 13:53:49 -0000

cm4all-beng-proxy (1.4.12) unstable; urgency=low

  * merge release 1.2.17

 -- Max Kellermann <mk@cm4all.com>  Wed, 15 Feb 2012 09:27:50 -0000

cm4all-beng-proxy (1.4.11) unstable; urgency=low

  * merge release 1.2.16

 -- Max Kellermann <mk@cm4all.com>  Thu, 09 Feb 2012 09:33:30 -0000

cm4all-beng-proxy (1.4.10) unstable; urgency=low

  * merge release 1.2.15

 -- Max Kellermann <mk@cm4all.com>  Thu, 02 Feb 2012 13:43:11 -0000

cm4all-beng-proxy (1.4.9) unstable; urgency=low

  * merge release 1.2.14

 -- Max Kellermann <mk@cm4all.com>  Tue, 31 Jan 2012 15:06:57 -0000

cm4all-beng-proxy (1.4.8) unstable; urgency=low

  * merge release 1.2.13

 -- Max Kellermann <mk@cm4all.com>  Wed, 25 Jan 2012 12:16:53 -0000

cm4all-beng-proxy (1.4.7) unstable; urgency=low

  * merge release 1.2.12

 -- Max Kellermann <mk@cm4all.com>  Tue, 17 Jan 2012 08:37:01 -0000

cm4all-beng-proxy (1.4.6) unstable; urgency=low

  * merge release 1.2.11

 -- Max Kellermann <mk@cm4all.com>  Wed, 04 Jan 2012 15:41:43 -0000

cm4all-beng-proxy (1.4.5) unstable; urgency=low

  * merge release 1.2.10

 -- Max Kellermann <mk@cm4all.com>  Wed, 28 Dec 2011 17:07:13 -0000

cm4all-beng-proxy (1.4.4) unstable; urgency=low

  * merge release 1.2.9

 -- Max Kellermann <mk@cm4all.com>  Thu, 22 Dec 2011 11:28:39 -0000

cm4all-beng-proxy (1.4.3) unstable; urgency=low

  * merge release 1.2.8

 -- Max Kellermann <mk@cm4all.com>  Wed, 14 Dec 2011 11:20:04 -0000

cm4all-beng-proxy (1.4.2) unstable; urgency=low

  * text-processor: allow processing "application/javascript",
    "application/json"
  * uri-relative: allow backtracking to the widget base with "../"
  * merge release 1.2.7

 -- Max Kellermann <mk@cm4all.com>  Tue, 06 Dec 2011 12:39:24 -0000

cm4all-beng-proxy (1.4.1) unstable; urgency=low

  * merge release 1.2.6

 -- Max Kellermann <mk@cm4all.com>  Fri, 18 Nov 2011 13:53:56 -0000

cm4all-beng-proxy (1.4) unstable; urgency=low

  * proxy-widget: revert 'client can choose only views that have an address'
  * rewrite-uri: revert 'drop the deprecated mode "proxy"'

 -- Max Kellermann <mk@cm4all.com>  Thu, 17 Nov 2011 08:10:42 +0100

cm4all-beng-proxy (1.3.2) unstable; urgency=low

  * tcache: add regex matching, translation packets REGEX, INVERSE_REGEX
  * widget: don't start the prefix with an underscore
  * translation: add new packet PROCESS_TEXT, to expand entity references
  * translation: add new packet WIDGET_INFO, enables additional request headers
  * doc: document the algorithm for replacing three leading underscores

 -- Max Kellermann <mk@cm4all.com>  Wed, 16 Nov 2011 17:00:16 +0100

cm4all-beng-proxy (1.3.1) unstable; urgency=low

  * merge release 1.2.5

 -- Max Kellermann <mk@cm4all.com>  Tue, 08 Nov 2011 19:51:18 +0100

cm4all-beng-proxy (1.3) unstable; urgency=low

  * rewrite-uri: drop the deprecated mode "proxy"
  * proxy-widget: client can choose only views that have an address

 -- Max Kellermann <mk@cm4all.com>  Mon, 31 Oct 2011 17:41:14 +0100

cm4all-beng-proxy (1.2.27) unstable; urgency=low

  * merge release 1.1.40

 -- Max Kellermann <mk@cm4all.com>  Wed, 16 May 2012 09:51:50 -0000

cm4all-beng-proxy (1.2.26) unstable; urgency=low

  * merge release 1.1.39

 -- Max Kellermann <mk@cm4all.com>  Thu, 26 Apr 2012 14:16:40 -0000

cm4all-beng-proxy (1.2.25) unstable; urgency=low

  * merge release 1.1.38

 -- Max Kellermann <mk@cm4all.com>  Mon, 26 Mar 2012 14:01:44 -0000

cm4all-beng-proxy (1.2.24) unstable; urgency=low

  * merge release 1.1.37

 -- Max Kellermann <mk@cm4all.com>  Tue, 20 Mar 2012 08:33:31 -0000

cm4all-beng-proxy (1.2.23) unstable; urgency=low

  * merge release 1.1.36

 -- Max Kellermann <mk@cm4all.com>  Thu, 15 Mar 2012 15:37:10 -0000

cm4all-beng-proxy (1.2.22) unstable; urgency=low

  * merge release 1.1.35

 -- Max Kellermann <mk@cm4all.com>  Thu, 08 Mar 2012 18:29:39 -0000

cm4all-beng-proxy (1.2.21) unstable; urgency=low

  * merge release 1.1.34

 -- Max Kellermann <mk@cm4all.com>  Fri, 02 Mar 2012 16:02:00 -0000

cm4all-beng-proxy (1.2.20) unstable; urgency=low

  * merge release 1.1.33

 -- Max Kellermann <mk@cm4all.com>  Thu, 23 Feb 2012 17:11:15 -0000

cm4all-beng-proxy (1.2.19) unstable; urgency=low

  * merge release 1.1.32

 -- Max Kellermann <mk@cm4all.com>  Thu, 23 Feb 2012 15:18:36 -0000

cm4all-beng-proxy (1.2.18) unstable; urgency=low

  * merge release 1.1.31

 -- Max Kellermann <mk@cm4all.com>  Thu, 16 Feb 2012 13:52:42 -0000

cm4all-beng-proxy (1.2.17) unstable; urgency=low

  * merge release 1.1.30

 -- Max Kellermann <mk@cm4all.com>  Wed, 15 Feb 2012 09:26:45 -0000

cm4all-beng-proxy (1.2.16) unstable; urgency=low

  * merge release 1.1.29

 -- Max Kellermann <mk@cm4all.com>  Thu, 09 Feb 2012 09:31:50 -0000

cm4all-beng-proxy (1.2.15) unstable; urgency=low

  * merge release 1.1.28

 -- Max Kellermann <mk@cm4all.com>  Thu, 02 Feb 2012 13:41:45 -0000

cm4all-beng-proxy (1.2.14) unstable; urgency=low

  * merge release 1.1.27

 -- Max Kellermann <mk@cm4all.com>  Tue, 31 Jan 2012 15:04:32 -0000

cm4all-beng-proxy (1.2.13) unstable; urgency=low

  * merge release 1.1.26

 -- Max Kellermann <mk@cm4all.com>  Wed, 25 Jan 2012 12:15:19 -0000

cm4all-beng-proxy (1.2.12) unstable; urgency=low

  * merge release 1.1.25

 -- Max Kellermann <mk@cm4all.com>  Tue, 17 Jan 2012 08:31:44 -0000

cm4all-beng-proxy (1.2.11) unstable; urgency=low

  * merge release 1.1.24

 -- Max Kellermann <mk@cm4all.com>  Wed, 04 Jan 2012 15:38:27 -0000

cm4all-beng-proxy (1.2.10) unstable; urgency=low

  * merge release 1.1.23

 -- Max Kellermann <mk@cm4all.com>  Wed, 28 Dec 2011 17:01:43 -0000

cm4all-beng-proxy (1.2.9) unstable; urgency=low

  * merge release 1.1.22

 -- Max Kellermann <mk@cm4all.com>  Thu, 22 Dec 2011 10:28:29 -0000

cm4all-beng-proxy (1.2.8) unstable; urgency=low

  * merge release 1.1.21

 -- Max Kellermann <mk@cm4all.com>  Wed, 14 Dec 2011 11:12:32 -0000

cm4all-beng-proxy (1.2.7) unstable; urgency=low

  * merge release 1.1.20

 -- Max Kellermann <mk@cm4all.com>  Tue, 06 Dec 2011 11:43:10 -0000

cm4all-beng-proxy (1.2.6) unstable; urgency=low

  * merge release 1.1.19

 -- Max Kellermann <mk@cm4all.com>  Fri, 18 Nov 2011 13:47:43 -0000

cm4all-beng-proxy (1.2.5) unstable; urgency=low

  * merge release 1.1.18
  * file-handler: handle If-Modified-Since followed by filter

 -- Max Kellermann <mk@cm4all.com>  Tue, 08 Nov 2011 19:43:58 +0100

cm4all-beng-proxy (1.2.4) unstable; urgency=low

  * merge release 1.1.17

 -- Max Kellermann <mk@cm4all.com>  Wed, 02 Nov 2011 16:58:28 +0100

cm4all-beng-proxy (1.2.3) unstable; urgency=low

  * merge release 1.1.16

 -- Max Kellermann <mk@cm4all.com>  Fri, 21 Oct 2011 15:16:13 +0200

cm4all-beng-proxy (1.2.2) unstable; urgency=low

  * merge release 1.1.15
  * widget-view: an empty name refers to the default view
  * processor: new entity &c:view;

 -- Max Kellermann <mk@cm4all.com>  Wed, 19 Oct 2011 11:43:20 +0200

cm4all-beng-proxy (1.2.1) unstable; urgency=low

  * merge release 1.1.13

 -- Max Kellermann <mk@cm4all.com>  Wed, 05 Oct 2011 17:16:04 +0200

cm4all-beng-proxy (1.2) unstable; urgency=low

  * delegate-client: improved error reporting
  * response-error: resolve errno codes
  * python/control/client: bind the unix domain socket
  * python/control/client: implement timeout
  * lb_control: allow querying node status over control socket

 -- Max Kellermann <mk@cm4all.com>  Tue, 27 Sep 2011 12:00:44 +0200

cm4all-beng-proxy (1.1.40) unstable; urgency=low

  * merge release 1.0.34

 -- Max Kellermann <mk@cm4all.com>  Wed, 16 May 2012 09:50:37 -0000

cm4all-beng-proxy (1.1.39) unstable; urgency=low

  * merge release 1.0.33

 -- Max Kellermann <mk@cm4all.com>  Thu, 26 Apr 2012 14:12:30 -0000

cm4all-beng-proxy (1.1.38) unstable; urgency=low

  * merge release 1.0.32

 -- Max Kellermann <mk@cm4all.com>  Mon, 26 Mar 2012 14:00:38 -0000

cm4all-beng-proxy (1.1.37) unstable; urgency=low

  * merge release 1.0.31

 -- Max Kellermann <mk@cm4all.com>  Tue, 20 Mar 2012 08:31:08 -0000

cm4all-beng-proxy (1.1.36) unstable; urgency=low

  * merge release 1.0.30

 -- Max Kellermann <mk@cm4all.com>  Thu, 15 Mar 2012 15:36:15 -0000

cm4all-beng-proxy (1.1.35) unstable; urgency=low

  * merge release 1.0.29
  * css_processor: delete "-c-mode" and "-c-view" from output

 -- Max Kellermann <mk@cm4all.com>  Thu, 08 Mar 2012 18:16:03 -0000

cm4all-beng-proxy (1.1.34) unstable; urgency=low

  * merge release 1.0.28

 -- Max Kellermann <mk@cm4all.com>  Fri, 02 Mar 2012 15:26:44 -0000

cm4all-beng-proxy (1.1.33) unstable; urgency=low

  * merge release 1.0.27

 -- Max Kellermann <mk@cm4all.com>  Thu, 23 Feb 2012 17:09:57 -0000

cm4all-beng-proxy (1.1.32) unstable; urgency=low

  * merge release 1.0.26

 -- Max Kellermann <mk@cm4all.com>  Thu, 23 Feb 2012 15:14:56 -0000

cm4all-beng-proxy (1.1.31) unstable; urgency=low

  * merge release 1.0.25

 -- Max Kellermann <mk@cm4all.com>  Thu, 16 Feb 2012 13:49:26 -0000

cm4all-beng-proxy (1.1.30) unstable; urgency=low

  * merge release 1.0.24

 -- Max Kellermann <mk@cm4all.com>  Wed, 15 Feb 2012 09:25:38 -0000

cm4all-beng-proxy (1.1.29) unstable; urgency=low

  * merge release 1.0.23

 -- Max Kellermann <mk@cm4all.com>  Thu, 09 Feb 2012 09:30:18 -0000

cm4all-beng-proxy (1.1.28) unstable; urgency=low

  * merge release 1.0.22

 -- Max Kellermann <mk@cm4all.com>  Thu, 02 Feb 2012 13:39:21 -0000

cm4all-beng-proxy (1.1.27) unstable; urgency=low

  * merge release 1.0.21

 -- Max Kellermann <mk@cm4all.com>  Tue, 31 Jan 2012 14:59:06 -0000

cm4all-beng-proxy (1.1.26) unstable; urgency=low

  * merge release 1.0.20

 -- Max Kellermann <mk@cm4all.com>  Wed, 25 Jan 2012 12:13:43 -0000

cm4all-beng-proxy (1.1.25) unstable; urgency=low

  * merge release 1.0.19

 -- Max Kellermann <mk@cm4all.com>  Tue, 17 Jan 2012 08:29:34 -0000

cm4all-beng-proxy (1.1.24) unstable; urgency=low

  * merge release 1.0.18

 -- Max Kellermann <mk@cm4all.com>  Wed, 04 Jan 2012 15:27:35 -0000

cm4all-beng-proxy (1.1.23) unstable; urgency=low

  * header-forward: remove port number from X-Forwarded-For

 -- Max Kellermann <mk@cm4all.com>  Wed, 28 Dec 2011 16:51:41 -0000

cm4all-beng-proxy (1.1.22) unstable; urgency=low

  * merge release 1.0.17
  * istream-socket: fix potential assertion failure

 -- Max Kellermann <mk@cm4all.com>  Wed, 21 Dec 2011 16:44:46 -0000

cm4all-beng-proxy (1.1.21) unstable; urgency=low

  * merge release 1.0.16

 -- Max Kellermann <mk@cm4all.com>  Wed, 14 Dec 2011 11:07:58 -0000

cm4all-beng-proxy (1.1.20) unstable; urgency=low

  * merge release 1.0.15
  * processor: don't rewrite "mailto:" hyperlinks

 -- Max Kellermann <mk@cm4all.com>  Mon, 05 Dec 2011 18:37:10 -0000

cm4all-beng-proxy (1.1.19) unstable; urgency=low

  * {css_,}processor: quote widget classes for prefixing XML IDs, CSS classes

 -- Max Kellermann <mk@cm4all.com>  Fri, 18 Nov 2011 13:17:02 -0000

cm4all-beng-proxy (1.1.18) unstable; urgency=low

  * merge release 1.0.13
  * lb_http: eliminate the duplicate "Date" response header

 -- Max Kellermann <mk@cm4all.com>  Tue, 08 Nov 2011 19:33:07 +0100

cm4all-beng-proxy (1.1.17) unstable; urgency=low

  * merge release 1.0.13

 -- Max Kellermann <mk@cm4all.com>  Wed, 02 Nov 2011 16:52:21 +0100

cm4all-beng-proxy (1.1.16) unstable; urgency=low

  * merge release 1.0.12

 -- Max Kellermann <mk@cm4all.com>  Fri, 21 Oct 2011 15:09:55 +0200

cm4all-beng-proxy (1.1.15) unstable; urgency=low

  * merge release 1.0.11

 -- Max Kellermann <mk@cm4all.com>  Wed, 19 Oct 2011 09:36:38 +0200

cm4all-beng-proxy (1.1.14) unstable; urgency=low

  * merge release 1.0.10

 -- Max Kellermann <mk@cm4all.com>  Fri, 07 Oct 2011 15:15:00 +0200

cm4all-beng-proxy (1.1.13) unstable; urgency=low

  * merge release 1.0.9

 -- Max Kellermann <mk@cm4all.com>  Thu, 29 Sep 2011 16:47:56 +0200

cm4all-beng-proxy (1.1.12) unstable; urgency=low

  * merge release 1.0.8

 -- Max Kellermann <mk@cm4all.com>  Thu, 22 Sep 2011 17:13:41 +0200

cm4all-beng-proxy (1.1.11) unstable; urgency=low

  * merge release 1.0.7
  * widget-http: response header X-CM4all-View selects a view
  * processor, css_processor: support prefixing XML ids
  * processor: property "c:view" selects a view

 -- Max Kellermann <mk@cm4all.com>  Fri, 16 Sep 2011 12:25:24 +0200

cm4all-beng-proxy (1.1.10) unstable; urgency=low

  * merge release 1.0.6
  * http-request: don't clear failure state on successful TCP connection
  * istream-socket: fix assertion failure after receive error
  * ssl_filter: check for end-of-file on plain socket
  * ssl_filter: fix buffer assertion failures

 -- Max Kellermann <mk@cm4all.com>  Tue, 13 Sep 2011 18:50:18 +0200

cm4all-beng-proxy (1.1.9) unstable; urgency=low

  * http-request: improve keep-alive cancellation detection
  * http-request: mark server "failed" after HTTP client error
  * lb: implement the control protocol
    - can disable and re-enable workers
  * lb: don't allow sticky pool with only one member
  * lb: verify that a new sticky host is alive
  * lb: mark server "failed" after HTTP client error

 -- Max Kellermann <mk@cm4all.com>  Fri, 09 Sep 2011 13:03:55 +0200

cm4all-beng-proxy (1.1.8) unstable; urgency=low

  * merge release 1.0.5
  * {css_,}processor: one more underscore for the prefix
  * processor: remove rewrite-uri processing instructions from output
  * translate: unknown packet is a fatal error
  * processor: add option to set widget/focus by default
  * rewrite-uri: a leading tilde refers to the widget base; translation
    packet ANCHOR_ABSOLUTE enables it by default

 -- Max Kellermann <mk@cm4all.com>  Mon, 05 Sep 2011 17:56:31 +0200

cm4all-beng-proxy (1.1.7) unstable; urgency=low

  * css_processor: implement property "-c-mode"
  * css_processor: translate underscore prefix in class names
  * processor: translate underscore prefix in CSS class names

 -- Max Kellermann <mk@cm4all.com>  Mon, 29 Aug 2011 17:47:48 +0200

cm4all-beng-proxy (1.1.6) unstable; urgency=low

  * merge release 1.0.3
  * implement CSS processor

 -- Max Kellermann <mk@cm4all.com>  Mon, 22 Aug 2011 17:13:56 +0200

cm4all-beng-proxy (1.1.5) unstable; urgency=low

  * lb: optionally generate Via and X-Forwarded-For

 -- Max Kellermann <mk@cm4all.com>  Wed, 17 Aug 2011 12:45:14 +0200

cm4all-beng-proxy (1.1.4) unstable; urgency=low

  * pipe-stock: fix assertion failure after optimization bug
  * istream-pipe: reuse drained pipes immediately
  * sink-socket: reinstate write event during bulk transfers

 -- Max Kellermann <mk@cm4all.com>  Thu, 11 Aug 2011 14:41:37 +0200

cm4all-beng-proxy (1.1.3) unstable; urgency=low

  * widget: quote invalid XMLID/JS characters for &c:prefix;
  * lb: add protocol "tcp"

 -- Max Kellermann <mk@cm4all.com>  Wed, 10 Aug 2011 18:53:12 +0200

cm4all-beng-proxy (1.1.2) unstable; urgency=low

  * merge release 1.0.2
  * http-server: report detailed errors
  * widget-http: implement header dumps
  * cgi, fastcgi: enable cookie jar with custom cookie "host"

 -- Max Kellermann <mk@cm4all.com>  Thu, 04 Aug 2011 17:27:51 +0200

cm4all-beng-proxy (1.1.1) unstable; urgency=low

  * merge release 1.0.1
  * lb: don't ignore unimplemented configuration keywords
  * lb: configurable monitor check interval
  * session: configurable idle timeout

 -- Max Kellermann <mk@cm4all.com>  Tue, 26 Jul 2011 11:27:20 +0200

cm4all-beng-proxy (1.1) unstable; urgency=low

  * http-client: send "Expect: 100-continue" only for big request body
  * lb: implement monitors (ping, connect, tcp_expect)

 -- Max Kellermann <mk@cm4all.com>  Wed, 20 Jul 2011 15:04:22 +0200
  
cm4all-beng-proxy (1.0.34) unstable; urgency=low

  * resource-loader: don't strip last segment from IPv6 address

 -- Max Kellermann <mk@cm4all.com>  Wed, 16 May 2012 09:47:43 -0000

cm4all-beng-proxy (1.0.33) unstable; urgency=low

  * widget-resolver: fix assertion failure on recursive abort

 -- Max Kellermann <mk@cm4all.com>  Thu, 26 Apr 2012 14:04:01 -0000

cm4all-beng-proxy (1.0.32) unstable; urgency=low

  * http-cache: add missing initialization on memcached miss

 -- Max Kellermann <mk@cm4all.com>  Mon, 26 Mar 2012 13:35:01 -0000

cm4all-beng-proxy (1.0.31) unstable; urgency=low

  * proxy-widget: close the request body when the view doesn't exist

 -- Max Kellermann <mk@cm4all.com>  Tue, 20 Mar 2012 08:28:00 -0000

cm4all-beng-proxy (1.0.30) unstable; urgency=low

  * widget-view: initialize the header forward settings
  * translate-client: new view inherits header forward settings from
    default view
  * handler: clear transformation after translation error
  * http-cache: release the memcached response on abort
  * fcgi-request: close the request body on stock failure

 -- Max Kellermann <mk@cm4all.com>  Thu, 15 Mar 2012 15:34:18 -0000

cm4all-beng-proxy (1.0.29) unstable; urgency=low

  * processor: unescape custom header values
  * widget-resolver: fix NULL dereference after failure

 -- Max Kellermann <mk@cm4all.com>  Thu, 08 Mar 2012 18:10:14 -0000

cm4all-beng-proxy (1.0.28) unstable; urgency=low

  * widget-resolver: serve responses in the right order
  * widget-request: fix session related assertion failure
  * translate: initialize all GError variables

 -- Max Kellermann <mk@cm4all.com>  Fri, 02 Mar 2012 15:20:54 -0000

cm4all-beng-proxy (1.0.27) unstable; urgency=low

  * resource-address: fix regression when CGI URI is not set

 -- Max Kellermann <mk@cm4all.com>  Thu, 23 Feb 2012 17:08:16 -0000

cm4all-beng-proxy (1.0.26) unstable; urgency=low

  * resource-address: apply BASE to the CGI request URI

 -- Max Kellermann <mk@cm4all.com>  Thu, 23 Feb 2012 15:11:42 -0000

cm4all-beng-proxy (1.0.25) unstable; urgency=low

  * cgi-client: clear the input pointer on close

 -- Max Kellermann <mk@cm4all.com>  Thu, 16 Feb 2012 13:46:13 -0000

cm4all-beng-proxy (1.0.24) unstable; urgency=low

  * debian/rules: optimize parallel build
  * cgi: break loop when headers are finished

 -- Max Kellermann <mk@cm4all.com>  Wed, 15 Feb 2012 09:23:22 -0000

cm4all-beng-proxy (1.0.23) unstable; urgency=low

  * cgi: detect large response headers
  * cgi: continue parsing response headers after buffer boundary
  * cgi: bigger response header buffer
  * fcgi-client: detect large response headers

 -- Max Kellermann <mk@cm4all.com>  Thu, 09 Feb 2012 09:27:50 -0000

cm4all-beng-proxy (1.0.22) unstable; urgency=low

  * debian/rules: don't run libtool
  * lb: thread safety for the SSL filter
  * lb: fix crash during shutdown
  * http-server: fix uninitialised variable

 -- Max Kellermann <mk@cm4all.com>  Thu, 02 Feb 2012 13:03:08 -0000

cm4all-beng-proxy (1.0.21) unstable; urgency=low

  * hstock: fix memory leak
  * notify: fix endless busy loop
  * ssl_filter: fix hang while tearing down connection

 -- Max Kellermann <mk@cm4all.com>  Tue, 31 Jan 2012 15:24:50 -0000

cm4all-beng-proxy (1.0.20) unstable; urgency=low

  * ssl: load the whole certificate chain
  * translate: fix PATH+JAILCGI+SITE check
  * translate: fix HOME check
  * resource-address: include all CGI attributes in cache key

 -- Max Kellermann <mk@cm4all.com>  Wed, 25 Jan 2012 12:10:43 -0000

cm4all-beng-proxy (1.0.19) unstable; urgency=low

  * cookie-client: add a missing out-of-memory check

 -- Max Kellermann <mk@cm4all.com>  Tue, 17 Jan 2012 08:27:38 -0000

cm4all-beng-proxy (1.0.18) unstable; urgency=low

  * resource-address: support zero-length path_info prefix (for BASE)
  * hashmap: optimize insertions
  * http-server: limit the number of request headers
  * proxy-widget: discard the unused request body on error

 -- Max Kellermann <mk@cm4all.com>  Wed, 04 Jan 2012 14:55:59 -0000

cm4all-beng-proxy (1.0.17) unstable; urgency=low

  * istream-chunked: avoid recursive buffer write, fixes crash

 -- Max Kellermann <mk@cm4all.com>  Wed, 21 Dec 2011 16:37:44 -0000

cm4all-beng-proxy (1.0.16) unstable; urgency=low

  * http-server: disable timeout while waiting for CGI
  * cgi: fix segmentation fault
  * processor: discard child's request body on abort
  * proxy-widget: discard the unused request body on error

 -- Max Kellermann <mk@cm4all.com>  Wed, 14 Dec 2011 11:53:31 +0100

cm4all-beng-proxy (1.0.15) unstable; urgency=low

  * http-client: fix assertion failure on bogus "100 Continue"
  * handler: don't close the request body twice
  * session: add a missing out-of-memory check
  * fcgi-client: check for EV_READ event
  * fcgi-serialize: fix serializing parameter without value

 -- Max Kellermann <mk@cm4all.com>  Mon, 05 Dec 2011 17:47:20 -0000

cm4all-beng-proxy (1.0.14) unstable; urgency=low

  * http-server: don't generate chunked HEAD response
  * http-server: don't override Content-Length for HEAD response
  * lb_http, proxy-widget, response: forward Content-Length after HEAD

 -- Max Kellermann <mk@cm4all.com>  Tue, 08 Nov 2011 18:19:42 +0100

cm4all-beng-proxy (1.0.13) unstable; urgency=low

  * processor: initialize URI rewrite options for <?cm4all-rewrite-uri?>

 -- Max Kellermann <mk@cm4all.com>  Wed, 02 Nov 2011 16:47:48 +0100

cm4all-beng-proxy (1.0.12) unstable; urgency=low

  * http-server, proxy-widget: add missing newline to log message
  * fcgi_client: fix assertion failure on response body error
  * http-cache-choice: fix crash due to wrong filter callback

 -- Max Kellermann <mk@cm4all.com>  Fri, 21 Oct 2011 15:02:42 +0200

cm4all-beng-proxy (1.0.11) unstable; urgency=low

  * lb_config: fix binding to wildcard address
  * rewrite-uri: clarify warning message when widget has no id

 -- Max Kellermann <mk@cm4all.com>  Wed, 19 Oct 2011 09:26:48 +0200

cm4all-beng-proxy (1.0.10) unstable; urgency=low

  * debian/control: beng-lb doesn't need "daemon" anymore
  * http-string: allow space in unquoted cookie values (RFC ignorant)

 -- Max Kellermann <mk@cm4all.com>  Fri, 07 Oct 2011 15:06:32 +0200

cm4all-beng-proxy (1.0.9) unstable; urgency=low

  * tcp-balancer: store a copy of the socket address
  * lb: default log directory is /var/log/cm4all/beng-lb
  * lb: use new built-in watchdog instead of /usr/bin/daemon

 -- Max Kellermann <mk@cm4all.com>  Thu, 29 Sep 2011 16:19:34 +0200

cm4all-beng-proxy (1.0.8) unstable; urgency=low

  * resource-address: copy the delegate JailCGI parameters (crash bug fix)
  * response: use the same URI for storing and dropping widget sessions

 -- Max Kellermann <mk@cm4all.com>  Thu, 22 Sep 2011 13:39:08 +0200

cm4all-beng-proxy (1.0.7) unstable; urgency=low

  * inline-widget: discard request body when class lookup fails

 -- Max Kellermann <mk@cm4all.com>  Fri, 16 Sep 2011 12:16:04 +0200

cm4all-beng-proxy (1.0.6) unstable; urgency=low

  * processor: support short "SCRIPT" tag
  * widget-uri: use the template's view specification

 -- Max Kellermann <mk@cm4all.com>  Tue, 13 Sep 2011 18:14:24 +0200

cm4all-beng-proxy (1.0.5) unstable; urgency=low

  * resource-loader: delete comma when extracting from X-Forwarded-For

 -- Max Kellermann <mk@cm4all.com>  Mon, 05 Sep 2011 17:43:22 +0200

cm4all-beng-proxy (1.0.4) unstable; urgency=low

  * istream-replace: update the buffer reader after new data was added

 -- Max Kellermann <mk@cm4all.com>  Mon, 05 Sep 2011 15:43:17 +0200

cm4all-beng-proxy (1.0.3) unstable; urgency=low

  * merge release 0.9.35
  * control-handler: fix uninitialized variable

 -- Max Kellermann <mk@cm4all.com>  Thu, 18 Aug 2011 15:15:52 +0200

cm4all-beng-proxy (1.0.2) unstable; urgency=low

  * merge release 0.9.34
  * handler: always log translate client errors
  * tcp-balancer: fix memory leak in error handler
  * http-string: allow more characters in cookie values (RFC ignorant)

 -- Max Kellermann <mk@cm4all.com>  Mon, 01 Aug 2011 16:30:05 +0200

cm4all-beng-proxy (1.0.1) unstable; urgency=low

  * session: increase idle timeout to 20 minutes

 -- Max Kellermann <mk@cm4all.com>  Tue, 26 Jul 2011 11:23:36 +0200

cm4all-beng-proxy (1.0) unstable; urgency=low

  * merge release 0.9.33
  * header-forward: eliminate the duplicate "Date" response header
  * proxy-handler: don't pass internal URI arguments to CGI

 -- Max Kellermann <mk@cm4all.com>  Mon, 18 Jul 2011 17:07:42 +0200

cm4all-beng-proxy (0.10.14) unstable; urgency=low

  * merge release 0.9.32

 -- Max Kellermann <mk@cm4all.com>  Tue, 12 Jul 2011 19:02:23 +0200

cm4all-beng-proxy (0.10.13) unstable; urgency=low

  * growing-buffer: reset the position when skipping buffers

 -- Max Kellermann <mk@cm4all.com>  Wed, 06 Jul 2011 10:07:50 +0200

cm4all-beng-proxy (0.10.12) unstable; urgency=low

  * merge release 0.9.31
  * rewrite-uri: log widget base mismatch
  * istream-replace: fix assertion failure with splitted buffer

 -- Max Kellermann <mk@cm4all.com>  Tue, 05 Jul 2011 22:05:44 +0200

cm4all-beng-proxy (0.10.11) unstable; urgency=low

  * merge release 0.9.30
  * lb: add SSL/TLS support

 -- Max Kellermann <mk@cm4all.com>  Mon, 04 Jul 2011 17:14:21 +0200

cm4all-beng-proxy (0.10.10) unstable; urgency=low

  * merge release 0.9.29

 -- Max Kellermann <mk@cm4all.com>  Tue, 28 Jun 2011 17:56:43 +0200

cm4all-beng-proxy (0.10.9) unstable; urgency=low

  * merge release 0.9.28

 -- Max Kellermann <mk@cm4all.com>  Mon, 27 Jun 2011 13:38:03 +0200

cm4all-beng-proxy (0.10.8) unstable; urgency=low

  * lb_http: don't access the connection object after it was closed
  * restart the load balancer automatically

 -- Max Kellermann <mk@cm4all.com>  Wed, 22 Jun 2011 12:38:39 +0200

cm4all-beng-proxy (0.10.7) unstable; urgency=low

  * config: make the session cookie name configurable
  * uri-relative: allow relative base URIs (for CGI)
  * widget-uri: combine existing CGI PATH_INFO and given widget location
  * python/translation/widget: support "path_info" specification

 -- Max Kellermann <mk@cm4all.com>  Mon, 20 Jun 2011 14:54:38 +0200

cm4all-beng-proxy (0.10.6) unstable; urgency=low

  * merge release 0.9.26

 -- Max Kellermann <mk@cm4all.com>  Wed, 15 Jun 2011 09:19:28 +0200

cm4all-beng-proxy (0.10.5) unstable; urgency=low

  * merge release 0.9.26

 -- Max Kellermann <mk@cm4all.com>  Fri, 10 Jun 2011 10:09:09 +0200

cm4all-beng-proxy (0.10.4) unstable; urgency=low

  * doc: add beng-lb documentation
  * lb: implement "fallback" option
  * merge release 0.9.25

 -- Max Kellermann <mk@cm4all.com>  Wed, 08 Jun 2011 14:13:43 +0200

cm4all-beng-proxy (0.10.3) unstable; urgency=low

  * python/translation.widget: support keyword "sticky"
  * lb: implement sticky modes "failover", "cookie"

 -- Max Kellermann <mk@cm4all.com>  Mon, 06 Jun 2011 15:51:36 +0200

cm4all-beng-proxy (0.10.2) unstable; urgency=low

  * debian: fix beng-lb pid file name
  * lb_http: implement sticky sessions
  * merge release 0.9.24

 -- Max Kellermann <mk@cm4all.com>  Tue, 31 May 2011 14:32:03 +0200

cm4all-beng-proxy (0.10.1) unstable; urgency=low

  * lb_http: close request body on error
  * lb_listener: print error message when binding fails
  * merge release 0.9.23

 -- Max Kellermann <mk@cm4all.com>  Fri, 27 May 2011 13:13:55 +0200

cm4all-beng-proxy (0.10) unstable; urgency=low

  * failure: fix inverted logic bug in expiry check
  * tcp-balancer: implement session stickiness
  * lb: new stand-alone load balancer

 -- Max Kellermann <mk@cm4all.com>  Thu, 26 May 2011 14:32:02 +0200

cm4all-beng-proxy (0.9.35) unstable; urgency=low

  * resource-loader: pass the last X-Forwarded-For element to AJP

 -- Max Kellermann <mk@cm4all.com>  Thu, 18 Aug 2011 15:05:02 +0200

cm4all-beng-proxy (0.9.34) unstable; urgency=low

  * request: fix double request body close in errdoc handler
  * handler: close request body on early abort

 -- Max Kellermann <mk@cm4all.com>  Mon, 01 Aug 2011 16:21:43 +0200

cm4all-beng-proxy (0.9.33) unstable; urgency=low

  * {http,ajp}-request, errdoc: check before closing the request body on
    error

 -- Max Kellermann <mk@cm4all.com>  Mon, 18 Jul 2011 16:30:29 +0200

cm4all-beng-proxy (0.9.32) unstable; urgency=low

  * processor: dispose request body when focused widget was not found
  * http-string: allow the slash in cookie values (RFC ignorant)

 -- Max Kellermann <mk@cm4all.com>  Tue, 12 Jul 2011 18:16:01 +0200

cm4all-beng-proxy (0.9.31) unstable; urgency=low

  * growing-buffer: fix assertion failure with empty first buffer

 -- Max Kellermann <mk@cm4all.com>  Tue, 05 Jul 2011 21:58:24 +0200

cm4all-beng-proxy (0.9.30) unstable; urgency=low

  * growing-buffer: fix assertion failure in reader when buffer is empty

 -- Max Kellermann <mk@cm4all.com>  Mon, 04 Jul 2011 16:59:28 +0200

cm4all-beng-proxy (0.9.29) unstable; urgency=low

  * http-string: allow the equality sign in cookie values (RFC ignorant)

 -- Max Kellermann <mk@cm4all.com>  Tue, 28 Jun 2011 17:50:23 +0200

cm4all-beng-proxy (0.9.28) unstable; urgency=low

  * http-string: allow round brackets in cookie values (RFC ignorant)

 -- Max Kellermann <mk@cm4all.com>  Mon, 27 Jun 2011 13:23:58 +0200

cm4all-beng-proxy (0.9.27) unstable; urgency=low

  * handler: don't delete existing session in TRANSPARENT mode

 -- Max Kellermann <mk@cm4all.com>  Wed, 15 Jun 2011 09:08:48 +0200

cm4all-beng-proxy (0.9.26) unstable; urgency=low

  * worker: read "crash" value before destroying shared memory
  * session: fix crash while discarding session

 -- Max Kellermann <mk@cm4all.com>  Fri, 10 Jun 2011 09:54:56 +0200

cm4all-beng-proxy (0.9.25) unstable; urgency=low

  * response: discard the request body before passing to errdoc
  * worker: don't restart all workers after "safe" worker crash
  * cgi: check for end-of-file after splice

 -- Max Kellermann <mk@cm4all.com>  Wed, 08 Jun 2011 15:02:35 +0200

cm4all-beng-proxy (0.9.24) unstable; urgency=low

  * fcgi-client: really discard packets on request id mismatch
  * memcached-client: don't schedule read event when buffer is full
  * session: support beng-lb sticky sessions

 -- Max Kellermann <mk@cm4all.com>  Tue, 31 May 2011 14:23:41 +0200

cm4all-beng-proxy (0.9.23) unstable; urgency=low

  * tcp-balancer: retry connecting to cluster if a node fails

 -- Max Kellermann <mk@cm4all.com>  Fri, 27 May 2011 13:01:31 +0200

cm4all-beng-proxy (0.9.22) unstable; urgency=low

  * failure: fix inverted logic bug in expiry check
  * uri-extract: support AJP URLs, fixes AJP cookies
  * ajp-client: don't schedule read event when buffer is full

 -- Max Kellermann <mk@cm4all.com>  Thu, 26 May 2011 08:32:32 +0200

cm4all-beng-proxy (0.9.21) unstable; urgency=low

  * balancer: re-enable load balancing (regression fix)
  * merge release 0.8.38

 -- Max Kellermann <mk@cm4all.com>  Fri, 20 May 2011 11:03:31 +0200

cm4all-beng-proxy (0.9.20) unstable; urgency=low

  * http-cache: fix assertion failure caused by wrong destructor
  * merge release 0.8.37

 -- Max Kellermann <mk@cm4all.com>  Mon, 16 May 2011 14:03:09 +0200

cm4all-beng-proxy (0.9.19) unstable; urgency=low

  * http-request: don't retry requests with a request body

 -- Max Kellermann <mk@cm4all.com>  Thu, 12 May 2011 11:35:55 +0200

cm4all-beng-proxy (0.9.18) unstable; urgency=low

  * http-body: fix assertion failure on EOF chunk after socket was closed
  * widget-http: fix crash in widget lookup error handler
  * merge release 0.8.36

 -- Max Kellermann <mk@cm4all.com>  Tue, 10 May 2011 18:56:33 +0200

cm4all-beng-proxy (0.9.17) unstable; urgency=low

  * growing-buffer: fix assertion failure after large initial write
  * http-request: retry after connection failure
  * test/t-cgi: fix bashisms in test scripts

 -- Max Kellermann <mk@cm4all.com>  Wed, 04 May 2011 18:54:57 +0200

cm4all-beng-proxy (0.9.16) unstable; urgency=low

  * resource-address: append "transparent" args to CGI path_info
  * tcache: fix crash on FastCGI with BASE

 -- Max Kellermann <mk@cm4all.com>  Mon, 02 May 2011 16:07:21 +0200

cm4all-beng-proxy (0.9.15) unstable; urgency=low

  * configure.ac: check if valgrind/memcheck.h is installed
  * configure.ac: check if libattr is available
  * access-log: log Referer and User-Agent
  * access-log: log the request duration
  * proxy-handler: allow forwarding URI arguments
  * merge release 0.8.35

 -- Max Kellermann <mk@cm4all.com>  Wed, 27 Apr 2011 18:54:17 +0200

cm4all-beng-proxy (0.9.14) unstable; urgency=low

  * processor: don't clear widget pointer at opening tag
  * debian: move ulimit call from init script to *.default
  * merge release 0.8.33

 -- Max Kellermann <mk@cm4all.com>  Wed, 13 Apr 2011 17:03:29 +0200

cm4all-beng-proxy (0.9.13) unstable; urgency=low

  * proxy-widget: apply the widget's response header forward settings
  * response: add option to dump the widget tree
  * widget-class: move header forward settings to view
  * merge release 0.8.30

 -- Max Kellermann <mk@cm4all.com>  Mon, 04 Apr 2011 16:31:26 +0200

cm4all-beng-proxy (0.9.12) unstable; urgency=low

  * widget: internal API refactorization
  * was-control: fix argument order in "abort" call
  * was-client: duplicate the GError object when it is used twice
  * {file,delegate}-handler: add Expires/ETag headers to 304 response
  * cgi: allow setting environment variables

 -- Max Kellermann <mk@cm4all.com>  Thu, 24 Mar 2011 15:12:54 +0100

cm4all-beng-proxy (0.9.11) unstable; urgency=low

  * processor: major API refactorization
  * merge release 0.8.29

 -- Max Kellermann <mk@cm4all.com>  Mon, 21 Mar 2011 19:43:28 +0100

cm4all-beng-proxy (0.9.10) unstable; urgency=low

  * merge release 0.8.27

 -- Max Kellermann <mk@cm4all.com>  Fri, 18 Mar 2011 14:11:16 +0100

cm4all-beng-proxy (0.9.9) unstable; urgency=low

  * merge release 0.8.25

 -- Max Kellermann <mk@cm4all.com>  Mon, 14 Mar 2011 16:05:51 +0100

cm4all-beng-proxy (0.9.8) unstable; urgency=low

  * translate: support UNIX domain sockets in ADDRESS_STRING
  * resource-address: support connections to existing FastCGI servers

 -- Max Kellermann <mk@cm4all.com>  Fri, 11 Mar 2011 19:24:33 +0100

cm4all-beng-proxy (0.9.7) unstable; urgency=low

  * merge release 0.8.24

 -- Max Kellermann <mk@cm4all.com>  Fri, 04 Mar 2011 13:07:36 +0100

cm4all-beng-proxy (0.9.6) unstable; urgency=low

  * merge release 0.8.23

 -- Max Kellermann <mk@cm4all.com>  Mon, 28 Feb 2011 11:47:45 +0100

cm4all-beng-proxy (0.9.5) unstable; urgency=low

  * translate: allow SITE without CGI

 -- Max Kellermann <mk@cm4all.com>  Mon, 31 Jan 2011 06:35:24 +0100

cm4all-beng-proxy (0.9.4) unstable; urgency=low

  * widget-class: allow distinct addresses for each view

 -- Max Kellermann <mk@cm4all.com>  Thu, 27 Jan 2011 17:51:21 +0100

cm4all-beng-proxy (0.9.3) unstable; urgency=low

  * istream-catch: log errors
  * proxy-handler: pass the original request URI to (Fast)CGI
  * proxy-handler: pass the original document root to (Fast)CGI
  * fcgi-stock: pass site id to child process
  * translation: new packet "HOME" for JailCGI
  * resource-loader: get remote host from "X-Forwarded-For"
  * cgi, fcgi-client: pass client IP address to application

 -- Max Kellermann <mk@cm4all.com>  Fri, 21 Jan 2011 18:13:38 +0100

cm4all-beng-proxy (0.9.2) unstable; urgency=low

  * merge release 0.8.21
  * http-response: better context for error messages
  * istream: method close() does not invoke handler->abort()
  * istream: better context for error messages
  * ajp-client: destruct properly when request stream fails
  * {delegate,fcgi,was}-stock: use the JailCGI 1.4 wrapper

 -- Max Kellermann <mk@cm4all.com>  Mon, 17 Jan 2011 12:08:04 +0100

cm4all-beng-proxy (0.9.1) unstable; urgency=low

  * http-server: count the number of raw bytes sent and received
  * control-handler: support TCACHE_INVALIDATE with SITE
  * new programs "log-forward", "log-exec" for network logging
  * new program "log-split" for creating per-site log files
  * new program "log-traffic" for creating per-site traffic logs
  * move logging servers to new package cm4all-beng-proxy-logging
  * python/control.client: add parameter "broadcast"

 -- Max Kellermann <mk@cm4all.com>  Thu, 02 Dec 2010 12:07:16 +0100

cm4all-beng-proxy (0.9) unstable; urgency=low

  * merge release 0.8.19
  * was-client: explicitly send 32 bit METHOD payload
  * was-client: explicitly parse STATUS as 32 bit integer
  * was-client: clear control channel object on destruction
  * was-client: reuse child process if state is clean on EOF
  * was-client: abort properly after receiving illegal packet
  * was-client: allow "request STOP" before response completed
  * was-client: postpone the response handler invocation
  * was-control: send packets in bulk
  * python: support WAS widgets
  * http-server: enable "cork" mode only for beginning of response
  * http-cache: don't access freed memory in pool_unref_denotify()
  * http: use libcm4all-http
  * new datagram based binary protocol for access logging
  * main: default WAS stock limit is 16

 -- Max Kellermann <mk@cm4all.com>  Thu, 18 Nov 2010 19:56:17 +0100

cm4all-beng-proxy (0.8.38) unstable; urgency=low

  * failure: update time stamp on existing item
  * errdoc: free the original response body on abort

 -- Max Kellermann <mk@cm4all.com>  Fri, 20 May 2011 10:17:14 +0200

cm4all-beng-proxy (0.8.37) unstable; urgency=low

  * widget-resolver: don't reuse failed resolver
  * http-request: fix NULL pointer dereference on invalid URI
  * config: disable the TCP stock limit by default

 -- Max Kellermann <mk@cm4all.com>  Mon, 16 May 2011 13:41:32 +0200

cm4all-beng-proxy (0.8.36) unstable; urgency=low

  * http-server: check if client closes connection while processing
  * http-client: release the socket before invoking the callback
  * fcgi-client: fix assertion failure on full input buffer
  * memcached-client: re-enable socket event after direct copy
  * istream-file: fix assertion failure on range request
  * test/t-cgi: fix bashisms in test scripts

 -- Max Kellermann <mk@cm4all.com>  Tue, 10 May 2011 18:45:48 +0200

cm4all-beng-proxy (0.8.35) unstable; urgency=low

  * session: fix potential session defragmentation crash
  * ajp-request: use "host:port" as TCP stock key
  * cgi: evaluate the Content-Length response header

 -- Max Kellermann <mk@cm4all.com>  Wed, 27 Apr 2011 13:32:05 +0200

cm4all-beng-proxy (0.8.34) unstable; urgency=low

  * js: replace all '%' with '$'
  * js: check if session_id is null
  * debian: add package cm4all-beng-proxy-tools

 -- Max Kellermann <mk@cm4all.com>  Tue, 19 Apr 2011 18:43:54 +0200

cm4all-beng-proxy (0.8.33) unstable; urgency=low

  * processor: don't quote query string arguments with dollar sign
  * widget-request: safely remove "view" and "path" from argument table
  * debian/control: add "Breaks << 0.8.32" on the JavaScript library

 -- Max Kellermann <mk@cm4all.com>  Tue, 12 Apr 2011 18:21:55 +0200

cm4all-beng-proxy (0.8.32) unstable; urgency=low

  * args: quote arguments with the dollar sign

 -- Max Kellermann <mk@cm4all.com>  Tue, 12 Apr 2011 13:34:42 +0200

cm4all-beng-proxy (0.8.31) unstable; urgency=low

  * proxy-widget: eliminate the duplicate "Server" response header
  * translation: add packet UNTRUSTED_SITE_SUFFIX

 -- Max Kellermann <mk@cm4all.com>  Thu, 07 Apr 2011 16:23:37 +0200

cm4all-beng-proxy (0.8.30) unstable; urgency=low

  * handler: make lower-case realm name from the "Host" header
  * session: copy attribute "realm", fixes segmentation fault

 -- Max Kellermann <mk@cm4all.com>  Tue, 29 Mar 2011 16:47:43 +0200

cm4all-beng-proxy (0.8.29) unstable; urgency=low

  * ajp-client: send query string in an AJP attribute

 -- Max Kellermann <mk@cm4all.com>  Mon, 21 Mar 2011 19:16:16 +0100

cm4all-beng-proxy (0.8.28) unstable; urgency=low

  * resource-loader: use X-Forwarded-For to obtain AJP remote host
  * resource-loader: strip port from AJP remote address
  * resource-loader: don't pass remote host to AJP server
  * resource-loader: parse server port for AJP
  * ajp-client: always send content-length
  * ajp-client: parse the remaining buffer after EAGAIN

 -- Max Kellermann <mk@cm4all.com>  Mon, 21 Mar 2011 11:12:07 +0100

cm4all-beng-proxy (0.8.27) unstable; urgency=low

  * http-request: close the request body on malformed URI
  * ajp-request: AJP translation packet contains ajp://host:port/path

 -- Max Kellermann <mk@cm4all.com>  Fri, 18 Mar 2011 14:04:21 +0100

cm4all-beng-proxy (0.8.26) unstable; urgency=low

  * python/response: fix typo in ajp()
  * session: validate sessions only within one realm

 -- Max Kellermann <mk@cm4all.com>  Fri, 18 Mar 2011 08:59:41 +0100

cm4all-beng-proxy (0.8.25) unstable; urgency=low

  * widget-http: discard request body on unknown view name
  * inline-widget: discard request body on error
  * {http,fcgi,was}-client: allocate response headers from caller pool
  * cmdline: fcgi_stock_limit defaults to 0 (no limit)

 -- Max Kellermann <mk@cm4all.com>  Mon, 14 Mar 2011 15:53:42 +0100

cm4all-beng-proxy (0.8.24) unstable; urgency=low

  * fcgi-client: release the connection even when padding not consumed
    after empty response

 -- Max Kellermann <mk@cm4all.com>  Wed, 02 Mar 2011 17:39:33 +0100

cm4all-beng-proxy (0.8.23) unstable; urgency=low

  * memcached-client: allocate a new memory pool
  * memcached-client: copy caller_pool reference before freeing the client
  * fcgi-client: check headers!=NULL
  * fcgi-client: release the connection even when padding not consumed

 -- Max Kellermann <mk@cm4all.com>  Mon, 28 Feb 2011 10:50:02 +0100

cm4all-beng-proxy (0.8.22) unstable; urgency=low

  * cgi: fill special variables CONTENT_TYPE, CONTENT_LENGTH
  * memcached-client: remove stray pool_unref() call
  * memcached-client: reuse the socket if the remaining value is buffered
  * http-cache-choice: abbreviate memcached keys
  * *-cache: allocate a parent pool for cache items
  * pool: re-enable linear pools
  * frame: free the request body on error
  * http-cache: free cached body which was dismissed

 -- Max Kellermann <mk@cm4all.com>  Mon, 07 Feb 2011 15:34:09 +0100

cm4all-beng-proxy (0.8.21) unstable; urgency=low

  * merge release 0.7.55
  * jail: translate the document root properly
  * header-forward: forward the "Host" header to CGI/FastCGI/AJP
  * http-error: map ENOTDIR to "404 Not Found"
  * http-server: fix assertion failure on write error
  * fcgi-stock: clear all environment variables

 -- Max Kellermann <mk@cm4all.com>  Thu, 06 Jan 2011 16:04:20 +0100

cm4all-beng-proxy (0.8.20) unstable; urgency=low

  * widget-resolver: add pedantic state assertions
  * async: remember a copy of the operation in !NDEBUG
  * python/translation/response: max_age() returns self

 -- Max Kellermann <mk@cm4all.com>  Mon, 06 Dec 2010 23:02:50 +0100

cm4all-beng-proxy (0.8.19) unstable; urgency=low

  * merge release 0.7.54

 -- Max Kellermann <mk@cm4all.com>  Wed, 17 Nov 2010 16:25:10 +0100

cm4all-beng-proxy (0.8.18) unstable; urgency=low

  * was-client: explicitly send 32 bit METHOD payload
  * was-client: explicitly parse STATUS as 32 bit integer
  * istream: check presence of as_fd() in optimized build

 -- Max Kellermann <mk@cm4all.com>  Fri, 05 Nov 2010 11:00:54 +0100

cm4all-beng-proxy (0.8.17) unstable; urgency=low

  * merged release 0.7.53
  * widget: use colon as widget path separator
  * was-client: check for abort during response handler
  * was-client: implement STOP
  * was-client: release memory pools
  * was-launch: enable non-blocking mode on input and output
  * http-server: don't crash on malformed pipelined request
  * main: free the WAS stock and the UDP listener in the SIGTERM handler

 -- Max Kellermann <mk@cm4all.com>  Thu, 28 Oct 2010 19:50:26 +0200

cm4all-beng-proxy (0.8.16) unstable; urgency=low

  * merged release 0.7.52
  * was-client: support for the WAS protocol

 -- Max Kellermann <mk@cm4all.com>  Wed, 13 Oct 2010 16:45:18 +0200

cm4all-beng-proxy (0.8.15) unstable; urgency=low

  * resource-address: don't skip question mark twice

 -- Max Kellermann <mk@cm4all.com>  Tue, 28 Sep 2010 12:20:33 +0200

cm4all-beng-proxy (0.8.14) unstable; urgency=low

  * processor: schedule "xmlns:c" deletion

 -- Max Kellermann <mk@cm4all.com>  Thu, 23 Sep 2010 14:42:31 +0200

cm4all-beng-proxy (0.8.13) unstable; urgency=low

  * processor: delete "xmlns:c" attributes from link elements
  * istream-{head,zero}: implement method available()
  * merged release 0.7.51

 -- Max Kellermann <mk@cm4all.com>  Tue, 17 Aug 2010 09:54:33 +0200

cm4all-beng-proxy (0.8.12) unstable; urgency=low

  * http-cache-memcached: copy resource address
  * debian/control: add missing ${shlibs:Depends}
  * merged release 0.7.50

 -- Max Kellermann <mk@cm4all.com>  Thu, 12 Aug 2010 20:17:52 +0200

cm4all-beng-proxy (0.8.11) unstable; urgency=low

  * delegate-client: fix SCM_RIGHTS check
  * use Linux 2.6 CLOEXEC/NONBLOCK flags
  * tcache: INVALIDATE removes all variants (error documents etc.)
  * control: new UDP based protocol, allows invalidating caches
  * hashmap: fix assertion failure in hashmap_remove_match()
  * merged release 0.7.49

 -- Max Kellermann <mk@cm4all.com>  Tue, 10 Aug 2010 15:48:10 +0200

cm4all-beng-proxy (0.8.10) unstable; urgency=low

  * tcache: copy response.previous

 -- Max Kellermann <mk@cm4all.com>  Mon, 02 Aug 2010 18:03:43 +0200

cm4all-beng-proxy (0.8.9) unstable; urgency=low

  * (f?)cgi-handler: forward query string only if focused
  * ajp-handler: merge into proxy-handler
  * proxy-handler: forward query string if focused
  * cgi, fastcgi-handler: enable the resource cache
  * translation: add packets CHECK and PREVIOUS for authentication
  * python: add Response.max_age()

 -- Max Kellermann <mk@cm4all.com>  Fri, 30 Jul 2010 11:39:22 +0200

cm4all-beng-proxy (0.8.8) unstable; urgency=low

  * prototypes/translate.py: added new ticket-fastcgi programs
  * http-cache: implement FastCGI caching
  * merged release 0.7.47

 -- Max Kellermann <mk@cm4all.com>  Wed, 21 Jul 2010 13:00:43 +0200

cm4all-beng-proxy (0.8.7) unstable; urgency=low

  * istream-delayed: update the "direct" bit mask
  * http-client: send "Expect: 100-continue"
  * response, widget-http: apply istream_pipe to filter input
  * proxy-handler: apply istream_pipe to request body
  * istream-ajp-body: send larger request body packets
  * ajp-client: support splice()
  * merged release 0.7.46

 -- Max Kellermann <mk@cm4all.com>  Fri, 25 Jun 2010 18:52:04 +0200

cm4all-beng-proxy (0.8.6) unstable; urgency=low

  * translation: added support for custom error documents
  * response: convert HEAD to GET if filter follows
  * processor: short-circuit on HEAD request
  * python: depend on python-twisted-core

 -- Max Kellermann <mk@cm4all.com>  Wed, 16 Jun 2010 16:37:42 +0200

cm4all-beng-proxy (0.8.5) unstable; urgency=low

  * istream-tee: allow second output to block
  * widget-http: don't transform error documents
  * response, widget-http: disable filters after widget frame request
  * translation: added packet FILTER_4XX to filter client errors
  * merged release 0.7.45

 -- Max Kellermann <mk@cm4all.com>  Thu, 10 Jun 2010 16:13:14 +0200

cm4all-beng-proxy (0.8.4) unstable; urgency=low

  * python: added missing "Response" import
  * python: resume parsing after deferred call
  * http-client: implement istream method as_fd()
  * merged release 0.7.44

 -- Max Kellermann <mk@cm4all.com>  Mon, 07 Jun 2010 17:01:16 +0200

cm4all-beng-proxy (0.8.3) unstable; urgency=low

  * file-handler: implement If-Range (RFC 2616 14.27)
  * merged release 0.7.42

 -- Max Kellermann <mk@cm4all.com>  Tue, 01 Jun 2010 16:17:13 +0200

cm4all-beng-proxy (0.8.2) unstable; urgency=low

  * cookie-client: verify the cookie path
  * python: use Twisted's logging library
  * python: added a widget registry class
  * merged release 0.7.41

 -- Max Kellermann <mk@cm4all.com>  Wed, 26 May 2010 13:08:16 +0200

cm4all-beng-proxy (0.8.1) unstable; urgency=low

  * http-cache-memcached: delete entity records on POST

 -- Max Kellermann <mk@cm4all.com>  Tue, 18 May 2010 12:21:55 +0200

cm4all-beng-proxy (0.8) unstable; urgency=low

  * istream: added method as_fd() to convert istream to file descriptor
  * fork: support passing stdin istream fd to child process
  * http-cache: discard only matching entries on POST
  * istream-html-escape: escape single and double quote
  * rewrite-uri: escape the result with XML entities

 -- Max Kellermann <mk@cm4all.com>  Thu, 13 May 2010 12:34:46 +0200

cm4all-beng-proxy (0.7.55) unstable; urgency=low

  * pool: reparent pools in optimized build
  * istream-deflate: add missing pool reference while reading
  * istream-deflate: fix several error handlers

 -- Max Kellermann <mk@cm4all.com>  Thu, 06 Jan 2011 12:59:39 +0100

cm4all-beng-proxy (0.7.54) unstable; urgency=low

  * http-server: fix crash on deferred chunked request body
  * parser: fix crash on malformed SCRIPT element

 -- Max Kellermann <mk@cm4all.com>  Wed, 17 Nov 2010 16:13:09 +0100

cm4all-beng-proxy (0.7.53) unstable; urgency=low

  * http-server: don't crash on malformed pipelined request
  * sink-header: fix assertion failure on empty trailer

 -- Max Kellermann <mk@cm4all.com>  Thu, 28 Oct 2010 18:39:01 +0200

cm4all-beng-proxy (0.7.52) unstable; urgency=low

  * fcgi-client: fix send timeout handler
  * fork: finish the buffer after pipe was drained

 -- Max Kellermann <mk@cm4all.com>  Wed, 13 Oct 2010 16:39:26 +0200

cm4all-beng-proxy (0.7.51) unstable; urgency=low

  * http-client: clear response body pointer before forwarding EOF event
  * processor: fix assertion failure for c:mode in c:widget

 -- Max Kellermann <mk@cm4all.com>  Mon, 16 Aug 2010 17:01:48 +0200

cm4all-beng-proxy (0.7.50) unstable; urgency=low

  * header-forward: don't forward the "Host" header to HTTP servers
  * resource-address: use uri_relative() for CGI
  * uri-relative: don't lose host name in uri_absolute()
  * uri-relative: don't fail on absolute URIs
  * http-cache-heap: don't use uninitialized item size

 -- Max Kellermann <mk@cm4all.com>  Thu, 12 Aug 2010 20:03:49 +0200

cm4all-beng-proxy (0.7.49) unstable; urgency=low

  * hashmap: fix assertion failure in hashmap_remove_value()

 -- Max Kellermann <mk@cm4all.com>  Tue, 10 Aug 2010 15:37:12 +0200

cm4all-beng-proxy (0.7.48) unstable; urgency=low

  * pipe-stock: add assertions on file descriptors

 -- Max Kellermann <mk@cm4all.com>  Mon, 09 Aug 2010 14:56:54 +0200

cm4all-beng-proxy (0.7.47) unstable; urgency=low

  * cmdline: add option "--group"

 -- Max Kellermann <mk@cm4all.com>  Fri, 16 Jul 2010 18:39:53 +0200

cm4all-beng-proxy (0.7.46) unstable; urgency=low

  * handler: initialize all translate_response attributes
  * http-client: consume buffer before header length check
  * istream-pipe: clear "direct" flags in constructor
  * istream-pipe: return gracefully when handler blocks
  * ajp-client: hold pool reference to reset TCP_CORK

 -- Max Kellermann <mk@cm4all.com>  Mon, 21 Jun 2010 17:53:21 +0200

cm4all-beng-proxy (0.7.45) unstable; urgency=low

  * istream-tee: separate "weak" values for the two outputs
  * fcache: don't close output when caching has been canceled
  * tcache: copy the attribute "secure_cookie"

 -- Max Kellermann <mk@cm4all.com>  Thu, 10 Jun 2010 15:21:34 +0200

cm4all-beng-proxy (0.7.44) unstable; urgency=low

  * http-client: check response header length
  * http-server: check request header length

 -- Max Kellermann <mk@cm4all.com>  Mon, 07 Jun 2010 16:51:57 +0200

cm4all-beng-proxy (0.7.43) unstable; urgency=low

  * http-cache: fixed NULL pointer dereference when storing empty response
    body on the heap

 -- Max Kellermann <mk@cm4all.com>  Tue, 01 Jun 2010 18:52:45 +0200

cm4all-beng-proxy (0.7.42) unstable; urgency=low

  * fork: check "direct" flag again after buffer flush
  * pool: pool_unref_denotify() remembers the code location
  * sink-{buffer,gstring}: don't invoke callback in abort()
  * async: added another debug flag to verify correctness

 -- Max Kellermann <mk@cm4all.com>  Mon, 31 May 2010 21:15:58 +0200

cm4all-beng-proxy (0.7.41) unstable; urgency=low

  * http-cache: initialize response status and headers on empty body

 -- Max Kellermann <mk@cm4all.com>  Tue, 25 May 2010 16:27:25 +0200

cm4all-beng-proxy (0.7.40) unstable; urgency=low

  * http-cache: fixed NULL pointer dereference when storing empty response
    body in memcached

 -- Max Kellermann <mk@cm4all.com>  Tue, 25 May 2010 15:04:44 +0200

cm4all-beng-proxy (0.7.39) unstable; urgency=low

  * memcached-stock: close value on connect failure
  * http: implement remaining status codes
  * http-cache: allow caching empty response body
  * http-cache: cache status codes 203, 206, 300, 301, 410
  * http-cache: don't cache authorized resources

 -- Max Kellermann <mk@cm4all.com>  Fri, 21 May 2010 17:37:29 +0200

cm4all-beng-proxy (0.7.38) unstable; urgency=low

  * http-server: send HTTP/1.1 declaration with "100 Continue"
  * connection: initialize "site_name", fixes crash bug
  * translation: added packet SECURE_COOKIE

 -- Max Kellermann <mk@cm4all.com>  Thu, 20 May 2010 15:40:34 +0200

cm4all-beng-proxy (0.7.37) unstable; urgency=low

  * *-client: implement a socket leak detector
  * handler: initialize response header without translation server

 -- Max Kellermann <mk@cm4all.com>  Tue, 18 May 2010 12:05:11 +0200

cm4all-beng-proxy (0.7.36) unstable; urgency=low

  * http-client: fixed NULL pointer dereference
  * handler, response: removed duplicate request body destruction calls

 -- Max Kellermann <mk@cm4all.com>  Tue, 11 May 2010 17:16:36 +0200

cm4all-beng-proxy (0.7.35) unstable; urgency=low

  * {http,fcgi,ajp}-request: close the request body on abort
  * handler: set fake translation response on malformed URI

 -- Max Kellermann <mk@cm4all.com>  Mon, 10 May 2010 11:22:23 +0200

cm4all-beng-proxy (0.7.34) unstable; urgency=low

  * translate: check the UNTRUSTED packet
  * translation: added packet UNTRUSTED_PREFIX

 -- Max Kellermann <mk@cm4all.com>  Fri, 30 Apr 2010 19:14:37 +0200

cm4all-beng-proxy (0.7.33) unstable; urgency=low

  * merged release 0.7.27.1
  * fcache: don't continue storing in background
  * fcgi-client: re-add event after some input data has been read

 -- Max Kellermann <mk@cm4all.com>  Fri, 30 Apr 2010 11:31:08 +0200

cm4all-beng-proxy (0.7.32) unstable; urgency=low

  * response: generate the "Server" response header
  * response: support the Authentication-Info response header
  * response: support custom authentication pages
  * translation: support custom response headers

 -- Max Kellermann <mk@cm4all.com>  Tue, 27 Apr 2010 17:09:59 +0200

cm4all-beng-proxy (0.7.31) unstable; urgency=low

  * support HTTP authentication (RFC 2617)

 -- Max Kellermann <mk@cm4all.com>  Mon, 26 Apr 2010 17:26:42 +0200

cm4all-beng-proxy (0.7.30) unstable; urgency=low

  * fcgi-client: support responses without a body
  * {http,fcgi}-client: hold caller pool reference during callback

 -- Max Kellermann <mk@cm4all.com>  Fri, 23 Apr 2010 14:41:05 +0200

cm4all-beng-proxy (0.7.29) unstable; urgency=low

  * http-cache: added missing pool_unref() in memcached_miss()
  * pool: added checked pool references

 -- Max Kellermann <mk@cm4all.com>  Thu, 22 Apr 2010 15:45:48 +0200

cm4all-beng-proxy (0.7.28) unstable; urgency=low

  * fcgi-client: support response status
  * translate: malformed packets are fatal
  * http-cache: don't cache resources with very long URIs
  * memcached-client: increase the maximum key size to 32 kB

 -- Max Kellermann <mk@cm4all.com>  Thu, 15 Apr 2010 15:06:51 +0200

cm4all-beng-proxy (0.7.27.1) unstable; urgency=low

  * http-cache: added missing pool_unref() in memcached_miss()
  * http-cache: don't cache resources with very long URIs
  * memcached-client: increase the maximum key size to 32 kB
  * fork: properly handle partially filled output buffer
  * fork: re-add event after some input data has been read

 -- Max Kellermann <mk@cm4all.com>  Thu, 29 Apr 2010 15:30:21 +0200

cm4all-beng-proxy (0.7.27) unstable; urgency=low

  * session: use GLib's PRNG to generate session ids
  * session: seed the PRNG with /dev/random
  * response: log UNTRUSTED violation attempts
  * response: drop widget sessions when there is no focus

 -- Max Kellermann <mk@cm4all.com>  Fri, 09 Apr 2010 12:04:18 +0200

cm4all-beng-proxy (0.7.26) unstable; urgency=low

  * memcached-client: schedule read event before callback
  * istream-tee: continue with second output if first is closed

 -- Max Kellermann <mk@cm4all.com>  Sun, 28 Mar 2010 18:08:11 +0200

cm4all-beng-proxy (0.7.25) unstable; urgency=low

  * memcached-client: don't poll if socket is closed
  * fork: close file descriptor on input error
  * pool: don't check attachments in pool_trash()

 -- Max Kellermann <mk@cm4all.com>  Thu, 25 Mar 2010 13:28:01 +0100

cm4all-beng-proxy (0.7.24) unstable; urgency=low

  * memcached-client: release socket after splice

 -- Max Kellermann <mk@cm4all.com>  Mon, 22 Mar 2010 11:29:45 +0100

cm4all-beng-proxy (0.7.23) unstable; urgency=low

  * sink-header: support splice
  * memcached-client: support splice (response)
  * fcgi-client: recover correctly after send error
  * fcgi-client: support chunked request body
  * fcgi-client: basic splice support for the request body
  * http-cache: duplicate headers
  * {http,memcached}-client: check "direct" mode after buffer flush
  * cmdline: added option "fcgi_stock_limit"
  * python: auto-export function write_packet()
  * python: Response methods return self

 -- Max Kellermann <mk@cm4all.com>  Fri, 19 Mar 2010 13:28:35 +0100

cm4all-beng-proxy (0.7.22) unstable; urgency=low

  * python: re-add function write_packet()

 -- Max Kellermann <mk@cm4all.com>  Fri, 12 Mar 2010 12:27:21 +0100

cm4all-beng-proxy (0.7.21) unstable; urgency=low

  * ajp-client: handle EAGAIN from send()
  * python: install the missing sources

 -- Max Kellermann <mk@cm4all.com>  Thu, 11 Mar 2010 16:58:25 +0100

cm4all-beng-proxy (0.7.20) unstable; urgency=low

  * http-client: don't reinstate event when socket is closed
  * access-log: log the site name
  * python: removed unused function write_packet()
  * python: split the module beng_proxy.translation
  * python: allow overriding query string and param in absolute_uri()
  * python: moved absolute_uri() to a separate library

 -- Max Kellermann <mk@cm4all.com>  Thu, 11 Mar 2010 09:48:52 +0100

cm4all-beng-proxy (0.7.19) unstable; urgency=low

  * client-socket: translate EV_TIMEOUT to ETIMEDOUT
  * fork: refill the input buffer as soon as possible
  * delegate-client: implement an abortable event
  * pool: added assertions for libevent leaks
  * direct: added option "-s enable_splice=no"

 -- Max Kellermann <mk@cm4all.com>  Thu, 04 Mar 2010 17:34:56 +0100

cm4all-beng-proxy (0.7.18) unstable; urgency=low

  * args: reserve memory for the trailing null byte

 -- Max Kellermann <mk@cm4all.com>  Tue, 23 Feb 2010 17:46:04 +0100

cm4all-beng-proxy (0.7.17) unstable; urgency=low

  * translation: added the BOUNCE packet (variant of REDIRECT)
  * translation: change widget packet HOST to UNTRUSTED
  * translation: pass internal URI arguments to the translation server
  * handler: use the specified status with REDIRECT
  * python: added method Request.absolute_uri()

 -- Max Kellermann <mk@cm4all.com>  Tue, 23 Feb 2010 16:15:22 +0100

cm4all-beng-proxy (0.7.16) unstable; urgency=low

  * processor: separate trusted from untrusted widgets by host name
  * processor: mode=partition is deprecated
  * translate: fix DOCUMENT_ROOT handler for CGI/FASTCGI
  * fcgi-request: added JailCGI support

 -- Max Kellermann <mk@cm4all.com>  Fri, 19 Feb 2010 14:29:29 +0100

cm4all-beng-proxy (0.7.15) unstable; urgency=low

  * processor: unreference the caller pool in abort()
  * tcache: clear BASE on mismatch
  * fcgi-client: generate the Content-Length request header
  * fcgi-client: send the CONTENT_TYPE parameter
  * prototypes/translate.py: use FastCGI to run PHP

 -- Max Kellermann <mk@cm4all.com>  Thu, 11 Feb 2010 14:43:21 +0100

cm4all-beng-proxy (0.7.14) unstable; urgency=low

  * connection: drop connections when the limit is exceeded
  * resource-address: added BASE support
  * fcgi-client: check the request ID in response packets
  * http-client: check response body when request body is closed
  * html-escape: use the last ampersand before the semicolon
  * html-escape: support &apos;
  * processor: unescape widget parameter values

 -- Max Kellermann <mk@cm4all.com>  Fri, 29 Jan 2010 17:49:43 +0100

cm4all-beng-proxy (0.7.13) unstable; urgency=low

  * fcgi-request: duplicate socket path
  * fcgi-request: support ACTION
  * fcgi-client: provide SCRIPT_FILENAME
  * fcgi-client: append empty PARAMS packet
  * fcgi-client: try to read response before request is finished
  * fcgi-client: implement the STDERR packet
  * fcgi-client: support request headers and body
  * fcgi-stock: manage one socket per child process
  * fcgi-stock: unlink socket path after connect
  * fcgi-stock: redirect fd 1,2 to /dev/null
  * fcgi-stock: kill FastCGI processes after 5 minutes idle
  * translation: new packet PAIR for passing parameters to FastCGI

 -- Max Kellermann <mk@cm4all.com>  Thu, 14 Jan 2010 13:36:48 +0100

cm4all-beng-proxy (0.7.12) unstable; urgency=low

  * http-cache: unlock the cache item after successful revalidation
  * http-cache-memcached: pass the expiration time to memcached
  * sink-header: comprise pending data in method available()
  * header-forward: forward the Expires response header

 -- Max Kellermann <mk@cm4all.com>  Tue, 22 Dec 2009 16:18:49 +0100

cm4all-beng-proxy (0.7.11) unstable; urgency=low

  * {ajp,memcached}-client: fix dis\appearing event for duplex socket
  * memcached-client: handle EAGAIN after send()
  * memcached-client: release socket as early as possible
  * header-forward: don't forward Accept-Encoding if transformation is
    enabled
  * widget-http, inline-widget: check Content-Encoding before processing
  * file-handler: send "Vary: Accept-Encoding" for compressed response
  * header-forward: support duplicate headers
  * fcache: implemented a 60 seconds timeout
  * fcache: copy pointer to local variable before callback
  * event2: refresh timeout after event has occurred

 -- Max Kellermann <mk@cm4all.com>  Fri, 18 Dec 2009 16:45:24 +0100

cm4all-beng-proxy (0.7.10) unstable; urgency=low

  * http-{server,client}: fix disappearing event for duplex socket

 -- Max Kellermann <mk@cm4all.com>  Mon, 14 Dec 2009 15:46:25 +0100

cm4all-beng-proxy (0.7.9) unstable; urgency=low

  * http: "Expect" is a hop-by-hop header
  * http-server: send "100 Continue" unless request body closed
  * http-client: poll socket after splice
  * http-server: handle EAGAIN after splice
  * http-server: send a 417 response on unrecognized "Expect" request
  * response, widget-http: append filter id to resource tag
  * resource-tag: check for "Cache-Control: no-store"

 -- Max Kellermann <mk@cm4all.com>  Mon, 14 Dec 2009 13:05:15 +0100

cm4all-beng-proxy (0.7.8) unstable; urgency=low

  * http-body: support partial response in method available()
  * file-handler: support pre-compressed static files
  * fcache: honor the "Cache-Control: no-store" response header

 -- Max Kellermann <mk@cm4all.com>  Wed, 09 Dec 2009 15:49:25 +0100

cm4all-beng-proxy (0.7.7) unstable; urgency=low

  * parser: allow underscore in attribute names
  * processor: check "type" attribute before URI rewriting
  * http-client: start receiving before request is sent
  * http-client: try to read response after write error
  * http-client: deliver response body after headers are finished
  * http-client: release socket as early as possible
  * http-client: serve buffer after socket has been closed
  * istream-chunked: clear input stream in abort handler
  * growing-buffer: fix crash after close in "data" callback

 -- Max Kellermann <mk@cm4all.com>  Thu, 03 Dec 2009 13:09:57 +0100

cm4all-beng-proxy (0.7.6) unstable; urgency=low

  * istream-hold: return -2 if handler is not available yet
  * http, ajp, fcgi: use istream_hold on request body
  * http-client: implemented splicing the request body
  * response: added missing URI substitution

 -- Max Kellermann <mk@cm4all.com>  Tue, 17 Nov 2009 15:25:35 +0100

cm4all-beng-proxy (0.7.5) unstable; urgency=low

  * session: 64 bit session ids
  * session: allow arbitrary session id size (at compile-time)
  * debian: larger default log file (16 * 4MB)
  * debian: added package cm4all-beng-proxy-toi

 -- Max Kellermann <mk@cm4all.com>  Mon, 16 Nov 2009 15:51:24 +0100

cm4all-beng-proxy (0.7.4) unstable; urgency=low

  * measure the latency of external resources
  * widget-http: partially revert "don't query session if !stateful"

 -- Max Kellermann <mk@cm4all.com>  Tue, 10 Nov 2009 15:06:03 +0100

cm4all-beng-proxy (0.7.3) unstable; urgency=low

  * uri-verify: don't reject double slash after first segment
  * hostname: allow the hyphen character
  * processor: allow processing without session
  * widget-http: don't query session if !stateful
  * request: disable session management for known bots
  * python: fixed AttributeError in __getattr__()
  * python: added method Response.process()
  * translation: added the response packets URI, HOST, SCHEME
  * translation: added header forward packets

 -- Max Kellermann <mk@cm4all.com>  Mon, 09 Nov 2009 16:40:27 +0100

cm4all-beng-proxy (0.7.2) unstable; urgency=low

  * fcache: close all caching connections on exit
  * istream-file: retry reading after EAGAIN
  * direct, istream-pipe: re-enable SPLICE_F_NONBLOCK
  * direct, istream-pipe: disable the SPLICE_F_MORE flag
  * http-client: handle EAGAIN after splice
  * http-client, header-writer: remove hop-by-hop response headers
  * response: optimized transformed response headers
  * handler: mangle CGI and FastCGI headers
  * header-forward: generate the X-Forwarded-For header
  * header-forward: add local host name to "Via" request header

 -- Max Kellermann <mk@cm4all.com>  Fri, 30 Oct 2009 13:41:02 +0100

cm4all-beng-proxy (0.7.1) unstable; urgency=low

  * file-handler: close the stream on "304 Not Modified"
  * pool: use assembler code only on gcc
  * cmdline: added option "--set tcp_stock_limit"
  * Makefile.am: enable the "subdir-objects" option

 -- Max Kellermann <mk@cm4all.com>  Thu, 22 Oct 2009 12:17:11 +0200

cm4all-beng-proxy (0.7) unstable; urgency=low

  * ajp-client: check if connection was closed during response callback
  * header-forward: log session id
  * istream: separate TCP splicing checks
  * istream-pipe: fix segmentation fault after incomplete direct transfer
  * istream-pipe: implement the "available" method
  * istream-pipe: allocate pipe only if handler supports it
  * istream-pipe: flush the pipe before reading from input
  * istream-pipe: reuse pipes in a stock
  * direct: support splice() from TCP socket to pipe
  * istream: direct() returns -3 if stream has been closed
  * hstock: don't destroy stocks while items are being created
  * tcp-stock: limit number of connections per host to 256
  * translate, http-client, ajp-client, cgi, http-cache: verify the HTTP
    response status
  * prototypes/translate.py: disallow "/../" and null bytes
  * prototypes/translate.py: added "/jail-delegate/" location
  * uri-parser: strict RFC 2396 URI verification
  * uri-parser: don't unescape the URI path
  * http-client, ajp-client: verify the request URI
  * uri-escape: unescape each character only once
  * http-cache: never use the memcached stock if caching is disabled
  * allow 8192 connections by default
  * allow 65536 file handles by default
  * added package cm4all-jailed-beng-proxy-delegate-helper

 -- Max Kellermann <mk@cm4all.com>  Wed, 21 Oct 2009 15:00:56 +0200

cm4all-beng-proxy (0.6.23) unstable; urgency=low

  * header-forward: log session information
  * prototypes/translate.py: added /cgi-bin/ location
  * http-server: disable keep-alive for HTTP/1.0 clients
  * http-server: don't send "Connection: Keep-Alive"
  * delegate-stock: clear the environment
  * delegate-stock: added jail support
  * delegate-client: reuse helper process after I/O error

 -- Max Kellermann <mk@cm4all.com>  Mon, 12 Oct 2009 17:29:35 +0200

cm4all-beng-proxy (0.6.22) unstable; urgency=low

  * istream-tee: clear both "enabled" flags in the eof/abort handler
  * istream-tee: fall back to first data() return value if second stream
    closed itself
  * http-cache: don't log body_abort after close

 -- Max Kellermann <mk@cm4all.com>  Thu, 01 Oct 2009 19:19:37 +0200

cm4all-beng-proxy (0.6.21) unstable; urgency=low

  * http-client: log more error messages
  * delegate-stock: added the DOCUMENT_ROOT environment variable
  * response, widget: accept "application/xhtml+xml"
  * cookie-server: allow square brackets in unquoted cookie values
    (violating RFC 2109 and RFC 2616)

 -- Max Kellermann <mk@cm4all.com>  Thu, 01 Oct 2009 13:55:40 +0200

cm4all-beng-proxy (0.6.20) unstable; urgency=low

  * stock: clear stock after 60 seconds idle
  * hstock: remove empty stocks
  * http-server, http-client, cgi: fixed off-by-one bug in header parser
  * istream-pipe: fix the direct() return value on error
  * istream-pipe: fix formula in range assertion
  * http-cache-memcached: implemented "remove"
  * handler: added FastCGI handler
  * fcgi-client: unref caller pool after socket release
  * fcgi-client: implemented response headers

 -- Max Kellermann <mk@cm4all.com>  Tue, 29 Sep 2009 14:07:13 +0200

cm4all-beng-proxy (0.6.19) unstable; urgency=low

  * http-client: release caller pool after socket release
  * memcached-client: release socket on marshalling error
  * stock: unref caller pool in abort handler
  * stock: lazy cleanup
  * http-cache: copy caller_pool to local variable

 -- Max Kellermann <mk@cm4all.com>  Thu, 24 Sep 2009 16:02:17 +0200

cm4all-beng-proxy (0.6.18) unstable; urgency=low

  * delegate-handler: support conditional GET and ranges
  * file-handler: fix suffix-byte-range-spec parser
  * delegate-helper: call open() with O_CLOEXEC|O_NOCTTY
  * istream-file: don't set FD_CLOEXEC if O_CLOEXEC is available
  * stock: hold caller pool during "get" operation
  * main: free balancer object during shutdown
  * memcached-client: enable socket timeout
  * delegate-stock: set FD_CLOEXEC on socket

 -- Max Kellermann <mk@cm4all.com>  Thu, 24 Sep 2009 10:50:53 +0200

cm4all-beng-proxy (0.6.17) unstable; urgency=low

  * tcp-stock: implemented a load balancer
  * python: accept address list in the ajp() method
  * http-server: added timeout for the HTTP request headers
  * response: close template when the content type is wrong
  * delegate-get: implemented response headers
  * delegate-get: provide status codes and error messages

 -- Max Kellermann <mk@cm4all.com>  Fri, 18 Sep 2009 15:36:57 +0200

cm4all-beng-proxy (0.6.16) unstable; urgency=low

  * tcp-stock: added support for bulldog-tyke
  * sink-buffer: close input if it's not used in the constructor
  * http-cache-memcached: close response body when deserialization fails
  * serialize: fix regression in serialize_uint64()

 -- Max Kellermann <mk@cm4all.com>  Tue, 15 Sep 2009 19:26:07 +0200

cm4all-beng-proxy (0.6.15) unstable; urgency=low

  * http-cache-choice: find more duplicates during cleanup
  * handler: added AJP handler
  * ajp-request: unref pool only on tcp_stock failure
  * ajp-client: prevent parser recursion
  * ajp-client: free request body when response is closed
  * ajp-client: reuse connection after END_RESPONSE packet
  * ajp-client: enable TCP_CORK while sending
  * istream-ajp-body: added a second "length" header field
  * ajp-client: auto-send empty request body chunk
  * ajp-client: register "write" event after GET_BODY_CHUNK packet
  * ajp-client: implemented request and response headers
  * http-cache-rfc: don't rewind tpool if called recursively

 -- Max Kellermann <mk@cm4all.com>  Fri, 11 Sep 2009 16:04:06 +0200

cm4all-beng-proxy (0.6.14) unstable; urgency=low

  * istream-tee: don't restart reading if already in progress

 -- Max Kellermann <mk@cm4all.com>  Thu, 03 Sep 2009 13:21:06 +0200

cm4all-beng-proxy (0.6.13) unstable; urgency=low

  * cookie-server: fix parsing multiple cookies
  * http-cache-memcached: clean up expired "choice" items
  * sink-gstring: use callback instead of public struct
  * istream-tee: restart reading when one output is closed

 -- Max Kellermann <mk@cm4all.com>  Wed, 02 Sep 2009 17:02:53 +0200

cm4all-beng-proxy (0.6.12) unstable; urgency=low

  * http-cache: don't attempt to remove cache items when the cache is disabled

 -- Max Kellermann <mk@cm4all.com>  Fri, 28 Aug 2009 15:40:48 +0200

cm4all-beng-proxy (0.6.11) unstable; urgency=low

  * http-cache-memcached: store HTTP status and response headers
  * http-cache-memcached: implemented flush (SIGHUP)
  * http-cache-memcached: support "Vary"
  * http-client: work around assertion failure in response_stream_close()

 -- Max Kellermann <mk@cm4all.com>  Thu, 27 Aug 2009 12:33:17 +0200

cm4all-beng-proxy (0.6.10) unstable; urgency=low

  * parser: finish tag before bailing out
  * http-request: allow URLs without path component
  * fork: clear event in read() method
  * istream-file: pass options O_CLOEXEC|O_NOCTTY to open()
  * response: check if the "Host" request header is valid

 -- Max Kellermann <mk@cm4all.com>  Tue, 18 Aug 2009 16:37:19 +0200

cm4all-beng-proxy (0.6.9) unstable; urgency=low

  * direct: disable SPLICE_F_NONBLOCK (temporary NFS EAGAIN workaround)

 -- Max Kellermann <mk@cm4all.com>  Mon, 17 Aug 2009 13:52:49 +0200

cm4all-beng-proxy (0.6.8) unstable; urgency=low

  * widget-http: close response body in error code path
  * http-cache: implemented memcached backend (--memcached-server)
  * processor: &c:base; returns the URI without scheme and host

 -- Max Kellermann <mk@cm4all.com>  Mon, 17 Aug 2009 12:29:19 +0200

cm4all-beng-proxy (0.6.7) unstable; urgency=low

  * file-handler: generate Expires from xattr user.MaxAge
  * cmdline: added option --set to configure:
    - max_connections
    - http_cache_size
    - filter_cache_size
    - translate_cache_size
  * flush caches on SIGHUP

 -- Max Kellermann <mk@cm4all.com>  Fri, 07 Aug 2009 11:41:10 +0200

cm4all-beng-proxy (0.6.6) unstable; urgency=low

  * added missing GLib build dependency
  * cgi-handler: set the "body_consumed" flag

 -- Max Kellermann <mk@cm4all.com>  Tue, 04 Aug 2009 09:53:01 +0200

cm4all-beng-proxy (0.6.5) unstable; urgency=low

  * shm: pass MAP_NORESERVE to mmap()
  * proxy-handler: support cookies
  * translation: added DISCARD_SESSION packet

 -- Max Kellermann <mk@cm4all.com>  Wed, 15 Jul 2009 18:00:33 +0200

cm4all-beng-proxy (0.6.4) unstable; urgency=low

  * http-client: don't read response body in HEAD requests
  * ajp-client: invoke the "abort" handler on error
  * filter-cache: lock cache items while they are served

 -- Max Kellermann <mk@cm4all.com>  Thu, 09 Jul 2009 14:36:14 +0200

cm4all-beng-proxy (0.6.3) unstable; urgency=low

  * http-server: implemented the DELETE method
  * http-server: refuse HTTP/0.9 requests
  * proxy-handler: send request body to template when no widget is focused
  * widget-request: pass original HTTP method to widget
  * session: automatically defragment sessions

 -- Max Kellermann <mk@cm4all.com>  Tue, 07 Jul 2009 16:57:22 +0200

cm4all-beng-proxy (0.6.2) unstable; urgency=low

  * lock: fixed race condition in debug flag updates
  * session: use rwlock for the session manager
  * proxy-handler: pass request headers to the remote HTTP server
  * proxy-handler: forward original Accept-Charset if processor is disabled
  * pipe: don't filter resources without a body
  * fcache: forward original HTTP status over "pipe" filter
  * cgi: support the "Status" line

 -- Max Kellermann <mk@cm4all.com>  Mon, 06 Jul 2009 16:38:26 +0200

cm4all-beng-proxy (0.6.1) unstable; urgency=low

  * session: consistently lock all session objects
  * rewrite-uri: check if widget_external_uri() returns NULL
  * widget-uri: don't generate the "path" argument when it's NULL
  * widget-uri: strip superfluous question mark from widget_base_address()
  * widget-uri: append parameters from the template first
  * widget-uri: re-add configured query string in widget_absolute_uri()
  * widget-uri: eliminate configured query string in widget_external_uri()
  * processor: don't consider session data for base=child and base=parent

 -- Max Kellermann <mk@cm4all.com>  Fri, 03 Jul 2009 15:52:01 +0200

cm4all-beng-proxy (0.6) unstable; urgency=low

  * inline-widget: check the widget HTTP response status
  * response: don't apply transformation on failed response
  * resource-address: include pipe arguments in filter cache key
  * handler: removed session redirect on the first request
  * http-cache: accept ETag response header instead of Last-Modified
  * filter-cache: don't require Last-Modified or Expires
  * file-handler: disable ETag only when processor comes first
  * file-handler: read ETag from xattr
  * pipe: generate new ETag for piped resource
  * session: purge sessions when shared memory is full
  * handler: don't enforce sessions for filtered responses

 -- Max Kellermann <mk@cm4all.com>  Tue, 30 Jun 2009 17:48:20 +0200

cm4all-beng-proxy (0.5.14) unstable; urgency=low

  * ajp-client: implemented request body
  * cookie-client: obey "max-age=0" properly
  * processor: forward the original HTTP status
  * response, widget-http: don't allow processing resource without body
  * widget-http: check the Content-Type before invoking processor
  * response: pass the "Location" response header
  * debian: added a separate -optimized-dbg package
  * added init script support for multiple ports (--port) and multiple listen
    (--listen) command line argumnents
  * translation: added the "APPEND" packet for command line arguments
  * pipe: support command line arguments

 -- Max Kellermann <mk@cm4all.com>  Mon, 29 Jun 2009 16:51:16 +0200

cm4all-beng-proxy (0.5.13) unstable; urgency=low

  * widget-registry: clear local_address in translate request
  * cmdline: added the "--listen" option

 -- Max Kellermann <mk@cm4all.com>  Wed, 24 Jun 2009 12:27:17 +0200

cm4all-beng-proxy (0.5.12) unstable; urgency=low

  * response: pass the "Location" response handler
  * added support for multiple listener ports

 -- Max Kellermann <mk@cm4all.com>  Tue, 23 Jun 2009 23:34:55 +0200

cm4all-beng-proxy (0.5.11) unstable; urgency=low

  * build with autotools
  * use libcm4all-socket, GLib
  * Makefile.am: support out-of-tree builds
  * added optimized Debian package
  * tcache: fixed wrong assignment in VARY=HOST
  * translation: added request packet LOCAL_ADDRESS

 -- Max Kellermann <mk@cm4all.com>  Tue, 23 Jun 2009 15:42:12 +0200

cm4all-beng-proxy (0.5.10) unstable; urgency=low

  * widget-http: assign the "address" variable

 -- Max Kellermann <mk@cm4all.com>  Mon, 15 Jun 2009 18:38:58 +0200

cm4all-beng-proxy (0.5.9) unstable; urgency=low

  * tcache: fixed typo in tcache_string_match()
  * tcache: support VARY=SESSION
  * translate: added the INVALIDATE response packet
  * cache, session: higher size limits
  * widget-uri: separate query_string from path_info
  * widget-uri: ignore widget parameters in widget_external_uri()

 -- Max Kellermann <mk@cm4all.com>  Mon, 15 Jun 2009 17:06:11 +0200

cm4all-beng-proxy (0.5.8) unstable; urgency=low

  * handler: fixed double free bug in translate_callback()

 -- Max Kellermann <mk@cm4all.com>  Sun, 14 Jun 2009 19:05:09 +0200

cm4all-beng-proxy (0.5.7) unstable; urgency=low

  * forward the Content-Disposition header
  * handler: assign new session to local variable, fix segfault
  * handler: don't dereference the NULL session

 -- Max Kellermann <mk@cm4all.com>  Sun, 14 Jun 2009 13:01:52 +0200

cm4all-beng-proxy (0.5.6) unstable; urgency=low

  * widget-http: send the "Via" request header instead of "X-Forwarded-For"
  * proxy-handler: send the "Via" request header
  * widget-request: check the "path" argument before calling uri_compress()

 -- Max Kellermann <mk@cm4all.com>  Tue, 09 Jun 2009 12:21:00 +0200

cm4all-beng-proxy (0.5.5) unstable; urgency=low

  * processor: allow specifying relative URI in c:base=child
  * widget-request: verify the "path" argument
  * widget: allocate address from widget's pool
  * widget-http: support multiple Set-Cookie response headers

 -- Max Kellermann <mk@cm4all.com>  Thu, 04 Jun 2009 15:10:15 +0200

cm4all-beng-proxy (0.5.4) unstable; urgency=low

  * implemented delegation of open() to a helper program
  * added the BASE translation packet, supported by the translation cache
  * deprecated c:mode=proxy
  * rewrite-uri: always enable focus in mode=partial
  * http-cache: don't cache resources with query string (RFC 2616 13.9)
  * http-cache: lock cache items while they are served

 -- Max Kellermann <mk@cm4all.com>  Thu, 28 May 2009 11:44:01 +0200

cm4all-beng-proxy (0.5.3) unstable; urgency=low

  * cgi: close request body on fork() failure
  * fork: added workaround for pipe-to-pipe splice()
  * http-cache: use cache entry when response ETag matches
  * cgi: loop in istream_cgi_read() to prevent blocking
  * cache: check for expired items once a minute
  * cache: optimize search for oldest item

 -- Max Kellermann <mk@cm4all.com>  Wed, 06 May 2009 13:23:46 +0200

cm4all-beng-proxy (0.5.2) unstable; urgency=low

  * added filter cache
  * header-parser: added missing range check in header_parse_line()
  * fork: added event for writing to the child process
  * fork: don't splice() from a pipe
  * response: don't pass request body to unfocused processor
  * added filter type "pipe"

 -- Max Kellermann <mk@cm4all.com>  Wed, 29 Apr 2009 13:24:26 +0200

cm4all-beng-proxy (0.5.1) unstable; urgency=low

  * processor: fixed base=child assertion failure
  * handler: close request body if it was not consumed
  * static-file: generate Last-Modified and ETag response headers
  * static-file: obey the Content-Type provided by the translation server
  * static-file: get Content-Type from extended attribute
  * http-cache: use istream_null when cached resource is empty

 -- Max Kellermann <mk@cm4all.com>  Mon, 27 Apr 2009 10:00:20 +0200

cm4all-beng-proxy (0.5) unstable; urgency=low

  * processor: accept c:mode/c:base attributes in any order
  * processor: removed alternative (anchor) rewrite syntax

 -- Max Kellermann <mk@cm4all.com>  Mon, 20 Apr 2009 22:04:19 +0200

cm4all-beng-proxy (0.4.10) unstable; urgency=low

  * processor: lift length limitation for widget parameters
  * translate: abort if a packet is too large
  * translate: support MAX_AGE for the whole response
  * hashmap: fix corruption of slot chain in hashmap_remove_value()

 -- Max Kellermann <mk@cm4all.com>  Fri, 17 Apr 2009 13:02:50 +0200

cm4all-beng-proxy (0.4.9) unstable; urgency=low

  * http-cache: explicitly start reading into cache
  * cgi: clear "headers" variable before publishing the response
  * translate: use DOCUMENT_ROOT as CGI parameter

 -- Max Kellermann <mk@cm4all.com>  Mon, 06 Apr 2009 16:21:57 +0200

cm4all-beng-proxy (0.4.8) unstable; urgency=low

  * translate: allow ADDRESS packets in AJP addresses
  * translate: initialize all fields of a FastCGI address
  * http-cache: close all caching connections on exit
  * processor: don't rewrite SCRIPT SRC attribute when proxying

 -- Max Kellermann <mk@cm4all.com>  Thu, 02 Apr 2009 15:45:46 +0200

cm4all-beng-proxy (0.4.7) unstable; urgency=low

  * http-server: use istream_null for empty request body
  * parser: check for trailing slash only in TAG_OPEN tags
  * parser: added support for XML Processing Instructions
  * processor: implemented XML Processing Instruction "cm4all-rewrite-uri"
  * uri-escape: escape the slash character
  * cache: remove all matching items in cache_remove()
  * http-cache: lock cache items while holding a reference

 -- Max Kellermann <mk@cm4all.com>  Thu, 02 Apr 2009 12:02:53 +0200

cm4all-beng-proxy (0.4.6) unstable; urgency=low

  * file_handler: fixed logic error in If-Modified-Since check
  * date: return UTC time stamp in http_date_parse()
  * cache: continue search after item was invalidated
  * cache: remove the correct cache item
  * istream-chunked: work around invalid assertion failure
  * istream-subst: fixed corruption after partial match

 -- Max Kellermann <mk@cm4all.com>  Wed, 25 Mar 2009 15:03:10 +0100

cm4all-beng-proxy (0.4.5) unstable; urgency=low

  * http-server: assume keep-alive is enabled on HTTP 1.1
  * http-client: unregister EV_READ when the buffer is full
  * translation: added QUERY_STRING packet
  * processor: optionally parse base/mode from URI

 -- Max Kellermann <mk@cm4all.com>  Tue, 17 Mar 2009 13:04:25 +0100

cm4all-beng-proxy (0.4.4) unstable; urgency=low

  * forward Accept-Language request header to the translation server
  * translate: added the USER_AGENT request packet
  * session: obey the USER/MAX_AGE setting
  * use libcm4all-inline-dev in libcm4all-beng-proxy-dev
  * added pkg-config file for libcm4all-beng-proxy-dev
  * updated python-central dependencies
  * processor: parse c:base/c:mode attributes in PARAM tags

 -- Max Kellermann <mk@cm4all.com>  Wed, 11 Mar 2009 09:43:48 +0100

cm4all-beng-proxy (0.4.3) unstable; urgency=low

  * processor: rewrite URI in LINK tags
  * processor: rewrite URI in PARAM tags
  * use splice() from glibc 2.7
  * translate: added VARY response packet
  * build documentation with texlive

 -- Max Kellermann <mk@cm4all.com>  Wed, 04 Mar 2009 09:53:56 +0100

cm4all-beng-proxy (0.4.2) unstable; urgency=low

  * hashmap: fix corruption in slot chain
  * use monotonic clock to calculate expiry times
  * processor: rewrite URIs in the EMBED, VIDEO, AUDIO tags

 -- Max Kellermann <mk@cm4all.com>  Tue, 17 Feb 2009 17:14:48 +0100

cm4all-beng-proxy (0.4.1) unstable; urgency=low

  * translate: clear client->transformation
  * handler: check for translation errors
  * http-server: fixed assertion failure during shutdown
  * http-server: send "Keep-Alive" response header
  * worker: after fork(), call event_reinit() in the parent process
  * added valgrind build dependency
  * build with Debian's libevent-1.4 package

 -- Max Kellermann <mk@cm4all.com>  Tue, 10 Feb 2009 11:48:53 +0100

cm4all-beng-proxy (0.4) unstable; urgency=low

  * added support for transformation views
    - in the JavaScript API, mode=proxy is now deprecated
  * http-cache: fix segfault when request_headers==NULL
  * http-cache: store multiple (varying) versions of a resource
  * http-cache: use the "max-age" cache-control response

 -- Max Kellermann <mk@cm4all.com>  Fri, 30 Jan 2009 13:29:43 +0100

cm4all-beng-proxy (0.3.9) unstable; urgency=low

  * http-client: assume keep-alive is enabled on HTTP 1.1
  * processor: use configured/session path-info for mode=child URIs

 -- Max Kellermann <mk@cm4all.com>  Tue, 27 Jan 2009 13:07:51 +0100

cm4all-beng-proxy (0.3.8) unstable; urgency=low

  * processor: pass Content-Type and Content-Language headers from
    template
  * http-client: allow chunked response body without keep-alive

 -- Max Kellermann <mk@cm4all.com>  Fri, 23 Jan 2009 13:02:42 +0100

cm4all-beng-proxy (0.3.7) unstable; urgency=low

  * istream_subst: exit the loop if state==INSERT
  * istream_iconv: check if the full buffer could be flushed
  * worker: don't reinitialize session manager during shutdown

 -- Max Kellermann <mk@cm4all.com>  Thu, 15 Jan 2009 10:39:47 +0100

cm4all-beng-proxy (0.3.6) unstable; urgency=low

  * processor: ignore closing </header>
  * widget-http: now really don't check content-type in frame parents
  * parser: skip comments
  * processor: implemented c:base="parent"
  * processor: added "c:" prefix to c:widget child elements
  * processor: renamed the "c:param" element to "c:parameter"

 -- Max Kellermann <mk@cm4all.com>  Thu, 08 Jan 2009 11:17:29 +0100

cm4all-beng-proxy (0.3.5) unstable; urgency=low

  * widget-http: don't check content-type in frame parents
  * istream-subst: allow null bytes in the input stream
  * js: added the "translate" parameter for passing values to the
    translation server
  * rewrite-uri: refuse to rewrite a frame URI without widget id

 -- Max Kellermann <mk@cm4all.com>  Mon, 05 Jan 2009 16:46:32 +0100

cm4all-beng-proxy (0.3.4) unstable; urgency=low

  * processor: added support for custom widget request headers
  * http-cache: obey the "Vary" response header
  * http-cache: pass the new http_cache_info object when testing a cache
    item

 -- Max Kellermann <mk@cm4all.com>  Tue, 30 Dec 2008 15:46:44 +0100

cm4all-beng-proxy (0.3.3) unstable; urgency=low

  * processor: grew widget parameter buffer to 512 bytes
  * widget-resolver: clear widget->resolver on abort
  * cgi: clear the input's handler in cgi_async_abort()
  * widget-stream: use istream_hold (reverts r4171)

 -- Max Kellermann <mk@cm4all.com>  Fri, 05 Dec 2008 14:43:05 +0100

cm4all-beng-proxy (0.3.2) unstable; urgency=low

  * processor: free memory before calling embed_frame_widget()
  * processor: allocate query string from the widget pool
  * processor: removed the obsolete widget attributes "tag" and "style"
  * parser: hold a reference to the pool

 -- Max Kellermann <mk@cm4all.com>  Mon, 01 Dec 2008 14:15:38 +0100

cm4all-beng-proxy (0.3.1) unstable; urgency=low

  * http-client: remove Transfer-Encoding and Content-Length from response
    headers
  * http-client: don't read body after invoke_response()
  * fork: retry splice() after EAGAIN
  * fork: don't close input when splice() fails
  * cgi: abort the response handler when the stdin stream fails
  * istream_file, istream_pipe, fork, client_socket, listener: fixed file
    descriptor leaks
  * processor: hold a reference to the caller's pool
  * debian/rules: enabled test suite

 -- Max Kellermann <mk@cm4all.com>  Thu, 27 Nov 2008 16:01:16 +0100

cm4all-beng-proxy (0.3) unstable; urgency=low

  * implemented widget filters
  * translate: initialize all fields of a CGI address
  * fork: read request body on EAGAIN
  * fork: implemented the direct() method with splice()
  * python: added class Response
  * prototypes/translate.py:
    - support "filter"
    - support "content_type"
  * demo: added widget filter demo

 -- Max Kellermann <mk@cm4all.com>  Wed, 26 Nov 2008 16:27:29 +0100

cm4all-beng-proxy (0.2) unstable; urgency=low

  * don't quote text/xml widgets
  * widget-resolver: pass widget_pool to widget_class_lookup()
  * widget-registry: allocate widget_class from widget_pool
  * widget-stream: eliminated the async operation proxy, because the
    operation cannot be aborted before the constructor returns
  * widget-stream: don't clear the "delayed" stream in the response() callback
  * rewrite-uri: trigger istream_read(delayed) after istream_delayed_set()
  * doc: clarified XSLT integration

 -- Max Kellermann <mk@cm4all.com>  Tue, 25 Nov 2008 15:28:54 +0100

cm4all-beng-proxy (0.1) unstable; urgency=low

  * initial release

 -- Max Kellermann <mk@cm4all.com>  Mon, 17 Nov 2008 11:59:36 +0100<|MERGE_RESOLUTION|>--- conflicted
+++ resolved
@@ -1,7 +1,6 @@
-<<<<<<< HEAD
 cm4all-beng-proxy (18.0.5) unstable; urgency=low
 
-  * 
+  * merge release 17.6
 
  --   
 
@@ -29,14 +28,13 @@
   * translation: add packet WRITE_FILE
 
  -- Max Kellermann <mk@cm4all.com>  Fri, 16 Sep 2022 17:25:24 +0200
-=======
+
 cm4all-beng-proxy (17.6) unstable; urgency=low
 
   * http_client: fix use-after-free bug
   * spawn: fix SIGBUS crash on ARM64 due to misaligned stack
 
  -- Max Kellermann <mk@cm4all.com>  Wed, 05 Oct 2022 15:39:54 +0200
->>>>>>> 549ac5a3
 
 cm4all-beng-proxy (17.5) unstable; urgency=low
 
