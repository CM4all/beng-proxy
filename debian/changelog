--- conflicted
+++ resolved
@@ -1,7 +1,6 @@
-<<<<<<< HEAD
 cm4all-beng-proxy (1.4.12) unstable; urgency=low
 
-  * 
+  * merge release 1.2.17
 
  --   
 
@@ -103,13 +102,12 @@
   * proxy-widget: client can choose only views that have an address
 
  -- Max Kellermann <mk@cm4all.com>  Mon, 31 Oct 2011 17:41:14 +0100
-=======
+
 cm4all-beng-proxy (1.2.17) unstable; urgency=low
 
   * merge release 1.1.30
 
  -- Max Kellermann <mk@cm4all.com>  Wed, 15 Feb 2012 09:26:45 -0000
->>>>>>> 729ffc79
 
 cm4all-beng-proxy (1.2.16) unstable; urgency=low
 
