<<<<<<< HEAD
cm4all-beng-proxy (2.0.43) unstable; urgency=low

  * istream-replace: fix assertion failure with embedded CSS

 --   

cm4all-beng-proxy (2.0.42) unstable; urgency=low

  * js: new higher-level API

 -- Max Kellermann <mk@cm4all.com>  Wed, 01 Aug 2012 11:32:28 -0000

cm4all-beng-proxy (2.0.41) unstable; urgency=low

  * session: fix bogus assertion failure when loading expired session

 -- Max Kellermann <mk@cm4all.com>  Fri, 27 Jul 2012 12:47:49 -0000

cm4all-beng-proxy (2.0.40) unstable; urgency=low

  * merge release 1.4.27

 -- Max Kellermann <mk@cm4all.com>  Tue, 24 Jul 2012 16:29:13 -0000

cm4all-beng-proxy (2.0.39) unstable; urgency=low

  * merge release 1.4.26

 -- Max Kellermann <mk@cm4all.com>  Tue, 17 Jul 2012 17:00:20 -0000

cm4all-beng-proxy (2.0.38) unstable; urgency=low

  * merge release 1.4.25
  * strset: fix GROUP_CONTAINER false negatives

 -- Max Kellermann <mk@cm4all.com>  Tue, 17 Jul 2012 16:03:49 -0000

cm4all-beng-proxy (2.0.37) unstable; urgency=low

  * merge release 1.4.24

 -- Max Kellermann <mk@cm4all.com>  Mon, 16 Jul 2012 10:36:57 -0000

cm4all-beng-proxy (2.0.36) unstable; urgency=low

  * proxy-handler: re-add the URI suffix for "transparent" requests

 -- Max Kellermann <mk@cm4all.com>  Wed, 11 Jul 2012 14:12:11 -0000

cm4all-beng-proxy (2.0.35) unstable; urgency=low

  * translate: allow WIDGET_GROUP without PROCESS

 -- Max Kellermann <mk@cm4all.com>  Thu, 05 Jul 2012 13:03:21 -0000

cm4all-beng-proxy (2.0.34) unstable; urgency=low

  * session_save: skip shutdown code if saving is not configured
  * http-server: fix assertion on I/O error during POST
  * header-forward: new group FORWARD to forward the "Host" header

 -- Max Kellermann <mk@cm4all.com>  Tue, 03 Jul 2012 16:46:39 -0000

cm4all-beng-proxy (2.0.33) unstable; urgency=low

  * processor: option SELF_CONTAINER allows widget to only embed itself
  * processor: allow embedding approved widget groups
  * processor: optionally invoke CSS processor for style attributes
  * response, lb_http: put "Discard" cookie attribute to the end (Android bug)

 -- Max Kellermann <mk@cm4all.com>  Mon, 02 Jul 2012 17:52:32 -0000

cm4all-beng-proxy (2.0.32) unstable; urgency=low

  * socket_wrapper: fix two assertion failures
  * pheaders: emit Cache-Control:no-store to work around IE quirk

 -- Max Kellermann <mk@cm4all.com>  Tue, 26 Jun 2012 09:41:51 -0000

cm4all-beng-proxy (2.0.31) unstable; urgency=low

  * lb: publish the SSL peer issuer subject
  * widget-registry: copy the direct_addressing attribute

 -- Max Kellermann <mk@cm4all.com>  Wed, 06 Jun 2012 13:36:04 -0000

cm4all-beng-proxy (2.0.30) unstable; urgency=low

  * init: add --group variable to .default file
  * doc: update view security documentation
  * processor: apply underscore prefix to <A NAME="...">
  * session: restore sessions from a file

 -- Max Kellermann <mk@cm4all.com>  Fri, 01 Jun 2012 11:06:50 -0000

cm4all-beng-proxy (2.0.29) unstable; urgency=low

  * widget: optional direct URI addressing scheme
  * processor: eliminate additional underscore from class prefix
  * ssl_filter: support TLS client certificates

 -- Max Kellermann <mk@cm4all.com>  Tue, 29 May 2012 13:29:06 -0000

cm4all-beng-proxy (2.0.28) unstable; urgency=low

  * merge release 1.4.22

 -- Max Kellermann <mk@cm4all.com>  Wed, 16 May 2012 10:24:31 -0000

cm4all-beng-proxy (2.0.27) unstable; urgency=low

  * uri-address: fix assertion failures with UNIX domain sockets
  * uri-address: fix redirects with matching absolute URI

 -- Max Kellermann <mk@cm4all.com>  Wed, 09 May 2012 16:16:06 -0000

cm4all-beng-proxy (2.0.26) unstable; urgency=low

  * processor: rewrite URIs in META/refresh

 -- Max Kellermann <mk@cm4all.com>  Thu, 03 May 2012 14:43:03 -0000

cm4all-beng-proxy (2.0.25) unstable; urgency=low

  * merge release 1.4.21
  * processor: fix double free bug on failed widget lookup
  * session: don't access the session manager after worker crash
  * proxy-widget: fix assertion failure with empty view name

 -- Max Kellermann <mk@cm4all.com>  Thu, 26 Apr 2012 14:22:10 -0000

cm4all-beng-proxy (2.0.24) unstable; urgency=low

  * processor: optionally invoke CSS processor for <style>

 -- Max Kellermann <mk@cm4all.com>  Fri, 20 Apr 2012 12:10:42 -0000

cm4all-beng-proxy (2.0.23) unstable; urgency=low

  * widget-resolver: check for translation server failure
  * widget-resolver: don't sync with session when view is invalid
  * rewrite-uri: check for invalid view name
  * {css_,}processor: eliminate second underscore from class prefix
  * doc: document the algorithm for replacing two leading underscores

 -- Max Kellermann <mk@cm4all.com>  Thu, 29 Mar 2012 15:37:52 -0000

cm4all-beng-proxy (2.0.22) unstable; urgency=low

  * merge release 1.4.20
  * proxy-widget: forbid client to select view with address
  * proxy-widget: allow any view selection when widget is not a container
  * widget-http: allow any view selection for unprocessable response
  * widget-http: inherit the view from the template
  * widget-request: sync with session only if processor is enabled
  * widget-http: postpone saving to session after receiving response headers
  * processor: add entities &c:id; &c:type; &c:class;

 -- Max Kellermann <mk@cm4all.com>  Mon, 26 Mar 2012 14:05:05 -0000

cm4all-beng-proxy (2.0.21) unstable; urgency=low

  * css_processor: use mode "partial" for @import
  * rewrite-uri: use mode "partial" on invalid input

 -- Max Kellermann <mk@cm4all.com>  Tue, 20 Mar 2012 18:11:28 -0000

cm4all-beng-proxy (2.0.20) unstable; urgency=low

  * {css_,}processor: default mode is "partial"
  * processor: handle underscore prefixes in the "for" attribute

 -- Max Kellermann <mk@cm4all.com>  Tue, 20 Mar 2012 16:48:51 -0000

cm4all-beng-proxy (2.0.19) unstable; urgency=low

  * merge release 1.4.19

 -- Max Kellermann <mk@cm4all.com>  Tue, 20 Mar 2012 08:41:03 -0000

cm4all-beng-proxy (2.0.18) unstable; urgency=low

  * merge release 1.4.18

 -- Max Kellermann <mk@cm4all.com>  Thu, 15 Mar 2012 15:53:12 -0000

cm4all-beng-proxy (2.0.17) unstable; urgency=low

  * merge release 1.4.17
  * css_parser: check for url() following another token
  * css_processor: rewrite @import URIs
  * {text_,}processor: new entity &c:local;

 -- Max Kellermann <mk@cm4all.com>  Fri, 09 Mar 2012 16:50:19 -0000

cm4all-beng-proxy (2.0.16) unstable; urgency=low

  * response: generate Vary response header from translation response
  * widget-resolver: fix NULL dereference after failure
  * translation: User-Agent classification

 -- Max Kellermann <mk@cm4all.com>  Tue, 06 Mar 2012 11:54:10 -0000

cm4all-beng-proxy (2.0.15) unstable; urgency=low

  * merge release 1.4.16
  * uri-address: fix NULL dereference on certain malformed URIs

 -- Max Kellermann <mk@cm4all.com>  Fri, 02 Mar 2012 16:28:54 -0000

cm4all-beng-proxy (2.0.14) unstable; urgency=low

  * address-resolver: add missing initialization
  * rewrite-uri: fix NULL pointer dereference with "local URI"
  * rewrite-uri: allow mode=proxy (optional temporary kludge)
  * widget-http: auto-disable processor (optional temporary kludge)

 -- Max Kellermann <mk@cm4all.com>  Thu, 01 Mar 2012 18:36:38 -0000

cm4all-beng-proxy (2.0.13) unstable; urgency=low

  * merge release 1.4.15
  * translation: make CGI auto-base optional
  * handler: fix up translation client errors

 -- Max Kellermann <mk@cm4all.com>  Thu, 23 Feb 2012 17:31:03 -0000

cm4all-beng-proxy (2.0.12) unstable; urgency=low

  * merge release 1.4.13

 -- Max Kellermann <mk@cm4all.com>  Thu, 16 Feb 2012 14:41:45 -0000

cm4all-beng-proxy (2.0.11) unstable; urgency=low

  * merge release 1.4.11
  * processor: skip rewriting absolute URIs

 -- Max Kellermann <mk@cm4all.com>  Thu, 09 Feb 2012 09:43:06 -0000

cm4all-beng-proxy (2.0.10) unstable; urgency=low

  * resource-address: initialise type, fixes assertion failure

 -- Max Kellermann <mk@cm4all.com>  Tue, 07 Feb 2012 16:57:06 -0000

cm4all-beng-proxy (2.0.9) unstable; urgency=low

  * [css]processor: expand underscore only XML id / CSS class
  * widget-http: filter processor response headers
  * processor: forward Wildfire headers in the debug build

 -- Max Kellermann <mk@cm4all.com>  Tue, 07 Feb 2012 12:32:33 -0000

cm4all-beng-proxy (2.0.8) unstable; urgency=low

  * rewrite-uri: prefix "@/" refers to widget's "local URI"

 -- Max Kellermann <mk@cm4all.com>  Fri, 03 Feb 2012 13:50:16 -0000

cm4all-beng-proxy (2.0.7) unstable; urgency=low

  * merge release 1.4.10
  * stock: clear idle objects periodically

 -- Max Kellermann <mk@cm4all.com>  Thu, 02 Feb 2012 14:10:24 -0000

cm4all-beng-proxy (2.0.6) unstable; urgency=low

  * merge release 1.4.9

 -- Max Kellermann <mk@cm4all.com>  Tue, 31 Jan 2012 15:10:18 -0000

cm4all-beng-proxy (2.0.5) unstable; urgency=low

  * merge release 1.4.8
  * translate-client: verify the PROXY and AJP payloads
  * translation: support inserting regex matches into CGI/file path
  * translation: support customizing the cookie's "Domain" attribute
  * request: new option "dynamic_session_cookie" adds suffix to cookie
    name
  * uri-address: verify the path component

 -- Max Kellermann <mk@cm4all.com>  Wed, 25 Jan 2012 17:05:09 -0000

cm4all-beng-proxy (2.0.4) unstable; urgency=low

  * merge release 1.4.6
  * access-log: don't log the remote port
  * translation: support inserting regex matches into CGI's PATH_INFO
  * tcache: generate BASE automatically for CGI

 -- Max Kellermann <mk@cm4all.com>  Tue, 10 Jan 2012 15:18:37 -0000

cm4all-beng-proxy (2.0.3) unstable; urgency=low

  * merge release 1.4.4
  * http-server: log remote host address

 -- Max Kellermann <mk@cm4all.com>  Tue, 27 Dec 2011 07:41:15 -0000

cm4all-beng-proxy (2.0.2) unstable; urgency=low

  * merge release 1.4.2
  * widget-http: improved HTTP error messages
  * processor: forbid widget request after URI compress failure

 -- Max Kellermann <mk@cm4all.com>  Wed, 07 Dec 2011 16:51:58 -0000

cm4all-beng-proxy (2.0.1) unstable; urgency=low

  * merge release 1.4.1

 -- Max Kellermann <mk@cm4all.com>  Fri, 18 Nov 2011 13:57:27 -0000

cm4all-beng-proxy (2.0) unstable; urgency=low

  * rewrite-uri: reapply 'drop the deprecated mode "proxy"'
  * proxy-widget: reapply 'client can choose only views that have an address'

 -- Max Kellermann <mk@cm4all.com>  Thu, 17 Nov 2011 08:22:39 +0100
=======
cm4all-beng-proxy (1.4.28) unstable; urgency=low

  * worker: reinitialize signal handlers after fork failure
  * lb: work around libevent bug that freezes during shutdown

 -- Max Kellermann <mk@cm4all.com>  Thu, 02 Aug 2012 13:53:18 -0000
>>>>>>> 39dadf21

cm4all-beng-proxy (1.4.27) unstable; urgency=low

  * lb: fix hanging SSL connection on bulk transfer

 -- Max Kellermann <mk@cm4all.com>  Tue, 24 Jul 2012 14:58:17 -0000

cm4all-beng-proxy (1.4.26) unstable; urgency=low

  * processor: fix regression, missing NULL check

 -- Max Kellermann <mk@cm4all.com>  Tue, 17 Jul 2012 16:55:24 -0000

cm4all-beng-proxy (1.4.25) unstable; urgency=low

  * processor: don't rewrite the fragment part of the URI

 -- Max Kellermann <mk@cm4all.com>  Tue, 17 Jul 2012 15:50:06 -0000

cm4all-beng-proxy (1.4.24) unstable; urgency=low

  * lb: fix splicing with SSL

 -- Max Kellermann <mk@cm4all.com>  Mon, 16 Jul 2012 10:32:17 -0000

cm4all-beng-proxy (1.4.23) unstable; urgency=low

  * widget-http: fix double free bug when POST is aborted

 -- Max Kellermann <mk@cm4all.com>  Tue, 03 Jul 2012 16:42:28 -0000

cm4all-beng-proxy (1.4.22) unstable; urgency=low

  * merge release 1.2.27
  * widget: backport memory leak fix from 2.0
  * widget-http: fix memory leak on abort

 -- Max Kellermann <mk@cm4all.com>  Wed, 16 May 2012 10:00:23 -0000

cm4all-beng-proxy (1.4.21) unstable; urgency=low

  * merge release 1.2.26

 -- Max Kellermann <mk@cm4all.com>  Thu, 26 Apr 2012 14:17:56 -0000

cm4all-beng-proxy (1.4.20) unstable; urgency=low

  * merge release 1.2.25

 -- Max Kellermann <mk@cm4all.com>  Mon, 26 Mar 2012 14:03:14 -0000

cm4all-beng-proxy (1.4.19) unstable; urgency=low

  * merge release 1.2.24

 -- Max Kellermann <mk@cm4all.com>  Tue, 20 Mar 2012 08:36:19 -0000

cm4all-beng-proxy (1.4.18) unstable; urgency=low

  * merge release 1.2.23

 -- Max Kellermann <mk@cm4all.com>  Thu, 15 Mar 2012 15:50:20 -0000

cm4all-beng-proxy (1.4.17) unstable; urgency=low

  * merge release 1.2.22

 -- Max Kellermann <mk@cm4all.com>  Thu, 08 Mar 2012 18:36:00 -0000

cm4all-beng-proxy (1.4.16) unstable; urgency=low

  * merge release 1.2.21

 -- Max Kellermann <mk@cm4all.com>  Fri, 02 Mar 2012 16:03:51 -0000

cm4all-beng-proxy (1.4.15) unstable; urgency=low

  * merge release 1.2.20

 -- Max Kellermann <mk@cm4all.com>  Thu, 23 Feb 2012 17:12:30 -0000

cm4all-beng-proxy (1.4.14) unstable; urgency=low

  * merge release 1.2.19

 -- Max Kellermann <mk@cm4all.com>  Thu, 23 Feb 2012 15:35:04 -0000

cm4all-beng-proxy (1.4.13) unstable; urgency=low

  * merge release 1.2.18

 -- Max Kellermann <mk@cm4all.com>  Thu, 16 Feb 2012 13:53:49 -0000

cm4all-beng-proxy (1.4.12) unstable; urgency=low

  * merge release 1.2.17

 -- Max Kellermann <mk@cm4all.com>  Wed, 15 Feb 2012 09:27:50 -0000

cm4all-beng-proxy (1.4.11) unstable; urgency=low

  * merge release 1.2.16

 -- Max Kellermann <mk@cm4all.com>  Thu, 09 Feb 2012 09:33:30 -0000

cm4all-beng-proxy (1.4.10) unstable; urgency=low

  * merge release 1.2.15

 -- Max Kellermann <mk@cm4all.com>  Thu, 02 Feb 2012 13:43:11 -0000

cm4all-beng-proxy (1.4.9) unstable; urgency=low

  * merge release 1.2.14

 -- Max Kellermann <mk@cm4all.com>  Tue, 31 Jan 2012 15:06:57 -0000

cm4all-beng-proxy (1.4.8) unstable; urgency=low

  * merge release 1.2.13

 -- Max Kellermann <mk@cm4all.com>  Wed, 25 Jan 2012 12:16:53 -0000

cm4all-beng-proxy (1.4.7) unstable; urgency=low

  * merge release 1.2.12

 -- Max Kellermann <mk@cm4all.com>  Tue, 17 Jan 2012 08:37:01 -0000

cm4all-beng-proxy (1.4.6) unstable; urgency=low

  * merge release 1.2.11

 -- Max Kellermann <mk@cm4all.com>  Wed, 04 Jan 2012 15:41:43 -0000

cm4all-beng-proxy (1.4.5) unstable; urgency=low

  * merge release 1.2.10

 -- Max Kellermann <mk@cm4all.com>  Wed, 28 Dec 2011 17:07:13 -0000

cm4all-beng-proxy (1.4.4) unstable; urgency=low

  * merge release 1.2.9

 -- Max Kellermann <mk@cm4all.com>  Thu, 22 Dec 2011 11:28:39 -0000

cm4all-beng-proxy (1.4.3) unstable; urgency=low

  * merge release 1.2.8

 -- Max Kellermann <mk@cm4all.com>  Wed, 14 Dec 2011 11:20:04 -0000

cm4all-beng-proxy (1.4.2) unstable; urgency=low

  * text-processor: allow processing "application/javascript",
    "application/json"
  * uri-relative: allow backtracking to the widget base with "../"
  * merge release 1.2.7

 -- Max Kellermann <mk@cm4all.com>  Tue, 06 Dec 2011 12:39:24 -0000

cm4all-beng-proxy (1.4.1) unstable; urgency=low

  * merge release 1.2.6

 -- Max Kellermann <mk@cm4all.com>  Fri, 18 Nov 2011 13:53:56 -0000

cm4all-beng-proxy (1.4) unstable; urgency=low

  * proxy-widget: revert 'client can choose only views that have an address'
  * rewrite-uri: revert 'drop the deprecated mode "proxy"'

 -- Max Kellermann <mk@cm4all.com>  Thu, 17 Nov 2011 08:10:42 +0100

cm4all-beng-proxy (1.3.2) unstable; urgency=low

  * tcache: add regex matching, translation packets REGEX, INVERSE_REGEX
  * widget: don't start the prefix with an underscore
  * translation: add new packet PROCESS_TEXT, to expand entity references
  * translation: add new packet WIDGET_INFO, enables additional request headers
  * doc: document the algorithm for replacing three leading underscores

 -- Max Kellermann <mk@cm4all.com>  Wed, 16 Nov 2011 17:00:16 +0100

cm4all-beng-proxy (1.3.1) unstable; urgency=low

  * merge release 1.2.5

 -- Max Kellermann <mk@cm4all.com>  Tue, 08 Nov 2011 19:51:18 +0100

cm4all-beng-proxy (1.3) unstable; urgency=low

  * rewrite-uri: drop the deprecated mode "proxy"
  * proxy-widget: client can choose only views that have an address

 -- Max Kellermann <mk@cm4all.com>  Mon, 31 Oct 2011 17:41:14 +0100

cm4all-beng-proxy (1.2.27) unstable; urgency=low

  * merge release 1.1.40

 -- Max Kellermann <mk@cm4all.com>  Wed, 16 May 2012 09:51:50 -0000

cm4all-beng-proxy (1.2.26) unstable; urgency=low

  * merge release 1.1.39

 -- Max Kellermann <mk@cm4all.com>  Thu, 26 Apr 2012 14:16:40 -0000

cm4all-beng-proxy (1.2.25) unstable; urgency=low

  * merge release 1.1.38

 -- Max Kellermann <mk@cm4all.com>  Mon, 26 Mar 2012 14:01:44 -0000

cm4all-beng-proxy (1.2.24) unstable; urgency=low

  * merge release 1.1.37

 -- Max Kellermann <mk@cm4all.com>  Tue, 20 Mar 2012 08:33:31 -0000

cm4all-beng-proxy (1.2.23) unstable; urgency=low

  * merge release 1.1.36

 -- Max Kellermann <mk@cm4all.com>  Thu, 15 Mar 2012 15:37:10 -0000

cm4all-beng-proxy (1.2.22) unstable; urgency=low

  * merge release 1.1.35

 -- Max Kellermann <mk@cm4all.com>  Thu, 08 Mar 2012 18:29:39 -0000

cm4all-beng-proxy (1.2.21) unstable; urgency=low

  * merge release 1.1.34

 -- Max Kellermann <mk@cm4all.com>  Fri, 02 Mar 2012 16:02:00 -0000

cm4all-beng-proxy (1.2.20) unstable; urgency=low

  * merge release 1.1.33

 -- Max Kellermann <mk@cm4all.com>  Thu, 23 Feb 2012 17:11:15 -0000

cm4all-beng-proxy (1.2.19) unstable; urgency=low

  * merge release 1.1.32

 -- Max Kellermann <mk@cm4all.com>  Thu, 23 Feb 2012 15:18:36 -0000

cm4all-beng-proxy (1.2.18) unstable; urgency=low

  * merge release 1.1.31

 -- Max Kellermann <mk@cm4all.com>  Thu, 16 Feb 2012 13:52:42 -0000

cm4all-beng-proxy (1.2.17) unstable; urgency=low

  * merge release 1.1.30

 -- Max Kellermann <mk@cm4all.com>  Wed, 15 Feb 2012 09:26:45 -0000

cm4all-beng-proxy (1.2.16) unstable; urgency=low

  * merge release 1.1.29

 -- Max Kellermann <mk@cm4all.com>  Thu, 09 Feb 2012 09:31:50 -0000

cm4all-beng-proxy (1.2.15) unstable; urgency=low

  * merge release 1.1.28

 -- Max Kellermann <mk@cm4all.com>  Thu, 02 Feb 2012 13:41:45 -0000

cm4all-beng-proxy (1.2.14) unstable; urgency=low

  * merge release 1.1.27

 -- Max Kellermann <mk@cm4all.com>  Tue, 31 Jan 2012 15:04:32 -0000

cm4all-beng-proxy (1.2.13) unstable; urgency=low

  * merge release 1.1.26

 -- Max Kellermann <mk@cm4all.com>  Wed, 25 Jan 2012 12:15:19 -0000

cm4all-beng-proxy (1.2.12) unstable; urgency=low

  * merge release 1.1.25

 -- Max Kellermann <mk@cm4all.com>  Tue, 17 Jan 2012 08:31:44 -0000

cm4all-beng-proxy (1.2.11) unstable; urgency=low

  * merge release 1.1.24

 -- Max Kellermann <mk@cm4all.com>  Wed, 04 Jan 2012 15:38:27 -0000

cm4all-beng-proxy (1.2.10) unstable; urgency=low

  * merge release 1.1.23

 -- Max Kellermann <mk@cm4all.com>  Wed, 28 Dec 2011 17:01:43 -0000

cm4all-beng-proxy (1.2.9) unstable; urgency=low

  * merge release 1.1.22

 -- Max Kellermann <mk@cm4all.com>  Thu, 22 Dec 2011 10:28:29 -0000

cm4all-beng-proxy (1.2.8) unstable; urgency=low

  * merge release 1.1.21

 -- Max Kellermann <mk@cm4all.com>  Wed, 14 Dec 2011 11:12:32 -0000

cm4all-beng-proxy (1.2.7) unstable; urgency=low

  * merge release 1.1.20

 -- Max Kellermann <mk@cm4all.com>  Tue, 06 Dec 2011 11:43:10 -0000

cm4all-beng-proxy (1.2.6) unstable; urgency=low

  * merge release 1.1.19

 -- Max Kellermann <mk@cm4all.com>  Fri, 18 Nov 2011 13:47:43 -0000

cm4all-beng-proxy (1.2.5) unstable; urgency=low

  * merge release 1.1.18
  * file-handler: handle If-Modified-Since followed by filter

 -- Max Kellermann <mk@cm4all.com>  Tue, 08 Nov 2011 19:43:58 +0100

cm4all-beng-proxy (1.2.4) unstable; urgency=low

  * merge release 1.1.17

 -- Max Kellermann <mk@cm4all.com>  Wed, 02 Nov 2011 16:58:28 +0100

cm4all-beng-proxy (1.2.3) unstable; urgency=low

  * merge release 1.1.16

 -- Max Kellermann <mk@cm4all.com>  Fri, 21 Oct 2011 15:16:13 +0200

cm4all-beng-proxy (1.2.2) unstable; urgency=low

  * merge release 1.1.15
  * widget-view: an empty name refers to the default view
  * processor: new entity &c:view;

 -- Max Kellermann <mk@cm4all.com>  Wed, 19 Oct 2011 11:43:20 +0200

cm4all-beng-proxy (1.2.1) unstable; urgency=low

  * merge release 1.1.13

 -- Max Kellermann <mk@cm4all.com>  Wed, 05 Oct 2011 17:16:04 +0200

cm4all-beng-proxy (1.2) unstable; urgency=low

  * delegate-client: improved error reporting
  * response-error: resolve errno codes
  * python/control/client: bind the unix domain socket
  * python/control/client: implement timeout
  * lb_control: allow querying node status over control socket

 -- Max Kellermann <mk@cm4all.com>  Tue, 27 Sep 2011 12:00:44 +0200

cm4all-beng-proxy (1.1.40) unstable; urgency=low

  * merge release 1.0.34

 -- Max Kellermann <mk@cm4all.com>  Wed, 16 May 2012 09:50:37 -0000

cm4all-beng-proxy (1.1.39) unstable; urgency=low

  * merge release 1.0.33

 -- Max Kellermann <mk@cm4all.com>  Thu, 26 Apr 2012 14:12:30 -0000

cm4all-beng-proxy (1.1.38) unstable; urgency=low

  * merge release 1.0.32

 -- Max Kellermann <mk@cm4all.com>  Mon, 26 Mar 2012 14:00:38 -0000

cm4all-beng-proxy (1.1.37) unstable; urgency=low

  * merge release 1.0.31

 -- Max Kellermann <mk@cm4all.com>  Tue, 20 Mar 2012 08:31:08 -0000

cm4all-beng-proxy (1.1.36) unstable; urgency=low

  * merge release 1.0.30

 -- Max Kellermann <mk@cm4all.com>  Thu, 15 Mar 2012 15:36:15 -0000

cm4all-beng-proxy (1.1.35) unstable; urgency=low

  * merge release 1.0.29
  * css_processor: delete "-c-mode" and "-c-view" from output

 -- Max Kellermann <mk@cm4all.com>  Thu, 08 Mar 2012 18:16:03 -0000

cm4all-beng-proxy (1.1.34) unstable; urgency=low

  * merge release 1.0.28

 -- Max Kellermann <mk@cm4all.com>  Fri, 02 Mar 2012 15:26:44 -0000

cm4all-beng-proxy (1.1.33) unstable; urgency=low

  * merge release 1.0.27

 -- Max Kellermann <mk@cm4all.com>  Thu, 23 Feb 2012 17:09:57 -0000

cm4all-beng-proxy (1.1.32) unstable; urgency=low

  * merge release 1.0.26

 -- Max Kellermann <mk@cm4all.com>  Thu, 23 Feb 2012 15:14:56 -0000

cm4all-beng-proxy (1.1.31) unstable; urgency=low

  * merge release 1.0.25

 -- Max Kellermann <mk@cm4all.com>  Thu, 16 Feb 2012 13:49:26 -0000

cm4all-beng-proxy (1.1.30) unstable; urgency=low

  * merge release 1.0.24

 -- Max Kellermann <mk@cm4all.com>  Wed, 15 Feb 2012 09:25:38 -0000

cm4all-beng-proxy (1.1.29) unstable; urgency=low

  * merge release 1.0.23

 -- Max Kellermann <mk@cm4all.com>  Thu, 09 Feb 2012 09:30:18 -0000

cm4all-beng-proxy (1.1.28) unstable; urgency=low

  * merge release 1.0.22

 -- Max Kellermann <mk@cm4all.com>  Thu, 02 Feb 2012 13:39:21 -0000

cm4all-beng-proxy (1.1.27) unstable; urgency=low

  * merge release 1.0.21

 -- Max Kellermann <mk@cm4all.com>  Tue, 31 Jan 2012 14:59:06 -0000

cm4all-beng-proxy (1.1.26) unstable; urgency=low

  * merge release 1.0.20

 -- Max Kellermann <mk@cm4all.com>  Wed, 25 Jan 2012 12:13:43 -0000

cm4all-beng-proxy (1.1.25) unstable; urgency=low

  * merge release 1.0.19

 -- Max Kellermann <mk@cm4all.com>  Tue, 17 Jan 2012 08:29:34 -0000

cm4all-beng-proxy (1.1.24) unstable; urgency=low

  * merge release 1.0.18

 -- Max Kellermann <mk@cm4all.com>  Wed, 04 Jan 2012 15:27:35 -0000

cm4all-beng-proxy (1.1.23) unstable; urgency=low

  * header-forward: remove port number from X-Forwarded-For

 -- Max Kellermann <mk@cm4all.com>  Wed, 28 Dec 2011 16:51:41 -0000

cm4all-beng-proxy (1.1.22) unstable; urgency=low

  * merge release 1.0.17
  * istream-socket: fix potential assertion failure

 -- Max Kellermann <mk@cm4all.com>  Wed, 21 Dec 2011 16:44:46 -0000

cm4all-beng-proxy (1.1.21) unstable; urgency=low

  * merge release 1.0.16

 -- Max Kellermann <mk@cm4all.com>  Wed, 14 Dec 2011 11:07:58 -0000

cm4all-beng-proxy (1.1.20) unstable; urgency=low

  * merge release 1.0.15
  * processor: don't rewrite "mailto:" hyperlinks

 -- Max Kellermann <mk@cm4all.com>  Mon, 05 Dec 2011 18:37:10 -0000

cm4all-beng-proxy (1.1.19) unstable; urgency=low

  * {css_,}processor: quote widget classes for prefixing XML IDs, CSS classes

 -- Max Kellermann <mk@cm4all.com>  Fri, 18 Nov 2011 13:17:02 -0000

cm4all-beng-proxy (1.1.18) unstable; urgency=low

  * merge release 1.0.13
  * lb_http: eliminate the duplicate "Date" response header

 -- Max Kellermann <mk@cm4all.com>  Tue, 08 Nov 2011 19:33:07 +0100

cm4all-beng-proxy (1.1.17) unstable; urgency=low

  * merge release 1.0.13

 -- Max Kellermann <mk@cm4all.com>  Wed, 02 Nov 2011 16:52:21 +0100

cm4all-beng-proxy (1.1.16) unstable; urgency=low

  * merge release 1.0.12

 -- Max Kellermann <mk@cm4all.com>  Fri, 21 Oct 2011 15:09:55 +0200

cm4all-beng-proxy (1.1.15) unstable; urgency=low

  * merge release 1.0.11

 -- Max Kellermann <mk@cm4all.com>  Wed, 19 Oct 2011 09:36:38 +0200

cm4all-beng-proxy (1.1.14) unstable; urgency=low

  * merge release 1.0.10

 -- Max Kellermann <mk@cm4all.com>  Fri, 07 Oct 2011 15:15:00 +0200

cm4all-beng-proxy (1.1.13) unstable; urgency=low

  * merge release 1.0.9

 -- Max Kellermann <mk@cm4all.com>  Thu, 29 Sep 2011 16:47:56 +0200

cm4all-beng-proxy (1.1.12) unstable; urgency=low

  * merge release 1.0.8

 -- Max Kellermann <mk@cm4all.com>  Thu, 22 Sep 2011 17:13:41 +0200

cm4all-beng-proxy (1.1.11) unstable; urgency=low

  * merge release 1.0.7
  * widget-http: response header X-CM4all-View selects a view
  * processor, css_processor: support prefixing XML ids
  * processor: property "c:view" selects a view

 -- Max Kellermann <mk@cm4all.com>  Fri, 16 Sep 2011 12:25:24 +0200

cm4all-beng-proxy (1.1.10) unstable; urgency=low

  * merge release 1.0.6
  * http-request: don't clear failure state on successful TCP connection
  * istream-socket: fix assertion failure after receive error
  * ssl_filter: check for end-of-file on plain socket
  * ssl_filter: fix buffer assertion failures

 -- Max Kellermann <mk@cm4all.com>  Tue, 13 Sep 2011 18:50:18 +0200

cm4all-beng-proxy (1.1.9) unstable; urgency=low

  * http-request: improve keep-alive cancellation detection
  * http-request: mark server "failed" after HTTP client error
  * lb: implement the control protocol
    - can disable and re-enable workers
  * lb: don't allow sticky pool with only one member
  * lb: verify that a new sticky host is alive
  * lb: mark server "failed" after HTTP client error

 -- Max Kellermann <mk@cm4all.com>  Fri, 09 Sep 2011 13:03:55 +0200

cm4all-beng-proxy (1.1.8) unstable; urgency=low

  * merge release 1.0.5
  * {css_,}processor: one more underscore for the prefix
  * processor: remove rewrite-uri processing instructions from output
  * translate: unknown packet is a fatal error
  * processor: add option to set widget/focus by default
  * rewrite-uri: a leading tilde refers to the widget base; translation
    packet ANCHOR_ABSOLUTE enables it by default

 -- Max Kellermann <mk@cm4all.com>  Mon, 05 Sep 2011 17:56:31 +0200

cm4all-beng-proxy (1.1.7) unstable; urgency=low

  * css_processor: implement property "-c-mode"
  * css_processor: translate underscore prefix in class names
  * processor: translate underscore prefix in CSS class names

 -- Max Kellermann <mk@cm4all.com>  Mon, 29 Aug 2011 17:47:48 +0200

cm4all-beng-proxy (1.1.6) unstable; urgency=low

  * merge release 1.0.3
  * implement CSS processor

 -- Max Kellermann <mk@cm4all.com>  Mon, 22 Aug 2011 17:13:56 +0200

cm4all-beng-proxy (1.1.5) unstable; urgency=low

  * lb: optionally generate Via and X-Forwarded-For

 -- Max Kellermann <mk@cm4all.com>  Wed, 17 Aug 2011 12:45:14 +0200

cm4all-beng-proxy (1.1.4) unstable; urgency=low

  * pipe-stock: fix assertion failure after optimization bug
  * istream-pipe: reuse drained pipes immediately
  * sink-socket: reinstate write event during bulk transfers

 -- Max Kellermann <mk@cm4all.com>  Thu, 11 Aug 2011 14:41:37 +0200

cm4all-beng-proxy (1.1.3) unstable; urgency=low

  * widget: quote invalid XMLID/JS characters for &c:prefix;
  * lb: add protocol "tcp"

 -- Max Kellermann <mk@cm4all.com>  Wed, 10 Aug 2011 18:53:12 +0200

cm4all-beng-proxy (1.1.2) unstable; urgency=low

  * merge release 1.0.2
  * http-server: report detailed errors
  * widget-http: implement header dumps
  * cgi, fastcgi: enable cookie jar with custom cookie "host"

 -- Max Kellermann <mk@cm4all.com>  Thu, 04 Aug 2011 17:27:51 +0200

cm4all-beng-proxy (1.1.1) unstable; urgency=low

  * merge release 1.0.1
  * lb: don't ignore unimplemented configuration keywords
  * lb: configurable monitor check interval
  * session: configurable idle timeout

 -- Max Kellermann <mk@cm4all.com>  Tue, 26 Jul 2011 11:27:20 +0200

cm4all-beng-proxy (1.1) unstable; urgency=low

  * http-client: send "Expect: 100-continue" only for big request body
  * lb: implement monitors (ping, connect, tcp_expect)

 -- Max Kellermann <mk@cm4all.com>  Wed, 20 Jul 2011 15:04:22 +0200
  
cm4all-beng-proxy (1.0.34) unstable; urgency=low

  * resource-loader: don't strip last segment from IPv6 address

 -- Max Kellermann <mk@cm4all.com>  Wed, 16 May 2012 09:47:43 -0000

cm4all-beng-proxy (1.0.33) unstable; urgency=low

  * widget-resolver: fix assertion failure on recursive abort

 -- Max Kellermann <mk@cm4all.com>  Thu, 26 Apr 2012 14:04:01 -0000

cm4all-beng-proxy (1.0.32) unstable; urgency=low

  * http-cache: add missing initialization on memcached miss

 -- Max Kellermann <mk@cm4all.com>  Mon, 26 Mar 2012 13:35:01 -0000

cm4all-beng-proxy (1.0.31) unstable; urgency=low

  * proxy-widget: close the request body when the view doesn't exist

 -- Max Kellermann <mk@cm4all.com>  Tue, 20 Mar 2012 08:28:00 -0000

cm4all-beng-proxy (1.0.30) unstable; urgency=low

  * widget-view: initialize the header forward settings
  * translate-client: new view inherits header forward settings from
    default view
  * handler: clear transformation after translation error
  * http-cache: release the memcached response on abort
  * fcgi-request: close the request body on stock failure

 -- Max Kellermann <mk@cm4all.com>  Thu, 15 Mar 2012 15:34:18 -0000

cm4all-beng-proxy (1.0.29) unstable; urgency=low

  * processor: unescape custom header values
  * widget-resolver: fix NULL dereference after failure

 -- Max Kellermann <mk@cm4all.com>  Thu, 08 Mar 2012 18:10:14 -0000

cm4all-beng-proxy (1.0.28) unstable; urgency=low

  * widget-resolver: serve responses in the right order
  * widget-request: fix session related assertion failure
  * translate: initialize all GError variables

 -- Max Kellermann <mk@cm4all.com>  Fri, 02 Mar 2012 15:20:54 -0000

cm4all-beng-proxy (1.0.27) unstable; urgency=low

  * resource-address: fix regression when CGI URI is not set

 -- Max Kellermann <mk@cm4all.com>  Thu, 23 Feb 2012 17:08:16 -0000

cm4all-beng-proxy (1.0.26) unstable; urgency=low

  * resource-address: apply BASE to the CGI request URI

 -- Max Kellermann <mk@cm4all.com>  Thu, 23 Feb 2012 15:11:42 -0000

cm4all-beng-proxy (1.0.25) unstable; urgency=low

  * cgi-client: clear the input pointer on close

 -- Max Kellermann <mk@cm4all.com>  Thu, 16 Feb 2012 13:46:13 -0000

cm4all-beng-proxy (1.0.24) unstable; urgency=low

  * debian/rules: optimize parallel build
  * cgi: break loop when headers are finished

 -- Max Kellermann <mk@cm4all.com>  Wed, 15 Feb 2012 09:23:22 -0000

cm4all-beng-proxy (1.0.23) unstable; urgency=low

  * cgi: detect large response headers
  * cgi: continue parsing response headers after buffer boundary
  * cgi: bigger response header buffer
  * fcgi-client: detect large response headers

 -- Max Kellermann <mk@cm4all.com>  Thu, 09 Feb 2012 09:27:50 -0000

cm4all-beng-proxy (1.0.22) unstable; urgency=low

  * debian/rules: don't run libtool
  * lb: thread safety for the SSL filter
  * lb: fix crash during shutdown
  * http-server: fix uninitialised variable

 -- Max Kellermann <mk@cm4all.com>  Thu, 02 Feb 2012 13:03:08 -0000

cm4all-beng-proxy (1.0.21) unstable; urgency=low

  * hstock: fix memory leak
  * notify: fix endless busy loop
  * ssl_filter: fix hang while tearing down connection

 -- Max Kellermann <mk@cm4all.com>  Tue, 31 Jan 2012 15:24:50 -0000

cm4all-beng-proxy (1.0.20) unstable; urgency=low

  * ssl: load the whole certificate chain
  * translate: fix PATH+JAILCGI+SITE check
  * translate: fix HOME check
  * resource-address: include all CGI attributes in cache key

 -- Max Kellermann <mk@cm4all.com>  Wed, 25 Jan 2012 12:10:43 -0000

cm4all-beng-proxy (1.0.19) unstable; urgency=low

  * cookie-client: add a missing out-of-memory check

 -- Max Kellermann <mk@cm4all.com>  Tue, 17 Jan 2012 08:27:38 -0000

cm4all-beng-proxy (1.0.18) unstable; urgency=low

  * resource-address: support zero-length path_info prefix (for BASE)
  * hashmap: optimize insertions
  * http-server: limit the number of request headers
  * proxy-widget: discard the unused request body on error

 -- Max Kellermann <mk@cm4all.com>  Wed, 04 Jan 2012 14:55:59 -0000

cm4all-beng-proxy (1.0.17) unstable; urgency=low

  * istream-chunked: avoid recursive buffer write, fixes crash

 -- Max Kellermann <mk@cm4all.com>  Wed, 21 Dec 2011 16:37:44 -0000

cm4all-beng-proxy (1.0.16) unstable; urgency=low

  * http-server: disable timeout while waiting for CGI
  * cgi: fix segmentation fault
  * processor: discard child's request body on abort
  * proxy-widget: discard the unused request body on error

 -- Max Kellermann <mk@cm4all.com>  Wed, 14 Dec 2011 11:53:31 +0100

cm4all-beng-proxy (1.0.15) unstable; urgency=low

  * http-client: fix assertion failure on bogus "100 Continue"
  * handler: don't close the request body twice
  * session: add a missing out-of-memory check
  * fcgi-client: check for EV_READ event
  * fcgi-serialize: fix serializing parameter without value

 -- Max Kellermann <mk@cm4all.com>  Mon, 05 Dec 2011 17:47:20 -0000

cm4all-beng-proxy (1.0.14) unstable; urgency=low

  * http-server: don't generate chunked HEAD response
  * http-server: don't override Content-Length for HEAD response
  * lb_http, proxy-widget, response: forward Content-Length after HEAD

 -- Max Kellermann <mk@cm4all.com>  Tue, 08 Nov 2011 18:19:42 +0100

cm4all-beng-proxy (1.0.13) unstable; urgency=low

  * processor: initialize URI rewrite options for <?cm4all-rewrite-uri?>

 -- Max Kellermann <mk@cm4all.com>  Wed, 02 Nov 2011 16:47:48 +0100

cm4all-beng-proxy (1.0.12) unstable; urgency=low

  * http-server, proxy-widget: add missing newline to log message
  * fcgi_client: fix assertion failure on response body error
  * http-cache-choice: fix crash due to wrong filter callback

 -- Max Kellermann <mk@cm4all.com>  Fri, 21 Oct 2011 15:02:42 +0200

cm4all-beng-proxy (1.0.11) unstable; urgency=low

  * lb_config: fix binding to wildcard address
  * rewrite-uri: clarify warning message when widget has no id

 -- Max Kellermann <mk@cm4all.com>  Wed, 19 Oct 2011 09:26:48 +0200

cm4all-beng-proxy (1.0.10) unstable; urgency=low

  * debian/control: beng-lb doesn't need "daemon" anymore
  * http-string: allow space in unquoted cookie values (RFC ignorant)

 -- Max Kellermann <mk@cm4all.com>  Fri, 07 Oct 2011 15:06:32 +0200

cm4all-beng-proxy (1.0.9) unstable; urgency=low

  * tcp-balancer: store a copy of the socket address
  * lb: default log directory is /var/log/cm4all/beng-lb
  * lb: use new built-in watchdog instead of /usr/bin/daemon

 -- Max Kellermann <mk@cm4all.com>  Thu, 29 Sep 2011 16:19:34 +0200

cm4all-beng-proxy (1.0.8) unstable; urgency=low

  * resource-address: copy the delegate JailCGI parameters (crash bug fix)
  * response: use the same URI for storing and dropping widget sessions

 -- Max Kellermann <mk@cm4all.com>  Thu, 22 Sep 2011 13:39:08 +0200

cm4all-beng-proxy (1.0.7) unstable; urgency=low

  * inline-widget: discard request body when class lookup fails

 -- Max Kellermann <mk@cm4all.com>  Fri, 16 Sep 2011 12:16:04 +0200

cm4all-beng-proxy (1.0.6) unstable; urgency=low

  * processor: support short "SCRIPT" tag
  * widget-uri: use the template's view specification

 -- Max Kellermann <mk@cm4all.com>  Tue, 13 Sep 2011 18:14:24 +0200

cm4all-beng-proxy (1.0.5) unstable; urgency=low

  * resource-loader: delete comma when extracting from X-Forwarded-For

 -- Max Kellermann <mk@cm4all.com>  Mon, 05 Sep 2011 17:43:22 +0200

cm4all-beng-proxy (1.0.4) unstable; urgency=low

  * istream-replace: update the buffer reader after new data was added

 -- Max Kellermann <mk@cm4all.com>  Mon, 05 Sep 2011 15:43:17 +0200

cm4all-beng-proxy (1.0.3) unstable; urgency=low

  * merge release 0.9.35
  * control-handler: fix uninitialized variable

 -- Max Kellermann <mk@cm4all.com>  Thu, 18 Aug 2011 15:15:52 +0200

cm4all-beng-proxy (1.0.2) unstable; urgency=low

  * merge release 0.9.34
  * handler: always log translate client errors
  * tcp-balancer: fix memory leak in error handler
  * http-string: allow more characters in cookie values (RFC ignorant)

 -- Max Kellermann <mk@cm4all.com>  Mon, 01 Aug 2011 16:30:05 +0200

cm4all-beng-proxy (1.0.1) unstable; urgency=low

  * session: increase idle timeout to 20 minutes

 -- Max Kellermann <mk@cm4all.com>  Tue, 26 Jul 2011 11:23:36 +0200

cm4all-beng-proxy (1.0) unstable; urgency=low

  * merge release 0.9.33
  * header-forward: eliminate the duplicate "Date" response header
  * proxy-handler: don't pass internal URI arguments to CGI

 -- Max Kellermann <mk@cm4all.com>  Mon, 18 Jul 2011 17:07:42 +0200

cm4all-beng-proxy (0.10.14) unstable; urgency=low

  * merge release 0.9.32

 -- Max Kellermann <mk@cm4all.com>  Tue, 12 Jul 2011 19:02:23 +0200

cm4all-beng-proxy (0.10.13) unstable; urgency=low

  * growing-buffer: reset the position when skipping buffers

 -- Max Kellermann <mk@cm4all.com>  Wed, 06 Jul 2011 10:07:50 +0200

cm4all-beng-proxy (0.10.12) unstable; urgency=low

  * merge release 0.9.31
  * rewrite-uri: log widget base mismatch
  * istream-replace: fix assertion failure with splitted buffer

 -- Max Kellermann <mk@cm4all.com>  Tue, 05 Jul 2011 22:05:44 +0200

cm4all-beng-proxy (0.10.11) unstable; urgency=low

  * merge release 0.9.30
  * lb: add SSL/TLS support

 -- Max Kellermann <mk@cm4all.com>  Mon, 04 Jul 2011 17:14:21 +0200

cm4all-beng-proxy (0.10.10) unstable; urgency=low

  * merge release 0.9.29

 -- Max Kellermann <mk@cm4all.com>  Tue, 28 Jun 2011 17:56:43 +0200

cm4all-beng-proxy (0.10.9) unstable; urgency=low

  * merge release 0.9.28

 -- Max Kellermann <mk@cm4all.com>  Mon, 27 Jun 2011 13:38:03 +0200

cm4all-beng-proxy (0.10.8) unstable; urgency=low

  * lb_http: don't access the connection object after it was closed
  * restart the load balancer automatically

 -- Max Kellermann <mk@cm4all.com>  Wed, 22 Jun 2011 12:38:39 +0200

cm4all-beng-proxy (0.10.7) unstable; urgency=low

  * config: make the session cookie name configurable
  * uri-relative: allow relative base URIs (for CGI)
  * widget-uri: combine existing CGI PATH_INFO and given widget location
  * python/translation/widget: support "path_info" specification

 -- Max Kellermann <mk@cm4all.com>  Mon, 20 Jun 2011 14:54:38 +0200

cm4all-beng-proxy (0.10.6) unstable; urgency=low

  * merge release 0.9.26

 -- Max Kellermann <mk@cm4all.com>  Wed, 15 Jun 2011 09:19:28 +0200

cm4all-beng-proxy (0.10.5) unstable; urgency=low

  * merge release 0.9.26

 -- Max Kellermann <mk@cm4all.com>  Fri, 10 Jun 2011 10:09:09 +0200

cm4all-beng-proxy (0.10.4) unstable; urgency=low

  * doc: add beng-lb documentation
  * lb: implement "fallback" option
  * merge release 0.9.25

 -- Max Kellermann <mk@cm4all.com>  Wed, 08 Jun 2011 14:13:43 +0200

cm4all-beng-proxy (0.10.3) unstable; urgency=low

  * python/translation.widget: support keyword "sticky"
  * lb: implement sticky modes "failover", "cookie"

 -- Max Kellermann <mk@cm4all.com>  Mon, 06 Jun 2011 15:51:36 +0200

cm4all-beng-proxy (0.10.2) unstable; urgency=low

  * debian: fix beng-lb pid file name
  * lb_http: implement sticky sessions
  * merge release 0.9.24

 -- Max Kellermann <mk@cm4all.com>  Tue, 31 May 2011 14:32:03 +0200

cm4all-beng-proxy (0.10.1) unstable; urgency=low

  * lb_http: close request body on error
  * lb_listener: print error message when binding fails
  * merge release 0.9.23

 -- Max Kellermann <mk@cm4all.com>  Fri, 27 May 2011 13:13:55 +0200

cm4all-beng-proxy (0.10) unstable; urgency=low

  * failure: fix inverted logic bug in expiry check
  * tcp-balancer: implement session stickiness
  * lb: new stand-alone load balancer

 -- Max Kellermann <mk@cm4all.com>  Thu, 26 May 2011 14:32:02 +0200

cm4all-beng-proxy (0.9.35) unstable; urgency=low

  * resource-loader: pass the last X-Forwarded-For element to AJP

 -- Max Kellermann <mk@cm4all.com>  Thu, 18 Aug 2011 15:05:02 +0200

cm4all-beng-proxy (0.9.34) unstable; urgency=low

  * request: fix double request body close in errdoc handler
  * handler: close request body on early abort

 -- Max Kellermann <mk@cm4all.com>  Mon, 01 Aug 2011 16:21:43 +0200

cm4all-beng-proxy (0.9.33) unstable; urgency=low

  * {http,ajp}-request, errdoc: check before closing the request body on
    error

 -- Max Kellermann <mk@cm4all.com>  Mon, 18 Jul 2011 16:30:29 +0200

cm4all-beng-proxy (0.9.32) unstable; urgency=low

  * processor: dispose request body when focused widget was not found
  * http-string: allow the slash in cookie values (RFC ignorant)

 -- Max Kellermann <mk@cm4all.com>  Tue, 12 Jul 2011 18:16:01 +0200

cm4all-beng-proxy (0.9.31) unstable; urgency=low

  * growing-buffer: fix assertion failure with empty first buffer

 -- Max Kellermann <mk@cm4all.com>  Tue, 05 Jul 2011 21:58:24 +0200

cm4all-beng-proxy (0.9.30) unstable; urgency=low

  * growing-buffer: fix assertion failure in reader when buffer is empty

 -- Max Kellermann <mk@cm4all.com>  Mon, 04 Jul 2011 16:59:28 +0200

cm4all-beng-proxy (0.9.29) unstable; urgency=low

  * http-string: allow the equality sign in cookie values (RFC ignorant)

 -- Max Kellermann <mk@cm4all.com>  Tue, 28 Jun 2011 17:50:23 +0200

cm4all-beng-proxy (0.9.28) unstable; urgency=low

  * http-string: allow round brackets in cookie values (RFC ignorant)

 -- Max Kellermann <mk@cm4all.com>  Mon, 27 Jun 2011 13:23:58 +0200

cm4all-beng-proxy (0.9.27) unstable; urgency=low

  * handler: don't delete existing session in TRANSPARENT mode

 -- Max Kellermann <mk@cm4all.com>  Wed, 15 Jun 2011 09:08:48 +0200

cm4all-beng-proxy (0.9.26) unstable; urgency=low

  * worker: read "crash" value before destroying shared memory
  * session: fix crash while discarding session

 -- Max Kellermann <mk@cm4all.com>  Fri, 10 Jun 2011 09:54:56 +0200

cm4all-beng-proxy (0.9.25) unstable; urgency=low

  * response: discard the request body before passing to errdoc
  * worker: don't restart all workers after "safe" worker crash
  * cgi: check for end-of-file after splice

 -- Max Kellermann <mk@cm4all.com>  Wed, 08 Jun 2011 15:02:35 +0200

cm4all-beng-proxy (0.9.24) unstable; urgency=low

  * fcgi-client: really discard packets on request id mismatch
  * memcached-client: don't schedule read event when buffer is full
  * session: support beng-lb sticky sessions

 -- Max Kellermann <mk@cm4all.com>  Tue, 31 May 2011 14:23:41 +0200

cm4all-beng-proxy (0.9.23) unstable; urgency=low

  * tcp-balancer: retry connecting to cluster if a node fails

 -- Max Kellermann <mk@cm4all.com>  Fri, 27 May 2011 13:01:31 +0200

cm4all-beng-proxy (0.9.22) unstable; urgency=low

  * failure: fix inverted logic bug in expiry check
  * uri-extract: support AJP URLs, fixes AJP cookies
  * ajp-client: don't schedule read event when buffer is full

 -- Max Kellermann <mk@cm4all.com>  Thu, 26 May 2011 08:32:32 +0200

cm4all-beng-proxy (0.9.21) unstable; urgency=low

  * balancer: re-enable load balancing (regression fix)
  * merge release 0.8.38

 -- Max Kellermann <mk@cm4all.com>  Fri, 20 May 2011 11:03:31 +0200

cm4all-beng-proxy (0.9.20) unstable; urgency=low

  * http-cache: fix assertion failure caused by wrong destructor
  * merge release 0.8.37

 -- Max Kellermann <mk@cm4all.com>  Mon, 16 May 2011 14:03:09 +0200

cm4all-beng-proxy (0.9.19) unstable; urgency=low

  * http-request: don't retry requests with a request body

 -- Max Kellermann <mk@cm4all.com>  Thu, 12 May 2011 11:35:55 +0200

cm4all-beng-proxy (0.9.18) unstable; urgency=low

  * http-body: fix assertion failure on EOF chunk after socket was closed
  * widget-http: fix crash in widget lookup error handler
  * merge release 0.8.36

 -- Max Kellermann <mk@cm4all.com>  Tue, 10 May 2011 18:56:33 +0200

cm4all-beng-proxy (0.9.17) unstable; urgency=low

  * growing-buffer: fix assertion failure after large initial write
  * http-request: retry after connection failure
  * test/t-cgi: fix bashisms in test scripts

 -- Max Kellermann <mk@cm4all.com>  Wed, 04 May 2011 18:54:57 +0200

cm4all-beng-proxy (0.9.16) unstable; urgency=low

  * resource-address: append "transparent" args to CGI path_info
  * tcache: fix crash on FastCGI with BASE

 -- Max Kellermann <mk@cm4all.com>  Mon, 02 May 2011 16:07:21 +0200

cm4all-beng-proxy (0.9.15) unstable; urgency=low

  * configure.ac: check if valgrind/memcheck.h is installed
  * configure.ac: check if libattr is available
  * access-log: log Referer and User-Agent
  * access-log: log the request duration
  * proxy-handler: allow forwarding URI arguments
  * merge release 0.8.35

 -- Max Kellermann <mk@cm4all.com>  Wed, 27 Apr 2011 18:54:17 +0200

cm4all-beng-proxy (0.9.14) unstable; urgency=low

  * processor: don't clear widget pointer at opening tag
  * debian: move ulimit call from init script to *.default
  * merge release 0.8.33

 -- Max Kellermann <mk@cm4all.com>  Wed, 13 Apr 2011 17:03:29 +0200

cm4all-beng-proxy (0.9.13) unstable; urgency=low

  * proxy-widget: apply the widget's response header forward settings
  * response: add option to dump the widget tree
  * widget-class: move header forward settings to view
  * merge release 0.8.30

 -- Max Kellermann <mk@cm4all.com>  Mon, 04 Apr 2011 16:31:26 +0200

cm4all-beng-proxy (0.9.12) unstable; urgency=low

  * widget: internal API refactorization
  * was-control: fix argument order in "abort" call
  * was-client: duplicate the GError object when it is used twice
  * {file,delegate}-handler: add Expires/ETag headers to 304 response
  * cgi: allow setting environment variables

 -- Max Kellermann <mk@cm4all.com>  Thu, 24 Mar 2011 15:12:54 +0100

cm4all-beng-proxy (0.9.11) unstable; urgency=low

  * processor: major API refactorization
  * merge release 0.8.29

 -- Max Kellermann <mk@cm4all.com>  Mon, 21 Mar 2011 19:43:28 +0100

cm4all-beng-proxy (0.9.10) unstable; urgency=low

  * merge release 0.8.27

 -- Max Kellermann <mk@cm4all.com>  Fri, 18 Mar 2011 14:11:16 +0100

cm4all-beng-proxy (0.9.9) unstable; urgency=low

  * merge release 0.8.25

 -- Max Kellermann <mk@cm4all.com>  Mon, 14 Mar 2011 16:05:51 +0100

cm4all-beng-proxy (0.9.8) unstable; urgency=low

  * translate: support UNIX domain sockets in ADDRESS_STRING
  * resource-address: support connections to existing FastCGI servers

 -- Max Kellermann <mk@cm4all.com>  Fri, 11 Mar 2011 19:24:33 +0100

cm4all-beng-proxy (0.9.7) unstable; urgency=low

  * merge release 0.8.24

 -- Max Kellermann <mk@cm4all.com>  Fri, 04 Mar 2011 13:07:36 +0100

cm4all-beng-proxy (0.9.6) unstable; urgency=low

  * merge release 0.8.23

 -- Max Kellermann <mk@cm4all.com>  Mon, 28 Feb 2011 11:47:45 +0100

cm4all-beng-proxy (0.9.5) unstable; urgency=low

  * translate: allow SITE without CGI

 -- Max Kellermann <mk@cm4all.com>  Mon, 31 Jan 2011 06:35:24 +0100

cm4all-beng-proxy (0.9.4) unstable; urgency=low

  * widget-class: allow distinct addresses for each view

 -- Max Kellermann <mk@cm4all.com>  Thu, 27 Jan 2011 17:51:21 +0100

cm4all-beng-proxy (0.9.3) unstable; urgency=low

  * istream-catch: log errors
  * proxy-handler: pass the original request URI to (Fast)CGI
  * proxy-handler: pass the original document root to (Fast)CGI
  * fcgi-stock: pass site id to child process
  * translation: new packet "HOME" for JailCGI
  * resource-loader: get remote host from "X-Forwarded-For"
  * cgi, fcgi-client: pass client IP address to application

 -- Max Kellermann <mk@cm4all.com>  Fri, 21 Jan 2011 18:13:38 +0100

cm4all-beng-proxy (0.9.2) unstable; urgency=low

  * merge release 0.8.21
  * http-response: better context for error messages
  * istream: method close() does not invoke handler->abort()
  * istream: better context for error messages
  * ajp-client: destruct properly when request stream fails
  * {delegate,fcgi,was}-stock: use the JailCGI 1.4 wrapper

 -- Max Kellermann <mk@cm4all.com>  Mon, 17 Jan 2011 12:08:04 +0100

cm4all-beng-proxy (0.9.1) unstable; urgency=low

  * http-server: count the number of raw bytes sent and received
  * control-handler: support TCACHE_INVALIDATE with SITE
  * new programs "log-forward", "log-exec" for network logging
  * new program "log-split" for creating per-site log files
  * new program "log-traffic" for creating per-site traffic logs
  * move logging servers to new package cm4all-beng-proxy-logging
  * python/control.client: add parameter "broadcast"

 -- Max Kellermann <mk@cm4all.com>  Thu, 02 Dec 2010 12:07:16 +0100

cm4all-beng-proxy (0.9) unstable; urgency=low

  * merge release 0.8.19
  * was-client: explicitly send 32 bit METHOD payload
  * was-client: explicitly parse STATUS as 32 bit integer
  * was-client: clear control channel object on destruction
  * was-client: reuse child process if state is clean on EOF
  * was-client: abort properly after receiving illegal packet
  * was-client: allow "request STOP" before response completed
  * was-client: postpone the response handler invocation
  * was-control: send packets in bulk
  * python: support WAS widgets
  * http-server: enable "cork" mode only for beginning of response
  * http-cache: don't access freed memory in pool_unref_denotify()
  * http: use libcm4all-http
  * new datagram based binary protocol for access logging
  * main: default WAS stock limit is 16

 -- Max Kellermann <mk@cm4all.com>  Thu, 18 Nov 2010 19:56:17 +0100

cm4all-beng-proxy (0.8.38) unstable; urgency=low

  * failure: update time stamp on existing item
  * errdoc: free the original response body on abort

 -- Max Kellermann <mk@cm4all.com>  Fri, 20 May 2011 10:17:14 +0200

cm4all-beng-proxy (0.8.37) unstable; urgency=low

  * widget-resolver: don't reuse failed resolver
  * http-request: fix NULL pointer dereference on invalid URI
  * config: disable the TCP stock limit by default

 -- Max Kellermann <mk@cm4all.com>  Mon, 16 May 2011 13:41:32 +0200

cm4all-beng-proxy (0.8.36) unstable; urgency=low

  * http-server: check if client closes connection while processing
  * http-client: release the socket before invoking the callback
  * fcgi-client: fix assertion failure on full input buffer
  * memcached-client: re-enable socket event after direct copy
  * istream-file: fix assertion failure on range request
  * test/t-cgi: fix bashisms in test scripts

 -- Max Kellermann <mk@cm4all.com>  Tue, 10 May 2011 18:45:48 +0200

cm4all-beng-proxy (0.8.35) unstable; urgency=low

  * session: fix potential session defragmentation crash
  * ajp-request: use "host:port" as TCP stock key
  * cgi: evaluate the Content-Length response header

 -- Max Kellermann <mk@cm4all.com>  Wed, 27 Apr 2011 13:32:05 +0200

cm4all-beng-proxy (0.8.34) unstable; urgency=low

  * js: replace all '%' with '$'
  * js: check if session_id is null
  * debian: add package cm4all-beng-proxy-tools

 -- Max Kellermann <mk@cm4all.com>  Tue, 19 Apr 2011 18:43:54 +0200

cm4all-beng-proxy (0.8.33) unstable; urgency=low

  * processor: don't quote query string arguments with dollar sign
  * widget-request: safely remove "view" and "path" from argument table
  * debian/control: add "Breaks << 0.8.32" on the JavaScript library

 -- Max Kellermann <mk@cm4all.com>  Tue, 12 Apr 2011 18:21:55 +0200

cm4all-beng-proxy (0.8.32) unstable; urgency=low

  * args: quote arguments with the dollar sign

 -- Max Kellermann <mk@cm4all.com>  Tue, 12 Apr 2011 13:34:42 +0200

cm4all-beng-proxy (0.8.31) unstable; urgency=low

  * proxy-widget: eliminate the duplicate "Server" response header
  * translation: add packet UNTRUSTED_SITE_SUFFIX

 -- Max Kellermann <mk@cm4all.com>  Thu, 07 Apr 2011 16:23:37 +0200

cm4all-beng-proxy (0.8.30) unstable; urgency=low

  * handler: make lower-case realm name from the "Host" header
  * session: copy attribute "realm", fixes segmentation fault

 -- Max Kellermann <mk@cm4all.com>  Tue, 29 Mar 2011 16:47:43 +0200

cm4all-beng-proxy (0.8.29) unstable; urgency=low

  * ajp-client: send query string in an AJP attribute

 -- Max Kellermann <mk@cm4all.com>  Mon, 21 Mar 2011 19:16:16 +0100

cm4all-beng-proxy (0.8.28) unstable; urgency=low

  * resource-loader: use X-Forwarded-For to obtain AJP remote host
  * resource-loader: strip port from AJP remote address
  * resource-loader: don't pass remote host to AJP server
  * resource-loader: parse server port for AJP
  * ajp-client: always send content-length
  * ajp-client: parse the remaining buffer after EAGAIN

 -- Max Kellermann <mk@cm4all.com>  Mon, 21 Mar 2011 11:12:07 +0100

cm4all-beng-proxy (0.8.27) unstable; urgency=low

  * http-request: close the request body on malformed URI
  * ajp-request: AJP translation packet contains ajp://host:port/path

 -- Max Kellermann <mk@cm4all.com>  Fri, 18 Mar 2011 14:04:21 +0100

cm4all-beng-proxy (0.8.26) unstable; urgency=low

  * python/response: fix typo in ajp()
  * session: validate sessions only within one realm

 -- Max Kellermann <mk@cm4all.com>  Fri, 18 Mar 2011 08:59:41 +0100

cm4all-beng-proxy (0.8.25) unstable; urgency=low

  * widget-http: discard request body on unknown view name
  * inline-widget: discard request body on error
  * {http,fcgi,was}-client: allocate response headers from caller pool
  * cmdline: fcgi_stock_limit defaults to 0 (no limit)

 -- Max Kellermann <mk@cm4all.com>  Mon, 14 Mar 2011 15:53:42 +0100

cm4all-beng-proxy (0.8.24) unstable; urgency=low

  * fcgi-client: release the connection even when padding not consumed
    after empty response

 -- Max Kellermann <mk@cm4all.com>  Wed, 02 Mar 2011 17:39:33 +0100

cm4all-beng-proxy (0.8.23) unstable; urgency=low

  * memcached-client: allocate a new memory pool
  * memcached-client: copy caller_pool reference before freeing the client
  * fcgi-client: check headers!=NULL
  * fcgi-client: release the connection even when padding not consumed

 -- Max Kellermann <mk@cm4all.com>  Mon, 28 Feb 2011 10:50:02 +0100

cm4all-beng-proxy (0.8.22) unstable; urgency=low

  * cgi: fill special variables CONTENT_TYPE, CONTENT_LENGTH
  * memcached-client: remove stray pool_unref() call
  * memcached-client: reuse the socket if the remaining value is buffered
  * http-cache-choice: abbreviate memcached keys
  * *-cache: allocate a parent pool for cache items
  * pool: re-enable linear pools
  * frame: free the request body on error
  * http-cache: free cached body which was dismissed

 -- Max Kellermann <mk@cm4all.com>  Mon, 07 Feb 2011 15:34:09 +0100

cm4all-beng-proxy (0.8.21) unstable; urgency=low

  * merge release 0.7.55
  * jail: translate the document root properly
  * header-forward: forward the "Host" header to CGI/FastCGI/AJP
  * http-error: map ENOTDIR to "404 Not Found"
  * http-server: fix assertion failure on write error
  * fcgi-stock: clear all environment variables

 -- Max Kellermann <mk@cm4all.com>  Thu, 06 Jan 2011 16:04:20 +0100

cm4all-beng-proxy (0.8.20) unstable; urgency=low

  * widget-resolver: add pedantic state assertions
  * async: remember a copy of the operation in !NDEBUG
  * python/translation/response: max_age() returns self

 -- Max Kellermann <mk@cm4all.com>  Mon, 06 Dec 2010 23:02:50 +0100

cm4all-beng-proxy (0.8.19) unstable; urgency=low

  * merge release 0.7.54

 -- Max Kellermann <mk@cm4all.com>  Wed, 17 Nov 2010 16:25:10 +0100

cm4all-beng-proxy (0.8.18) unstable; urgency=low

  * was-client: explicitly send 32 bit METHOD payload
  * was-client: explicitly parse STATUS as 32 bit integer
  * istream: check presence of as_fd() in optimized build

 -- Max Kellermann <mk@cm4all.com>  Fri, 05 Nov 2010 11:00:54 +0100

cm4all-beng-proxy (0.8.17) unstable; urgency=low

  * merged release 0.7.53
  * widget: use colon as widget path separator
  * was-client: check for abort during response handler
  * was-client: implement STOP
  * was-client: release memory pools
  * was-launch: enable non-blocking mode on input and output
  * http-server: don't crash on malformed pipelined request
  * main: free the WAS stock and the UDP listener in the SIGTERM handler

 -- Max Kellermann <mk@cm4all.com>  Thu, 28 Oct 2010 19:50:26 +0200

cm4all-beng-proxy (0.8.16) unstable; urgency=low

  * merged release 0.7.52
  * was-client: support for the WAS protocol

 -- Max Kellermann <mk@cm4all.com>  Wed, 13 Oct 2010 16:45:18 +0200

cm4all-beng-proxy (0.8.15) unstable; urgency=low

  * resource-address: don't skip question mark twice

 -- Max Kellermann <mk@cm4all.com>  Tue, 28 Sep 2010 12:20:33 +0200

cm4all-beng-proxy (0.8.14) unstable; urgency=low

  * processor: schedule "xmlns:c" deletion

 -- Max Kellermann <mk@cm4all.com>  Thu, 23 Sep 2010 14:42:31 +0200

cm4all-beng-proxy (0.8.13) unstable; urgency=low

  * processor: delete "xmlns:c" attributes from link elements
  * istream-{head,zero}: implement method available()
  * merged release 0.7.51

 -- Max Kellermann <mk@cm4all.com>  Tue, 17 Aug 2010 09:54:33 +0200

cm4all-beng-proxy (0.8.12) unstable; urgency=low

  * http-cache-memcached: copy resource address
  * debian/control: add missing ${shlibs:Depends}
  * merged release 0.7.50

 -- Max Kellermann <mk@cm4all.com>  Thu, 12 Aug 2010 20:17:52 +0200

cm4all-beng-proxy (0.8.11) unstable; urgency=low

  * delegate-client: fix SCM_RIGHTS check
  * use Linux 2.6 CLOEXEC/NONBLOCK flags
  * tcache: INVALIDATE removes all variants (error documents etc.)
  * control: new UDP based protocol, allows invalidating caches
  * hashmap: fix assertion failure in hashmap_remove_match()
  * merged release 0.7.49

 -- Max Kellermann <mk@cm4all.com>  Tue, 10 Aug 2010 15:48:10 +0200

cm4all-beng-proxy (0.8.10) unstable; urgency=low

  * tcache: copy response.previous

 -- Max Kellermann <mk@cm4all.com>  Mon, 02 Aug 2010 18:03:43 +0200

cm4all-beng-proxy (0.8.9) unstable; urgency=low

  * (f?)cgi-handler: forward query string only if focused
  * ajp-handler: merge into proxy-handler
  * proxy-handler: forward query string if focused
  * cgi, fastcgi-handler: enable the resource cache
  * translation: add packets CHECK and PREVIOUS for authentication
  * python: add Response.max_age()

 -- Max Kellermann <mk@cm4all.com>  Fri, 30 Jul 2010 11:39:22 +0200

cm4all-beng-proxy (0.8.8) unstable; urgency=low

  * prototypes/translate.py: added new ticket-fastcgi programs
  * http-cache: implement FastCGI caching
  * merged release 0.7.47

 -- Max Kellermann <mk@cm4all.com>  Wed, 21 Jul 2010 13:00:43 +0200

cm4all-beng-proxy (0.8.7) unstable; urgency=low

  * istream-delayed: update the "direct" bit mask
  * http-client: send "Expect: 100-continue"
  * response, widget-http: apply istream_pipe to filter input
  * proxy-handler: apply istream_pipe to request body
  * istream-ajp-body: send larger request body packets
  * ajp-client: support splice()
  * merged release 0.7.46

 -- Max Kellermann <mk@cm4all.com>  Fri, 25 Jun 2010 18:52:04 +0200

cm4all-beng-proxy (0.8.6) unstable; urgency=low

  * translation: added support for custom error documents
  * response: convert HEAD to GET if filter follows
  * processor: short-circuit on HEAD request
  * python: depend on python-twisted-core

 -- Max Kellermann <mk@cm4all.com>  Wed, 16 Jun 2010 16:37:42 +0200

cm4all-beng-proxy (0.8.5) unstable; urgency=low

  * istream-tee: allow second output to block
  * widget-http: don't transform error documents
  * response, widget-http: disable filters after widget frame request
  * translation: added packet FILTER_4XX to filter client errors
  * merged release 0.7.45

 -- Max Kellermann <mk@cm4all.com>  Thu, 10 Jun 2010 16:13:14 +0200

cm4all-beng-proxy (0.8.4) unstable; urgency=low

  * python: added missing "Response" import
  * python: resume parsing after deferred call
  * http-client: implement istream method as_fd()
  * merged release 0.7.44

 -- Max Kellermann <mk@cm4all.com>  Mon, 07 Jun 2010 17:01:16 +0200

cm4all-beng-proxy (0.8.3) unstable; urgency=low

  * file-handler: implement If-Range (RFC 2616 14.27)
  * merged release 0.7.42

 -- Max Kellermann <mk@cm4all.com>  Tue, 01 Jun 2010 16:17:13 +0200

cm4all-beng-proxy (0.8.2) unstable; urgency=low

  * cookie-client: verify the cookie path
  * python: use Twisted's logging library
  * python: added a widget registry class
  * merged release 0.7.41

 -- Max Kellermann <mk@cm4all.com>  Wed, 26 May 2010 13:08:16 +0200

cm4all-beng-proxy (0.8.1) unstable; urgency=low

  * http-cache-memcached: delete entity records on POST

 -- Max Kellermann <mk@cm4all.com>  Tue, 18 May 2010 12:21:55 +0200

cm4all-beng-proxy (0.8) unstable; urgency=low

  * istream: added method as_fd() to convert istream to file descriptor
  * fork: support passing stdin istream fd to child process
  * http-cache: discard only matching entries on POST
  * istream-html-escape: escape single and double quote
  * rewrite-uri: escape the result with XML entities

 -- Max Kellermann <mk@cm4all.com>  Thu, 13 May 2010 12:34:46 +0200

cm4all-beng-proxy (0.7.55) unstable; urgency=low

  * pool: reparent pools in optimized build
  * istream-deflate: add missing pool reference while reading
  * istream-deflate: fix several error handlers

 -- Max Kellermann <mk@cm4all.com>  Thu, 06 Jan 2011 12:59:39 +0100

cm4all-beng-proxy (0.7.54) unstable; urgency=low

  * http-server: fix crash on deferred chunked request body
  * parser: fix crash on malformed SCRIPT element

 -- Max Kellermann <mk@cm4all.com>  Wed, 17 Nov 2010 16:13:09 +0100

cm4all-beng-proxy (0.7.53) unstable; urgency=low

  * http-server: don't crash on malformed pipelined request
  * sink-header: fix assertion failure on empty trailer

 -- Max Kellermann <mk@cm4all.com>  Thu, 28 Oct 2010 18:39:01 +0200

cm4all-beng-proxy (0.7.52) unstable; urgency=low

  * fcgi-client: fix send timeout handler
  * fork: finish the buffer after pipe was drained

 -- Max Kellermann <mk@cm4all.com>  Wed, 13 Oct 2010 16:39:26 +0200

cm4all-beng-proxy (0.7.51) unstable; urgency=low

  * http-client: clear response body pointer before forwarding EOF event
  * processor: fix assertion failure for c:mode in c:widget

 -- Max Kellermann <mk@cm4all.com>  Mon, 16 Aug 2010 17:01:48 +0200

cm4all-beng-proxy (0.7.50) unstable; urgency=low

  * header-forward: don't forward the "Host" header to HTTP servers
  * resource-address: use uri_relative() for CGI
  * uri-relative: don't lose host name in uri_absolute()
  * uri-relative: don't fail on absolute URIs
  * http-cache-heap: don't use uninitialized item size

 -- Max Kellermann <mk@cm4all.com>  Thu, 12 Aug 2010 20:03:49 +0200

cm4all-beng-proxy (0.7.49) unstable; urgency=low

  * hashmap: fix assertion failure in hashmap_remove_value()

 -- Max Kellermann <mk@cm4all.com>  Tue, 10 Aug 2010 15:37:12 +0200

cm4all-beng-proxy (0.7.48) unstable; urgency=low

  * pipe-stock: add assertions on file descriptors

 -- Max Kellermann <mk@cm4all.com>  Mon, 09 Aug 2010 14:56:54 +0200

cm4all-beng-proxy (0.7.47) unstable; urgency=low

  * cmdline: add option "--group"

 -- Max Kellermann <mk@cm4all.com>  Fri, 16 Jul 2010 18:39:53 +0200

cm4all-beng-proxy (0.7.46) unstable; urgency=low

  * handler: initialize all translate_response attributes
  * http-client: consume buffer before header length check
  * istream-pipe: clear "direct" flags in constructor
  * istream-pipe: return gracefully when handler blocks
  * ajp-client: hold pool reference to reset TCP_CORK

 -- Max Kellermann <mk@cm4all.com>  Mon, 21 Jun 2010 17:53:21 +0200

cm4all-beng-proxy (0.7.45) unstable; urgency=low

  * istream-tee: separate "weak" values for the two outputs
  * fcache: don't close output when caching has been canceled
  * tcache: copy the attribute "secure_cookie"

 -- Max Kellermann <mk@cm4all.com>  Thu, 10 Jun 2010 15:21:34 +0200

cm4all-beng-proxy (0.7.44) unstable; urgency=low

  * http-client: check response header length
  * http-server: check request header length

 -- Max Kellermann <mk@cm4all.com>  Mon, 07 Jun 2010 16:51:57 +0200

cm4all-beng-proxy (0.7.43) unstable; urgency=low

  * http-cache: fixed NULL pointer dereference when storing empty response
    body on the heap

 -- Max Kellermann <mk@cm4all.com>  Tue, 01 Jun 2010 18:52:45 +0200

cm4all-beng-proxy (0.7.42) unstable; urgency=low

  * fork: check "direct" flag again after buffer flush
  * pool: pool_unref_denotify() remembers the code location
  * sink-{buffer,gstring}: don't invoke callback in abort()
  * async: added another debug flag to verify correctness

 -- Max Kellermann <mk@cm4all.com>  Mon, 31 May 2010 21:15:58 +0200

cm4all-beng-proxy (0.7.41) unstable; urgency=low

  * http-cache: initialize response status and headers on empty body

 -- Max Kellermann <mk@cm4all.com>  Tue, 25 May 2010 16:27:25 +0200

cm4all-beng-proxy (0.7.40) unstable; urgency=low

  * http-cache: fixed NULL pointer dereference when storing empty response
    body in memcached

 -- Max Kellermann <mk@cm4all.com>  Tue, 25 May 2010 15:04:44 +0200

cm4all-beng-proxy (0.7.39) unstable; urgency=low

  * memcached-stock: close value on connect failure
  * http: implement remaining status codes
  * http-cache: allow caching empty response body
  * http-cache: cache status codes 203, 206, 300, 301, 410
  * http-cache: don't cache authorized resources

 -- Max Kellermann <mk@cm4all.com>  Fri, 21 May 2010 17:37:29 +0200

cm4all-beng-proxy (0.7.38) unstable; urgency=low

  * http-server: send HTTP/1.1 declaration with "100 Continue"
  * connection: initialize "site_name", fixes crash bug
  * translation: added packet SECURE_COOKIE

 -- Max Kellermann <mk@cm4all.com>  Thu, 20 May 2010 15:40:34 +0200

cm4all-beng-proxy (0.7.37) unstable; urgency=low

  * *-client: implement a socket leak detector
  * handler: initialize response header without translation server

 -- Max Kellermann <mk@cm4all.com>  Tue, 18 May 2010 12:05:11 +0200

cm4all-beng-proxy (0.7.36) unstable; urgency=low

  * http-client: fixed NULL pointer dereference
  * handler, response: removed duplicate request body destruction calls

 -- Max Kellermann <mk@cm4all.com>  Tue, 11 May 2010 17:16:36 +0200

cm4all-beng-proxy (0.7.35) unstable; urgency=low

  * {http,fcgi,ajp}-request: close the request body on abort
  * handler: set fake translation response on malformed URI

 -- Max Kellermann <mk@cm4all.com>  Mon, 10 May 2010 11:22:23 +0200

cm4all-beng-proxy (0.7.34) unstable; urgency=low

  * translate: check the UNTRUSTED packet
  * translation: added packet UNTRUSTED_PREFIX

 -- Max Kellermann <mk@cm4all.com>  Fri, 30 Apr 2010 19:14:37 +0200

cm4all-beng-proxy (0.7.33) unstable; urgency=low

  * merged release 0.7.27.1
  * fcache: don't continue storing in background
  * fcgi-client: re-add event after some input data has been read

 -- Max Kellermann <mk@cm4all.com>  Fri, 30 Apr 2010 11:31:08 +0200

cm4all-beng-proxy (0.7.32) unstable; urgency=low

  * response: generate the "Server" response header
  * response: support the Authentication-Info response header
  * response: support custom authentication pages
  * translation: support custom response headers

 -- Max Kellermann <mk@cm4all.com>  Tue, 27 Apr 2010 17:09:59 +0200

cm4all-beng-proxy (0.7.31) unstable; urgency=low

  * support HTTP authentication (RFC 2617)

 -- Max Kellermann <mk@cm4all.com>  Mon, 26 Apr 2010 17:26:42 +0200

cm4all-beng-proxy (0.7.30) unstable; urgency=low

  * fcgi-client: support responses without a body
  * {http,fcgi}-client: hold caller pool reference during callback

 -- Max Kellermann <mk@cm4all.com>  Fri, 23 Apr 2010 14:41:05 +0200

cm4all-beng-proxy (0.7.29) unstable; urgency=low

  * http-cache: added missing pool_unref() in memcached_miss()
  * pool: added checked pool references

 -- Max Kellermann <mk@cm4all.com>  Thu, 22 Apr 2010 15:45:48 +0200

cm4all-beng-proxy (0.7.28) unstable; urgency=low

  * fcgi-client: support response status
  * translate: malformed packets are fatal
  * http-cache: don't cache resources with very long URIs
  * memcached-client: increase the maximum key size to 32 kB

 -- Max Kellermann <mk@cm4all.com>  Thu, 15 Apr 2010 15:06:51 +0200

cm4all-beng-proxy (0.7.27.1) unstable; urgency=low

  * http-cache: added missing pool_unref() in memcached_miss()
  * http-cache: don't cache resources with very long URIs
  * memcached-client: increase the maximum key size to 32 kB
  * fork: properly handle partially filled output buffer
  * fork: re-add event after some input data has been read

 -- Max Kellermann <mk@cm4all.com>  Thu, 29 Apr 2010 15:30:21 +0200

cm4all-beng-proxy (0.7.27) unstable; urgency=low

  * session: use GLib's PRNG to generate session ids
  * session: seed the PRNG with /dev/random
  * response: log UNTRUSTED violation attempts
  * response: drop widget sessions when there is no focus

 -- Max Kellermann <mk@cm4all.com>  Fri, 09 Apr 2010 12:04:18 +0200

cm4all-beng-proxy (0.7.26) unstable; urgency=low

  * memcached-client: schedule read event before callback
  * istream-tee: continue with second output if first is closed

 -- Max Kellermann <mk@cm4all.com>  Sun, 28 Mar 2010 18:08:11 +0200

cm4all-beng-proxy (0.7.25) unstable; urgency=low

  * memcached-client: don't poll if socket is closed
  * fork: close file descriptor on input error
  * pool: don't check attachments in pool_trash()

 -- Max Kellermann <mk@cm4all.com>  Thu, 25 Mar 2010 13:28:01 +0100

cm4all-beng-proxy (0.7.24) unstable; urgency=low

  * memcached-client: release socket after splice

 -- Max Kellermann <mk@cm4all.com>  Mon, 22 Mar 2010 11:29:45 +0100

cm4all-beng-proxy (0.7.23) unstable; urgency=low

  * sink-header: support splice
  * memcached-client: support splice (response)
  * fcgi-client: recover correctly after send error
  * fcgi-client: support chunked request body
  * fcgi-client: basic splice support for the request body
  * http-cache: duplicate headers
  * {http,memcached}-client: check "direct" mode after buffer flush
  * cmdline: added option "fcgi_stock_limit"
  * python: auto-export function write_packet()
  * python: Response methods return self

 -- Max Kellermann <mk@cm4all.com>  Fri, 19 Mar 2010 13:28:35 +0100

cm4all-beng-proxy (0.7.22) unstable; urgency=low

  * python: re-add function write_packet()

 -- Max Kellermann <mk@cm4all.com>  Fri, 12 Mar 2010 12:27:21 +0100

cm4all-beng-proxy (0.7.21) unstable; urgency=low

  * ajp-client: handle EAGAIN from send()
  * python: install the missing sources

 -- Max Kellermann <mk@cm4all.com>  Thu, 11 Mar 2010 16:58:25 +0100

cm4all-beng-proxy (0.7.20) unstable; urgency=low

  * http-client: don't reinstate event when socket is closed
  * access-log: log the site name
  * python: removed unused function write_packet()
  * python: split the module beng_proxy.translation
  * python: allow overriding query string and param in absolute_uri()
  * python: moved absolute_uri() to a separate library

 -- Max Kellermann <mk@cm4all.com>  Thu, 11 Mar 2010 09:48:52 +0100

cm4all-beng-proxy (0.7.19) unstable; urgency=low

  * client-socket: translate EV_TIMEOUT to ETIMEDOUT
  * fork: refill the input buffer as soon as possible
  * delegate-client: implement an abortable event
  * pool: added assertions for libevent leaks
  * direct: added option "-s enable_splice=no"

 -- Max Kellermann <mk@cm4all.com>  Thu, 04 Mar 2010 17:34:56 +0100

cm4all-beng-proxy (0.7.18) unstable; urgency=low

  * args: reserve memory for the trailing null byte

 -- Max Kellermann <mk@cm4all.com>  Tue, 23 Feb 2010 17:46:04 +0100

cm4all-beng-proxy (0.7.17) unstable; urgency=low

  * translation: added the BOUNCE packet (variant of REDIRECT)
  * translation: change widget packet HOST to UNTRUSTED
  * translation: pass internal URI arguments to the translation server
  * handler: use the specified status with REDIRECT
  * python: added method Request.absolute_uri()

 -- Max Kellermann <mk@cm4all.com>  Tue, 23 Feb 2010 16:15:22 +0100

cm4all-beng-proxy (0.7.16) unstable; urgency=low

  * processor: separate trusted from untrusted widgets by host name
  * processor: mode=partition is deprecated
  * translate: fix DOCUMENT_ROOT handler for CGI/FASTCGI
  * fcgi-request: added JailCGI support

 -- Max Kellermann <mk@cm4all.com>  Fri, 19 Feb 2010 14:29:29 +0100

cm4all-beng-proxy (0.7.15) unstable; urgency=low

  * processor: unreference the caller pool in abort()
  * tcache: clear BASE on mismatch
  * fcgi-client: generate the Content-Length request header
  * fcgi-client: send the CONTENT_TYPE parameter
  * prototypes/translate.py: use FastCGI to run PHP

 -- Max Kellermann <mk@cm4all.com>  Thu, 11 Feb 2010 14:43:21 +0100

cm4all-beng-proxy (0.7.14) unstable; urgency=low

  * connection: drop connections when the limit is exceeded
  * resource-address: added BASE support
  * fcgi-client: check the request ID in response packets
  * http-client: check response body when request body is closed
  * html-escape: use the last ampersand before the semicolon
  * html-escape: support &apos;
  * processor: unescape widget parameter values

 -- Max Kellermann <mk@cm4all.com>  Fri, 29 Jan 2010 17:49:43 +0100

cm4all-beng-proxy (0.7.13) unstable; urgency=low

  * fcgi-request: duplicate socket path
  * fcgi-request: support ACTION
  * fcgi-client: provide SCRIPT_FILENAME
  * fcgi-client: append empty PARAMS packet
  * fcgi-client: try to read response before request is finished
  * fcgi-client: implement the STDERR packet
  * fcgi-client: support request headers and body
  * fcgi-stock: manage one socket per child process
  * fcgi-stock: unlink socket path after connect
  * fcgi-stock: redirect fd 1,2 to /dev/null
  * fcgi-stock: kill FastCGI processes after 5 minutes idle
  * translation: new packet PAIR for passing parameters to FastCGI

 -- Max Kellermann <mk@cm4all.com>  Thu, 14 Jan 2010 13:36:48 +0100

cm4all-beng-proxy (0.7.12) unstable; urgency=low

  * http-cache: unlock the cache item after successful revalidation
  * http-cache-memcached: pass the expiration time to memcached
  * sink-header: comprise pending data in method available()
  * header-forward: forward the Expires response header

 -- Max Kellermann <mk@cm4all.com>  Tue, 22 Dec 2009 16:18:49 +0100

cm4all-beng-proxy (0.7.11) unstable; urgency=low

  * {ajp,memcached}-client: fix dis\appearing event for duplex socket
  * memcached-client: handle EAGAIN after send()
  * memcached-client: release socket as early as possible
  * header-forward: don't forward Accept-Encoding if transformation is
    enabled
  * widget-http, inline-widget: check Content-Encoding before processing
  * file-handler: send "Vary: Accept-Encoding" for compressed response
  * header-forward: support duplicate headers
  * fcache: implemented a 60 seconds timeout
  * fcache: copy pointer to local variable before callback
  * event2: refresh timeout after event has occurred

 -- Max Kellermann <mk@cm4all.com>  Fri, 18 Dec 2009 16:45:24 +0100

cm4all-beng-proxy (0.7.10) unstable; urgency=low

  * http-{server,client}: fix disappearing event for duplex socket

 -- Max Kellermann <mk@cm4all.com>  Mon, 14 Dec 2009 15:46:25 +0100

cm4all-beng-proxy (0.7.9) unstable; urgency=low

  * http: "Expect" is a hop-by-hop header
  * http-server: send "100 Continue" unless request body closed
  * http-client: poll socket after splice
  * http-server: handle EAGAIN after splice
  * http-server: send a 417 response on unrecognized "Expect" request
  * response, widget-http: append filter id to resource tag
  * resource-tag: check for "Cache-Control: no-store"

 -- Max Kellermann <mk@cm4all.com>  Mon, 14 Dec 2009 13:05:15 +0100

cm4all-beng-proxy (0.7.8) unstable; urgency=low

  * http-body: support partial response in method available()
  * file-handler: support pre-compressed static files
  * fcache: honor the "Cache-Control: no-store" response header

 -- Max Kellermann <mk@cm4all.com>  Wed, 09 Dec 2009 15:49:25 +0100

cm4all-beng-proxy (0.7.7) unstable; urgency=low

  * parser: allow underscore in attribute names
  * processor: check "type" attribute before URI rewriting
  * http-client: start receiving before request is sent
  * http-client: try to read response after write error
  * http-client: deliver response body after headers are finished
  * http-client: release socket as early as possible
  * http-client: serve buffer after socket has been closed
  * istream-chunked: clear input stream in abort handler
  * growing-buffer: fix crash after close in "data" callback

 -- Max Kellermann <mk@cm4all.com>  Thu, 03 Dec 2009 13:09:57 +0100

cm4all-beng-proxy (0.7.6) unstable; urgency=low

  * istream-hold: return -2 if handler is not available yet
  * http, ajp, fcgi: use istream_hold on request body
  * http-client: implemented splicing the request body
  * response: added missing URI substitution

 -- Max Kellermann <mk@cm4all.com>  Tue, 17 Nov 2009 15:25:35 +0100

cm4all-beng-proxy (0.7.5) unstable; urgency=low

  * session: 64 bit session ids
  * session: allow arbitrary session id size (at compile-time)
  * debian: larger default log file (16 * 4MB)
  * debian: added package cm4all-beng-proxy-toi

 -- Max Kellermann <mk@cm4all.com>  Mon, 16 Nov 2009 15:51:24 +0100

cm4all-beng-proxy (0.7.4) unstable; urgency=low

  * measure the latency of external resources
  * widget-http: partially revert "don't query session if !stateful"

 -- Max Kellermann <mk@cm4all.com>  Tue, 10 Nov 2009 15:06:03 +0100

cm4all-beng-proxy (0.7.3) unstable; urgency=low

  * uri-verify: don't reject double slash after first segment
  * hostname: allow the hyphen character
  * processor: allow processing without session
  * widget-http: don't query session if !stateful
  * request: disable session management for known bots
  * python: fixed AttributeError in __getattr__()
  * python: added method Response.process()
  * translation: added the response packets URI, HOST, SCHEME
  * translation: added header forward packets

 -- Max Kellermann <mk@cm4all.com>  Mon, 09 Nov 2009 16:40:27 +0100

cm4all-beng-proxy (0.7.2) unstable; urgency=low

  * fcache: close all caching connections on exit
  * istream-file: retry reading after EAGAIN
  * direct, istream-pipe: re-enable SPLICE_F_NONBLOCK
  * direct, istream-pipe: disable the SPLICE_F_MORE flag
  * http-client: handle EAGAIN after splice
  * http-client, header-writer: remove hop-by-hop response headers
  * response: optimized transformed response headers
  * handler: mangle CGI and FastCGI headers
  * header-forward: generate the X-Forwarded-For header
  * header-forward: add local host name to "Via" request header

 -- Max Kellermann <mk@cm4all.com>  Fri, 30 Oct 2009 13:41:02 +0100

cm4all-beng-proxy (0.7.1) unstable; urgency=low

  * file-handler: close the stream on "304 Not Modified"
  * pool: use assembler code only on gcc
  * cmdline: added option "--set tcp_stock_limit"
  * Makefile.am: enable the "subdir-objects" option

 -- Max Kellermann <mk@cm4all.com>  Thu, 22 Oct 2009 12:17:11 +0200

cm4all-beng-proxy (0.7) unstable; urgency=low

  * ajp-client: check if connection was closed during response callback
  * header-forward: log session id
  * istream: separate TCP splicing checks
  * istream-pipe: fix segmentation fault after incomplete direct transfer
  * istream-pipe: implement the "available" method
  * istream-pipe: allocate pipe only if handler supports it
  * istream-pipe: flush the pipe before reading from input
  * istream-pipe: reuse pipes in a stock
  * direct: support splice() from TCP socket to pipe
  * istream: direct() returns -3 if stream has been closed
  * hstock: don't destroy stocks while items are being created
  * tcp-stock: limit number of connections per host to 256
  * translate, http-client, ajp-client, cgi, http-cache: verify the HTTP
    response status
  * prototypes/translate.py: disallow "/../" and null bytes
  * prototypes/translate.py: added "/jail-delegate/" location
  * uri-parser: strict RFC 2396 URI verification
  * uri-parser: don't unescape the URI path
  * http-client, ajp-client: verify the request URI
  * uri-escape: unescape each character only once
  * http-cache: never use the memcached stock if caching is disabled
  * allow 8192 connections by default
  * allow 65536 file handles by default
  * added package cm4all-jailed-beng-proxy-delegate-helper

 -- Max Kellermann <mk@cm4all.com>  Wed, 21 Oct 2009 15:00:56 +0200

cm4all-beng-proxy (0.6.23) unstable; urgency=low

  * header-forward: log session information
  * prototypes/translate.py: added /cgi-bin/ location
  * http-server: disable keep-alive for HTTP/1.0 clients
  * http-server: don't send "Connection: Keep-Alive"
  * delegate-stock: clear the environment
  * delegate-stock: added jail support
  * delegate-client: reuse helper process after I/O error

 -- Max Kellermann <mk@cm4all.com>  Mon, 12 Oct 2009 17:29:35 +0200

cm4all-beng-proxy (0.6.22) unstable; urgency=low

  * istream-tee: clear both "enabled" flags in the eof/abort handler
  * istream-tee: fall back to first data() return value if second stream
    closed itself
  * http-cache: don't log body_abort after close

 -- Max Kellermann <mk@cm4all.com>  Thu, 01 Oct 2009 19:19:37 +0200

cm4all-beng-proxy (0.6.21) unstable; urgency=low

  * http-client: log more error messages
  * delegate-stock: added the DOCUMENT_ROOT environment variable
  * response, widget: accept "application/xhtml+xml"
  * cookie-server: allow square brackets in unquoted cookie values
    (violating RFC 2109 and RFC 2616)

 -- Max Kellermann <mk@cm4all.com>  Thu, 01 Oct 2009 13:55:40 +0200

cm4all-beng-proxy (0.6.20) unstable; urgency=low

  * stock: clear stock after 60 seconds idle
  * hstock: remove empty stocks
  * http-server, http-client, cgi: fixed off-by-one bug in header parser
  * istream-pipe: fix the direct() return value on error
  * istream-pipe: fix formula in range assertion
  * http-cache-memcached: implemented "remove"
  * handler: added FastCGI handler
  * fcgi-client: unref caller pool after socket release
  * fcgi-client: implemented response headers

 -- Max Kellermann <mk@cm4all.com>  Tue, 29 Sep 2009 14:07:13 +0200

cm4all-beng-proxy (0.6.19) unstable; urgency=low

  * http-client: release caller pool after socket release
  * memcached-client: release socket on marshalling error
  * stock: unref caller pool in abort handler
  * stock: lazy cleanup
  * http-cache: copy caller_pool to local variable

 -- Max Kellermann <mk@cm4all.com>  Thu, 24 Sep 2009 16:02:17 +0200

cm4all-beng-proxy (0.6.18) unstable; urgency=low

  * delegate-handler: support conditional GET and ranges
  * file-handler: fix suffix-byte-range-spec parser
  * delegate-helper: call open() with O_CLOEXEC|O_NOCTTY
  * istream-file: don't set FD_CLOEXEC if O_CLOEXEC is available
  * stock: hold caller pool during "get" operation
  * main: free balancer object during shutdown
  * memcached-client: enable socket timeout
  * delegate-stock: set FD_CLOEXEC on socket

 -- Max Kellermann <mk@cm4all.com>  Thu, 24 Sep 2009 10:50:53 +0200

cm4all-beng-proxy (0.6.17) unstable; urgency=low

  * tcp-stock: implemented a load balancer
  * python: accept address list in the ajp() method
  * http-server: added timeout for the HTTP request headers
  * response: close template when the content type is wrong
  * delegate-get: implemented response headers
  * delegate-get: provide status codes and error messages

 -- Max Kellermann <mk@cm4all.com>  Fri, 18 Sep 2009 15:36:57 +0200

cm4all-beng-proxy (0.6.16) unstable; urgency=low

  * tcp-stock: added support for bulldog-tyke
  * sink-buffer: close input if it's not used in the constructor
  * http-cache-memcached: close response body when deserialization fails
  * serialize: fix regression in serialize_uint64()

 -- Max Kellermann <mk@cm4all.com>  Tue, 15 Sep 2009 19:26:07 +0200

cm4all-beng-proxy (0.6.15) unstable; urgency=low

  * http-cache-choice: find more duplicates during cleanup
  * handler: added AJP handler
  * ajp-request: unref pool only on tcp_stock failure
  * ajp-client: prevent parser recursion
  * ajp-client: free request body when response is closed
  * ajp-client: reuse connection after END_RESPONSE packet
  * ajp-client: enable TCP_CORK while sending
  * istream-ajp-body: added a second "length" header field
  * ajp-client: auto-send empty request body chunk
  * ajp-client: register "write" event after GET_BODY_CHUNK packet
  * ajp-client: implemented request and response headers
  * http-cache-rfc: don't rewind tpool if called recursively

 -- Max Kellermann <mk@cm4all.com>  Fri, 11 Sep 2009 16:04:06 +0200

cm4all-beng-proxy (0.6.14) unstable; urgency=low

  * istream-tee: don't restart reading if already in progress

 -- Max Kellermann <mk@cm4all.com>  Thu, 03 Sep 2009 13:21:06 +0200

cm4all-beng-proxy (0.6.13) unstable; urgency=low

  * cookie-server: fix parsing multiple cookies
  * http-cache-memcached: clean up expired "choice" items
  * sink-gstring: use callback instead of public struct
  * istream-tee: restart reading when one output is closed

 -- Max Kellermann <mk@cm4all.com>  Wed, 02 Sep 2009 17:02:53 +0200

cm4all-beng-proxy (0.6.12) unstable; urgency=low

  * http-cache: don't attempt to remove cache items when the cache is disabled

 -- Max Kellermann <mk@cm4all.com>  Fri, 28 Aug 2009 15:40:48 +0200

cm4all-beng-proxy (0.6.11) unstable; urgency=low

  * http-cache-memcached: store HTTP status and response headers
  * http-cache-memcached: implemented flush (SIGHUP)
  * http-cache-memcached: support "Vary"
  * http-client: work around assertion failure in response_stream_close()

 -- Max Kellermann <mk@cm4all.com>  Thu, 27 Aug 2009 12:33:17 +0200

cm4all-beng-proxy (0.6.10) unstable; urgency=low

  * parser: finish tag before bailing out
  * http-request: allow URLs without path component
  * fork: clear event in read() method
  * istream-file: pass options O_CLOEXEC|O_NOCTTY to open()
  * response: check if the "Host" request header is valid

 -- Max Kellermann <mk@cm4all.com>  Tue, 18 Aug 2009 16:37:19 +0200

cm4all-beng-proxy (0.6.9) unstable; urgency=low

  * direct: disable SPLICE_F_NONBLOCK (temporary NFS EAGAIN workaround)

 -- Max Kellermann <mk@cm4all.com>  Mon, 17 Aug 2009 13:52:49 +0200

cm4all-beng-proxy (0.6.8) unstable; urgency=low

  * widget-http: close response body in error code path
  * http-cache: implemented memcached backend (--memcached-server)
  * processor: &c:base; returns the URI without scheme and host

 -- Max Kellermann <mk@cm4all.com>  Mon, 17 Aug 2009 12:29:19 +0200

cm4all-beng-proxy (0.6.7) unstable; urgency=low

  * file-handler: generate Expires from xattr user.MaxAge
  * cmdline: added option --set to configure:
    - max_connections
    - http_cache_size
    - filter_cache_size
    - translate_cache_size
  * flush caches on SIGHUP

 -- Max Kellermann <mk@cm4all.com>  Fri, 07 Aug 2009 11:41:10 +0200

cm4all-beng-proxy (0.6.6) unstable; urgency=low

  * added missing GLib build dependency
  * cgi-handler: set the "body_consumed" flag

 -- Max Kellermann <mk@cm4all.com>  Tue, 04 Aug 2009 09:53:01 +0200

cm4all-beng-proxy (0.6.5) unstable; urgency=low

  * shm: pass MAP_NORESERVE to mmap()
  * proxy-handler: support cookies
  * translation: added DISCARD_SESSION packet

 -- Max Kellermann <mk@cm4all.com>  Wed, 15 Jul 2009 18:00:33 +0200

cm4all-beng-proxy (0.6.4) unstable; urgency=low

  * http-client: don't read response body in HEAD requests
  * ajp-client: invoke the "abort" handler on error
  * filter-cache: lock cache items while they are served

 -- Max Kellermann <mk@cm4all.com>  Thu, 09 Jul 2009 14:36:14 +0200

cm4all-beng-proxy (0.6.3) unstable; urgency=low

  * http-server: implemented the DELETE method
  * http-server: refuse HTTP/0.9 requests
  * proxy-handler: send request body to template when no widget is focused
  * widget-request: pass original HTTP method to widget
  * session: automatically defragment sessions

 -- Max Kellermann <mk@cm4all.com>  Tue, 07 Jul 2009 16:57:22 +0200

cm4all-beng-proxy (0.6.2) unstable; urgency=low

  * lock: fixed race condition in debug flag updates
  * session: use rwlock for the session manager
  * proxy-handler: pass request headers to the remote HTTP server
  * proxy-handler: forward original Accept-Charset if processor is disabled
  * pipe: don't filter resources without a body
  * fcache: forward original HTTP status over "pipe" filter
  * cgi: support the "Status" line

 -- Max Kellermann <mk@cm4all.com>  Mon, 06 Jul 2009 16:38:26 +0200

cm4all-beng-proxy (0.6.1) unstable; urgency=low

  * session: consistently lock all session objects
  * rewrite-uri: check if widget_external_uri() returns NULL
  * widget-uri: don't generate the "path" argument when it's NULL
  * widget-uri: strip superfluous question mark from widget_base_address()
  * widget-uri: append parameters from the template first
  * widget-uri: re-add configured query string in widget_absolute_uri()
  * widget-uri: eliminate configured query string in widget_external_uri()
  * processor: don't consider session data for base=child and base=parent

 -- Max Kellermann <mk@cm4all.com>  Fri, 03 Jul 2009 15:52:01 +0200

cm4all-beng-proxy (0.6) unstable; urgency=low

  * inline-widget: check the widget HTTP response status
  * response: don't apply transformation on failed response
  * resource-address: include pipe arguments in filter cache key
  * handler: removed session redirect on the first request
  * http-cache: accept ETag response header instead of Last-Modified
  * filter-cache: don't require Last-Modified or Expires
  * file-handler: disable ETag only when processor comes first
  * file-handler: read ETag from xattr
  * pipe: generate new ETag for piped resource
  * session: purge sessions when shared memory is full
  * handler: don't enforce sessions for filtered responses

 -- Max Kellermann <mk@cm4all.com>  Tue, 30 Jun 2009 17:48:20 +0200

cm4all-beng-proxy (0.5.14) unstable; urgency=low

  * ajp-client: implemented request body
  * cookie-client: obey "max-age=0" properly
  * processor: forward the original HTTP status
  * response, widget-http: don't allow processing resource without body
  * widget-http: check the Content-Type before invoking processor
  * response: pass the "Location" response header
  * debian: added a separate -optimized-dbg package
  * added init script support for multiple ports (--port) and multiple listen
    (--listen) command line argumnents
  * translation: added the "APPEND" packet for command line arguments
  * pipe: support command line arguments

 -- Max Kellermann <mk@cm4all.com>  Mon, 29 Jun 2009 16:51:16 +0200

cm4all-beng-proxy (0.5.13) unstable; urgency=low

  * widget-registry: clear local_address in translate request
  * cmdline: added the "--listen" option

 -- Max Kellermann <mk@cm4all.com>  Wed, 24 Jun 2009 12:27:17 +0200

cm4all-beng-proxy (0.5.12) unstable; urgency=low

  * response: pass the "Location" response handler
  * added support for multiple listener ports

 -- Max Kellermann <mk@cm4all.com>  Tue, 23 Jun 2009 23:34:55 +0200

cm4all-beng-proxy (0.5.11) unstable; urgency=low

  * build with autotools
  * use libcm4all-socket, GLib
  * Makefile.am: support out-of-tree builds
  * added optimized Debian package
  * tcache: fixed wrong assignment in VARY=HOST
  * translation: added request packet LOCAL_ADDRESS

 -- Max Kellermann <mk@cm4all.com>  Tue, 23 Jun 2009 15:42:12 +0200

cm4all-beng-proxy (0.5.10) unstable; urgency=low

  * widget-http: assign the "address" variable

 -- Max Kellermann <mk@cm4all.com>  Mon, 15 Jun 2009 18:38:58 +0200

cm4all-beng-proxy (0.5.9) unstable; urgency=low

  * tcache: fixed typo in tcache_string_match()
  * tcache: support VARY=SESSION
  * translate: added the INVALIDATE response packet
  * cache, session: higher size limits
  * widget-uri: separate query_string from path_info
  * widget-uri: ignore widget parameters in widget_external_uri()

 -- Max Kellermann <mk@cm4all.com>  Mon, 15 Jun 2009 17:06:11 +0200

cm4all-beng-proxy (0.5.8) unstable; urgency=low

  * handler: fixed double free bug in translate_callback()

 -- Max Kellermann <mk@cm4all.com>  Sun, 14 Jun 2009 19:05:09 +0200

cm4all-beng-proxy (0.5.7) unstable; urgency=low

  * forward the Content-Disposition header
  * handler: assign new session to local variable, fix segfault
  * handler: don't dereference the NULL session

 -- Max Kellermann <mk@cm4all.com>  Sun, 14 Jun 2009 13:01:52 +0200

cm4all-beng-proxy (0.5.6) unstable; urgency=low

  * widget-http: send the "Via" request header instead of "X-Forwarded-For"
  * proxy-handler: send the "Via" request header
  * widget-request: check the "path" argument before calling uri_compress()

 -- Max Kellermann <mk@cm4all.com>  Tue, 09 Jun 2009 12:21:00 +0200

cm4all-beng-proxy (0.5.5) unstable; urgency=low

  * processor: allow specifying relative URI in c:base=child
  * widget-request: verify the "path" argument
  * widget: allocate address from widget's pool
  * widget-http: support multiple Set-Cookie response headers

 -- Max Kellermann <mk@cm4all.com>  Thu, 04 Jun 2009 15:10:15 +0200

cm4all-beng-proxy (0.5.4) unstable; urgency=low

  * implemented delegation of open() to a helper program
  * added the BASE translation packet, supported by the translation cache
  * deprecated c:mode=proxy
  * rewrite-uri: always enable focus in mode=partial
  * http-cache: don't cache resources with query string (RFC 2616 13.9)
  * http-cache: lock cache items while they are served

 -- Max Kellermann <mk@cm4all.com>  Thu, 28 May 2009 11:44:01 +0200

cm4all-beng-proxy (0.5.3) unstable; urgency=low

  * cgi: close request body on fork() failure
  * fork: added workaround for pipe-to-pipe splice()
  * http-cache: use cache entry when response ETag matches
  * cgi: loop in istream_cgi_read() to prevent blocking
  * cache: check for expired items once a minute
  * cache: optimize search for oldest item

 -- Max Kellermann <mk@cm4all.com>  Wed, 06 May 2009 13:23:46 +0200

cm4all-beng-proxy (0.5.2) unstable; urgency=low

  * added filter cache
  * header-parser: added missing range check in header_parse_line()
  * fork: added event for writing to the child process
  * fork: don't splice() from a pipe
  * response: don't pass request body to unfocused processor
  * added filter type "pipe"

 -- Max Kellermann <mk@cm4all.com>  Wed, 29 Apr 2009 13:24:26 +0200

cm4all-beng-proxy (0.5.1) unstable; urgency=low

  * processor: fixed base=child assertion failure
  * handler: close request body if it was not consumed
  * static-file: generate Last-Modified and ETag response headers
  * static-file: obey the Content-Type provided by the translation server
  * static-file: get Content-Type from extended attribute
  * http-cache: use istream_null when cached resource is empty

 -- Max Kellermann <mk@cm4all.com>  Mon, 27 Apr 2009 10:00:20 +0200

cm4all-beng-proxy (0.5) unstable; urgency=low

  * processor: accept c:mode/c:base attributes in any order
  * processor: removed alternative (anchor) rewrite syntax

 -- Max Kellermann <mk@cm4all.com>  Mon, 20 Apr 2009 22:04:19 +0200

cm4all-beng-proxy (0.4.10) unstable; urgency=low

  * processor: lift length limitation for widget parameters
  * translate: abort if a packet is too large
  * translate: support MAX_AGE for the whole response
  * hashmap: fix corruption of slot chain in hashmap_remove_value()

 -- Max Kellermann <mk@cm4all.com>  Fri, 17 Apr 2009 13:02:50 +0200

cm4all-beng-proxy (0.4.9) unstable; urgency=low

  * http-cache: explicitly start reading into cache
  * cgi: clear "headers" variable before publishing the response
  * translate: use DOCUMENT_ROOT as CGI parameter

 -- Max Kellermann <mk@cm4all.com>  Mon, 06 Apr 2009 16:21:57 +0200

cm4all-beng-proxy (0.4.8) unstable; urgency=low

  * translate: allow ADDRESS packets in AJP addresses
  * translate: initialize all fields of a FastCGI address
  * http-cache: close all caching connections on exit
  * processor: don't rewrite SCRIPT SRC attribute when proxying

 -- Max Kellermann <mk@cm4all.com>  Thu, 02 Apr 2009 15:45:46 +0200

cm4all-beng-proxy (0.4.7) unstable; urgency=low

  * http-server: use istream_null for empty request body
  * parser: check for trailing slash only in TAG_OPEN tags
  * parser: added support for XML Processing Instructions
  * processor: implemented XML Processing Instruction "cm4all-rewrite-uri"
  * uri-escape: escape the slash character
  * cache: remove all matching items in cache_remove()
  * http-cache: lock cache items while holding a reference

 -- Max Kellermann <mk@cm4all.com>  Thu, 02 Apr 2009 12:02:53 +0200

cm4all-beng-proxy (0.4.6) unstable; urgency=low

  * file_handler: fixed logic error in If-Modified-Since check
  * date: return UTC time stamp in http_date_parse()
  * cache: continue search after item was invalidated
  * cache: remove the correct cache item
  * istream-chunked: work around invalid assertion failure
  * istream-subst: fixed corruption after partial match

 -- Max Kellermann <mk@cm4all.com>  Wed, 25 Mar 2009 15:03:10 +0100

cm4all-beng-proxy (0.4.5) unstable; urgency=low

  * http-server: assume keep-alive is enabled on HTTP 1.1
  * http-client: unregister EV_READ when the buffer is full
  * translation: added QUERY_STRING packet
  * processor: optionally parse base/mode from URI

 -- Max Kellermann <mk@cm4all.com>  Tue, 17 Mar 2009 13:04:25 +0100

cm4all-beng-proxy (0.4.4) unstable; urgency=low

  * forward Accept-Language request header to the translation server
  * translate: added the USER_AGENT request packet
  * session: obey the USER/MAX_AGE setting
  * use libcm4all-inline-dev in libcm4all-beng-proxy-dev
  * added pkg-config file for libcm4all-beng-proxy-dev
  * updated python-central dependencies
  * processor: parse c:base/c:mode attributes in PARAM tags

 -- Max Kellermann <mk@cm4all.com>  Wed, 11 Mar 2009 09:43:48 +0100

cm4all-beng-proxy (0.4.3) unstable; urgency=low

  * processor: rewrite URI in LINK tags
  * processor: rewrite URI in PARAM tags
  * use splice() from glibc 2.7
  * translate: added VARY response packet
  * build documentation with texlive

 -- Max Kellermann <mk@cm4all.com>  Wed, 04 Mar 2009 09:53:56 +0100

cm4all-beng-proxy (0.4.2) unstable; urgency=low

  * hashmap: fix corruption in slot chain
  * use monotonic clock to calculate expiry times
  * processor: rewrite URIs in the EMBED, VIDEO, AUDIO tags

 -- Max Kellermann <mk@cm4all.com>  Tue, 17 Feb 2009 17:14:48 +0100

cm4all-beng-proxy (0.4.1) unstable; urgency=low

  * translate: clear client->transformation
  * handler: check for translation errors
  * http-server: fixed assertion failure during shutdown
  * http-server: send "Keep-Alive" response header
  * worker: after fork(), call event_reinit() in the parent process
  * added valgrind build dependency
  * build with Debian's libevent-1.4 package

 -- Max Kellermann <mk@cm4all.com>  Tue, 10 Feb 2009 11:48:53 +0100

cm4all-beng-proxy (0.4) unstable; urgency=low

  * added support for transformation views
    - in the JavaScript API, mode=proxy is now deprecated
  * http-cache: fix segfault when request_headers==NULL
  * http-cache: store multiple (varying) versions of a resource
  * http-cache: use the "max-age" cache-control response

 -- Max Kellermann <mk@cm4all.com>  Fri, 30 Jan 2009 13:29:43 +0100

cm4all-beng-proxy (0.3.9) unstable; urgency=low

  * http-client: assume keep-alive is enabled on HTTP 1.1
  * processor: use configured/session path-info for mode=child URIs

 -- Max Kellermann <mk@cm4all.com>  Tue, 27 Jan 2009 13:07:51 +0100

cm4all-beng-proxy (0.3.8) unstable; urgency=low

  * processor: pass Content-Type and Content-Language headers from
    template
  * http-client: allow chunked response body without keep-alive

 -- Max Kellermann <mk@cm4all.com>  Fri, 23 Jan 2009 13:02:42 +0100

cm4all-beng-proxy (0.3.7) unstable; urgency=low

  * istream_subst: exit the loop if state==INSERT
  * istream_iconv: check if the full buffer could be flushed
  * worker: don't reinitialize session manager during shutdown

 -- Max Kellermann <mk@cm4all.com>  Thu, 15 Jan 2009 10:39:47 +0100

cm4all-beng-proxy (0.3.6) unstable; urgency=low

  * processor: ignore closing </header>
  * widget-http: now really don't check content-type in frame parents
  * parser: skip comments
  * processor: implemented c:base="parent"
  * processor: added "c:" prefix to c:widget child elements
  * processor: renamed the "c:param" element to "c:parameter"

 -- Max Kellermann <mk@cm4all.com>  Thu, 08 Jan 2009 11:17:29 +0100

cm4all-beng-proxy (0.3.5) unstable; urgency=low

  * widget-http: don't check content-type in frame parents
  * istream-subst: allow null bytes in the input stream
  * js: added the "translate" parameter for passing values to the
    translation server
  * rewrite-uri: refuse to rewrite a frame URI without widget id

 -- Max Kellermann <mk@cm4all.com>  Mon, 05 Jan 2009 16:46:32 +0100

cm4all-beng-proxy (0.3.4) unstable; urgency=low

  * processor: added support for custom widget request headers
  * http-cache: obey the "Vary" response header
  * http-cache: pass the new http_cache_info object when testing a cache
    item

 -- Max Kellermann <mk@cm4all.com>  Tue, 30 Dec 2008 15:46:44 +0100

cm4all-beng-proxy (0.3.3) unstable; urgency=low

  * processor: grew widget parameter buffer to 512 bytes
  * widget-resolver: clear widget->resolver on abort
  * cgi: clear the input's handler in cgi_async_abort()
  * widget-stream: use istream_hold (reverts r4171)

 -- Max Kellermann <mk@cm4all.com>  Fri, 05 Dec 2008 14:43:05 +0100

cm4all-beng-proxy (0.3.2) unstable; urgency=low

  * processor: free memory before calling embed_frame_widget()
  * processor: allocate query string from the widget pool
  * processor: removed the obsolete widget attributes "tag" and "style"
  * parser: hold a reference to the pool

 -- Max Kellermann <mk@cm4all.com>  Mon, 01 Dec 2008 14:15:38 +0100

cm4all-beng-proxy (0.3.1) unstable; urgency=low

  * http-client: remove Transfer-Encoding and Content-Length from response
    headers
  * http-client: don't read body after invoke_response()
  * fork: retry splice() after EAGAIN
  * fork: don't close input when splice() fails
  * cgi: abort the response handler when the stdin stream fails
  * istream_file, istream_pipe, fork, client_socket, listener: fixed file
    descriptor leaks
  * processor: hold a reference to the caller's pool
  * debian/rules: enabled test suite

 -- Max Kellermann <mk@cm4all.com>  Thu, 27 Nov 2008 16:01:16 +0100

cm4all-beng-proxy (0.3) unstable; urgency=low

  * implemented widget filters
  * translate: initialize all fields of a CGI address
  * fork: read request body on EAGAIN
  * fork: implemented the direct() method with splice()
  * python: added class Response
  * prototypes/translate.py:
    - support "filter"
    - support "content_type"
  * demo: added widget filter demo

 -- Max Kellermann <mk@cm4all.com>  Wed, 26 Nov 2008 16:27:29 +0100

cm4all-beng-proxy (0.2) unstable; urgency=low

  * don't quote text/xml widgets
  * widget-resolver: pass widget_pool to widget_class_lookup()
  * widget-registry: allocate widget_class from widget_pool
  * widget-stream: eliminated the async operation proxy, because the
    operation cannot be aborted before the constructor returns
  * widget-stream: don't clear the "delayed" stream in the response() callback
  * rewrite-uri: trigger istream_read(delayed) after istream_delayed_set()
  * doc: clarified XSLT integration

 -- Max Kellermann <mk@cm4all.com>  Tue, 25 Nov 2008 15:28:54 +0100

cm4all-beng-proxy (0.1) unstable; urgency=low

  * initial release

 -- Max Kellermann <mk@cm4all.com>  Mon, 17 Nov 2008 11:59:36 +0100<|MERGE_RESOLUTION|>--- conflicted
+++ resolved
@@ -1,6 +1,6 @@
-<<<<<<< HEAD
 cm4all-beng-proxy (2.0.43) unstable; urgency=low
 
+  * merge release 1.4.28
   * istream-replace: fix assertion failure with embedded CSS
 
  --   
@@ -320,14 +320,13 @@
   * proxy-widget: reapply 'client can choose only views that have an address'
 
  -- Max Kellermann <mk@cm4all.com>  Thu, 17 Nov 2011 08:22:39 +0100
-=======
+
 cm4all-beng-proxy (1.4.28) unstable; urgency=low
 
   * worker: reinitialize signal handlers after fork failure
   * lb: work around libevent bug that freezes during shutdown
 
  -- Max Kellermann <mk@cm4all.com>  Thu, 02 Aug 2012 13:53:18 -0000
->>>>>>> 39dadf21
 
 cm4all-beng-proxy (1.4.27) unstable; urgency=low
 
