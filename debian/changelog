<<<<<<< HEAD
cm4all-beng-proxy (12.0.1) unstable; urgency=low

  * 

 --   
=======
cm4all-beng-proxy (11.4) unstable; urgency=low

  * merge release 10.31
  * bp: fix Zeroconf with automatic port

 -- Max Kellermann <mk@cm4all.com>  Tue, 27 Sep 2016 19:29:24 -0000

cm4all-beng-proxy (11.3) unstable; urgency=low

  * delegate: fix memory leak after clone() failure
  * avahi/client: fix shutdown hang due to event leak
  * config: add listener options "interface", "reuse_port"
  * lb: fix dbus connect failure due to process isolation
  * config: rename "include" to "@include"
  * config: introduce variables

 -- Max Kellermann <mk@cm4all.com>  Mon, 26 Sep 2016 20:28:47 -0000
>>>>>>> 50d35dba

cm4all-beng-proxy (11.2) unstable; urgency=low

  * disable the "V6ONLY" flag on all IPv6 wildcard listeners
  * fix crash bug due to uninitialized memory
  * etc: include conf.d/*.conf
  * debian: re-add dh_installinit to install the *.default files

 -- Max Kellermann <mk@cm4all.com>  Mon, 12 Sep 2016 11:32:14 -0000

cm4all-beng-proxy (11.1) unstable; urgency=low

  * merge release 10.30

 -- Max Kellermann <mk@cm4all.com>  Fri, 09 Sep 2016 09:28:23 -0000

cm4all-beng-proxy (11.0.3) unstable; urgency=low

  * config: allow shell wildcard after "include"
  * fcgi: fix "Connection refused" error
  * widget: improve error message when there is no address

 -- Max Kellermann <mk@cm4all.com>  Fri, 02 Sep 2016 12:55:19 -0000

cm4all-beng-proxy (11.0.2) unstable; urgency=low

  * spawn: fix clone=ENOMEM due to broken PID namespace
  * control: allow only TCACHE_INVALIDATE, STATS and NODE_STATUS via IP
  * config: add command "include_optional"

 -- Max Kellermann <mk@cm4all.com>  Wed, 31 Aug 2016 13:32:35 -0000

cm4all-beng-proxy (11.0.1) unstable; urgency=low

  * spawn: switch to a new systemd scope
  * spawn: create new PID namespace
  * spawn: create systemd journal identifier
  * translation: add packets CGROUP, CGROUP_SET, EXTERNAL_SESSION_MANAGER,
    EXTERNAL_SESSION_KEEPALIVE
  * session: allow multiple realms per session
  * ssl: free more drained I/O buffers
  * ssl: reduce memory usage
  * SlicePool: reduce fragmentation
  * enable TCP_DEFER_ACCEPT for HTTP listeners
  * remove the "args_escape_char" kludge after 5 years of transition
  * support kB, MB, GB suffixes in cache size specifications
  * bp: add configuration file
  * bp: allow multiple control listeners
  * lb: allow including configuration files
  * debian/lb.postinst: move user "cm4all-beng-lb" to group "nogroup"
  * remove obsolete sysv init scripts, depend on systemd instead
  * ZeroConf publish support

 -- Max Kellermann <mk@cm4all.com>  Tue, 30 Aug 2016 22:24:03 -0000

cm4all-beng-proxy (10.31) unstable; urgency=low

  * fix memory leak after resource loader failure
  * delegate: fix memory leak after clone() failure
  * was: fix crash on spawn error

 -- Max Kellermann <mk@cm4all.com>  Tue, 27 Sep 2016 18:54:54 -0000

cm4all-beng-proxy (10.30) unstable; urgency=low

  * merge release 9.15

 -- Max Kellermann <mk@cm4all.com>  Thu, 08 Sep 2016 14:50:50 -0000

cm4all-beng-proxy (10.29) unstable; urgency=low

  * istream/pipe: fix crash after running out of file descriptors
  * bp: raise default connection limit to 32k
  * delegate: fix potential crash
  * translation: detect BASE/URI mismatch with INTERNAL_REDIRECT
  * lb/monitor/expect: fix assertion failure on shutdown
  * systemd: set default NOFILE limits to 256k
  * systemd: enable crash dumps

 -- Max Kellermann <mk@cm4all.com>  Wed, 07 Sep 2016 07:57:48 -0000

cm4all-beng-proxy (10.28) unstable; urgency=low

  * widget: improve error message when there is no address
  * lb: fix default control port
  * debian: adjust Ruby dependencies for Debian Jessie

 -- Max Kellermann <mk@cm4all.com>  Mon, 05 Sep 2016 10:58:34 -0000

cm4all-beng-proxy (10.27) unstable; urgency=low

  * ssl: disable RC4
  * ssl: ignore the client's cipher preferences
  * ssl: send TLS alert to peer after handshake refusal
  * fix crash when compiled with GCC6

 -- Max Kellermann <mk@cm4all.com>  Mon, 22 Aug 2016 18:34:30 -0000

cm4all-beng-proxy (10.26) unstable; urgency=low

  * bot: recognize WordPress pingbacks as "bot"
  * lb/monitor/expect: delay the receive call by 10ms
  * certdb, bp_cmdline, log-forward: use IPv6 only if available

 -- Max Kellermann <mk@cm4all.com>  Thu, 11 Aug 2016 13:04:23 -0000

cm4all-beng-proxy (10.25) unstable; urgency=low

  * shm: fix double allocation bug which caused session corruption

 -- Max Kellermann <mk@cm4all.com>  Thu, 21 Jul 2016 18:54:12 -0000

cm4all-beng-proxy (10.24) unstable; urgency=low

  * http_client: fix "excess data" error after "100 Continue"

 -- Max Kellermann <mk@cm4all.com>  Wed, 20 Jul 2016 12:25:34 -0000

cm4all-beng-proxy (10.23) unstable; urgency=low

  * cgi: ignore the "Proxy" request header to work around security
    vulnerabilities in several CGI programs
  * http_client: differentiate between "empty response body" and "no body"
  * http_server: log "-" if there is no response body

 -- Max Kellermann <mk@cm4all.com>  Tue, 19 Jul 2016 13:43:34 -0000

cm4all-beng-proxy (10.22) unstable; urgency=low

  * debian/control: add missing dependency on libcm4all-inline-dev
  * http_address: ensure that at least one socket address is specified
  * systemd: implement "reload"

 -- Max Kellermann <mk@cm4all.com>  Mon, 04 Jul 2016 11:12:29 -0000

cm4all-beng-proxy (10.21) unstable; urgency=low

  * session: fix user expiry after defragmentation
  * session: save site name in session file

 -- Max Kellermann <mk@cm4all.com>  Wed, 08 Jun 2016 20:07:13 -0000

cm4all-beng-proxy (10.20) unstable; urgency=low

  * fix nullptr dereference while removing stale "session" parameter

 -- Max Kellermann <mk@cm4all.com>  Wed, 25 May 2016 11:06:38 -0000

cm4all-beng-proxy (10.19) unstable; urgency=low

  * merge release 9.14
  * log the request URI on session realm mismatch
  * omit stale "session" parameter in processed URIs

 -- Max Kellermann <mk@cm4all.com>  Tue, 24 May 2016 17:36:07 -0000

cm4all-beng-proxy (10.18) unstable; urgency=low

  * http_client: fix TLS memory leak / crash bug

 -- Max Kellermann <mk@cm4all.com>  Thu, 19 May 2016 10:49:58 -0000

cm4all-beng-proxy (10.17) unstable; urgency=low

  * spawn/client: handle empty payloads from recvmmsg()

 -- Max Kellermann <mk@cm4all.com>  Mon, 09 May 2016 10:05:55 -0000

cm4all-beng-proxy (10.16) unstable; urgency=low

  * control: enable SO_REUSEADDR on the UDP socket

 -- Max Kellermann <mk@cm4all.com>  Fri, 29 Apr 2016 13:13:31 -0000

cm4all-beng-proxy (10.15) unstable; urgency=low

  * was: fix crash after spawn failure
  * spawn/client: abort worker process when the spawner is gone
  * spawn/client: optimize message receiver
  * spawn/server: retry sending after EAGAIN

 -- Max Kellermann <mk@cm4all.com>  Fri, 29 Apr 2016 09:31:54 -0000

cm4all-beng-proxy (10.14) unstable; urgency=low

  * enable TCP_DEFER_ACCEPT for HTTP and SSL listeners
  * ssl: increase the handshake timeout to 60 seconds
  * lb: log the client IP address

 -- Max Kellermann <mk@cm4all.com>  Thu, 28 Apr 2016 09:24:19 -0000

cm4all-beng-proxy (10.13) unstable; urgency=low

  * was: fix crash after early-crashing WAS process
  * was: fix crash after WAS process has been released
  * ssl: limit the handshake duration
  * beng-proxy: support listening on UNIX domain sockets

 -- Max Kellermann <mk@cm4all.com>  Wed, 27 Apr 2016 18:34:26 -0000

cm4all-beng-proxy (10.12) unstable; urgency=low

  * ssl: reduce allocator fragmentation, cycle another buffer

 -- Max Kellermann <mk@cm4all.com>  Thu, 21 Apr 2016 07:29:51 -0000

cm4all-beng-proxy (10.11) unstable; urgency=low

  * thread_queue: fix race condition
  * ssl: reduce allocator fragmentation

 -- Max Kellermann <mk@cm4all.com>  Mon, 18 Apr 2016 14:51:41 -0000

cm4all-beng-proxy (10.10) unstable; urgency=low

  * merge release 9.13
  * SlicePool: reduce fragmentation

 -- Max Kellermann <mk@cm4all.com>  Tue, 12 Apr 2016 15:12:03 -0000

cm4all-beng-proxy (10.9) unstable; urgency=low

  * merge release 9.12

 -- Max Kellermann <mk@cm4all.com>  Wed, 06 Apr 2016 12:11:38 -0000

cm4all-beng-proxy (10.8) unstable; urgency=low

  * SlicePool: optimize allocation
  * lb: cycle buffers before compressing slice allocator
  * was: fix spurious "Resource temporarily unavailable" warnings

 -- Max Kellermann <mk@cm4all.com>  Wed, 06 Apr 2016 06:35:37 -0000

cm4all-beng-proxy (10.7) unstable; urgency=low

  * lb: fix systemd service start timeout
  * spawn: fix assertion failure when STDERR_PATH fails
  * was: fix use-after-free bug

 -- Max Kellermann <mk@cm4all.com>  Tue, 29 Mar 2016 10:31:34 -0000

cm4all-beng-proxy (10.6) unstable; urgency=low

  * lb: fix false memory leak during shutdown
  * ssl: cycle buffers to reduce allocator fragmentation

 -- Max Kellermann <mk@cm4all.com>  Wed, 23 Mar 2016 14:16:55 -0000

cm4all-beng-proxy (10.5) unstable; urgency=low

  * lb: fix crash due to duplicate OpenSSL initialization by libpq
  * lb: check cert_db.ca_cert settings with --check
  * lb: fix shutdown with --watchdog
  * http_client: fix assertion failure with keep-alive disabled
  * http_server: fix missing "100 Continue"
  * certdb: unwrap key in "new-cert
  * certdb: allow overriding database with /etc/cm4all/beng/certdb.connect
  * spawn: fix assertion failure

 -- Max Kellermann <mk@cm4all.com>  Tue, 08 Mar 2016 16:01:22 -0000

cm4all-beng-proxy (10.4) unstable; urgency=low

  * merge release 9.11
  * spawn: fix uninitialized MOUNT_TMP_TMPFS setting

 -- Max Kellermann <mk@cm4all.com>  Thu, 03 Mar 2016 13:11:49 -0000

cm4all-beng-proxy (10.3) unstable; urgency=low

  * lhttp: fix double free bug
  * lhttp, fcgi: abandon child process after connect failure
  * spawn: wait for spawn process during shutdown
  * {http,filter,nfs}_cache: raise cacheable size limit to 512 kB
  * http_client: reschedule read event after blocking write recovery

 -- Max Kellermann <mk@cm4all.com>  Wed, 02 Mar 2016 14:06:44 -0000

cm4all-beng-proxy (10.2) unstable; urgency=low

  * rubber: remove excessive debugging code to speed up cache flush
  * spawn: fix SETENV breakage
  * spawn: initialize supplementary groups
  * spawn: change to user www-data by default
  * http_client: fix double free bug
  * fcache: raise default expiration to one week
  * systemd: set "Type=notify"

 -- Max Kellermann <mk@cm4all.com>  Tue, 01 Mar 2016 18:43:23 -0000

cm4all-beng-proxy (10.1) unstable; urgency=low

  * merge release 9.10
  * python: add missing constant TRANSLATE_REALM_FROM_AUTH_BASE
  * spawn: dedicated process for spawning child processes
  * fcgi: terminate FastCGI processes with SIGTERM instead of SIGUSR1
  * was: implement response body interruption
  * translation: add packet NO_NEW_PRIVS
  * session: 128 bit session ids
  * emit systemd "READY" notification
  * debian: eliminate the TOI build

 -- Max Kellermann <mk@cm4all.com>  Thu, 25 Feb 2016 23:55:33 -0000

cm4all-beng-proxy (10.0.5) unstable; urgency=low

  * http_client: fix memory leak
  * spawn/prepared: fix environment variable breakage
  * request: fix crash (due to realm regression in 10.0.4)

 -- Max Kellermann <mk@cm4all.com>  Tue, 09 Feb 2016 18:09:43 -0000

cm4all-beng-proxy (10.0.4) unstable; urgency=low

  * istream/dechunk: merge chunk sizes
  * istream/dechunk: fix bogus "closed prematurely" error
  * spawn/JailConfig: fix jail.conf parser regression
  * translate_parser: fix JailCGI home path regression
  * translation: add packet REALM_FROM_AUTH_BASE
  * translation: allow mount options in MOUNT_TMP_TMPFS
  * pipe_filter: add JailCGI support
  * fcgi/stock: fix double free bug
  * http_request: fix connection leak after OpenSSL error
  * ssl/cache: fix two crash bugs
  * ssl/cache: reduce delay from 1s to 200ms
  * ssl/cache: maintain cache only in worker process
  * ssl/cache: support CA chains
  * ssl/factory: support the subjectAltName extension
  * ssl/filter: handle "close notify" alerts
  * certdb: rename PostgreSQL table to singular
  * certdb: load PostgreSQL connect string from lb.conf
  * certdb: support the subjectAltName extension
  * certdb: implement the ACME protocol
  * systemd/lb: disable --watchdog, set Restart=on-failure instead
  * systemd/bp: default to --workers=0, set Restart=on-failure instead

 -- Max Kellermann <mk@cm4all.com>  Thu, 04 Feb 2016 21:12:22 -0000

cm4all-beng-proxy (10.0.3) unstable; urgency=low

  * ssl/cache: populate name cache asynchronously
  * certdb: add command "populate"

 -- Max Kellermann <mk@cm4all.com>  Tue, 12 Jan 2016 10:35:32 -0000

cm4all-beng-proxy (10.0.2) unstable; urgency=low

  * ssl/cache: open multiple PostgreSQL connections on demand
  * ssl/cache: mirror a list of all certificate host names
  * certdb: add command "delete"

 -- Max Kellermann <mk@cm4all.com>  Wed, 06 Jan 2016 11:11:51 -0000

cm4all-beng-proxy (10.0.1) unstable; urgency=low

  * drop support for Debian Squeeze
  * inline_widget: time out after 10 seconds
  * lb: support SSL certificates stored in PostgreSQL database
  * disable the access log by default

 -- Max Kellermann <mk@cm4all.com>  Fri, 18 Dec 2015 18:48:31 -0000

cm4all-beng-proxy (9.15) unstable; urgency=low

  * cgi: ignore the "Proxy" request header to work around security
    vulnerabilities in several CGI programs
  * http_address: ensure that at least one socket address is specified
  * http_server: update the "raw bytes sent" attribute properly
  * http_client: differentiate between "empty response body" and "no body"
  * http_client: fix "excess data" error after "100 Continue"
  * fcgi: fix assertion failure
  * shm: fix double allocation bug which caused session corruption
  * session: fix user expiry after defragmentation
  * omit stale "session" parameter in processed URIs
  * bot: recognize WordPress pingbacks as "bot"
  * fix crash when compiled with GCC6
  * bp: raise default connection limit to 32k
  * systemd: set default NOFILE limits to 256k
  * systemd: enable crash dumps

 -- Max Kellermann <mk@cm4all.com>  Thu, 08 Sep 2016 14:25:37 -0000

cm4all-beng-proxy (9.14) unstable; urgency=low

  * merge release 8.13
  * was: fix crash on malformed STATUS packet

 -- Max Kellermann <mk@cm4all.com>  Fri, 20 May 2016 15:43:48 -0000

cm4all-beng-proxy (9.13) unstable; urgency=low

  * merge release 8.12
  * lb: fix false memory leak during shutdown

 -- Max Kellermann <mk@cm4all.com>  Tue, 12 Apr 2016 13:03:18 -0000

cm4all-beng-proxy (9.12) unstable; urgency=low

  * header-forward: fix duplicate "Location" header

 -- Max Kellermann <mk@cm4all.com>  Wed, 06 Apr 2016 12:09:46 -0000

cm4all-beng-proxy (9.11) unstable; urgency=low

  * merge release 8.11

 -- Max Kellermann <mk@cm4all.com>  Thu, 03 Mar 2016 13:03:41 -0000

cm4all-beng-proxy (9.10) unstable; urgency=low

  * merge release 8.10

 -- Max Kellermann <mk@cm4all.com>  Wed, 24 Feb 2016 11:46:38 -0000

cm4all-beng-proxy (9.9) unstable; urgency=low

  * merge release 8.9

 -- Max Kellermann <mk@cm4all.com>  Tue, 23 Feb 2016 15:56:21 -0000

cm4all-beng-proxy (9.8) unstable; urgency=low

  * merge release 8.8

 -- Max Kellermann <mk@cm4all.com>  Tue, 16 Feb 2016 11:30:47 -0000

cm4all-beng-proxy (9.7) unstable; urgency=low

  * merge release 8.7
  * http_request: fix connection leak after OpenSSL error

 -- Max Kellermann <mk@cm4all.com>  Tue, 26 Jan 2016 15:56:31 -0000

cm4all-beng-proxy (9.6) unstable; urgency=low

  * systemd: log to systemd-journald by default
  * header_forward: fix duplicate "Location" header
  * "--access-logger=null" disables the access log
  * widget: log Set-Cookie without host

 -- Max Kellermann <mk@cm4all.com>  Thu, 17 Dec 2015 22:15:04 -0000

cm4all-beng-proxy (9.5) unstable; urgency=low

  * merge release 4.23
  * auth: send the LISTENER_TAG packet with AUTH requests

 -- Max Kellermann <mk@cm4all.com>  Tue, 15 Dec 2015 13:46:36 -0000

cm4all-beng-proxy (9.4) unstable; urgency=low

  * processor: fix crash bug
  * ajp: fix bogus error "Peer closed the socket prematurely"
  * fcgi: fail after receiving excess data at end of response body
  * fcgi: fix assertion failure on i386
  * was: fold header name case
  * was: announce request body length as early as possible
  * was: fix crash bug with empty response

 -- Max Kellermann <mk@cm4all.com>  Thu, 19 Nov 2015 11:28:59 -0000

cm4all-beng-proxy (9.3) unstable; urgency=low

  * fcgi: fix buffer overflow with large response body
  * header_forward: always forward "Allow"

 -- Max Kellermann <mk@cm4all.com>  Tue, 17 Nov 2015 00:33:20 -0000

cm4all-beng-proxy (9.2) unstable; urgency=low

  * translate_client: fix crash bug

 -- Max Kellermann <mk@cm4all.com>  Mon, 16 Nov 2015 08:38:02 -0000

cm4all-beng-proxy (9.1) unstable; urgency=low

  * feature freeze
  * http_client: response body allows optimized socket writes
  * http_cache: response body allows optimized socket writes
  * fcgi: fix stall bug
  * fcgi: optimized response body chunking
  * fcgi: don't send empty PARAMS packet when request headers are empty
  * handler: use lstat() for FILE_NOT_FOUND
  * client_balancer: fix memory leak
  * istream: fix assertion failure
  * istream_tee: fix size miscalculation
  * nfs_stock: fix assertion failure
  * translate_cache: optimize memory usage
  * reduce fork() overhead

 -- Max Kellermann <mk@cm4all.com>  Fri, 13 Nov 2015 00:50:52 -0000

cm4all-beng-proxy (9.0.9) unstable; urgency=low

  * tstock: fix libevent crash on connection failure
  * tstock: fix hanging process during shutdown
  * request_session: don't send cleared session id of ignored session
  * pipe_stock: fix EBADF error due to malformed pointer cast
  * http_{client,server}: optimize chunked socket writes

 -- Max Kellermann <mk@cm4all.com>  Fri, 06 Nov 2015 23:39:50 -0000

cm4all-beng-proxy (9.0.8) unstable; urgency=low

  * child_stock: fix crash bug
  * translate_stock: fix use-after-free crash bug

 -- Max Kellermann <mk@cm4all.com>  Thu, 05 Nov 2015 15:14:43 -0000

cm4all-beng-proxy (9.0.7) unstable; urgency=low

  * merge release 8.6
  * ajp: fix regression after code refactoring
  * http_{client,server}: optimize socket writes
  * translate_stock: configurable stock limit, defaulting to 64
  * translate_cache: fix crash bug when cache is disabled
  * errdoc: fix crash bug when aborting error document generator

 -- Max Kellermann <mk@cm4all.com>  Wed, 04 Nov 2015 21:50:44 -0000

cm4all-beng-proxy (9.0.6) unstable; urgency=low

  * debian/rules: cross-compiler support
  * debian: build with gcc 5 on Debian Stretch
  * processor: fix broken URI rewrite after <script> due to inverted check
  * widget: log class name

 -- Max Kellermann <mk@cm4all.com>  Fri, 16 Oct 2015 10:21:42 -0000

cm4all-beng-proxy (9.0.5) unstable; urgency=low

  * merge release 8.5

 -- Max Kellermann <mk@cm4all.com>  Mon, 12 Oct 2015 10:44:20 -0000

cm4all-beng-proxy (9.0.4) unstable; urgency=low

  * xml_parser: fix assertion failure on abort
  * css_parser: fix buffer overflow due to off-by-one check

 -- Max Kellermann <mk@cm4all.com>  Thu, 08 Oct 2015 19:32:07 -0000

cm4all-beng-proxy (9.0.3) unstable; urgency=low

  * fcgi: fix uninitialized variable
  * processor: fix heap corruption due to wrong string length

 -- Max Kellermann <mk@cm4all.com>  Wed, 07 Oct 2015 19:56:05 -0000

cm4all-beng-proxy (9.0.2) unstable; urgency=low

  * translation: packet REVEAL_USER sends X-CM4all-BENG-User to filter

 -- Max Kellermann <mk@cm4all.com>  Mon, 05 Oct 2015 19:08:22 -0000

cm4all-beng-proxy (9.0.1) unstable; urgency=low

  * merge release 8.4
  * translation: add header group "LINK"
  * translation: add packet MOUNT_TMPFS
  * fix spurious BIND_MOUNT_RW failures

 -- Max Kellermann <mk@cm4all.com>  Fri, 02 Oct 2015 15:36:42 -0000

cm4all-beng-proxy (8.13) unstable; urgency=low

  * http_client: fix TLS memory leak
  * http_client: fix assertion failure with keep-alive disabled
  * was: fix crash after early-crashing WAS process
  * lb: fix false memory leak during shutdown
  * http_server: fix missing "100 Continue"
  * {http,filter,nfs}_cache: raise cacheable size limit to 512 kB
  * fcache: raise default expiration to one week
  * rubber: remove excessive debugging code to speed up cache flush

 -- Max Kellermann <mk@cm4all.com>  Fri, 20 May 2016 15:34:32 -0000

cm4all-beng-proxy (8.12) unstable; urgency=low

  * was: fix crash on malformed STATUS packet
  * was: allow 16 bit STATUS packet

 -- Max Kellermann <mk@cm4all.com>  Tue, 12 Apr 2016 12:28:21 -0000

cm4all-beng-proxy (8.11) unstable; urgency=low

  * http_client: fix assertion failure with TLS
  * lhttp, fcgi: abandon child process after connect failure
  * http_client: reschedule read event after blocking write recovery

 -- Max Kellermann <mk@cm4all.com>  Thu, 03 Mar 2016 12:59:50 -0000

cm4all-beng-proxy (8.10) unstable; urgency=low

  * was/input: verify the announced LENGTH
  * was/input: fix the "available" formula

 -- Max Kellermann <mk@cm4all.com>  Wed, 24 Feb 2016 11:31:50 -0000

cm4all-beng-proxy (8.9) unstable; urgency=low

  * istream/catch: fix another assertion failure

 -- Max Kellermann <mk@cm4all.com>  Tue, 23 Feb 2016 15:52:46 -0000

cm4all-beng-proxy (8.8) unstable; urgency=low

  * istream/catch: fix assertion failure

 -- Max Kellermann <mk@cm4all.com>  Tue, 16 Feb 2016 11:21:25 -0000

cm4all-beng-proxy (8.7) unstable; urgency=low

  * cgi, pipe: fix off-by-one bug in stderr filter

 -- Max Kellermann <mk@cm4all.com>  Tue, 26 Jan 2016 15:55:03 -0000

cm4all-beng-proxy (8.6) unstable; urgency=low

  * merge release 7.9

 -- Max Kellermann <mk@cm4all.com>  Mon, 26 Oct 2015 09:48:00 -0000

cm4all-beng-proxy (8.5) unstable; urgency=low

  * css_parser: fix buffer overflow due to off-by-one check
  * fcgi: fix uninitialized variable
  * fix spurious BIND_MOUNT_RW failures
  * fix two crashes due to malformed URI escapes

 -- Max Kellermann <mk@cm4all.com>  Mon, 12 Oct 2015 10:20:32 -0000

cm4all-beng-proxy (8.4) unstable; urgency=low

  * was: fix another memory leak

 -- Max Kellermann <mk@cm4all.com>  Fri, 02 Oct 2015 11:05:21 -0000

cm4all-beng-proxy (8.3) unstable; urgency=low

  * was: fix several memory leaks

 -- Max Kellermann <mk@cm4all.com>  Fri, 02 Oct 2015 09:54:09 -0000

cm4all-beng-proxy (8.2) unstable; urgency=low

  * debian/control: add "Breaks" on old translation servers to avoid
    runtime breakages due to broken widget descriptors; the translation
    server 1.9.1 contains a workaround
  * translate_parser: fix crash after malformed/misplaced
    UNTRUSTED_*_SITE_SUFFIX packet

 -- Max Kellermann <mk@cm4all.com>  Fri, 25 Sep 2015 12:55:18 -0000

cm4all-beng-proxy (8.1) unstable; urgency=low

  * feature freeze
  * fb_pool: compress I/O buffers periodically
  * http_cache, fcache, nfs_cache: compress the cache periodically

 -- Max Kellermann <mk@cm4all.com>  Tue, 22 Sep 2015 17:26:06 -0000

cm4all-beng-proxy (8.0.13) unstable; urgency=low

  * merge release 7.8
  * translation: support writable bind mounts (BIND_MOUNT_RW)
  * translation: add packet UNTRUSTED_RAW_SITE_SUFFIX
  * ssl: initialize OpenSSL engines
  * rewrite_uri: support "https://" and "//" URIs
  * regex: fix double free bug

 -- Max Kellermann <mk@cm4all.com>  Tue, 22 Sep 2015 08:00:20 -0000

cm4all-beng-proxy (8.0.12) unstable; urgency=low

  * merge release 7.7
  * rubber: optimized hole search
  * rubber: simplified defragmentation on tail allocation

 -- Max Kellermann <mk@cm4all.com>  Thu, 17 Sep 2015 20:41:59 -0000

cm4all-beng-proxy (8.0.11) unstable; urgency=low

  * regex: fix move operator, fixes spurious "Invalid regex capture"

 -- Max Kellermann <mk@cm4all.com>  Thu, 03 Sep 2015 13:08:16 -0000

cm4all-beng-proxy (8.0.10) unstable; urgency=low

  * regex: mismatching optional capture expands to empty string
  * regex: work around problem with mismatching optional last capture
  * request: avoid compressing the response body twice

 -- Max Kellermann <mk@cm4all.com>  Wed, 02 Sep 2015 15:56:38 -0000

cm4all-beng-proxy (8.0.9) unstable; urgency=low

  * merge release 7.6
  * regex: fix off-by-one error in capture range check

 -- Max Kellermann <mk@cm4all.com>  Tue, 01 Sep 2015 13:57:06 -0000

cm4all-beng-proxy (8.0.8) unstable; urgency=low

  * tcache: fix crash on regex mismatch

 -- Max Kellermann <mk@cm4all.com>  Mon, 31 Aug 2015 05:35:14 -0000

cm4all-beng-proxy (8.0.7) unstable; urgency=low

  * merge release 7.5
  * regex: fix spurious compile failures
  * fcache: include actual body data in stats
  * nfs_cache: add stats
  * fix several crash bugs with malformed URI escapes
  * control/stats: add cache brutto sizes
  * control/stats: add I/O buffers size

 -- Max Kellermann <mk@cm4all.com>  Thu, 27 Aug 2015 22:11:02 -0000

cm4all-beng-proxy (8.0.6) unstable; urgency=low

  * translation: decouple REGEX_UNESCAPE from INVERSE_REGEX

 -- Max Kellermann <mk@cm4all.com>  Tue, 25 Aug 2015 09:57:23 -0000

cm4all-beng-proxy (8.0.5) unstable; urgency=low

  * translation: add packet INVERSE_REGEX_UNESCAPE

 -- Max Kellermann <mk@cm4all.com>  Mon, 24 Aug 2015 16:58:16 -0000

cm4all-beng-proxy (8.0.4) unstable; urgency=low

  * translate_client: fix crash due to uninitialized variable

 -- Max Kellermann <mk@cm4all.com>  Fri, 21 Aug 2015 11:26:40 -0000

cm4all-beng-proxy (8.0.3) unstable; urgency=low

  * translation: add login packet SERVICE
  * translation: login allows packet LISTENER_TAG
  * translation: protocol v3 uses anchored regex
  * regex: disable the "multi-line" option
  * regex: switch to the PCRE library

 -- Max Kellermann <mk@cm4all.com>  Mon, 17 Aug 2015 14:31:32 -0000

cm4all-beng-proxy (8.0.2) unstable; urgency=low

  * translation: add packets LOGIN, PASSWORD, UID_GID
  * translation: native Refence support

 -- Max Kellermann <mk@cm4all.com>  Thu, 06 Aug 2015 11:15:58 -0000

cm4all-beng-proxy (8.0.1) unstable; urgency=low

  * cgi, pipe: log PID in stderr output
  * translation: add packets AUTO_GZIP, INTERNAL_REDIRECT

 -- Max Kellermann <mk@cm4all.com>  Fri, 24 Jul 2015 10:27:51 -0000

cm4all-beng-proxy (7.9) unstable; urgency=low

  * merge release 6.12

 -- Max Kellermann <mk@cm4all.com>  Mon, 26 Oct 2015 09:37:41 -0000

cm4all-beng-proxy (7.8) unstable; urgency=low

  * support SESSION_SITE in processor

 -- Max Kellermann <mk@cm4all.com>  Mon, 21 Sep 2015 12:26:13 -0000

cm4all-beng-proxy (7.7) unstable; urgency=low

  * merge release 6.11

 -- Max Kellermann <mk@cm4all.com>  Thu, 17 Sep 2015 19:08:50 -0000

cm4all-beng-proxy (7.6) unstable; urgency=low

  * merge release 6.10
  * fcache: include actual body data in stats
  * nfs_cache: add stats
  * control/stats: add cache brutto sizes
  * control/stats: add I/O buffers size

 -- Max Kellermann <mk@cm4all.com>  Tue, 01 Sep 2015 12:48:48 -0000

cm4all-beng-proxy (7.5) unstable; urgency=low

  * merge release 6.9

 -- Max Kellermann <mk@cm4all.com>  Thu, 27 Aug 2015 14:30:18 -0000

cm4all-beng-proxy (7.4) unstable; urgency=low

  * merge release 6.8
  * tcache: fix minor memory leak

 -- Max Kellermann <mk@cm4all.com>  Wed, 26 Aug 2015 13:29:42 -0000

cm4all-beng-proxy (7.3) unstable; urgency=low

  * merge release 6.7

 -- Max Kellermann <mk@cm4all.com>  Wed, 22 Jul 2015 21:18:30 -0000

cm4all-beng-proxy (7.2) unstable; urgency=low

  * translation: allow REGEX_ON_{HOST,USER}_URI with INVERSE_REGEX

 -- Max Kellermann <mk@cm4all.com>  Fri, 17 Jul 2015 06:53:50 -0000

cm4all-beng-proxy (7.1) unstable; urgency=low

  * feature freeze
  * translation: WANT supports USER
  * translation: add packet REGEX_ON_USER_URI

 -- Max Kellermann <mk@cm4all.com>  Tue, 14 Jul 2015 20:46:43 -0000

cm4all-beng-proxy (7.0.10) unstable; urgency=low

  * fix crash on "Cache-Control: only-if-cached"
  * fix worker respawn

 -- Max Kellermann <mk@cm4all.com>  Sat, 11 Jul 2015 10:19:11 -0000

cm4all-beng-proxy (7.0.9) unstable; urgency=low

  * istream_escape: fix crash bug when last byte is escaped
  * stats: don't crash master process on CONTROL_STATS
  * debian/rules: add kludge to support dh_python2 on Squeeze

 -- Max Kellermann <mk@cm4all.com>  Thu, 09 Jul 2015 11:40:12 -0000

cm4all-beng-proxy (7.0.8) unstable; urgency=low

  * translation: add packets EXPAND_HOME, EXPAND_STDERR_PATH
  * translation: apply EXPAND_URI to CGI addresses
  * session: fix crash while invalidating widget session

 -- Max Kellermann <mk@cm4all.com>  Thu, 25 Jun 2015 13:29:01 -0000

cm4all-beng-proxy (7.0.7) unstable; urgency=low

  * translation: add packet AUTO_DEFLATE
  * istream_deflate: fix stalled stream
  * tcache: expand uncacheable responses

 -- Max Kellermann <mk@cm4all.com>  Wed, 24 Jun 2015 11:43:47 -0000

cm4all-beng-proxy (7.0.6) unstable; urgency=low

  * tcache: expand responses of uncacheable requests

 -- Max Kellermann <mk@cm4all.com>  Fri, 19 Jun 2015 13:02:32 -0000

cm4all-beng-proxy (7.0.5) unstable; urgency=low

  * merge release 6.6
  * control: flush the whole translation cache if the TCACHE_INVALIDATE
    payload is empty
  * namespace: support IPC namespaces

 -- Max Kellermann <mk@cm4all.com>  Thu, 11 Jun 2015 16:31:34 -0000

cm4all-beng-proxy (7.0.4) unstable; urgency=low

  * handler: send LISTENER_TAG if translation protocol version is not yet
    negotiated
  * handler: bypass translation cache during protocol version negotiation

 -- Max Kellermann <mk@cm4all.com>  Thu, 28 May 2015 13:10:12 -0000

cm4all-beng-proxy (7.0.3) unstable; urgency=low

  * handler: more "verbose_response" messages
  * handler: return "502 Bad Gateway" on translation server error
  * translation: protocol v2 always transmits LISTENER_TAG
  * translation: add packets REGEX_ON_HOST_URI, SESSION_SITE
  * session_manager: fix bogus assertion failure in cleanup
  * build with libwas 1.0

 -- Max Kellermann <mk@cm4all.com>  Wed, 20 May 2015 16:41:44 -0000

cm4all-beng-proxy (7.0.2) unstable; urgency=low

  * merge release 6.5
  * require Boost 1.49

 -- Max Kellermann <mk@cm4all.com>  Wed, 29 Apr 2015 11:43:57 -0000

cm4all-beng-proxy (7.0.1) unstable; urgency=low

  * forward the "Accept-Ranges" response header
  * forward the "Range" request header
  * forward the request headers "Accept-Charset" and "Accept-Encoding" to
    frame widgets

 -- Max Kellermann <mk@cm4all.com>  Fri, 13 Mar 2015 16:53:29 -0000

cm4all-beng-proxy (6.12) unstable; urgency=low

  * css_parser: fix buffer overflow due to off-by-one check
  * fcgi: fix uninitialized variable
  * was: fix error after blocking send on control channel
  * fb_pool: compress I/O buffers periodically
  * ssl: initialize OpenSSL engines
  * support SESSION_SITE in processor
  * lb: never forward headers X-CM4all-BENG-Peer-Subject and
    X-CM4all-BENG-Peer-Issuer-Subject

 -- Max Kellermann <mk@cm4all.com>  Mon, 26 Oct 2015 09:34:09 -0000

cm4all-beng-proxy (6.11) unstable; urgency=low

  * fcgi_client: fix hang after error logger failure

 -- Max Kellermann <mk@cm4all.com>  Thu, 17 Sep 2015 19:06:14 -0000

cm4all-beng-proxy (6.10) unstable; urgency=low

  * translate_parser: allow absolute LOCAL_URI
  * uri-verify: don't check the query string
  * bp_control: let worker handle control packets in single-worker mode
  * stock: fix "outgoing_connections" being always zero in control stats
  * lb_stats: include TCP connections in "outgoing_connections"

 -- Max Kellermann <mk@cm4all.com>  Tue, 01 Sep 2015 11:51:11 -0000

cm4all-beng-proxy (6.9) unstable; urgency=low

  * fcgi_client: ignore STDERR packets in size calculation

 -- Max Kellermann <mk@cm4all.com>  Thu, 27 Aug 2015 14:04:04 -0000

cm4all-beng-proxy (6.8) unstable; urgency=low

  * tcache: verify URI after cache miss

 -- Max Kellermann <mk@cm4all.com>  Wed, 26 Aug 2015 12:32:19 -0000

cm4all-beng-proxy (6.7) unstable; urgency=low

  * ssl: fix certificate chain with Server Name Indication
  * lb: fix hang during shutdown

 -- Max Kellermann <mk@cm4all.com>  Wed, 22 Jul 2015 20:47:55 -0000

cm4all-beng-proxy (6.6) unstable; urgency=low

  * debian/rules: remove remaining python-central invocation
  * init: enable session_save_path by default if
    /var/run/cm4all/beng-proxy exists
  * init: read /etc/default/cm4all-beng-proxy.local
  * namespace: set "setgroups=deny" for Linux 3.18+
  * namespace: retry with mount flag "noexec" if mounting fails
  * build with libwas 1.0

 -- Max Kellermann <mk@cm4all.com>  Thu, 11 Jun 2015 15:22:14 -0000

cm4all-beng-proxy (6.5) unstable; urgency=low

  * debian: improve clang build-dependency
  * debian: migrate from python-central to dh_python2
  * debian: add missing dependency on python-twisted-names

 -- Max Kellermann <mk@cm4all.com>  Mon, 27 Apr 2015 15:27:10 -0000

cm4all-beng-proxy (6.4) unstable; urgency=low

  * widget: fix "Range" request headers with non-default view

 -- Max Kellermann <mk@cm4all.com>  Fri, 10 Apr 2015 12:28:47 -0000

cm4all-beng-proxy (6.3) unstable; urgency=low

  * forward the request headers "If-Modified-Since", "If-Unmodified-Since",
    "If-Match", "If-None-Match" and "If-Range" to frame widgets
  * session: improve session cleanup reliability
  * lb: verify SSL certificates in --check
  * ssl: reduce CPU overhead during TLS handshake

 -- Max Kellermann <mk@cm4all.com>  Tue, 24 Mar 2015 16:56:00 -0000

cm4all-beng-proxy (6.2) unstable; urgency=low

  * merge release 5.16

 -- Max Kellermann <mk@cm4all.com>  Wed, 18 Mar 2015 10:11:04 -0000

cm4all-beng-proxy (6.1) unstable; urgency=low

  * feature freeze

 -- Max Kellermann <mk@cm4all.com>  Thu, 05 Mar 2015 10:57:18 -0000

cm4all-beng-proxy (6.0.16) unstable; urgency=low

  * don't drop WANT request packet in repeated translation

 -- Max Kellermann <mk@cm4all.com>  Mon, 02 Mar 2015 08:38:49 -0000

cm4all-beng-proxy (6.0.15) unstable; urgency=low

  * widget: support the CONTENT_TYPE_LOOKUP protocol
  * CGI: disable request URI forwarding if there's a SCRIPT_NAME

 -- Max Kellermann <mk@cm4all.com>  Tue, 24 Feb 2015 16:44:37 -0000

cm4all-beng-proxy (6.0.14) unstable; urgency=low

  * merge release 5.15

 -- Max Kellermann <mk@cm4all.com>  Mon, 23 Feb 2015 12:48:39 -0000

cm4all-beng-proxy (6.0.13) unstable; urgency=low

  * don't steal the X-CM4all-View header from the HTTP cache

 -- Max Kellermann <mk@cm4all.com>  Fri, 20 Feb 2015 11:35:10 -0000

cm4all-beng-proxy (6.0.12) unstable; urgency=low

  * fcgi: don't redirect stderro to /dev/null
  * handler: reserve request body for focused widget even if processor
    disabled
  * remove the X-CM4all-View header after using it
  * headers: add group "TRANSFORMATION"
  * translation: add packet EXPAND_HEADER

 -- Max Kellermann <mk@cm4all.com>  Thu, 19 Feb 2015 15:36:19 -0000

cm4all-beng-proxy (6.0.11) unstable; urgency=low

  * translation: add packet EXPAND_READ_FILE
  * control: add command CONTROL_FADE_CHILDREN

 -- Max Kellermann <mk@cm4all.com>  Tue, 17 Feb 2015 12:02:40 -0000

cm4all-beng-proxy (6.0.10) unstable; urgency=low

  * merge release 5.14
  * translation: add packets NON_BLOCKING, READ_FILE

 -- Max Kellermann <mk@cm4all.com>  Fri, 13 Feb 2015 17:24:35 -0000

cm4all-beng-proxy (6.0.9) unstable; urgency=low

  * namespace_options: improved PIVOT_ROOT error message
  * translation: add packet EXPAND_BIND_MOUNT

 -- Max Kellermann <mk@cm4all.com>  Wed, 11 Feb 2015 11:36:51 -0000

cm4all-beng-proxy (6.0.8) unstable; urgency=low

  * debian: remove translation server demo packages
  * init: change default translation server address to @translation
  * translation: add packet EXPAND_COOKIE_HOST

 -- Max Kellermann <mk@cm4all.com>  Tue, 10 Feb 2015 12:24:22 -0000

cm4all-beng-proxy (6.0.7) unstable; urgency=low

  * translation: add packet LISTENER_TAG

 -- Max Kellermann <mk@cm4all.com>  Mon, 09 Feb 2015 11:02:06 -0000

cm4all-beng-proxy (6.0.6) unstable; urgency=low

  * http_server, http_client: reduce overhead of proxying chunked body

 -- Max Kellermann <mk@cm4all.com>  Fri, 06 Feb 2015 07:44:17 -0000

cm4all-beng-proxy (6.0.5) unstable; urgency=low

  * merge release 5.13
  * translate_client: check for PROBE_PATH_SUFFIXES without PROBE_SUFFIX
  * fix stack overflow on PROBE_SUFFIXES loop

 -- Max Kellermann <mk@cm4all.com>  Thu, 05 Feb 2015 13:30:21 -0000

cm4all-beng-proxy (6.0.4) unstable; urgency=low

  * hstock: fix memory leak
  * response: fix crash on invalid X-CM4all-View header
  * translation: add packets AUTH_FILE, EXPAND_AUTH_FILE,
    APPEND_AUTH, EXPAND_APPEND_AUTH
  * log unknown view names in X-CM4all-View

 -- Max Kellermann <mk@cm4all.com>  Wed, 04 Feb 2015 22:16:07 -0000

cm4all-beng-proxy (6.0.3) unstable; urgency=low

  * support response header X-CM4all-View for all responses
  * reduce fork overhead by dropping NFS cache
  * reduce I/O multi-threading overhead

 -- Max Kellermann <mk@cm4all.com>  Tue, 03 Feb 2015 14:50:27 -0000

cm4all-beng-proxy (6.0.2) unstable; urgency=low

  * translate_client: allow BASE="/" (regression fix)

 -- Max Kellermann <mk@cm4all.com>  Mon, 02 Feb 2015 11:32:01 -0000

cm4all-beng-proxy (6.0.1) unstable; urgency=low

  * translation: add packets EXPAND_DOCUMENT_ROOT, PROBE_PATH_SUFFIXES

 -- Max Kellermann <mk@cm4all.com>  Thu, 29 Jan 2015 22:32:02 -0000

cm4all-beng-proxy (5.16) unstable; urgency=low

  * net: fix crash due to parsing '@' twice
  * net: fix another off-by-one bug in local socket addresses
  * random: fix partial entropy collection
  * http_server: support method PATCH (RFC 5789)

 -- Max Kellermann <mk@cm4all.com>  Wed, 18 Mar 2015 09:56:43 -0000

cm4all-beng-proxy (5.15) unstable; urgency=low

  * ssl_client: fix crash on request with Keep-Alive disabled

 -- Max Kellermann <mk@cm4all.com>  Mon, 23 Feb 2015 12:44:50 -0000

cm4all-beng-proxy (5.14) unstable; urgency=low

  * merge release 4.22

 -- Max Kellermann <mk@cm4all.com>  Wed, 11 Feb 2015 20:50:41 -0000

cm4all-beng-proxy (5.13) unstable; urgency=low

  * ssl: throttle when OpenSSL buffer grows too large

 -- Max Kellermann <mk@cm4all.com>  Thu, 05 Feb 2015 10:14:15 -0000

cm4all-beng-proxy (5.12) unstable; urgency=low

  * merge release 4.21

 -- Max Kellermann <mk@cm4all.com>  Thu, 22 Jan 2015 16:42:55 -0000

cm4all-beng-proxy (5.11) unstable; urgency=low

  * merge release 4.20
  * ssl: disable weak ciphers

 -- Max Kellermann <mk@cm4all.com>  Fri, 16 Jan 2015 12:20:58 -0000

cm4all-beng-proxy (5.10) unstable; urgency=low

  * fix cookie mangling in CGI handlers

 -- Max Kellermann <mk@cm4all.com>  Wed, 14 Jan 2015 21:45:01 -0000

cm4all-beng-proxy (5.9) unstable; urgency=low

  * merge release 4.19
  * log-tee: new access logger

 -- Max Kellermann <mk@cm4all.com>  Wed, 24 Sep 2014 14:41:51 -0000

cm4all-beng-proxy (5.8) unstable; urgency=low

  * fcache: work around assertion failure

 -- Max Kellermann <mk@cm4all.com>  Thu, 18 Sep 2014 17:47:40 -0000

cm4all-beng-proxy (5.7) unstable; urgency=low

  * was_client: fix crash bug

 -- Max Kellermann <mk@cm4all.com>  Wed, 17 Sep 2014 18:39:12 -0000

cm4all-beng-proxy (5.6) unstable; urgency=low

  * ssl_filter: fix stalled connection

 -- Max Kellermann <mk@cm4all.com>  Wed, 17 Sep 2014 06:43:12 -0000

cm4all-beng-proxy (5.5) unstable; urgency=low

  * merge release 4.18

 -- Max Kellermann <mk@cm4all.com>  Fri, 12 Sep 2014 10:30:14 -0000

cm4all-beng-proxy (5.4) unstable; urgency=low

  * merge release 4.16

 -- Max Kellermann <mk@cm4all.com>  Wed, 10 Sep 2014 06:19:42 -0000

cm4all-beng-proxy (5.3) unstable; urgency=low

  * child_manager: fix tree insertion bug
  * http_server: fix logger assertion failure

 -- Max Kellermann <mk@cm4all.com>  Fri, 29 Aug 2014 18:50:09 -0000

cm4all-beng-proxy (5.2) unstable; urgency=low

  * was_input: fix assertion failure

 -- Max Kellermann <mk@cm4all.com>  Fri, 29 Aug 2014 11:30:37 -0000

cm4all-beng-proxy (5.1) unstable; urgency=low

  * merge release 4.15
  * net: fix off-by-one bug in local socket addresses

 -- Max Kellermann <mk@cm4all.com>  Fri, 29 Aug 2014 08:55:55 -0000

cm4all-beng-proxy (5.0.14) unstable; urgency=low

  * buffered_socket: reduce memory usage
  * ssl_filter: reduce memory usage further

 -- Max Kellermann <mk@cm4all.com>  Wed, 13 Aug 2014 11:01:56 -0000

cm4all-beng-proxy (5.0.13) unstable; urgency=low

  * merge release 4.14
  * ssl_filter: reduce memory usage

 -- Max Kellermann <mk@cm4all.com>  Fri, 08 Aug 2014 17:45:33 -0000

cm4all-beng-proxy (5.0.12) unstable; urgency=low

  * merge release 4.13
  * http_cache: fix memcached crash bug
  * lb: SIGHUP flushes the SSL session cache
  * ssl_factory: reduce memory usage

 -- Max Kellermann <mk@cm4all.com>  Tue, 05 Aug 2014 12:53:05 -0000

cm4all-beng-proxy (5.0.11) unstable; urgency=low

  * merge release 4.11
  * http_{client,server}: support WebSocket (RFC 6455)

 -- Max Kellermann <mk@cm4all.com>  Tue, 29 Jul 2014 20:31:30 -0000

cm4all-beng-proxy (5.0.10) unstable; urgency=low

  * merge release 4.10
  * http_server: don't disable keep-alive when discarding optional request
    body ("Expect: 100-continue")

 -- Max Kellermann <mk@cm4all.com>  Wed, 23 Jul 2014 17:51:02 -0000

cm4all-beng-proxy (5.0.9) unstable; urgency=low

  * merge release 4.9
  * translation: CONTENT_TYPE_LOOKUP response may contain transformations

 -- Max Kellermann <mk@cm4all.com>  Mon, 21 Jul 2014 16:37:34 -0000

cm4all-beng-proxy (5.0.8) unstable; urgency=low

  * merge release 4.8
  * translation: new packet AUTO_GZIPPED

 -- Max Kellermann <mk@cm4all.com>  Fri, 18 Jul 2014 19:04:45 -0000

cm4all-beng-proxy (5.0.7) unstable; urgency=low

  * lb: add per-listener option "verbose_response"
  * header_forward: another COOKIE=BOTH forwarding bug fix
  * translation: new packets REQUEST_HEADER, EXPAND_REQUEST_HEADER

 -- Max Kellermann <mk@cm4all.com>  Fri, 11 Jul 2014 13:46:08 -0000

cm4all-beng-proxy (5.0.6) unstable; urgency=low

  * merge release 4.7
  * translation: add packet EXPAND_SITE

 -- Max Kellermann <mk@cm4all.com>  Wed, 02 Jul 2014 12:58:55 +0200

cm4all-beng-proxy (5.0.5) unstable; urgency=low

  * translation: add packet EXPAND_URI
  * tcache: VALIDATE_MTIME=0 matches when the file does not exist

 -- Max Kellermann <mk@cm4all.com>  Mon, 30 Jun 2014 14:15:02 -0000

cm4all-beng-proxy (5.0.4) unstable; urgency=low

  * merge release 4.6

 -- Max Kellermann <mk@cm4all.com>  Wed, 25 Jun 2014 13:05:26 -0000

cm4all-beng-proxy (5.0.3) unstable; urgency=low

  * tcache: optimize invalidation with host filter
  * tcache: optimize invalidation with site filter

 -- Max Kellermann <mk@cm4all.com>  Tue, 24 Jun 2014 20:24:25 -0000

cm4all-beng-proxy (5.0.2) unstable; urgency=low

  * merge release 4.5
  * session: fix potential crash on shared memory exhaustion
  * session: really purge new sessions first
  * translate_client: strict HEADER_FORWARD checks
  * translate_client: fix the COOKIE=BOTH parser
  * header_forward: fix COOKIE=BOTH forwarding

 -- Max Kellermann <mk@cm4all.com>  Mon, 16 Jun 2014 14:26:06 -0000

cm4all-beng-proxy (5.0.1) unstable; urgency=low

  * processor: allow Content-Type application/xml
  * was, pipe_filter: don't inherit environment variables
  * pipe_filter: fix command-line argument corruption bug
  * pipe_filter: support custom environment variables
  * translation: SETENV sets environment vars for FastCGI and WAS
  * header_forward: add mode COOKIE=BOTH

 -- Max Kellermann <mk@cm4all.com>  Fri, 06 Jun 2014 13:41:44 -0000

cm4all-beng-proxy (4.23) unstable; urgency=low

  * http_server: support method PATCH (RFC 5789)
  * session: fix expiration timer
  * session: allocate 64k sessions (was 32k)
  * session: work around high CPU usage due to session purging
  * request_session: don't send cleared session id of ignored session
  * ajp: fix bogus error "Peer closed the socket prematurely"
  * fcgi: fix uninitialized variable
  * fcgi: fix hang after error logger failure
  * fcgi: ignore STDERR packets in size calculation
  * header_forward: always forward "Allow"
  * translate_cache: optimize memory usage
  * css_parser: fix buffer overflow due to off-by-one check
  * support SESSION_SITE in processor
  * lb: fix hang during shutdown
  * namespace: retry with mount flag "noexec" if mounting fails
  * random: fix partial entropy collection

 -- Max Kellermann <mk@cm4all.com>  Fri, 04 Dec 2015 16:52:26 -0000

cm4all-beng-proxy (4.22) unstable; urgency=low

  * fcgi: fix wrong child process reuse with different JailCGI homes

 -- Max Kellermann <mk@cm4all.com>  Wed, 11 Feb 2015 19:30:05 -0000

cm4all-beng-proxy (4.21) unstable; urgency=low

  * cgi, pipe: fix crash after fork failure when input is a regular file

 -- Max Kellermann <mk@cm4all.com>  Thu, 22 Jan 2015 16:38:00 -0000

cm4all-beng-proxy (4.20) unstable; urgency=low

  * ssl_server: disable SSLv2 and SSLv3 because they are insecure
  * ssl_client: enable TLS versions newer than 1.1

 -- Max Kellermann <mk@cm4all.com>  Fri, 16 Jan 2015 12:12:02 -0000

cm4all-beng-proxy (4.19) unstable; urgency=low

  * lb/tcp: fix assertion failure

 -- Max Kellermann <mk@cm4all.com>  Wed, 24 Sep 2014 14:31:24 -0000

cm4all-beng-proxy (4.18) unstable; urgency=low

  * http_server: fix missing response (Keep-Alive disabled)

 -- Max Kellermann <mk@cm4all.com>  Fri, 12 Sep 2014 10:22:51 -0000

cm4all-beng-proxy (4.17) unstable; urgency=low

  * http_server: fix logger assertion failure

 -- Max Kellermann <mk@cm4all.com>  Thu, 11 Sep 2014 08:52:31 -0000

cm4all-beng-proxy (4.16) unstable; urgency=low

  * was_client: fix assertion failure

 -- Max Kellermann <mk@cm4all.com>  Wed, 10 Sep 2014 06:17:58 -0000

cm4all-beng-proxy (4.15) unstable; urgency=low

  * merge release 3.1.38

 -- Max Kellermann <mk@cm4all.com>  Fri, 29 Aug 2014 08:52:10 -0000

cm4all-beng-proxy (4.14) unstable; urgency=low

  * ssl_filter: fix error check
  * http_server: log failed requests
  * lb_http: reduce verbosity of ECONNRESET log message

 -- Max Kellermann <mk@cm4all.com>  Fri, 08 Aug 2014 17:41:52 -0000

cm4all-beng-proxy (4.13) unstable; urgency=low

  * thread_worker: smaller thread stack (64 kB)
  * ssl_factory: enable ECDH for perfect forward secrecy
  * thread_socket_filter: reinvoke writing after recovering from full
    output buffer
  * buffered_socket: reschedule reading after input buffer drained

 -- Max Kellermann <mk@cm4all.com>  Tue, 05 Aug 2014 12:37:11 -0000

cm4all-beng-proxy (4.12) unstable; urgency=low

  * pool: fix bogus assertion failure after SSL disconnect
  * lb/tcp: fix send error message
  * lb/tcp: fix crash after write error
  * thread_socket_filter: fix assertion failure with full output buffer
  * thread_socket_filter: fix crash after write error

 -- Max Kellermann <mk@cm4all.com>  Thu, 31 Jul 2014 16:19:57 -0000

cm4all-beng-proxy (4.11) unstable; urgency=low

  * merge release 3.1.37

 -- Max Kellermann <mk@cm4all.com>  Mon, 28 Jul 2014 15:34:53 -0000

cm4all-beng-proxy (4.10) unstable; urgency=low

  * merge release 3.1.36
  * lhttp_stock: fix crash after fork failure

 -- Max Kellermann <mk@cm4all.com>  Wed, 23 Jul 2014 17:47:36 -0000

cm4all-beng-proxy (4.9) unstable; urgency=low

  * merge release 3.1.35

 -- Max Kellermann <mk@cm4all.com>  Mon, 21 Jul 2014 16:34:15 -0000

cm4all-beng-proxy (4.8) unstable; urgency=low

  * ssl: fix choking decryption on large SSL packets
  * http_server: discard incoming data while waiting for drained response

 -- Max Kellermann <mk@cm4all.com>  Thu, 17 Jul 2014 23:16:21 -0000

cm4all-beng-proxy (4.7) unstable; urgency=low

  * lb: flush all output buffers before closing HTTPS connection

 -- Max Kellermann <mk@cm4all.com>  Wed, 02 Jul 2014 10:46:07 -0000

cm4all-beng-proxy (4.6) unstable; urgency=low

  * merge release 3.1.34

 -- Max Kellermann <mk@cm4all.com>  Wed, 25 Jun 2014 13:02:07 -0000

cm4all-beng-proxy (4.5) unstable; urgency=low

  * tcache: enable VARY on LOCAL_ADDRESS_STRING

 -- Max Kellermann <mk@cm4all.com>  Sun, 15 Jun 2014 21:14:17 -0000

cm4all-beng-proxy (4.4) unstable; urgency=low

  * debian/control: refuse to build with libnfs 1.9.3-1 due to broken
    package name

 -- Max Kellermann <mk@cm4all.com>  Tue, 10 Jun 2014 09:59:57 -0000

cm4all-beng-proxy (4.3) unstable; urgency=low

  * merge release 3.1.33
  * widget_uri, cgi_address: fix potential crash

 -- Max Kellermann <mk@cm4all.com>  Tue, 10 Jun 2014 08:47:34 -0000

cm4all-beng-proxy (4.2) unstable; urgency=low

  * widget: avoid double slash when concatenating (Local) HTTP URI and
    path_info

 -- Max Kellermann <mk@cm4all.com>  Tue, 03 Jun 2014 18:08:54 -0000

cm4all-beng-proxy (4.1) unstable; urgency=medium

  * feature freeze

 -- Max Kellermann <mk@cm4all.com>  Fri, 30 May 2014 13:42:38 +0200

cm4all-beng-proxy (4.0.49) unstable; urgency=low

  * lb_config: allow escaping backslash in lb.conf
  * translation: add packet AUTH (yet another authentication protocol)

 -- Max Kellermann <mk@cm4all.com>  Wed, 28 May 2014 15:14:54 -0000

cm4all-beng-proxy (4.0.48) unstable; urgency=low

  * cgi_address: avoid double slash when concatenating script_name and
    path_info
  * cgi_address: default to script_name="/"

 -- Max Kellermann <mk@cm4all.com>  Tue, 27 May 2014 11:47:19 -0000

cm4all-beng-proxy (4.0.47) unstable; urgency=low

  * args: unescape values with dollar sign (4.0.46 regression)
  * translate_client: fix "Could not locate resource" (4.0.38 regression)

 -- Max Kellermann <mk@cm4all.com>  Mon, 26 May 2014 17:02:48 -0000

cm4all-beng-proxy (4.0.46) unstable; urgency=low

  * translate_client: check for valid base address after EASY_BASE
  * fcgi_client: detect bogus Content-Length response header

 -- Max Kellermann <mk@cm4all.com>  Mon, 26 May 2014 12:11:55 -0000

cm4all-beng-proxy (4.0.45) unstable; urgency=low

  * translate_client: fix crash after misplaced AUTO_BASE
  * fcgi_client: support STDERR_PATH for FastCGI's STDERR stream

 -- Max Kellermann <mk@cm4all.com>  Thu, 22 May 2014 15:42:08 -0000

cm4all-beng-proxy (4.0.44) unstable; urgency=low

  * cgi_address: unescape PATH_INFO in ENOTDIR handler
  * python/translation/response: add method bind_mount()

 -- Max Kellermann <mk@cm4all.com>  Wed, 21 May 2014 13:58:15 -0000

cm4all-beng-proxy (4.0.43) unstable; urgency=low

  * merge release 3.1.32
  * lhttp_stock: handle fork() failures
  * handler: fix assertion failure on malformed request URI

 -- Max Kellermann <mk@cm4all.com>  Wed, 21 May 2014 07:27:05 -0000

cm4all-beng-proxy (4.0.42) unstable; urgency=low

  * tstock: log abstract socket paths properly
  * translation: add packet COOKIE_PATH
  * cookie_{server,client}: upgrade to RFC 6265
  * http_string: allow comma in cookie values (RFC ignorant)

 -- Max Kellermann <mk@cm4all.com>  Wed, 14 May 2014 10:41:34 -0000

cm4all-beng-proxy (4.0.41) unstable; urgency=low

  * handler: forget CHECK after the check has completed
  * handler: apply SESSION before repeating translation
  * fcgi, lhttp, delegate: apply STDERR_PATH to stdout

 -- Max Kellermann <mk@cm4all.com>  Tue, 13 May 2014 15:14:58 -0000

cm4all-beng-proxy (4.0.40) unstable; urgency=low

  * file_hander: fix memory leak
  * rerror: add option "verbose_response"
  * translation: rename LHTTP_EXPAND_URI to EXPAND_LHTTP_URI
  * tcache: raise MAX_AGE limit to one day
  * ajp_client: fix header corruption
  * ajp_client: fix buffer overflow
  * python/translation/response: add method expand_pair()

 -- Max Kellermann <mk@cm4all.com>  Mon, 12 May 2014 15:58:07 -0000

cm4all-beng-proxy (4.0.39) unstable; urgency=low

  * file_enotdir: fix PATH_INFO forwarding for LHTTP

 -- Max Kellermann <mk@cm4all.com>  Fri, 09 May 2014 13:38:57 -0000

cm4all-beng-proxy (4.0.38) unstable; urgency=low

  * translation: add packet STDERR_PATH
  * translate_client: detect missing LHTTP_URI, NFS_EXPORT
  * handler: fix the USER translation packet (broken since 4.0.17)

 -- Max Kellermann <mk@cm4all.com>  Thu, 08 May 2014 21:49:55 -0000

cm4all-beng-proxy (4.0.37) unstable; urgency=low

  * enotdir: forward PATH_INFO to LHTTP server
  * lhttp: support environment variables via PAIR

 -- Max Kellermann <mk@cm4all.com>  Thu, 08 May 2014 12:59:50 -0000

cm4all-beng-proxy (4.0.36) unstable; urgency=low

  * tcache: log the final cache key
  * translation: add packet ENOTDIR

 -- Max Kellermann <mk@cm4all.com>  Thu, 08 May 2014 08:56:13 -0000

cm4all-beng-proxy (4.0.35) unstable; urgency=low

  * namespace_options, client-socket: Debian Squeeze compatibility tweaks
  * tcache: paranoid checks for REGEX (optional via UNSAFE_BASE)
  * translation: add packet REDIRECT_QUERY_STRING

 -- Max Kellermann <mk@cm4all.com>  Tue, 06 May 2014 16:20:22 -0000

cm4all-beng-proxy (4.0.34) unstable; urgency=low

  * tcache: fix URI with BASE
  * tcache: allow URI with AUTO_BASE/EASY_BASE
  * tcache: allow TEST_PATH with BASE
  * translation: add packet EXPAND_TEST_PATH

 -- Max Kellermann <mk@cm4all.com>  Tue, 06 May 2014 12:58:50 -0000

cm4all-beng-proxy (4.0.33) unstable; urgency=low

  * allow FILE_NOT_FOUND depth 20
  * translation: add packets EXPAND_SCRIPT_NAME, TEST_PATH

 -- Max Kellermann <mk@cm4all.com>  Mon, 05 May 2014 16:05:09 -0000

cm4all-beng-proxy (4.0.32) unstable; urgency=low

  * cgi_address: allow BASE without PATH_INFO
  * implement FILE_NOT_FOUND support for CGI, FastCGI, WAS, LHTTP

 -- Max Kellermann <mk@cm4all.com>  Fri, 02 May 2014 14:32:47 -0000

cm4all-beng-proxy (4.0.31) unstable; urgency=low

  * translation: add packet EXPAND_REDIRECT
  * tcache: regex compiler errors and base mismatches are fatal

 -- Max Kellermann <mk@cm4all.com>  Thu, 01 May 2014 18:23:24 -0000

cm4all-beng-proxy (4.0.30) unstable; urgency=low

  * merge release 3.1.31
  * uri_base: fix BASE store bug after request to the BASE

 -- Max Kellermann <mk@cm4all.com>  Tue, 29 Apr 2014 21:53:37 -0000

cm4all-beng-proxy (4.0.29) unstable; urgency=low

  * processor: add URI rewrite mode "response"

 -- Max Kellermann <mk@cm4all.com>  Wed, 23 Apr 2014 23:59:00 -0000

cm4all-beng-proxy (4.0.28) unstable; urgency=low

  * handler: fix SESSION and PARAM breakage
  * tcache: fix VARY/PARAM check
  * translation: allow null bytes in SESSION

 -- Max Kellermann <mk@cm4all.com>  Thu, 17 Apr 2014 12:21:29 -0000

cm4all-beng-proxy (4.0.27) unstable; urgency=low

  * tstock: support abstract sockets

 -- Max Kellermann <mk@cm4all.com>  Fri, 04 Apr 2014 12:58:09 -0000

cm4all-beng-proxy (4.0.26) unstable; urgency=low

  * merge release 3.1.28
  * translation: add packet EXPIRES_RELATIVE

 -- Max Kellermann <mk@cm4all.com>  Tue, 01 Apr 2014 17:18:55 -0000

cm4all-beng-proxy (4.0.25) unstable; urgency=low

  * merge release 3.1.27
  * lb/tcp: fix busy loop

 -- Max Kellermann <mk@cm4all.com>  Thu, 27 Mar 2014 11:22:05 -0000

cm4all-beng-proxy (4.0.24) unstable; urgency=low

  * failure: fix bogus assertion failure with abstract sockets
  * lb/tcp: fix memory leaks
  * lb/tcp: drain output buffers before closing the connection

 -- Max Kellermann <mk@cm4all.com>  Mon, 24 Mar 2014 17:42:04 -0000

cm4all-beng-proxy (4.0.23) unstable; urgency=low

  * translation: new packet DIRECTORY_INDEX

 -- Max Kellermann <mk@cm4all.com>  Fri, 21 Mar 2014 13:00:39 -0000

cm4all-beng-proxy (4.0.22) unstable; urgency=low

  * translation: allow ERROR_DOCUMENT payload, echo
  * translation: new packets FILE_NOT_FOUND, CONTENT_TYPE_LOOKUP
  * translate_client: check for multiple REGEX / INVERSE_REGEX
  * translate_client: support abstract sockets in ADDRESS_STRING

 -- Max Kellermann <mk@cm4all.com>  Thu, 20 Mar 2014 12:28:04 -0000

cm4all-beng-proxy (4.0.21) unstable; urgency=low

  * merge release 3.1.26
  * handler: forward HTTP errors from translation cache to browser
  * tcache: reduce memory usage
  * translate_client: don't send REMOTE_HOST unless requested via WANT
  * translate_client: check if BASE matches request URI
  * translation: make "UNSAFE_BASE" a modifier for "BASE"
  * translation: new packet "EASY_BASE" simplifies "BASE" usage
  * translation: new packets "REGEX_TAIL", "REGEX_UNESCAPE"

 -- Max Kellermann <mk@cm4all.com>  Mon, 17 Mar 2014 22:00:23 -0000

cm4all-beng-proxy (4.0.20) unstable; urgency=low

  * merge release 3.1.25
  * translate_client: refuse to parse incoming request packets
  * translate_client: check for illegal null bytes
  * translation: add packet "UNSAFE_BASE"
  * lb: drop root privileges irreversibly using PR_SET_NO_NEW_PRIVS

 -- Max Kellermann <mk@cm4all.com>  Thu, 13 Mar 2014 13:34:47 -0000

cm4all-beng-proxy (4.0.19) unstable; urgency=low

  * translation: add packet WANT, make several packets optional
  * translate_client: allow combining CHECK and WANT_FULL_URI
  * tcache: make PARAM cacheable, supported by VARY
  * python/translation/request: accept BEGIN in packetReceived()
  * python/translation/request: add attribute "protocol_version"
  * lb: detach from file system (security)

 -- Max Kellermann <mk@cm4all.com>  Wed, 05 Mar 2014 14:16:42 -0000

cm4all-beng-proxy (4.0.18) unstable; urgency=low

  * doc/lb: document sticky mode "source_ip"
  * lb/tcp: fix endless loop due to misrouted write event

 -- Max Kellermann <mk@cm4all.com>  Tue, 18 Feb 2014 14:48:47 -0000

cm4all-beng-proxy (4.0.17) unstable; urgency=low

  * handler: apply session directives from current translation response
    before resuming the "previous" response

 -- Max Kellermann <mk@cm4all.com>  Mon, 17 Feb 2014 17:46:44 -0000

cm4all-beng-proxy (4.0.16) unstable; urgency=low

  * namespace: set up uid/gid mapping without MOUNT_PROC
  * namespace: allow BIND_MOUNT, MOUNT_PROC, MOUNT_HOME, MOUNT_TMP_TMPFS without
    PIVOT_ROOT
  * configurable resource limits for child processes

 -- Max Kellermann <mk@cm4all.com>  Fri, 07 Feb 2014 12:48:44 -0000

cm4all-beng-proxy (4.0.15) unstable; urgency=low

  * daemon: set up supplementary groups
  * child_manager: log resource usage
  * fcgi_stock: kill child process after connect failure
  * fcgi_stock: kill child process after repeated timeout

 -- Max Kellermann <mk@cm4all.com>  Tue, 04 Feb 2014 15:17:36 -0000

cm4all-beng-proxy (4.0.14) unstable; urgency=low

  * add systemd unit
  * cgi, delegate, lhttp, pipe: enable missing namespace features
  * cgi, pipe: fix /proc mount failure
  * namespace: secure /proc flags
  * namespace: work around uid/gid mapper failure using PR_SET_DUMPABLE

 -- Max Kellermann <mk@cm4all.com>  Mon, 03 Feb 2014 20:40:49 -0000

cm4all-beng-proxy (4.0.13) unstable; urgency=low

  * namespace: make new root directory read-only
  * namespace: add option to mount tmpfs on /tmp
  * namespace: arbitrary bind-mounts
  * namespace: support UTS namespaces
  * namespace: set up uid/gid mapping in user namespace

 -- Max Kellermann <mk@cm4all.com>  Tue, 28 Jan 2014 22:37:47 -0000

cm4all-beng-proxy (4.0.12) unstable; urgency=low

  * cache: use monotonic clock
  * namespace: support PID namespaces
  * namespace: support mount namespace and pivot_root()
  * namespace: can mount new /proc, $HOME

 -- Max Kellermann <mk@cm4all.com>  Fri, 24 Jan 2014 14:02:34 -0000

cm4all-beng-proxy (4.0.11) unstable; urgency=low

  * was: fix misdirected pipes (4.0.10 regression)
  * translation: add packets EXPAND_APPEND, EXPAND_PAIR
  * file_handler: allow character devices

 -- Max Kellermann <mk@cm4all.com>  Tue, 21 Jan 2014 18:24:14 -0000

cm4all-beng-proxy (4.0.10) unstable; urgency=low

  * merge release 3.1.24
  * response: don't report version in "Server" response header
  * lhttp, delegate: support namespaces
  * delegate: fix spontaneous shutdown due to misrouted SIGTERM signal

 -- Max Kellermann <mk@cm4all.com>  Fri, 03 Jan 2014 21:18:45 -0000

cm4all-beng-proxy (4.0.9) unstable; urgency=low

  * pipe: fix signal handler race condition
  * pipe, CGI, FastCGI, WAS: support user/network namespaces

 -- Max Kellermann <mk@cm4all.com>  Mon, 23 Dec 2013 18:55:03 -0000

cm4all-beng-proxy (4.0.8) unstable; urgency=low

  * CGI, FastCGI, WAS: support command-line arguments
  * header-forward: add groups "CORS", "SECURE"

 -- Max Kellermann <mk@cm4all.com>  Mon, 16 Dec 2013 18:26:12 -0000

cm4all-beng-proxy (4.0.7) unstable; urgency=low

  * merge release 3.1.23
  * ssl_filter: fix stalled SSL read
  * thread_socket_filter: fix stalled SSL write

 -- Max Kellermann <mk@cm4all.com>  Sat, 07 Dec 2013 07:39:16 -0000

cm4all-beng-proxy (4.0.6) unstable; urgency=low

  * thread_queue: fix spurious thread exit

 -- Max Kellermann <mk@cm4all.com>  Tue, 26 Nov 2013 20:45:30 -0000

cm4all-beng-proxy (4.0.5) unstable; urgency=low

  * merge release 3.1.22

 -- Max Kellermann <mk@cm4all.com>  Mon, 25 Nov 2013 13:03:15 -0000

cm4all-beng-proxy (4.0.4) unstable; urgency=low

  * merge release 3.1.21
  * nfs: bind to privileged port

 -- Max Kellermann <mk@cm4all.com>  Sun, 24 Nov 2013 08:30:58 -0000

cm4all-beng-proxy (4.0.3) unstable; urgency=low

  * lb: allow the kernel to chooes a TCP bind port
  * lb: support forwarding HTTP requests with the original source IP

 -- Max Kellermann <mk@cm4all.com>  Sun, 10 Nov 2013 17:46:44 -0000

cm4all-beng-proxy (4.0.2) unstable; urgency=low

  * merge release 3.1.20
  * lb: support forwarding TCP connections with the original source IP

 -- Max Kellermann <mk@cm4all.com>  Tue, 05 Nov 2013 16:07:34 -0000

cm4all-beng-proxy (4.0.1) unstable; urgency=low

  * merge release 3.1.19

 -- Max Kellermann <mk@cm4all.com>  Wed, 30 Oct 2013 15:26:16 -0000

cm4all-beng-proxy (4.0) unstable; urgency=low

  * translation: rename TRANSLATE_PROXY to TRANSLATE_HTTP
  * thread_pool: start SSL worker threads on the first use
  * translate-client, resource-loader: support https://

 -- Max Kellermann <mk@cm4all.com>  Wed, 23 Oct 2013 19:29:38 -0000

cm4all-beng-proxy (3.1.38) unstable; urgency=low

  * istream: fix assertion failure due to inverted check
  * was_control: fix assertion failure due to missing check

 -- Max Kellermann <mk@cm4all.com>  Fri, 29 Aug 2014 08:52:53 -0000

cm4all-beng-proxy (3.1.37) unstable; urgency=low

  * http_cache: fix caching (Fast-)CGI responses
  * http_client: fix bug with HTTP 1.0 Keep-Alive
  * stock: destroy only surplus idle items

 -- Max Kellermann <mk@cm4all.com>  Mon, 28 Jul 2014 15:30:50 -0000

cm4all-beng-proxy (3.1.36) unstable; urgency=low

  * http_server: ignore case in "Connection" request header
  * http_client: allow comma-separated list in "Connection" response
    header

 -- Max Kellermann <mk@cm4all.com>  Wed, 23 Jul 2014 17:43:09 -0000

cm4all-beng-proxy (3.1.35) unstable; urgency=low

  * lb_tcp: fix memory leak after send failure
  * ssl_filter: fix race condition
  * ssl_filter: fix memory leak with client certificates

 -- Max Kellermann <mk@cm4all.com>  Mon, 21 Jul 2014 16:20:14 -0000

cm4all-beng-proxy (3.1.34) unstable; urgency=low

  * session: fix potential crash on shared memory exhaustion
  * session: really purge new sessions first
  * istream-iconv: fix endless loop with unknown charset

 -- Max Kellermann <mk@cm4all.com>  Wed, 25 Jun 2014 12:58:03 -0000

cm4all-beng-proxy (3.1.33) unstable; urgency=low

  * widget: avoid double slash when concatenating (Local) HTTP URI and
    path_info
  * pipe: fix command-line argument corruption bug
  * fcgi_client: detect bogus Content-Length response header

 -- Max Kellermann <mk@cm4all.com>  Tue, 10 Jun 2014 08:30:39 -0000

cm4all-beng-proxy (3.1.32) unstable; urgency=low

  * http_string: allow comma in cookie values (RFC ignorant)

 -- Max Kellermann <mk@cm4all.com>  Mon, 19 May 2014 07:52:24 -0000

cm4all-beng-proxy (3.1.31) unstable; urgency=low

  * rewrite-uri: fix view name corruption

 -- Max Kellermann <mk@cm4all.com>  Mon, 28 Apr 2014 16:30:17 -0000

cm4all-beng-proxy (3.1.30) unstable; urgency=low

  * translate-client: fix EXPAND_PATH on HTTP address

 -- Max Kellermann <mk@cm4all.com>  Mon, 28 Apr 2014 14:44:22 -0000

cm4all-beng-proxy (3.1.29) unstable; urgency=low

  * http-server: fix potential crash with too many request headers

 -- Max Kellermann <mk@cm4all.com>  Fri, 25 Apr 2014 15:52:16 -0000

cm4all-beng-proxy (3.1.28) unstable; urgency=low

  * buffered_socket: fix bogus assertion failure

 -- Max Kellermann <mk@cm4all.com>  Tue, 01 Apr 2014 16:53:22 -0000

cm4all-beng-proxy (3.1.27) unstable; urgency=low

  * fcgi-stock: show process name in log messages
  * fcgi-stock: check connection state before issuing new request

 -- Max Kellermann <mk@cm4all.com>  Tue, 25 Mar 2014 20:02:23 -0000

cm4all-beng-proxy (3.1.26) unstable; urgency=low

  * http-client: fix bogus assertion failure

 -- Max Kellermann <mk@cm4all.com>  Fri, 14 Mar 2014 14:36:12 -0000

cm4all-beng-proxy (3.1.25) unstable; urgency=low

  * escape: fix data corruption with glibc 2.18

 -- Max Kellermann <mk@cm4all.com>  Thu, 06 Mar 2014 11:47:14 -0000

cm4all-beng-proxy (3.1.24) unstable; urgency=low

  * fcgi-stock: fix crash on fork() failure
  * fcache: fix crash on responses without body

 -- Max Kellermann <mk@cm4all.com>  Thu, 02 Jan 2014 22:57:50 -0000

cm4all-beng-proxy (3.1.23) unstable; urgency=low

  * was-output: fix event leak
  * was-output: fix crash in error handler
  * was-client: free the request body on empty response
  * was-client: reuse connection after empty response
  * was-client: fix stalled response on LENGTH=0

 -- Max Kellermann <mk@cm4all.com>  Fri, 06 Dec 2013 13:23:40 -0000

cm4all-beng-proxy (3.1.22) unstable; urgency=low

  * http_server: fix stalled response

 -- Max Kellermann <mk@cm4all.com>  Mon, 25 Nov 2013 13:00:33 -0000

cm4all-beng-proxy (3.1.21) unstable; urgency=low

  * merge release 3.0.34
  * was-client: fix crash on abort
  * was-client: fix off-by-one error in header parser

 -- Max Kellermann <mk@cm4all.com>  Sun, 24 Nov 2013 08:04:41 -0000

cm4all-beng-proxy (3.1.20) unstable; urgency=low

  * jail: add "--" after last option, allows passing options to jail
  * keep CAP_KILL to be able to kill jailed child processes

 -- Max Kellermann <mk@cm4all.com>  Mon, 04 Nov 2013 14:41:34 -0000

cm4all-beng-proxy (3.1.19) unstable; urgency=low

  * handler: work around crash due to translation cache invalidation
  * child: send SIGKILL after 60 seconds

 -- Max Kellermann <mk@cm4all.com>  Wed, 30 Oct 2013 12:12:31 -0000

cm4all-beng-proxy (3.1.18) unstable; urgency=low

  * nfs: translate NFS3ERR_NOENT to "404 Not Found"
  * nfs_client: don't leak file descriptor to child processes

 -- Max Kellermann <mk@cm4all.com>  Wed, 30 Oct 2013 09:28:11 -0000

cm4all-beng-proxy (3.1.17) unstable; urgency=low

  * tcache: cache translation responses that contain STATUS

 -- Max Kellermann <mk@cm4all.com>  Fri, 25 Oct 2013 17:10:26 -0000

cm4all-beng-proxy (3.1.16) unstable; urgency=low

  * fcgi-stock: kill child processes with SIGUSR1 instead of SIGTERM

 -- Max Kellermann <mk@cm4all.com>  Wed, 23 Oct 2013 08:54:03 -0000

cm4all-beng-proxy (3.1.15) unstable; urgency=low

  * lhttp_address: don't unescape the BASE suffix
  * {file,nfs}_address: unescape EXPAND_PATH(_INFO) substitutions
  * child_stock: fix another assertion failure

 -- Max Kellermann <mk@cm4all.com>  Tue, 22 Oct 2013 15:15:42 -0000

cm4all-beng-proxy (3.1.14) unstable; urgency=low

  * istream_nfs: fix assertion failure on empty file
  * nfs_client: fix crash on malformed path
  * nfs_client: improved error messages
  * child_stock: fix assertion failure when busy child process gets killed

 -- Max Kellermann <mk@cm4all.com>  Mon, 21 Oct 2013 15:38:28 -0000

cm4all-beng-proxy (3.1.13) unstable; urgency=low

  * merge release 3.0.33
  * translation: new packet WANT_FULL_URI for obtaining the full URI

 -- Max Kellermann <mk@cm4all.com>  Wed, 09 Oct 2013 10:40:35 -0000

cm4all-beng-proxy (3.1.12) unstable; urgency=low

  * merge release 3.0.31
  * translation: new packet CONCURRENCY controls number of LHTTP
    connections per process

 -- Max Kellermann <mk@cm4all.com>  Sat, 05 Oct 2013 11:34:04 -0000

cm4all-beng-proxy (3.1.11) unstable; urgency=low

  * lhttp_stock: allow 4 concurrent connections per LHTTP process

 -- Max Kellermann <mk@cm4all.com>  Mon, 30 Sep 2013 16:10:05 -0000

cm4all-beng-proxy (3.1.10) unstable; urgency=low

  * resource-address: fix assertion failure in LHTTP operation
  * lhttp_request: use the LHTTP_HOST attribute
  * kill the logger process on shutdown

 -- Max Kellermann <mk@cm4all.com>  Wed, 25 Sep 2013 17:29:56 -0000

cm4all-beng-proxy (3.1.9) unstable; urgency=low

  * {fcgi,lhttp}_stock: reuse child processes after connection closed
  * translate-client: ignore DEFLATED,GZIPPED on NFS address
  * translate-client: ignore EXPAND_PATH_INFO on local file
  * ssl_factory: wildcard matches single letter
  * ssl_factory: wildcard matches only one segment

 -- Max Kellermann <mk@cm4all.com>  Tue, 24 Sep 2013 10:31:30 -0000

cm4all-beng-proxy (3.1.8) unstable; urgency=low

  * ssl_factory: fix broken certificat/key matching
  * doc: various manual updates (RFC 2617, ...)

 -- Max Kellermann <mk@cm4all.com>  Fri, 20 Sep 2013 12:55:55 -0000

cm4all-beng-proxy (3.1.7) unstable; urgency=low

  * merge release 3.0.30
  * resource-loader: new protocol "Local HTTP"

 -- Max Kellermann <mk@cm4all.com>  Tue, 17 Sep 2013 13:36:20 -0000

cm4all-beng-proxy (3.1.6) unstable; urgency=low

  * buffered_socket: fix assertion failure

 -- Max Kellermann <mk@cm4all.com>  Fri, 23 Aug 2013 12:39:47 -0000

cm4all-beng-proxy (3.1.5) unstable; urgency=low

  * merge release 3.0.26
  * lb: disallow deprecated configuration keywords
  * lb: conditional pools
  * lb_config: setting "ssl_cert" specifies both certificate and key
  * ssl_filter: support TLS Server Name Indication

 -- Max Kellermann <mk@cm4all.com>  Fri, 16 Aug 2013 16:29:34 -0000

cm4all-beng-proxy (3.1.4) unstable; urgency=low

  * nfs_cache: new dedicated cache for NFS files
  * nfs_{handler,request}: use Content-Type from translation server

 -- Max Kellermann <mk@cm4all.com>  Mon, 10 Jun 2013 20:50:58 -0000

cm4all-beng-proxy (3.1.3) unstable; urgency=low

  * nfs_client: fix crash due to uninitialized memory
  * nfs_client: disconnect idle connections
  * nfs_client: expire file metadata
  * istream-nfs: fix resuming a blocking sink
  * istream-nfs: detect file truncation

 -- Max Kellermann <mk@cm4all.com>  Mon, 03 Jun 2013 19:30:20 -0000

cm4all-beng-proxy (3.1.2) unstable; urgency=low

  * nfs_client: read larger chunks
  * nfs_handler: implement cache revalidation and byte ranges

 -- Max Kellermann <mk@cm4all.com>  Wed, 29 May 2013 16:23:15 -0000

cm4all-beng-proxy (3.1.1) unstable; urgency=low

  * nfs_client: fix crash on HEAD request
  * nfs_client: generate Last-Modified and ETag
  * http-cache: allow caching NFS files

 -- Max Kellermann <mk@cm4all.com>  Thu, 23 May 2013 11:00:49 -0000

cm4all-beng-proxy (3.1) unstable; urgency=low

  * nfs_client: new resource loader backend

 -- Max Kellermann <mk@cm4all.com>  Tue, 21 May 2013 21:14:06 -0000

cm4all-beng-proxy (3.0.34) unstable; urgency=low

  * processor: fix use-after-free crash bug

 -- Max Kellermann <mk@cm4all.com>  Sun, 24 Nov 2013 07:46:29 -0000

cm4all-beng-proxy (3.0.33) unstable; urgency=low

  * tcache: limit the cacheable CHECK length
  * tcache: allow binary data in the CHECK payload
  * tcache: fix matching the URI on INVALIDATE with CHECK

 -- Max Kellermann <mk@cm4all.com>  Wed, 09 Oct 2013 09:52:47 -0000

cm4all-beng-proxy (3.0.32) unstable; urgency=low

  * tcache: apply BASE to responses without an address
  * tcache: fix BASE on responses with CHECK
  * handler: fix crash after malformed CHECK/PREVIOUS translation

 -- Max Kellermann <mk@cm4all.com>  Tue, 08 Oct 2013 15:48:07 -0000

cm4all-beng-proxy (3.0.31) unstable; urgency=low

  * socket_wrapper: work around libevent timeout reset bug

 -- Max Kellermann <mk@cm4all.com>  Wed, 02 Oct 2013 15:30:11 -0000

cm4all-beng-proxy (3.0.30) unstable; urgency=low

  * istream-file: fix crash bug
  * fcgi, was: fix memory leak on malformed translation response

 -- Max Kellermann <mk@cm4all.com>  Tue, 17 Sep 2013 13:23:28 -0000

cm4all-beng-proxy (3.0.29) unstable; urgency=low

  * fcgi-client: fix crash on certain malformed responses
  * parser: fix crash on certain CDATA sections

 -- Max Kellermann <mk@cm4all.com>  Mon, 02 Sep 2013 10:51:58 -0000

cm4all-beng-proxy (3.0.28) unstable; urgency=low

  * processor: fix widget lookup regression

 -- Max Kellermann <mk@cm4all.com>  Mon, 26 Aug 2013 18:21:03 -0000

cm4all-beng-proxy (3.0.27) unstable; urgency=low

  * processor: fix stalled transfer with two nested processors

 -- Max Kellermann <mk@cm4all.com>  Mon, 26 Aug 2013 17:09:47 -0000

cm4all-beng-proxy (3.0.26) unstable; urgency=low

  * respones: generate header P3P:CP="CAO PSA OUR" to work around IE10 bug
  * init: auto-create /var/run/cm4all
  * lb: enable GLib multi-threading

 -- Max Kellermann <mk@cm4all.com>  Fri, 26 Jul 2013 07:21:15 -0000

cm4all-beng-proxy (3.0.25) unstable; urgency=low

  * stock: fix access to undefind memory
  * file-handler, http-util: fix If-Match / If-None-Match check

 -- Max Kellermann <mk@cm4all.com>  Wed, 29 May 2013 16:13:54 -0000

cm4all-beng-proxy (3.0.24) unstable; urgency=low

  * memcached-client: fix bogus "peer closed socket prematurely"

 -- Max Kellermann <mk@cm4all.com>  Tue, 23 Apr 2013 11:20:00 -0000

cm4all-beng-proxy (3.0.23) unstable; urgency=low

  * lb: fix memory leak when request with body gets aborted early

 -- Max Kellermann <mk@cm4all.com>  Thu, 04 Apr 2013 15:33:57 -0000

cm4all-beng-proxy (3.0.22) unstable; urgency=low

  * http-server: fix rare crash in request body handler
  * http-client: fix memory leak

 -- Max Kellermann <mk@cm4all.com>  Tue, 26 Mar 2013 07:24:22 -0000

cm4all-beng-proxy (3.0.21) unstable; urgency=low

  * ajp-client: fix malformed request packet with empty request body

 -- Max Kellermann <mk@cm4all.com>  Thu, 21 Mar 2013 17:11:22 -0000

cm4all-beng-proxy (3.0.20) unstable; urgency=low

  * http-client: fix assertion failure with certain chunked responses

 -- Max Kellermann <mk@cm4all.com>  Thu, 21 Mar 2013 10:21:13 -0000

cm4all-beng-proxy (3.0.19) unstable; urgency=low

  * istream_tee: fix crash / memory leak on I/O error before request body
    was delivered to widget

 -- Max Kellermann <mk@cm4all.com>  Mon, 18 Mar 2013 11:23:27 -0000

cm4all-beng-proxy (3.0.18) unstable; urgency=low

  * bot: detect more crawler/bot user-agents
  * lb.init: add ACCESS_LOGGER variable

 -- Max Kellermann <mk@cm4all.com>  Fri, 15 Mar 2013 14:47:08 -0000

cm4all-beng-proxy (3.0.17) unstable; urgency=low

  * lb: add ssl_verify "optional"

 -- Max Kellermann <mk@cm4all.com>  Fri, 08 Mar 2013 14:31:25 -0000

cm4all-beng-proxy (3.0.16) unstable; urgency=low

  * http-request: fix assertion failure
  * log-{cat,split}: use unsigned characters in backslash-escape

 -- Max Kellermann <mk@cm4all.com>  Thu, 07 Mar 2013 15:26:26 -0000

cm4all-beng-proxy (3.0.15) unstable; urgency=low

  * stock: fix another assertion failure during idle cleanup
  * inline-widget: avoid unrecoverable I/O errors during initialisation

 -- Max Kellermann <mk@cm4all.com>  Tue, 05 Mar 2013 07:11:46 -0000

cm4all-beng-proxy (3.0.14) unstable; urgency=low

  * stock: fix assertion failure during idle cleanup
  * http-server: count bytes received, fixes regression
  * http-server: send "100 Continue", fixes regression
  * http-client: fix potential assertion failure after "100 Continue"

 -- Max Kellermann <mk@cm4all.com>  Fri, 01 Mar 2013 16:53:54 -0000

cm4all-beng-proxy (3.0.13) unstable; urgency=low

  * merge release 2.3.7
  * uri-verify: allow double slashes
  * change product token to "CM4all Webserver"

 -- Max Kellermann <mk@cm4all.com>  Mon, 18 Feb 2013 11:35:29 -0000

cm4all-beng-proxy (3.0.12) unstable; urgency=low

  * listener: enable TCP Fast Open (requires Linux 3.7)
  * rubber: optimize huge page allocation
  * rubber: optimize hole search
  * translate-cache: optimize INVALIDATE=HOST
  * filter-cache: reserve some space in the rubber allocator

 -- Max Kellermann <mk@cm4all.com>  Fri, 15 Feb 2013 09:57:51 -0000

cm4all-beng-proxy (3.0.11) unstable; urgency=low

  * stock: slow down destruction of surplus idle items
  * fcgi-client: try harder to reuse existing FastCGI connections
  * cmdline: new options to control the FastCGI/WAS stock

 -- Max Kellermann <mk@cm4all.com>  Tue, 12 Feb 2013 09:38:35 -0000

cm4all-beng-proxy (3.0.10) unstable; urgency=low

  * child: reduce verbosity of SIGTERM log message
  * connection: reduce verbosity of ECONNRESET log message
  * http-server: fix duplicate abort call
  * http-server: add missing pool reference in request body eof
  * handler: catch malformed URIs earlier
  * rubber: allocate from holes, avoid costly compression steps
  * http-cache: reserve some space in the rubber allocator

 -- Max Kellermann <mk@cm4all.com>  Fri, 08 Feb 2013 13:15:31 -0000

cm4all-beng-proxy (3.0.9) unstable; urgency=low

  * merge release 2.3.5
  * parser: fix malformed attribute value bounds
  * translation: packet VALIDATE_MTIME discards cache items after a file
    has been modified
  * http-server: fix spurious "closed prematurely" log messages
  * http-{server,client}: improve error messages
  * istream: clear the "direct" flag set on new streams
  * slice_pool: fix slice size and slices per area calculation

 -- Max Kellermann <mk@cm4all.com>  Wed, 06 Feb 2013 17:48:47 -0000

cm4all-beng-proxy (3.0.8) unstable; urgency=low

  * merge release 2.3.3
  * return unused I/O buffers to operating system
  * parser: optimize the attribute value parser
  * sink_rubber: fix assertion failure

 -- Max Kellermann <mk@cm4all.com>  Thu, 31 Jan 2013 13:27:39 -0000

cm4all-beng-proxy (3.0.7) unstable; urgency=low

  * istream-tee: fix crash due to erroneous read

 -- Max Kellermann <mk@cm4all.com>  Fri, 18 Jan 2013 13:32:49 -0000

cm4all-beng-proxy (3.0.6) unstable; urgency=low

  * control: new command "VERBOSE" manipulates logger verbosity
  * cmdline: remove obsolete option "enable_splice"
  * ajp-client: discard response body after HEAD request
  * fcgi-client: fix assertion failure after malformed HEAD response
  * fcgi-client: don't ignore log messages after HEAD request
  * translate-client: fix assertion failure after connection reset

 -- Max Kellermann <mk@cm4all.com>  Fri, 04 Jan 2013 13:14:09 -0000

cm4all-beng-proxy (3.0.5) unstable; urgency=low

  * translate-client: reduce number of system calls (optimization)
  * http-client: release the socket earlier for reusal
  * ajp-client: fix decoding the "special" response headers
  * ajp-client: wait for "end" packet before delivering empty response
  * ajp-client: use the Content-Length response header
  * ajp-client: send Content-Length request header only if body present
  * ajp-client: support HEAD requests
  * fcgi-client: support HEAD requests
  * fcgi-client: use the Content-Length response header
  * fcgi-client: don't discard buffer after socket has been closed
  * fcgi-client: continue parsing after response has been delivered
  * fcgi-client: don't attempt to write repeatedly if request body blocks
  * fcgi-client: optimized keep-alive after empty response

 -- Max Kellermann <mk@cm4all.com>  Fri, 28 Dec 2012 13:16:02 -0000

cm4all-beng-proxy (3.0.4) unstable; urgency=low

  * {http,filter}-cache: fix garbled data on large cache entries

 -- Max Kellermann <mk@cm4all.com>  Tue, 11 Dec 2012 15:17:17 -0000

cm4all-beng-proxy (3.0.3) unstable; urgency=low

  * memcached-client: fix assertion failure

 -- Max Kellermann <mk@cm4all.com>  Fri, 07 Dec 2012 18:52:33 -0000

cm4all-beng-proxy (3.0.2) unstable; urgency=low

  * merge release 2.3.1
  * lb: verify the client certificate issuer (option "ssl_verify")
  * lb: client certificate is mandatory if "ssl_verify" is enabled
  * lb: support extra CA certificate file (option "ssl_ca_cert")
  * cmdline: can't specify both --memcached-server and http_cache_size
  * init: default to one worker

 -- Max Kellermann <mk@cm4all.com>  Fri, 07 Dec 2012 09:24:52 -0000

cm4all-beng-proxy (3.0.1) unstable; urgency=low

  * http-cache: reduce memory usage while storing
  * {http,filter}-cache: reduce fork overhead
  * pool: fix crash when first allocation is large

 -- Max Kellermann <mk@cm4all.com>  Wed, 05 Dec 2012 14:05:28 -0000

cm4all-beng-proxy (3.0) unstable; urgency=low

  * {http,filter}-cache: reduce overhead when cache is disabled
  * {http,filter}-cache: exclude allocator table from reported size
  * filter-cache: reduce memory usage while storing
  * {http,filter,translate}-cache: return more free memory to operating system
  * pool: further overhead reduction
  * pool: reduce CPU overhead for large areas
  * rubber: fix assertion failure

 -- Max Kellermann <mk@cm4all.com>  Tue, 30 Oct 2012 16:32:45 -0000

cm4all-beng-proxy (2.2.1) unstable; urgency=low

  * merge release 2.1.13
  * control_local: fix assertion failure

 -- Max Kellermann <mk@cm4all.com>  Tue, 16 Oct 2012 15:46:16 -0000

cm4all-beng-proxy (2.2) unstable; urgency=low

  * cache: optimize lookups
  * pool: reduce overhead
  * pool: optimize the linear area recycler
  * resource-address: reduce memory overhead
  * session: reduce memory usage
  * http-cache, filter-cache: return free memory to operating system
  * control_server: support local and abstract sockets
  * python/control: support abstract sockets
  * bp_control: create implicit control channel for each worker process
  * require automake 1.11

 -- Max Kellermann <mk@cm4all.com>  Tue, 09 Oct 2012 15:11:24 -0000

cm4all-beng-proxy (2.3.7) unstable; urgency=low

  * tcache: fix assertion failure in BASE handler

 -- Max Kellermann <mk@cm4all.com>  Mon, 18 Feb 2013 11:58:01 -0000

cm4all-beng-proxy (2.3.6) unstable; urgency=low

  * listener: increase the backlog to 64
  * shm: reserve swap space, avoids theoretical crash

 -- Max Kellermann <mk@cm4all.com>  Sun, 17 Feb 2013 09:29:24 -0000

cm4all-beng-proxy (2.3.5) unstable; urgency=low

  * tcache: reduce CPU pressure when there are many virtual hosts (hot fix)
  * launch the access logger after daemonizing
  * user the configured logger user for the access logger
  * auto-close the access logger
  * debian/rules: compile with -fno-omit-frame-pointer

 -- Max Kellermann <mk@cm4all.com>  Tue, 05 Feb 2013 16:27:46 -0000

cm4all-beng-proxy (2.3.4) unstable; urgency=low

  * log-split: print referer and user agent
  * log-split: cache the last file
  * log-split: allow logging local time stamps
  * log-{split,cat}: escape URI, Referer and User-Agent
  * init: add ACCESS_LOGGER variable

 -- Max Kellermann <mk@cm4all.com>  Tue, 05 Feb 2013 01:31:31 -0000

cm4all-beng-proxy (2.3.3) unstable; urgency=low

  * pool: fix a memory leak in the temporary pool
  * processor: hard limit on length of attributes and parameters

 -- Max Kellermann <mk@cm4all.com>  Thu, 31 Jan 2013 13:16:33 -0000

cm4all-beng-proxy (2.3.2) unstable; urgency=low

  * merge release 2.1.17

 -- Max Kellermann <mk@cm4all.com>  Tue, 29 Jan 2013 00:01:23 -0000

cm4all-beng-proxy (2.3.1) unstable; urgency=low

  * merge release 2.1.16
  * pool: reduce CPU overhead for large areas

 -- Max Kellermann <mk@cm4all.com>  Thu, 06 Dec 2012 16:40:02 -0000

cm4all-beng-proxy (2.3) unstable; urgency=low

  * new stable branch based on v2.1.x, without the work-in-progress
    improvements from v2.2.x
  * cache: optimize lookups
  * pool: reduce overhead
  * pool: optimize the linear area recycler
  * resource-address: reduce memory overhead
  * session: reduce memory usage
  * {http,filter}-cache: reduce overhead when cache is disabled

 -- Max Kellermann <mk@cm4all.com>  Mon, 22 Oct 2012 13:48:20 -0000

cm4all-beng-proxy (2.1.17) unstable; urgency=low

  * merge release 2.0.55

 -- Max Kellermann <mk@cm4all.com>  Mon, 28 Jan 2013 23:59:54 -0000

cm4all-beng-proxy (2.1.16) unstable; urgency=low

  * merge release 2.0.54

 -- Max Kellermann <mk@cm4all.com>  Thu, 06 Dec 2012 16:35:17 -0000

cm4all-beng-proxy (2.1.15) unstable; urgency=low

  * merge release 2.0.53

 -- Max Kellermann <mk@cm4all.com>  Mon, 22 Oct 2012 12:26:57 -0000

cm4all-beng-proxy (2.1.14) unstable; urgency=low

  * merge release 2.0.52

 -- Max Kellermann <mk@cm4all.com>  Fri, 19 Oct 2012 12:10:09 -0000

cm4all-beng-proxy (2.1.13) unstable; urgency=low

  * merge release 2.0.51

 -- Max Kellermann <mk@cm4all.com>  Tue, 16 Oct 2012 15:41:58 -0000

cm4all-beng-proxy (2.1.12) unstable; urgency=low

  * merge release 2.0.50

 -- Max Kellermann <mk@cm4all.com>  Fri, 05 Oct 2012 12:26:24 -0000

cm4all-beng-proxy (2.1.11) unstable; urgency=low

  * merge release 2.0.49

 -- Max Kellermann <mk@cm4all.com>  Fri, 28 Sep 2012 15:04:36 -0000

cm4all-beng-proxy (2.1.10) unstable; urgency=low

  * merge release 2.0.48

 -- Max Kellermann <mk@cm4all.com>  Mon, 24 Sep 2012 15:43:46 -0000

cm4all-beng-proxy (2.1.9) unstable; urgency=low

  * merge release 2.0.47
  * lb: eliminate the duplicate "Date" response header (#1169)

 -- Max Kellermann <mk@cm4all.com>  Fri, 21 Sep 2012 15:56:06 -0000

cm4all-beng-proxy (2.1.8) unstable; urgency=low

  * control: publish statistics over the control protocol

 -- Max Kellermann <mk@cm4all.com>  Fri, 07 Sep 2012 12:47:34 -0000

cm4all-beng-proxy (2.1.7) unstable; urgency=low

  * resource-address: support expanding PIPE addresses
  * translation: support EXPAND_PATH for PROXY
  * reduced connect timeouts for translation server, FastCGI and beng-lb
  * uri-relative: support relative URI with just a query string
  * uri-relative: support relative URIs starting with a double slash
  * lb: improve error messages, include listener/pool name
  * lb: validate the selected sticky modde
  * lb: add sticky mode "source_ip"

 -- Max Kellermann <mk@cm4all.com>  Fri, 31 Aug 2012 14:03:41 -0000

cm4all-beng-proxy (2.1.6) unstable; urgency=low

  * merge release 2.0.46

 -- Max Kellermann <mk@cm4all.com>  Fri, 24 Aug 2012 11:11:20 -0000

cm4all-beng-proxy (2.1.5) unstable; urgency=low

  * lb_expect_monitor: configurable connect timeout

 -- Max Kellermann <mk@cm4all.com>  Mon, 20 Aug 2012 05:40:44 -0000

cm4all-beng-proxy (2.1.4) unstable; urgency=low

  * lb_monitor: configurable timeout

 -- Max Kellermann <mk@cm4all.com>  Fri, 17 Aug 2012 09:16:36 -0000

cm4all-beng-proxy (2.1.3) unstable; urgency=low

  * merge release 2.0.44
  * lb: implement tcp_expect option "expect_graceful"

 -- Max Kellermann <mk@cm4all.com>  Tue, 14 Aug 2012 14:30:57 -0000

cm4all-beng-proxy (2.1.2) unstable; urgency=low

  * support extended HTTP status codes from RFC 6585 and WebDAV

 -- Max Kellermann <mk@cm4all.com>  Thu, 09 Aug 2012 10:10:35 -0000

cm4all-beng-proxy (2.1.1) unstable; urgency=low

  * merge release 2.0.43
  * lb: support TRACE, OPTIONS and WebDAV

 -- Max Kellermann <mk@cm4all.com>  Fri, 03 Aug 2012 11:48:46 -0000

cm4all-beng-proxy (2.1) unstable; urgency=low

  * lb: add sticky mode "jvm_route" (Tomcat)

 -- Max Kellermann <mk@cm4all.com>  Mon, 30 Jul 2012 15:53:43 -0000

cm4all-beng-proxy (2.0.55) unstable; urgency=low

  * istream-tee: fix crash due to erroneous read
  * fix random crashes in the optimized build

 -- Max Kellermann <mk@cm4all.com>  Mon, 28 Jan 2013 23:52:26 -0000

cm4all-beng-proxy (2.0.54) unstable; urgency=low

  * http-cache: fix revalidation of memcached entries

 -- Max Kellermann <mk@cm4all.com>  Thu, 06 Dec 2012 16:31:23 -0000

cm4all-beng-proxy (2.0.53) unstable; urgency=low

  * filter-cache: fix assertion failure on serving empty response
  * http-cache: limit maximum age to 5 minutes if "Vary" includes cookies
  * lb: FADE_NODE lasts for 3 hours

 -- Max Kellermann <mk@cm4all.com>  Mon, 22 Oct 2012 12:21:18 -0000

cm4all-beng-proxy (2.0.52) unstable; urgency=low

  * {http,filter}-cache: include headers in cache size calculation
  * {http,filter}-cache: reduce headers memory usage
  * http-cache: limit maximum age to 1 week
    - 1 hour when "Vary" is used
    - 30 minutes when "Vary" includes "X-WidgetId" or "X-WidgetHref"
    - 5 minutes when "Vary" includes "X-CM4all-BENG-User"
  * cache: reduce number of system calls during lookup

 -- Max Kellermann <mk@cm4all.com>  Fri, 19 Oct 2012 12:07:10 -0000

cm4all-beng-proxy (2.0.51) unstable; urgency=low

  * merge release 1.4.33
  * processor: fix assertion failure with embedded CSS
  * lb: move control channel handler to worker process

 -- Max Kellermann <mk@cm4all.com>  Tue, 16 Oct 2012 15:39:32 -0000

cm4all-beng-proxy (2.0.50) unstable; urgency=low

  * pool: reduce memory overhead of debug data
  * fcgi-client: fix assertion failure due to redundant read event
  * lb: fix crash after pipe-to-socket splice I/O error

 -- Max Kellermann <mk@cm4all.com>  Fri, 05 Oct 2012 12:23:15 -0000

cm4all-beng-proxy (2.0.49) unstable; urgency=low

  * merge release 1.4.32

 -- Max Kellermann <mk@cm4all.com>  Fri, 28 Sep 2012 15:01:26 -0000

cm4all-beng-proxy (2.0.48) unstable; urgency=low

  * lb: fix duplicate monitor requests with --watchdog
  * child: verbose logging of child process events
  * log shutdown signal

 -- Max Kellermann <mk@cm4all.com>  Mon, 24 Sep 2012 15:36:03 -0000

cm4all-beng-proxy (2.0.47) unstable; urgency=low

  * merge release 1.4.31
  * cache: disable excessive debugging checks

 -- Max Kellermann <mk@cm4all.com>  Fri, 21 Sep 2012 15:24:30 -0000

cm4all-beng-proxy (2.0.46) unstable; urgency=low

  * merge release 1.4.30
  * lb: add option --config-file

 -- Max Kellermann <mk@cm4all.com>  Fri, 24 Aug 2012 10:52:29 -0000

cm4all-beng-proxy (2.0.45) unstable; urgency=low

  * merge release 1.4.29

 -- Max Kellermann <mk@cm4all.com>  Tue, 21 Aug 2012 15:49:49 -0000

cm4all-beng-proxy (2.0.44) unstable; urgency=low

  * lb: allow sticky with only one node
  * lb: add option "--check"
  * lb: run all monitors right after startup
  * lb: disable expiry of monitor results
  * lb: improved fallback for "sticky cookie"
  * lb: use Bulldog for "sticky cookie"
  * balancer, lb: persistent "fade" flag
  * balancer, lb: use the Bulldog "graceful" flag
  * control: add packet CONTROL_DUMP_POOLS

 -- Max Kellermann <mk@cm4all.com>  Tue, 14 Aug 2012 13:13:01 -0000

cm4all-beng-proxy (2.0.43) unstable; urgency=low

  * merge release 1.4.28
  * istream-replace: fix assertion failure with embedded CSS

 -- Max Kellermann <mk@cm4all.com>  Thu, 02 Aug 2012 11:14:27 -0000

cm4all-beng-proxy (2.0.42) unstable; urgency=low

  * js: new higher-level API

 -- Max Kellermann <mk@cm4all.com>  Wed, 01 Aug 2012 11:32:28 -0000

cm4all-beng-proxy (2.0.41) unstable; urgency=low

  * session: fix bogus assertion failure when loading expired session

 -- Max Kellermann <mk@cm4all.com>  Fri, 27 Jul 2012 12:47:49 -0000

cm4all-beng-proxy (2.0.40) unstable; urgency=low

  * merge release 1.4.27

 -- Max Kellermann <mk@cm4all.com>  Tue, 24 Jul 2012 16:29:13 -0000

cm4all-beng-proxy (2.0.39) unstable; urgency=low

  * merge release 1.4.26

 -- Max Kellermann <mk@cm4all.com>  Tue, 17 Jul 2012 17:00:20 -0000

cm4all-beng-proxy (2.0.38) unstable; urgency=low

  * merge release 1.4.25
  * strset: fix GROUP_CONTAINER false negatives

 -- Max Kellermann <mk@cm4all.com>  Tue, 17 Jul 2012 16:03:49 -0000

cm4all-beng-proxy (2.0.37) unstable; urgency=low

  * merge release 1.4.24

 -- Max Kellermann <mk@cm4all.com>  Mon, 16 Jul 2012 10:36:57 -0000

cm4all-beng-proxy (2.0.36) unstable; urgency=low

  * proxy-handler: re-add the URI suffix for "transparent" requests

 -- Max Kellermann <mk@cm4all.com>  Wed, 11 Jul 2012 14:12:11 -0000

cm4all-beng-proxy (2.0.35) unstable; urgency=low

  * translate: allow WIDGET_GROUP without PROCESS

 -- Max Kellermann <mk@cm4all.com>  Thu, 05 Jul 2012 13:03:21 -0000

cm4all-beng-proxy (2.0.34) unstable; urgency=low

  * session_save: skip shutdown code if saving is not configured
  * http-server: fix assertion on I/O error during POST
  * header-forward: new group FORWARD to forward the "Host" header

 -- Max Kellermann <mk@cm4all.com>  Tue, 03 Jul 2012 16:46:39 -0000

cm4all-beng-proxy (2.0.33) unstable; urgency=low

  * processor: option SELF_CONTAINER allows widget to only embed itself
  * processor: allow embedding approved widget groups
  * processor: optionally invoke CSS processor for style attributes
  * response, lb_http: put "Discard" cookie attribute to the end (Android bug)

 -- Max Kellermann <mk@cm4all.com>  Mon, 02 Jul 2012 17:52:32 -0000

cm4all-beng-proxy (2.0.32) unstable; urgency=low

  * socket_wrapper: fix two assertion failures
  * pheaders: emit Cache-Control:no-store to work around IE quirk

 -- Max Kellermann <mk@cm4all.com>  Tue, 26 Jun 2012 09:41:51 -0000

cm4all-beng-proxy (2.0.31) unstable; urgency=low

  * lb: publish the SSL peer issuer subject
  * widget-registry: copy the direct_addressing attribute

 -- Max Kellermann <mk@cm4all.com>  Wed, 06 Jun 2012 13:36:04 -0000

cm4all-beng-proxy (2.0.30) unstable; urgency=low

  * init: add --group variable to .default file
  * doc: update view security documentation
  * processor: apply underscore prefix to <A NAME="...">
  * session: restore sessions from a file

 -- Max Kellermann <mk@cm4all.com>  Fri, 01 Jun 2012 11:06:50 -0000

cm4all-beng-proxy (2.0.29) unstable; urgency=low

  * widget: optional direct URI addressing scheme
  * processor: eliminate additional underscore from class prefix
  * ssl_filter: support TLS client certificates

 -- Max Kellermann <mk@cm4all.com>  Tue, 29 May 2012 13:29:06 -0000

cm4all-beng-proxy (2.0.28) unstable; urgency=low

  * merge release 1.4.22

 -- Max Kellermann <mk@cm4all.com>  Wed, 16 May 2012 10:24:31 -0000

cm4all-beng-proxy (2.0.27) unstable; urgency=low

  * uri-address: fix assertion failures with UNIX domain sockets
  * uri-address: fix redirects with matching absolute URI

 -- Max Kellermann <mk@cm4all.com>  Wed, 09 May 2012 16:16:06 -0000

cm4all-beng-proxy (2.0.26) unstable; urgency=low

  * processor: rewrite URIs in META/refresh

 -- Max Kellermann <mk@cm4all.com>  Thu, 03 May 2012 14:43:03 -0000

cm4all-beng-proxy (2.0.25) unstable; urgency=low

  * merge release 1.4.21
  * processor: fix double free bug on failed widget lookup
  * session: don't access the session manager after worker crash
  * proxy-widget: fix assertion failure with empty view name

 -- Max Kellermann <mk@cm4all.com>  Thu, 26 Apr 2012 14:22:10 -0000

cm4all-beng-proxy (2.0.24) unstable; urgency=low

  * processor: optionally invoke CSS processor for <style>

 -- Max Kellermann <mk@cm4all.com>  Fri, 20 Apr 2012 12:10:42 -0000

cm4all-beng-proxy (2.0.23) unstable; urgency=low

  * widget-resolver: check for translation server failure
  * widget-resolver: don't sync with session when view is invalid
  * rewrite-uri: check for invalid view name
  * {css_,}processor: eliminate second underscore from class prefix
  * doc: document the algorithm for replacing two leading underscores

 -- Max Kellermann <mk@cm4all.com>  Thu, 29 Mar 2012 15:37:52 -0000

cm4all-beng-proxy (2.0.22) unstable; urgency=low

  * merge release 1.4.20
  * proxy-widget: forbid client to select view with address
  * proxy-widget: allow any view selection when widget is not a container
  * widget-http: allow any view selection for unprocessable response
  * widget-http: inherit the view from the template
  * widget-request: sync with session only if processor is enabled
  * widget-http: postpone saving to session after receiving response headers
  * processor: add entities &c:id; &c:type; &c:class;

 -- Max Kellermann <mk@cm4all.com>  Mon, 26 Mar 2012 14:05:05 -0000

cm4all-beng-proxy (2.0.21) unstable; urgency=low

  * css_processor: use mode "partial" for @import
  * rewrite-uri: use mode "partial" on invalid input

 -- Max Kellermann <mk@cm4all.com>  Tue, 20 Mar 2012 18:11:28 -0000

cm4all-beng-proxy (2.0.20) unstable; urgency=low

  * {css_,}processor: default mode is "partial"
  * processor: handle underscore prefixes in the "for" attribute

 -- Max Kellermann <mk@cm4all.com>  Tue, 20 Mar 2012 16:48:51 -0000

cm4all-beng-proxy (2.0.19) unstable; urgency=low

  * merge release 1.4.19

 -- Max Kellermann <mk@cm4all.com>  Tue, 20 Mar 2012 08:41:03 -0000

cm4all-beng-proxy (2.0.18) unstable; urgency=low

  * merge release 1.4.18

 -- Max Kellermann <mk@cm4all.com>  Thu, 15 Mar 2012 15:53:12 -0000

cm4all-beng-proxy (2.0.17) unstable; urgency=low

  * merge release 1.4.17
  * css_parser: check for url() following another token
  * css_processor: rewrite @import URIs
  * {text_,}processor: new entity &c:local;

 -- Max Kellermann <mk@cm4all.com>  Fri, 09 Mar 2012 16:50:19 -0000

cm4all-beng-proxy (2.0.16) unstable; urgency=low

  * response: generate Vary response header from translation response
  * widget-resolver: fix NULL dereference after failure
  * translation: User-Agent classification

 -- Max Kellermann <mk@cm4all.com>  Tue, 06 Mar 2012 11:54:10 -0000

cm4all-beng-proxy (2.0.15) unstable; urgency=low

  * merge release 1.4.16
  * uri-address: fix NULL dereference on certain malformed URIs

 -- Max Kellermann <mk@cm4all.com>  Fri, 02 Mar 2012 16:28:54 -0000

cm4all-beng-proxy (2.0.14) unstable; urgency=low

  * address-resolver: add missing initialization
  * rewrite-uri: fix NULL pointer dereference with "local URI"
  * rewrite-uri: allow mode=proxy (optional temporary kludge)
  * widget-http: auto-disable processor (optional temporary kludge)

 -- Max Kellermann <mk@cm4all.com>  Thu, 01 Mar 2012 18:36:38 -0000

cm4all-beng-proxy (2.0.13) unstable; urgency=low

  * merge release 1.4.15
  * translation: make CGI auto-base optional
  * handler: fix up translation client errors

 -- Max Kellermann <mk@cm4all.com>  Thu, 23 Feb 2012 17:31:03 -0000

cm4all-beng-proxy (2.0.12) unstable; urgency=low

  * merge release 1.4.13

 -- Max Kellermann <mk@cm4all.com>  Thu, 16 Feb 2012 14:41:45 -0000

cm4all-beng-proxy (2.0.11) unstable; urgency=low

  * merge release 1.4.11
  * processor: skip rewriting absolute URIs

 -- Max Kellermann <mk@cm4all.com>  Thu, 09 Feb 2012 09:43:06 -0000

cm4all-beng-proxy (2.0.10) unstable; urgency=low

  * resource-address: initialise type, fixes assertion failure

 -- Max Kellermann <mk@cm4all.com>  Tue, 07 Feb 2012 16:57:06 -0000

cm4all-beng-proxy (2.0.9) unstable; urgency=low

  * [css]processor: expand underscore only XML id / CSS class
  * widget-http: filter processor response headers
  * processor: forward Wildfire headers in the debug build

 -- Max Kellermann <mk@cm4all.com>  Tue, 07 Feb 2012 12:32:33 -0000

cm4all-beng-proxy (2.0.8) unstable; urgency=low

  * rewrite-uri: prefix "@/" refers to widget's "local URI"

 -- Max Kellermann <mk@cm4all.com>  Fri, 03 Feb 2012 13:50:16 -0000

cm4all-beng-proxy (2.0.7) unstable; urgency=low

  * merge release 1.4.10
  * stock: clear idle objects periodically

 -- Max Kellermann <mk@cm4all.com>  Thu, 02 Feb 2012 14:10:24 -0000

cm4all-beng-proxy (2.0.6) unstable; urgency=low

  * merge release 1.4.9

 -- Max Kellermann <mk@cm4all.com>  Tue, 31 Jan 2012 15:10:18 -0000

cm4all-beng-proxy (2.0.5) unstable; urgency=low

  * merge release 1.4.8
  * translate-client: verify the PROXY and AJP payloads
  * translation: support inserting regex matches into CGI/file path
  * translation: support customizing the cookie's "Domain" attribute
  * request: new option "dynamic_session_cookie" adds suffix to cookie
    name
  * uri-address: verify the path component

 -- Max Kellermann <mk@cm4all.com>  Wed, 25 Jan 2012 17:05:09 -0000

cm4all-beng-proxy (2.0.4) unstable; urgency=low

  * merge release 1.4.6
  * access-log: don't log the remote port
  * translation: support inserting regex matches into CGI's PATH_INFO
  * tcache: generate BASE automatically for CGI

 -- Max Kellermann <mk@cm4all.com>  Tue, 10 Jan 2012 15:18:37 -0000

cm4all-beng-proxy (2.0.3) unstable; urgency=low

  * merge release 1.4.4
  * http-server: log remote host address

 -- Max Kellermann <mk@cm4all.com>  Tue, 27 Dec 2011 07:41:15 -0000

cm4all-beng-proxy (2.0.2) unstable; urgency=low

  * merge release 1.4.2
  * widget-http: improved HTTP error messages
  * processor: forbid widget request after URI compress failure

 -- Max Kellermann <mk@cm4all.com>  Wed, 07 Dec 2011 16:51:58 -0000

cm4all-beng-proxy (2.0.1) unstable; urgency=low

  * merge release 1.4.1

 -- Max Kellermann <mk@cm4all.com>  Fri, 18 Nov 2011 13:57:27 -0000

cm4all-beng-proxy (2.0) unstable; urgency=low

  * rewrite-uri: reapply 'drop the deprecated mode "proxy"'
  * proxy-widget: reapply 'client can choose only views that have an address'

 -- Max Kellermann <mk@cm4all.com>  Thu, 17 Nov 2011 08:22:39 +0100

cm4all-beng-proxy (1.4.33) unstable; urgency=low

  * istream-file: reduce memory usage for small files
  * file-handler: fix xattr usage on ranged file request (possible
    assertion failure)

 -- Max Kellermann <mk@cm4all.com>  Tue, 16 Oct 2012 15:28:57 -0000

cm4all-beng-proxy (1.4.32) unstable; urgency=low

  * cgi: fix spontaneous shutdown due to misrouted SIGTERM signal

 -- Max Kellermann <mk@cm4all.com>  Fri, 28 Sep 2012 14:39:13 -0000

cm4all-beng-proxy (1.4.31) unstable; urgency=low

  * shm: fix check for shared memory allocation failure
  * child: handle lost SIGCHLD events
  * child: ignore stale child processes

 -- Max Kellermann <mk@cm4all.com>  Fri, 21 Sep 2012 15:21:20 -0000

cm4all-beng-proxy (1.4.30) unstable; urgency=low

  * http-server: parse all tokens in the "Connection" request header

 -- Max Kellermann <mk@cm4all.com>  Fri, 24 Aug 2012 10:50:28 -0000

cm4all-beng-proxy (1.4.29) unstable; urgency=low

  * proxy-widget: fix memory leak on aborted POST request

 -- Max Kellermann <mk@cm4all.com>  Tue, 21 Aug 2012 15:05:12 -0000

cm4all-beng-proxy (1.4.28) unstable; urgency=low

  * worker: reinitialize signal handlers after fork failure
  * lb: work around libevent bug that freezes during shutdown

 -- Max Kellermann <mk@cm4all.com>  Thu, 02 Aug 2012 13:53:18 -0000

cm4all-beng-proxy (1.4.27) unstable; urgency=low

  * lb: fix hanging SSL connection on bulk transfer

 -- Max Kellermann <mk@cm4all.com>  Tue, 24 Jul 2012 14:58:17 -0000

cm4all-beng-proxy (1.4.26) unstable; urgency=low

  * processor: fix regression, missing NULL check

 -- Max Kellermann <mk@cm4all.com>  Tue, 17 Jul 2012 16:55:24 -0000

cm4all-beng-proxy (1.4.25) unstable; urgency=low

  * processor: don't rewrite the fragment part of the URI

 -- Max Kellermann <mk@cm4all.com>  Tue, 17 Jul 2012 15:50:06 -0000

cm4all-beng-proxy (1.4.24) unstable; urgency=low

  * lb: fix splicing with SSL

 -- Max Kellermann <mk@cm4all.com>  Mon, 16 Jul 2012 10:32:17 -0000

cm4all-beng-proxy (1.4.23) unstable; urgency=low

  * widget-http: fix double free bug when POST is aborted

 -- Max Kellermann <mk@cm4all.com>  Tue, 03 Jul 2012 16:42:28 -0000

cm4all-beng-proxy (1.4.22) unstable; urgency=low

  * merge release 1.2.27
  * widget: backport memory leak fix from 2.0
  * widget-http: fix memory leak on abort

 -- Max Kellermann <mk@cm4all.com>  Wed, 16 May 2012 10:00:23 -0000

cm4all-beng-proxy (1.4.21) unstable; urgency=low

  * merge release 1.2.26

 -- Max Kellermann <mk@cm4all.com>  Thu, 26 Apr 2012 14:17:56 -0000

cm4all-beng-proxy (1.4.20) unstable; urgency=low

  * merge release 1.2.25

 -- Max Kellermann <mk@cm4all.com>  Mon, 26 Mar 2012 14:03:14 -0000

cm4all-beng-proxy (1.4.19) unstable; urgency=low

  * merge release 1.2.24

 -- Max Kellermann <mk@cm4all.com>  Tue, 20 Mar 2012 08:36:19 -0000

cm4all-beng-proxy (1.4.18) unstable; urgency=low

  * merge release 1.2.23

 -- Max Kellermann <mk@cm4all.com>  Thu, 15 Mar 2012 15:50:20 -0000

cm4all-beng-proxy (1.4.17) unstable; urgency=low

  * merge release 1.2.22

 -- Max Kellermann <mk@cm4all.com>  Thu, 08 Mar 2012 18:36:00 -0000

cm4all-beng-proxy (1.4.16) unstable; urgency=low

  * merge release 1.2.21

 -- Max Kellermann <mk@cm4all.com>  Fri, 02 Mar 2012 16:03:51 -0000

cm4all-beng-proxy (1.4.15) unstable; urgency=low

  * merge release 1.2.20

 -- Max Kellermann <mk@cm4all.com>  Thu, 23 Feb 2012 17:12:30 -0000

cm4all-beng-proxy (1.4.14) unstable; urgency=low

  * merge release 1.2.19

 -- Max Kellermann <mk@cm4all.com>  Thu, 23 Feb 2012 15:35:04 -0000

cm4all-beng-proxy (1.4.13) unstable; urgency=low

  * merge release 1.2.18

 -- Max Kellermann <mk@cm4all.com>  Thu, 16 Feb 2012 13:53:49 -0000

cm4all-beng-proxy (1.4.12) unstable; urgency=low

  * merge release 1.2.17

 -- Max Kellermann <mk@cm4all.com>  Wed, 15 Feb 2012 09:27:50 -0000

cm4all-beng-proxy (1.4.11) unstable; urgency=low

  * merge release 1.2.16

 -- Max Kellermann <mk@cm4all.com>  Thu, 09 Feb 2012 09:33:30 -0000

cm4all-beng-proxy (1.4.10) unstable; urgency=low

  * merge release 1.2.15

 -- Max Kellermann <mk@cm4all.com>  Thu, 02 Feb 2012 13:43:11 -0000

cm4all-beng-proxy (1.4.9) unstable; urgency=low

  * merge release 1.2.14

 -- Max Kellermann <mk@cm4all.com>  Tue, 31 Jan 2012 15:06:57 -0000

cm4all-beng-proxy (1.4.8) unstable; urgency=low

  * merge release 1.2.13

 -- Max Kellermann <mk@cm4all.com>  Wed, 25 Jan 2012 12:16:53 -0000

cm4all-beng-proxy (1.4.7) unstable; urgency=low

  * merge release 1.2.12

 -- Max Kellermann <mk@cm4all.com>  Tue, 17 Jan 2012 08:37:01 -0000

cm4all-beng-proxy (1.4.6) unstable; urgency=low

  * merge release 1.2.11

 -- Max Kellermann <mk@cm4all.com>  Wed, 04 Jan 2012 15:41:43 -0000

cm4all-beng-proxy (1.4.5) unstable; urgency=low

  * merge release 1.2.10

 -- Max Kellermann <mk@cm4all.com>  Wed, 28 Dec 2011 17:07:13 -0000

cm4all-beng-proxy (1.4.4) unstable; urgency=low

  * merge release 1.2.9

 -- Max Kellermann <mk@cm4all.com>  Thu, 22 Dec 2011 11:28:39 -0000

cm4all-beng-proxy (1.4.3) unstable; urgency=low

  * merge release 1.2.8

 -- Max Kellermann <mk@cm4all.com>  Wed, 14 Dec 2011 11:20:04 -0000

cm4all-beng-proxy (1.4.2) unstable; urgency=low

  * text-processor: allow processing "application/javascript",
    "application/json"
  * uri-relative: allow backtracking to the widget base with "../"
  * merge release 1.2.7

 -- Max Kellermann <mk@cm4all.com>  Tue, 06 Dec 2011 12:39:24 -0000

cm4all-beng-proxy (1.4.1) unstable; urgency=low

  * merge release 1.2.6

 -- Max Kellermann <mk@cm4all.com>  Fri, 18 Nov 2011 13:53:56 -0000

cm4all-beng-proxy (1.4) unstable; urgency=low

  * proxy-widget: revert 'client can choose only views that have an address'
  * rewrite-uri: revert 'drop the deprecated mode "proxy"'

 -- Max Kellermann <mk@cm4all.com>  Thu, 17 Nov 2011 08:10:42 +0100

cm4all-beng-proxy (1.3.2) unstable; urgency=low

  * tcache: add regex matching, translation packets REGEX, INVERSE_REGEX
  * widget: don't start the prefix with an underscore
  * translation: add new packet PROCESS_TEXT, to expand entity references
  * translation: add new packet WIDGET_INFO, enables additional request headers
  * doc: document the algorithm for replacing three leading underscores

 -- Max Kellermann <mk@cm4all.com>  Wed, 16 Nov 2011 17:00:16 +0100

cm4all-beng-proxy (1.3.1) unstable; urgency=low

  * merge release 1.2.5

 -- Max Kellermann <mk@cm4all.com>  Tue, 08 Nov 2011 19:51:18 +0100

cm4all-beng-proxy (1.3) unstable; urgency=low

  * rewrite-uri: drop the deprecated mode "proxy"
  * proxy-widget: client can choose only views that have an address

 -- Max Kellermann <mk@cm4all.com>  Mon, 31 Oct 2011 17:41:14 +0100

cm4all-beng-proxy (1.2.27) unstable; urgency=low

  * merge release 1.1.40

 -- Max Kellermann <mk@cm4all.com>  Wed, 16 May 2012 09:51:50 -0000

cm4all-beng-proxy (1.2.26) unstable; urgency=low

  * merge release 1.1.39

 -- Max Kellermann <mk@cm4all.com>  Thu, 26 Apr 2012 14:16:40 -0000

cm4all-beng-proxy (1.2.25) unstable; urgency=low

  * merge release 1.1.38

 -- Max Kellermann <mk@cm4all.com>  Mon, 26 Mar 2012 14:01:44 -0000

cm4all-beng-proxy (1.2.24) unstable; urgency=low

  * merge release 1.1.37

 -- Max Kellermann <mk@cm4all.com>  Tue, 20 Mar 2012 08:33:31 -0000

cm4all-beng-proxy (1.2.23) unstable; urgency=low

  * merge release 1.1.36

 -- Max Kellermann <mk@cm4all.com>  Thu, 15 Mar 2012 15:37:10 -0000

cm4all-beng-proxy (1.2.22) unstable; urgency=low

  * merge release 1.1.35

 -- Max Kellermann <mk@cm4all.com>  Thu, 08 Mar 2012 18:29:39 -0000

cm4all-beng-proxy (1.2.21) unstable; urgency=low

  * merge release 1.1.34

 -- Max Kellermann <mk@cm4all.com>  Fri, 02 Mar 2012 16:02:00 -0000

cm4all-beng-proxy (1.2.20) unstable; urgency=low

  * merge release 1.1.33

 -- Max Kellermann <mk@cm4all.com>  Thu, 23 Feb 2012 17:11:15 -0000

cm4all-beng-proxy (1.2.19) unstable; urgency=low

  * merge release 1.1.32

 -- Max Kellermann <mk@cm4all.com>  Thu, 23 Feb 2012 15:18:36 -0000

cm4all-beng-proxy (1.2.18) unstable; urgency=low

  * merge release 1.1.31

 -- Max Kellermann <mk@cm4all.com>  Thu, 16 Feb 2012 13:52:42 -0000

cm4all-beng-proxy (1.2.17) unstable; urgency=low

  * merge release 1.1.30

 -- Max Kellermann <mk@cm4all.com>  Wed, 15 Feb 2012 09:26:45 -0000

cm4all-beng-proxy (1.2.16) unstable; urgency=low

  * merge release 1.1.29

 -- Max Kellermann <mk@cm4all.com>  Thu, 09 Feb 2012 09:31:50 -0000

cm4all-beng-proxy (1.2.15) unstable; urgency=low

  * merge release 1.1.28

 -- Max Kellermann <mk@cm4all.com>  Thu, 02 Feb 2012 13:41:45 -0000

cm4all-beng-proxy (1.2.14) unstable; urgency=low

  * merge release 1.1.27

 -- Max Kellermann <mk@cm4all.com>  Tue, 31 Jan 2012 15:04:32 -0000

cm4all-beng-proxy (1.2.13) unstable; urgency=low

  * merge release 1.1.26

 -- Max Kellermann <mk@cm4all.com>  Wed, 25 Jan 2012 12:15:19 -0000

cm4all-beng-proxy (1.2.12) unstable; urgency=low

  * merge release 1.1.25

 -- Max Kellermann <mk@cm4all.com>  Tue, 17 Jan 2012 08:31:44 -0000

cm4all-beng-proxy (1.2.11) unstable; urgency=low

  * merge release 1.1.24

 -- Max Kellermann <mk@cm4all.com>  Wed, 04 Jan 2012 15:38:27 -0000

cm4all-beng-proxy (1.2.10) unstable; urgency=low

  * merge release 1.1.23

 -- Max Kellermann <mk@cm4all.com>  Wed, 28 Dec 2011 17:01:43 -0000

cm4all-beng-proxy (1.2.9) unstable; urgency=low

  * merge release 1.1.22

 -- Max Kellermann <mk@cm4all.com>  Thu, 22 Dec 2011 10:28:29 -0000

cm4all-beng-proxy (1.2.8) unstable; urgency=low

  * merge release 1.1.21

 -- Max Kellermann <mk@cm4all.com>  Wed, 14 Dec 2011 11:12:32 -0000

cm4all-beng-proxy (1.2.7) unstable; urgency=low

  * merge release 1.1.20

 -- Max Kellermann <mk@cm4all.com>  Tue, 06 Dec 2011 11:43:10 -0000

cm4all-beng-proxy (1.2.6) unstable; urgency=low

  * merge release 1.1.19

 -- Max Kellermann <mk@cm4all.com>  Fri, 18 Nov 2011 13:47:43 -0000

cm4all-beng-proxy (1.2.5) unstable; urgency=low

  * merge release 1.1.18
  * file-handler: handle If-Modified-Since followed by filter

 -- Max Kellermann <mk@cm4all.com>  Tue, 08 Nov 2011 19:43:58 +0100

cm4all-beng-proxy (1.2.4) unstable; urgency=low

  * merge release 1.1.17

 -- Max Kellermann <mk@cm4all.com>  Wed, 02 Nov 2011 16:58:28 +0100

cm4all-beng-proxy (1.2.3) unstable; urgency=low

  * merge release 1.1.16

 -- Max Kellermann <mk@cm4all.com>  Fri, 21 Oct 2011 15:16:13 +0200

cm4all-beng-proxy (1.2.2) unstable; urgency=low

  * merge release 1.1.15
  * widget-view: an empty name refers to the default view
  * processor: new entity &c:view;

 -- Max Kellermann <mk@cm4all.com>  Wed, 19 Oct 2011 11:43:20 +0200

cm4all-beng-proxy (1.2.1) unstable; urgency=low

  * merge release 1.1.13

 -- Max Kellermann <mk@cm4all.com>  Wed, 05 Oct 2011 17:16:04 +0200

cm4all-beng-proxy (1.2) unstable; urgency=low

  * delegate-client: improved error reporting
  * response-error: resolve errno codes
  * python/control/client: bind the unix domain socket
  * python/control/client: implement timeout
  * lb_control: allow querying node status over control socket

 -- Max Kellermann <mk@cm4all.com>  Tue, 27 Sep 2011 12:00:44 +0200

cm4all-beng-proxy (1.1.40) unstable; urgency=low

  * merge release 1.0.34

 -- Max Kellermann <mk@cm4all.com>  Wed, 16 May 2012 09:50:37 -0000

cm4all-beng-proxy (1.1.39) unstable; urgency=low

  * merge release 1.0.33

 -- Max Kellermann <mk@cm4all.com>  Thu, 26 Apr 2012 14:12:30 -0000

cm4all-beng-proxy (1.1.38) unstable; urgency=low

  * merge release 1.0.32

 -- Max Kellermann <mk@cm4all.com>  Mon, 26 Mar 2012 14:00:38 -0000

cm4all-beng-proxy (1.1.37) unstable; urgency=low

  * merge release 1.0.31

 -- Max Kellermann <mk@cm4all.com>  Tue, 20 Mar 2012 08:31:08 -0000

cm4all-beng-proxy (1.1.36) unstable; urgency=low

  * merge release 1.0.30

 -- Max Kellermann <mk@cm4all.com>  Thu, 15 Mar 2012 15:36:15 -0000

cm4all-beng-proxy (1.1.35) unstable; urgency=low

  * merge release 1.0.29
  * css_processor: delete "-c-mode" and "-c-view" from output

 -- Max Kellermann <mk@cm4all.com>  Thu, 08 Mar 2012 18:16:03 -0000

cm4all-beng-proxy (1.1.34) unstable; urgency=low

  * merge release 1.0.28

 -- Max Kellermann <mk@cm4all.com>  Fri, 02 Mar 2012 15:26:44 -0000

cm4all-beng-proxy (1.1.33) unstable; urgency=low

  * merge release 1.0.27

 -- Max Kellermann <mk@cm4all.com>  Thu, 23 Feb 2012 17:09:57 -0000

cm4all-beng-proxy (1.1.32) unstable; urgency=low

  * merge release 1.0.26

 -- Max Kellermann <mk@cm4all.com>  Thu, 23 Feb 2012 15:14:56 -0000

cm4all-beng-proxy (1.1.31) unstable; urgency=low

  * merge release 1.0.25

 -- Max Kellermann <mk@cm4all.com>  Thu, 16 Feb 2012 13:49:26 -0000

cm4all-beng-proxy (1.1.30) unstable; urgency=low

  * merge release 1.0.24

 -- Max Kellermann <mk@cm4all.com>  Wed, 15 Feb 2012 09:25:38 -0000

cm4all-beng-proxy (1.1.29) unstable; urgency=low

  * merge release 1.0.23

 -- Max Kellermann <mk@cm4all.com>  Thu, 09 Feb 2012 09:30:18 -0000

cm4all-beng-proxy (1.1.28) unstable; urgency=low

  * merge release 1.0.22

 -- Max Kellermann <mk@cm4all.com>  Thu, 02 Feb 2012 13:39:21 -0000

cm4all-beng-proxy (1.1.27) unstable; urgency=low

  * merge release 1.0.21

 -- Max Kellermann <mk@cm4all.com>  Tue, 31 Jan 2012 14:59:06 -0000

cm4all-beng-proxy (1.1.26) unstable; urgency=low

  * merge release 1.0.20

 -- Max Kellermann <mk@cm4all.com>  Wed, 25 Jan 2012 12:13:43 -0000

cm4all-beng-proxy (1.1.25) unstable; urgency=low

  * merge release 1.0.19

 -- Max Kellermann <mk@cm4all.com>  Tue, 17 Jan 2012 08:29:34 -0000

cm4all-beng-proxy (1.1.24) unstable; urgency=low

  * merge release 1.0.18

 -- Max Kellermann <mk@cm4all.com>  Wed, 04 Jan 2012 15:27:35 -0000

cm4all-beng-proxy (1.1.23) unstable; urgency=low

  * header-forward: remove port number from X-Forwarded-For

 -- Max Kellermann <mk@cm4all.com>  Wed, 28 Dec 2011 16:51:41 -0000

cm4all-beng-proxy (1.1.22) unstable; urgency=low

  * merge release 1.0.17
  * istream-socket: fix potential assertion failure

 -- Max Kellermann <mk@cm4all.com>  Wed, 21 Dec 2011 16:44:46 -0000

cm4all-beng-proxy (1.1.21) unstable; urgency=low

  * merge release 1.0.16

 -- Max Kellermann <mk@cm4all.com>  Wed, 14 Dec 2011 11:07:58 -0000

cm4all-beng-proxy (1.1.20) unstable; urgency=low

  * merge release 1.0.15
  * processor: don't rewrite "mailto:" hyperlinks

 -- Max Kellermann <mk@cm4all.com>  Mon, 05 Dec 2011 18:37:10 -0000

cm4all-beng-proxy (1.1.19) unstable; urgency=low

  * {css_,}processor: quote widget classes for prefixing XML IDs, CSS classes

 -- Max Kellermann <mk@cm4all.com>  Fri, 18 Nov 2011 13:17:02 -0000

cm4all-beng-proxy (1.1.18) unstable; urgency=low

  * merge release 1.0.13
  * lb_http: eliminate the duplicate "Date" response header

 -- Max Kellermann <mk@cm4all.com>  Tue, 08 Nov 2011 19:33:07 +0100

cm4all-beng-proxy (1.1.17) unstable; urgency=low

  * merge release 1.0.13

 -- Max Kellermann <mk@cm4all.com>  Wed, 02 Nov 2011 16:52:21 +0100

cm4all-beng-proxy (1.1.16) unstable; urgency=low

  * merge release 1.0.12

 -- Max Kellermann <mk@cm4all.com>  Fri, 21 Oct 2011 15:09:55 +0200

cm4all-beng-proxy (1.1.15) unstable; urgency=low

  * merge release 1.0.11

 -- Max Kellermann <mk@cm4all.com>  Wed, 19 Oct 2011 09:36:38 +0200

cm4all-beng-proxy (1.1.14) unstable; urgency=low

  * merge release 1.0.10

 -- Max Kellermann <mk@cm4all.com>  Fri, 07 Oct 2011 15:15:00 +0200

cm4all-beng-proxy (1.1.13) unstable; urgency=low

  * merge release 1.0.9

 -- Max Kellermann <mk@cm4all.com>  Thu, 29 Sep 2011 16:47:56 +0200

cm4all-beng-proxy (1.1.12) unstable; urgency=low

  * merge release 1.0.8

 -- Max Kellermann <mk@cm4all.com>  Thu, 22 Sep 2011 17:13:41 +0200

cm4all-beng-proxy (1.1.11) unstable; urgency=low

  * merge release 1.0.7
  * widget-http: response header X-CM4all-View selects a view
  * processor, css_processor: support prefixing XML ids
  * processor: property "c:view" selects a view

 -- Max Kellermann <mk@cm4all.com>  Fri, 16 Sep 2011 12:25:24 +0200

cm4all-beng-proxy (1.1.10) unstable; urgency=low

  * merge release 1.0.6
  * http-request: don't clear failure state on successful TCP connection
  * istream-socket: fix assertion failure after receive error
  * ssl_filter: check for end-of-file on plain socket
  * ssl_filter: fix buffer assertion failures

 -- Max Kellermann <mk@cm4all.com>  Tue, 13 Sep 2011 18:50:18 +0200

cm4all-beng-proxy (1.1.9) unstable; urgency=low

  * http-request: improve keep-alive cancellation detection
  * http-request: mark server "failed" after HTTP client error
  * lb: implement the control protocol
    - can disable and re-enable workers
  * lb: don't allow sticky pool with only one member
  * lb: verify that a new sticky host is alive
  * lb: mark server "failed" after HTTP client error

 -- Max Kellermann <mk@cm4all.com>  Fri, 09 Sep 2011 13:03:55 +0200

cm4all-beng-proxy (1.1.8) unstable; urgency=low

  * merge release 1.0.5
  * {css_,}processor: one more underscore for the prefix
  * processor: remove rewrite-uri processing instructions from output
  * translate: unknown packet is a fatal error
  * processor: add option to set widget/focus by default
  * rewrite-uri: a leading tilde refers to the widget base; translation
    packet ANCHOR_ABSOLUTE enables it by default

 -- Max Kellermann <mk@cm4all.com>  Mon, 05 Sep 2011 17:56:31 +0200

cm4all-beng-proxy (1.1.7) unstable; urgency=low

  * css_processor: implement property "-c-mode"
  * css_processor: translate underscore prefix in class names
  * processor: translate underscore prefix in CSS class names

 -- Max Kellermann <mk@cm4all.com>  Mon, 29 Aug 2011 17:47:48 +0200

cm4all-beng-proxy (1.1.6) unstable; urgency=low

  * merge release 1.0.3
  * implement CSS processor

 -- Max Kellermann <mk@cm4all.com>  Mon, 22 Aug 2011 17:13:56 +0200

cm4all-beng-proxy (1.1.5) unstable; urgency=low

  * lb: optionally generate Via and X-Forwarded-For

 -- Max Kellermann <mk@cm4all.com>  Wed, 17 Aug 2011 12:45:14 +0200

cm4all-beng-proxy (1.1.4) unstable; urgency=low

  * pipe-stock: fix assertion failure after optimization bug
  * istream-pipe: reuse drained pipes immediately
  * sink-socket: reinstate write event during bulk transfers

 -- Max Kellermann <mk@cm4all.com>  Thu, 11 Aug 2011 14:41:37 +0200

cm4all-beng-proxy (1.1.3) unstable; urgency=low

  * widget: quote invalid XMLID/JS characters for &c:prefix;
  * lb: add protocol "tcp"

 -- Max Kellermann <mk@cm4all.com>  Wed, 10 Aug 2011 18:53:12 +0200

cm4all-beng-proxy (1.1.2) unstable; urgency=low

  * merge release 1.0.2
  * http-server: report detailed errors
  * widget-http: implement header dumps
  * cgi, fastcgi: enable cookie jar with custom cookie "host"

 -- Max Kellermann <mk@cm4all.com>  Thu, 04 Aug 2011 17:27:51 +0200

cm4all-beng-proxy (1.1.1) unstable; urgency=low

  * merge release 1.0.1
  * lb: don't ignore unimplemented configuration keywords
  * lb: configurable monitor check interval
  * session: configurable idle timeout

 -- Max Kellermann <mk@cm4all.com>  Tue, 26 Jul 2011 11:27:20 +0200

cm4all-beng-proxy (1.1) unstable; urgency=low

  * http-client: send "Expect: 100-continue" only for big request body
  * lb: implement monitors (ping, connect, tcp_expect)

 -- Max Kellermann <mk@cm4all.com>  Wed, 20 Jul 2011 15:04:22 +0200
  
cm4all-beng-proxy (1.0.34) unstable; urgency=low

  * resource-loader: don't strip last segment from IPv6 address

 -- Max Kellermann <mk@cm4all.com>  Wed, 16 May 2012 09:47:43 -0000

cm4all-beng-proxy (1.0.33) unstable; urgency=low

  * widget-resolver: fix assertion failure on recursive abort

 -- Max Kellermann <mk@cm4all.com>  Thu, 26 Apr 2012 14:04:01 -0000

cm4all-beng-proxy (1.0.32) unstable; urgency=low

  * http-cache: add missing initialization on memcached miss

 -- Max Kellermann <mk@cm4all.com>  Mon, 26 Mar 2012 13:35:01 -0000

cm4all-beng-proxy (1.0.31) unstable; urgency=low

  * proxy-widget: close the request body when the view doesn't exist

 -- Max Kellermann <mk@cm4all.com>  Tue, 20 Mar 2012 08:28:00 -0000

cm4all-beng-proxy (1.0.30) unstable; urgency=low

  * widget-view: initialize the header forward settings
  * translate-client: new view inherits header forward settings from
    default view
  * handler: clear transformation after translation error
  * http-cache: release the memcached response on abort
  * fcgi-request: close the request body on stock failure

 -- Max Kellermann <mk@cm4all.com>  Thu, 15 Mar 2012 15:34:18 -0000

cm4all-beng-proxy (1.0.29) unstable; urgency=low

  * processor: unescape custom header values
  * widget-resolver: fix NULL dereference after failure

 -- Max Kellermann <mk@cm4all.com>  Thu, 08 Mar 2012 18:10:14 -0000

cm4all-beng-proxy (1.0.28) unstable; urgency=low

  * widget-resolver: serve responses in the right order
  * widget-request: fix session related assertion failure
  * translate: initialize all GError variables

 -- Max Kellermann <mk@cm4all.com>  Fri, 02 Mar 2012 15:20:54 -0000

cm4all-beng-proxy (1.0.27) unstable; urgency=low

  * resource-address: fix regression when CGI URI is not set

 -- Max Kellermann <mk@cm4all.com>  Thu, 23 Feb 2012 17:08:16 -0000

cm4all-beng-proxy (1.0.26) unstable; urgency=low

  * resource-address: apply BASE to the CGI request URI

 -- Max Kellermann <mk@cm4all.com>  Thu, 23 Feb 2012 15:11:42 -0000

cm4all-beng-proxy (1.0.25) unstable; urgency=low

  * cgi-client: clear the input pointer on close

 -- Max Kellermann <mk@cm4all.com>  Thu, 16 Feb 2012 13:46:13 -0000

cm4all-beng-proxy (1.0.24) unstable; urgency=low

  * debian/rules: optimize parallel build
  * cgi: break loop when headers are finished

 -- Max Kellermann <mk@cm4all.com>  Wed, 15 Feb 2012 09:23:22 -0000

cm4all-beng-proxy (1.0.23) unstable; urgency=low

  * cgi: detect large response headers
  * cgi: continue parsing response headers after buffer boundary
  * cgi: bigger response header buffer
  * fcgi-client: detect large response headers

 -- Max Kellermann <mk@cm4all.com>  Thu, 09 Feb 2012 09:27:50 -0000

cm4all-beng-proxy (1.0.22) unstable; urgency=low

  * debian/rules: don't run libtool
  * lb: thread safety for the SSL filter
  * lb: fix crash during shutdown
  * http-server: fix uninitialised variable

 -- Max Kellermann <mk@cm4all.com>  Thu, 02 Feb 2012 13:03:08 -0000

cm4all-beng-proxy (1.0.21) unstable; urgency=low

  * hstock: fix memory leak
  * notify: fix endless busy loop
  * ssl_filter: fix hang while tearing down connection

 -- Max Kellermann <mk@cm4all.com>  Tue, 31 Jan 2012 15:24:50 -0000

cm4all-beng-proxy (1.0.20) unstable; urgency=low

  * ssl: load the whole certificate chain
  * translate: fix PATH+JAILCGI+SITE check
  * translate: fix HOME check
  * resource-address: include all CGI attributes in cache key

 -- Max Kellermann <mk@cm4all.com>  Wed, 25 Jan 2012 12:10:43 -0000

cm4all-beng-proxy (1.0.19) unstable; urgency=low

  * cookie-client: add a missing out-of-memory check

 -- Max Kellermann <mk@cm4all.com>  Tue, 17 Jan 2012 08:27:38 -0000

cm4all-beng-proxy (1.0.18) unstable; urgency=low

  * resource-address: support zero-length path_info prefix (for BASE)
  * hashmap: optimize insertions
  * http-server: limit the number of request headers
  * proxy-widget: discard the unused request body on error

 -- Max Kellermann <mk@cm4all.com>  Wed, 04 Jan 2012 14:55:59 -0000

cm4all-beng-proxy (1.0.17) unstable; urgency=low

  * istream-chunked: avoid recursive buffer write, fixes crash

 -- Max Kellermann <mk@cm4all.com>  Wed, 21 Dec 2011 16:37:44 -0000

cm4all-beng-proxy (1.0.16) unstable; urgency=low

  * http-server: disable timeout while waiting for CGI
  * cgi: fix segmentation fault
  * processor: discard child's request body on abort
  * proxy-widget: discard the unused request body on error

 -- Max Kellermann <mk@cm4all.com>  Wed, 14 Dec 2011 11:53:31 +0100

cm4all-beng-proxy (1.0.15) unstable; urgency=low

  * http-client: fix assertion failure on bogus "100 Continue"
  * handler: don't close the request body twice
  * session: add a missing out-of-memory check
  * fcgi-client: check for EV_READ event
  * fcgi-serialize: fix serializing parameter without value

 -- Max Kellermann <mk@cm4all.com>  Mon, 05 Dec 2011 17:47:20 -0000

cm4all-beng-proxy (1.0.14) unstable; urgency=low

  * http-server: don't generate chunked HEAD response
  * http-server: don't override Content-Length for HEAD response
  * lb_http, proxy-widget, response: forward Content-Length after HEAD

 -- Max Kellermann <mk@cm4all.com>  Tue, 08 Nov 2011 18:19:42 +0100

cm4all-beng-proxy (1.0.13) unstable; urgency=low

  * processor: initialize URI rewrite options for <?cm4all-rewrite-uri?>

 -- Max Kellermann <mk@cm4all.com>  Wed, 02 Nov 2011 16:47:48 +0100

cm4all-beng-proxy (1.0.12) unstable; urgency=low

  * http-server, proxy-widget: add missing newline to log message
  * fcgi_client: fix assertion failure on response body error
  * http-cache-choice: fix crash due to wrong filter callback

 -- Max Kellermann <mk@cm4all.com>  Fri, 21 Oct 2011 15:02:42 +0200

cm4all-beng-proxy (1.0.11) unstable; urgency=low

  * lb_config: fix binding to wildcard address
  * rewrite-uri: clarify warning message when widget has no id

 -- Max Kellermann <mk@cm4all.com>  Wed, 19 Oct 2011 09:26:48 +0200

cm4all-beng-proxy (1.0.10) unstable; urgency=low

  * debian/control: beng-lb doesn't need "daemon" anymore
  * http-string: allow space in unquoted cookie values (RFC ignorant)

 -- Max Kellermann <mk@cm4all.com>  Fri, 07 Oct 2011 15:06:32 +0200

cm4all-beng-proxy (1.0.9) unstable; urgency=low

  * tcp-balancer: store a copy of the socket address
  * lb: default log directory is /var/log/cm4all/beng-lb
  * lb: use new built-in watchdog instead of /usr/bin/daemon

 -- Max Kellermann <mk@cm4all.com>  Thu, 29 Sep 2011 16:19:34 +0200

cm4all-beng-proxy (1.0.8) unstable; urgency=low

  * resource-address: copy the delegate JailCGI parameters (crash bug fix)
  * response: use the same URI for storing and dropping widget sessions

 -- Max Kellermann <mk@cm4all.com>  Thu, 22 Sep 2011 13:39:08 +0200

cm4all-beng-proxy (1.0.7) unstable; urgency=low

  * inline-widget: discard request body when class lookup fails

 -- Max Kellermann <mk@cm4all.com>  Fri, 16 Sep 2011 12:16:04 +0200

cm4all-beng-proxy (1.0.6) unstable; urgency=low

  * processor: support short "SCRIPT" tag
  * widget-uri: use the template's view specification

 -- Max Kellermann <mk@cm4all.com>  Tue, 13 Sep 2011 18:14:24 +0200

cm4all-beng-proxy (1.0.5) unstable; urgency=low

  * resource-loader: delete comma when extracting from X-Forwarded-For

 -- Max Kellermann <mk@cm4all.com>  Mon, 05 Sep 2011 17:43:22 +0200

cm4all-beng-proxy (1.0.4) unstable; urgency=low

  * istream-replace: update the buffer reader after new data was added

 -- Max Kellermann <mk@cm4all.com>  Mon, 05 Sep 2011 15:43:17 +0200

cm4all-beng-proxy (1.0.3) unstable; urgency=low

  * merge release 0.9.35
  * control-handler: fix uninitialized variable

 -- Max Kellermann <mk@cm4all.com>  Thu, 18 Aug 2011 15:15:52 +0200

cm4all-beng-proxy (1.0.2) unstable; urgency=low

  * merge release 0.9.34
  * handler: always log translate client errors
  * tcp-balancer: fix memory leak in error handler
  * http-string: allow more characters in cookie values (RFC ignorant)

 -- Max Kellermann <mk@cm4all.com>  Mon, 01 Aug 2011 16:30:05 +0200

cm4all-beng-proxy (1.0.1) unstable; urgency=low

  * session: increase idle timeout to 20 minutes

 -- Max Kellermann <mk@cm4all.com>  Tue, 26 Jul 2011 11:23:36 +0200

cm4all-beng-proxy (1.0) unstable; urgency=low

  * merge release 0.9.33
  * header-forward: eliminate the duplicate "Date" response header
  * proxy-handler: don't pass internal URI arguments to CGI

 -- Max Kellermann <mk@cm4all.com>  Mon, 18 Jul 2011 17:07:42 +0200

cm4all-beng-proxy (0.10.14) unstable; urgency=low

  * merge release 0.9.32

 -- Max Kellermann <mk@cm4all.com>  Tue, 12 Jul 2011 19:02:23 +0200

cm4all-beng-proxy (0.10.13) unstable; urgency=low

  * growing-buffer: reset the position when skipping buffers

 -- Max Kellermann <mk@cm4all.com>  Wed, 06 Jul 2011 10:07:50 +0200

cm4all-beng-proxy (0.10.12) unstable; urgency=low

  * merge release 0.9.31
  * rewrite-uri: log widget base mismatch
  * istream-replace: fix assertion failure with splitted buffer

 -- Max Kellermann <mk@cm4all.com>  Tue, 05 Jul 2011 22:05:44 +0200

cm4all-beng-proxy (0.10.11) unstable; urgency=low

  * merge release 0.9.30
  * lb: add SSL/TLS support

 -- Max Kellermann <mk@cm4all.com>  Mon, 04 Jul 2011 17:14:21 +0200

cm4all-beng-proxy (0.10.10) unstable; urgency=low

  * merge release 0.9.29

 -- Max Kellermann <mk@cm4all.com>  Tue, 28 Jun 2011 17:56:43 +0200

cm4all-beng-proxy (0.10.9) unstable; urgency=low

  * merge release 0.9.28

 -- Max Kellermann <mk@cm4all.com>  Mon, 27 Jun 2011 13:38:03 +0200

cm4all-beng-proxy (0.10.8) unstable; urgency=low

  * lb_http: don't access the connection object after it was closed
  * restart the load balancer automatically

 -- Max Kellermann <mk@cm4all.com>  Wed, 22 Jun 2011 12:38:39 +0200

cm4all-beng-proxy (0.10.7) unstable; urgency=low

  * config: make the session cookie name configurable
  * uri-relative: allow relative base URIs (for CGI)
  * widget-uri: combine existing CGI PATH_INFO and given widget location
  * python/translation/widget: support "path_info" specification

 -- Max Kellermann <mk@cm4all.com>  Mon, 20 Jun 2011 14:54:38 +0200

cm4all-beng-proxy (0.10.6) unstable; urgency=low

  * merge release 0.9.26

 -- Max Kellermann <mk@cm4all.com>  Wed, 15 Jun 2011 09:19:28 +0200

cm4all-beng-proxy (0.10.5) unstable; urgency=low

  * merge release 0.9.26

 -- Max Kellermann <mk@cm4all.com>  Fri, 10 Jun 2011 10:09:09 +0200

cm4all-beng-proxy (0.10.4) unstable; urgency=low

  * doc: add beng-lb documentation
  * lb: implement "fallback" option
  * merge release 0.9.25

 -- Max Kellermann <mk@cm4all.com>  Wed, 08 Jun 2011 14:13:43 +0200

cm4all-beng-proxy (0.10.3) unstable; urgency=low

  * python/translation.widget: support keyword "sticky"
  * lb: implement sticky modes "failover", "cookie"

 -- Max Kellermann <mk@cm4all.com>  Mon, 06 Jun 2011 15:51:36 +0200

cm4all-beng-proxy (0.10.2) unstable; urgency=low

  * debian: fix beng-lb pid file name
  * lb_http: implement sticky sessions
  * merge release 0.9.24

 -- Max Kellermann <mk@cm4all.com>  Tue, 31 May 2011 14:32:03 +0200

cm4all-beng-proxy (0.10.1) unstable; urgency=low

  * lb_http: close request body on error
  * lb_listener: print error message when binding fails
  * merge release 0.9.23

 -- Max Kellermann <mk@cm4all.com>  Fri, 27 May 2011 13:13:55 +0200

cm4all-beng-proxy (0.10) unstable; urgency=low

  * failure: fix inverted logic bug in expiry check
  * tcp-balancer: implement session stickiness
  * lb: new stand-alone load balancer

 -- Max Kellermann <mk@cm4all.com>  Thu, 26 May 2011 14:32:02 +0200

cm4all-beng-proxy (0.9.35) unstable; urgency=low

  * resource-loader: pass the last X-Forwarded-For element to AJP

 -- Max Kellermann <mk@cm4all.com>  Thu, 18 Aug 2011 15:05:02 +0200

cm4all-beng-proxy (0.9.34) unstable; urgency=low

  * request: fix double request body close in errdoc handler
  * handler: close request body on early abort

 -- Max Kellermann <mk@cm4all.com>  Mon, 01 Aug 2011 16:21:43 +0200

cm4all-beng-proxy (0.9.33) unstable; urgency=low

  * {http,ajp}-request, errdoc: check before closing the request body on
    error

 -- Max Kellermann <mk@cm4all.com>  Mon, 18 Jul 2011 16:30:29 +0200

cm4all-beng-proxy (0.9.32) unstable; urgency=low

  * processor: dispose request body when focused widget was not found
  * http-string: allow the slash in cookie values (RFC ignorant)

 -- Max Kellermann <mk@cm4all.com>  Tue, 12 Jul 2011 18:16:01 +0200

cm4all-beng-proxy (0.9.31) unstable; urgency=low

  * growing-buffer: fix assertion failure with empty first buffer

 -- Max Kellermann <mk@cm4all.com>  Tue, 05 Jul 2011 21:58:24 +0200

cm4all-beng-proxy (0.9.30) unstable; urgency=low

  * growing-buffer: fix assertion failure in reader when buffer is empty

 -- Max Kellermann <mk@cm4all.com>  Mon, 04 Jul 2011 16:59:28 +0200

cm4all-beng-proxy (0.9.29) unstable; urgency=low

  * http-string: allow the equality sign in cookie values (RFC ignorant)

 -- Max Kellermann <mk@cm4all.com>  Tue, 28 Jun 2011 17:50:23 +0200

cm4all-beng-proxy (0.9.28) unstable; urgency=low

  * http-string: allow round brackets in cookie values (RFC ignorant)

 -- Max Kellermann <mk@cm4all.com>  Mon, 27 Jun 2011 13:23:58 +0200

cm4all-beng-proxy (0.9.27) unstable; urgency=low

  * handler: don't delete existing session in TRANSPARENT mode

 -- Max Kellermann <mk@cm4all.com>  Wed, 15 Jun 2011 09:08:48 +0200

cm4all-beng-proxy (0.9.26) unstable; urgency=low

  * worker: read "crash" value before destroying shared memory
  * session: fix crash while discarding session

 -- Max Kellermann <mk@cm4all.com>  Fri, 10 Jun 2011 09:54:56 +0200

cm4all-beng-proxy (0.9.25) unstable; urgency=low

  * response: discard the request body before passing to errdoc
  * worker: don't restart all workers after "safe" worker crash
  * cgi: check for end-of-file after splice

 -- Max Kellermann <mk@cm4all.com>  Wed, 08 Jun 2011 15:02:35 +0200

cm4all-beng-proxy (0.9.24) unstable; urgency=low

  * fcgi-client: really discard packets on request id mismatch
  * memcached-client: don't schedule read event when buffer is full
  * session: support beng-lb sticky sessions

 -- Max Kellermann <mk@cm4all.com>  Tue, 31 May 2011 14:23:41 +0200

cm4all-beng-proxy (0.9.23) unstable; urgency=low

  * tcp-balancer: retry connecting to cluster if a node fails

 -- Max Kellermann <mk@cm4all.com>  Fri, 27 May 2011 13:01:31 +0200

cm4all-beng-proxy (0.9.22) unstable; urgency=low

  * failure: fix inverted logic bug in expiry check
  * uri-extract: support AJP URLs, fixes AJP cookies
  * ajp-client: don't schedule read event when buffer is full

 -- Max Kellermann <mk@cm4all.com>  Thu, 26 May 2011 08:32:32 +0200

cm4all-beng-proxy (0.9.21) unstable; urgency=low

  * balancer: re-enable load balancing (regression fix)
  * merge release 0.8.38

 -- Max Kellermann <mk@cm4all.com>  Fri, 20 May 2011 11:03:31 +0200

cm4all-beng-proxy (0.9.20) unstable; urgency=low

  * http-cache: fix assertion failure caused by wrong destructor
  * merge release 0.8.37

 -- Max Kellermann <mk@cm4all.com>  Mon, 16 May 2011 14:03:09 +0200

cm4all-beng-proxy (0.9.19) unstable; urgency=low

  * http-request: don't retry requests with a request body

 -- Max Kellermann <mk@cm4all.com>  Thu, 12 May 2011 11:35:55 +0200

cm4all-beng-proxy (0.9.18) unstable; urgency=low

  * http-body: fix assertion failure on EOF chunk after socket was closed
  * widget-http: fix crash in widget lookup error handler
  * merge release 0.8.36

 -- Max Kellermann <mk@cm4all.com>  Tue, 10 May 2011 18:56:33 +0200

cm4all-beng-proxy (0.9.17) unstable; urgency=low

  * growing-buffer: fix assertion failure after large initial write
  * http-request: retry after connection failure
  * test/t-cgi: fix bashisms in test scripts

 -- Max Kellermann <mk@cm4all.com>  Wed, 04 May 2011 18:54:57 +0200

cm4all-beng-proxy (0.9.16) unstable; urgency=low

  * resource-address: append "transparent" args to CGI path_info
  * tcache: fix crash on FastCGI with BASE

 -- Max Kellermann <mk@cm4all.com>  Mon, 02 May 2011 16:07:21 +0200

cm4all-beng-proxy (0.9.15) unstable; urgency=low

  * configure.ac: check if valgrind/memcheck.h is installed
  * configure.ac: check if libattr is available
  * access-log: log Referer and User-Agent
  * access-log: log the request duration
  * proxy-handler: allow forwarding URI arguments
  * merge release 0.8.35

 -- Max Kellermann <mk@cm4all.com>  Wed, 27 Apr 2011 18:54:17 +0200

cm4all-beng-proxy (0.9.14) unstable; urgency=low

  * processor: don't clear widget pointer at opening tag
  * debian: move ulimit call from init script to *.default
  * merge release 0.8.33

 -- Max Kellermann <mk@cm4all.com>  Wed, 13 Apr 2011 17:03:29 +0200

cm4all-beng-proxy (0.9.13) unstable; urgency=low

  * proxy-widget: apply the widget's response header forward settings
  * response: add option to dump the widget tree
  * widget-class: move header forward settings to view
  * merge release 0.8.30

 -- Max Kellermann <mk@cm4all.com>  Mon, 04 Apr 2011 16:31:26 +0200

cm4all-beng-proxy (0.9.12) unstable; urgency=low

  * widget: internal API refactorization
  * was-control: fix argument order in "abort" call
  * was-client: duplicate the GError object when it is used twice
  * {file,delegate}-handler: add Expires/ETag headers to 304 response
  * cgi: allow setting environment variables

 -- Max Kellermann <mk@cm4all.com>  Thu, 24 Mar 2011 15:12:54 +0100

cm4all-beng-proxy (0.9.11) unstable; urgency=low

  * processor: major API refactorization
  * merge release 0.8.29

 -- Max Kellermann <mk@cm4all.com>  Mon, 21 Mar 2011 19:43:28 +0100

cm4all-beng-proxy (0.9.10) unstable; urgency=low

  * merge release 0.8.27

 -- Max Kellermann <mk@cm4all.com>  Fri, 18 Mar 2011 14:11:16 +0100

cm4all-beng-proxy (0.9.9) unstable; urgency=low

  * merge release 0.8.25

 -- Max Kellermann <mk@cm4all.com>  Mon, 14 Mar 2011 16:05:51 +0100

cm4all-beng-proxy (0.9.8) unstable; urgency=low

  * translate: support UNIX domain sockets in ADDRESS_STRING
  * resource-address: support connections to existing FastCGI servers

 -- Max Kellermann <mk@cm4all.com>  Fri, 11 Mar 2011 19:24:33 +0100

cm4all-beng-proxy (0.9.7) unstable; urgency=low

  * merge release 0.8.24

 -- Max Kellermann <mk@cm4all.com>  Fri, 04 Mar 2011 13:07:36 +0100

cm4all-beng-proxy (0.9.6) unstable; urgency=low

  * merge release 0.8.23

 -- Max Kellermann <mk@cm4all.com>  Mon, 28 Feb 2011 11:47:45 +0100

cm4all-beng-proxy (0.9.5) unstable; urgency=low

  * translate: allow SITE without CGI

 -- Max Kellermann <mk@cm4all.com>  Mon, 31 Jan 2011 06:35:24 +0100

cm4all-beng-proxy (0.9.4) unstable; urgency=low

  * widget-class: allow distinct addresses for each view

 -- Max Kellermann <mk@cm4all.com>  Thu, 27 Jan 2011 17:51:21 +0100

cm4all-beng-proxy (0.9.3) unstable; urgency=low

  * istream-catch: log errors
  * proxy-handler: pass the original request URI to (Fast)CGI
  * proxy-handler: pass the original document root to (Fast)CGI
  * fcgi-stock: pass site id to child process
  * translation: new packet "HOME" for JailCGI
  * resource-loader: get remote host from "X-Forwarded-For"
  * cgi, fcgi-client: pass client IP address to application

 -- Max Kellermann <mk@cm4all.com>  Fri, 21 Jan 2011 18:13:38 +0100

cm4all-beng-proxy (0.9.2) unstable; urgency=low

  * merge release 0.8.21
  * http-response: better context for error messages
  * istream: method close() does not invoke handler->abort()
  * istream: better context for error messages
  * ajp-client: destruct properly when request stream fails
  * {delegate,fcgi,was}-stock: use the JailCGI 1.4 wrapper

 -- Max Kellermann <mk@cm4all.com>  Mon, 17 Jan 2011 12:08:04 +0100

cm4all-beng-proxy (0.9.1) unstable; urgency=low

  * http-server: count the number of raw bytes sent and received
  * control-handler: support TCACHE_INVALIDATE with SITE
  * new programs "log-forward", "log-exec" for network logging
  * new program "log-split" for creating per-site log files
  * new program "log-traffic" for creating per-site traffic logs
  * move logging servers to new package cm4all-beng-proxy-logging
  * python/control.client: add parameter "broadcast"

 -- Max Kellermann <mk@cm4all.com>  Thu, 02 Dec 2010 12:07:16 +0100

cm4all-beng-proxy (0.9) unstable; urgency=low

  * merge release 0.8.19
  * was-client: explicitly send 32 bit METHOD payload
  * was-client: explicitly parse STATUS as 32 bit integer
  * was-client: clear control channel object on destruction
  * was-client: reuse child process if state is clean on EOF
  * was-client: abort properly after receiving illegal packet
  * was-client: allow "request STOP" before response completed
  * was-client: postpone the response handler invocation
  * was-control: send packets in bulk
  * python: support WAS widgets
  * http-server: enable "cork" mode only for beginning of response
  * http-cache: don't access freed memory in pool_unref_denotify()
  * http: use libcm4all-http
  * new datagram based binary protocol for access logging
  * main: default WAS stock limit is 16

 -- Max Kellermann <mk@cm4all.com>  Thu, 18 Nov 2010 19:56:17 +0100

cm4all-beng-proxy (0.8.38) unstable; urgency=low

  * failure: update time stamp on existing item
  * errdoc: free the original response body on abort

 -- Max Kellermann <mk@cm4all.com>  Fri, 20 May 2011 10:17:14 +0200

cm4all-beng-proxy (0.8.37) unstable; urgency=low

  * widget-resolver: don't reuse failed resolver
  * http-request: fix NULL pointer dereference on invalid URI
  * config: disable the TCP stock limit by default

 -- Max Kellermann <mk@cm4all.com>  Mon, 16 May 2011 13:41:32 +0200

cm4all-beng-proxy (0.8.36) unstable; urgency=low

  * http-server: check if client closes connection while processing
  * http-client: release the socket before invoking the callback
  * fcgi-client: fix assertion failure on full input buffer
  * memcached-client: re-enable socket event after direct copy
  * istream-file: fix assertion failure on range request
  * test/t-cgi: fix bashisms in test scripts

 -- Max Kellermann <mk@cm4all.com>  Tue, 10 May 2011 18:45:48 +0200

cm4all-beng-proxy (0.8.35) unstable; urgency=low

  * session: fix potential session defragmentation crash
  * ajp-request: use "host:port" as TCP stock key
  * cgi: evaluate the Content-Length response header

 -- Max Kellermann <mk@cm4all.com>  Wed, 27 Apr 2011 13:32:05 +0200

cm4all-beng-proxy (0.8.34) unstable; urgency=low

  * js: replace all '%' with '$'
  * js: check if session_id is null
  * debian: add package cm4all-beng-proxy-tools

 -- Max Kellermann <mk@cm4all.com>  Tue, 19 Apr 2011 18:43:54 +0200

cm4all-beng-proxy (0.8.33) unstable; urgency=low

  * processor: don't quote query string arguments with dollar sign
  * widget-request: safely remove "view" and "path" from argument table
  * debian/control: add "Breaks << 0.8.32" on the JavaScript library

 -- Max Kellermann <mk@cm4all.com>  Tue, 12 Apr 2011 18:21:55 +0200

cm4all-beng-proxy (0.8.32) unstable; urgency=low

  * args: quote arguments with the dollar sign

 -- Max Kellermann <mk@cm4all.com>  Tue, 12 Apr 2011 13:34:42 +0200

cm4all-beng-proxy (0.8.31) unstable; urgency=low

  * proxy-widget: eliminate the duplicate "Server" response header
  * translation: add packet UNTRUSTED_SITE_SUFFIX

 -- Max Kellermann <mk@cm4all.com>  Thu, 07 Apr 2011 16:23:37 +0200

cm4all-beng-proxy (0.8.30) unstable; urgency=low

  * handler: make lower-case realm name from the "Host" header
  * session: copy attribute "realm", fixes segmentation fault

 -- Max Kellermann <mk@cm4all.com>  Tue, 29 Mar 2011 16:47:43 +0200

cm4all-beng-proxy (0.8.29) unstable; urgency=low

  * ajp-client: send query string in an AJP attribute

 -- Max Kellermann <mk@cm4all.com>  Mon, 21 Mar 2011 19:16:16 +0100

cm4all-beng-proxy (0.8.28) unstable; urgency=low

  * resource-loader: use X-Forwarded-For to obtain AJP remote host
  * resource-loader: strip port from AJP remote address
  * resource-loader: don't pass remote host to AJP server
  * resource-loader: parse server port for AJP
  * ajp-client: always send content-length
  * ajp-client: parse the remaining buffer after EAGAIN

 -- Max Kellermann <mk@cm4all.com>  Mon, 21 Mar 2011 11:12:07 +0100

cm4all-beng-proxy (0.8.27) unstable; urgency=low

  * http-request: close the request body on malformed URI
  * ajp-request: AJP translation packet contains ajp://host:port/path

 -- Max Kellermann <mk@cm4all.com>  Fri, 18 Mar 2011 14:04:21 +0100

cm4all-beng-proxy (0.8.26) unstable; urgency=low

  * python/response: fix typo in ajp()
  * session: validate sessions only within one realm

 -- Max Kellermann <mk@cm4all.com>  Fri, 18 Mar 2011 08:59:41 +0100

cm4all-beng-proxy (0.8.25) unstable; urgency=low

  * widget-http: discard request body on unknown view name
  * inline-widget: discard request body on error
  * {http,fcgi,was}-client: allocate response headers from caller pool
  * cmdline: fcgi_stock_limit defaults to 0 (no limit)

 -- Max Kellermann <mk@cm4all.com>  Mon, 14 Mar 2011 15:53:42 +0100

cm4all-beng-proxy (0.8.24) unstable; urgency=low

  * fcgi-client: release the connection even when padding not consumed
    after empty response

 -- Max Kellermann <mk@cm4all.com>  Wed, 02 Mar 2011 17:39:33 +0100

cm4all-beng-proxy (0.8.23) unstable; urgency=low

  * memcached-client: allocate a new memory pool
  * memcached-client: copy caller_pool reference before freeing the client
  * fcgi-client: check headers!=NULL
  * fcgi-client: release the connection even when padding not consumed

 -- Max Kellermann <mk@cm4all.com>  Mon, 28 Feb 2011 10:50:02 +0100

cm4all-beng-proxy (0.8.22) unstable; urgency=low

  * cgi: fill special variables CONTENT_TYPE, CONTENT_LENGTH
  * memcached-client: remove stray pool_unref() call
  * memcached-client: reuse the socket if the remaining value is buffered
  * http-cache-choice: abbreviate memcached keys
  * *-cache: allocate a parent pool for cache items
  * pool: re-enable linear pools
  * frame: free the request body on error
  * http-cache: free cached body which was dismissed

 -- Max Kellermann <mk@cm4all.com>  Mon, 07 Feb 2011 15:34:09 +0100

cm4all-beng-proxy (0.8.21) unstable; urgency=low

  * merge release 0.7.55
  * jail: translate the document root properly
  * header-forward: forward the "Host" header to CGI/FastCGI/AJP
  * http-error: map ENOTDIR to "404 Not Found"
  * http-server: fix assertion failure on write error
  * fcgi-stock: clear all environment variables

 -- Max Kellermann <mk@cm4all.com>  Thu, 06 Jan 2011 16:04:20 +0100

cm4all-beng-proxy (0.8.20) unstable; urgency=low

  * widget-resolver: add pedantic state assertions
  * async: remember a copy of the operation in !NDEBUG
  * python/translation/response: max_age() returns self

 -- Max Kellermann <mk@cm4all.com>  Mon, 06 Dec 2010 23:02:50 +0100

cm4all-beng-proxy (0.8.19) unstable; urgency=low

  * merge release 0.7.54

 -- Max Kellermann <mk@cm4all.com>  Wed, 17 Nov 2010 16:25:10 +0100

cm4all-beng-proxy (0.8.18) unstable; urgency=low

  * was-client: explicitly send 32 bit METHOD payload
  * was-client: explicitly parse STATUS as 32 bit integer
  * istream: check presence of as_fd() in optimized build

 -- Max Kellermann <mk@cm4all.com>  Fri, 05 Nov 2010 11:00:54 +0100

cm4all-beng-proxy (0.8.17) unstable; urgency=low

  * merged release 0.7.53
  * widget: use colon as widget path separator
  * was-client: check for abort during response handler
  * was-client: implement STOP
  * was-client: release memory pools
  * was-launch: enable non-blocking mode on input and output
  * http-server: don't crash on malformed pipelined request
  * main: free the WAS stock and the UDP listener in the SIGTERM handler

 -- Max Kellermann <mk@cm4all.com>  Thu, 28 Oct 2010 19:50:26 +0200

cm4all-beng-proxy (0.8.16) unstable; urgency=low

  * merged release 0.7.52
  * was-client: support for the WAS protocol

 -- Max Kellermann <mk@cm4all.com>  Wed, 13 Oct 2010 16:45:18 +0200

cm4all-beng-proxy (0.8.15) unstable; urgency=low

  * resource-address: don't skip question mark twice

 -- Max Kellermann <mk@cm4all.com>  Tue, 28 Sep 2010 12:20:33 +0200

cm4all-beng-proxy (0.8.14) unstable; urgency=low

  * processor: schedule "xmlns:c" deletion

 -- Max Kellermann <mk@cm4all.com>  Thu, 23 Sep 2010 14:42:31 +0200

cm4all-beng-proxy (0.8.13) unstable; urgency=low

  * processor: delete "xmlns:c" attributes from link elements
  * istream-{head,zero}: implement method available()
  * merged release 0.7.51

 -- Max Kellermann <mk@cm4all.com>  Tue, 17 Aug 2010 09:54:33 +0200

cm4all-beng-proxy (0.8.12) unstable; urgency=low

  * http-cache-memcached: copy resource address
  * debian/control: add missing ${shlibs:Depends}
  * merged release 0.7.50

 -- Max Kellermann <mk@cm4all.com>  Thu, 12 Aug 2010 20:17:52 +0200

cm4all-beng-proxy (0.8.11) unstable; urgency=low

  * delegate-client: fix SCM_RIGHTS check
  * use Linux 2.6 CLOEXEC/NONBLOCK flags
  * tcache: INVALIDATE removes all variants (error documents etc.)
  * control: new UDP based protocol, allows invalidating caches
  * hashmap: fix assertion failure in hashmap_remove_match()
  * merged release 0.7.49

 -- Max Kellermann <mk@cm4all.com>  Tue, 10 Aug 2010 15:48:10 +0200

cm4all-beng-proxy (0.8.10) unstable; urgency=low

  * tcache: copy response.previous

 -- Max Kellermann <mk@cm4all.com>  Mon, 02 Aug 2010 18:03:43 +0200

cm4all-beng-proxy (0.8.9) unstable; urgency=low

  * (f?)cgi-handler: forward query string only if focused
  * ajp-handler: merge into proxy-handler
  * proxy-handler: forward query string if focused
  * cgi, fastcgi-handler: enable the resource cache
  * translation: add packets CHECK and PREVIOUS for authentication
  * python: add Response.max_age()

 -- Max Kellermann <mk@cm4all.com>  Fri, 30 Jul 2010 11:39:22 +0200

cm4all-beng-proxy (0.8.8) unstable; urgency=low

  * prototypes/translate.py: added new ticket-fastcgi programs
  * http-cache: implement FastCGI caching
  * merged release 0.7.47

 -- Max Kellermann <mk@cm4all.com>  Wed, 21 Jul 2010 13:00:43 +0200

cm4all-beng-proxy (0.8.7) unstable; urgency=low

  * istream-delayed: update the "direct" bit mask
  * http-client: send "Expect: 100-continue"
  * response, widget-http: apply istream_pipe to filter input
  * proxy-handler: apply istream_pipe to request body
  * istream-ajp-body: send larger request body packets
  * ajp-client: support splice()
  * merged release 0.7.46

 -- Max Kellermann <mk@cm4all.com>  Fri, 25 Jun 2010 18:52:04 +0200

cm4all-beng-proxy (0.8.6) unstable; urgency=low

  * translation: added support for custom error documents
  * response: convert HEAD to GET if filter follows
  * processor: short-circuit on HEAD request
  * python: depend on python-twisted-core

 -- Max Kellermann <mk@cm4all.com>  Wed, 16 Jun 2010 16:37:42 +0200

cm4all-beng-proxy (0.8.5) unstable; urgency=low

  * istream-tee: allow second output to block
  * widget-http: don't transform error documents
  * response, widget-http: disable filters after widget frame request
  * translation: added packet FILTER_4XX to filter client errors
  * merged release 0.7.45

 -- Max Kellermann <mk@cm4all.com>  Thu, 10 Jun 2010 16:13:14 +0200

cm4all-beng-proxy (0.8.4) unstable; urgency=low

  * python: added missing "Response" import
  * python: resume parsing after deferred call
  * http-client: implement istream method as_fd()
  * merged release 0.7.44

 -- Max Kellermann <mk@cm4all.com>  Mon, 07 Jun 2010 17:01:16 +0200

cm4all-beng-proxy (0.8.3) unstable; urgency=low

  * file-handler: implement If-Range (RFC 2616 14.27)
  * merged release 0.7.42

 -- Max Kellermann <mk@cm4all.com>  Tue, 01 Jun 2010 16:17:13 +0200

cm4all-beng-proxy (0.8.2) unstable; urgency=low

  * cookie-client: verify the cookie path
  * python: use Twisted's logging library
  * python: added a widget registry class
  * merged release 0.7.41

 -- Max Kellermann <mk@cm4all.com>  Wed, 26 May 2010 13:08:16 +0200

cm4all-beng-proxy (0.8.1) unstable; urgency=low

  * http-cache-memcached: delete entity records on POST

 -- Max Kellermann <mk@cm4all.com>  Tue, 18 May 2010 12:21:55 +0200

cm4all-beng-proxy (0.8) unstable; urgency=low

  * istream: added method as_fd() to convert istream to file descriptor
  * fork: support passing stdin istream fd to child process
  * http-cache: discard only matching entries on POST
  * istream-html-escape: escape single and double quote
  * rewrite-uri: escape the result with XML entities

 -- Max Kellermann <mk@cm4all.com>  Thu, 13 May 2010 12:34:46 +0200

cm4all-beng-proxy (0.7.55) unstable; urgency=low

  * pool: reparent pools in optimized build
  * istream-deflate: add missing pool reference while reading
  * istream-deflate: fix several error handlers

 -- Max Kellermann <mk@cm4all.com>  Thu, 06 Jan 2011 12:59:39 +0100

cm4all-beng-proxy (0.7.54) unstable; urgency=low

  * http-server: fix crash on deferred chunked request body
  * parser: fix crash on malformed SCRIPT element

 -- Max Kellermann <mk@cm4all.com>  Wed, 17 Nov 2010 16:13:09 +0100

cm4all-beng-proxy (0.7.53) unstable; urgency=low

  * http-server: don't crash on malformed pipelined request
  * sink-header: fix assertion failure on empty trailer

 -- Max Kellermann <mk@cm4all.com>  Thu, 28 Oct 2010 18:39:01 +0200

cm4all-beng-proxy (0.7.52) unstable; urgency=low

  * fcgi-client: fix send timeout handler
  * fork: finish the buffer after pipe was drained

 -- Max Kellermann <mk@cm4all.com>  Wed, 13 Oct 2010 16:39:26 +0200

cm4all-beng-proxy (0.7.51) unstable; urgency=low

  * http-client: clear response body pointer before forwarding EOF event
  * processor: fix assertion failure for c:mode in c:widget

 -- Max Kellermann <mk@cm4all.com>  Mon, 16 Aug 2010 17:01:48 +0200

cm4all-beng-proxy (0.7.50) unstable; urgency=low

  * header-forward: don't forward the "Host" header to HTTP servers
  * resource-address: use uri_relative() for CGI
  * uri-relative: don't lose host name in uri_absolute()
  * uri-relative: don't fail on absolute URIs
  * http-cache-heap: don't use uninitialized item size

 -- Max Kellermann <mk@cm4all.com>  Thu, 12 Aug 2010 20:03:49 +0200

cm4all-beng-proxy (0.7.49) unstable; urgency=low

  * hashmap: fix assertion failure in hashmap_remove_value()

 -- Max Kellermann <mk@cm4all.com>  Tue, 10 Aug 2010 15:37:12 +0200

cm4all-beng-proxy (0.7.48) unstable; urgency=low

  * pipe-stock: add assertions on file descriptors

 -- Max Kellermann <mk@cm4all.com>  Mon, 09 Aug 2010 14:56:54 +0200

cm4all-beng-proxy (0.7.47) unstable; urgency=low

  * cmdline: add option "--group"

 -- Max Kellermann <mk@cm4all.com>  Fri, 16 Jul 2010 18:39:53 +0200

cm4all-beng-proxy (0.7.46) unstable; urgency=low

  * handler: initialize all translate_response attributes
  * http-client: consume buffer before header length check
  * istream-pipe: clear "direct" flags in constructor
  * istream-pipe: return gracefully when handler blocks
  * ajp-client: hold pool reference to reset TCP_CORK

 -- Max Kellermann <mk@cm4all.com>  Mon, 21 Jun 2010 17:53:21 +0200

cm4all-beng-proxy (0.7.45) unstable; urgency=low

  * istream-tee: separate "weak" values for the two outputs
  * fcache: don't close output when caching has been canceled
  * tcache: copy the attribute "secure_cookie"

 -- Max Kellermann <mk@cm4all.com>  Thu, 10 Jun 2010 15:21:34 +0200

cm4all-beng-proxy (0.7.44) unstable; urgency=low

  * http-client: check response header length
  * http-server: check request header length

 -- Max Kellermann <mk@cm4all.com>  Mon, 07 Jun 2010 16:51:57 +0200

cm4all-beng-proxy (0.7.43) unstable; urgency=low

  * http-cache: fixed NULL pointer dereference when storing empty response
    body on the heap

 -- Max Kellermann <mk@cm4all.com>  Tue, 01 Jun 2010 18:52:45 +0200

cm4all-beng-proxy (0.7.42) unstable; urgency=low

  * fork: check "direct" flag again after buffer flush
  * pool: pool_unref_denotify() remembers the code location
  * sink-{buffer,gstring}: don't invoke callback in abort()
  * async: added another debug flag to verify correctness

 -- Max Kellermann <mk@cm4all.com>  Mon, 31 May 2010 21:15:58 +0200

cm4all-beng-proxy (0.7.41) unstable; urgency=low

  * http-cache: initialize response status and headers on empty body

 -- Max Kellermann <mk@cm4all.com>  Tue, 25 May 2010 16:27:25 +0200

cm4all-beng-proxy (0.7.40) unstable; urgency=low

  * http-cache: fixed NULL pointer dereference when storing empty response
    body in memcached

 -- Max Kellermann <mk@cm4all.com>  Tue, 25 May 2010 15:04:44 +0200

cm4all-beng-proxy (0.7.39) unstable; urgency=low

  * memcached-stock: close value on connect failure
  * http: implement remaining status codes
  * http-cache: allow caching empty response body
  * http-cache: cache status codes 203, 206, 300, 301, 410
  * http-cache: don't cache authorized resources

 -- Max Kellermann <mk@cm4all.com>  Fri, 21 May 2010 17:37:29 +0200

cm4all-beng-proxy (0.7.38) unstable; urgency=low

  * http-server: send HTTP/1.1 declaration with "100 Continue"
  * connection: initialize "site_name", fixes crash bug
  * translation: added packet SECURE_COOKIE

 -- Max Kellermann <mk@cm4all.com>  Thu, 20 May 2010 15:40:34 +0200

cm4all-beng-proxy (0.7.37) unstable; urgency=low

  * *-client: implement a socket leak detector
  * handler: initialize response header without translation server

 -- Max Kellermann <mk@cm4all.com>  Tue, 18 May 2010 12:05:11 +0200

cm4all-beng-proxy (0.7.36) unstable; urgency=low

  * http-client: fixed NULL pointer dereference
  * handler, response: removed duplicate request body destruction calls

 -- Max Kellermann <mk@cm4all.com>  Tue, 11 May 2010 17:16:36 +0200

cm4all-beng-proxy (0.7.35) unstable; urgency=low

  * {http,fcgi,ajp}-request: close the request body on abort
  * handler: set fake translation response on malformed URI

 -- Max Kellermann <mk@cm4all.com>  Mon, 10 May 2010 11:22:23 +0200

cm4all-beng-proxy (0.7.34) unstable; urgency=low

  * translate: check the UNTRUSTED packet
  * translation: added packet UNTRUSTED_PREFIX

 -- Max Kellermann <mk@cm4all.com>  Fri, 30 Apr 2010 19:14:37 +0200

cm4all-beng-proxy (0.7.33) unstable; urgency=low

  * merged release 0.7.27.1
  * fcache: don't continue storing in background
  * fcgi-client: re-add event after some input data has been read

 -- Max Kellermann <mk@cm4all.com>  Fri, 30 Apr 2010 11:31:08 +0200

cm4all-beng-proxy (0.7.32) unstable; urgency=low

  * response: generate the "Server" response header
  * response: support the Authentication-Info response header
  * response: support custom authentication pages
  * translation: support custom response headers

 -- Max Kellermann <mk@cm4all.com>  Tue, 27 Apr 2010 17:09:59 +0200

cm4all-beng-proxy (0.7.31) unstable; urgency=low

  * support HTTP authentication (RFC 2617)

 -- Max Kellermann <mk@cm4all.com>  Mon, 26 Apr 2010 17:26:42 +0200

cm4all-beng-proxy (0.7.30) unstable; urgency=low

  * fcgi-client: support responses without a body
  * {http,fcgi}-client: hold caller pool reference during callback

 -- Max Kellermann <mk@cm4all.com>  Fri, 23 Apr 2010 14:41:05 +0200

cm4all-beng-proxy (0.7.29) unstable; urgency=low

  * http-cache: added missing pool_unref() in memcached_miss()
  * pool: added checked pool references

 -- Max Kellermann <mk@cm4all.com>  Thu, 22 Apr 2010 15:45:48 +0200

cm4all-beng-proxy (0.7.28) unstable; urgency=low

  * fcgi-client: support response status
  * translate: malformed packets are fatal
  * http-cache: don't cache resources with very long URIs
  * memcached-client: increase the maximum key size to 32 kB

 -- Max Kellermann <mk@cm4all.com>  Thu, 15 Apr 2010 15:06:51 +0200

cm4all-beng-proxy (0.7.27.1) unstable; urgency=low

  * http-cache: added missing pool_unref() in memcached_miss()
  * http-cache: don't cache resources with very long URIs
  * memcached-client: increase the maximum key size to 32 kB
  * fork: properly handle partially filled output buffer
  * fork: re-add event after some input data has been read

 -- Max Kellermann <mk@cm4all.com>  Thu, 29 Apr 2010 15:30:21 +0200

cm4all-beng-proxy (0.7.27) unstable; urgency=low

  * session: use GLib's PRNG to generate session ids
  * session: seed the PRNG with /dev/random
  * response: log UNTRUSTED violation attempts
  * response: drop widget sessions when there is no focus

 -- Max Kellermann <mk@cm4all.com>  Fri, 09 Apr 2010 12:04:18 +0200

cm4all-beng-proxy (0.7.26) unstable; urgency=low

  * memcached-client: schedule read event before callback
  * istream-tee: continue with second output if first is closed

 -- Max Kellermann <mk@cm4all.com>  Sun, 28 Mar 2010 18:08:11 +0200

cm4all-beng-proxy (0.7.25) unstable; urgency=low

  * memcached-client: don't poll if socket is closed
  * fork: close file descriptor on input error
  * pool: don't check attachments in pool_trash()

 -- Max Kellermann <mk@cm4all.com>  Thu, 25 Mar 2010 13:28:01 +0100

cm4all-beng-proxy (0.7.24) unstable; urgency=low

  * memcached-client: release socket after splice

 -- Max Kellermann <mk@cm4all.com>  Mon, 22 Mar 2010 11:29:45 +0100

cm4all-beng-proxy (0.7.23) unstable; urgency=low

  * sink-header: support splice
  * memcached-client: support splice (response)
  * fcgi-client: recover correctly after send error
  * fcgi-client: support chunked request body
  * fcgi-client: basic splice support for the request body
  * http-cache: duplicate headers
  * {http,memcached}-client: check "direct" mode after buffer flush
  * cmdline: added option "fcgi_stock_limit"
  * python: auto-export function write_packet()
  * python: Response methods return self

 -- Max Kellermann <mk@cm4all.com>  Fri, 19 Mar 2010 13:28:35 +0100

cm4all-beng-proxy (0.7.22) unstable; urgency=low

  * python: re-add function write_packet()

 -- Max Kellermann <mk@cm4all.com>  Fri, 12 Mar 2010 12:27:21 +0100

cm4all-beng-proxy (0.7.21) unstable; urgency=low

  * ajp-client: handle EAGAIN from send()
  * python: install the missing sources

 -- Max Kellermann <mk@cm4all.com>  Thu, 11 Mar 2010 16:58:25 +0100

cm4all-beng-proxy (0.7.20) unstable; urgency=low

  * http-client: don't reinstate event when socket is closed
  * access-log: log the site name
  * python: removed unused function write_packet()
  * python: split the module beng_proxy.translation
  * python: allow overriding query string and param in absolute_uri()
  * python: moved absolute_uri() to a separate library

 -- Max Kellermann <mk@cm4all.com>  Thu, 11 Mar 2010 09:48:52 +0100

cm4all-beng-proxy (0.7.19) unstable; urgency=low

  * client-socket: translate EV_TIMEOUT to ETIMEDOUT
  * fork: refill the input buffer as soon as possible
  * delegate-client: implement an abortable event
  * pool: added assertions for libevent leaks
  * direct: added option "-s enable_splice=no"

 -- Max Kellermann <mk@cm4all.com>  Thu, 04 Mar 2010 17:34:56 +0100

cm4all-beng-proxy (0.7.18) unstable; urgency=low

  * args: reserve memory for the trailing null byte

 -- Max Kellermann <mk@cm4all.com>  Tue, 23 Feb 2010 17:46:04 +0100

cm4all-beng-proxy (0.7.17) unstable; urgency=low

  * translation: added the BOUNCE packet (variant of REDIRECT)
  * translation: change widget packet HOST to UNTRUSTED
  * translation: pass internal URI arguments to the translation server
  * handler: use the specified status with REDIRECT
  * python: added method Request.absolute_uri()

 -- Max Kellermann <mk@cm4all.com>  Tue, 23 Feb 2010 16:15:22 +0100

cm4all-beng-proxy (0.7.16) unstable; urgency=low

  * processor: separate trusted from untrusted widgets by host name
  * processor: mode=partition is deprecated
  * translate: fix DOCUMENT_ROOT handler for CGI/FASTCGI
  * fcgi-request: added JailCGI support

 -- Max Kellermann <mk@cm4all.com>  Fri, 19 Feb 2010 14:29:29 +0100

cm4all-beng-proxy (0.7.15) unstable; urgency=low

  * processor: unreference the caller pool in abort()
  * tcache: clear BASE on mismatch
  * fcgi-client: generate the Content-Length request header
  * fcgi-client: send the CONTENT_TYPE parameter
  * prototypes/translate.py: use FastCGI to run PHP

 -- Max Kellermann <mk@cm4all.com>  Thu, 11 Feb 2010 14:43:21 +0100

cm4all-beng-proxy (0.7.14) unstable; urgency=low

  * connection: drop connections when the limit is exceeded
  * resource-address: added BASE support
  * fcgi-client: check the request ID in response packets
  * http-client: check response body when request body is closed
  * html-escape: use the last ampersand before the semicolon
  * html-escape: support &apos;
  * processor: unescape widget parameter values

 -- Max Kellermann <mk@cm4all.com>  Fri, 29 Jan 2010 17:49:43 +0100

cm4all-beng-proxy (0.7.13) unstable; urgency=low

  * fcgi-request: duplicate socket path
  * fcgi-request: support ACTION
  * fcgi-client: provide SCRIPT_FILENAME
  * fcgi-client: append empty PARAMS packet
  * fcgi-client: try to read response before request is finished
  * fcgi-client: implement the STDERR packet
  * fcgi-client: support request headers and body
  * fcgi-stock: manage one socket per child process
  * fcgi-stock: unlink socket path after connect
  * fcgi-stock: redirect fd 1,2 to /dev/null
  * fcgi-stock: kill FastCGI processes after 5 minutes idle
  * translation: new packet PAIR for passing parameters to FastCGI

 -- Max Kellermann <mk@cm4all.com>  Thu, 14 Jan 2010 13:36:48 +0100

cm4all-beng-proxy (0.7.12) unstable; urgency=low

  * http-cache: unlock the cache item after successful revalidation
  * http-cache-memcached: pass the expiration time to memcached
  * sink-header: comprise pending data in method available()
  * header-forward: forward the Expires response header

 -- Max Kellermann <mk@cm4all.com>  Tue, 22 Dec 2009 16:18:49 +0100

cm4all-beng-proxy (0.7.11) unstable; urgency=low

  * {ajp,memcached}-client: fix dis\appearing event for duplex socket
  * memcached-client: handle EAGAIN after send()
  * memcached-client: release socket as early as possible
  * header-forward: don't forward Accept-Encoding if transformation is
    enabled
  * widget-http, inline-widget: check Content-Encoding before processing
  * file-handler: send "Vary: Accept-Encoding" for compressed response
  * header-forward: support duplicate headers
  * fcache: implemented a 60 seconds timeout
  * fcache: copy pointer to local variable before callback
  * event2: refresh timeout after event has occurred

 -- Max Kellermann <mk@cm4all.com>  Fri, 18 Dec 2009 16:45:24 +0100

cm4all-beng-proxy (0.7.10) unstable; urgency=low

  * http-{server,client}: fix disappearing event for duplex socket

 -- Max Kellermann <mk@cm4all.com>  Mon, 14 Dec 2009 15:46:25 +0100

cm4all-beng-proxy (0.7.9) unstable; urgency=low

  * http: "Expect" is a hop-by-hop header
  * http-server: send "100 Continue" unless request body closed
  * http-client: poll socket after splice
  * http-server: handle EAGAIN after splice
  * http-server: send a 417 response on unrecognized "Expect" request
  * response, widget-http: append filter id to resource tag
  * resource-tag: check for "Cache-Control: no-store"

 -- Max Kellermann <mk@cm4all.com>  Mon, 14 Dec 2009 13:05:15 +0100

cm4all-beng-proxy (0.7.8) unstable; urgency=low

  * http-body: support partial response in method available()
  * file-handler: support pre-compressed static files
  * fcache: honor the "Cache-Control: no-store" response header

 -- Max Kellermann <mk@cm4all.com>  Wed, 09 Dec 2009 15:49:25 +0100

cm4all-beng-proxy (0.7.7) unstable; urgency=low

  * parser: allow underscore in attribute names
  * processor: check "type" attribute before URI rewriting
  * http-client: start receiving before request is sent
  * http-client: try to read response after write error
  * http-client: deliver response body after headers are finished
  * http-client: release socket as early as possible
  * http-client: serve buffer after socket has been closed
  * istream-chunked: clear input stream in abort handler
  * growing-buffer: fix crash after close in "data" callback

 -- Max Kellermann <mk@cm4all.com>  Thu, 03 Dec 2009 13:09:57 +0100

cm4all-beng-proxy (0.7.6) unstable; urgency=low

  * istream-hold: return -2 if handler is not available yet
  * http, ajp, fcgi: use istream_hold on request body
  * http-client: implemented splicing the request body
  * response: added missing URI substitution

 -- Max Kellermann <mk@cm4all.com>  Tue, 17 Nov 2009 15:25:35 +0100

cm4all-beng-proxy (0.7.5) unstable; urgency=low

  * session: 64 bit session ids
  * session: allow arbitrary session id size (at compile-time)
  * debian: larger default log file (16 * 4MB)
  * debian: added package cm4all-beng-proxy-toi

 -- Max Kellermann <mk@cm4all.com>  Mon, 16 Nov 2009 15:51:24 +0100

cm4all-beng-proxy (0.7.4) unstable; urgency=low

  * measure the latency of external resources
  * widget-http: partially revert "don't query session if !stateful"

 -- Max Kellermann <mk@cm4all.com>  Tue, 10 Nov 2009 15:06:03 +0100

cm4all-beng-proxy (0.7.3) unstable; urgency=low

  * uri-verify: don't reject double slash after first segment
  * hostname: allow the hyphen character
  * processor: allow processing without session
  * widget-http: don't query session if !stateful
  * request: disable session management for known bots
  * python: fixed AttributeError in __getattr__()
  * python: added method Response.process()
  * translation: added the response packets URI, HOST, SCHEME
  * translation: added header forward packets

 -- Max Kellermann <mk@cm4all.com>  Mon, 09 Nov 2009 16:40:27 +0100

cm4all-beng-proxy (0.7.2) unstable; urgency=low

  * fcache: close all caching connections on exit
  * istream-file: retry reading after EAGAIN
  * direct, istream-pipe: re-enable SPLICE_F_NONBLOCK
  * direct, istream-pipe: disable the SPLICE_F_MORE flag
  * http-client: handle EAGAIN after splice
  * http-client, header-writer: remove hop-by-hop response headers
  * response: optimized transformed response headers
  * handler: mangle CGI and FastCGI headers
  * header-forward: generate the X-Forwarded-For header
  * header-forward: add local host name to "Via" request header

 -- Max Kellermann <mk@cm4all.com>  Fri, 30 Oct 2009 13:41:02 +0100

cm4all-beng-proxy (0.7.1) unstable; urgency=low

  * file-handler: close the stream on "304 Not Modified"
  * pool: use assembler code only on gcc
  * cmdline: added option "--set tcp_stock_limit"
  * Makefile.am: enable the "subdir-objects" option

 -- Max Kellermann <mk@cm4all.com>  Thu, 22 Oct 2009 12:17:11 +0200

cm4all-beng-proxy (0.7) unstable; urgency=low

  * ajp-client: check if connection was closed during response callback
  * header-forward: log session id
  * istream: separate TCP splicing checks
  * istream-pipe: fix segmentation fault after incomplete direct transfer
  * istream-pipe: implement the "available" method
  * istream-pipe: allocate pipe only if handler supports it
  * istream-pipe: flush the pipe before reading from input
  * istream-pipe: reuse pipes in a stock
  * direct: support splice() from TCP socket to pipe
  * istream: direct() returns -3 if stream has been closed
  * hstock: don't destroy stocks while items are being created
  * tcp-stock: limit number of connections per host to 256
  * translate, http-client, ajp-client, cgi, http-cache: verify the HTTP
    response status
  * prototypes/translate.py: disallow "/../" and null bytes
  * prototypes/translate.py: added "/jail-delegate/" location
  * uri-parser: strict RFC 2396 URI verification
  * uri-parser: don't unescape the URI path
  * http-client, ajp-client: verify the request URI
  * uri-escape: unescape each character only once
  * http-cache: never use the memcached stock if caching is disabled
  * allow 8192 connections by default
  * allow 65536 file handles by default
  * added package cm4all-jailed-beng-proxy-delegate-helper

 -- Max Kellermann <mk@cm4all.com>  Wed, 21 Oct 2009 15:00:56 +0200

cm4all-beng-proxy (0.6.23) unstable; urgency=low

  * header-forward: log session information
  * prototypes/translate.py: added /cgi-bin/ location
  * http-server: disable keep-alive for HTTP/1.0 clients
  * http-server: don't send "Connection: Keep-Alive"
  * delegate-stock: clear the environment
  * delegate-stock: added jail support
  * delegate-client: reuse helper process after I/O error

 -- Max Kellermann <mk@cm4all.com>  Mon, 12 Oct 2009 17:29:35 +0200

cm4all-beng-proxy (0.6.22) unstable; urgency=low

  * istream-tee: clear both "enabled" flags in the eof/abort handler
  * istream-tee: fall back to first data() return value if second stream
    closed itself
  * http-cache: don't log body_abort after close

 -- Max Kellermann <mk@cm4all.com>  Thu, 01 Oct 2009 19:19:37 +0200

cm4all-beng-proxy (0.6.21) unstable; urgency=low

  * http-client: log more error messages
  * delegate-stock: added the DOCUMENT_ROOT environment variable
  * response, widget: accept "application/xhtml+xml"
  * cookie-server: allow square brackets in unquoted cookie values
    (violating RFC 2109 and RFC 2616)

 -- Max Kellermann <mk@cm4all.com>  Thu, 01 Oct 2009 13:55:40 +0200

cm4all-beng-proxy (0.6.20) unstable; urgency=low

  * stock: clear stock after 60 seconds idle
  * hstock: remove empty stocks
  * http-server, http-client, cgi: fixed off-by-one bug in header parser
  * istream-pipe: fix the direct() return value on error
  * istream-pipe: fix formula in range assertion
  * http-cache-memcached: implemented "remove"
  * handler: added FastCGI handler
  * fcgi-client: unref caller pool after socket release
  * fcgi-client: implemented response headers

 -- Max Kellermann <mk@cm4all.com>  Tue, 29 Sep 2009 14:07:13 +0200

cm4all-beng-proxy (0.6.19) unstable; urgency=low

  * http-client: release caller pool after socket release
  * memcached-client: release socket on marshalling error
  * stock: unref caller pool in abort handler
  * stock: lazy cleanup
  * http-cache: copy caller_pool to local variable

 -- Max Kellermann <mk@cm4all.com>  Thu, 24 Sep 2009 16:02:17 +0200

cm4all-beng-proxy (0.6.18) unstable; urgency=low

  * delegate-handler: support conditional GET and ranges
  * file-handler: fix suffix-byte-range-spec parser
  * delegate-helper: call open() with O_CLOEXEC|O_NOCTTY
  * istream-file: don't set FD_CLOEXEC if O_CLOEXEC is available
  * stock: hold caller pool during "get" operation
  * main: free balancer object during shutdown
  * memcached-client: enable socket timeout
  * delegate-stock: set FD_CLOEXEC on socket

 -- Max Kellermann <mk@cm4all.com>  Thu, 24 Sep 2009 10:50:53 +0200

cm4all-beng-proxy (0.6.17) unstable; urgency=low

  * tcp-stock: implemented a load balancer
  * python: accept address list in the ajp() method
  * http-server: added timeout for the HTTP request headers
  * response: close template when the content type is wrong
  * delegate-get: implemented response headers
  * delegate-get: provide status codes and error messages

 -- Max Kellermann <mk@cm4all.com>  Fri, 18 Sep 2009 15:36:57 +0200

cm4all-beng-proxy (0.6.16) unstable; urgency=low

  * tcp-stock: added support for bulldog-tyke
  * sink-buffer: close input if it's not used in the constructor
  * http-cache-memcached: close response body when deserialization fails
  * serialize: fix regression in serialize_uint64()

 -- Max Kellermann <mk@cm4all.com>  Tue, 15 Sep 2009 19:26:07 +0200

cm4all-beng-proxy (0.6.15) unstable; urgency=low

  * http-cache-choice: find more duplicates during cleanup
  * handler: added AJP handler
  * ajp-request: unref pool only on tcp_stock failure
  * ajp-client: prevent parser recursion
  * ajp-client: free request body when response is closed
  * ajp-client: reuse connection after END_RESPONSE packet
  * ajp-client: enable TCP_CORK while sending
  * istream-ajp-body: added a second "length" header field
  * ajp-client: auto-send empty request body chunk
  * ajp-client: register "write" event after GET_BODY_CHUNK packet
  * ajp-client: implemented request and response headers
  * http-cache-rfc: don't rewind tpool if called recursively

 -- Max Kellermann <mk@cm4all.com>  Fri, 11 Sep 2009 16:04:06 +0200

cm4all-beng-proxy (0.6.14) unstable; urgency=low

  * istream-tee: don't restart reading if already in progress

 -- Max Kellermann <mk@cm4all.com>  Thu, 03 Sep 2009 13:21:06 +0200

cm4all-beng-proxy (0.6.13) unstable; urgency=low

  * cookie-server: fix parsing multiple cookies
  * http-cache-memcached: clean up expired "choice" items
  * sink-gstring: use callback instead of public struct
  * istream-tee: restart reading when one output is closed

 -- Max Kellermann <mk@cm4all.com>  Wed, 02 Sep 2009 17:02:53 +0200

cm4all-beng-proxy (0.6.12) unstable; urgency=low

  * http-cache: don't attempt to remove cache items when the cache is disabled

 -- Max Kellermann <mk@cm4all.com>  Fri, 28 Aug 2009 15:40:48 +0200

cm4all-beng-proxy (0.6.11) unstable; urgency=low

  * http-cache-memcached: store HTTP status and response headers
  * http-cache-memcached: implemented flush (SIGHUP)
  * http-cache-memcached: support "Vary"
  * http-client: work around assertion failure in response_stream_close()

 -- Max Kellermann <mk@cm4all.com>  Thu, 27 Aug 2009 12:33:17 +0200

cm4all-beng-proxy (0.6.10) unstable; urgency=low

  * parser: finish tag before bailing out
  * http-request: allow URLs without path component
  * fork: clear event in read() method
  * istream-file: pass options O_CLOEXEC|O_NOCTTY to open()
  * response: check if the "Host" request header is valid

 -- Max Kellermann <mk@cm4all.com>  Tue, 18 Aug 2009 16:37:19 +0200

cm4all-beng-proxy (0.6.9) unstable; urgency=low

  * direct: disable SPLICE_F_NONBLOCK (temporary NFS EAGAIN workaround)

 -- Max Kellermann <mk@cm4all.com>  Mon, 17 Aug 2009 13:52:49 +0200

cm4all-beng-proxy (0.6.8) unstable; urgency=low

  * widget-http: close response body in error code path
  * http-cache: implemented memcached backend (--memcached-server)
  * processor: &c:base; returns the URI without scheme and host

 -- Max Kellermann <mk@cm4all.com>  Mon, 17 Aug 2009 12:29:19 +0200

cm4all-beng-proxy (0.6.7) unstable; urgency=low

  * file-handler: generate Expires from xattr user.MaxAge
  * cmdline: added option --set to configure:
    - max_connections
    - http_cache_size
    - filter_cache_size
    - translate_cache_size
  * flush caches on SIGHUP

 -- Max Kellermann <mk@cm4all.com>  Fri, 07 Aug 2009 11:41:10 +0200

cm4all-beng-proxy (0.6.6) unstable; urgency=low

  * added missing GLib build dependency
  * cgi-handler: set the "body_consumed" flag

 -- Max Kellermann <mk@cm4all.com>  Tue, 04 Aug 2009 09:53:01 +0200

cm4all-beng-proxy (0.6.5) unstable; urgency=low

  * shm: pass MAP_NORESERVE to mmap()
  * proxy-handler: support cookies
  * translation: added DISCARD_SESSION packet

 -- Max Kellermann <mk@cm4all.com>  Wed, 15 Jul 2009 18:00:33 +0200

cm4all-beng-proxy (0.6.4) unstable; urgency=low

  * http-client: don't read response body in HEAD requests
  * ajp-client: invoke the "abort" handler on error
  * filter-cache: lock cache items while they are served

 -- Max Kellermann <mk@cm4all.com>  Thu, 09 Jul 2009 14:36:14 +0200

cm4all-beng-proxy (0.6.3) unstable; urgency=low

  * http-server: implemented the DELETE method
  * http-server: refuse HTTP/0.9 requests
  * proxy-handler: send request body to template when no widget is focused
  * widget-request: pass original HTTP method to widget
  * session: automatically defragment sessions

 -- Max Kellermann <mk@cm4all.com>  Tue, 07 Jul 2009 16:57:22 +0200

cm4all-beng-proxy (0.6.2) unstable; urgency=low

  * lock: fixed race condition in debug flag updates
  * session: use rwlock for the session manager
  * proxy-handler: pass request headers to the remote HTTP server
  * proxy-handler: forward original Accept-Charset if processor is disabled
  * pipe: don't filter resources without a body
  * fcache: forward original HTTP status over "pipe" filter
  * cgi: support the "Status" line

 -- Max Kellermann <mk@cm4all.com>  Mon, 06 Jul 2009 16:38:26 +0200

cm4all-beng-proxy (0.6.1) unstable; urgency=low

  * session: consistently lock all session objects
  * rewrite-uri: check if widget_external_uri() returns NULL
  * widget-uri: don't generate the "path" argument when it's NULL
  * widget-uri: strip superfluous question mark from widget_base_address()
  * widget-uri: append parameters from the template first
  * widget-uri: re-add configured query string in widget_absolute_uri()
  * widget-uri: eliminate configured query string in widget_external_uri()
  * processor: don't consider session data for base=child and base=parent

 -- Max Kellermann <mk@cm4all.com>  Fri, 03 Jul 2009 15:52:01 +0200

cm4all-beng-proxy (0.6) unstable; urgency=low

  * inline-widget: check the widget HTTP response status
  * response: don't apply transformation on failed response
  * resource-address: include pipe arguments in filter cache key
  * handler: removed session redirect on the first request
  * http-cache: accept ETag response header instead of Last-Modified
  * filter-cache: don't require Last-Modified or Expires
  * file-handler: disable ETag only when processor comes first
  * file-handler: read ETag from xattr
  * pipe: generate new ETag for piped resource
  * session: purge sessions when shared memory is full
  * handler: don't enforce sessions for filtered responses

 -- Max Kellermann <mk@cm4all.com>  Tue, 30 Jun 2009 17:48:20 +0200

cm4all-beng-proxy (0.5.14) unstable; urgency=low

  * ajp-client: implemented request body
  * cookie-client: obey "max-age=0" properly
  * processor: forward the original HTTP status
  * response, widget-http: don't allow processing resource without body
  * widget-http: check the Content-Type before invoking processor
  * response: pass the "Location" response header
  * debian: added a separate -optimized-dbg package
  * added init script support for multiple ports (--port) and multiple listen
    (--listen) command line argumnents
  * translation: added the "APPEND" packet for command line arguments
  * pipe: support command line arguments

 -- Max Kellermann <mk@cm4all.com>  Mon, 29 Jun 2009 16:51:16 +0200

cm4all-beng-proxy (0.5.13) unstable; urgency=low

  * widget-registry: clear local_address in translate request
  * cmdline: added the "--listen" option

 -- Max Kellermann <mk@cm4all.com>  Wed, 24 Jun 2009 12:27:17 +0200

cm4all-beng-proxy (0.5.12) unstable; urgency=low

  * response: pass the "Location" response handler
  * added support for multiple listener ports

 -- Max Kellermann <mk@cm4all.com>  Tue, 23 Jun 2009 23:34:55 +0200

cm4all-beng-proxy (0.5.11) unstable; urgency=low

  * build with autotools
  * use libcm4all-socket, GLib
  * Makefile.am: support out-of-tree builds
  * added optimized Debian package
  * tcache: fixed wrong assignment in VARY=HOST
  * translation: added request packet LOCAL_ADDRESS

 -- Max Kellermann <mk@cm4all.com>  Tue, 23 Jun 2009 15:42:12 +0200

cm4all-beng-proxy (0.5.10) unstable; urgency=low

  * widget-http: assign the "address" variable

 -- Max Kellermann <mk@cm4all.com>  Mon, 15 Jun 2009 18:38:58 +0200

cm4all-beng-proxy (0.5.9) unstable; urgency=low

  * tcache: fixed typo in tcache_string_match()
  * tcache: support VARY=SESSION
  * translate: added the INVALIDATE response packet
  * cache, session: higher size limits
  * widget-uri: separate query_string from path_info
  * widget-uri: ignore widget parameters in widget_external_uri()

 -- Max Kellermann <mk@cm4all.com>  Mon, 15 Jun 2009 17:06:11 +0200

cm4all-beng-proxy (0.5.8) unstable; urgency=low

  * handler: fixed double free bug in translate_callback()

 -- Max Kellermann <mk@cm4all.com>  Sun, 14 Jun 2009 19:05:09 +0200

cm4all-beng-proxy (0.5.7) unstable; urgency=low

  * forward the Content-Disposition header
  * handler: assign new session to local variable, fix segfault
  * handler: don't dereference the NULL session

 -- Max Kellermann <mk@cm4all.com>  Sun, 14 Jun 2009 13:01:52 +0200

cm4all-beng-proxy (0.5.6) unstable; urgency=low

  * widget-http: send the "Via" request header instead of "X-Forwarded-For"
  * proxy-handler: send the "Via" request header
  * widget-request: check the "path" argument before calling uri_compress()

 -- Max Kellermann <mk@cm4all.com>  Tue, 09 Jun 2009 12:21:00 +0200

cm4all-beng-proxy (0.5.5) unstable; urgency=low

  * processor: allow specifying relative URI in c:base=child
  * widget-request: verify the "path" argument
  * widget: allocate address from widget's pool
  * widget-http: support multiple Set-Cookie response headers

 -- Max Kellermann <mk@cm4all.com>  Thu, 04 Jun 2009 15:10:15 +0200

cm4all-beng-proxy (0.5.4) unstable; urgency=low

  * implemented delegation of open() to a helper program
  * added the BASE translation packet, supported by the translation cache
  * deprecated c:mode=proxy
  * rewrite-uri: always enable focus in mode=partial
  * http-cache: don't cache resources with query string (RFC 2616 13.9)
  * http-cache: lock cache items while they are served

 -- Max Kellermann <mk@cm4all.com>  Thu, 28 May 2009 11:44:01 +0200

cm4all-beng-proxy (0.5.3) unstable; urgency=low

  * cgi: close request body on fork() failure
  * fork: added workaround for pipe-to-pipe splice()
  * http-cache: use cache entry when response ETag matches
  * cgi: loop in istream_cgi_read() to prevent blocking
  * cache: check for expired items once a minute
  * cache: optimize search for oldest item

 -- Max Kellermann <mk@cm4all.com>  Wed, 06 May 2009 13:23:46 +0200

cm4all-beng-proxy (0.5.2) unstable; urgency=low

  * added filter cache
  * header-parser: added missing range check in header_parse_line()
  * fork: added event for writing to the child process
  * fork: don't splice() from a pipe
  * response: don't pass request body to unfocused processor
  * added filter type "pipe"

 -- Max Kellermann <mk@cm4all.com>  Wed, 29 Apr 2009 13:24:26 +0200

cm4all-beng-proxy (0.5.1) unstable; urgency=low

  * processor: fixed base=child assertion failure
  * handler: close request body if it was not consumed
  * static-file: generate Last-Modified and ETag response headers
  * static-file: obey the Content-Type provided by the translation server
  * static-file: get Content-Type from extended attribute
  * http-cache: use istream_null when cached resource is empty

 -- Max Kellermann <mk@cm4all.com>  Mon, 27 Apr 2009 10:00:20 +0200

cm4all-beng-proxy (0.5) unstable; urgency=low

  * processor: accept c:mode/c:base attributes in any order
  * processor: removed alternative (anchor) rewrite syntax

 -- Max Kellermann <mk@cm4all.com>  Mon, 20 Apr 2009 22:04:19 +0200

cm4all-beng-proxy (0.4.10) unstable; urgency=low

  * processor: lift length limitation for widget parameters
  * translate: abort if a packet is too large
  * translate: support MAX_AGE for the whole response
  * hashmap: fix corruption of slot chain in hashmap_remove_value()

 -- Max Kellermann <mk@cm4all.com>  Fri, 17 Apr 2009 13:02:50 +0200

cm4all-beng-proxy (0.4.9) unstable; urgency=low

  * http-cache: explicitly start reading into cache
  * cgi: clear "headers" variable before publishing the response
  * translate: use DOCUMENT_ROOT as CGI parameter

 -- Max Kellermann <mk@cm4all.com>  Mon, 06 Apr 2009 16:21:57 +0200

cm4all-beng-proxy (0.4.8) unstable; urgency=low

  * translate: allow ADDRESS packets in AJP addresses
  * translate: initialize all fields of a FastCGI address
  * http-cache: close all caching connections on exit
  * processor: don't rewrite SCRIPT SRC attribute when proxying

 -- Max Kellermann <mk@cm4all.com>  Thu, 02 Apr 2009 15:45:46 +0200

cm4all-beng-proxy (0.4.7) unstable; urgency=low

  * http-server: use istream_null for empty request body
  * parser: check for trailing slash only in TAG_OPEN tags
  * parser: added support for XML Processing Instructions
  * processor: implemented XML Processing Instruction "cm4all-rewrite-uri"
  * uri-escape: escape the slash character
  * cache: remove all matching items in cache_remove()
  * http-cache: lock cache items while holding a reference

 -- Max Kellermann <mk@cm4all.com>  Thu, 02 Apr 2009 12:02:53 +0200

cm4all-beng-proxy (0.4.6) unstable; urgency=low

  * file_handler: fixed logic error in If-Modified-Since check
  * date: return UTC time stamp in http_date_parse()
  * cache: continue search after item was invalidated
  * cache: remove the correct cache item
  * istream-chunked: work around invalid assertion failure
  * istream-subst: fixed corruption after partial match

 -- Max Kellermann <mk@cm4all.com>  Wed, 25 Mar 2009 15:03:10 +0100

cm4all-beng-proxy (0.4.5) unstable; urgency=low

  * http-server: assume keep-alive is enabled on HTTP 1.1
  * http-client: unregister EV_READ when the buffer is full
  * translation: added QUERY_STRING packet
  * processor: optionally parse base/mode from URI

 -- Max Kellermann <mk@cm4all.com>  Tue, 17 Mar 2009 13:04:25 +0100

cm4all-beng-proxy (0.4.4) unstable; urgency=low

  * forward Accept-Language request header to the translation server
  * translate: added the USER_AGENT request packet
  * session: obey the USER/MAX_AGE setting
  * use libcm4all-inline-dev in libcm4all-beng-proxy-dev
  * added pkg-config file for libcm4all-beng-proxy-dev
  * updated python-central dependencies
  * processor: parse c:base/c:mode attributes in PARAM tags

 -- Max Kellermann <mk@cm4all.com>  Wed, 11 Mar 2009 09:43:48 +0100

cm4all-beng-proxy (0.4.3) unstable; urgency=low

  * processor: rewrite URI in LINK tags
  * processor: rewrite URI in PARAM tags
  * use splice() from glibc 2.7
  * translate: added VARY response packet
  * build documentation with texlive

 -- Max Kellermann <mk@cm4all.com>  Wed, 04 Mar 2009 09:53:56 +0100

cm4all-beng-proxy (0.4.2) unstable; urgency=low

  * hashmap: fix corruption in slot chain
  * use monotonic clock to calculate expiry times
  * processor: rewrite URIs in the EMBED, VIDEO, AUDIO tags

 -- Max Kellermann <mk@cm4all.com>  Tue, 17 Feb 2009 17:14:48 +0100

cm4all-beng-proxy (0.4.1) unstable; urgency=low

  * translate: clear client->transformation
  * handler: check for translation errors
  * http-server: fixed assertion failure during shutdown
  * http-server: send "Keep-Alive" response header
  * worker: after fork(), call event_reinit() in the parent process
  * added valgrind build dependency
  * build with Debian's libevent-1.4 package

 -- Max Kellermann <mk@cm4all.com>  Tue, 10 Feb 2009 11:48:53 +0100

cm4all-beng-proxy (0.4) unstable; urgency=low

  * added support for transformation views
    - in the JavaScript API, mode=proxy is now deprecated
  * http-cache: fix segfault when request_headers==NULL
  * http-cache: store multiple (varying) versions of a resource
  * http-cache: use the "max-age" cache-control response

 -- Max Kellermann <mk@cm4all.com>  Fri, 30 Jan 2009 13:29:43 +0100

cm4all-beng-proxy (0.3.9) unstable; urgency=low

  * http-client: assume keep-alive is enabled on HTTP 1.1
  * processor: use configured/session path-info for mode=child URIs

 -- Max Kellermann <mk@cm4all.com>  Tue, 27 Jan 2009 13:07:51 +0100

cm4all-beng-proxy (0.3.8) unstable; urgency=low

  * processor: pass Content-Type and Content-Language headers from
    template
  * http-client: allow chunked response body without keep-alive

 -- Max Kellermann <mk@cm4all.com>  Fri, 23 Jan 2009 13:02:42 +0100

cm4all-beng-proxy (0.3.7) unstable; urgency=low

  * istream_subst: exit the loop if state==INSERT
  * istream_iconv: check if the full buffer could be flushed
  * worker: don't reinitialize session manager during shutdown

 -- Max Kellermann <mk@cm4all.com>  Thu, 15 Jan 2009 10:39:47 +0100

cm4all-beng-proxy (0.3.6) unstable; urgency=low

  * processor: ignore closing </header>
  * widget-http: now really don't check content-type in frame parents
  * parser: skip comments
  * processor: implemented c:base="parent"
  * processor: added "c:" prefix to c:widget child elements
  * processor: renamed the "c:param" element to "c:parameter"

 -- Max Kellermann <mk@cm4all.com>  Thu, 08 Jan 2009 11:17:29 +0100

cm4all-beng-proxy (0.3.5) unstable; urgency=low

  * widget-http: don't check content-type in frame parents
  * istream-subst: allow null bytes in the input stream
  * js: added the "translate" parameter for passing values to the
    translation server
  * rewrite-uri: refuse to rewrite a frame URI without widget id

 -- Max Kellermann <mk@cm4all.com>  Mon, 05 Jan 2009 16:46:32 +0100

cm4all-beng-proxy (0.3.4) unstable; urgency=low

  * processor: added support for custom widget request headers
  * http-cache: obey the "Vary" response header
  * http-cache: pass the new http_cache_info object when testing a cache
    item

 -- Max Kellermann <mk@cm4all.com>  Tue, 30 Dec 2008 15:46:44 +0100

cm4all-beng-proxy (0.3.3) unstable; urgency=low

  * processor: grew widget parameter buffer to 512 bytes
  * widget-resolver: clear widget->resolver on abort
  * cgi: clear the input's handler in cgi_async_abort()
  * widget-stream: use istream_hold (reverts r4171)

 -- Max Kellermann <mk@cm4all.com>  Fri, 05 Dec 2008 14:43:05 +0100

cm4all-beng-proxy (0.3.2) unstable; urgency=low

  * processor: free memory before calling embed_frame_widget()
  * processor: allocate query string from the widget pool
  * processor: removed the obsolete widget attributes "tag" and "style"
  * parser: hold a reference to the pool

 -- Max Kellermann <mk@cm4all.com>  Mon, 01 Dec 2008 14:15:38 +0100

cm4all-beng-proxy (0.3.1) unstable; urgency=low

  * http-client: remove Transfer-Encoding and Content-Length from response
    headers
  * http-client: don't read body after invoke_response()
  * fork: retry splice() after EAGAIN
  * fork: don't close input when splice() fails
  * cgi: abort the response handler when the stdin stream fails
  * istream_file, istream_pipe, fork, client_socket, listener: fixed file
    descriptor leaks
  * processor: hold a reference to the caller's pool
  * debian/rules: enabled test suite

 -- Max Kellermann <mk@cm4all.com>  Thu, 27 Nov 2008 16:01:16 +0100

cm4all-beng-proxy (0.3) unstable; urgency=low

  * implemented widget filters
  * translate: initialize all fields of a CGI address
  * fork: read request body on EAGAIN
  * fork: implemented the direct() method with splice()
  * python: added class Response
  * prototypes/translate.py:
    - support "filter"
    - support "content_type"
  * demo: added widget filter demo

 -- Max Kellermann <mk@cm4all.com>  Wed, 26 Nov 2008 16:27:29 +0100

cm4all-beng-proxy (0.2) unstable; urgency=low

  * don't quote text/xml widgets
  * widget-resolver: pass widget_pool to widget_class_lookup()
  * widget-registry: allocate widget_class from widget_pool
  * widget-stream: eliminated the async operation proxy, because the
    operation cannot be aborted before the constructor returns
  * widget-stream: don't clear the "delayed" stream in the response() callback
  * rewrite-uri: trigger istream_read(delayed) after istream_delayed_set()
  * doc: clarified XSLT integration

 -- Max Kellermann <mk@cm4all.com>  Tue, 25 Nov 2008 15:28:54 +0100

cm4all-beng-proxy (0.1) unstable; urgency=low

  * initial release

 -- Max Kellermann <mk@cm4all.com>  Mon, 17 Nov 2008 11:59:36 +0100<|MERGE_RESOLUTION|>--- conflicted
+++ resolved
@@ -1,10 +1,9 @@
-<<<<<<< HEAD
 cm4all-beng-proxy (12.0.1) unstable; urgency=low
 
   * 
 
  --   
-=======
+
 cm4all-beng-proxy (11.4) unstable; urgency=low
 
   * merge release 10.31
@@ -22,7 +21,6 @@
   * config: introduce variables
 
  -- Max Kellermann <mk@cm4all.com>  Mon, 26 Sep 2016 20:28:47 -0000
->>>>>>> 50d35dba
 
 cm4all-beng-proxy (11.2) unstable; urgency=low
 
