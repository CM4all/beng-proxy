--- conflicted
+++ resolved
@@ -1,7 +1,6 @@
-<<<<<<< HEAD
 cm4all-beng-proxy (1.4.20) unstable; urgency=low
 
-  * 
+  * merge release 1.2.25
 
  --   
 
@@ -151,13 +150,12 @@
   * proxy-widget: client can choose only views that have an address
 
  -- Max Kellermann <mk@cm4all.com>  Mon, 31 Oct 2011 17:41:14 +0100
-=======
+
 cm4all-beng-proxy (1.2.25) unstable; urgency=low
 
   * merge release 1.1.38
 
  -- Max Kellermann <mk@cm4all.com>  Mon, 26 Mar 2012 14:01:44 -0000
->>>>>>> e7fb4883
 
 cm4all-beng-proxy (1.2.24) unstable; urgency=low
 
