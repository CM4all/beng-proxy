<<<<<<< HEAD
cm4all-beng-proxy (3.1.12) unstable; urgency=low

  * 

 --   

cm4all-beng-proxy (3.1.11) unstable; urgency=low

  * lhttp_stock: allow 4 concurrent connections per LHTTP process

 -- Max Kellermann <mk@cm4all.com>  Mon, 30 Sep 2013 16:10:05 -0000

cm4all-beng-proxy (3.1.10) unstable; urgency=low

  * resource-address: fix assertion failure in LHTTP operation
  * lhttp_request: use the LHTTP_HOST attribute
  * kill the logger process on shutdown

 -- Max Kellermann <mk@cm4all.com>  Wed, 25 Sep 2013 17:29:56 -0000

cm4all-beng-proxy (3.1.9) unstable; urgency=low

  * {fcgi,lhttp}_stock: reuse child processes after connection closed
  * translate-client: ignore DEFLATED,GZIPPED on NFS address
  * translate-client: ignore EXPAND_PATH_INFO on local file
  * ssl_factory: wildcard matches single letter
  * ssl_factory: wildcard matches only one segment

 -- Max Kellermann <mk@cm4all.com>  Tue, 24 Sep 2013 10:31:30 -0000

cm4all-beng-proxy (3.1.8) unstable; urgency=low

  * ssl_factory: fix broken certificat/key matching
  * doc: various manual updates (RFC 2617, ...)

 -- Max Kellermann <mk@cm4all.com>  Fri, 20 Sep 2013 12:55:55 -0000

cm4all-beng-proxy (3.1.7) unstable; urgency=low

  * merge release 3.0.30
  * resource-loader: new protocol "Local HTTP"

 -- Max Kellermann <mk@cm4all.com>  Tue, 17 Sep 2013 13:36:20 -0000

cm4all-beng-proxy (3.1.6) unstable; urgency=low

  * buffered_socket: fix assertion failure

 -- Max Kellermann <mk@cm4all.com>  Fri, 23 Aug 2013 12:39:47 -0000

cm4all-beng-proxy (3.1.5) unstable; urgency=low

  * merge release 3.0.26
  * lb: disallow deprecated configuration keywords
  * lb: conditional pools
  * lb_config: setting "ssl_cert" specifies both certificate and key
  * ssl_filter: support TLS Server Name Indication

 -- Max Kellermann <mk@cm4all.com>  Fri, 16 Aug 2013 16:29:34 -0000

cm4all-beng-proxy (3.1.4) unstable; urgency=low

  * nfs_cache: new dedicated cache for NFS files
  * nfs_{handler,request}: use Content-Type from translation server

 -- Max Kellermann <mk@cm4all.com>  Mon, 10 Jun 2013 20:50:58 -0000

cm4all-beng-proxy (3.1.3) unstable; urgency=low

  * nfs_client: fix crash due to uninitialized memory
  * nfs_client: disconnect idle connections
  * nfs_client: expire file metadata
  * istream-nfs: fix resuming a blocking sink
  * istream-nfs: detect file truncation

 -- Max Kellermann <mk@cm4all.com>  Mon, 03 Jun 2013 19:30:20 -0000

cm4all-beng-proxy (3.1.2) unstable; urgency=low

  * nfs_client: read larger chunks
  * nfs_handler: implement cache revalidation and byte ranges

 -- Max Kellermann <mk@cm4all.com>  Wed, 29 May 2013 16:23:15 -0000

cm4all-beng-proxy (3.1.1) unstable; urgency=low

  * nfs_client: fix crash on HEAD request
  * nfs_client: generate Last-Modified and ETag
  * http-cache: allow caching NFS files

 -- Max Kellermann <mk@cm4all.com>  Thu, 23 May 2013 11:00:49 -0000

cm4all-beng-proxy (3.1) unstable; urgency=low

  * nfs_client: new resource loader backend

 -- Max Kellermann <mk@cm4all.com>  Tue, 21 May 2013 21:14:06 -0000
=======
cm4all-beng-proxy (3.0.31) unstable; urgency=low

  * socket_wrapper: work around libevent timeout reset bug

 -- Max Kellermann <mk@cm4all.com>  Wed, 02 Oct 2013 15:30:11 -0000
>>>>>>> 463292a2

cm4all-beng-proxy (3.0.30) unstable; urgency=low

  * istream-file: fix crash bug
  * fcgi, was: fix memory leak on malformed translation response

 -- Max Kellermann <mk@cm4all.com>  Tue, 17 Sep 2013 13:23:28 -0000

cm4all-beng-proxy (3.0.29) unstable; urgency=low

  * fcgi-client: fix crash on certain malformed responses
  * parser: fix crash on certain CDATA sections

 -- Max Kellermann <mk@cm4all.com>  Mon, 02 Sep 2013 10:51:58 -0000

cm4all-beng-proxy (3.0.28) unstable; urgency=low

  * processor: fix widget lookup regression

 -- Max Kellermann <mk@cm4all.com>  Mon, 26 Aug 2013 18:21:03 -0000

cm4all-beng-proxy (3.0.27) unstable; urgency=low

  * processor: fix stalled transfer with two nested processors

 -- Max Kellermann <mk@cm4all.com>  Mon, 26 Aug 2013 17:09:47 -0000

cm4all-beng-proxy (3.0.26) unstable; urgency=low

  * respones: generate header P3P:CP="CAO PSA OUR" to work around IE10 bug
  * init: auto-create /var/run/cm4all
  * lb: enable GLib multi-threading

 -- Max Kellermann <mk@cm4all.com>  Fri, 26 Jul 2013 07:21:15 -0000

cm4all-beng-proxy (3.0.25) unstable; urgency=low

  * stock: fix access to undefind memory
  * file-handler, http-util: fix If-Match / If-None-Match check

 -- Max Kellermann <mk@cm4all.com>  Wed, 29 May 2013 16:13:54 -0000

cm4all-beng-proxy (3.0.24) unstable; urgency=low

  * memcached-client: fix bogus "peer closed socket prematurely"

 -- Max Kellermann <mk@cm4all.com>  Tue, 23 Apr 2013 11:20:00 -0000

cm4all-beng-proxy (3.0.23) unstable; urgency=low

  * lb: fix memory leak when request with body gets aborted early

 -- Max Kellermann <mk@cm4all.com>  Thu, 04 Apr 2013 15:33:57 -0000

cm4all-beng-proxy (3.0.22) unstable; urgency=low

  * http-server: fix rare crash in request body handler
  * http-client: fix memory leak

 -- Max Kellermann <mk@cm4all.com>  Tue, 26 Mar 2013 07:24:22 -0000

cm4all-beng-proxy (3.0.21) unstable; urgency=low

  * ajp-client: fix malformed request packet with empty request body

 -- Max Kellermann <mk@cm4all.com>  Thu, 21 Mar 2013 17:11:22 -0000

cm4all-beng-proxy (3.0.20) unstable; urgency=low

  * http-client: fix assertion failure with certain chunked responses

 -- Max Kellermann <mk@cm4all.com>  Thu, 21 Mar 2013 10:21:13 -0000

cm4all-beng-proxy (3.0.19) unstable; urgency=low

  * istream_tee: fix crash / memory leak on I/O error before request body
    was delivered to widget

 -- Max Kellermann <mk@cm4all.com>  Mon, 18 Mar 2013 11:23:27 -0000

cm4all-beng-proxy (3.0.18) unstable; urgency=low

  * bot: detect more crawler/bot user-agents
  * lb.init: add ACCESS_LOGGER variable

 -- Max Kellermann <mk@cm4all.com>  Fri, 15 Mar 2013 14:47:08 -0000

cm4all-beng-proxy (3.0.17) unstable; urgency=low

  * lb: add ssl_verify "optional"

 -- Max Kellermann <mk@cm4all.com>  Fri, 08 Mar 2013 14:31:25 -0000

cm4all-beng-proxy (3.0.16) unstable; urgency=low

  * http-request: fix assertion failure
  * log-{cat,split}: use unsigned characters in backslash-escape

 -- Max Kellermann <mk@cm4all.com>  Thu, 07 Mar 2013 15:26:26 -0000

cm4all-beng-proxy (3.0.15) unstable; urgency=low

  * stock: fix another assertion failure during idle cleanup
  * inline-widget: avoid unrecoverable I/O errors during initialisation

 -- Max Kellermann <mk@cm4all.com>  Tue, 05 Mar 2013 07:11:46 -0000

cm4all-beng-proxy (3.0.14) unstable; urgency=low

  * stock: fix assertion failure during idle cleanup
  * http-server: count bytes received, fixes regression
  * http-server: send "100 Continue", fixes regression
  * http-client: fix potential assertion failure after "100 Continue"

 -- Max Kellermann <mk@cm4all.com>  Fri, 01 Mar 2013 16:53:54 -0000

cm4all-beng-proxy (3.0.13) unstable; urgency=low

  * merge release 2.3.7
  * uri-verify: allow double slashes
  * change product token to "CM4all Webserver"

 -- Max Kellermann <mk@cm4all.com>  Mon, 18 Feb 2013 11:35:29 -0000

cm4all-beng-proxy (3.0.12) unstable; urgency=low

  * listener: enable TCP Fast Open (requires Linux 3.7)
  * rubber: optimize huge page allocation
  * rubber: optimize hole search
  * translate-cache: optimize INVALIDATE=HOST
  * filter-cache: reserve some space in the rubber allocator

 -- Max Kellermann <mk@cm4all.com>  Fri, 15 Feb 2013 09:57:51 -0000

cm4all-beng-proxy (3.0.11) unstable; urgency=low

  * stock: slow down destruction of surplus idle items
  * fcgi-client: try harder to reuse existing FastCGI connections
  * cmdline: new options to control the FastCGI/WAS stock

 -- Max Kellermann <mk@cm4all.com>  Tue, 12 Feb 2013 09:38:35 -0000

cm4all-beng-proxy (3.0.10) unstable; urgency=low

  * child: reduce verbosity of SIGTERM log message
  * connection: reduce verbosity of ECONNRESET log message
  * http-server: fix duplicate abort call
  * http-server: add missing pool reference in request body eof
  * handler: catch malformed URIs earlier
  * rubber: allocate from holes, avoid costly compression steps
  * http-cache: reserve some space in the rubber allocator

 -- Max Kellermann <mk@cm4all.com>  Fri, 08 Feb 2013 13:15:31 -0000

cm4all-beng-proxy (3.0.9) unstable; urgency=low

  * merge release 2.3.5
  * parser: fix malformed attribute value bounds
  * translation: packet VALIDATE_MTIME discards cache items after a file
    has been modified
  * http-server: fix spurious "closed prematurely" log messages
  * http-{server,client}: improve error messages
  * istream: clear the "direct" flag set on new streams
  * slice_pool: fix slice size and slices per area calculation

 -- Max Kellermann <mk@cm4all.com>  Wed, 06 Feb 2013 17:48:47 -0000

cm4all-beng-proxy (3.0.8) unstable; urgency=low

  * merge release 2.3.3
  * return unused I/O buffers to operating system
  * parser: optimize the attribute value parser
  * sink_rubber: fix assertion failure

 -- Max Kellermann <mk@cm4all.com>  Thu, 31 Jan 2013 13:27:39 -0000

cm4all-beng-proxy (3.0.7) unstable; urgency=low

  * istream-tee: fix crash due to erroneous read

 -- Max Kellermann <mk@cm4all.com>  Fri, 18 Jan 2013 13:32:49 -0000

cm4all-beng-proxy (3.0.6) unstable; urgency=low

  * control: new command "VERBOSE" manipulates logger verbosity
  * cmdline: remove obsolete option "enable_splice"
  * ajp-client: discard response body after HEAD request
  * fcgi-client: fix assertion failure after malformed HEAD response
  * fcgi-client: don't ignore log messages after HEAD request
  * translate-client: fix assertion failure after connection reset

 -- Max Kellermann <mk@cm4all.com>  Fri, 04 Jan 2013 13:14:09 -0000

cm4all-beng-proxy (3.0.5) unstable; urgency=low

  * translate-client: reduce number of system calls (optimization)
  * http-client: release the socket earlier for reusal
  * ajp-client: fix decoding the "special" response headers
  * ajp-client: wait for "end" packet before delivering empty response
  * ajp-client: use the Content-Length response header
  * ajp-client: send Content-Length request header only if body present
  * ajp-client: support HEAD requests
  * fcgi-client: support HEAD requests
  * fcgi-client: use the Content-Length response header
  * fcgi-client: don't discard buffer after socket has been closed
  * fcgi-client: continue parsing after response has been delivered
  * fcgi-client: don't attempt to write repeatedly if request body blocks
  * fcgi-client: optimized keep-alive after empty response

 -- Max Kellermann <mk@cm4all.com>  Fri, 28 Dec 2012 13:16:02 -0000

cm4all-beng-proxy (3.0.4) unstable; urgency=low

  * {http,filter}-cache: fix garbled data on large cache entries

 -- Max Kellermann <mk@cm4all.com>  Tue, 11 Dec 2012 15:17:17 -0000

cm4all-beng-proxy (3.0.3) unstable; urgency=low

  * memcached-client: fix assertion failure

 -- Max Kellermann <mk@cm4all.com>  Fri, 07 Dec 2012 18:52:33 -0000

cm4all-beng-proxy (3.0.2) unstable; urgency=low

  * merge release 2.3.1
  * lb: verify the client certificate issuer (option "ssl_verify")
  * lb: client certificate is mandatory if "ssl_verify" is enabled
  * lb: support extra CA certificate file (option "ssl_ca_cert")
  * cmdline: can't specify both --memcached-server and http_cache_size
  * init: default to one worker

 -- Max Kellermann <mk@cm4all.com>  Fri, 07 Dec 2012 09:24:52 -0000

cm4all-beng-proxy (3.0.1) unstable; urgency=low

  * http-cache: reduce memory usage while storing
  * {http,filter}-cache: reduce fork overhead
  * pool: fix crash when first allocation is large

 -- Max Kellermann <mk@cm4all.com>  Wed, 05 Dec 2012 14:05:28 -0000

cm4all-beng-proxy (3.0) unstable; urgency=low

  * {http,filter}-cache: reduce overhead when cache is disabled
  * {http,filter}-cache: exclude allocator table from reported size
  * filter-cache: reduce memory usage while storing
  * {http,filter,translate}-cache: return more free memory to operating system
  * pool: further overhead reduction
  * pool: reduce CPU overhead for large areas
  * rubber: fix assertion failure

 -- Max Kellermann <mk@cm4all.com>  Tue, 30 Oct 2012 16:32:45 -0000

cm4all-beng-proxy (2.2.1) unstable; urgency=low

  * merge release 2.1.13
  * control_local: fix assertion failure

 -- Max Kellermann <mk@cm4all.com>  Tue, 16 Oct 2012 15:46:16 -0000

cm4all-beng-proxy (2.2) unstable; urgency=low

  * cache: optimize lookups
  * pool: reduce overhead
  * pool: optimize the linear area recycler
  * resource-address: reduce memory overhead
  * session: reduce memory usage
  * http-cache, filter-cache: return free memory to operating system
  * control_server: support local and abstract sockets
  * python/control: support abstract sockets
  * bp_control: create implicit control channel for each worker process
  * require automake 1.11

 -- Max Kellermann <mk@cm4all.com>  Tue, 09 Oct 2012 15:11:24 -0000

cm4all-beng-proxy (2.3.7) unstable; urgency=low

  * tcache: fix assertion failure in BASE handler

 -- Max Kellermann <mk@cm4all.com>  Mon, 18 Feb 2013 11:58:01 -0000

cm4all-beng-proxy (2.3.6) unstable; urgency=low

  * listener: increase the backlog to 64
  * shm: reserve swap space, avoids theoretical crash

 -- Max Kellermann <mk@cm4all.com>  Sun, 17 Feb 2013 09:29:24 -0000

cm4all-beng-proxy (2.3.5) unstable; urgency=low

  * tcache: reduce CPU pressure when there are many virtual hosts (hot fix)
  * launch the access logger after daemonizing
  * user the configured logger user for the access logger
  * auto-close the access logger
  * debian/rules: compile with -fno-omit-frame-pointer

 -- Max Kellermann <mk@cm4all.com>  Tue, 05 Feb 2013 16:27:46 -0000

cm4all-beng-proxy (2.3.4) unstable; urgency=low

  * log-split: print referer and user agent
  * log-split: cache the last file
  * log-split: allow logging local time stamps
  * log-{split,cat}: escape URI, Referer and User-Agent
  * init: add ACCESS_LOGGER variable

 -- Max Kellermann <mk@cm4all.com>  Tue, 05 Feb 2013 01:31:31 -0000

cm4all-beng-proxy (2.3.3) unstable; urgency=low

  * pool: fix a memory leak in the temporary pool
  * processor: hard limit on length of attributes and parameters

 -- Max Kellermann <mk@cm4all.com>  Thu, 31 Jan 2013 13:16:33 -0000

cm4all-beng-proxy (2.3.2) unstable; urgency=low

  * merge release 2.1.17

 -- Max Kellermann <mk@cm4all.com>  Tue, 29 Jan 2013 00:01:23 -0000

cm4all-beng-proxy (2.3.1) unstable; urgency=low

  * merge release 2.1.16
  * pool: reduce CPU overhead for large areas

 -- Max Kellermann <mk@cm4all.com>  Thu, 06 Dec 2012 16:40:02 -0000

cm4all-beng-proxy (2.3) unstable; urgency=low

  * new stable branch based on v2.1.x, without the work-in-progress
    improvements from v2.2.x
  * cache: optimize lookups
  * pool: reduce overhead
  * pool: optimize the linear area recycler
  * resource-address: reduce memory overhead
  * session: reduce memory usage
  * {http,filter}-cache: reduce overhead when cache is disabled

 -- Max Kellermann <mk@cm4all.com>  Mon, 22 Oct 2012 13:48:20 -0000

cm4all-beng-proxy (2.1.17) unstable; urgency=low

  * merge release 2.0.55

 -- Max Kellermann <mk@cm4all.com>  Mon, 28 Jan 2013 23:59:54 -0000

cm4all-beng-proxy (2.1.16) unstable; urgency=low

  * merge release 2.0.54

 -- Max Kellermann <mk@cm4all.com>  Thu, 06 Dec 2012 16:35:17 -0000

cm4all-beng-proxy (2.1.15) unstable; urgency=low

  * merge release 2.0.53

 -- Max Kellermann <mk@cm4all.com>  Mon, 22 Oct 2012 12:26:57 -0000

cm4all-beng-proxy (2.1.14) unstable; urgency=low

  * merge release 2.0.52

 -- Max Kellermann <mk@cm4all.com>  Fri, 19 Oct 2012 12:10:09 -0000

cm4all-beng-proxy (2.1.13) unstable; urgency=low

  * merge release 2.0.51

 -- Max Kellermann <mk@cm4all.com>  Tue, 16 Oct 2012 15:41:58 -0000

cm4all-beng-proxy (2.1.12) unstable; urgency=low

  * merge release 2.0.50

 -- Max Kellermann <mk@cm4all.com>  Fri, 05 Oct 2012 12:26:24 -0000

cm4all-beng-proxy (2.1.11) unstable; urgency=low

  * merge release 2.0.49

 -- Max Kellermann <mk@cm4all.com>  Fri, 28 Sep 2012 15:04:36 -0000

cm4all-beng-proxy (2.1.10) unstable; urgency=low

  * merge release 2.0.48

 -- Max Kellermann <mk@cm4all.com>  Mon, 24 Sep 2012 15:43:46 -0000

cm4all-beng-proxy (2.1.9) unstable; urgency=low

  * merge release 2.0.47
  * lb: eliminate the duplicate "Date" response header (#1169)

 -- Max Kellermann <mk@cm4all.com>  Fri, 21 Sep 2012 15:56:06 -0000

cm4all-beng-proxy (2.1.8) unstable; urgency=low

  * control: publish statistics over the control protocol

 -- Max Kellermann <mk@cm4all.com>  Fri, 07 Sep 2012 12:47:34 -0000

cm4all-beng-proxy (2.1.7) unstable; urgency=low

  * resource-address: support expanding PIPE addresses
  * translation: support EXPAND_PATH for PROXY
  * reduced connect timeouts for translation server, FastCGI and beng-lb
  * uri-relative: support relative URI with just a query string
  * uri-relative: support relative URIs starting with a double slash
  * lb: improve error messages, include listener/pool name
  * lb: validate the selected sticky modde
  * lb: add sticky mode "source_ip"

 -- Max Kellermann <mk@cm4all.com>  Fri, 31 Aug 2012 14:03:41 -0000

cm4all-beng-proxy (2.1.6) unstable; urgency=low

  * merge release 2.0.46

 -- Max Kellermann <mk@cm4all.com>  Fri, 24 Aug 2012 11:11:20 -0000

cm4all-beng-proxy (2.1.5) unstable; urgency=low

  * lb_expect_monitor: configurable connect timeout

 -- Max Kellermann <mk@cm4all.com>  Mon, 20 Aug 2012 05:40:44 -0000

cm4all-beng-proxy (2.1.4) unstable; urgency=low

  * lb_monitor: configurable timeout

 -- Max Kellermann <mk@cm4all.com>  Fri, 17 Aug 2012 09:16:36 -0000

cm4all-beng-proxy (2.1.3) unstable; urgency=low

  * merge release 2.0.44
  * lb: implement tcp_expect option "expect_graceful"

 -- Max Kellermann <mk@cm4all.com>  Tue, 14 Aug 2012 14:30:57 -0000

cm4all-beng-proxy (2.1.2) unstable; urgency=low

  * support extended HTTP status codes from RFC 6585 and WebDAV

 -- Max Kellermann <mk@cm4all.com>  Thu, 09 Aug 2012 10:10:35 -0000

cm4all-beng-proxy (2.1.1) unstable; urgency=low

  * merge release 2.0.43
  * lb: support TRACE, OPTIONS and WebDAV

 -- Max Kellermann <mk@cm4all.com>  Fri, 03 Aug 2012 11:48:46 -0000

cm4all-beng-proxy (2.1) unstable; urgency=low

  * lb: add sticky mode "jvm_route" (Tomcat)

 -- Max Kellermann <mk@cm4all.com>  Mon, 30 Jul 2012 15:53:43 -0000

cm4all-beng-proxy (2.0.55) unstable; urgency=low

  * istream-tee: fix crash due to erroneous read
  * fix random crashes in the optimized build

 -- Max Kellermann <mk@cm4all.com>  Mon, 28 Jan 2013 23:52:26 -0000

cm4all-beng-proxy (2.0.54) unstable; urgency=low

  * http-cache: fix revalidation of memcached entries

 -- Max Kellermann <mk@cm4all.com>  Thu, 06 Dec 2012 16:31:23 -0000

cm4all-beng-proxy (2.0.53) unstable; urgency=low

  * filter-cache: fix assertion failure on serving empty response
  * http-cache: limit maximum age to 5 minutes if "Vary" includes cookies
  * lb: FADE_NODE lasts for 3 hours

 -- Max Kellermann <mk@cm4all.com>  Mon, 22 Oct 2012 12:21:18 -0000

cm4all-beng-proxy (2.0.52) unstable; urgency=low

  * {http,filter}-cache: include headers in cache size calculation
  * {http,filter}-cache: reduce headers memory usage
  * http-cache: limit maximum age to 1 week
    - 1 hour when "Vary" is used
    - 30 minutes when "Vary" includes "X-WidgetId" or "X-WidgetHref"
    - 5 minutes when "Vary" includes "X-CM4all-BENG-User"
  * cache: reduce number of system calls during lookup

 -- Max Kellermann <mk@cm4all.com>  Fri, 19 Oct 2012 12:07:10 -0000

cm4all-beng-proxy (2.0.51) unstable; urgency=low

  * merge release 1.4.33
  * processor: fix assertion failure with embedded CSS
  * lb: move control channel handler to worker process

 -- Max Kellermann <mk@cm4all.com>  Tue, 16 Oct 2012 15:39:32 -0000

cm4all-beng-proxy (2.0.50) unstable; urgency=low

  * pool: reduce memory overhead of debug data
  * fcgi-client: fix assertion failure due to redundant read event
  * lb: fix crash after pipe-to-socket splice I/O error

 -- Max Kellermann <mk@cm4all.com>  Fri, 05 Oct 2012 12:23:15 -0000

cm4all-beng-proxy (2.0.49) unstable; urgency=low

  * merge release 1.4.32

 -- Max Kellermann <mk@cm4all.com>  Fri, 28 Sep 2012 15:01:26 -0000

cm4all-beng-proxy (2.0.48) unstable; urgency=low

  * lb: fix duplicate monitor requests with --watchdog
  * child: verbose logging of child process events
  * log shutdown signal

 -- Max Kellermann <mk@cm4all.com>  Mon, 24 Sep 2012 15:36:03 -0000

cm4all-beng-proxy (2.0.47) unstable; urgency=low

  * merge release 1.4.31
  * cache: disable excessive debugging checks

 -- Max Kellermann <mk@cm4all.com>  Fri, 21 Sep 2012 15:24:30 -0000

cm4all-beng-proxy (2.0.46) unstable; urgency=low

  * merge release 1.4.30
  * lb: add option --config-file

 -- Max Kellermann <mk@cm4all.com>  Fri, 24 Aug 2012 10:52:29 -0000

cm4all-beng-proxy (2.0.45) unstable; urgency=low

  * merge release 1.4.29

 -- Max Kellermann <mk@cm4all.com>  Tue, 21 Aug 2012 15:49:49 -0000

cm4all-beng-proxy (2.0.44) unstable; urgency=low

  * lb: allow sticky with only one node
  * lb: add option "--check"
  * lb: run all monitors right after startup
  * lb: disable expiry of monitor results
  * lb: improved fallback for "sticky cookie"
  * lb: use Bulldog for "sticky cookie"
  * balancer, lb: persistent "fade" flag
  * balancer, lb: use the Bulldog "graceful" flag
  * control: add packet CONTROL_DUMP_POOLS

 -- Max Kellermann <mk@cm4all.com>  Tue, 14 Aug 2012 13:13:01 -0000

cm4all-beng-proxy (2.0.43) unstable; urgency=low

  * merge release 1.4.28
  * istream-replace: fix assertion failure with embedded CSS

 -- Max Kellermann <mk@cm4all.com>  Thu, 02 Aug 2012 11:14:27 -0000

cm4all-beng-proxy (2.0.42) unstable; urgency=low

  * js: new higher-level API

 -- Max Kellermann <mk@cm4all.com>  Wed, 01 Aug 2012 11:32:28 -0000

cm4all-beng-proxy (2.0.41) unstable; urgency=low

  * session: fix bogus assertion failure when loading expired session

 -- Max Kellermann <mk@cm4all.com>  Fri, 27 Jul 2012 12:47:49 -0000

cm4all-beng-proxy (2.0.40) unstable; urgency=low

  * merge release 1.4.27

 -- Max Kellermann <mk@cm4all.com>  Tue, 24 Jul 2012 16:29:13 -0000

cm4all-beng-proxy (2.0.39) unstable; urgency=low

  * merge release 1.4.26

 -- Max Kellermann <mk@cm4all.com>  Tue, 17 Jul 2012 17:00:20 -0000

cm4all-beng-proxy (2.0.38) unstable; urgency=low

  * merge release 1.4.25
  * strset: fix GROUP_CONTAINER false negatives

 -- Max Kellermann <mk@cm4all.com>  Tue, 17 Jul 2012 16:03:49 -0000

cm4all-beng-proxy (2.0.37) unstable; urgency=low

  * merge release 1.4.24

 -- Max Kellermann <mk@cm4all.com>  Mon, 16 Jul 2012 10:36:57 -0000

cm4all-beng-proxy (2.0.36) unstable; urgency=low

  * proxy-handler: re-add the URI suffix for "transparent" requests

 -- Max Kellermann <mk@cm4all.com>  Wed, 11 Jul 2012 14:12:11 -0000

cm4all-beng-proxy (2.0.35) unstable; urgency=low

  * translate: allow WIDGET_GROUP without PROCESS

 -- Max Kellermann <mk@cm4all.com>  Thu, 05 Jul 2012 13:03:21 -0000

cm4all-beng-proxy (2.0.34) unstable; urgency=low

  * session_save: skip shutdown code if saving is not configured
  * http-server: fix assertion on I/O error during POST
  * header-forward: new group FORWARD to forward the "Host" header

 -- Max Kellermann <mk@cm4all.com>  Tue, 03 Jul 2012 16:46:39 -0000

cm4all-beng-proxy (2.0.33) unstable; urgency=low

  * processor: option SELF_CONTAINER allows widget to only embed itself
  * processor: allow embedding approved widget groups
  * processor: optionally invoke CSS processor for style attributes
  * response, lb_http: put "Discard" cookie attribute to the end (Android bug)

 -- Max Kellermann <mk@cm4all.com>  Mon, 02 Jul 2012 17:52:32 -0000

cm4all-beng-proxy (2.0.32) unstable; urgency=low

  * socket_wrapper: fix two assertion failures
  * pheaders: emit Cache-Control:no-store to work around IE quirk

 -- Max Kellermann <mk@cm4all.com>  Tue, 26 Jun 2012 09:41:51 -0000

cm4all-beng-proxy (2.0.31) unstable; urgency=low

  * lb: publish the SSL peer issuer subject
  * widget-registry: copy the direct_addressing attribute

 -- Max Kellermann <mk@cm4all.com>  Wed, 06 Jun 2012 13:36:04 -0000

cm4all-beng-proxy (2.0.30) unstable; urgency=low

  * init: add --group variable to .default file
  * doc: update view security documentation
  * processor: apply underscore prefix to <A NAME="...">
  * session: restore sessions from a file

 -- Max Kellermann <mk@cm4all.com>  Fri, 01 Jun 2012 11:06:50 -0000

cm4all-beng-proxy (2.0.29) unstable; urgency=low

  * widget: optional direct URI addressing scheme
  * processor: eliminate additional underscore from class prefix
  * ssl_filter: support TLS client certificates

 -- Max Kellermann <mk@cm4all.com>  Tue, 29 May 2012 13:29:06 -0000

cm4all-beng-proxy (2.0.28) unstable; urgency=low

  * merge release 1.4.22

 -- Max Kellermann <mk@cm4all.com>  Wed, 16 May 2012 10:24:31 -0000

cm4all-beng-proxy (2.0.27) unstable; urgency=low

  * uri-address: fix assertion failures with UNIX domain sockets
  * uri-address: fix redirects with matching absolute URI

 -- Max Kellermann <mk@cm4all.com>  Wed, 09 May 2012 16:16:06 -0000

cm4all-beng-proxy (2.0.26) unstable; urgency=low

  * processor: rewrite URIs in META/refresh

 -- Max Kellermann <mk@cm4all.com>  Thu, 03 May 2012 14:43:03 -0000

cm4all-beng-proxy (2.0.25) unstable; urgency=low

  * merge release 1.4.21
  * processor: fix double free bug on failed widget lookup
  * session: don't access the session manager after worker crash
  * proxy-widget: fix assertion failure with empty view name

 -- Max Kellermann <mk@cm4all.com>  Thu, 26 Apr 2012 14:22:10 -0000

cm4all-beng-proxy (2.0.24) unstable; urgency=low

  * processor: optionally invoke CSS processor for <style>

 -- Max Kellermann <mk@cm4all.com>  Fri, 20 Apr 2012 12:10:42 -0000

cm4all-beng-proxy (2.0.23) unstable; urgency=low

  * widget-resolver: check for translation server failure
  * widget-resolver: don't sync with session when view is invalid
  * rewrite-uri: check for invalid view name
  * {css_,}processor: eliminate second underscore from class prefix
  * doc: document the algorithm for replacing two leading underscores

 -- Max Kellermann <mk@cm4all.com>  Thu, 29 Mar 2012 15:37:52 -0000

cm4all-beng-proxy (2.0.22) unstable; urgency=low

  * merge release 1.4.20
  * proxy-widget: forbid client to select view with address
  * proxy-widget: allow any view selection when widget is not a container
  * widget-http: allow any view selection for unprocessable response
  * widget-http: inherit the view from the template
  * widget-request: sync with session only if processor is enabled
  * widget-http: postpone saving to session after receiving response headers
  * processor: add entities &c:id; &c:type; &c:class;

 -- Max Kellermann <mk@cm4all.com>  Mon, 26 Mar 2012 14:05:05 -0000

cm4all-beng-proxy (2.0.21) unstable; urgency=low

  * css_processor: use mode "partial" for @import
  * rewrite-uri: use mode "partial" on invalid input

 -- Max Kellermann <mk@cm4all.com>  Tue, 20 Mar 2012 18:11:28 -0000

cm4all-beng-proxy (2.0.20) unstable; urgency=low

  * {css_,}processor: default mode is "partial"
  * processor: handle underscore prefixes in the "for" attribute

 -- Max Kellermann <mk@cm4all.com>  Tue, 20 Mar 2012 16:48:51 -0000

cm4all-beng-proxy (2.0.19) unstable; urgency=low

  * merge release 1.4.19

 -- Max Kellermann <mk@cm4all.com>  Tue, 20 Mar 2012 08:41:03 -0000

cm4all-beng-proxy (2.0.18) unstable; urgency=low

  * merge release 1.4.18

 -- Max Kellermann <mk@cm4all.com>  Thu, 15 Mar 2012 15:53:12 -0000

cm4all-beng-proxy (2.0.17) unstable; urgency=low

  * merge release 1.4.17
  * css_parser: check for url() following another token
  * css_processor: rewrite @import URIs
  * {text_,}processor: new entity &c:local;

 -- Max Kellermann <mk@cm4all.com>  Fri, 09 Mar 2012 16:50:19 -0000

cm4all-beng-proxy (2.0.16) unstable; urgency=low

  * response: generate Vary response header from translation response
  * widget-resolver: fix NULL dereference after failure
  * translation: User-Agent classification

 -- Max Kellermann <mk@cm4all.com>  Tue, 06 Mar 2012 11:54:10 -0000

cm4all-beng-proxy (2.0.15) unstable; urgency=low

  * merge release 1.4.16
  * uri-address: fix NULL dereference on certain malformed URIs

 -- Max Kellermann <mk@cm4all.com>  Fri, 02 Mar 2012 16:28:54 -0000

cm4all-beng-proxy (2.0.14) unstable; urgency=low

  * address-resolver: add missing initialization
  * rewrite-uri: fix NULL pointer dereference with "local URI"
  * rewrite-uri: allow mode=proxy (optional temporary kludge)
  * widget-http: auto-disable processor (optional temporary kludge)

 -- Max Kellermann <mk@cm4all.com>  Thu, 01 Mar 2012 18:36:38 -0000

cm4all-beng-proxy (2.0.13) unstable; urgency=low

  * merge release 1.4.15
  * translation: make CGI auto-base optional
  * handler: fix up translation client errors

 -- Max Kellermann <mk@cm4all.com>  Thu, 23 Feb 2012 17:31:03 -0000

cm4all-beng-proxy (2.0.12) unstable; urgency=low

  * merge release 1.4.13

 -- Max Kellermann <mk@cm4all.com>  Thu, 16 Feb 2012 14:41:45 -0000

cm4all-beng-proxy (2.0.11) unstable; urgency=low

  * merge release 1.4.11
  * processor: skip rewriting absolute URIs

 -- Max Kellermann <mk@cm4all.com>  Thu, 09 Feb 2012 09:43:06 -0000

cm4all-beng-proxy (2.0.10) unstable; urgency=low

  * resource-address: initialise type, fixes assertion failure

 -- Max Kellermann <mk@cm4all.com>  Tue, 07 Feb 2012 16:57:06 -0000

cm4all-beng-proxy (2.0.9) unstable; urgency=low

  * [css]processor: expand underscore only XML id / CSS class
  * widget-http: filter processor response headers
  * processor: forward Wildfire headers in the debug build

 -- Max Kellermann <mk@cm4all.com>  Tue, 07 Feb 2012 12:32:33 -0000

cm4all-beng-proxy (2.0.8) unstable; urgency=low

  * rewrite-uri: prefix "@/" refers to widget's "local URI"

 -- Max Kellermann <mk@cm4all.com>  Fri, 03 Feb 2012 13:50:16 -0000

cm4all-beng-proxy (2.0.7) unstable; urgency=low

  * merge release 1.4.10
  * stock: clear idle objects periodically

 -- Max Kellermann <mk@cm4all.com>  Thu, 02 Feb 2012 14:10:24 -0000

cm4all-beng-proxy (2.0.6) unstable; urgency=low

  * merge release 1.4.9

 -- Max Kellermann <mk@cm4all.com>  Tue, 31 Jan 2012 15:10:18 -0000

cm4all-beng-proxy (2.0.5) unstable; urgency=low

  * merge release 1.4.8
  * translate-client: verify the PROXY and AJP payloads
  * translation: support inserting regex matches into CGI/file path
  * translation: support customizing the cookie's "Domain" attribute
  * request: new option "dynamic_session_cookie" adds suffix to cookie
    name
  * uri-address: verify the path component

 -- Max Kellermann <mk@cm4all.com>  Wed, 25 Jan 2012 17:05:09 -0000

cm4all-beng-proxy (2.0.4) unstable; urgency=low

  * merge release 1.4.6
  * access-log: don't log the remote port
  * translation: support inserting regex matches into CGI's PATH_INFO
  * tcache: generate BASE automatically for CGI

 -- Max Kellermann <mk@cm4all.com>  Tue, 10 Jan 2012 15:18:37 -0000

cm4all-beng-proxy (2.0.3) unstable; urgency=low

  * merge release 1.4.4
  * http-server: log remote host address

 -- Max Kellermann <mk@cm4all.com>  Tue, 27 Dec 2011 07:41:15 -0000

cm4all-beng-proxy (2.0.2) unstable; urgency=low

  * merge release 1.4.2
  * widget-http: improved HTTP error messages
  * processor: forbid widget request after URI compress failure

 -- Max Kellermann <mk@cm4all.com>  Wed, 07 Dec 2011 16:51:58 -0000

cm4all-beng-proxy (2.0.1) unstable; urgency=low

  * merge release 1.4.1

 -- Max Kellermann <mk@cm4all.com>  Fri, 18 Nov 2011 13:57:27 -0000

cm4all-beng-proxy (2.0) unstable; urgency=low

  * rewrite-uri: reapply 'drop the deprecated mode "proxy"'
  * proxy-widget: reapply 'client can choose only views that have an address'

 -- Max Kellermann <mk@cm4all.com>  Thu, 17 Nov 2011 08:22:39 +0100

cm4all-beng-proxy (1.4.33) unstable; urgency=low

  * istream-file: reduce memory usage for small files
  * file-handler: fix xattr usage on ranged file request (possible
    assertion failure)

 -- Max Kellermann <mk@cm4all.com>  Tue, 16 Oct 2012 15:28:57 -0000

cm4all-beng-proxy (1.4.32) unstable; urgency=low

  * cgi: fix spontaneous shutdown due to misrouted SIGTERM signal

 -- Max Kellermann <mk@cm4all.com>  Fri, 28 Sep 2012 14:39:13 -0000

cm4all-beng-proxy (1.4.31) unstable; urgency=low

  * shm: fix check for shared memory allocation failure
  * child: handle lost SIGCHLD events
  * child: ignore stale child processes

 -- Max Kellermann <mk@cm4all.com>  Fri, 21 Sep 2012 15:21:20 -0000

cm4all-beng-proxy (1.4.30) unstable; urgency=low

  * http-server: parse all tokens in the "Connection" request header

 -- Max Kellermann <mk@cm4all.com>  Fri, 24 Aug 2012 10:50:28 -0000

cm4all-beng-proxy (1.4.29) unstable; urgency=low

  * proxy-widget: fix memory leak on aborted POST request

 -- Max Kellermann <mk@cm4all.com>  Tue, 21 Aug 2012 15:05:12 -0000

cm4all-beng-proxy (1.4.28) unstable; urgency=low

  * worker: reinitialize signal handlers after fork failure
  * lb: work around libevent bug that freezes during shutdown

 -- Max Kellermann <mk@cm4all.com>  Thu, 02 Aug 2012 13:53:18 -0000

cm4all-beng-proxy (1.4.27) unstable; urgency=low

  * lb: fix hanging SSL connection on bulk transfer

 -- Max Kellermann <mk@cm4all.com>  Tue, 24 Jul 2012 14:58:17 -0000

cm4all-beng-proxy (1.4.26) unstable; urgency=low

  * processor: fix regression, missing NULL check

 -- Max Kellermann <mk@cm4all.com>  Tue, 17 Jul 2012 16:55:24 -0000

cm4all-beng-proxy (1.4.25) unstable; urgency=low

  * processor: don't rewrite the fragment part of the URI

 -- Max Kellermann <mk@cm4all.com>  Tue, 17 Jul 2012 15:50:06 -0000

cm4all-beng-proxy (1.4.24) unstable; urgency=low

  * lb: fix splicing with SSL

 -- Max Kellermann <mk@cm4all.com>  Mon, 16 Jul 2012 10:32:17 -0000

cm4all-beng-proxy (1.4.23) unstable; urgency=low

  * widget-http: fix double free bug when POST is aborted

 -- Max Kellermann <mk@cm4all.com>  Tue, 03 Jul 2012 16:42:28 -0000

cm4all-beng-proxy (1.4.22) unstable; urgency=low

  * merge release 1.2.27
  * widget: backport memory leak fix from 2.0
  * widget-http: fix memory leak on abort

 -- Max Kellermann <mk@cm4all.com>  Wed, 16 May 2012 10:00:23 -0000

cm4all-beng-proxy (1.4.21) unstable; urgency=low

  * merge release 1.2.26

 -- Max Kellermann <mk@cm4all.com>  Thu, 26 Apr 2012 14:17:56 -0000

cm4all-beng-proxy (1.4.20) unstable; urgency=low

  * merge release 1.2.25

 -- Max Kellermann <mk@cm4all.com>  Mon, 26 Mar 2012 14:03:14 -0000

cm4all-beng-proxy (1.4.19) unstable; urgency=low

  * merge release 1.2.24

 -- Max Kellermann <mk@cm4all.com>  Tue, 20 Mar 2012 08:36:19 -0000

cm4all-beng-proxy (1.4.18) unstable; urgency=low

  * merge release 1.2.23

 -- Max Kellermann <mk@cm4all.com>  Thu, 15 Mar 2012 15:50:20 -0000

cm4all-beng-proxy (1.4.17) unstable; urgency=low

  * merge release 1.2.22

 -- Max Kellermann <mk@cm4all.com>  Thu, 08 Mar 2012 18:36:00 -0000

cm4all-beng-proxy (1.4.16) unstable; urgency=low

  * merge release 1.2.21

 -- Max Kellermann <mk@cm4all.com>  Fri, 02 Mar 2012 16:03:51 -0000

cm4all-beng-proxy (1.4.15) unstable; urgency=low

  * merge release 1.2.20

 -- Max Kellermann <mk@cm4all.com>  Thu, 23 Feb 2012 17:12:30 -0000

cm4all-beng-proxy (1.4.14) unstable; urgency=low

  * merge release 1.2.19

 -- Max Kellermann <mk@cm4all.com>  Thu, 23 Feb 2012 15:35:04 -0000

cm4all-beng-proxy (1.4.13) unstable; urgency=low

  * merge release 1.2.18

 -- Max Kellermann <mk@cm4all.com>  Thu, 16 Feb 2012 13:53:49 -0000

cm4all-beng-proxy (1.4.12) unstable; urgency=low

  * merge release 1.2.17

 -- Max Kellermann <mk@cm4all.com>  Wed, 15 Feb 2012 09:27:50 -0000

cm4all-beng-proxy (1.4.11) unstable; urgency=low

  * merge release 1.2.16

 -- Max Kellermann <mk@cm4all.com>  Thu, 09 Feb 2012 09:33:30 -0000

cm4all-beng-proxy (1.4.10) unstable; urgency=low

  * merge release 1.2.15

 -- Max Kellermann <mk@cm4all.com>  Thu, 02 Feb 2012 13:43:11 -0000

cm4all-beng-proxy (1.4.9) unstable; urgency=low

  * merge release 1.2.14

 -- Max Kellermann <mk@cm4all.com>  Tue, 31 Jan 2012 15:06:57 -0000

cm4all-beng-proxy (1.4.8) unstable; urgency=low

  * merge release 1.2.13

 -- Max Kellermann <mk@cm4all.com>  Wed, 25 Jan 2012 12:16:53 -0000

cm4all-beng-proxy (1.4.7) unstable; urgency=low

  * merge release 1.2.12

 -- Max Kellermann <mk@cm4all.com>  Tue, 17 Jan 2012 08:37:01 -0000

cm4all-beng-proxy (1.4.6) unstable; urgency=low

  * merge release 1.2.11

 -- Max Kellermann <mk@cm4all.com>  Wed, 04 Jan 2012 15:41:43 -0000

cm4all-beng-proxy (1.4.5) unstable; urgency=low

  * merge release 1.2.10

 -- Max Kellermann <mk@cm4all.com>  Wed, 28 Dec 2011 17:07:13 -0000

cm4all-beng-proxy (1.4.4) unstable; urgency=low

  * merge release 1.2.9

 -- Max Kellermann <mk@cm4all.com>  Thu, 22 Dec 2011 11:28:39 -0000

cm4all-beng-proxy (1.4.3) unstable; urgency=low

  * merge release 1.2.8

 -- Max Kellermann <mk@cm4all.com>  Wed, 14 Dec 2011 11:20:04 -0000

cm4all-beng-proxy (1.4.2) unstable; urgency=low

  * text-processor: allow processing "application/javascript",
    "application/json"
  * uri-relative: allow backtracking to the widget base with "../"
  * merge release 1.2.7

 -- Max Kellermann <mk@cm4all.com>  Tue, 06 Dec 2011 12:39:24 -0000

cm4all-beng-proxy (1.4.1) unstable; urgency=low

  * merge release 1.2.6

 -- Max Kellermann <mk@cm4all.com>  Fri, 18 Nov 2011 13:53:56 -0000

cm4all-beng-proxy (1.4) unstable; urgency=low

  * proxy-widget: revert 'client can choose only views that have an address'
  * rewrite-uri: revert 'drop the deprecated mode "proxy"'

 -- Max Kellermann <mk@cm4all.com>  Thu, 17 Nov 2011 08:10:42 +0100

cm4all-beng-proxy (1.3.2) unstable; urgency=low

  * tcache: add regex matching, translation packets REGEX, INVERSE_REGEX
  * widget: don't start the prefix with an underscore
  * translation: add new packet PROCESS_TEXT, to expand entity references
  * translation: add new packet WIDGET_INFO, enables additional request headers
  * doc: document the algorithm for replacing three leading underscores

 -- Max Kellermann <mk@cm4all.com>  Wed, 16 Nov 2011 17:00:16 +0100

cm4all-beng-proxy (1.3.1) unstable; urgency=low

  * merge release 1.2.5

 -- Max Kellermann <mk@cm4all.com>  Tue, 08 Nov 2011 19:51:18 +0100

cm4all-beng-proxy (1.3) unstable; urgency=low

  * rewrite-uri: drop the deprecated mode "proxy"
  * proxy-widget: client can choose only views that have an address

 -- Max Kellermann <mk@cm4all.com>  Mon, 31 Oct 2011 17:41:14 +0100

cm4all-beng-proxy (1.2.27) unstable; urgency=low

  * merge release 1.1.40

 -- Max Kellermann <mk@cm4all.com>  Wed, 16 May 2012 09:51:50 -0000

cm4all-beng-proxy (1.2.26) unstable; urgency=low

  * merge release 1.1.39

 -- Max Kellermann <mk@cm4all.com>  Thu, 26 Apr 2012 14:16:40 -0000

cm4all-beng-proxy (1.2.25) unstable; urgency=low

  * merge release 1.1.38

 -- Max Kellermann <mk@cm4all.com>  Mon, 26 Mar 2012 14:01:44 -0000

cm4all-beng-proxy (1.2.24) unstable; urgency=low

  * merge release 1.1.37

 -- Max Kellermann <mk@cm4all.com>  Tue, 20 Mar 2012 08:33:31 -0000

cm4all-beng-proxy (1.2.23) unstable; urgency=low

  * merge release 1.1.36

 -- Max Kellermann <mk@cm4all.com>  Thu, 15 Mar 2012 15:37:10 -0000

cm4all-beng-proxy (1.2.22) unstable; urgency=low

  * merge release 1.1.35

 -- Max Kellermann <mk@cm4all.com>  Thu, 08 Mar 2012 18:29:39 -0000

cm4all-beng-proxy (1.2.21) unstable; urgency=low

  * merge release 1.1.34

 -- Max Kellermann <mk@cm4all.com>  Fri, 02 Mar 2012 16:02:00 -0000

cm4all-beng-proxy (1.2.20) unstable; urgency=low

  * merge release 1.1.33

 -- Max Kellermann <mk@cm4all.com>  Thu, 23 Feb 2012 17:11:15 -0000

cm4all-beng-proxy (1.2.19) unstable; urgency=low

  * merge release 1.1.32

 -- Max Kellermann <mk@cm4all.com>  Thu, 23 Feb 2012 15:18:36 -0000

cm4all-beng-proxy (1.2.18) unstable; urgency=low

  * merge release 1.1.31

 -- Max Kellermann <mk@cm4all.com>  Thu, 16 Feb 2012 13:52:42 -0000

cm4all-beng-proxy (1.2.17) unstable; urgency=low

  * merge release 1.1.30

 -- Max Kellermann <mk@cm4all.com>  Wed, 15 Feb 2012 09:26:45 -0000

cm4all-beng-proxy (1.2.16) unstable; urgency=low

  * merge release 1.1.29

 -- Max Kellermann <mk@cm4all.com>  Thu, 09 Feb 2012 09:31:50 -0000

cm4all-beng-proxy (1.2.15) unstable; urgency=low

  * merge release 1.1.28

 -- Max Kellermann <mk@cm4all.com>  Thu, 02 Feb 2012 13:41:45 -0000

cm4all-beng-proxy (1.2.14) unstable; urgency=low

  * merge release 1.1.27

 -- Max Kellermann <mk@cm4all.com>  Tue, 31 Jan 2012 15:04:32 -0000

cm4all-beng-proxy (1.2.13) unstable; urgency=low

  * merge release 1.1.26

 -- Max Kellermann <mk@cm4all.com>  Wed, 25 Jan 2012 12:15:19 -0000

cm4all-beng-proxy (1.2.12) unstable; urgency=low

  * merge release 1.1.25

 -- Max Kellermann <mk@cm4all.com>  Tue, 17 Jan 2012 08:31:44 -0000

cm4all-beng-proxy (1.2.11) unstable; urgency=low

  * merge release 1.1.24

 -- Max Kellermann <mk@cm4all.com>  Wed, 04 Jan 2012 15:38:27 -0000

cm4all-beng-proxy (1.2.10) unstable; urgency=low

  * merge release 1.1.23

 -- Max Kellermann <mk@cm4all.com>  Wed, 28 Dec 2011 17:01:43 -0000

cm4all-beng-proxy (1.2.9) unstable; urgency=low

  * merge release 1.1.22

 -- Max Kellermann <mk@cm4all.com>  Thu, 22 Dec 2011 10:28:29 -0000

cm4all-beng-proxy (1.2.8) unstable; urgency=low

  * merge release 1.1.21

 -- Max Kellermann <mk@cm4all.com>  Wed, 14 Dec 2011 11:12:32 -0000

cm4all-beng-proxy (1.2.7) unstable; urgency=low

  * merge release 1.1.20

 -- Max Kellermann <mk@cm4all.com>  Tue, 06 Dec 2011 11:43:10 -0000

cm4all-beng-proxy (1.2.6) unstable; urgency=low

  * merge release 1.1.19

 -- Max Kellermann <mk@cm4all.com>  Fri, 18 Nov 2011 13:47:43 -0000

cm4all-beng-proxy (1.2.5) unstable; urgency=low

  * merge release 1.1.18
  * file-handler: handle If-Modified-Since followed by filter

 -- Max Kellermann <mk@cm4all.com>  Tue, 08 Nov 2011 19:43:58 +0100

cm4all-beng-proxy (1.2.4) unstable; urgency=low

  * merge release 1.1.17

 -- Max Kellermann <mk@cm4all.com>  Wed, 02 Nov 2011 16:58:28 +0100

cm4all-beng-proxy (1.2.3) unstable; urgency=low

  * merge release 1.1.16

 -- Max Kellermann <mk@cm4all.com>  Fri, 21 Oct 2011 15:16:13 +0200

cm4all-beng-proxy (1.2.2) unstable; urgency=low

  * merge release 1.1.15
  * widget-view: an empty name refers to the default view
  * processor: new entity &c:view;

 -- Max Kellermann <mk@cm4all.com>  Wed, 19 Oct 2011 11:43:20 +0200

cm4all-beng-proxy (1.2.1) unstable; urgency=low

  * merge release 1.1.13

 -- Max Kellermann <mk@cm4all.com>  Wed, 05 Oct 2011 17:16:04 +0200

cm4all-beng-proxy (1.2) unstable; urgency=low

  * delegate-client: improved error reporting
  * response-error: resolve errno codes
  * python/control/client: bind the unix domain socket
  * python/control/client: implement timeout
  * lb_control: allow querying node status over control socket

 -- Max Kellermann <mk@cm4all.com>  Tue, 27 Sep 2011 12:00:44 +0200

cm4all-beng-proxy (1.1.40) unstable; urgency=low

  * merge release 1.0.34

 -- Max Kellermann <mk@cm4all.com>  Wed, 16 May 2012 09:50:37 -0000

cm4all-beng-proxy (1.1.39) unstable; urgency=low

  * merge release 1.0.33

 -- Max Kellermann <mk@cm4all.com>  Thu, 26 Apr 2012 14:12:30 -0000

cm4all-beng-proxy (1.1.38) unstable; urgency=low

  * merge release 1.0.32

 -- Max Kellermann <mk@cm4all.com>  Mon, 26 Mar 2012 14:00:38 -0000

cm4all-beng-proxy (1.1.37) unstable; urgency=low

  * merge release 1.0.31

 -- Max Kellermann <mk@cm4all.com>  Tue, 20 Mar 2012 08:31:08 -0000

cm4all-beng-proxy (1.1.36) unstable; urgency=low

  * merge release 1.0.30

 -- Max Kellermann <mk@cm4all.com>  Thu, 15 Mar 2012 15:36:15 -0000

cm4all-beng-proxy (1.1.35) unstable; urgency=low

  * merge release 1.0.29
  * css_processor: delete "-c-mode" and "-c-view" from output

 -- Max Kellermann <mk@cm4all.com>  Thu, 08 Mar 2012 18:16:03 -0000

cm4all-beng-proxy (1.1.34) unstable; urgency=low

  * merge release 1.0.28

 -- Max Kellermann <mk@cm4all.com>  Fri, 02 Mar 2012 15:26:44 -0000

cm4all-beng-proxy (1.1.33) unstable; urgency=low

  * merge release 1.0.27

 -- Max Kellermann <mk@cm4all.com>  Thu, 23 Feb 2012 17:09:57 -0000

cm4all-beng-proxy (1.1.32) unstable; urgency=low

  * merge release 1.0.26

 -- Max Kellermann <mk@cm4all.com>  Thu, 23 Feb 2012 15:14:56 -0000

cm4all-beng-proxy (1.1.31) unstable; urgency=low

  * merge release 1.0.25

 -- Max Kellermann <mk@cm4all.com>  Thu, 16 Feb 2012 13:49:26 -0000

cm4all-beng-proxy (1.1.30) unstable; urgency=low

  * merge release 1.0.24

 -- Max Kellermann <mk@cm4all.com>  Wed, 15 Feb 2012 09:25:38 -0000

cm4all-beng-proxy (1.1.29) unstable; urgency=low

  * merge release 1.0.23

 -- Max Kellermann <mk@cm4all.com>  Thu, 09 Feb 2012 09:30:18 -0000

cm4all-beng-proxy (1.1.28) unstable; urgency=low

  * merge release 1.0.22

 -- Max Kellermann <mk@cm4all.com>  Thu, 02 Feb 2012 13:39:21 -0000

cm4all-beng-proxy (1.1.27) unstable; urgency=low

  * merge release 1.0.21

 -- Max Kellermann <mk@cm4all.com>  Tue, 31 Jan 2012 14:59:06 -0000

cm4all-beng-proxy (1.1.26) unstable; urgency=low

  * merge release 1.0.20

 -- Max Kellermann <mk@cm4all.com>  Wed, 25 Jan 2012 12:13:43 -0000

cm4all-beng-proxy (1.1.25) unstable; urgency=low

  * merge release 1.0.19

 -- Max Kellermann <mk@cm4all.com>  Tue, 17 Jan 2012 08:29:34 -0000

cm4all-beng-proxy (1.1.24) unstable; urgency=low

  * merge release 1.0.18

 -- Max Kellermann <mk@cm4all.com>  Wed, 04 Jan 2012 15:27:35 -0000

cm4all-beng-proxy (1.1.23) unstable; urgency=low

  * header-forward: remove port number from X-Forwarded-For

 -- Max Kellermann <mk@cm4all.com>  Wed, 28 Dec 2011 16:51:41 -0000

cm4all-beng-proxy (1.1.22) unstable; urgency=low

  * merge release 1.0.17
  * istream-socket: fix potential assertion failure

 -- Max Kellermann <mk@cm4all.com>  Wed, 21 Dec 2011 16:44:46 -0000

cm4all-beng-proxy (1.1.21) unstable; urgency=low

  * merge release 1.0.16

 -- Max Kellermann <mk@cm4all.com>  Wed, 14 Dec 2011 11:07:58 -0000

cm4all-beng-proxy (1.1.20) unstable; urgency=low

  * merge release 1.0.15
  * processor: don't rewrite "mailto:" hyperlinks

 -- Max Kellermann <mk@cm4all.com>  Mon, 05 Dec 2011 18:37:10 -0000

cm4all-beng-proxy (1.1.19) unstable; urgency=low

  * {css_,}processor: quote widget classes for prefixing XML IDs, CSS classes

 -- Max Kellermann <mk@cm4all.com>  Fri, 18 Nov 2011 13:17:02 -0000

cm4all-beng-proxy (1.1.18) unstable; urgency=low

  * merge release 1.0.13
  * lb_http: eliminate the duplicate "Date" response header

 -- Max Kellermann <mk@cm4all.com>  Tue, 08 Nov 2011 19:33:07 +0100

cm4all-beng-proxy (1.1.17) unstable; urgency=low

  * merge release 1.0.13

 -- Max Kellermann <mk@cm4all.com>  Wed, 02 Nov 2011 16:52:21 +0100

cm4all-beng-proxy (1.1.16) unstable; urgency=low

  * merge release 1.0.12

 -- Max Kellermann <mk@cm4all.com>  Fri, 21 Oct 2011 15:09:55 +0200

cm4all-beng-proxy (1.1.15) unstable; urgency=low

  * merge release 1.0.11

 -- Max Kellermann <mk@cm4all.com>  Wed, 19 Oct 2011 09:36:38 +0200

cm4all-beng-proxy (1.1.14) unstable; urgency=low

  * merge release 1.0.10

 -- Max Kellermann <mk@cm4all.com>  Fri, 07 Oct 2011 15:15:00 +0200

cm4all-beng-proxy (1.1.13) unstable; urgency=low

  * merge release 1.0.9

 -- Max Kellermann <mk@cm4all.com>  Thu, 29 Sep 2011 16:47:56 +0200

cm4all-beng-proxy (1.1.12) unstable; urgency=low

  * merge release 1.0.8

 -- Max Kellermann <mk@cm4all.com>  Thu, 22 Sep 2011 17:13:41 +0200

cm4all-beng-proxy (1.1.11) unstable; urgency=low

  * merge release 1.0.7
  * widget-http: response header X-CM4all-View selects a view
  * processor, css_processor: support prefixing XML ids
  * processor: property "c:view" selects a view

 -- Max Kellermann <mk@cm4all.com>  Fri, 16 Sep 2011 12:25:24 +0200

cm4all-beng-proxy (1.1.10) unstable; urgency=low

  * merge release 1.0.6
  * http-request: don't clear failure state on successful TCP connection
  * istream-socket: fix assertion failure after receive error
  * ssl_filter: check for end-of-file on plain socket
  * ssl_filter: fix buffer assertion failures

 -- Max Kellermann <mk@cm4all.com>  Tue, 13 Sep 2011 18:50:18 +0200

cm4all-beng-proxy (1.1.9) unstable; urgency=low

  * http-request: improve keep-alive cancellation detection
  * http-request: mark server "failed" after HTTP client error
  * lb: implement the control protocol
    - can disable and re-enable workers
  * lb: don't allow sticky pool with only one member
  * lb: verify that a new sticky host is alive
  * lb: mark server "failed" after HTTP client error

 -- Max Kellermann <mk@cm4all.com>  Fri, 09 Sep 2011 13:03:55 +0200

cm4all-beng-proxy (1.1.8) unstable; urgency=low

  * merge release 1.0.5
  * {css_,}processor: one more underscore for the prefix
  * processor: remove rewrite-uri processing instructions from output
  * translate: unknown packet is a fatal error
  * processor: add option to set widget/focus by default
  * rewrite-uri: a leading tilde refers to the widget base; translation
    packet ANCHOR_ABSOLUTE enables it by default

 -- Max Kellermann <mk@cm4all.com>  Mon, 05 Sep 2011 17:56:31 +0200

cm4all-beng-proxy (1.1.7) unstable; urgency=low

  * css_processor: implement property "-c-mode"
  * css_processor: translate underscore prefix in class names
  * processor: translate underscore prefix in CSS class names

 -- Max Kellermann <mk@cm4all.com>  Mon, 29 Aug 2011 17:47:48 +0200

cm4all-beng-proxy (1.1.6) unstable; urgency=low

  * merge release 1.0.3
  * implement CSS processor

 -- Max Kellermann <mk@cm4all.com>  Mon, 22 Aug 2011 17:13:56 +0200

cm4all-beng-proxy (1.1.5) unstable; urgency=low

  * lb: optionally generate Via and X-Forwarded-For

 -- Max Kellermann <mk@cm4all.com>  Wed, 17 Aug 2011 12:45:14 +0200

cm4all-beng-proxy (1.1.4) unstable; urgency=low

  * pipe-stock: fix assertion failure after optimization bug
  * istream-pipe: reuse drained pipes immediately
  * sink-socket: reinstate write event during bulk transfers

 -- Max Kellermann <mk@cm4all.com>  Thu, 11 Aug 2011 14:41:37 +0200

cm4all-beng-proxy (1.1.3) unstable; urgency=low

  * widget: quote invalid XMLID/JS characters for &c:prefix;
  * lb: add protocol "tcp"

 -- Max Kellermann <mk@cm4all.com>  Wed, 10 Aug 2011 18:53:12 +0200

cm4all-beng-proxy (1.1.2) unstable; urgency=low

  * merge release 1.0.2
  * http-server: report detailed errors
  * widget-http: implement header dumps
  * cgi, fastcgi: enable cookie jar with custom cookie "host"

 -- Max Kellermann <mk@cm4all.com>  Thu, 04 Aug 2011 17:27:51 +0200

cm4all-beng-proxy (1.1.1) unstable; urgency=low

  * merge release 1.0.1
  * lb: don't ignore unimplemented configuration keywords
  * lb: configurable monitor check interval
  * session: configurable idle timeout

 -- Max Kellermann <mk@cm4all.com>  Tue, 26 Jul 2011 11:27:20 +0200

cm4all-beng-proxy (1.1) unstable; urgency=low

  * http-client: send "Expect: 100-continue" only for big request body
  * lb: implement monitors (ping, connect, tcp_expect)

 -- Max Kellermann <mk@cm4all.com>  Wed, 20 Jul 2011 15:04:22 +0200
  
cm4all-beng-proxy (1.0.34) unstable; urgency=low

  * resource-loader: don't strip last segment from IPv6 address

 -- Max Kellermann <mk@cm4all.com>  Wed, 16 May 2012 09:47:43 -0000

cm4all-beng-proxy (1.0.33) unstable; urgency=low

  * widget-resolver: fix assertion failure on recursive abort

 -- Max Kellermann <mk@cm4all.com>  Thu, 26 Apr 2012 14:04:01 -0000

cm4all-beng-proxy (1.0.32) unstable; urgency=low

  * http-cache: add missing initialization on memcached miss

 -- Max Kellermann <mk@cm4all.com>  Mon, 26 Mar 2012 13:35:01 -0000

cm4all-beng-proxy (1.0.31) unstable; urgency=low

  * proxy-widget: close the request body when the view doesn't exist

 -- Max Kellermann <mk@cm4all.com>  Tue, 20 Mar 2012 08:28:00 -0000

cm4all-beng-proxy (1.0.30) unstable; urgency=low

  * widget-view: initialize the header forward settings
  * translate-client: new view inherits header forward settings from
    default view
  * handler: clear transformation after translation error
  * http-cache: release the memcached response on abort
  * fcgi-request: close the request body on stock failure

 -- Max Kellermann <mk@cm4all.com>  Thu, 15 Mar 2012 15:34:18 -0000

cm4all-beng-proxy (1.0.29) unstable; urgency=low

  * processor: unescape custom header values
  * widget-resolver: fix NULL dereference after failure

 -- Max Kellermann <mk@cm4all.com>  Thu, 08 Mar 2012 18:10:14 -0000

cm4all-beng-proxy (1.0.28) unstable; urgency=low

  * widget-resolver: serve responses in the right order
  * widget-request: fix session related assertion failure
  * translate: initialize all GError variables

 -- Max Kellermann <mk@cm4all.com>  Fri, 02 Mar 2012 15:20:54 -0000

cm4all-beng-proxy (1.0.27) unstable; urgency=low

  * resource-address: fix regression when CGI URI is not set

 -- Max Kellermann <mk@cm4all.com>  Thu, 23 Feb 2012 17:08:16 -0000

cm4all-beng-proxy (1.0.26) unstable; urgency=low

  * resource-address: apply BASE to the CGI request URI

 -- Max Kellermann <mk@cm4all.com>  Thu, 23 Feb 2012 15:11:42 -0000

cm4all-beng-proxy (1.0.25) unstable; urgency=low

  * cgi-client: clear the input pointer on close

 -- Max Kellermann <mk@cm4all.com>  Thu, 16 Feb 2012 13:46:13 -0000

cm4all-beng-proxy (1.0.24) unstable; urgency=low

  * debian/rules: optimize parallel build
  * cgi: break loop when headers are finished

 -- Max Kellermann <mk@cm4all.com>  Wed, 15 Feb 2012 09:23:22 -0000

cm4all-beng-proxy (1.0.23) unstable; urgency=low

  * cgi: detect large response headers
  * cgi: continue parsing response headers after buffer boundary
  * cgi: bigger response header buffer
  * fcgi-client: detect large response headers

 -- Max Kellermann <mk@cm4all.com>  Thu, 09 Feb 2012 09:27:50 -0000

cm4all-beng-proxy (1.0.22) unstable; urgency=low

  * debian/rules: don't run libtool
  * lb: thread safety for the SSL filter
  * lb: fix crash during shutdown
  * http-server: fix uninitialised variable

 -- Max Kellermann <mk@cm4all.com>  Thu, 02 Feb 2012 13:03:08 -0000

cm4all-beng-proxy (1.0.21) unstable; urgency=low

  * hstock: fix memory leak
  * notify: fix endless busy loop
  * ssl_filter: fix hang while tearing down connection

 -- Max Kellermann <mk@cm4all.com>  Tue, 31 Jan 2012 15:24:50 -0000

cm4all-beng-proxy (1.0.20) unstable; urgency=low

  * ssl: load the whole certificate chain
  * translate: fix PATH+JAILCGI+SITE check
  * translate: fix HOME check
  * resource-address: include all CGI attributes in cache key

 -- Max Kellermann <mk@cm4all.com>  Wed, 25 Jan 2012 12:10:43 -0000

cm4all-beng-proxy (1.0.19) unstable; urgency=low

  * cookie-client: add a missing out-of-memory check

 -- Max Kellermann <mk@cm4all.com>  Tue, 17 Jan 2012 08:27:38 -0000

cm4all-beng-proxy (1.0.18) unstable; urgency=low

  * resource-address: support zero-length path_info prefix (for BASE)
  * hashmap: optimize insertions
  * http-server: limit the number of request headers
  * proxy-widget: discard the unused request body on error

 -- Max Kellermann <mk@cm4all.com>  Wed, 04 Jan 2012 14:55:59 -0000

cm4all-beng-proxy (1.0.17) unstable; urgency=low

  * istream-chunked: avoid recursive buffer write, fixes crash

 -- Max Kellermann <mk@cm4all.com>  Wed, 21 Dec 2011 16:37:44 -0000

cm4all-beng-proxy (1.0.16) unstable; urgency=low

  * http-server: disable timeout while waiting for CGI
  * cgi: fix segmentation fault
  * processor: discard child's request body on abort
  * proxy-widget: discard the unused request body on error

 -- Max Kellermann <mk@cm4all.com>  Wed, 14 Dec 2011 11:53:31 +0100

cm4all-beng-proxy (1.0.15) unstable; urgency=low

  * http-client: fix assertion failure on bogus "100 Continue"
  * handler: don't close the request body twice
  * session: add a missing out-of-memory check
  * fcgi-client: check for EV_READ event
  * fcgi-serialize: fix serializing parameter without value

 -- Max Kellermann <mk@cm4all.com>  Mon, 05 Dec 2011 17:47:20 -0000

cm4all-beng-proxy (1.0.14) unstable; urgency=low

  * http-server: don't generate chunked HEAD response
  * http-server: don't override Content-Length for HEAD response
  * lb_http, proxy-widget, response: forward Content-Length after HEAD

 -- Max Kellermann <mk@cm4all.com>  Tue, 08 Nov 2011 18:19:42 +0100

cm4all-beng-proxy (1.0.13) unstable; urgency=low

  * processor: initialize URI rewrite options for <?cm4all-rewrite-uri?>

 -- Max Kellermann <mk@cm4all.com>  Wed, 02 Nov 2011 16:47:48 +0100

cm4all-beng-proxy (1.0.12) unstable; urgency=low

  * http-server, proxy-widget: add missing newline to log message
  * fcgi_client: fix assertion failure on response body error
  * http-cache-choice: fix crash due to wrong filter callback

 -- Max Kellermann <mk@cm4all.com>  Fri, 21 Oct 2011 15:02:42 +0200

cm4all-beng-proxy (1.0.11) unstable; urgency=low

  * lb_config: fix binding to wildcard address
  * rewrite-uri: clarify warning message when widget has no id

 -- Max Kellermann <mk@cm4all.com>  Wed, 19 Oct 2011 09:26:48 +0200

cm4all-beng-proxy (1.0.10) unstable; urgency=low

  * debian/control: beng-lb doesn't need "daemon" anymore
  * http-string: allow space in unquoted cookie values (RFC ignorant)

 -- Max Kellermann <mk@cm4all.com>  Fri, 07 Oct 2011 15:06:32 +0200

cm4all-beng-proxy (1.0.9) unstable; urgency=low

  * tcp-balancer: store a copy of the socket address
  * lb: default log directory is /var/log/cm4all/beng-lb
  * lb: use new built-in watchdog instead of /usr/bin/daemon

 -- Max Kellermann <mk@cm4all.com>  Thu, 29 Sep 2011 16:19:34 +0200

cm4all-beng-proxy (1.0.8) unstable; urgency=low

  * resource-address: copy the delegate JailCGI parameters (crash bug fix)
  * response: use the same URI for storing and dropping widget sessions

 -- Max Kellermann <mk@cm4all.com>  Thu, 22 Sep 2011 13:39:08 +0200

cm4all-beng-proxy (1.0.7) unstable; urgency=low

  * inline-widget: discard request body when class lookup fails

 -- Max Kellermann <mk@cm4all.com>  Fri, 16 Sep 2011 12:16:04 +0200

cm4all-beng-proxy (1.0.6) unstable; urgency=low

  * processor: support short "SCRIPT" tag
  * widget-uri: use the template's view specification

 -- Max Kellermann <mk@cm4all.com>  Tue, 13 Sep 2011 18:14:24 +0200

cm4all-beng-proxy (1.0.5) unstable; urgency=low

  * resource-loader: delete comma when extracting from X-Forwarded-For

 -- Max Kellermann <mk@cm4all.com>  Mon, 05 Sep 2011 17:43:22 +0200

cm4all-beng-proxy (1.0.4) unstable; urgency=low

  * istream-replace: update the buffer reader after new data was added

 -- Max Kellermann <mk@cm4all.com>  Mon, 05 Sep 2011 15:43:17 +0200

cm4all-beng-proxy (1.0.3) unstable; urgency=low

  * merge release 0.9.35
  * control-handler: fix uninitialized variable

 -- Max Kellermann <mk@cm4all.com>  Thu, 18 Aug 2011 15:15:52 +0200

cm4all-beng-proxy (1.0.2) unstable; urgency=low

  * merge release 0.9.34
  * handler: always log translate client errors
  * tcp-balancer: fix memory leak in error handler
  * http-string: allow more characters in cookie values (RFC ignorant)

 -- Max Kellermann <mk@cm4all.com>  Mon, 01 Aug 2011 16:30:05 +0200

cm4all-beng-proxy (1.0.1) unstable; urgency=low

  * session: increase idle timeout to 20 minutes

 -- Max Kellermann <mk@cm4all.com>  Tue, 26 Jul 2011 11:23:36 +0200

cm4all-beng-proxy (1.0) unstable; urgency=low

  * merge release 0.9.33
  * header-forward: eliminate the duplicate "Date" response header
  * proxy-handler: don't pass internal URI arguments to CGI

 -- Max Kellermann <mk@cm4all.com>  Mon, 18 Jul 2011 17:07:42 +0200

cm4all-beng-proxy (0.10.14) unstable; urgency=low

  * merge release 0.9.32

 -- Max Kellermann <mk@cm4all.com>  Tue, 12 Jul 2011 19:02:23 +0200

cm4all-beng-proxy (0.10.13) unstable; urgency=low

  * growing-buffer: reset the position when skipping buffers

 -- Max Kellermann <mk@cm4all.com>  Wed, 06 Jul 2011 10:07:50 +0200

cm4all-beng-proxy (0.10.12) unstable; urgency=low

  * merge release 0.9.31
  * rewrite-uri: log widget base mismatch
  * istream-replace: fix assertion failure with splitted buffer

 -- Max Kellermann <mk@cm4all.com>  Tue, 05 Jul 2011 22:05:44 +0200

cm4all-beng-proxy (0.10.11) unstable; urgency=low

  * merge release 0.9.30
  * lb: add SSL/TLS support

 -- Max Kellermann <mk@cm4all.com>  Mon, 04 Jul 2011 17:14:21 +0200

cm4all-beng-proxy (0.10.10) unstable; urgency=low

  * merge release 0.9.29

 -- Max Kellermann <mk@cm4all.com>  Tue, 28 Jun 2011 17:56:43 +0200

cm4all-beng-proxy (0.10.9) unstable; urgency=low

  * merge release 0.9.28

 -- Max Kellermann <mk@cm4all.com>  Mon, 27 Jun 2011 13:38:03 +0200

cm4all-beng-proxy (0.10.8) unstable; urgency=low

  * lb_http: don't access the connection object after it was closed
  * restart the load balancer automatically

 -- Max Kellermann <mk@cm4all.com>  Wed, 22 Jun 2011 12:38:39 +0200

cm4all-beng-proxy (0.10.7) unstable; urgency=low

  * config: make the session cookie name configurable
  * uri-relative: allow relative base URIs (for CGI)
  * widget-uri: combine existing CGI PATH_INFO and given widget location
  * python/translation/widget: support "path_info" specification

 -- Max Kellermann <mk@cm4all.com>  Mon, 20 Jun 2011 14:54:38 +0200

cm4all-beng-proxy (0.10.6) unstable; urgency=low

  * merge release 0.9.26

 -- Max Kellermann <mk@cm4all.com>  Wed, 15 Jun 2011 09:19:28 +0200

cm4all-beng-proxy (0.10.5) unstable; urgency=low

  * merge release 0.9.26

 -- Max Kellermann <mk@cm4all.com>  Fri, 10 Jun 2011 10:09:09 +0200

cm4all-beng-proxy (0.10.4) unstable; urgency=low

  * doc: add beng-lb documentation
  * lb: implement "fallback" option
  * merge release 0.9.25

 -- Max Kellermann <mk@cm4all.com>  Wed, 08 Jun 2011 14:13:43 +0200

cm4all-beng-proxy (0.10.3) unstable; urgency=low

  * python/translation.widget: support keyword "sticky"
  * lb: implement sticky modes "failover", "cookie"

 -- Max Kellermann <mk@cm4all.com>  Mon, 06 Jun 2011 15:51:36 +0200

cm4all-beng-proxy (0.10.2) unstable; urgency=low

  * debian: fix beng-lb pid file name
  * lb_http: implement sticky sessions
  * merge release 0.9.24

 -- Max Kellermann <mk@cm4all.com>  Tue, 31 May 2011 14:32:03 +0200

cm4all-beng-proxy (0.10.1) unstable; urgency=low

  * lb_http: close request body on error
  * lb_listener: print error message when binding fails
  * merge release 0.9.23

 -- Max Kellermann <mk@cm4all.com>  Fri, 27 May 2011 13:13:55 +0200

cm4all-beng-proxy (0.10) unstable; urgency=low

  * failure: fix inverted logic bug in expiry check
  * tcp-balancer: implement session stickiness
  * lb: new stand-alone load balancer

 -- Max Kellermann <mk@cm4all.com>  Thu, 26 May 2011 14:32:02 +0200

cm4all-beng-proxy (0.9.35) unstable; urgency=low

  * resource-loader: pass the last X-Forwarded-For element to AJP

 -- Max Kellermann <mk@cm4all.com>  Thu, 18 Aug 2011 15:05:02 +0200

cm4all-beng-proxy (0.9.34) unstable; urgency=low

  * request: fix double request body close in errdoc handler
  * handler: close request body on early abort

 -- Max Kellermann <mk@cm4all.com>  Mon, 01 Aug 2011 16:21:43 +0200

cm4all-beng-proxy (0.9.33) unstable; urgency=low

  * {http,ajp}-request, errdoc: check before closing the request body on
    error

 -- Max Kellermann <mk@cm4all.com>  Mon, 18 Jul 2011 16:30:29 +0200

cm4all-beng-proxy (0.9.32) unstable; urgency=low

  * processor: dispose request body when focused widget was not found
  * http-string: allow the slash in cookie values (RFC ignorant)

 -- Max Kellermann <mk@cm4all.com>  Tue, 12 Jul 2011 18:16:01 +0200

cm4all-beng-proxy (0.9.31) unstable; urgency=low

  * growing-buffer: fix assertion failure with empty first buffer

 -- Max Kellermann <mk@cm4all.com>  Tue, 05 Jul 2011 21:58:24 +0200

cm4all-beng-proxy (0.9.30) unstable; urgency=low

  * growing-buffer: fix assertion failure in reader when buffer is empty

 -- Max Kellermann <mk@cm4all.com>  Mon, 04 Jul 2011 16:59:28 +0200

cm4all-beng-proxy (0.9.29) unstable; urgency=low

  * http-string: allow the equality sign in cookie values (RFC ignorant)

 -- Max Kellermann <mk@cm4all.com>  Tue, 28 Jun 2011 17:50:23 +0200

cm4all-beng-proxy (0.9.28) unstable; urgency=low

  * http-string: allow round brackets in cookie values (RFC ignorant)

 -- Max Kellermann <mk@cm4all.com>  Mon, 27 Jun 2011 13:23:58 +0200

cm4all-beng-proxy (0.9.27) unstable; urgency=low

  * handler: don't delete existing session in TRANSPARENT mode

 -- Max Kellermann <mk@cm4all.com>  Wed, 15 Jun 2011 09:08:48 +0200

cm4all-beng-proxy (0.9.26) unstable; urgency=low

  * worker: read "crash" value before destroying shared memory
  * session: fix crash while discarding session

 -- Max Kellermann <mk@cm4all.com>  Fri, 10 Jun 2011 09:54:56 +0200

cm4all-beng-proxy (0.9.25) unstable; urgency=low

  * response: discard the request body before passing to errdoc
  * worker: don't restart all workers after "safe" worker crash
  * cgi: check for end-of-file after splice

 -- Max Kellermann <mk@cm4all.com>  Wed, 08 Jun 2011 15:02:35 +0200

cm4all-beng-proxy (0.9.24) unstable; urgency=low

  * fcgi-client: really discard packets on request id mismatch
  * memcached-client: don't schedule read event when buffer is full
  * session: support beng-lb sticky sessions

 -- Max Kellermann <mk@cm4all.com>  Tue, 31 May 2011 14:23:41 +0200

cm4all-beng-proxy (0.9.23) unstable; urgency=low

  * tcp-balancer: retry connecting to cluster if a node fails

 -- Max Kellermann <mk@cm4all.com>  Fri, 27 May 2011 13:01:31 +0200

cm4all-beng-proxy (0.9.22) unstable; urgency=low

  * failure: fix inverted logic bug in expiry check
  * uri-extract: support AJP URLs, fixes AJP cookies
  * ajp-client: don't schedule read event when buffer is full

 -- Max Kellermann <mk@cm4all.com>  Thu, 26 May 2011 08:32:32 +0200

cm4all-beng-proxy (0.9.21) unstable; urgency=low

  * balancer: re-enable load balancing (regression fix)
  * merge release 0.8.38

 -- Max Kellermann <mk@cm4all.com>  Fri, 20 May 2011 11:03:31 +0200

cm4all-beng-proxy (0.9.20) unstable; urgency=low

  * http-cache: fix assertion failure caused by wrong destructor
  * merge release 0.8.37

 -- Max Kellermann <mk@cm4all.com>  Mon, 16 May 2011 14:03:09 +0200

cm4all-beng-proxy (0.9.19) unstable; urgency=low

  * http-request: don't retry requests with a request body

 -- Max Kellermann <mk@cm4all.com>  Thu, 12 May 2011 11:35:55 +0200

cm4all-beng-proxy (0.9.18) unstable; urgency=low

  * http-body: fix assertion failure on EOF chunk after socket was closed
  * widget-http: fix crash in widget lookup error handler
  * merge release 0.8.36

 -- Max Kellermann <mk@cm4all.com>  Tue, 10 May 2011 18:56:33 +0200

cm4all-beng-proxy (0.9.17) unstable; urgency=low

  * growing-buffer: fix assertion failure after large initial write
  * http-request: retry after connection failure
  * test/t-cgi: fix bashisms in test scripts

 -- Max Kellermann <mk@cm4all.com>  Wed, 04 May 2011 18:54:57 +0200

cm4all-beng-proxy (0.9.16) unstable; urgency=low

  * resource-address: append "transparent" args to CGI path_info
  * tcache: fix crash on FastCGI with BASE

 -- Max Kellermann <mk@cm4all.com>  Mon, 02 May 2011 16:07:21 +0200

cm4all-beng-proxy (0.9.15) unstable; urgency=low

  * configure.ac: check if valgrind/memcheck.h is installed
  * configure.ac: check if libattr is available
  * access-log: log Referer and User-Agent
  * access-log: log the request duration
  * proxy-handler: allow forwarding URI arguments
  * merge release 0.8.35

 -- Max Kellermann <mk@cm4all.com>  Wed, 27 Apr 2011 18:54:17 +0200

cm4all-beng-proxy (0.9.14) unstable; urgency=low

  * processor: don't clear widget pointer at opening tag
  * debian: move ulimit call from init script to *.default
  * merge release 0.8.33

 -- Max Kellermann <mk@cm4all.com>  Wed, 13 Apr 2011 17:03:29 +0200

cm4all-beng-proxy (0.9.13) unstable; urgency=low

  * proxy-widget: apply the widget's response header forward settings
  * response: add option to dump the widget tree
  * widget-class: move header forward settings to view
  * merge release 0.8.30

 -- Max Kellermann <mk@cm4all.com>  Mon, 04 Apr 2011 16:31:26 +0200

cm4all-beng-proxy (0.9.12) unstable; urgency=low

  * widget: internal API refactorization
  * was-control: fix argument order in "abort" call
  * was-client: duplicate the GError object when it is used twice
  * {file,delegate}-handler: add Expires/ETag headers to 304 response
  * cgi: allow setting environment variables

 -- Max Kellermann <mk@cm4all.com>  Thu, 24 Mar 2011 15:12:54 +0100

cm4all-beng-proxy (0.9.11) unstable; urgency=low

  * processor: major API refactorization
  * merge release 0.8.29

 -- Max Kellermann <mk@cm4all.com>  Mon, 21 Mar 2011 19:43:28 +0100

cm4all-beng-proxy (0.9.10) unstable; urgency=low

  * merge release 0.8.27

 -- Max Kellermann <mk@cm4all.com>  Fri, 18 Mar 2011 14:11:16 +0100

cm4all-beng-proxy (0.9.9) unstable; urgency=low

  * merge release 0.8.25

 -- Max Kellermann <mk@cm4all.com>  Mon, 14 Mar 2011 16:05:51 +0100

cm4all-beng-proxy (0.9.8) unstable; urgency=low

  * translate: support UNIX domain sockets in ADDRESS_STRING
  * resource-address: support connections to existing FastCGI servers

 -- Max Kellermann <mk@cm4all.com>  Fri, 11 Mar 2011 19:24:33 +0100

cm4all-beng-proxy (0.9.7) unstable; urgency=low

  * merge release 0.8.24

 -- Max Kellermann <mk@cm4all.com>  Fri, 04 Mar 2011 13:07:36 +0100

cm4all-beng-proxy (0.9.6) unstable; urgency=low

  * merge release 0.8.23

 -- Max Kellermann <mk@cm4all.com>  Mon, 28 Feb 2011 11:47:45 +0100

cm4all-beng-proxy (0.9.5) unstable; urgency=low

  * translate: allow SITE without CGI

 -- Max Kellermann <mk@cm4all.com>  Mon, 31 Jan 2011 06:35:24 +0100

cm4all-beng-proxy (0.9.4) unstable; urgency=low

  * widget-class: allow distinct addresses for each view

 -- Max Kellermann <mk@cm4all.com>  Thu, 27 Jan 2011 17:51:21 +0100

cm4all-beng-proxy (0.9.3) unstable; urgency=low

  * istream-catch: log errors
  * proxy-handler: pass the original request URI to (Fast)CGI
  * proxy-handler: pass the original document root to (Fast)CGI
  * fcgi-stock: pass site id to child process
  * translation: new packet "HOME" for JailCGI
  * resource-loader: get remote host from "X-Forwarded-For"
  * cgi, fcgi-client: pass client IP address to application

 -- Max Kellermann <mk@cm4all.com>  Fri, 21 Jan 2011 18:13:38 +0100

cm4all-beng-proxy (0.9.2) unstable; urgency=low

  * merge release 0.8.21
  * http-response: better context for error messages
  * istream: method close() does not invoke handler->abort()
  * istream: better context for error messages
  * ajp-client: destruct properly when request stream fails
  * {delegate,fcgi,was}-stock: use the JailCGI 1.4 wrapper

 -- Max Kellermann <mk@cm4all.com>  Mon, 17 Jan 2011 12:08:04 +0100

cm4all-beng-proxy (0.9.1) unstable; urgency=low

  * http-server: count the number of raw bytes sent and received
  * control-handler: support TCACHE_INVALIDATE with SITE
  * new programs "log-forward", "log-exec" for network logging
  * new program "log-split" for creating per-site log files
  * new program "log-traffic" for creating per-site traffic logs
  * move logging servers to new package cm4all-beng-proxy-logging
  * python/control.client: add parameter "broadcast"

 -- Max Kellermann <mk@cm4all.com>  Thu, 02 Dec 2010 12:07:16 +0100

cm4all-beng-proxy (0.9) unstable; urgency=low

  * merge release 0.8.19
  * was-client: explicitly send 32 bit METHOD payload
  * was-client: explicitly parse STATUS as 32 bit integer
  * was-client: clear control channel object on destruction
  * was-client: reuse child process if state is clean on EOF
  * was-client: abort properly after receiving illegal packet
  * was-client: allow "request STOP" before response completed
  * was-client: postpone the response handler invocation
  * was-control: send packets in bulk
  * python: support WAS widgets
  * http-server: enable "cork" mode only for beginning of response
  * http-cache: don't access freed memory in pool_unref_denotify()
  * http: use libcm4all-http
  * new datagram based binary protocol for access logging
  * main: default WAS stock limit is 16

 -- Max Kellermann <mk@cm4all.com>  Thu, 18 Nov 2010 19:56:17 +0100

cm4all-beng-proxy (0.8.38) unstable; urgency=low

  * failure: update time stamp on existing item
  * errdoc: free the original response body on abort

 -- Max Kellermann <mk@cm4all.com>  Fri, 20 May 2011 10:17:14 +0200

cm4all-beng-proxy (0.8.37) unstable; urgency=low

  * widget-resolver: don't reuse failed resolver
  * http-request: fix NULL pointer dereference on invalid URI
  * config: disable the TCP stock limit by default

 -- Max Kellermann <mk@cm4all.com>  Mon, 16 May 2011 13:41:32 +0200

cm4all-beng-proxy (0.8.36) unstable; urgency=low

  * http-server: check if client closes connection while processing
  * http-client: release the socket before invoking the callback
  * fcgi-client: fix assertion failure on full input buffer
  * memcached-client: re-enable socket event after direct copy
  * istream-file: fix assertion failure on range request
  * test/t-cgi: fix bashisms in test scripts

 -- Max Kellermann <mk@cm4all.com>  Tue, 10 May 2011 18:45:48 +0200

cm4all-beng-proxy (0.8.35) unstable; urgency=low

  * session: fix potential session defragmentation crash
  * ajp-request: use "host:port" as TCP stock key
  * cgi: evaluate the Content-Length response header

 -- Max Kellermann <mk@cm4all.com>  Wed, 27 Apr 2011 13:32:05 +0200

cm4all-beng-proxy (0.8.34) unstable; urgency=low

  * js: replace all '%' with '$'
  * js: check if session_id is null
  * debian: add package cm4all-beng-proxy-tools

 -- Max Kellermann <mk@cm4all.com>  Tue, 19 Apr 2011 18:43:54 +0200

cm4all-beng-proxy (0.8.33) unstable; urgency=low

  * processor: don't quote query string arguments with dollar sign
  * widget-request: safely remove "view" and "path" from argument table
  * debian/control: add "Breaks << 0.8.32" on the JavaScript library

 -- Max Kellermann <mk@cm4all.com>  Tue, 12 Apr 2011 18:21:55 +0200

cm4all-beng-proxy (0.8.32) unstable; urgency=low

  * args: quote arguments with the dollar sign

 -- Max Kellermann <mk@cm4all.com>  Tue, 12 Apr 2011 13:34:42 +0200

cm4all-beng-proxy (0.8.31) unstable; urgency=low

  * proxy-widget: eliminate the duplicate "Server" response header
  * translation: add packet UNTRUSTED_SITE_SUFFIX

 -- Max Kellermann <mk@cm4all.com>  Thu, 07 Apr 2011 16:23:37 +0200

cm4all-beng-proxy (0.8.30) unstable; urgency=low

  * handler: make lower-case realm name from the "Host" header
  * session: copy attribute "realm", fixes segmentation fault

 -- Max Kellermann <mk@cm4all.com>  Tue, 29 Mar 2011 16:47:43 +0200

cm4all-beng-proxy (0.8.29) unstable; urgency=low

  * ajp-client: send query string in an AJP attribute

 -- Max Kellermann <mk@cm4all.com>  Mon, 21 Mar 2011 19:16:16 +0100

cm4all-beng-proxy (0.8.28) unstable; urgency=low

  * resource-loader: use X-Forwarded-For to obtain AJP remote host
  * resource-loader: strip port from AJP remote address
  * resource-loader: don't pass remote host to AJP server
  * resource-loader: parse server port for AJP
  * ajp-client: always send content-length
  * ajp-client: parse the remaining buffer after EAGAIN

 -- Max Kellermann <mk@cm4all.com>  Mon, 21 Mar 2011 11:12:07 +0100

cm4all-beng-proxy (0.8.27) unstable; urgency=low

  * http-request: close the request body on malformed URI
  * ajp-request: AJP translation packet contains ajp://host:port/path

 -- Max Kellermann <mk@cm4all.com>  Fri, 18 Mar 2011 14:04:21 +0100

cm4all-beng-proxy (0.8.26) unstable; urgency=low

  * python/response: fix typo in ajp()
  * session: validate sessions only within one realm

 -- Max Kellermann <mk@cm4all.com>  Fri, 18 Mar 2011 08:59:41 +0100

cm4all-beng-proxy (0.8.25) unstable; urgency=low

  * widget-http: discard request body on unknown view name
  * inline-widget: discard request body on error
  * {http,fcgi,was}-client: allocate response headers from caller pool
  * cmdline: fcgi_stock_limit defaults to 0 (no limit)

 -- Max Kellermann <mk@cm4all.com>  Mon, 14 Mar 2011 15:53:42 +0100

cm4all-beng-proxy (0.8.24) unstable; urgency=low

  * fcgi-client: release the connection even when padding not consumed
    after empty response

 -- Max Kellermann <mk@cm4all.com>  Wed, 02 Mar 2011 17:39:33 +0100

cm4all-beng-proxy (0.8.23) unstable; urgency=low

  * memcached-client: allocate a new memory pool
  * memcached-client: copy caller_pool reference before freeing the client
  * fcgi-client: check headers!=NULL
  * fcgi-client: release the connection even when padding not consumed

 -- Max Kellermann <mk@cm4all.com>  Mon, 28 Feb 2011 10:50:02 +0100

cm4all-beng-proxy (0.8.22) unstable; urgency=low

  * cgi: fill special variables CONTENT_TYPE, CONTENT_LENGTH
  * memcached-client: remove stray pool_unref() call
  * memcached-client: reuse the socket if the remaining value is buffered
  * http-cache-choice: abbreviate memcached keys
  * *-cache: allocate a parent pool for cache items
  * pool: re-enable linear pools
  * frame: free the request body on error
  * http-cache: free cached body which was dismissed

 -- Max Kellermann <mk@cm4all.com>  Mon, 07 Feb 2011 15:34:09 +0100

cm4all-beng-proxy (0.8.21) unstable; urgency=low

  * merge release 0.7.55
  * jail: translate the document root properly
  * header-forward: forward the "Host" header to CGI/FastCGI/AJP
  * http-error: map ENOTDIR to "404 Not Found"
  * http-server: fix assertion failure on write error
  * fcgi-stock: clear all environment variables

 -- Max Kellermann <mk@cm4all.com>  Thu, 06 Jan 2011 16:04:20 +0100

cm4all-beng-proxy (0.8.20) unstable; urgency=low

  * widget-resolver: add pedantic state assertions
  * async: remember a copy of the operation in !NDEBUG
  * python/translation/response: max_age() returns self

 -- Max Kellermann <mk@cm4all.com>  Mon, 06 Dec 2010 23:02:50 +0100

cm4all-beng-proxy (0.8.19) unstable; urgency=low

  * merge release 0.7.54

 -- Max Kellermann <mk@cm4all.com>  Wed, 17 Nov 2010 16:25:10 +0100

cm4all-beng-proxy (0.8.18) unstable; urgency=low

  * was-client: explicitly send 32 bit METHOD payload
  * was-client: explicitly parse STATUS as 32 bit integer
  * istream: check presence of as_fd() in optimized build

 -- Max Kellermann <mk@cm4all.com>  Fri, 05 Nov 2010 11:00:54 +0100

cm4all-beng-proxy (0.8.17) unstable; urgency=low

  * merged release 0.7.53
  * widget: use colon as widget path separator
  * was-client: check for abort during response handler
  * was-client: implement STOP
  * was-client: release memory pools
  * was-launch: enable non-blocking mode on input and output
  * http-server: don't crash on malformed pipelined request
  * main: free the WAS stock and the UDP listener in the SIGTERM handler

 -- Max Kellermann <mk@cm4all.com>  Thu, 28 Oct 2010 19:50:26 +0200

cm4all-beng-proxy (0.8.16) unstable; urgency=low

  * merged release 0.7.52
  * was-client: support for the WAS protocol

 -- Max Kellermann <mk@cm4all.com>  Wed, 13 Oct 2010 16:45:18 +0200

cm4all-beng-proxy (0.8.15) unstable; urgency=low

  * resource-address: don't skip question mark twice

 -- Max Kellermann <mk@cm4all.com>  Tue, 28 Sep 2010 12:20:33 +0200

cm4all-beng-proxy (0.8.14) unstable; urgency=low

  * processor: schedule "xmlns:c" deletion

 -- Max Kellermann <mk@cm4all.com>  Thu, 23 Sep 2010 14:42:31 +0200

cm4all-beng-proxy (0.8.13) unstable; urgency=low

  * processor: delete "xmlns:c" attributes from link elements
  * istream-{head,zero}: implement method available()
  * merged release 0.7.51

 -- Max Kellermann <mk@cm4all.com>  Tue, 17 Aug 2010 09:54:33 +0200

cm4all-beng-proxy (0.8.12) unstable; urgency=low

  * http-cache-memcached: copy resource address
  * debian/control: add missing ${shlibs:Depends}
  * merged release 0.7.50

 -- Max Kellermann <mk@cm4all.com>  Thu, 12 Aug 2010 20:17:52 +0200

cm4all-beng-proxy (0.8.11) unstable; urgency=low

  * delegate-client: fix SCM_RIGHTS check
  * use Linux 2.6 CLOEXEC/NONBLOCK flags
  * tcache: INVALIDATE removes all variants (error documents etc.)
  * control: new UDP based protocol, allows invalidating caches
  * hashmap: fix assertion failure in hashmap_remove_match()
  * merged release 0.7.49

 -- Max Kellermann <mk@cm4all.com>  Tue, 10 Aug 2010 15:48:10 +0200

cm4all-beng-proxy (0.8.10) unstable; urgency=low

  * tcache: copy response.previous

 -- Max Kellermann <mk@cm4all.com>  Mon, 02 Aug 2010 18:03:43 +0200

cm4all-beng-proxy (0.8.9) unstable; urgency=low

  * (f?)cgi-handler: forward query string only if focused
  * ajp-handler: merge into proxy-handler
  * proxy-handler: forward query string if focused
  * cgi, fastcgi-handler: enable the resource cache
  * translation: add packets CHECK and PREVIOUS for authentication
  * python: add Response.max_age()

 -- Max Kellermann <mk@cm4all.com>  Fri, 30 Jul 2010 11:39:22 +0200

cm4all-beng-proxy (0.8.8) unstable; urgency=low

  * prototypes/translate.py: added new ticket-fastcgi programs
  * http-cache: implement FastCGI caching
  * merged release 0.7.47

 -- Max Kellermann <mk@cm4all.com>  Wed, 21 Jul 2010 13:00:43 +0200

cm4all-beng-proxy (0.8.7) unstable; urgency=low

  * istream-delayed: update the "direct" bit mask
  * http-client: send "Expect: 100-continue"
  * response, widget-http: apply istream_pipe to filter input
  * proxy-handler: apply istream_pipe to request body
  * istream-ajp-body: send larger request body packets
  * ajp-client: support splice()
  * merged release 0.7.46

 -- Max Kellermann <mk@cm4all.com>  Fri, 25 Jun 2010 18:52:04 +0200

cm4all-beng-proxy (0.8.6) unstable; urgency=low

  * translation: added support for custom error documents
  * response: convert HEAD to GET if filter follows
  * processor: short-circuit on HEAD request
  * python: depend on python-twisted-core

 -- Max Kellermann <mk@cm4all.com>  Wed, 16 Jun 2010 16:37:42 +0200

cm4all-beng-proxy (0.8.5) unstable; urgency=low

  * istream-tee: allow second output to block
  * widget-http: don't transform error documents
  * response, widget-http: disable filters after widget frame request
  * translation: added packet FILTER_4XX to filter client errors
  * merged release 0.7.45

 -- Max Kellermann <mk@cm4all.com>  Thu, 10 Jun 2010 16:13:14 +0200

cm4all-beng-proxy (0.8.4) unstable; urgency=low

  * python: added missing "Response" import
  * python: resume parsing after deferred call
  * http-client: implement istream method as_fd()
  * merged release 0.7.44

 -- Max Kellermann <mk@cm4all.com>  Mon, 07 Jun 2010 17:01:16 +0200

cm4all-beng-proxy (0.8.3) unstable; urgency=low

  * file-handler: implement If-Range (RFC 2616 14.27)
  * merged release 0.7.42

 -- Max Kellermann <mk@cm4all.com>  Tue, 01 Jun 2010 16:17:13 +0200

cm4all-beng-proxy (0.8.2) unstable; urgency=low

  * cookie-client: verify the cookie path
  * python: use Twisted's logging library
  * python: added a widget registry class
  * merged release 0.7.41

 -- Max Kellermann <mk@cm4all.com>  Wed, 26 May 2010 13:08:16 +0200

cm4all-beng-proxy (0.8.1) unstable; urgency=low

  * http-cache-memcached: delete entity records on POST

 -- Max Kellermann <mk@cm4all.com>  Tue, 18 May 2010 12:21:55 +0200

cm4all-beng-proxy (0.8) unstable; urgency=low

  * istream: added method as_fd() to convert istream to file descriptor
  * fork: support passing stdin istream fd to child process
  * http-cache: discard only matching entries on POST
  * istream-html-escape: escape single and double quote
  * rewrite-uri: escape the result with XML entities

 -- Max Kellermann <mk@cm4all.com>  Thu, 13 May 2010 12:34:46 +0200

cm4all-beng-proxy (0.7.55) unstable; urgency=low

  * pool: reparent pools in optimized build
  * istream-deflate: add missing pool reference while reading
  * istream-deflate: fix several error handlers

 -- Max Kellermann <mk@cm4all.com>  Thu, 06 Jan 2011 12:59:39 +0100

cm4all-beng-proxy (0.7.54) unstable; urgency=low

  * http-server: fix crash on deferred chunked request body
  * parser: fix crash on malformed SCRIPT element

 -- Max Kellermann <mk@cm4all.com>  Wed, 17 Nov 2010 16:13:09 +0100

cm4all-beng-proxy (0.7.53) unstable; urgency=low

  * http-server: don't crash on malformed pipelined request
  * sink-header: fix assertion failure on empty trailer

 -- Max Kellermann <mk@cm4all.com>  Thu, 28 Oct 2010 18:39:01 +0200

cm4all-beng-proxy (0.7.52) unstable; urgency=low

  * fcgi-client: fix send timeout handler
  * fork: finish the buffer after pipe was drained

 -- Max Kellermann <mk@cm4all.com>  Wed, 13 Oct 2010 16:39:26 +0200

cm4all-beng-proxy (0.7.51) unstable; urgency=low

  * http-client: clear response body pointer before forwarding EOF event
  * processor: fix assertion failure for c:mode in c:widget

 -- Max Kellermann <mk@cm4all.com>  Mon, 16 Aug 2010 17:01:48 +0200

cm4all-beng-proxy (0.7.50) unstable; urgency=low

  * header-forward: don't forward the "Host" header to HTTP servers
  * resource-address: use uri_relative() for CGI
  * uri-relative: don't lose host name in uri_absolute()
  * uri-relative: don't fail on absolute URIs
  * http-cache-heap: don't use uninitialized item size

 -- Max Kellermann <mk@cm4all.com>  Thu, 12 Aug 2010 20:03:49 +0200

cm4all-beng-proxy (0.7.49) unstable; urgency=low

  * hashmap: fix assertion failure in hashmap_remove_value()

 -- Max Kellermann <mk@cm4all.com>  Tue, 10 Aug 2010 15:37:12 +0200

cm4all-beng-proxy (0.7.48) unstable; urgency=low

  * pipe-stock: add assertions on file descriptors

 -- Max Kellermann <mk@cm4all.com>  Mon, 09 Aug 2010 14:56:54 +0200

cm4all-beng-proxy (0.7.47) unstable; urgency=low

  * cmdline: add option "--group"

 -- Max Kellermann <mk@cm4all.com>  Fri, 16 Jul 2010 18:39:53 +0200

cm4all-beng-proxy (0.7.46) unstable; urgency=low

  * handler: initialize all translate_response attributes
  * http-client: consume buffer before header length check
  * istream-pipe: clear "direct" flags in constructor
  * istream-pipe: return gracefully when handler blocks
  * ajp-client: hold pool reference to reset TCP_CORK

 -- Max Kellermann <mk@cm4all.com>  Mon, 21 Jun 2010 17:53:21 +0200

cm4all-beng-proxy (0.7.45) unstable; urgency=low

  * istream-tee: separate "weak" values for the two outputs
  * fcache: don't close output when caching has been canceled
  * tcache: copy the attribute "secure_cookie"

 -- Max Kellermann <mk@cm4all.com>  Thu, 10 Jun 2010 15:21:34 +0200

cm4all-beng-proxy (0.7.44) unstable; urgency=low

  * http-client: check response header length
  * http-server: check request header length

 -- Max Kellermann <mk@cm4all.com>  Mon, 07 Jun 2010 16:51:57 +0200

cm4all-beng-proxy (0.7.43) unstable; urgency=low

  * http-cache: fixed NULL pointer dereference when storing empty response
    body on the heap

 -- Max Kellermann <mk@cm4all.com>  Tue, 01 Jun 2010 18:52:45 +0200

cm4all-beng-proxy (0.7.42) unstable; urgency=low

  * fork: check "direct" flag again after buffer flush
  * pool: pool_unref_denotify() remembers the code location
  * sink-{buffer,gstring}: don't invoke callback in abort()
  * async: added another debug flag to verify correctness

 -- Max Kellermann <mk@cm4all.com>  Mon, 31 May 2010 21:15:58 +0200

cm4all-beng-proxy (0.7.41) unstable; urgency=low

  * http-cache: initialize response status and headers on empty body

 -- Max Kellermann <mk@cm4all.com>  Tue, 25 May 2010 16:27:25 +0200

cm4all-beng-proxy (0.7.40) unstable; urgency=low

  * http-cache: fixed NULL pointer dereference when storing empty response
    body in memcached

 -- Max Kellermann <mk@cm4all.com>  Tue, 25 May 2010 15:04:44 +0200

cm4all-beng-proxy (0.7.39) unstable; urgency=low

  * memcached-stock: close value on connect failure
  * http: implement remaining status codes
  * http-cache: allow caching empty response body
  * http-cache: cache status codes 203, 206, 300, 301, 410
  * http-cache: don't cache authorized resources

 -- Max Kellermann <mk@cm4all.com>  Fri, 21 May 2010 17:37:29 +0200

cm4all-beng-proxy (0.7.38) unstable; urgency=low

  * http-server: send HTTP/1.1 declaration with "100 Continue"
  * connection: initialize "site_name", fixes crash bug
  * translation: added packet SECURE_COOKIE

 -- Max Kellermann <mk@cm4all.com>  Thu, 20 May 2010 15:40:34 +0200

cm4all-beng-proxy (0.7.37) unstable; urgency=low

  * *-client: implement a socket leak detector
  * handler: initialize response header without translation server

 -- Max Kellermann <mk@cm4all.com>  Tue, 18 May 2010 12:05:11 +0200

cm4all-beng-proxy (0.7.36) unstable; urgency=low

  * http-client: fixed NULL pointer dereference
  * handler, response: removed duplicate request body destruction calls

 -- Max Kellermann <mk@cm4all.com>  Tue, 11 May 2010 17:16:36 +0200

cm4all-beng-proxy (0.7.35) unstable; urgency=low

  * {http,fcgi,ajp}-request: close the request body on abort
  * handler: set fake translation response on malformed URI

 -- Max Kellermann <mk@cm4all.com>  Mon, 10 May 2010 11:22:23 +0200

cm4all-beng-proxy (0.7.34) unstable; urgency=low

  * translate: check the UNTRUSTED packet
  * translation: added packet UNTRUSTED_PREFIX

 -- Max Kellermann <mk@cm4all.com>  Fri, 30 Apr 2010 19:14:37 +0200

cm4all-beng-proxy (0.7.33) unstable; urgency=low

  * merged release 0.7.27.1
  * fcache: don't continue storing in background
  * fcgi-client: re-add event after some input data has been read

 -- Max Kellermann <mk@cm4all.com>  Fri, 30 Apr 2010 11:31:08 +0200

cm4all-beng-proxy (0.7.32) unstable; urgency=low

  * response: generate the "Server" response header
  * response: support the Authentication-Info response header
  * response: support custom authentication pages
  * translation: support custom response headers

 -- Max Kellermann <mk@cm4all.com>  Tue, 27 Apr 2010 17:09:59 +0200

cm4all-beng-proxy (0.7.31) unstable; urgency=low

  * support HTTP authentication (RFC 2617)

 -- Max Kellermann <mk@cm4all.com>  Mon, 26 Apr 2010 17:26:42 +0200

cm4all-beng-proxy (0.7.30) unstable; urgency=low

  * fcgi-client: support responses without a body
  * {http,fcgi}-client: hold caller pool reference during callback

 -- Max Kellermann <mk@cm4all.com>  Fri, 23 Apr 2010 14:41:05 +0200

cm4all-beng-proxy (0.7.29) unstable; urgency=low

  * http-cache: added missing pool_unref() in memcached_miss()
  * pool: added checked pool references

 -- Max Kellermann <mk@cm4all.com>  Thu, 22 Apr 2010 15:45:48 +0200

cm4all-beng-proxy (0.7.28) unstable; urgency=low

  * fcgi-client: support response status
  * translate: malformed packets are fatal
  * http-cache: don't cache resources with very long URIs
  * memcached-client: increase the maximum key size to 32 kB

 -- Max Kellermann <mk@cm4all.com>  Thu, 15 Apr 2010 15:06:51 +0200

cm4all-beng-proxy (0.7.27.1) unstable; urgency=low

  * http-cache: added missing pool_unref() in memcached_miss()
  * http-cache: don't cache resources with very long URIs
  * memcached-client: increase the maximum key size to 32 kB
  * fork: properly handle partially filled output buffer
  * fork: re-add event after some input data has been read

 -- Max Kellermann <mk@cm4all.com>  Thu, 29 Apr 2010 15:30:21 +0200

cm4all-beng-proxy (0.7.27) unstable; urgency=low

  * session: use GLib's PRNG to generate session ids
  * session: seed the PRNG with /dev/random
  * response: log UNTRUSTED violation attempts
  * response: drop widget sessions when there is no focus

 -- Max Kellermann <mk@cm4all.com>  Fri, 09 Apr 2010 12:04:18 +0200

cm4all-beng-proxy (0.7.26) unstable; urgency=low

  * memcached-client: schedule read event before callback
  * istream-tee: continue with second output if first is closed

 -- Max Kellermann <mk@cm4all.com>  Sun, 28 Mar 2010 18:08:11 +0200

cm4all-beng-proxy (0.7.25) unstable; urgency=low

  * memcached-client: don't poll if socket is closed
  * fork: close file descriptor on input error
  * pool: don't check attachments in pool_trash()

 -- Max Kellermann <mk@cm4all.com>  Thu, 25 Mar 2010 13:28:01 +0100

cm4all-beng-proxy (0.7.24) unstable; urgency=low

  * memcached-client: release socket after splice

 -- Max Kellermann <mk@cm4all.com>  Mon, 22 Mar 2010 11:29:45 +0100

cm4all-beng-proxy (0.7.23) unstable; urgency=low

  * sink-header: support splice
  * memcached-client: support splice (response)
  * fcgi-client: recover correctly after send error
  * fcgi-client: support chunked request body
  * fcgi-client: basic splice support for the request body
  * http-cache: duplicate headers
  * {http,memcached}-client: check "direct" mode after buffer flush
  * cmdline: added option "fcgi_stock_limit"
  * python: auto-export function write_packet()
  * python: Response methods return self

 -- Max Kellermann <mk@cm4all.com>  Fri, 19 Mar 2010 13:28:35 +0100

cm4all-beng-proxy (0.7.22) unstable; urgency=low

  * python: re-add function write_packet()

 -- Max Kellermann <mk@cm4all.com>  Fri, 12 Mar 2010 12:27:21 +0100

cm4all-beng-proxy (0.7.21) unstable; urgency=low

  * ajp-client: handle EAGAIN from send()
  * python: install the missing sources

 -- Max Kellermann <mk@cm4all.com>  Thu, 11 Mar 2010 16:58:25 +0100

cm4all-beng-proxy (0.7.20) unstable; urgency=low

  * http-client: don't reinstate event when socket is closed
  * access-log: log the site name
  * python: removed unused function write_packet()
  * python: split the module beng_proxy.translation
  * python: allow overriding query string and param in absolute_uri()
  * python: moved absolute_uri() to a separate library

 -- Max Kellermann <mk@cm4all.com>  Thu, 11 Mar 2010 09:48:52 +0100

cm4all-beng-proxy (0.7.19) unstable; urgency=low

  * client-socket: translate EV_TIMEOUT to ETIMEDOUT
  * fork: refill the input buffer as soon as possible
  * delegate-client: implement an abortable event
  * pool: added assertions for libevent leaks
  * direct: added option "-s enable_splice=no"

 -- Max Kellermann <mk@cm4all.com>  Thu, 04 Mar 2010 17:34:56 +0100

cm4all-beng-proxy (0.7.18) unstable; urgency=low

  * args: reserve memory for the trailing null byte

 -- Max Kellermann <mk@cm4all.com>  Tue, 23 Feb 2010 17:46:04 +0100

cm4all-beng-proxy (0.7.17) unstable; urgency=low

  * translation: added the BOUNCE packet (variant of REDIRECT)
  * translation: change widget packet HOST to UNTRUSTED
  * translation: pass internal URI arguments to the translation server
  * handler: use the specified status with REDIRECT
  * python: added method Request.absolute_uri()

 -- Max Kellermann <mk@cm4all.com>  Tue, 23 Feb 2010 16:15:22 +0100

cm4all-beng-proxy (0.7.16) unstable; urgency=low

  * processor: separate trusted from untrusted widgets by host name
  * processor: mode=partition is deprecated
  * translate: fix DOCUMENT_ROOT handler for CGI/FASTCGI
  * fcgi-request: added JailCGI support

 -- Max Kellermann <mk@cm4all.com>  Fri, 19 Feb 2010 14:29:29 +0100

cm4all-beng-proxy (0.7.15) unstable; urgency=low

  * processor: unreference the caller pool in abort()
  * tcache: clear BASE on mismatch
  * fcgi-client: generate the Content-Length request header
  * fcgi-client: send the CONTENT_TYPE parameter
  * prototypes/translate.py: use FastCGI to run PHP

 -- Max Kellermann <mk@cm4all.com>  Thu, 11 Feb 2010 14:43:21 +0100

cm4all-beng-proxy (0.7.14) unstable; urgency=low

  * connection: drop connections when the limit is exceeded
  * resource-address: added BASE support
  * fcgi-client: check the request ID in response packets
  * http-client: check response body when request body is closed
  * html-escape: use the last ampersand before the semicolon
  * html-escape: support &apos;
  * processor: unescape widget parameter values

 -- Max Kellermann <mk@cm4all.com>  Fri, 29 Jan 2010 17:49:43 +0100

cm4all-beng-proxy (0.7.13) unstable; urgency=low

  * fcgi-request: duplicate socket path
  * fcgi-request: support ACTION
  * fcgi-client: provide SCRIPT_FILENAME
  * fcgi-client: append empty PARAMS packet
  * fcgi-client: try to read response before request is finished
  * fcgi-client: implement the STDERR packet
  * fcgi-client: support request headers and body
  * fcgi-stock: manage one socket per child process
  * fcgi-stock: unlink socket path after connect
  * fcgi-stock: redirect fd 1,2 to /dev/null
  * fcgi-stock: kill FastCGI processes after 5 minutes idle
  * translation: new packet PAIR for passing parameters to FastCGI

 -- Max Kellermann <mk@cm4all.com>  Thu, 14 Jan 2010 13:36:48 +0100

cm4all-beng-proxy (0.7.12) unstable; urgency=low

  * http-cache: unlock the cache item after successful revalidation
  * http-cache-memcached: pass the expiration time to memcached
  * sink-header: comprise pending data in method available()
  * header-forward: forward the Expires response header

 -- Max Kellermann <mk@cm4all.com>  Tue, 22 Dec 2009 16:18:49 +0100

cm4all-beng-proxy (0.7.11) unstable; urgency=low

  * {ajp,memcached}-client: fix dis\appearing event for duplex socket
  * memcached-client: handle EAGAIN after send()
  * memcached-client: release socket as early as possible
  * header-forward: don't forward Accept-Encoding if transformation is
    enabled
  * widget-http, inline-widget: check Content-Encoding before processing
  * file-handler: send "Vary: Accept-Encoding" for compressed response
  * header-forward: support duplicate headers
  * fcache: implemented a 60 seconds timeout
  * fcache: copy pointer to local variable before callback
  * event2: refresh timeout after event has occurred

 -- Max Kellermann <mk@cm4all.com>  Fri, 18 Dec 2009 16:45:24 +0100

cm4all-beng-proxy (0.7.10) unstable; urgency=low

  * http-{server,client}: fix disappearing event for duplex socket

 -- Max Kellermann <mk@cm4all.com>  Mon, 14 Dec 2009 15:46:25 +0100

cm4all-beng-proxy (0.7.9) unstable; urgency=low

  * http: "Expect" is a hop-by-hop header
  * http-server: send "100 Continue" unless request body closed
  * http-client: poll socket after splice
  * http-server: handle EAGAIN after splice
  * http-server: send a 417 response on unrecognized "Expect" request
  * response, widget-http: append filter id to resource tag
  * resource-tag: check for "Cache-Control: no-store"

 -- Max Kellermann <mk@cm4all.com>  Mon, 14 Dec 2009 13:05:15 +0100

cm4all-beng-proxy (0.7.8) unstable; urgency=low

  * http-body: support partial response in method available()
  * file-handler: support pre-compressed static files
  * fcache: honor the "Cache-Control: no-store" response header

 -- Max Kellermann <mk@cm4all.com>  Wed, 09 Dec 2009 15:49:25 +0100

cm4all-beng-proxy (0.7.7) unstable; urgency=low

  * parser: allow underscore in attribute names
  * processor: check "type" attribute before URI rewriting
  * http-client: start receiving before request is sent
  * http-client: try to read response after write error
  * http-client: deliver response body after headers are finished
  * http-client: release socket as early as possible
  * http-client: serve buffer after socket has been closed
  * istream-chunked: clear input stream in abort handler
  * growing-buffer: fix crash after close in "data" callback

 -- Max Kellermann <mk@cm4all.com>  Thu, 03 Dec 2009 13:09:57 +0100

cm4all-beng-proxy (0.7.6) unstable; urgency=low

  * istream-hold: return -2 if handler is not available yet
  * http, ajp, fcgi: use istream_hold on request body
  * http-client: implemented splicing the request body
  * response: added missing URI substitution

 -- Max Kellermann <mk@cm4all.com>  Tue, 17 Nov 2009 15:25:35 +0100

cm4all-beng-proxy (0.7.5) unstable; urgency=low

  * session: 64 bit session ids
  * session: allow arbitrary session id size (at compile-time)
  * debian: larger default log file (16 * 4MB)
  * debian: added package cm4all-beng-proxy-toi

 -- Max Kellermann <mk@cm4all.com>  Mon, 16 Nov 2009 15:51:24 +0100

cm4all-beng-proxy (0.7.4) unstable; urgency=low

  * measure the latency of external resources
  * widget-http: partially revert "don't query session if !stateful"

 -- Max Kellermann <mk@cm4all.com>  Tue, 10 Nov 2009 15:06:03 +0100

cm4all-beng-proxy (0.7.3) unstable; urgency=low

  * uri-verify: don't reject double slash after first segment
  * hostname: allow the hyphen character
  * processor: allow processing without session
  * widget-http: don't query session if !stateful
  * request: disable session management for known bots
  * python: fixed AttributeError in __getattr__()
  * python: added method Response.process()
  * translation: added the response packets URI, HOST, SCHEME
  * translation: added header forward packets

 -- Max Kellermann <mk@cm4all.com>  Mon, 09 Nov 2009 16:40:27 +0100

cm4all-beng-proxy (0.7.2) unstable; urgency=low

  * fcache: close all caching connections on exit
  * istream-file: retry reading after EAGAIN
  * direct, istream-pipe: re-enable SPLICE_F_NONBLOCK
  * direct, istream-pipe: disable the SPLICE_F_MORE flag
  * http-client: handle EAGAIN after splice
  * http-client, header-writer: remove hop-by-hop response headers
  * response: optimized transformed response headers
  * handler: mangle CGI and FastCGI headers
  * header-forward: generate the X-Forwarded-For header
  * header-forward: add local host name to "Via" request header

 -- Max Kellermann <mk@cm4all.com>  Fri, 30 Oct 2009 13:41:02 +0100

cm4all-beng-proxy (0.7.1) unstable; urgency=low

  * file-handler: close the stream on "304 Not Modified"
  * pool: use assembler code only on gcc
  * cmdline: added option "--set tcp_stock_limit"
  * Makefile.am: enable the "subdir-objects" option

 -- Max Kellermann <mk@cm4all.com>  Thu, 22 Oct 2009 12:17:11 +0200

cm4all-beng-proxy (0.7) unstable; urgency=low

  * ajp-client: check if connection was closed during response callback
  * header-forward: log session id
  * istream: separate TCP splicing checks
  * istream-pipe: fix segmentation fault after incomplete direct transfer
  * istream-pipe: implement the "available" method
  * istream-pipe: allocate pipe only if handler supports it
  * istream-pipe: flush the pipe before reading from input
  * istream-pipe: reuse pipes in a stock
  * direct: support splice() from TCP socket to pipe
  * istream: direct() returns -3 if stream has been closed
  * hstock: don't destroy stocks while items are being created
  * tcp-stock: limit number of connections per host to 256
  * translate, http-client, ajp-client, cgi, http-cache: verify the HTTP
    response status
  * prototypes/translate.py: disallow "/../" and null bytes
  * prototypes/translate.py: added "/jail-delegate/" location
  * uri-parser: strict RFC 2396 URI verification
  * uri-parser: don't unescape the URI path
  * http-client, ajp-client: verify the request URI
  * uri-escape: unescape each character only once
  * http-cache: never use the memcached stock if caching is disabled
  * allow 8192 connections by default
  * allow 65536 file handles by default
  * added package cm4all-jailed-beng-proxy-delegate-helper

 -- Max Kellermann <mk@cm4all.com>  Wed, 21 Oct 2009 15:00:56 +0200

cm4all-beng-proxy (0.6.23) unstable; urgency=low

  * header-forward: log session information
  * prototypes/translate.py: added /cgi-bin/ location
  * http-server: disable keep-alive for HTTP/1.0 clients
  * http-server: don't send "Connection: Keep-Alive"
  * delegate-stock: clear the environment
  * delegate-stock: added jail support
  * delegate-client: reuse helper process after I/O error

 -- Max Kellermann <mk@cm4all.com>  Mon, 12 Oct 2009 17:29:35 +0200

cm4all-beng-proxy (0.6.22) unstable; urgency=low

  * istream-tee: clear both "enabled" flags in the eof/abort handler
  * istream-tee: fall back to first data() return value if second stream
    closed itself
  * http-cache: don't log body_abort after close

 -- Max Kellermann <mk@cm4all.com>  Thu, 01 Oct 2009 19:19:37 +0200

cm4all-beng-proxy (0.6.21) unstable; urgency=low

  * http-client: log more error messages
  * delegate-stock: added the DOCUMENT_ROOT environment variable
  * response, widget: accept "application/xhtml+xml"
  * cookie-server: allow square brackets in unquoted cookie values
    (violating RFC 2109 and RFC 2616)

 -- Max Kellermann <mk@cm4all.com>  Thu, 01 Oct 2009 13:55:40 +0200

cm4all-beng-proxy (0.6.20) unstable; urgency=low

  * stock: clear stock after 60 seconds idle
  * hstock: remove empty stocks
  * http-server, http-client, cgi: fixed off-by-one bug in header parser
  * istream-pipe: fix the direct() return value on error
  * istream-pipe: fix formula in range assertion
  * http-cache-memcached: implemented "remove"
  * handler: added FastCGI handler
  * fcgi-client: unref caller pool after socket release
  * fcgi-client: implemented response headers

 -- Max Kellermann <mk@cm4all.com>  Tue, 29 Sep 2009 14:07:13 +0200

cm4all-beng-proxy (0.6.19) unstable; urgency=low

  * http-client: release caller pool after socket release
  * memcached-client: release socket on marshalling error
  * stock: unref caller pool in abort handler
  * stock: lazy cleanup
  * http-cache: copy caller_pool to local variable

 -- Max Kellermann <mk@cm4all.com>  Thu, 24 Sep 2009 16:02:17 +0200

cm4all-beng-proxy (0.6.18) unstable; urgency=low

  * delegate-handler: support conditional GET and ranges
  * file-handler: fix suffix-byte-range-spec parser
  * delegate-helper: call open() with O_CLOEXEC|O_NOCTTY
  * istream-file: don't set FD_CLOEXEC if O_CLOEXEC is available
  * stock: hold caller pool during "get" operation
  * main: free balancer object during shutdown
  * memcached-client: enable socket timeout
  * delegate-stock: set FD_CLOEXEC on socket

 -- Max Kellermann <mk@cm4all.com>  Thu, 24 Sep 2009 10:50:53 +0200

cm4all-beng-proxy (0.6.17) unstable; urgency=low

  * tcp-stock: implemented a load balancer
  * python: accept address list in the ajp() method
  * http-server: added timeout for the HTTP request headers
  * response: close template when the content type is wrong
  * delegate-get: implemented response headers
  * delegate-get: provide status codes and error messages

 -- Max Kellermann <mk@cm4all.com>  Fri, 18 Sep 2009 15:36:57 +0200

cm4all-beng-proxy (0.6.16) unstable; urgency=low

  * tcp-stock: added support for bulldog-tyke
  * sink-buffer: close input if it's not used in the constructor
  * http-cache-memcached: close response body when deserialization fails
  * serialize: fix regression in serialize_uint64()

 -- Max Kellermann <mk@cm4all.com>  Tue, 15 Sep 2009 19:26:07 +0200

cm4all-beng-proxy (0.6.15) unstable; urgency=low

  * http-cache-choice: find more duplicates during cleanup
  * handler: added AJP handler
  * ajp-request: unref pool only on tcp_stock failure
  * ajp-client: prevent parser recursion
  * ajp-client: free request body when response is closed
  * ajp-client: reuse connection after END_RESPONSE packet
  * ajp-client: enable TCP_CORK while sending
  * istream-ajp-body: added a second "length" header field
  * ajp-client: auto-send empty request body chunk
  * ajp-client: register "write" event after GET_BODY_CHUNK packet
  * ajp-client: implemented request and response headers
  * http-cache-rfc: don't rewind tpool if called recursively

 -- Max Kellermann <mk@cm4all.com>  Fri, 11 Sep 2009 16:04:06 +0200

cm4all-beng-proxy (0.6.14) unstable; urgency=low

  * istream-tee: don't restart reading if already in progress

 -- Max Kellermann <mk@cm4all.com>  Thu, 03 Sep 2009 13:21:06 +0200

cm4all-beng-proxy (0.6.13) unstable; urgency=low

  * cookie-server: fix parsing multiple cookies
  * http-cache-memcached: clean up expired "choice" items
  * sink-gstring: use callback instead of public struct
  * istream-tee: restart reading when one output is closed

 -- Max Kellermann <mk@cm4all.com>  Wed, 02 Sep 2009 17:02:53 +0200

cm4all-beng-proxy (0.6.12) unstable; urgency=low

  * http-cache: don't attempt to remove cache items when the cache is disabled

 -- Max Kellermann <mk@cm4all.com>  Fri, 28 Aug 2009 15:40:48 +0200

cm4all-beng-proxy (0.6.11) unstable; urgency=low

  * http-cache-memcached: store HTTP status and response headers
  * http-cache-memcached: implemented flush (SIGHUP)
  * http-cache-memcached: support "Vary"
  * http-client: work around assertion failure in response_stream_close()

 -- Max Kellermann <mk@cm4all.com>  Thu, 27 Aug 2009 12:33:17 +0200

cm4all-beng-proxy (0.6.10) unstable; urgency=low

  * parser: finish tag before bailing out
  * http-request: allow URLs without path component
  * fork: clear event in read() method
  * istream-file: pass options O_CLOEXEC|O_NOCTTY to open()
  * response: check if the "Host" request header is valid

 -- Max Kellermann <mk@cm4all.com>  Tue, 18 Aug 2009 16:37:19 +0200

cm4all-beng-proxy (0.6.9) unstable; urgency=low

  * direct: disable SPLICE_F_NONBLOCK (temporary NFS EAGAIN workaround)

 -- Max Kellermann <mk@cm4all.com>  Mon, 17 Aug 2009 13:52:49 +0200

cm4all-beng-proxy (0.6.8) unstable; urgency=low

  * widget-http: close response body in error code path
  * http-cache: implemented memcached backend (--memcached-server)
  * processor: &c:base; returns the URI without scheme and host

 -- Max Kellermann <mk@cm4all.com>  Mon, 17 Aug 2009 12:29:19 +0200

cm4all-beng-proxy (0.6.7) unstable; urgency=low

  * file-handler: generate Expires from xattr user.MaxAge
  * cmdline: added option --set to configure:
    - max_connections
    - http_cache_size
    - filter_cache_size
    - translate_cache_size
  * flush caches on SIGHUP

 -- Max Kellermann <mk@cm4all.com>  Fri, 07 Aug 2009 11:41:10 +0200

cm4all-beng-proxy (0.6.6) unstable; urgency=low

  * added missing GLib build dependency
  * cgi-handler: set the "body_consumed" flag

 -- Max Kellermann <mk@cm4all.com>  Tue, 04 Aug 2009 09:53:01 +0200

cm4all-beng-proxy (0.6.5) unstable; urgency=low

  * shm: pass MAP_NORESERVE to mmap()
  * proxy-handler: support cookies
  * translation: added DISCARD_SESSION packet

 -- Max Kellermann <mk@cm4all.com>  Wed, 15 Jul 2009 18:00:33 +0200

cm4all-beng-proxy (0.6.4) unstable; urgency=low

  * http-client: don't read response body in HEAD requests
  * ajp-client: invoke the "abort" handler on error
  * filter-cache: lock cache items while they are served

 -- Max Kellermann <mk@cm4all.com>  Thu, 09 Jul 2009 14:36:14 +0200

cm4all-beng-proxy (0.6.3) unstable; urgency=low

  * http-server: implemented the DELETE method
  * http-server: refuse HTTP/0.9 requests
  * proxy-handler: send request body to template when no widget is focused
  * widget-request: pass original HTTP method to widget
  * session: automatically defragment sessions

 -- Max Kellermann <mk@cm4all.com>  Tue, 07 Jul 2009 16:57:22 +0200

cm4all-beng-proxy (0.6.2) unstable; urgency=low

  * lock: fixed race condition in debug flag updates
  * session: use rwlock for the session manager
  * proxy-handler: pass request headers to the remote HTTP server
  * proxy-handler: forward original Accept-Charset if processor is disabled
  * pipe: don't filter resources without a body
  * fcache: forward original HTTP status over "pipe" filter
  * cgi: support the "Status" line

 -- Max Kellermann <mk@cm4all.com>  Mon, 06 Jul 2009 16:38:26 +0200

cm4all-beng-proxy (0.6.1) unstable; urgency=low

  * session: consistently lock all session objects
  * rewrite-uri: check if widget_external_uri() returns NULL
  * widget-uri: don't generate the "path" argument when it's NULL
  * widget-uri: strip superfluous question mark from widget_base_address()
  * widget-uri: append parameters from the template first
  * widget-uri: re-add configured query string in widget_absolute_uri()
  * widget-uri: eliminate configured query string in widget_external_uri()
  * processor: don't consider session data for base=child and base=parent

 -- Max Kellermann <mk@cm4all.com>  Fri, 03 Jul 2009 15:52:01 +0200

cm4all-beng-proxy (0.6) unstable; urgency=low

  * inline-widget: check the widget HTTP response status
  * response: don't apply transformation on failed response
  * resource-address: include pipe arguments in filter cache key
  * handler: removed session redirect on the first request
  * http-cache: accept ETag response header instead of Last-Modified
  * filter-cache: don't require Last-Modified or Expires
  * file-handler: disable ETag only when processor comes first
  * file-handler: read ETag from xattr
  * pipe: generate new ETag for piped resource
  * session: purge sessions when shared memory is full
  * handler: don't enforce sessions for filtered responses

 -- Max Kellermann <mk@cm4all.com>  Tue, 30 Jun 2009 17:48:20 +0200

cm4all-beng-proxy (0.5.14) unstable; urgency=low

  * ajp-client: implemented request body
  * cookie-client: obey "max-age=0" properly
  * processor: forward the original HTTP status
  * response, widget-http: don't allow processing resource without body
  * widget-http: check the Content-Type before invoking processor
  * response: pass the "Location" response header
  * debian: added a separate -optimized-dbg package
  * added init script support for multiple ports (--port) and multiple listen
    (--listen) command line argumnents
  * translation: added the "APPEND" packet for command line arguments
  * pipe: support command line arguments

 -- Max Kellermann <mk@cm4all.com>  Mon, 29 Jun 2009 16:51:16 +0200

cm4all-beng-proxy (0.5.13) unstable; urgency=low

  * widget-registry: clear local_address in translate request
  * cmdline: added the "--listen" option

 -- Max Kellermann <mk@cm4all.com>  Wed, 24 Jun 2009 12:27:17 +0200

cm4all-beng-proxy (0.5.12) unstable; urgency=low

  * response: pass the "Location" response handler
  * added support for multiple listener ports

 -- Max Kellermann <mk@cm4all.com>  Tue, 23 Jun 2009 23:34:55 +0200

cm4all-beng-proxy (0.5.11) unstable; urgency=low

  * build with autotools
  * use libcm4all-socket, GLib
  * Makefile.am: support out-of-tree builds
  * added optimized Debian package
  * tcache: fixed wrong assignment in VARY=HOST
  * translation: added request packet LOCAL_ADDRESS

 -- Max Kellermann <mk@cm4all.com>  Tue, 23 Jun 2009 15:42:12 +0200

cm4all-beng-proxy (0.5.10) unstable; urgency=low

  * widget-http: assign the "address" variable

 -- Max Kellermann <mk@cm4all.com>  Mon, 15 Jun 2009 18:38:58 +0200

cm4all-beng-proxy (0.5.9) unstable; urgency=low

  * tcache: fixed typo in tcache_string_match()
  * tcache: support VARY=SESSION
  * translate: added the INVALIDATE response packet
  * cache, session: higher size limits
  * widget-uri: separate query_string from path_info
  * widget-uri: ignore widget parameters in widget_external_uri()

 -- Max Kellermann <mk@cm4all.com>  Mon, 15 Jun 2009 17:06:11 +0200

cm4all-beng-proxy (0.5.8) unstable; urgency=low

  * handler: fixed double free bug in translate_callback()

 -- Max Kellermann <mk@cm4all.com>  Sun, 14 Jun 2009 19:05:09 +0200

cm4all-beng-proxy (0.5.7) unstable; urgency=low

  * forward the Content-Disposition header
  * handler: assign new session to local variable, fix segfault
  * handler: don't dereference the NULL session

 -- Max Kellermann <mk@cm4all.com>  Sun, 14 Jun 2009 13:01:52 +0200

cm4all-beng-proxy (0.5.6) unstable; urgency=low

  * widget-http: send the "Via" request header instead of "X-Forwarded-For"
  * proxy-handler: send the "Via" request header
  * widget-request: check the "path" argument before calling uri_compress()

 -- Max Kellermann <mk@cm4all.com>  Tue, 09 Jun 2009 12:21:00 +0200

cm4all-beng-proxy (0.5.5) unstable; urgency=low

  * processor: allow specifying relative URI in c:base=child
  * widget-request: verify the "path" argument
  * widget: allocate address from widget's pool
  * widget-http: support multiple Set-Cookie response headers

 -- Max Kellermann <mk@cm4all.com>  Thu, 04 Jun 2009 15:10:15 +0200

cm4all-beng-proxy (0.5.4) unstable; urgency=low

  * implemented delegation of open() to a helper program
  * added the BASE translation packet, supported by the translation cache
  * deprecated c:mode=proxy
  * rewrite-uri: always enable focus in mode=partial
  * http-cache: don't cache resources with query string (RFC 2616 13.9)
  * http-cache: lock cache items while they are served

 -- Max Kellermann <mk@cm4all.com>  Thu, 28 May 2009 11:44:01 +0200

cm4all-beng-proxy (0.5.3) unstable; urgency=low

  * cgi: close request body on fork() failure
  * fork: added workaround for pipe-to-pipe splice()
  * http-cache: use cache entry when response ETag matches
  * cgi: loop in istream_cgi_read() to prevent blocking
  * cache: check for expired items once a minute
  * cache: optimize search for oldest item

 -- Max Kellermann <mk@cm4all.com>  Wed, 06 May 2009 13:23:46 +0200

cm4all-beng-proxy (0.5.2) unstable; urgency=low

  * added filter cache
  * header-parser: added missing range check in header_parse_line()
  * fork: added event for writing to the child process
  * fork: don't splice() from a pipe
  * response: don't pass request body to unfocused processor
  * added filter type "pipe"

 -- Max Kellermann <mk@cm4all.com>  Wed, 29 Apr 2009 13:24:26 +0200

cm4all-beng-proxy (0.5.1) unstable; urgency=low

  * processor: fixed base=child assertion failure
  * handler: close request body if it was not consumed
  * static-file: generate Last-Modified and ETag response headers
  * static-file: obey the Content-Type provided by the translation server
  * static-file: get Content-Type from extended attribute
  * http-cache: use istream_null when cached resource is empty

 -- Max Kellermann <mk@cm4all.com>  Mon, 27 Apr 2009 10:00:20 +0200

cm4all-beng-proxy (0.5) unstable; urgency=low

  * processor: accept c:mode/c:base attributes in any order
  * processor: removed alternative (anchor) rewrite syntax

 -- Max Kellermann <mk@cm4all.com>  Mon, 20 Apr 2009 22:04:19 +0200

cm4all-beng-proxy (0.4.10) unstable; urgency=low

  * processor: lift length limitation for widget parameters
  * translate: abort if a packet is too large
  * translate: support MAX_AGE for the whole response
  * hashmap: fix corruption of slot chain in hashmap_remove_value()

 -- Max Kellermann <mk@cm4all.com>  Fri, 17 Apr 2009 13:02:50 +0200

cm4all-beng-proxy (0.4.9) unstable; urgency=low

  * http-cache: explicitly start reading into cache
  * cgi: clear "headers" variable before publishing the response
  * translate: use DOCUMENT_ROOT as CGI parameter

 -- Max Kellermann <mk@cm4all.com>  Mon, 06 Apr 2009 16:21:57 +0200

cm4all-beng-proxy (0.4.8) unstable; urgency=low

  * translate: allow ADDRESS packets in AJP addresses
  * translate: initialize all fields of a FastCGI address
  * http-cache: close all caching connections on exit
  * processor: don't rewrite SCRIPT SRC attribute when proxying

 -- Max Kellermann <mk@cm4all.com>  Thu, 02 Apr 2009 15:45:46 +0200

cm4all-beng-proxy (0.4.7) unstable; urgency=low

  * http-server: use istream_null for empty request body
  * parser: check for trailing slash only in TAG_OPEN tags
  * parser: added support for XML Processing Instructions
  * processor: implemented XML Processing Instruction "cm4all-rewrite-uri"
  * uri-escape: escape the slash character
  * cache: remove all matching items in cache_remove()
  * http-cache: lock cache items while holding a reference

 -- Max Kellermann <mk@cm4all.com>  Thu, 02 Apr 2009 12:02:53 +0200

cm4all-beng-proxy (0.4.6) unstable; urgency=low

  * file_handler: fixed logic error in If-Modified-Since check
  * date: return UTC time stamp in http_date_parse()
  * cache: continue search after item was invalidated
  * cache: remove the correct cache item
  * istream-chunked: work around invalid assertion failure
  * istream-subst: fixed corruption after partial match

 -- Max Kellermann <mk@cm4all.com>  Wed, 25 Mar 2009 15:03:10 +0100

cm4all-beng-proxy (0.4.5) unstable; urgency=low

  * http-server: assume keep-alive is enabled on HTTP 1.1
  * http-client: unregister EV_READ when the buffer is full
  * translation: added QUERY_STRING packet
  * processor: optionally parse base/mode from URI

 -- Max Kellermann <mk@cm4all.com>  Tue, 17 Mar 2009 13:04:25 +0100

cm4all-beng-proxy (0.4.4) unstable; urgency=low

  * forward Accept-Language request header to the translation server
  * translate: added the USER_AGENT request packet
  * session: obey the USER/MAX_AGE setting
  * use libcm4all-inline-dev in libcm4all-beng-proxy-dev
  * added pkg-config file for libcm4all-beng-proxy-dev
  * updated python-central dependencies
  * processor: parse c:base/c:mode attributes in PARAM tags

 -- Max Kellermann <mk@cm4all.com>  Wed, 11 Mar 2009 09:43:48 +0100

cm4all-beng-proxy (0.4.3) unstable; urgency=low

  * processor: rewrite URI in LINK tags
  * processor: rewrite URI in PARAM tags
  * use splice() from glibc 2.7
  * translate: added VARY response packet
  * build documentation with texlive

 -- Max Kellermann <mk@cm4all.com>  Wed, 04 Mar 2009 09:53:56 +0100

cm4all-beng-proxy (0.4.2) unstable; urgency=low

  * hashmap: fix corruption in slot chain
  * use monotonic clock to calculate expiry times
  * processor: rewrite URIs in the EMBED, VIDEO, AUDIO tags

 -- Max Kellermann <mk@cm4all.com>  Tue, 17 Feb 2009 17:14:48 +0100

cm4all-beng-proxy (0.4.1) unstable; urgency=low

  * translate: clear client->transformation
  * handler: check for translation errors
  * http-server: fixed assertion failure during shutdown
  * http-server: send "Keep-Alive" response header
  * worker: after fork(), call event_reinit() in the parent process
  * added valgrind build dependency
  * build with Debian's libevent-1.4 package

 -- Max Kellermann <mk@cm4all.com>  Tue, 10 Feb 2009 11:48:53 +0100

cm4all-beng-proxy (0.4) unstable; urgency=low

  * added support for transformation views
    - in the JavaScript API, mode=proxy is now deprecated
  * http-cache: fix segfault when request_headers==NULL
  * http-cache: store multiple (varying) versions of a resource
  * http-cache: use the "max-age" cache-control response

 -- Max Kellermann <mk@cm4all.com>  Fri, 30 Jan 2009 13:29:43 +0100

cm4all-beng-proxy (0.3.9) unstable; urgency=low

  * http-client: assume keep-alive is enabled on HTTP 1.1
  * processor: use configured/session path-info for mode=child URIs

 -- Max Kellermann <mk@cm4all.com>  Tue, 27 Jan 2009 13:07:51 +0100

cm4all-beng-proxy (0.3.8) unstable; urgency=low

  * processor: pass Content-Type and Content-Language headers from
    template
  * http-client: allow chunked response body without keep-alive

 -- Max Kellermann <mk@cm4all.com>  Fri, 23 Jan 2009 13:02:42 +0100

cm4all-beng-proxy (0.3.7) unstable; urgency=low

  * istream_subst: exit the loop if state==INSERT
  * istream_iconv: check if the full buffer could be flushed
  * worker: don't reinitialize session manager during shutdown

 -- Max Kellermann <mk@cm4all.com>  Thu, 15 Jan 2009 10:39:47 +0100

cm4all-beng-proxy (0.3.6) unstable; urgency=low

  * processor: ignore closing </header>
  * widget-http: now really don't check content-type in frame parents
  * parser: skip comments
  * processor: implemented c:base="parent"
  * processor: added "c:" prefix to c:widget child elements
  * processor: renamed the "c:param" element to "c:parameter"

 -- Max Kellermann <mk@cm4all.com>  Thu, 08 Jan 2009 11:17:29 +0100

cm4all-beng-proxy (0.3.5) unstable; urgency=low

  * widget-http: don't check content-type in frame parents
  * istream-subst: allow null bytes in the input stream
  * js: added the "translate" parameter for passing values to the
    translation server
  * rewrite-uri: refuse to rewrite a frame URI without widget id

 -- Max Kellermann <mk@cm4all.com>  Mon, 05 Jan 2009 16:46:32 +0100

cm4all-beng-proxy (0.3.4) unstable; urgency=low

  * processor: added support for custom widget request headers
  * http-cache: obey the "Vary" response header
  * http-cache: pass the new http_cache_info object when testing a cache
    item

 -- Max Kellermann <mk@cm4all.com>  Tue, 30 Dec 2008 15:46:44 +0100

cm4all-beng-proxy (0.3.3) unstable; urgency=low

  * processor: grew widget parameter buffer to 512 bytes
  * widget-resolver: clear widget->resolver on abort
  * cgi: clear the input's handler in cgi_async_abort()
  * widget-stream: use istream_hold (reverts r4171)

 -- Max Kellermann <mk@cm4all.com>  Fri, 05 Dec 2008 14:43:05 +0100

cm4all-beng-proxy (0.3.2) unstable; urgency=low

  * processor: free memory before calling embed_frame_widget()
  * processor: allocate query string from the widget pool
  * processor: removed the obsolete widget attributes "tag" and "style"
  * parser: hold a reference to the pool

 -- Max Kellermann <mk@cm4all.com>  Mon, 01 Dec 2008 14:15:38 +0100

cm4all-beng-proxy (0.3.1) unstable; urgency=low

  * http-client: remove Transfer-Encoding and Content-Length from response
    headers
  * http-client: don't read body after invoke_response()
  * fork: retry splice() after EAGAIN
  * fork: don't close input when splice() fails
  * cgi: abort the response handler when the stdin stream fails
  * istream_file, istream_pipe, fork, client_socket, listener: fixed file
    descriptor leaks
  * processor: hold a reference to the caller's pool
  * debian/rules: enabled test suite

 -- Max Kellermann <mk@cm4all.com>  Thu, 27 Nov 2008 16:01:16 +0100

cm4all-beng-proxy (0.3) unstable; urgency=low

  * implemented widget filters
  * translate: initialize all fields of a CGI address
  * fork: read request body on EAGAIN
  * fork: implemented the direct() method with splice()
  * python: added class Response
  * prototypes/translate.py:
    - support "filter"
    - support "content_type"
  * demo: added widget filter demo

 -- Max Kellermann <mk@cm4all.com>  Wed, 26 Nov 2008 16:27:29 +0100

cm4all-beng-proxy (0.2) unstable; urgency=low

  * don't quote text/xml widgets
  * widget-resolver: pass widget_pool to widget_class_lookup()
  * widget-registry: allocate widget_class from widget_pool
  * widget-stream: eliminated the async operation proxy, because the
    operation cannot be aborted before the constructor returns
  * widget-stream: don't clear the "delayed" stream in the response() callback
  * rewrite-uri: trigger istream_read(delayed) after istream_delayed_set()
  * doc: clarified XSLT integration

 -- Max Kellermann <mk@cm4all.com>  Tue, 25 Nov 2008 15:28:54 +0100

cm4all-beng-proxy (0.1) unstable; urgency=low

  * initial release

 -- Max Kellermann <mk@cm4all.com>  Mon, 17 Nov 2008 11:59:36 +0100<|MERGE_RESOLUTION|>--- conflicted
+++ resolved
@@ -1,7 +1,6 @@
-<<<<<<< HEAD
 cm4all-beng-proxy (3.1.12) unstable; urgency=low
 
-  * 
+  * merge release 3.0.31
 
  --   
 
@@ -96,13 +95,12 @@
   * nfs_client: new resource loader backend
 
  -- Max Kellermann <mk@cm4all.com>  Tue, 21 May 2013 21:14:06 -0000
-=======
+
 cm4all-beng-proxy (3.0.31) unstable; urgency=low
 
   * socket_wrapper: work around libevent timeout reset bug
 
  -- Max Kellermann <mk@cm4all.com>  Wed, 02 Oct 2013 15:30:11 -0000
->>>>>>> 463292a2
 
 cm4all-beng-proxy (3.0.30) unstable; urgency=low
 
