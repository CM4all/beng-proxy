--- conflicted
+++ resolved
@@ -1,7 +1,6 @@
-<<<<<<< HEAD
 cm4all-beng-proxy (1.3.1) unstable; urgency=low
 
-  * 
+  * merge release 1.2.4
 
  --
 
@@ -11,13 +10,12 @@
   * proxy-widget: client can choose only views that have an address
 
  -- Max Kellermann <mk@cm4all.com>  Mon, 31 Oct 2011 17:41:14 +0100
-=======
+
 cm4all-beng-proxy (1.2.4) unstable; urgency=low
 
   * merge release 1.1.17
 
  -- Max Kellermann <mk@cm4all.com>  Wed, 02 Nov 2011 16:58:28 +0100
->>>>>>> 1ed8bba9
 
 cm4all-beng-proxy (1.2.3) unstable; urgency=low
 
