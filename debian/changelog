<<<<<<< HEAD
cm4all-beng-proxy (15.0.2) unstable; urgency=low

  * spawn: add fallback PATH

 --   

cm4all-beng-proxy (15.0.1) unstable; urgency=low

  * spawn: support reassociating with PID namespaces
  * http_{client,server}: remove HTTP/1.0 support
  * eliminate dependency on libevent

 -- Max Kellermann <mk@cm4all.com>  Mon, 03 Sep 2018 12:14:18 +0200
=======
cm4all-beng-proxy (14.12) unstable; urgency=low

  * improved memory leak detector
  * add listener options "ack_timeout", "keepalive"
  * support HTTP method "REPORT"

 -- Max Kellermann <mk@cm4all.com>  Thu, 27 Sep 2018 10:55:50 +0200
>>>>>>> 723eabc5

cm4all-beng-proxy (14.11) unstable; urgency=low

  * merge release 13.12

 -- Max Kellermann <mk@cm4all.com>  Sat, 01 Sep 2018 19:46:50 +0200

cm4all-beng-proxy (14.10) unstable; urgency=low

  * http: don't require "Connection" header for WebSocket upgrade
  * bp/http: fix WebSocket header duplication

 -- Max Kellermann <mk@cm4all.com>  Wed, 22 Aug 2018 11:11:50 -0000

cm4all-beng-proxy (14.9) unstable; urgency=low

  * bp/http: abolish the forced "Connection:keep-alive" request header
  * spawn: work around LXC/systemd bug causing spawner failures

 -- Max Kellermann <mk@cm4all.com>  Thu, 16 Aug 2018 15:21:58 -0000

cm4all-beng-proxy (14.8) unstable; urgency=low

  * http_cache, fcache: fix use-after-free crash bug
  * spawn: support the systemd hybrid cgroup hierarchy

 -- Max Kellermann <mk@cm4all.com>  Tue, 19 Jun 2018 14:46:39 -0000

cm4all-beng-proxy (14.7) unstable; urgency=low

  * certdb: DELETE old name before INSERT to avoid constraint violation

 -- Max Kellermann <mk@cm4all.com>  Tue, 05 Jun 2018 20:12:17 -0000

cm4all-beng-proxy (14.6) unstable; urgency=low

  * http_client: fix use-after-free data corruption bug
  * fcache: fix use-after-free crash bug upon cancellation
  * access_log: fix crash after sendmsg() failure
  * istream/replace: fix stall bug
  * istream/subst: optimize mismatch check

 -- Max Kellermann <mk@cm4all.com>  Mon, 04 Jun 2018 10:22:47 -0000

cm4all-beng-proxy (14.5) unstable; urgency=low

  * access_log: fix CRC errors due to stack corruption

 -- Max Kellermann <mk@cm4all.com>  Mon, 14 May 2018 14:34:18 -0000

cm4all-beng-proxy (14.4) unstable; urgency=low

  * lb: fix "pivot_root" problem during start on kernel 4.9-
  * enable core dumps (PR_SET_DUMPABLE)
  * debian: don't start daemon during initial installation

 -- Max Kellermann <mk@cm4all.com>  Mon, 14 May 2018 10:42:12 -0000

cm4all-beng-proxy (14.3) unstable; urgency=low

  * bp: allow configuring child error logger without access logger
  * log: fix datagram corruption due to wrong attribute code
  * log-json: escape control characters

 -- Max Kellermann <mk@cm4all.com>  Thu, 26 Apr 2018 11:00:05 -0000

cm4all-beng-proxy (14.2) unstable; urgency=low

  * lb: fix use-after-free crash after using translation response
  * http_cache: fix use-after-free crash on request cancellation
  * http_client: fix assertion failure upon discarding large request body

 -- Max Kellermann <mk@cm4all.com>  Tue, 24 Apr 2018 11:11:36 -0000

cm4all-beng-proxy (14.1) unstable; urgency=low

  * feature freeze
  * lhttp: fix memory leak
  * lhttp: pass URI and site name to error logger
  * fcgi: implement "forward_child_errors" for STDERR payloads
  * pipe: fix assertion failure
  * cgi: fix crash bug
  * bp: SIGHUP flushes the NFS cache
  * control: add packet FLUSH_NFS_CACHE

 -- Max Kellermann <mk@cm4all.com>  Thu, 19 Apr 2018 08:43:23 -0000

cm4all-beng-proxy (14.0.9) unstable; urgency=low

  * translation: allow disabling the HTTP cache with "UNCACHED"
  * http_cache: remove the memcached backend
  * access_log: use protocol version 2
  * fcgi, was, lhttp: option "forward_child_errors" forwards stderr to logger

 -- Max Kellermann <mk@cm4all.com>  Mon, 26 Mar 2018 09:42:46 -0000

cm4all-beng-proxy (14.0.8) unstable; urgency=low

  * merge release 13.11
  * bp: add SSL/TLS support to the HTTP server
  * fix bogus assertion failure

 -- Max Kellermann <mk@cm4all.com>  Mon, 12 Mar 2018 10:38:35 -0000

cm4all-beng-proxy (14.0.7) unstable; urgency=low

  * merge release 13.10
  * header-forward: include "Content-Location" in header group "LINK"
  * http_client: enable keep-alive on HTTPS connections
  * ssl/client: send client certificates on server request
  * ssl/client: translation packet CERTIFICATE chooses client certificate
  * ssl/client: enable SNI

 -- Max Kellermann <mk@cm4all.com>  Thu, 01 Mar 2018 11:59:04 -0000

cm4all-beng-proxy (14.0.6) unstable; urgency=low

  * http_server: generate Content-Length for empty response (14.0.1
    regression)

 -- Max Kellermann <mk@cm4all.com>  Fri, 02 Feb 2018 10:54:19 -0000

cm4all-beng-proxy (14.0.5) unstable; urgency=low

  * bp: fix forwarding headers for request body

 -- Max Kellermann <mk@cm4all.com>  Thu, 25 Jan 2018 11:48:09 -0000

cm4all-beng-proxy (14.0.4) unstable; urgency=low

  * merge release 13.8
  * certdb: create ACME CSRs without subject, only subjectAltName

 -- Max Kellermann <mk@cm4all.com>  Tue, 23 Jan 2018 15:04:11 -0000

cm4all-beng-proxy (14.0.3) unstable; urgency=low

  * merge release 13.5
  * bp: fix nullptr dereference bug

 -- Max Kellermann <mk@cm4all.com>  Thu, 18 Jan 2018 18:24:29 -0000

cm4all-beng-proxy (14.0.2) unstable; urgency=low

  * access_log: support protocol version 2 (with CRC)
  * processor: rewrite URIs in META/property="og:{image,url}"
  * certdb: eliminate duplicate authz request
  * certdb: add ACME option "--debug"
  * certdb: implement ACME "http-01", option "--challenge-directory"

 -- Max Kellermann <mk@cm4all.com>  Fri, 12 Jan 2018 11:07:14 -0000

cm4all-beng-proxy (14.0.1) unstable; urgency=low

  * lb: forward HTTP from Lua to dynamic server (development feature)
  * certdb: retry ACME requests after status 5xx (server error)
  * certdb: support the Workshop control channel
  * log-json: generate JSONL (JSON Lines)

 -- Max Kellermann <mk@cm4all.com>  Fri, 05 Jan 2018 11:47:08 -0000

cm4all-beng-proxy (13.12) unstable; urgency=low

  * bp/http: abolish the forced "Connection:keep-alive" request header
  * session: fix two assertion failures
  * fcgi, lhttp: fix race condition with socket permissions
  * cgi: fix crash bug
  * pipe: fix assertion failure
  * fcache: fix crash due to mistakenly detected memory leak
  * lb: fix "pivot_root" problem during start on kernel 4.9-
  * enable core dumps (PR_SET_DUMPABLE)
  * debian: don't start daemon during initial installation

 -- Max Kellermann <mk@cm4all.com>  Sat, 01 Sep 2018 17:23:30 -0000

cm4all-beng-proxy (13.11) unstable; urgency=low

  * lb: ssl_cert_db and ssl_verify are mutually exclusive
  * log-json: fix crash bug with unknown type value
  * log: support type "SSH"

 -- Max Kellermann <mk@cm4all.com>  Fri, 09 Mar 2018 09:15:14 -0000

cm4all-beng-proxy (13.10) unstable; urgency=low

  * access_log: support record attribute "type"

 -- Max Kellermann <mk@cm4all.com>  Wed, 07 Feb 2018 08:27:48 -0000

cm4all-beng-proxy (13.9) unstable; urgency=low

  * spawn: fix kernel warning "oom_adj is deprecated, please use
    oom_score_adj instead"
  * lb/config: check whether sticky_mode is compatible with Zeroconf
  * access_log: fix crash on connect failure

 -- Max Kellermann <mk@cm4all.com>  Tue, 06 Feb 2018 09:23:23 -0000

cm4all-beng-proxy (13.8) unstable; urgency=low

  * lb/http: fix use-after-free bug

 -- Max Kellermann <mk@cm4all.com>  Tue, 23 Jan 2018 14:46:15 -0000

cm4all-beng-proxy (13.7) unstable; urgency=low

  * lb/tcp: fix use-after-free bug when outbound connect fails early
  * spawn: fix resource limits problem with user namespaces
  * spawn: increase the OOM score of child processes

 -- Max Kellermann <mk@cm4all.com>  Tue, 23 Jan 2018 11:54:03 -0000

cm4all-beng-proxy (13.6) unstable; urgency=low

  * http_server: fix two crash bugs with "417 Expectation failed"
  * lb: fix crash bug when POSTing to global_http_check
  * lb/tcp: fix double free bug when outbound is not yet connected

 -- Max Kellermann <mk@cm4all.com>  Mon, 22 Jan 2018 10:18:58 -0000

cm4all-beng-proxy (13.5) unstable; urgency=low

  * lb/tcp: fix crash with empty Zeroconf pool
  * nfs: fix memory leak
  * certdb: eliminate duplicate authz request
  * certdb: retry ACME nonce request after status 500
  * certdb: update the Let's Encrypt agreement URL to v1.2
  * certdb: add ACME option "--debug"
  * ssl: fix three transfer stall bugs
  * shrink I/O buffers back to 8 kB
  * access_log: support protocol version 2 (with CRC)

 -- Max Kellermann <mk@cm4all.com>  Thu, 18 Jan 2018 17:59:13 -0000

cm4all-beng-proxy (13.4) unstable; urgency=low

  * fcache: fix use-after-free crash bug

 -- Max Kellermann <mk@cm4all.com>  Wed, 03 Jan 2018 09:31:05 -0000

cm4all-beng-proxy (13.3) unstable; urgency=low

  * merge release 12.9

 -- Max Kellermann <mk@cm4all.com>  Mon, 18 Dec 2017 10:16:28 -0000

cm4all-beng-proxy (13.2) unstable; urgency=low

  * widget: case insensitive check for UNTRUSTED_SITE_SUFFIX and
    UNTRUSTED_RAW_SITE_SUFFIX

 -- Max Kellermann <mk@cm4all.com>  Fri, 01 Dec 2017 14:54:24 -0000

cm4all-beng-proxy (13.1) unstable; urgency=low

  * feature freeze

 -- Max Kellermann <mk@cm4all.com>  Thu, 30 Nov 2017 12:05:07 -0000

cm4all-beng-proxy (13.0.12) unstable; urgency=low

  * merge release 12.8
  * http_cache: handle If-None-Match, If-Modified-Since etc.
  * spawn: raise the command-line argument limit
  * log internal server errors even without --verbose

 -- Max Kellermann <mk@cm4all.com>  Tue, 21 Nov 2017 11:58:58 -0000

cm4all-beng-proxy (13.0.11) unstable; urgency=low

  * bp: map EACCES/EPERM to "403 Forbidden"
  * log-cat: use the local time zone

 -- Max Kellermann <mk@cm4all.com>  Mon, 06 Nov 2017 09:29:22 -0000

cm4all-beng-proxy (13.0.10) unstable; urgency=low

  * avahi: make services visible initially (13.0.9 regression)
  * lb: add client address filter for global_http_check
  * python/control/client: add methods send_{en,dis}able_zeroconf()

 -- Max Kellermann <mk@cm4all.com>  Tue, 10 Oct 2017 21:51:40 -0000

cm4all-beng-proxy (13.0.9) unstable; urgency=low

  * lb: support monitors in Zeroconf clusters
  * lb/config: require certificate even if ssl_cert_db is used
  * lb/monitor/expect: fix memory leak
  * certdb: retry ACME "new-authz" after "unauthorized"
  * certdb: generate a new private key for each "new-cert"
  * certdb: fix collisions with ACME challenge certificates
  * certdb: allow altNames longer than 64 characters with ACME
  * log: add attribute "FORWARDED_TO"
  * control: add packets "DISABLE_ZEROCONF", "ENABLE_ZEROCONF"

 -- Max Kellermann <mk@cm4all.com>  Fri, 06 Oct 2017 11:20:15 -0000

cm4all-beng-proxy (13.0.8.1) unstable; urgency=low

  * fix assertion failure when sending large HTTP headers
  * http_server: disallow request headers larger than 8 kB

 -- Max Kellermann <mk@cm4all.com>  Tue, 17 Oct 2017 09:49:47 -0000

cm4all-beng-proxy (13.0.8) unstable; urgency=low

  * certdb: check for database commit errors
  * certdb: repeat after PostgreSQL serialization failure

 -- Max Kellermann <mk@cm4all.com>  Tue, 26 Sep 2017 19:59:53 -0000

cm4all-beng-proxy (13.0.7) unstable; urgency=low

  * fcache: fix bogus memory leak test
  * handler: change "Translation server failed" to "Configuration server ..."
  * spawn: wait & try again after "Unit cm4all-beng-spawn.scope already exists"

 -- Max Kellermann <mk@cm4all.com>  Mon, 25 Sep 2017 13:16:21 -0000

cm4all-beng-proxy (13.0.6) unstable; urgency=low

  * merge release 12.5
  * widget/inline: fix memory leak on canceled POST
  * widget/inline: implement a response header timeout of 5s
  * certdb: fix notifications in non-default PostgreSQL schema

 -- Max Kellermann <mk@cm4all.com>  Wed, 20 Sep 2017 20:56:04 -0000

cm4all-beng-proxy (13.0.5) unstable; urgency=low

  * merge release 12.4
  * lb/http: fix several memory leaks with POST requests
  * lb: fix shutdown crash bug
  * lb: CONTROL_STATS returns translation cache size
  * log/lua: add a "filter" mode

 -- Max Kellermann <mk@cm4all.com>  Thu, 14 Sep 2017 18:39:12 -0000

cm4all-beng-proxy (13.0.4) unstable; urgency=low

  * lb: fix request headers in access logger (affects
    "ignore_localhost_200" and "User-Agent", "Referer", "Host",
    "X-Forwarded-For")

 -- Max Kellermann <mk@cm4all.com>  Mon, 11 Sep 2017 20:04:23 -0000

cm4all-beng-proxy (13.0.3) unstable; urgency=low

  * fix crash bug in CSS processor
  * lb: print the site name in access logs
  * log: add attribute MESSAGE

 -- Max Kellermann <mk@cm4all.com>  Mon, 11 Sep 2017 17:43:57 -0000

cm4all-beng-proxy (13.0.2) unstable; urgency=low

  * log translation server failures even without --verbose
  * translation: allow arbitrary non-zero characters in CHILD_TAG
  * control: add listener option "interface"
  * control: disable the "V6ONLY" flag on all IPv6 wildcard listeners
  * control: switch to IPv4 if joining IPv6 wildcard to IPv4 multicast group

 -- Max Kellermann <mk@cm4all.com>  Fri, 08 Sep 2017 12:24:04 -0000

cm4all-beng-proxy (13.0.1) unstable; urgency=low

  * remove libdaemon dependency
  * lhttp: FADE_CHILDEN prevents reusing existing busy processes
  * bp: allow CONTROL_FADE_CHILDREN with tag as payload

 -- Max Kellermann <mk@cm4all.com>  Tue, 29 Aug 2017 10:40:13 -0000

cm4all-beng-proxy (12.9) unstable; urgency=low

  * was: fix crash after malformed HEAD response
  * http_client: fix retry after error
  * lb/lua: allow building with LuaJIT 2.1

 -- Max Kellermann <mk@cm4all.com>  Mon, 18 Dec 2017 10:03:34 -0000

cm4all-beng-proxy (12.8) unstable; urgency=low

  * file: emit "Last-Modified" header in "304" responses
  * file: improved support for the user.ETag xattr
  * http_cache: update "Expires" from "304" responses

 -- Max Kellermann <mk@cm4all.com>  Fri, 17 Nov 2017 11:41:02 -0000

cm4all-beng-proxy (12.7) unstable; urgency=low

  * file: ignore If-Modified-Since after successful If-None-Match
  * file: emit cache headers in "304" responses (v11 regression)
  * file: failed If-None-Match emits "304" response, not "412"

 -- Max Kellermann <mk@cm4all.com>  Thu, 16 Nov 2017 12:19:44 -0000

cm4all-beng-proxy (12.6) unstable; urgency=low

  * fix assertion failure when sending large HTTP headers
  * http_server: disallow request headers larger than 8 kB
  * spawn: wait & try again after "Unit cm4all-beng-spawn.scope already exists"
  * widget/inline: fix memory leak on canceled POST
  * control: add listener option "interface"
  * control: disable the "V6ONLY" flag on all IPv6 wildcard listeners
  * control: switch to IPv4 if joining IPv6 wildcard to IPv4 multicast group
  * lb: print the site name in access logs
  * lb: fix request headers in access logger (affects
    "ignore_localhost_200" and "User-Agent", "Referer", "Host",
    "X-Forwarded-For")
  * lb/monitor/expect: fix memory leak
  * certdb: fix notifications in non-default PostgreSQL schema

 -- Max Kellermann <mk@cm4all.com>  Tue, 17 Oct 2017 10:58:40 -0000

cm4all-beng-proxy (12.5) unstable; urgency=low

  * lb/http: fix another memory leak with POST requests
  * lb: fix shutdown crash bug
  * certdb: fix crash after PostgreSQL host lookup failure

 -- Max Kellermann <mk@cm4all.com>  Wed, 20 Sep 2017 10:30:52 -0000

cm4all-beng-proxy (12.4) unstable; urgency=low

  * lb/http: fix several memory leaks with POST requests
  * fix crash bug in CSS processor

 -- Max Kellermann <mk@cm4all.com>  Wed, 13 Sep 2017 13:58:06 -0000

cm4all-beng-proxy (12.3) unstable; urgency=low

  * remove libhttp dependency
  * logger: fix off-by-one bug in log level check
  * http_server: fix crash bug

 -- Max Kellermann <mk@cm4all.com>  Tue, 29 Aug 2017 09:44:27 -0000

cm4all-beng-proxy (12.2) unstable; urgency=low

  * spawn: use the "systemd" controller
  * debian/control: move from "non-free" to "main"

 -- Max Kellermann <mk@cm4all.com>  Wed, 23 Aug 2017 09:35:27 -0000

cm4all-beng-proxy (12.1) unstable; urgency=low

  * all code is now covered by the Simplified BSD License (BSD-2-Clause)

 -- Max Kellermann <mk@cm4all.com>  Fri, 18 Aug 2017 08:53:52 -0000

cm4all-beng-proxy (12.0.44) unstable; urgency=low

  * lb: retry after connect error to Zeroconf member
  * spawn: make /proc writable if user namespaces are allowed

 -- Max Kellermann <mk@cm4all.com>  Thu, 17 Aug 2017 11:26:34 -0000

cm4all-beng-proxy (12.0.43) unstable; urgency=low

  * spawn: fix MOUNT_ROOT_TMPFS failure with USER_NAMESPACE
  * lb/control: allow TCACHE_INVALIDATE on SITE
  * systemd: no "-v" by default

 -- Max Kellermann <mk@cm4all.com>  Tue, 15 Aug 2017 21:41:04 -0000

cm4all-beng-proxy (12.0.42) unstable; urgency=low

  * spawn: fix bogus pivot_root() error message
  * translation: add packet MOUNT_ROOT_TMPFS

 -- Max Kellermann <mk@cm4all.com>  Tue, 15 Aug 2017 09:39:08 -0000

cm4all-beng-proxy (12.0.41) unstable; urgency=low

  * spawn: fix NETWORK_NAMESPACE_NAME corruption
  * spawn: work around USER_NAMESPACE + NETWORK_NAMESPACE_NAME conflict

 -- Max Kellermann <mk@cm4all.com>  Fri, 04 Aug 2017 16:15:09 -0000

cm4all-beng-proxy (12.0.40) unstable; urgency=low

  * spawn: attach to existing network namespace with NETWORK_NAMESPACE_NAME
  * spawn: allow unshare(), mount(), umount(), pivot_root()

 -- Max Kellermann <mk@cm4all.com>  Fri, 04 Aug 2017 09:42:44 -0000

cm4all-beng-proxy (12.0.39) unstable; urgency=low

  * net: resolving "*" prefers the IPv6 wildcard "::"
  * spawn: run the PID namespace init process as root
  * spawn: tight system call whitelist for init process
  * spawn: forbid fanotify_*, nfsservctl, syslog
  * lb/translation: fix false cache misses
  * lb/control: TCACHE_INVALIDATE flushes all translation caches
  * lb/cluster: improve consistent hashing distribution
  * control: support more commands in TCACHE_INVALIDATE payload
  * translation: fix the FORBID_MULTICAST setting
  * translation: add packet FORBID_BIND

 -- Max Kellermann <mk@cm4all.com>  Tue, 01 Aug 2017 14:03:03 -0000

cm4all-beng-proxy (12.0.38) unstable; urgency=low

  * fcgi: fix crash bug

 -- Max Kellermann <mk@cm4all.com>  Wed, 26 Jul 2017 17:43:05 -0000

cm4all-beng-proxy (12.0.37) unstable; urgency=low

  * bp: check HTTPS_ONLY before anything else

 -- Max Kellermann <mk@cm4all.com>  Thu, 20 Jul 2017 15:00:37 -0000

cm4all-beng-proxy (12.0.36) unstable; urgency=low

  * translation: add packet HTTPS_ONLY

 -- Max Kellermann <mk@cm4all.com>  Thu, 20 Jul 2017 13:26:49 -0000

cm4all-beng-proxy (12.0.35) unstable; urgency=low

  * bp: translation REQUEST_HEADER overrides existing request headers
  * bp: never forward the "X-CM4all-DocRoot" header
  * lb: set the "X-CM4all-HTTPS" header
  * cgi, fcgi: set HTTPS=on if the "X-CM4all-HTTPS" header is set

 -- Max Kellermann <mk@cm4all.com>  Wed, 19 Jul 2017 12:36:36 -0000

cm4all-beng-proxy (12.0.34) unstable; urgency=low

  * http_client: disable the read timeout

 -- Max Kellermann <mk@cm4all.com>  Wed, 19 Jul 2017 08:16:09 -0000

cm4all-beng-proxy (12.0.33) unstable; urgency=low

  * log-exec: allow multiple multicast processes on same host
  * headers: rename "X-CM4all-BENG-SSL" to "X-CM4all-HTTPS"
  * access_log: add option "send_to" which replaces log-forward

 -- Max Kellermann <mk@cm4all.com>  Tue, 18 Jul 2017 09:51:01 -0000

cm4all-beng-proxy (12.0.32) unstable; urgency=low

  * lb/translation: fix bogus wildcard cache entries
  * lb/translation: obey MAX_AGE=0
  * logger: fix log level
  * access_log: use microsecond precision in "timestamp" attribute
  * log-json: enclose output in "[]" and put commas between records
  * log-json: add "logger_client" attribute
  * log-lua: new access logger which calls a Lua script
  * config: make "access_logger" a block
  * config: add "access_logger" options "trust_xff", "ignore_localhost_200"
  * headers: add "X-CM4all-BENG-SSL" to group "SSL"

 -- Max Kellermann <mk@cm4all.com>  Mon, 17 Jul 2017 20:33:46 -0000

cm4all-beng-proxy (12.0.31) unstable; urgency=low

  * translation: add packet FORBID_MULTICAST
  * spawn: system call filter errors are fatal if explicitly enabled
  * spawn: apply cgroup namespace again after moving to new cgroup
  * net: support interface name as scope id in IPv6 addresses
  * config: support per-"control" setting "multicast_group"
  * log-exec: fix binding to wildcard address via "*"

 -- Max Kellermann <mk@cm4all.com>  Fri, 14 Jul 2017 08:19:05 -0000

cm4all-beng-proxy (12.0.30) unstable; urgency=low

  * bp: rename zeroconf_type to zeroconf_service
  * bp: control server supports IPv6 multicast
  * config: check Zeroconf service names
  * config: allow zeroconf_service with raw service name
  * log-exec: multicast support
  * translation: add packet REDIRECT_FULL_URI

 -- Max Kellermann <mk@cm4all.com>  Thu, 13 Jul 2017 12:13:19 -0000

cm4all-beng-proxy (12.0.29) unstable; urgency=low

  * lb: use consistent hashing to pick Zeroconf members
  * lhttp: fix bogus assertion failure during shutdown

 -- Max Kellermann <mk@cm4all.com>  Mon, 10 Jul 2017 21:49:23 -0000

cm4all-beng-proxy (12.0.28) unstable; urgency=low

  * config: add listener option "free_bind"
  * don't confuse child processes with different BIND_MOUNT settings
  * lb: add sticky_mode "xhost"'

 -- Max Kellermann <mk@cm4all.com>  Mon, 10 Jul 2017 10:20:26 -0000

cm4all-beng-proxy (12.0.27) unstable; urgency=low

  * access_log: reduce system calls in all access loggers
  * translation: add packet CGROUP_NAMESPACE
  * translation: allow underscore in cgroup controller name

 -- Max Kellermann <mk@cm4all.com>  Fri, 07 Jul 2017 15:19:28 -0000

cm4all-beng-proxy (12.0.26) unstable; urgency=low

  * spawn: abort the process immediately after uid/gid_map failure
  * spawn: create STDERR_PATH with mode 0600
  * spawn: fix socket family filter
  * translation: add packets UMASK, STDERR_PATH_JAILED

 -- Max Kellermann <mk@cm4all.com>  Tue, 04 Jul 2017 16:16:07 -0000

cm4all-beng-proxy (12.0.25) unstable; urgency=low

  * eliminate dependency on GLib
  * spawn: mount a new /proc for the PID namespace
  * spawn: implement user namespaces properly
  * spawn: fix seccomp filters on old kernels
  * spawn: fix journal for jailed processes
  * spawn: allow only local, IPv4 and IPv6 sockets
  * spawn: rename the PID namespace init process to "init"

 -- Max Kellermann <mk@cm4all.com>  Thu, 29 Jun 2017 20:10:24 -0000

cm4all-beng-proxy (12.0.24) unstable; urgency=low

  * spawn: unblock signals
  * http_server: fix memory leak
  * log: send the "Host" request header to the access logger
  * log-json: new access logger which dumps JSON
  * spawn: implement an init process for PID namespaces

 -- Max Kellermann <mk@cm4all.com>  Tue, 27 Jun 2017 11:21:19 -0000

cm4all-beng-proxy (12.0.23) unstable; urgency=low

  * lb: show the IP address of Zeroconf members in log messages
  * lb: disable failing Zeroconf members temporarily
  * config: add "spawn" section, replacing --allow-user and --allow-group

 -- Max Kellermann <mk@cm4all.com>  Wed, 21 Jun 2017 20:41:34 -0000

cm4all-beng-proxy (12.0.22) unstable; urgency=low

  * lb: suppress log message "malformed request URI"
  * was: fix assertion failure
  * translation: add packets SHELL, TOKEN

 -- Max Kellermann <mk@cm4all.com>  Tue, 20 Jun 2017 21:59:58 -0000

cm4all-beng-proxy (12.0.21) unstable; urgency=low

  * lower log level for "Peer closed the socket prematurely"
  * widget: set Request/LINK=no by default
  * translation: fix "std::exception" error messages

 -- Max Kellermann <mk@cm4all.com>  Tue, 20 Jun 2017 11:17:56 -0000

cm4all-beng-proxy (12.0.20) unstable; urgency=low

  * merge release 11.26
  * move the delegate-helper to a non-jailed package
  * translation: ignore whitespace in RLIMITS packet
  * headers: add "Referer" to group "LINK", off by default

 -- Max Kellermann <mk@cm4all.com>  Sat, 17 Jun 2017 09:49:46 -0000

cm4all-beng-proxy (12.0.19) unstable; urgency=low

  * lb: fix assertion failure with translated POST requests
  * lb: add "tag" setting to "listener" (translation packet LISTENER_TAG)

 -- Max Kellermann <mk@cm4all.com>  Mon, 12 Jun 2017 21:46:25 -0000

cm4all-beng-proxy (12.0.18) unstable; urgency=low

  * lb: SIGHUP flushes all translate_handler caches
  * certdb: command "names" obeys the "deleted" flag
  * certdb: command "find" prints column headers only with "--headers"
  * certdb: remove obsolete option "--all"

 -- Max Kellermann <mk@cm4all.com>  Tue, 06 Jun 2017 20:46:15 -0000

cm4all-beng-proxy (12.0.17) unstable; urgency=low

  * translation: add packet CANONICAL_HOST
  * lb: implement a translation_handler cache

 -- Max Kellermann <mk@cm4all.com>  Fri, 02 Jun 2017 11:25:35 -0000

cm4all-beng-proxy (12.0.16) unstable; urgency=low

  * lb: create monitors referenced only by {lua,translation}_handler
  * lb: allow the translation server to refer to branches and other types
  * lb/monitor: fix shutdown hang due to event leak
  * lb: add sticky mode "host"
  * lb: fix assertion failure with Zeroconf and sticky
  * lb: fix crash bug when Zeroconf cluster is empty
  * bp: fix crash bug

 -- Max Kellermann <mk@cm4all.com>  Wed, 31 May 2017 22:21:38 -0000

cm4all-beng-proxy (12.0.15) unstable; urgency=low

  * merge release 11.25
  * certdb: fix column "issuer_common_name" management
  * certdb: add column "handle"
    - new commands "names", "set-handle"
    - commands "load" requires handle parameter
    - command "delete" uses handle
    - commands "monitor" and "tail" print handles
    - acme commands "new-cert" and "new-authz-cert" require handle parameter
    - new acme command "renew-cert", replacing "new-authz-cert --all"
  * certdb: add command "get"
  * certdb: command "find" prints a list of matching certificates
  * certdb: add option "--progress" for Workshop
  * translation: add packet MESSAGE

 -- Max Kellermann <mk@cm4all.com>  Tue, 30 May 2017 21:42:23 -0000

cm4all-beng-proxy (12.0.14) unstable; urgency=low

  * merge release 11.24
  * certdb: add column "issuer_common_name"

 -- Max Kellermann <mk@cm4all.com>  Wed, 24 May 2017 10:27:17 -0000

cm4all-beng-proxy (12.0.13) unstable; urgency=low

  * merge release 11.23
  * lb/lua: catch "panics" and report error
  * lb/lua: fix Lua stack leaks
  * lb: allow a translation server to pick a cluster
  * fix use-after-free bug in HTTP request handler
  * spawn: forbid more dangerous system calls
  * spawn: activate system call filter for all architectures
  * translation: add packet FORBID_USER_NS

 -- Max Kellermann <mk@cm4all.com>  Sat, 20 May 2017 11:40:50 -0000

cm4all-beng-proxy (12.0.12) unstable; urgency=low

  * bp: pass the listener "interface" setting to Avahi
  * lb: fix crash with --check
  * lb: allow Lua scripts to handle HTTP requests

 -- Max Kellermann <mk@cm4all.com>  Thu, 27 Apr 2017 21:50:32 -0000

cm4all-beng-proxy (12.0.11) unstable; urgency=low

  * certdb: fix crash after PostgreSQL host lookup failure
  * transformation: fix crash due to compiler optimization
  * lb: fix crash while waiting for the Avahi resolver

 -- Max Kellermann <mk@cm4all.com>  Wed, 26 Apr 2017 11:49:48 -0000

cm4all-beng-proxy (12.0.10) unstable; urgency=low

  * merge release 11.22
  * lb: implement "sticky" in ZeroConf TCP pools
  * improved uid/gid verify error messages
  * certdb: update the Let's Encrypt agreement URL
  * certdb: add option "--agreement"

 -- Max Kellermann <mk@cm4all.com>  Tue, 18 Apr 2017 11:00:29 -0000

cm4all-beng-proxy (12.0.9) unstable; urgency=low

  * fix error "Failed to accept connection: Invalid argument"
  * lb: implement "sticky" in ZeroConf pools

 -- Max Kellermann <mk@cm4all.com>  Tue, 21 Mar 2017 09:38:04 -0000

cm4all-beng-proxy (12.0.8) unstable; urgency=low

  * merge release 11.21
  * build with Meson and Ninja
  * lb/certdb: fix assertion failure during shutdown

 -- Max Kellermann <mk@cm4all.com>  Wed, 15 Mar 2017 16:20:50 -0000

cm4all-beng-proxy (12.0.7) unstable; urgency=low

  * merge release 11.17
  * lb/http: add "redirect" as a possible destination for "branch"
  * ssl: fix memory leak
  * certdb: use $http_proxy
  * certdb: exclude *.acme.invalid from --all

 -- Max Kellermann <mk@cm4all.com>  Mon, 06 Feb 2017 22:22:08 -0000

cm4all-beng-proxy (12.0.6) unstable; urgency=low

  * lb/http: add "status" as a possible destination for "branch"
  * translation: add packet EXECUTE

 -- Max Kellermann <mk@cm4all.com>  Wed, 25 Jan 2017 21:11:58 -0000

cm4all-beng-proxy (12.0.5) unstable; urgency=low

  * merge release 11.15
  * lb/tcp: fix crash bug after connect failure
  * lb/tcp: connect outbound after SSL handshake is finished

 -- Max Kellermann <mk@cm4all.com>  Fri, 20 Jan 2017 14:12:25 -0000

cm4all-beng-proxy (12.0.4) unstable; urgency=low

  * merge release 11.13
  * spawn: forbid ptrace() and other dangerous system calls
  * certdb: add "--all" option to "new-cert" and "new-authz-cert"

 -- Max Kellermann <mk@cm4all.com>  Mon, 16 Jan 2017 19:47:31 -0000

cm4all-beng-proxy (12.0.3) unstable; urgency=low

  * config: add "access_logger", replacing the *.default setting
  * translation: add packets BIND_MOUNT_EXEC, STDERR_NULL

 -- Max Kellermann <mk@cm4all.com>  Thu, 08 Dec 2016 10:35:47 -0000

cm4all-beng-proxy (12.0.2) unstable; urgency=low

  * merge release 11.12
  * http_client: fix use-after-free bug on request cancellation
  * processor: fix buffer corruption bug
  * spawn/Systemd: fix hang while creating systemd scope
  * config: fix session_save_path corruption

 -- Max Kellermann <mk@cm4all.com>  Tue, 06 Dec 2016 11:01:26 -0000

cm4all-beng-proxy (12.0.1) unstable; urgency=low

  * move various buffers from the pool allocator to the slice allocator
  * translation: add packet CRON

 -- Max Kellermann <mk@cm4all.com>  Wed, 23 Nov 2016 14:57:02 -0000

cm4all-beng-proxy (11.26) unstable; urgency=low

  * was: added kludge to avoid killing process after STOP
  * lb/monitor: fix shutdown hang due to event leak

 -- Max Kellermann <mk@cm4all.com>  Fri, 16 Jun 2017 20:53:29 -0000

cm4all-beng-proxy (11.25) unstable; urgency=low

  * lb: fix error "Too many members"

 -- Max Kellermann <mk@cm4all.com>  Tue, 30 May 2017 18:17:53 -0000

cm4all-beng-proxy (11.24) unstable; urgency=low

  * {http,ajp}_client: fix crash after malformed URI without Keep-Alive

 -- Max Kellermann <mk@cm4all.com>  Wed, 24 May 2017 10:15:04 -0000

cm4all-beng-proxy (11.23) unstable; urgency=low

  * lb/tcp: fix stall bug
  * ssl: fix two stall bugs

 -- Max Kellermann <mk@cm4all.com>  Tue, 09 May 2017 16:25:08 -0000

cm4all-beng-proxy (11.22) unstable; urgency=low

  * bp: allow '=' in listener tag after --listen
  * was: fix crash bug
  * was: fix assertion failure

 -- Max Kellermann <mk@cm4all.com>  Thu, 13 Apr 2017 08:39:38 -0000

cm4all-beng-proxy (11.21) unstable; urgency=low

  * strmap: fix off-by-one bug
  * ssl: fix assertion failure
  * filter_cache: fix assertion failure
  * widget: detailed error message after untrusted host name mismatch
  * session: always apply SESSION_SITE

 -- Max Kellermann <mk@cm4all.com>  Wed, 15 Mar 2017 15:53:29 -0000

cm4all-beng-proxy (11.20) unstable; urgency=low

  * was: fix crash due to recursive error while sending STOP
  * was: fix crash if BODY is immediately followed by STATUS
  * widget: remove warning "... didn't send a response body"
  * filter_cache: fix assertion failure during shutdown
  * fcgi: fix assertion failure during shutdown

 -- Max Kellermann <mk@cm4all.com>  Mon, 13 Mar 2017 21:32:02 -0000

cm4all-beng-proxy (11.19) unstable; urgency=low

  * fix crash bug (assertion failure)
  * debian: remove unnecessary dependency on cm4all-certdb-sql

 -- Max Kellermann <mk@cm4all.com>  Mon, 13 Mar 2017 17:12:25 -0000

cm4all-beng-proxy (11.18) unstable; urgency=low

  * merge release 10.37

 -- Max Kellermann <mk@cm4all.com>  Tue, 28 Feb 2017 13:22:25 -0000

cm4all-beng-proxy (11.17) unstable; urgency=low

  * ssl: check for early PostgreSQL errors (e.g. DNS lookup failures)
  * certdb: set line-buffering mode
  * certdb: show HTTP status code in error message

 -- Max Kellermann <mk@cm4all.com>  Mon, 06 Feb 2017 17:08:23 -0000

cm4all-beng-proxy (11.16) unstable; urgency=low

  * http_{server,client}: reduce memory pool sizes
  * lb: SIGHUP flushes the certdb SSL session cache as well
  * lb: flush expired OpenSSL sessions every 10 minutes
  * lb: expire unused OpenSSL certificates after 24 hours
  * widget: enable Location header forwarding by default
  * translation: split header group "SSL" from "SECURE"
  * debian: move SQL scripts to package cm4all-certdb-sql

 -- Max Kellermann <mk@cm4all.com>  Mon, 30 Jan 2017 07:45:50 -0000

cm4all-beng-proxy (11.15) unstable; urgency=low

  * ssl: fix stall bug

 -- Max Kellermann <mk@cm4all.com>  Thu, 19 Jan 2017 20:56:55 -0000

cm4all-beng-proxy (11.14) unstable; urgency=low

  * http_client: fix assertion failure on chunked response cancellation
  * lb/tcp: fix assertion failure
  * ssl/filter: detect full input buffer, fail instead of stalling
  * enlarge I/O buffers to 16 kB to make large TLS fragments work

 -- Max Kellermann <mk@cm4all.com>  Tue, 17 Jan 2017 20:21:00 -0000

cm4all-beng-proxy (11.13) unstable; urgency=low

  * merge release 10.36
  * certdb: prefer certificates which expire later

 -- Max Kellermann <mk@cm4all.com>  Thu, 12 Jan 2017 20:18:08 -0000

cm4all-beng-proxy (11.12) unstable; urgency=low

  * merge release 10.35

 -- Max Kellermann <mk@cm4all.com>  Tue, 06 Dec 2016 08:03:09 -0000

cm4all-beng-proxy (11.11) unstable; urgency=low

  * fix theoretical data corruption bug in the header buffer
  * was: wait longer for PREMATURE after sending STOP
  * was: ignore in-flight packets during STOP recovery
  * was: implement early STOP recovery (before response headers)

 -- Max Kellermann <mk@cm4all.com>  Wed, 16 Nov 2016 19:47:11 -0000

cm4all-beng-proxy (11.10) unstable; urgency=low

  * merge release 10.34
  * systemd: override the locale, fixes "_S_create_c_locale" error

 -- Max Kellermann <mk@cm4all.com>  Tue, 25 Oct 2016 11:51:18 -0000

cm4all-beng-proxy (11.9) unstable; urgency=low

  * merge release 10.33

 -- Max Kellermann <mk@cm4all.com>  Wed, 19 Oct 2016 20:04:13 -0000

cm4all-beng-proxy (11.8) unstable; urgency=low

  * tcp_stock: fix crash during cancellation
  * config: fix memory leak

 -- Max Kellermann <mk@cm4all.com>  Sun, 09 Oct 2016 15:53:22 -0000

cm4all-beng-proxy (11.7) unstable; urgency=low

  * merge release 10.32
  * enforce Zeroconf/avahi-daemon browser notify after restarting beng-proxy

 -- Max Kellermann <mk@cm4all.com>  Tue, 04 Oct 2016 21:59:34 -0000

cm4all-beng-proxy (11.6) unstable; urgency=low

  * was: fix use-after-free bug

 -- Max Kellermann <mk@cm4all.com>  Thu, 29 Sep 2016 14:26:50 -0000

cm4all-beng-proxy (11.5) unstable; urgency=low

  * avahi: fix interface and protocol published via Zeroconf
  * lb: fix collision in Zeroconf node lookups
  * lb: support IPv6 link-local addresses from Zeroconf
  * lb: work around avahi-daemon IPv4/IPv6 mixup bug
  * config: allow space after '=' in @set
  * doc: remove bogus semicolons from configuration examples

 -- Max Kellermann <mk@cm4all.com>  Wed, 28 Sep 2016 21:42:43 -0000

cm4all-beng-proxy (11.4) unstable; urgency=low

  * merge release 10.31
  * bp: fix Zeroconf with automatic port

 -- Max Kellermann <mk@cm4all.com>  Tue, 27 Sep 2016 19:29:24 -0000

cm4all-beng-proxy (11.3) unstable; urgency=low

  * delegate: fix memory leak after clone() failure
  * avahi/client: fix shutdown hang due to event leak
  * config: add listener options "interface", "reuse_port"
  * lb: fix dbus connect failure due to process isolation
  * config: rename "include" to "@include"
  * config: introduce variables

 -- Max Kellermann <mk@cm4all.com>  Mon, 26 Sep 2016 20:28:47 -0000

cm4all-beng-proxy (11.2) unstable; urgency=low

  * disable the "V6ONLY" flag on all IPv6 wildcard listeners
  * fix crash bug due to uninitialized memory
  * etc: include conf.d/*.conf
  * debian: re-add dh_installinit to install the *.default files

 -- Max Kellermann <mk@cm4all.com>  Mon, 12 Sep 2016 11:32:14 -0000

cm4all-beng-proxy (11.1) unstable; urgency=low

  * merge release 10.30

 -- Max Kellermann <mk@cm4all.com>  Fri, 09 Sep 2016 09:28:23 -0000

cm4all-beng-proxy (11.0.3) unstable; urgency=low

  * config: allow shell wildcard after "include"
  * fcgi: fix "Connection refused" error
  * widget: improve error message when there is no address

 -- Max Kellermann <mk@cm4all.com>  Fri, 02 Sep 2016 12:55:19 -0000

cm4all-beng-proxy (11.0.2) unstable; urgency=low

  * spawn: fix clone=ENOMEM due to broken PID namespace
  * control: allow only TCACHE_INVALIDATE, STATS and NODE_STATUS via IP
  * config: add command "include_optional"

 -- Max Kellermann <mk@cm4all.com>  Wed, 31 Aug 2016 13:32:35 -0000

cm4all-beng-proxy (11.0.1) unstable; urgency=low

  * spawn: switch to a new systemd scope
  * spawn: create new PID namespace
  * spawn: create systemd journal identifier
  * translation: add packets CGROUP, CGROUP_SET, EXTERNAL_SESSION_MANAGER,
    EXTERNAL_SESSION_KEEPALIVE
  * session: allow multiple realms per session
  * ssl: free more drained I/O buffers
  * ssl: reduce memory usage
  * SlicePool: reduce fragmentation
  * enable TCP_DEFER_ACCEPT for HTTP listeners
  * remove the "args_escape_char" kludge after 5 years of transition
  * support kB, MB, GB suffixes in cache size specifications
  * bp: add configuration file
  * bp: allow multiple control listeners
  * lb: allow including configuration files
  * debian/lb.postinst: move user "cm4all-beng-lb" to group "nogroup"
  * remove obsolete sysv init scripts, depend on systemd instead
  * ZeroConf publish support

 -- Max Kellermann <mk@cm4all.com>  Tue, 30 Aug 2016 22:24:03 -0000

cm4all-beng-proxy (10.37) unstable; urgency=low

  * translation: expand REDIRECT with BASE

 -- Max Kellermann <mk@cm4all.com>  Tue, 28 Feb 2017 13:16:57 -0000

cm4all-beng-proxy (10.36) unstable; urgency=low

  * certdb: fix crash bug
  * lb: allow core dumps from within the isolated process

 -- Max Kellermann <mk@cm4all.com>  Thu, 12 Jan 2017 20:08:07 -0000

cm4all-beng-proxy (10.35) unstable; urgency=low

  * ssl: OpenSSL 1.1 compatibility
  * bot: add another Majestic bot user agent string
  * systemd: depend on network-online.target

 -- Max Kellermann <mk@cm4all.com>  Tue, 06 Dec 2016 07:42:56 -0000

cm4all-beng-proxy (10.34) unstable; urgency=low

  * lb: adapt to Linux 4.8 user namespace API change

 -- Max Kellermann <mk@cm4all.com>  Tue, 25 Oct 2016 11:35:30 -0000

cm4all-beng-proxy (10.33) unstable; urgency=low

  * spawn: create systemd journal identifier
  * spawn: no signal interruption while waiting for client to become ready
  * spawn: allow numeric uids/gids after --allow-user / --allow-group
  * was: add stopwatch support

 -- Max Kellermann <mk@cm4all.com>  Wed, 19 Oct 2016 19:38:21 -0000

cm4all-beng-proxy (10.32) unstable; urgency=low

  * merge release 9.16

 -- Max Kellermann <mk@cm4all.com>  Tue, 04 Oct 2016 11:05:53 -0000

cm4all-beng-proxy (10.31) unstable; urgency=low

  * fix memory leak after resource loader failure
  * delegate: fix memory leak after clone() failure
  * was: fix crash on spawn error

 -- Max Kellermann <mk@cm4all.com>  Tue, 27 Sep 2016 18:54:54 -0000

cm4all-beng-proxy (10.30) unstable; urgency=low

  * merge release 9.15

 -- Max Kellermann <mk@cm4all.com>  Thu, 08 Sep 2016 14:50:50 -0000

cm4all-beng-proxy (10.29) unstable; urgency=low

  * istream/pipe: fix crash after running out of file descriptors
  * bp: raise default connection limit to 32k
  * delegate: fix potential crash
  * translation: detect BASE/URI mismatch with INTERNAL_REDIRECT
  * lb/monitor/expect: fix assertion failure on shutdown
  * systemd: set default NOFILE limits to 256k
  * systemd: enable crash dumps

 -- Max Kellermann <mk@cm4all.com>  Wed, 07 Sep 2016 07:57:48 -0000

cm4all-beng-proxy (10.28) unstable; urgency=low

  * widget: improve error message when there is no address
  * lb: fix default control port
  * debian: adjust Ruby dependencies for Debian Jessie

 -- Max Kellermann <mk@cm4all.com>  Mon, 05 Sep 2016 10:58:34 -0000

cm4all-beng-proxy (10.27) unstable; urgency=low

  * ssl: disable RC4
  * ssl: ignore the client's cipher preferences
  * ssl: send TLS alert to peer after handshake refusal
  * fix crash when compiled with GCC6

 -- Max Kellermann <mk@cm4all.com>  Mon, 22 Aug 2016 18:34:30 -0000

cm4all-beng-proxy (10.26) unstable; urgency=low

  * bot: recognize WordPress pingbacks as "bot"
  * lb/monitor/expect: delay the receive call by 10ms
  * certdb, bp_cmdline, log-forward: use IPv6 only if available

 -- Max Kellermann <mk@cm4all.com>  Thu, 11 Aug 2016 13:04:23 -0000

cm4all-beng-proxy (10.25) unstable; urgency=low

  * shm: fix double allocation bug which caused session corruption

 -- Max Kellermann <mk@cm4all.com>  Thu, 21 Jul 2016 18:54:12 -0000

cm4all-beng-proxy (10.24) unstable; urgency=low

  * http_client: fix "excess data" error after "100 Continue"

 -- Max Kellermann <mk@cm4all.com>  Wed, 20 Jul 2016 12:25:34 -0000

cm4all-beng-proxy (10.23) unstable; urgency=low

  * cgi: ignore the "Proxy" request header to work around security
    vulnerabilities in several CGI programs
  * http_client: differentiate between "empty response body" and "no body"
  * http_server: log "-" if there is no response body

 -- Max Kellermann <mk@cm4all.com>  Tue, 19 Jul 2016 13:43:34 -0000

cm4all-beng-proxy (10.22) unstable; urgency=low

  * debian/control: add missing dependency on libcm4all-inline-dev
  * http_address: ensure that at least one socket address is specified
  * systemd: implement "reload"

 -- Max Kellermann <mk@cm4all.com>  Mon, 04 Jul 2016 11:12:29 -0000

cm4all-beng-proxy (10.21) unstable; urgency=low

  * session: fix user expiry after defragmentation
  * session: save site name in session file

 -- Max Kellermann <mk@cm4all.com>  Wed, 08 Jun 2016 20:07:13 -0000

cm4all-beng-proxy (10.20) unstable; urgency=low

  * fix nullptr dereference while removing stale "session" parameter

 -- Max Kellermann <mk@cm4all.com>  Wed, 25 May 2016 11:06:38 -0000

cm4all-beng-proxy (10.19) unstable; urgency=low

  * merge release 9.14
  * log the request URI on session realm mismatch
  * omit stale "session" parameter in processed URIs

 -- Max Kellermann <mk@cm4all.com>  Tue, 24 May 2016 17:36:07 -0000

cm4all-beng-proxy (10.18) unstable; urgency=low

  * http_client: fix TLS memory leak / crash bug

 -- Max Kellermann <mk@cm4all.com>  Thu, 19 May 2016 10:49:58 -0000

cm4all-beng-proxy (10.17) unstable; urgency=low

  * spawn/client: handle empty payloads from recvmmsg()

 -- Max Kellermann <mk@cm4all.com>  Mon, 09 May 2016 10:05:55 -0000

cm4all-beng-proxy (10.16) unstable; urgency=low

  * control: enable SO_REUSEADDR on the UDP socket

 -- Max Kellermann <mk@cm4all.com>  Fri, 29 Apr 2016 13:13:31 -0000

cm4all-beng-proxy (10.15) unstable; urgency=low

  * was: fix crash after spawn failure
  * spawn/client: abort worker process when the spawner is gone
  * spawn/client: optimize message receiver
  * spawn/server: retry sending after EAGAIN

 -- Max Kellermann <mk@cm4all.com>  Fri, 29 Apr 2016 09:31:54 -0000

cm4all-beng-proxy (10.14) unstable; urgency=low

  * enable TCP_DEFER_ACCEPT for HTTP and SSL listeners
  * ssl: increase the handshake timeout to 60 seconds
  * lb: log the client IP address

 -- Max Kellermann <mk@cm4all.com>  Thu, 28 Apr 2016 09:24:19 -0000

cm4all-beng-proxy (10.13) unstable; urgency=low

  * was: fix crash after early-crashing WAS process
  * was: fix crash after WAS process has been released
  * ssl: limit the handshake duration
  * beng-proxy: support listening on UNIX domain sockets

 -- Max Kellermann <mk@cm4all.com>  Wed, 27 Apr 2016 18:34:26 -0000

cm4all-beng-proxy (10.12) unstable; urgency=low

  * ssl: reduce allocator fragmentation, cycle another buffer

 -- Max Kellermann <mk@cm4all.com>  Thu, 21 Apr 2016 07:29:51 -0000

cm4all-beng-proxy (10.11) unstable; urgency=low

  * thread_queue: fix race condition
  * ssl: reduce allocator fragmentation

 -- Max Kellermann <mk@cm4all.com>  Mon, 18 Apr 2016 14:51:41 -0000

cm4all-beng-proxy (10.10) unstable; urgency=low

  * merge release 9.13
  * SlicePool: reduce fragmentation

 -- Max Kellermann <mk@cm4all.com>  Tue, 12 Apr 2016 15:12:03 -0000

cm4all-beng-proxy (10.9) unstable; urgency=low

  * merge release 9.12

 -- Max Kellermann <mk@cm4all.com>  Wed, 06 Apr 2016 12:11:38 -0000

cm4all-beng-proxy (10.8) unstable; urgency=low

  * SlicePool: optimize allocation
  * lb: cycle buffers before compressing slice allocator
  * was: fix spurious "Resource temporarily unavailable" warnings

 -- Max Kellermann <mk@cm4all.com>  Wed, 06 Apr 2016 06:35:37 -0000

cm4all-beng-proxy (10.7) unstable; urgency=low

  * lb: fix systemd service start timeout
  * spawn: fix assertion failure when STDERR_PATH fails
  * was: fix use-after-free bug

 -- Max Kellermann <mk@cm4all.com>  Tue, 29 Mar 2016 10:31:34 -0000

cm4all-beng-proxy (10.6) unstable; urgency=low

  * lb: fix false memory leak during shutdown
  * ssl: cycle buffers to reduce allocator fragmentation

 -- Max Kellermann <mk@cm4all.com>  Wed, 23 Mar 2016 14:16:55 -0000

cm4all-beng-proxy (10.5) unstable; urgency=low

  * lb: fix crash due to duplicate OpenSSL initialization by libpq
  * lb: check cert_db.ca_cert settings with --check
  * lb: fix shutdown with --watchdog
  * http_client: fix assertion failure with keep-alive disabled
  * http_server: fix missing "100 Continue"
  * certdb: unwrap key in "new-cert
  * certdb: allow overriding database with /etc/cm4all/beng/certdb.connect
  * spawn: fix assertion failure

 -- Max Kellermann <mk@cm4all.com>  Tue, 08 Mar 2016 16:01:22 -0000

cm4all-beng-proxy (10.4) unstable; urgency=low

  * merge release 9.11
  * spawn: fix uninitialized MOUNT_TMP_TMPFS setting

 -- Max Kellermann <mk@cm4all.com>  Thu, 03 Mar 2016 13:11:49 -0000

cm4all-beng-proxy (10.3) unstable; urgency=low

  * lhttp: fix double free bug
  * lhttp, fcgi: abandon child process after connect failure
  * spawn: wait for spawn process during shutdown
  * {http,filter,nfs}_cache: raise cacheable size limit to 512 kB
  * http_client: reschedule read event after blocking write recovery

 -- Max Kellermann <mk@cm4all.com>  Wed, 02 Mar 2016 14:06:44 -0000

cm4all-beng-proxy (10.2) unstable; urgency=low

  * rubber: remove excessive debugging code to speed up cache flush
  * spawn: fix SETENV breakage
  * spawn: initialize supplementary groups
  * spawn: change to user www-data by default
  * http_client: fix double free bug
  * fcache: raise default expiration to one week
  * systemd: set "Type=notify"

 -- Max Kellermann <mk@cm4all.com>  Tue, 01 Mar 2016 18:43:23 -0000

cm4all-beng-proxy (10.1) unstable; urgency=low

  * merge release 9.10
  * python: add missing constant TRANSLATE_REALM_FROM_AUTH_BASE
  * spawn: dedicated process for spawning child processes
  * fcgi: terminate FastCGI processes with SIGTERM instead of SIGUSR1
  * was: implement response body interruption
  * translation: add packet NO_NEW_PRIVS
  * session: 128 bit session ids
  * emit systemd "READY" notification
  * debian: eliminate the TOI build

 -- Max Kellermann <mk@cm4all.com>  Thu, 25 Feb 2016 23:55:33 -0000

cm4all-beng-proxy (10.0.5) unstable; urgency=low

  * http_client: fix memory leak
  * spawn/prepared: fix environment variable breakage
  * request: fix crash (due to realm regression in 10.0.4)

 -- Max Kellermann <mk@cm4all.com>  Tue, 09 Feb 2016 18:09:43 -0000

cm4all-beng-proxy (10.0.4) unstable; urgency=low

  * istream/dechunk: merge chunk sizes
  * istream/dechunk: fix bogus "closed prematurely" error
  * spawn/JailConfig: fix jail.conf parser regression
  * translate_parser: fix JailCGI home path regression
  * translation: add packet REALM_FROM_AUTH_BASE
  * translation: allow mount options in MOUNT_TMP_TMPFS
  * pipe_filter: add JailCGI support
  * fcgi/stock: fix double free bug
  * http_request: fix connection leak after OpenSSL error
  * ssl/cache: fix two crash bugs
  * ssl/cache: reduce delay from 1s to 200ms
  * ssl/cache: maintain cache only in worker process
  * ssl/cache: support CA chains
  * ssl/factory: support the subjectAltName extension
  * ssl/filter: handle "close notify" alerts
  * certdb: rename PostgreSQL table to singular
  * certdb: load PostgreSQL connect string from lb.conf
  * certdb: support the subjectAltName extension
  * certdb: implement the ACME protocol
  * systemd/lb: disable --watchdog, set Restart=on-failure instead
  * systemd/bp: default to --workers=0, set Restart=on-failure instead

 -- Max Kellermann <mk@cm4all.com>  Thu, 04 Feb 2016 21:12:22 -0000

cm4all-beng-proxy (10.0.3) unstable; urgency=low

  * ssl/cache: populate name cache asynchronously
  * certdb: add command "populate"

 -- Max Kellermann <mk@cm4all.com>  Tue, 12 Jan 2016 10:35:32 -0000

cm4all-beng-proxy (10.0.2) unstable; urgency=low

  * ssl/cache: open multiple PostgreSQL connections on demand
  * ssl/cache: mirror a list of all certificate host names
  * certdb: add command "delete"

 -- Max Kellermann <mk@cm4all.com>  Wed, 06 Jan 2016 11:11:51 -0000

cm4all-beng-proxy (10.0.1) unstable; urgency=low

  * drop support for Debian Squeeze
  * inline_widget: time out after 10 seconds
  * lb: support SSL certificates stored in PostgreSQL database
  * disable the access log by default

 -- Max Kellermann <mk@cm4all.com>  Fri, 18 Dec 2015 18:48:31 -0000

cm4all-beng-proxy (9.16) unstable; urgency=low

  * fix memory leak after resource loader failure
  * was: fix crash on spawn error
  * fcache: check X-CM4all-BENG-User (via REVEAL_USER) in cache lookup

 -- Max Kellermann <mk@cm4all.com>  Tue, 04 Oct 2016 10:44:09 -0000

cm4all-beng-proxy (9.15) unstable; urgency=low

  * cgi: ignore the "Proxy" request header to work around security
    vulnerabilities in several CGI programs
  * http_address: ensure that at least one socket address is specified
  * http_server: update the "raw bytes sent" attribute properly
  * http_client: differentiate between "empty response body" and "no body"
  * http_client: fix "excess data" error after "100 Continue"
  * fcgi: fix assertion failure
  * shm: fix double allocation bug which caused session corruption
  * session: fix user expiry after defragmentation
  * omit stale "session" parameter in processed URIs
  * bot: recognize WordPress pingbacks as "bot"
  * fix crash when compiled with GCC6
  * bp: raise default connection limit to 32k
  * systemd: set default NOFILE limits to 256k
  * systemd: enable crash dumps

 -- Max Kellermann <mk@cm4all.com>  Thu, 08 Sep 2016 14:25:37 -0000

cm4all-beng-proxy (9.14) unstable; urgency=low

  * merge release 8.13
  * was: fix crash on malformed STATUS packet

 -- Max Kellermann <mk@cm4all.com>  Fri, 20 May 2016 15:43:48 -0000

cm4all-beng-proxy (9.13) unstable; urgency=low

  * merge release 8.12
  * lb: fix false memory leak during shutdown

 -- Max Kellermann <mk@cm4all.com>  Tue, 12 Apr 2016 13:03:18 -0000

cm4all-beng-proxy (9.12) unstable; urgency=low

  * header-forward: fix duplicate "Location" header

 -- Max Kellermann <mk@cm4all.com>  Wed, 06 Apr 2016 12:09:46 -0000

cm4all-beng-proxy (9.11) unstable; urgency=low

  * merge release 8.11

 -- Max Kellermann <mk@cm4all.com>  Thu, 03 Mar 2016 13:03:41 -0000

cm4all-beng-proxy (9.10) unstable; urgency=low

  * merge release 8.10

 -- Max Kellermann <mk@cm4all.com>  Wed, 24 Feb 2016 11:46:38 -0000

cm4all-beng-proxy (9.9) unstable; urgency=low

  * merge release 8.9

 -- Max Kellermann <mk@cm4all.com>  Tue, 23 Feb 2016 15:56:21 -0000

cm4all-beng-proxy (9.8) unstable; urgency=low

  * merge release 8.8

 -- Max Kellermann <mk@cm4all.com>  Tue, 16 Feb 2016 11:30:47 -0000

cm4all-beng-proxy (9.7) unstable; urgency=low

  * merge release 8.7
  * http_request: fix connection leak after OpenSSL error

 -- Max Kellermann <mk@cm4all.com>  Tue, 26 Jan 2016 15:56:31 -0000

cm4all-beng-proxy (9.6) unstable; urgency=low

  * systemd: log to systemd-journald by default
  * header_forward: fix duplicate "Location" header
  * "--access-logger=null" disables the access log
  * widget: log Set-Cookie without host

 -- Max Kellermann <mk@cm4all.com>  Thu, 17 Dec 2015 22:15:04 -0000

cm4all-beng-proxy (9.5) unstable; urgency=low

  * merge release 4.23
  * auth: send the LISTENER_TAG packet with AUTH requests

 -- Max Kellermann <mk@cm4all.com>  Tue, 15 Dec 2015 13:46:36 -0000

cm4all-beng-proxy (9.4) unstable; urgency=low

  * processor: fix crash bug
  * ajp: fix bogus error "Peer closed the socket prematurely"
  * fcgi: fail after receiving excess data at end of response body
  * fcgi: fix assertion failure on i386
  * was: fold header name case
  * was: announce request body length as early as possible
  * was: fix crash bug with empty response

 -- Max Kellermann <mk@cm4all.com>  Thu, 19 Nov 2015 11:28:59 -0000

cm4all-beng-proxy (9.3) unstable; urgency=low

  * fcgi: fix buffer overflow with large response body
  * header_forward: always forward "Allow"

 -- Max Kellermann <mk@cm4all.com>  Tue, 17 Nov 2015 00:33:20 -0000

cm4all-beng-proxy (9.2) unstable; urgency=low

  * translate_client: fix crash bug

 -- Max Kellermann <mk@cm4all.com>  Mon, 16 Nov 2015 08:38:02 -0000

cm4all-beng-proxy (9.1) unstable; urgency=low

  * feature freeze
  * http_client: response body allows optimized socket writes
  * http_cache: response body allows optimized socket writes
  * fcgi: fix stall bug
  * fcgi: optimized response body chunking
  * fcgi: don't send empty PARAMS packet when request headers are empty
  * handler: use lstat() for FILE_NOT_FOUND
  * client_balancer: fix memory leak
  * istream: fix assertion failure
  * istream_tee: fix size miscalculation
  * nfs_stock: fix assertion failure
  * translate_cache: optimize memory usage
  * reduce fork() overhead

 -- Max Kellermann <mk@cm4all.com>  Fri, 13 Nov 2015 00:50:52 -0000

cm4all-beng-proxy (9.0.9) unstable; urgency=low

  * tstock: fix libevent crash on connection failure
  * tstock: fix hanging process during shutdown
  * request_session: don't send cleared session id of ignored session
  * pipe_stock: fix EBADF error due to malformed pointer cast
  * http_{client,server}: optimize chunked socket writes

 -- Max Kellermann <mk@cm4all.com>  Fri, 06 Nov 2015 23:39:50 -0000

cm4all-beng-proxy (9.0.8) unstable; urgency=low

  * child_stock: fix crash bug
  * translate_stock: fix use-after-free crash bug

 -- Max Kellermann <mk@cm4all.com>  Thu, 05 Nov 2015 15:14:43 -0000

cm4all-beng-proxy (9.0.7) unstable; urgency=low

  * merge release 8.6
  * ajp: fix regression after code refactoring
  * http_{client,server}: optimize socket writes
  * translate_stock: configurable stock limit, defaulting to 64
  * translate_cache: fix crash bug when cache is disabled
  * errdoc: fix crash bug when aborting error document generator

 -- Max Kellermann <mk@cm4all.com>  Wed, 04 Nov 2015 21:50:44 -0000

cm4all-beng-proxy (9.0.6) unstable; urgency=low

  * debian/rules: cross-compiler support
  * debian: build with gcc 5 on Debian Stretch
  * processor: fix broken URI rewrite after <script> due to inverted check
  * widget: log class name

 -- Max Kellermann <mk@cm4all.com>  Fri, 16 Oct 2015 10:21:42 -0000

cm4all-beng-proxy (9.0.5) unstable; urgency=low

  * merge release 8.5

 -- Max Kellermann <mk@cm4all.com>  Mon, 12 Oct 2015 10:44:20 -0000

cm4all-beng-proxy (9.0.4) unstable; urgency=low

  * xml_parser: fix assertion failure on abort
  * css_parser: fix buffer overflow due to off-by-one check

 -- Max Kellermann <mk@cm4all.com>  Thu, 08 Oct 2015 19:32:07 -0000

cm4all-beng-proxy (9.0.3) unstable; urgency=low

  * fcgi: fix uninitialized variable
  * processor: fix heap corruption due to wrong string length

 -- Max Kellermann <mk@cm4all.com>  Wed, 07 Oct 2015 19:56:05 -0000

cm4all-beng-proxy (9.0.2) unstable; urgency=low

  * translation: packet REVEAL_USER sends X-CM4all-BENG-User to filter

 -- Max Kellermann <mk@cm4all.com>  Mon, 05 Oct 2015 19:08:22 -0000

cm4all-beng-proxy (9.0.1) unstable; urgency=low

  * merge release 8.4
  * translation: add header group "LINK"
  * translation: add packet MOUNT_TMPFS
  * fix spurious BIND_MOUNT_RW failures

 -- Max Kellermann <mk@cm4all.com>  Fri, 02 Oct 2015 15:36:42 -0000

cm4all-beng-proxy (8.13) unstable; urgency=low

  * http_client: fix TLS memory leak
  * http_client: fix assertion failure with keep-alive disabled
  * was: fix crash after early-crashing WAS process
  * lb: fix false memory leak during shutdown
  * http_server: fix missing "100 Continue"
  * {http,filter,nfs}_cache: raise cacheable size limit to 512 kB
  * fcache: raise default expiration to one week
  * rubber: remove excessive debugging code to speed up cache flush

 -- Max Kellermann <mk@cm4all.com>  Fri, 20 May 2016 15:34:32 -0000

cm4all-beng-proxy (8.12) unstable; urgency=low

  * was: fix crash on malformed STATUS packet
  * was: allow 16 bit STATUS packet

 -- Max Kellermann <mk@cm4all.com>  Tue, 12 Apr 2016 12:28:21 -0000

cm4all-beng-proxy (8.11) unstable; urgency=low

  * http_client: fix assertion failure with TLS
  * lhttp, fcgi: abandon child process after connect failure
  * http_client: reschedule read event after blocking write recovery

 -- Max Kellermann <mk@cm4all.com>  Thu, 03 Mar 2016 12:59:50 -0000

cm4all-beng-proxy (8.10) unstable; urgency=low

  * was/input: verify the announced LENGTH
  * was/input: fix the "available" formula

 -- Max Kellermann <mk@cm4all.com>  Wed, 24 Feb 2016 11:31:50 -0000

cm4all-beng-proxy (8.9) unstable; urgency=low

  * istream/catch: fix another assertion failure

 -- Max Kellermann <mk@cm4all.com>  Tue, 23 Feb 2016 15:52:46 -0000

cm4all-beng-proxy (8.8) unstable; urgency=low

  * istream/catch: fix assertion failure

 -- Max Kellermann <mk@cm4all.com>  Tue, 16 Feb 2016 11:21:25 -0000

cm4all-beng-proxy (8.7) unstable; urgency=low

  * cgi, pipe: fix off-by-one bug in stderr filter

 -- Max Kellermann <mk@cm4all.com>  Tue, 26 Jan 2016 15:55:03 -0000

cm4all-beng-proxy (8.6) unstable; urgency=low

  * merge release 7.9

 -- Max Kellermann <mk@cm4all.com>  Mon, 26 Oct 2015 09:48:00 -0000

cm4all-beng-proxy (8.5) unstable; urgency=low

  * css_parser: fix buffer overflow due to off-by-one check
  * fcgi: fix uninitialized variable
  * fix spurious BIND_MOUNT_RW failures
  * fix two crashes due to malformed URI escapes

 -- Max Kellermann <mk@cm4all.com>  Mon, 12 Oct 2015 10:20:32 -0000

cm4all-beng-proxy (8.4) unstable; urgency=low

  * was: fix another memory leak

 -- Max Kellermann <mk@cm4all.com>  Fri, 02 Oct 2015 11:05:21 -0000

cm4all-beng-proxy (8.3) unstable; urgency=low

  * was: fix several memory leaks

 -- Max Kellermann <mk@cm4all.com>  Fri, 02 Oct 2015 09:54:09 -0000

cm4all-beng-proxy (8.2) unstable; urgency=low

  * debian/control: add "Breaks" on old translation servers to avoid
    runtime breakages due to broken widget descriptors; the translation
    server 1.9.1 contains a workaround
  * translate_parser: fix crash after malformed/misplaced
    UNTRUSTED_*_SITE_SUFFIX packet

 -- Max Kellermann <mk@cm4all.com>  Fri, 25 Sep 2015 12:55:18 -0000

cm4all-beng-proxy (8.1) unstable; urgency=low

  * feature freeze
  * fb_pool: compress I/O buffers periodically
  * http_cache, fcache, nfs_cache: compress the cache periodically

 -- Max Kellermann <mk@cm4all.com>  Tue, 22 Sep 2015 17:26:06 -0000

cm4all-beng-proxy (8.0.13) unstable; urgency=low

  * merge release 7.8
  * translation: support writable bind mounts (BIND_MOUNT_RW)
  * translation: add packet UNTRUSTED_RAW_SITE_SUFFIX
  * ssl: initialize OpenSSL engines
  * rewrite_uri: support "https://" and "//" URIs
  * regex: fix double free bug

 -- Max Kellermann <mk@cm4all.com>  Tue, 22 Sep 2015 08:00:20 -0000

cm4all-beng-proxy (8.0.12) unstable; urgency=low

  * merge release 7.7
  * rubber: optimized hole search
  * rubber: simplified defragmentation on tail allocation

 -- Max Kellermann <mk@cm4all.com>  Thu, 17 Sep 2015 20:41:59 -0000

cm4all-beng-proxy (8.0.11) unstable; urgency=low

  * regex: fix move operator, fixes spurious "Invalid regex capture"

 -- Max Kellermann <mk@cm4all.com>  Thu, 03 Sep 2015 13:08:16 -0000

cm4all-beng-proxy (8.0.10) unstable; urgency=low

  * regex: mismatching optional capture expands to empty string
  * regex: work around problem with mismatching optional last capture
  * request: avoid compressing the response body twice

 -- Max Kellermann <mk@cm4all.com>  Wed, 02 Sep 2015 15:56:38 -0000

cm4all-beng-proxy (8.0.9) unstable; urgency=low

  * merge release 7.6
  * regex: fix off-by-one error in capture range check

 -- Max Kellermann <mk@cm4all.com>  Tue, 01 Sep 2015 13:57:06 -0000

cm4all-beng-proxy (8.0.8) unstable; urgency=low

  * tcache: fix crash on regex mismatch

 -- Max Kellermann <mk@cm4all.com>  Mon, 31 Aug 2015 05:35:14 -0000

cm4all-beng-proxy (8.0.7) unstable; urgency=low

  * merge release 7.5
  * regex: fix spurious compile failures
  * fcache: include actual body data in stats
  * nfs_cache: add stats
  * fix several crash bugs with malformed URI escapes
  * control/stats: add cache brutto sizes
  * control/stats: add I/O buffers size

 -- Max Kellermann <mk@cm4all.com>  Thu, 27 Aug 2015 22:11:02 -0000

cm4all-beng-proxy (8.0.6) unstable; urgency=low

  * translation: decouple REGEX_UNESCAPE from INVERSE_REGEX

 -- Max Kellermann <mk@cm4all.com>  Tue, 25 Aug 2015 09:57:23 -0000

cm4all-beng-proxy (8.0.5) unstable; urgency=low

  * translation: add packet INVERSE_REGEX_UNESCAPE

 -- Max Kellermann <mk@cm4all.com>  Mon, 24 Aug 2015 16:58:16 -0000

cm4all-beng-proxy (8.0.4) unstable; urgency=low

  * translate_client: fix crash due to uninitialized variable

 -- Max Kellermann <mk@cm4all.com>  Fri, 21 Aug 2015 11:26:40 -0000

cm4all-beng-proxy (8.0.3) unstable; urgency=low

  * translation: add login packet SERVICE
  * translation: login allows packet LISTENER_TAG
  * translation: protocol v3 uses anchored regex
  * regex: disable the "multi-line" option
  * regex: switch to the PCRE library

 -- Max Kellermann <mk@cm4all.com>  Mon, 17 Aug 2015 14:31:32 -0000

cm4all-beng-proxy (8.0.2) unstable; urgency=low

  * translation: add packets LOGIN, PASSWORD, UID_GID
  * translation: native Refence support

 -- Max Kellermann <mk@cm4all.com>  Thu, 06 Aug 2015 11:15:58 -0000

cm4all-beng-proxy (8.0.1) unstable; urgency=low

  * cgi, pipe: log PID in stderr output
  * translation: add packets AUTO_GZIP, INTERNAL_REDIRECT

 -- Max Kellermann <mk@cm4all.com>  Fri, 24 Jul 2015 10:27:51 -0000

cm4all-beng-proxy (7.9) unstable; urgency=low

  * merge release 6.12

 -- Max Kellermann <mk@cm4all.com>  Mon, 26 Oct 2015 09:37:41 -0000

cm4all-beng-proxy (7.8) unstable; urgency=low

  * support SESSION_SITE in processor

 -- Max Kellermann <mk@cm4all.com>  Mon, 21 Sep 2015 12:26:13 -0000

cm4all-beng-proxy (7.7) unstable; urgency=low

  * merge release 6.11

 -- Max Kellermann <mk@cm4all.com>  Thu, 17 Sep 2015 19:08:50 -0000

cm4all-beng-proxy (7.6) unstable; urgency=low

  * merge release 6.10
  * fcache: include actual body data in stats
  * nfs_cache: add stats
  * control/stats: add cache brutto sizes
  * control/stats: add I/O buffers size

 -- Max Kellermann <mk@cm4all.com>  Tue, 01 Sep 2015 12:48:48 -0000

cm4all-beng-proxy (7.5) unstable; urgency=low

  * merge release 6.9

 -- Max Kellermann <mk@cm4all.com>  Thu, 27 Aug 2015 14:30:18 -0000

cm4all-beng-proxy (7.4) unstable; urgency=low

  * merge release 6.8
  * tcache: fix minor memory leak

 -- Max Kellermann <mk@cm4all.com>  Wed, 26 Aug 2015 13:29:42 -0000

cm4all-beng-proxy (7.3) unstable; urgency=low

  * merge release 6.7

 -- Max Kellermann <mk@cm4all.com>  Wed, 22 Jul 2015 21:18:30 -0000

cm4all-beng-proxy (7.2) unstable; urgency=low

  * translation: allow REGEX_ON_{HOST,USER}_URI with INVERSE_REGEX

 -- Max Kellermann <mk@cm4all.com>  Fri, 17 Jul 2015 06:53:50 -0000

cm4all-beng-proxy (7.1) unstable; urgency=low

  * feature freeze
  * translation: WANT supports USER
  * translation: add packet REGEX_ON_USER_URI

 -- Max Kellermann <mk@cm4all.com>  Tue, 14 Jul 2015 20:46:43 -0000

cm4all-beng-proxy (7.0.10) unstable; urgency=low

  * fix crash on "Cache-Control: only-if-cached"
  * fix worker respawn

 -- Max Kellermann <mk@cm4all.com>  Sat, 11 Jul 2015 10:19:11 -0000

cm4all-beng-proxy (7.0.9) unstable; urgency=low

  * istream_escape: fix crash bug when last byte is escaped
  * stats: don't crash master process on CONTROL_STATS
  * debian/rules: add kludge to support dh_python2 on Squeeze

 -- Max Kellermann <mk@cm4all.com>  Thu, 09 Jul 2015 11:40:12 -0000

cm4all-beng-proxy (7.0.8) unstable; urgency=low

  * translation: add packets EXPAND_HOME, EXPAND_STDERR_PATH
  * translation: apply EXPAND_URI to CGI addresses
  * session: fix crash while invalidating widget session

 -- Max Kellermann <mk@cm4all.com>  Thu, 25 Jun 2015 13:29:01 -0000

cm4all-beng-proxy (7.0.7) unstable; urgency=low

  * translation: add packet AUTO_DEFLATE
  * istream_deflate: fix stalled stream
  * tcache: expand uncacheable responses

 -- Max Kellermann <mk@cm4all.com>  Wed, 24 Jun 2015 11:43:47 -0000

cm4all-beng-proxy (7.0.6) unstable; urgency=low

  * tcache: expand responses of uncacheable requests

 -- Max Kellermann <mk@cm4all.com>  Fri, 19 Jun 2015 13:02:32 -0000

cm4all-beng-proxy (7.0.5) unstable; urgency=low

  * merge release 6.6
  * control: flush the whole translation cache if the TCACHE_INVALIDATE
    payload is empty
  * namespace: support IPC namespaces

 -- Max Kellermann <mk@cm4all.com>  Thu, 11 Jun 2015 16:31:34 -0000

cm4all-beng-proxy (7.0.4) unstable; urgency=low

  * handler: send LISTENER_TAG if translation protocol version is not yet
    negotiated
  * handler: bypass translation cache during protocol version negotiation

 -- Max Kellermann <mk@cm4all.com>  Thu, 28 May 2015 13:10:12 -0000

cm4all-beng-proxy (7.0.3) unstable; urgency=low

  * handler: more "verbose_response" messages
  * handler: return "502 Bad Gateway" on translation server error
  * translation: protocol v2 always transmits LISTENER_TAG
  * translation: add packets REGEX_ON_HOST_URI, SESSION_SITE
  * session_manager: fix bogus assertion failure in cleanup
  * build with libwas 1.0

 -- Max Kellermann <mk@cm4all.com>  Wed, 20 May 2015 16:41:44 -0000

cm4all-beng-proxy (7.0.2) unstable; urgency=low

  * merge release 6.5
  * require Boost 1.49

 -- Max Kellermann <mk@cm4all.com>  Wed, 29 Apr 2015 11:43:57 -0000

cm4all-beng-proxy (7.0.1) unstable; urgency=low

  * forward the "Accept-Ranges" response header
  * forward the "Range" request header
  * forward the request headers "Accept-Charset" and "Accept-Encoding" to
    frame widgets

 -- Max Kellermann <mk@cm4all.com>  Fri, 13 Mar 2015 16:53:29 -0000

cm4all-beng-proxy (6.12) unstable; urgency=low

  * css_parser: fix buffer overflow due to off-by-one check
  * fcgi: fix uninitialized variable
  * was: fix error after blocking send on control channel
  * fb_pool: compress I/O buffers periodically
  * ssl: initialize OpenSSL engines
  * support SESSION_SITE in processor
  * lb: never forward headers X-CM4all-BENG-Peer-Subject and
    X-CM4all-BENG-Peer-Issuer-Subject

 -- Max Kellermann <mk@cm4all.com>  Mon, 26 Oct 2015 09:34:09 -0000

cm4all-beng-proxy (6.11) unstable; urgency=low

  * fcgi_client: fix hang after error logger failure

 -- Max Kellermann <mk@cm4all.com>  Thu, 17 Sep 2015 19:06:14 -0000

cm4all-beng-proxy (6.10) unstable; urgency=low

  * translate_parser: allow absolute LOCAL_URI
  * uri-verify: don't check the query string
  * bp_control: let worker handle control packets in single-worker mode
  * stock: fix "outgoing_connections" being always zero in control stats
  * lb_stats: include TCP connections in "outgoing_connections"

 -- Max Kellermann <mk@cm4all.com>  Tue, 01 Sep 2015 11:51:11 -0000

cm4all-beng-proxy (6.9) unstable; urgency=low

  * fcgi_client: ignore STDERR packets in size calculation

 -- Max Kellermann <mk@cm4all.com>  Thu, 27 Aug 2015 14:04:04 -0000

cm4all-beng-proxy (6.8) unstable; urgency=low

  * tcache: verify URI after cache miss

 -- Max Kellermann <mk@cm4all.com>  Wed, 26 Aug 2015 12:32:19 -0000

cm4all-beng-proxy (6.7) unstable; urgency=low

  * ssl: fix certificate chain with Server Name Indication
  * lb: fix hang during shutdown

 -- Max Kellermann <mk@cm4all.com>  Wed, 22 Jul 2015 20:47:55 -0000

cm4all-beng-proxy (6.6) unstable; urgency=low

  * debian/rules: remove remaining python-central invocation
  * init: enable session_save_path by default if
    /var/run/cm4all/beng-proxy exists
  * init: read /etc/default/cm4all-beng-proxy.local
  * namespace: set "setgroups=deny" for Linux 3.18+
  * namespace: retry with mount flag "noexec" if mounting fails
  * build with libwas 1.0

 -- Max Kellermann <mk@cm4all.com>  Thu, 11 Jun 2015 15:22:14 -0000

cm4all-beng-proxy (6.5) unstable; urgency=low

  * debian: improve clang build-dependency
  * debian: migrate from python-central to dh_python2
  * debian: add missing dependency on python-twisted-names

 -- Max Kellermann <mk@cm4all.com>  Mon, 27 Apr 2015 15:27:10 -0000

cm4all-beng-proxy (6.4) unstable; urgency=low

  * widget: fix "Range" request headers with non-default view

 -- Max Kellermann <mk@cm4all.com>  Fri, 10 Apr 2015 12:28:47 -0000

cm4all-beng-proxy (6.3) unstable; urgency=low

  * forward the request headers "If-Modified-Since", "If-Unmodified-Since",
    "If-Match", "If-None-Match" and "If-Range" to frame widgets
  * session: improve session cleanup reliability
  * lb: verify SSL certificates in --check
  * ssl: reduce CPU overhead during TLS handshake

 -- Max Kellermann <mk@cm4all.com>  Tue, 24 Mar 2015 16:56:00 -0000

cm4all-beng-proxy (6.2) unstable; urgency=low

  * merge release 5.16

 -- Max Kellermann <mk@cm4all.com>  Wed, 18 Mar 2015 10:11:04 -0000

cm4all-beng-proxy (6.1) unstable; urgency=low

  * feature freeze

 -- Max Kellermann <mk@cm4all.com>  Thu, 05 Mar 2015 10:57:18 -0000

cm4all-beng-proxy (6.0.16) unstable; urgency=low

  * don't drop WANT request packet in repeated translation

 -- Max Kellermann <mk@cm4all.com>  Mon, 02 Mar 2015 08:38:49 -0000

cm4all-beng-proxy (6.0.15) unstable; urgency=low

  * widget: support the CONTENT_TYPE_LOOKUP protocol
  * CGI: disable request URI forwarding if there's a SCRIPT_NAME

 -- Max Kellermann <mk@cm4all.com>  Tue, 24 Feb 2015 16:44:37 -0000

cm4all-beng-proxy (6.0.14) unstable; urgency=low

  * merge release 5.15

 -- Max Kellermann <mk@cm4all.com>  Mon, 23 Feb 2015 12:48:39 -0000

cm4all-beng-proxy (6.0.13) unstable; urgency=low

  * don't steal the X-CM4all-View header from the HTTP cache

 -- Max Kellermann <mk@cm4all.com>  Fri, 20 Feb 2015 11:35:10 -0000

cm4all-beng-proxy (6.0.12) unstable; urgency=low

  * fcgi: don't redirect stderro to /dev/null
  * handler: reserve request body for focused widget even if processor
    disabled
  * remove the X-CM4all-View header after using it
  * headers: add group "TRANSFORMATION"
  * translation: add packet EXPAND_HEADER

 -- Max Kellermann <mk@cm4all.com>  Thu, 19 Feb 2015 15:36:19 -0000

cm4all-beng-proxy (6.0.11) unstable; urgency=low

  * translation: add packet EXPAND_READ_FILE
  * control: add command CONTROL_FADE_CHILDREN

 -- Max Kellermann <mk@cm4all.com>  Tue, 17 Feb 2015 12:02:40 -0000

cm4all-beng-proxy (6.0.10) unstable; urgency=low

  * merge release 5.14
  * translation: add packets NON_BLOCKING, READ_FILE

 -- Max Kellermann <mk@cm4all.com>  Fri, 13 Feb 2015 17:24:35 -0000

cm4all-beng-proxy (6.0.9) unstable; urgency=low

  * namespace_options: improved PIVOT_ROOT error message
  * translation: add packet EXPAND_BIND_MOUNT

 -- Max Kellermann <mk@cm4all.com>  Wed, 11 Feb 2015 11:36:51 -0000

cm4all-beng-proxy (6.0.8) unstable; urgency=low

  * debian: remove translation server demo packages
  * init: change default translation server address to @translation
  * translation: add packet EXPAND_COOKIE_HOST

 -- Max Kellermann <mk@cm4all.com>  Tue, 10 Feb 2015 12:24:22 -0000

cm4all-beng-proxy (6.0.7) unstable; urgency=low

  * translation: add packet LISTENER_TAG

 -- Max Kellermann <mk@cm4all.com>  Mon, 09 Feb 2015 11:02:06 -0000

cm4all-beng-proxy (6.0.6) unstable; urgency=low

  * http_server, http_client: reduce overhead of proxying chunked body

 -- Max Kellermann <mk@cm4all.com>  Fri, 06 Feb 2015 07:44:17 -0000

cm4all-beng-proxy (6.0.5) unstable; urgency=low

  * merge release 5.13
  * translate_client: check for PROBE_PATH_SUFFIXES without PROBE_SUFFIX
  * fix stack overflow on PROBE_SUFFIXES loop

 -- Max Kellermann <mk@cm4all.com>  Thu, 05 Feb 2015 13:30:21 -0000

cm4all-beng-proxy (6.0.4) unstable; urgency=low

  * hstock: fix memory leak
  * response: fix crash on invalid X-CM4all-View header
  * translation: add packets AUTH_FILE, EXPAND_AUTH_FILE,
    APPEND_AUTH, EXPAND_APPEND_AUTH
  * log unknown view names in X-CM4all-View

 -- Max Kellermann <mk@cm4all.com>  Wed, 04 Feb 2015 22:16:07 -0000

cm4all-beng-proxy (6.0.3) unstable; urgency=low

  * support response header X-CM4all-View for all responses
  * reduce fork overhead by dropping NFS cache
  * reduce I/O multi-threading overhead

 -- Max Kellermann <mk@cm4all.com>  Tue, 03 Feb 2015 14:50:27 -0000

cm4all-beng-proxy (6.0.2) unstable; urgency=low

  * translate_client: allow BASE="/" (regression fix)

 -- Max Kellermann <mk@cm4all.com>  Mon, 02 Feb 2015 11:32:01 -0000

cm4all-beng-proxy (6.0.1) unstable; urgency=low

  * translation: add packets EXPAND_DOCUMENT_ROOT, PROBE_PATH_SUFFIXES

 -- Max Kellermann <mk@cm4all.com>  Thu, 29 Jan 2015 22:32:02 -0000

cm4all-beng-proxy (5.16) unstable; urgency=low

  * net: fix crash due to parsing '@' twice
  * net: fix another off-by-one bug in local socket addresses
  * random: fix partial entropy collection
  * http_server: support method PATCH (RFC 5789)

 -- Max Kellermann <mk@cm4all.com>  Wed, 18 Mar 2015 09:56:43 -0000

cm4all-beng-proxy (5.15) unstable; urgency=low

  * ssl_client: fix crash on request with Keep-Alive disabled

 -- Max Kellermann <mk@cm4all.com>  Mon, 23 Feb 2015 12:44:50 -0000

cm4all-beng-proxy (5.14) unstable; urgency=low

  * merge release 4.22

 -- Max Kellermann <mk@cm4all.com>  Wed, 11 Feb 2015 20:50:41 -0000

cm4all-beng-proxy (5.13) unstable; urgency=low

  * ssl: throttle when OpenSSL buffer grows too large

 -- Max Kellermann <mk@cm4all.com>  Thu, 05 Feb 2015 10:14:15 -0000

cm4all-beng-proxy (5.12) unstable; urgency=low

  * merge release 4.21

 -- Max Kellermann <mk@cm4all.com>  Thu, 22 Jan 2015 16:42:55 -0000

cm4all-beng-proxy (5.11) unstable; urgency=low

  * merge release 4.20
  * ssl: disable weak ciphers

 -- Max Kellermann <mk@cm4all.com>  Fri, 16 Jan 2015 12:20:58 -0000

cm4all-beng-proxy (5.10) unstable; urgency=low

  * fix cookie mangling in CGI handlers

 -- Max Kellermann <mk@cm4all.com>  Wed, 14 Jan 2015 21:45:01 -0000

cm4all-beng-proxy (5.9) unstable; urgency=low

  * merge release 4.19
  * log-tee: new access logger

 -- Max Kellermann <mk@cm4all.com>  Wed, 24 Sep 2014 14:41:51 -0000

cm4all-beng-proxy (5.8) unstable; urgency=low

  * fcache: work around assertion failure

 -- Max Kellermann <mk@cm4all.com>  Thu, 18 Sep 2014 17:47:40 -0000

cm4all-beng-proxy (5.7) unstable; urgency=low

  * was_client: fix crash bug

 -- Max Kellermann <mk@cm4all.com>  Wed, 17 Sep 2014 18:39:12 -0000

cm4all-beng-proxy (5.6) unstable; urgency=low

  * ssl_filter: fix stalled connection

 -- Max Kellermann <mk@cm4all.com>  Wed, 17 Sep 2014 06:43:12 -0000

cm4all-beng-proxy (5.5) unstable; urgency=low

  * merge release 4.18

 -- Max Kellermann <mk@cm4all.com>  Fri, 12 Sep 2014 10:30:14 -0000

cm4all-beng-proxy (5.4) unstable; urgency=low

  * merge release 4.16

 -- Max Kellermann <mk@cm4all.com>  Wed, 10 Sep 2014 06:19:42 -0000

cm4all-beng-proxy (5.3) unstable; urgency=low

  * child_manager: fix tree insertion bug
  * http_server: fix logger assertion failure

 -- Max Kellermann <mk@cm4all.com>  Fri, 29 Aug 2014 18:50:09 -0000

cm4all-beng-proxy (5.2) unstable; urgency=low

  * was_input: fix assertion failure

 -- Max Kellermann <mk@cm4all.com>  Fri, 29 Aug 2014 11:30:37 -0000

cm4all-beng-proxy (5.1) unstable; urgency=low

  * merge release 4.15
  * net: fix off-by-one bug in local socket addresses

 -- Max Kellermann <mk@cm4all.com>  Fri, 29 Aug 2014 08:55:55 -0000

cm4all-beng-proxy (5.0.14) unstable; urgency=low

  * buffered_socket: reduce memory usage
  * ssl_filter: reduce memory usage further

 -- Max Kellermann <mk@cm4all.com>  Wed, 13 Aug 2014 11:01:56 -0000

cm4all-beng-proxy (5.0.13) unstable; urgency=low

  * merge release 4.14
  * ssl_filter: reduce memory usage

 -- Max Kellermann <mk@cm4all.com>  Fri, 08 Aug 2014 17:45:33 -0000

cm4all-beng-proxy (5.0.12) unstable; urgency=low

  * merge release 4.13
  * http_cache: fix memcached crash bug
  * lb: SIGHUP flushes the SSL session cache
  * ssl_factory: reduce memory usage

 -- Max Kellermann <mk@cm4all.com>  Tue, 05 Aug 2014 12:53:05 -0000

cm4all-beng-proxy (5.0.11) unstable; urgency=low

  * merge release 4.11
  * http_{client,server}: support WebSocket (RFC 6455)

 -- Max Kellermann <mk@cm4all.com>  Tue, 29 Jul 2014 20:31:30 -0000

cm4all-beng-proxy (5.0.10) unstable; urgency=low

  * merge release 4.10
  * http_server: don't disable keep-alive when discarding optional request
    body ("Expect: 100-continue")

 -- Max Kellermann <mk@cm4all.com>  Wed, 23 Jul 2014 17:51:02 -0000

cm4all-beng-proxy (5.0.9) unstable; urgency=low

  * merge release 4.9
  * translation: CONTENT_TYPE_LOOKUP response may contain transformations

 -- Max Kellermann <mk@cm4all.com>  Mon, 21 Jul 2014 16:37:34 -0000

cm4all-beng-proxy (5.0.8) unstable; urgency=low

  * merge release 4.8
  * translation: new packet AUTO_GZIPPED

 -- Max Kellermann <mk@cm4all.com>  Fri, 18 Jul 2014 19:04:45 -0000

cm4all-beng-proxy (5.0.7) unstable; urgency=low

  * lb: add per-listener option "verbose_response"
  * header_forward: another COOKIE=BOTH forwarding bug fix
  * translation: new packets REQUEST_HEADER, EXPAND_REQUEST_HEADER

 -- Max Kellermann <mk@cm4all.com>  Fri, 11 Jul 2014 13:46:08 -0000

cm4all-beng-proxy (5.0.6) unstable; urgency=low

  * merge release 4.7
  * translation: add packet EXPAND_SITE

 -- Max Kellermann <mk@cm4all.com>  Wed, 02 Jul 2014 12:58:55 +0200

cm4all-beng-proxy (5.0.5) unstable; urgency=low

  * translation: add packet EXPAND_URI
  * tcache: VALIDATE_MTIME=0 matches when the file does not exist

 -- Max Kellermann <mk@cm4all.com>  Mon, 30 Jun 2014 14:15:02 -0000

cm4all-beng-proxy (5.0.4) unstable; urgency=low

  * merge release 4.6

 -- Max Kellermann <mk@cm4all.com>  Wed, 25 Jun 2014 13:05:26 -0000

cm4all-beng-proxy (5.0.3) unstable; urgency=low

  * tcache: optimize invalidation with host filter
  * tcache: optimize invalidation with site filter

 -- Max Kellermann <mk@cm4all.com>  Tue, 24 Jun 2014 20:24:25 -0000

cm4all-beng-proxy (5.0.2) unstable; urgency=low

  * merge release 4.5
  * session: fix potential crash on shared memory exhaustion
  * session: really purge new sessions first
  * translate_client: strict HEADER_FORWARD checks
  * translate_client: fix the COOKIE=BOTH parser
  * header_forward: fix COOKIE=BOTH forwarding

 -- Max Kellermann <mk@cm4all.com>  Mon, 16 Jun 2014 14:26:06 -0000

cm4all-beng-proxy (5.0.1) unstable; urgency=low

  * processor: allow Content-Type application/xml
  * was, pipe_filter: don't inherit environment variables
  * pipe_filter: fix command-line argument corruption bug
  * pipe_filter: support custom environment variables
  * translation: SETENV sets environment vars for FastCGI and WAS
  * header_forward: add mode COOKIE=BOTH

 -- Max Kellermann <mk@cm4all.com>  Fri, 06 Jun 2014 13:41:44 -0000

cm4all-beng-proxy (4.23) unstable; urgency=low

  * http_server: support method PATCH (RFC 5789)
  * session: fix expiration timer
  * session: allocate 64k sessions (was 32k)
  * session: work around high CPU usage due to session purging
  * request_session: don't send cleared session id of ignored session
  * ajp: fix bogus error "Peer closed the socket prematurely"
  * fcgi: fix uninitialized variable
  * fcgi: fix hang after error logger failure
  * fcgi: ignore STDERR packets in size calculation
  * header_forward: always forward "Allow"
  * translate_cache: optimize memory usage
  * css_parser: fix buffer overflow due to off-by-one check
  * support SESSION_SITE in processor
  * lb: fix hang during shutdown
  * namespace: retry with mount flag "noexec" if mounting fails
  * random: fix partial entropy collection

 -- Max Kellermann <mk@cm4all.com>  Fri, 04 Dec 2015 16:52:26 -0000

cm4all-beng-proxy (4.22) unstable; urgency=low

  * fcgi: fix wrong child process reuse with different JailCGI homes

 -- Max Kellermann <mk@cm4all.com>  Wed, 11 Feb 2015 19:30:05 -0000

cm4all-beng-proxy (4.21) unstable; urgency=low

  * cgi, pipe: fix crash after fork failure when input is a regular file

 -- Max Kellermann <mk@cm4all.com>  Thu, 22 Jan 2015 16:38:00 -0000

cm4all-beng-proxy (4.20) unstable; urgency=low

  * ssl_server: disable SSLv2 and SSLv3 because they are insecure
  * ssl_client: enable TLS versions newer than 1.1

 -- Max Kellermann <mk@cm4all.com>  Fri, 16 Jan 2015 12:12:02 -0000

cm4all-beng-proxy (4.19) unstable; urgency=low

  * lb/tcp: fix assertion failure

 -- Max Kellermann <mk@cm4all.com>  Wed, 24 Sep 2014 14:31:24 -0000

cm4all-beng-proxy (4.18) unstable; urgency=low

  * http_server: fix missing response (Keep-Alive disabled)

 -- Max Kellermann <mk@cm4all.com>  Fri, 12 Sep 2014 10:22:51 -0000

cm4all-beng-proxy (4.17) unstable; urgency=low

  * http_server: fix logger assertion failure

 -- Max Kellermann <mk@cm4all.com>  Thu, 11 Sep 2014 08:52:31 -0000

cm4all-beng-proxy (4.16) unstable; urgency=low

  * was_client: fix assertion failure

 -- Max Kellermann <mk@cm4all.com>  Wed, 10 Sep 2014 06:17:58 -0000

cm4all-beng-proxy (4.15) unstable; urgency=low

  * merge release 3.1.38

 -- Max Kellermann <mk@cm4all.com>  Fri, 29 Aug 2014 08:52:10 -0000

cm4all-beng-proxy (4.14) unstable; urgency=low

  * ssl_filter: fix error check
  * http_server: log failed requests
  * lb_http: reduce verbosity of ECONNRESET log message

 -- Max Kellermann <mk@cm4all.com>  Fri, 08 Aug 2014 17:41:52 -0000

cm4all-beng-proxy (4.13) unstable; urgency=low

  * thread_worker: smaller thread stack (64 kB)
  * ssl_factory: enable ECDH for perfect forward secrecy
  * thread_socket_filter: reinvoke writing after recovering from full
    output buffer
  * buffered_socket: reschedule reading after input buffer drained

 -- Max Kellermann <mk@cm4all.com>  Tue, 05 Aug 2014 12:37:11 -0000

cm4all-beng-proxy (4.12) unstable; urgency=low

  * pool: fix bogus assertion failure after SSL disconnect
  * lb/tcp: fix send error message
  * lb/tcp: fix crash after write error
  * thread_socket_filter: fix assertion failure with full output buffer
  * thread_socket_filter: fix crash after write error

 -- Max Kellermann <mk@cm4all.com>  Thu, 31 Jul 2014 16:19:57 -0000

cm4all-beng-proxy (4.11) unstable; urgency=low

  * merge release 3.1.37

 -- Max Kellermann <mk@cm4all.com>  Mon, 28 Jul 2014 15:34:53 -0000

cm4all-beng-proxy (4.10) unstable; urgency=low

  * merge release 3.1.36
  * lhttp_stock: fix crash after fork failure

 -- Max Kellermann <mk@cm4all.com>  Wed, 23 Jul 2014 17:47:36 -0000

cm4all-beng-proxy (4.9) unstable; urgency=low

  * merge release 3.1.35

 -- Max Kellermann <mk@cm4all.com>  Mon, 21 Jul 2014 16:34:15 -0000

cm4all-beng-proxy (4.8) unstable; urgency=low

  * ssl: fix choking decryption on large SSL packets
  * http_server: discard incoming data while waiting for drained response

 -- Max Kellermann <mk@cm4all.com>  Thu, 17 Jul 2014 23:16:21 -0000

cm4all-beng-proxy (4.7) unstable; urgency=low

  * lb: flush all output buffers before closing HTTPS connection

 -- Max Kellermann <mk@cm4all.com>  Wed, 02 Jul 2014 10:46:07 -0000

cm4all-beng-proxy (4.6) unstable; urgency=low

  * merge release 3.1.34

 -- Max Kellermann <mk@cm4all.com>  Wed, 25 Jun 2014 13:02:07 -0000

cm4all-beng-proxy (4.5) unstable; urgency=low

  * tcache: enable VARY on LOCAL_ADDRESS_STRING

 -- Max Kellermann <mk@cm4all.com>  Sun, 15 Jun 2014 21:14:17 -0000

cm4all-beng-proxy (4.4) unstable; urgency=low

  * debian/control: refuse to build with libnfs 1.9.3-1 due to broken
    package name

 -- Max Kellermann <mk@cm4all.com>  Tue, 10 Jun 2014 09:59:57 -0000

cm4all-beng-proxy (4.3) unstable; urgency=low

  * merge release 3.1.33
  * widget_uri, cgi_address: fix potential crash

 -- Max Kellermann <mk@cm4all.com>  Tue, 10 Jun 2014 08:47:34 -0000

cm4all-beng-proxy (4.2) unstable; urgency=low

  * widget: avoid double slash when concatenating (Local) HTTP URI and
    path_info

 -- Max Kellermann <mk@cm4all.com>  Tue, 03 Jun 2014 18:08:54 -0000

cm4all-beng-proxy (4.1) unstable; urgency=medium

  * feature freeze

 -- Max Kellermann <mk@cm4all.com>  Fri, 30 May 2014 13:42:38 +0200

cm4all-beng-proxy (4.0.49) unstable; urgency=low

  * lb_config: allow escaping backslash in lb.conf
  * translation: add packet AUTH (yet another authentication protocol)

 -- Max Kellermann <mk@cm4all.com>  Wed, 28 May 2014 15:14:54 -0000

cm4all-beng-proxy (4.0.48) unstable; urgency=low

  * cgi_address: avoid double slash when concatenating script_name and
    path_info
  * cgi_address: default to script_name="/"

 -- Max Kellermann <mk@cm4all.com>  Tue, 27 May 2014 11:47:19 -0000

cm4all-beng-proxy (4.0.47) unstable; urgency=low

  * args: unescape values with dollar sign (4.0.46 regression)
  * translate_client: fix "Could not locate resource" (4.0.38 regression)

 -- Max Kellermann <mk@cm4all.com>  Mon, 26 May 2014 17:02:48 -0000

cm4all-beng-proxy (4.0.46) unstable; urgency=low

  * translate_client: check for valid base address after EASY_BASE
  * fcgi_client: detect bogus Content-Length response header

 -- Max Kellermann <mk@cm4all.com>  Mon, 26 May 2014 12:11:55 -0000

cm4all-beng-proxy (4.0.45) unstable; urgency=low

  * translate_client: fix crash after misplaced AUTO_BASE
  * fcgi_client: support STDERR_PATH for FastCGI's STDERR stream

 -- Max Kellermann <mk@cm4all.com>  Thu, 22 May 2014 15:42:08 -0000

cm4all-beng-proxy (4.0.44) unstable; urgency=low

  * cgi_address: unescape PATH_INFO in ENOTDIR handler
  * python/translation/response: add method bind_mount()

 -- Max Kellermann <mk@cm4all.com>  Wed, 21 May 2014 13:58:15 -0000

cm4all-beng-proxy (4.0.43) unstable; urgency=low

  * merge release 3.1.32
  * lhttp_stock: handle fork() failures
  * handler: fix assertion failure on malformed request URI

 -- Max Kellermann <mk@cm4all.com>  Wed, 21 May 2014 07:27:05 -0000

cm4all-beng-proxy (4.0.42) unstable; urgency=low

  * tstock: log abstract socket paths properly
  * translation: add packet COOKIE_PATH
  * cookie_{server,client}: upgrade to RFC 6265
  * http_string: allow comma in cookie values (RFC ignorant)

 -- Max Kellermann <mk@cm4all.com>  Wed, 14 May 2014 10:41:34 -0000

cm4all-beng-proxy (4.0.41) unstable; urgency=low

  * handler: forget CHECK after the check has completed
  * handler: apply SESSION before repeating translation
  * fcgi, lhttp, delegate: apply STDERR_PATH to stdout

 -- Max Kellermann <mk@cm4all.com>  Tue, 13 May 2014 15:14:58 -0000

cm4all-beng-proxy (4.0.40) unstable; urgency=low

  * file_hander: fix memory leak
  * rerror: add option "verbose_response"
  * translation: rename LHTTP_EXPAND_URI to EXPAND_LHTTP_URI
  * tcache: raise MAX_AGE limit to one day
  * ajp_client: fix header corruption
  * ajp_client: fix buffer overflow
  * python/translation/response: add method expand_pair()

 -- Max Kellermann <mk@cm4all.com>  Mon, 12 May 2014 15:58:07 -0000

cm4all-beng-proxy (4.0.39) unstable; urgency=low

  * file_enotdir: fix PATH_INFO forwarding for LHTTP

 -- Max Kellermann <mk@cm4all.com>  Fri, 09 May 2014 13:38:57 -0000

cm4all-beng-proxy (4.0.38) unstable; urgency=low

  * translation: add packet STDERR_PATH
  * translate_client: detect missing LHTTP_URI, NFS_EXPORT
  * handler: fix the USER translation packet (broken since 4.0.17)

 -- Max Kellermann <mk@cm4all.com>  Thu, 08 May 2014 21:49:55 -0000

cm4all-beng-proxy (4.0.37) unstable; urgency=low

  * enotdir: forward PATH_INFO to LHTTP server
  * lhttp: support environment variables via PAIR

 -- Max Kellermann <mk@cm4all.com>  Thu, 08 May 2014 12:59:50 -0000

cm4all-beng-proxy (4.0.36) unstable; urgency=low

  * tcache: log the final cache key
  * translation: add packet ENOTDIR

 -- Max Kellermann <mk@cm4all.com>  Thu, 08 May 2014 08:56:13 -0000

cm4all-beng-proxy (4.0.35) unstable; urgency=low

  * namespace_options, client-socket: Debian Squeeze compatibility tweaks
  * tcache: paranoid checks for REGEX (optional via UNSAFE_BASE)
  * translation: add packet REDIRECT_QUERY_STRING

 -- Max Kellermann <mk@cm4all.com>  Tue, 06 May 2014 16:20:22 -0000

cm4all-beng-proxy (4.0.34) unstable; urgency=low

  * tcache: fix URI with BASE
  * tcache: allow URI with AUTO_BASE/EASY_BASE
  * tcache: allow TEST_PATH with BASE
  * translation: add packet EXPAND_TEST_PATH

 -- Max Kellermann <mk@cm4all.com>  Tue, 06 May 2014 12:58:50 -0000

cm4all-beng-proxy (4.0.33) unstable; urgency=low

  * allow FILE_NOT_FOUND depth 20
  * translation: add packets EXPAND_SCRIPT_NAME, TEST_PATH

 -- Max Kellermann <mk@cm4all.com>  Mon, 05 May 2014 16:05:09 -0000

cm4all-beng-proxy (4.0.32) unstable; urgency=low

  * cgi_address: allow BASE without PATH_INFO
  * implement FILE_NOT_FOUND support for CGI, FastCGI, WAS, LHTTP

 -- Max Kellermann <mk@cm4all.com>  Fri, 02 May 2014 14:32:47 -0000

cm4all-beng-proxy (4.0.31) unstable; urgency=low

  * translation: add packet EXPAND_REDIRECT
  * tcache: regex compiler errors and base mismatches are fatal

 -- Max Kellermann <mk@cm4all.com>  Thu, 01 May 2014 18:23:24 -0000

cm4all-beng-proxy (4.0.30) unstable; urgency=low

  * merge release 3.1.31
  * uri_base: fix BASE store bug after request to the BASE

 -- Max Kellermann <mk@cm4all.com>  Tue, 29 Apr 2014 21:53:37 -0000

cm4all-beng-proxy (4.0.29) unstable; urgency=low

  * processor: add URI rewrite mode "response"

 -- Max Kellermann <mk@cm4all.com>  Wed, 23 Apr 2014 23:59:00 -0000

cm4all-beng-proxy (4.0.28) unstable; urgency=low

  * handler: fix SESSION and PARAM breakage
  * tcache: fix VARY/PARAM check
  * translation: allow null bytes in SESSION

 -- Max Kellermann <mk@cm4all.com>  Thu, 17 Apr 2014 12:21:29 -0000

cm4all-beng-proxy (4.0.27) unstable; urgency=low

  * tstock: support abstract sockets

 -- Max Kellermann <mk@cm4all.com>  Fri, 04 Apr 2014 12:58:09 -0000

cm4all-beng-proxy (4.0.26) unstable; urgency=low

  * merge release 3.1.28
  * translation: add packet EXPIRES_RELATIVE

 -- Max Kellermann <mk@cm4all.com>  Tue, 01 Apr 2014 17:18:55 -0000

cm4all-beng-proxy (4.0.25) unstable; urgency=low

  * merge release 3.1.27
  * lb/tcp: fix busy loop

 -- Max Kellermann <mk@cm4all.com>  Thu, 27 Mar 2014 11:22:05 -0000

cm4all-beng-proxy (4.0.24) unstable; urgency=low

  * failure: fix bogus assertion failure with abstract sockets
  * lb/tcp: fix memory leaks
  * lb/tcp: drain output buffers before closing the connection

 -- Max Kellermann <mk@cm4all.com>  Mon, 24 Mar 2014 17:42:04 -0000

cm4all-beng-proxy (4.0.23) unstable; urgency=low

  * translation: new packet DIRECTORY_INDEX

 -- Max Kellermann <mk@cm4all.com>  Fri, 21 Mar 2014 13:00:39 -0000

cm4all-beng-proxy (4.0.22) unstable; urgency=low

  * translation: allow ERROR_DOCUMENT payload, echo
  * translation: new packets FILE_NOT_FOUND, CONTENT_TYPE_LOOKUP
  * translate_client: check for multiple REGEX / INVERSE_REGEX
  * translate_client: support abstract sockets in ADDRESS_STRING

 -- Max Kellermann <mk@cm4all.com>  Thu, 20 Mar 2014 12:28:04 -0000

cm4all-beng-proxy (4.0.21) unstable; urgency=low

  * merge release 3.1.26
  * handler: forward HTTP errors from translation cache to browser
  * tcache: reduce memory usage
  * translate_client: don't send REMOTE_HOST unless requested via WANT
  * translate_client: check if BASE matches request URI
  * translation: make "UNSAFE_BASE" a modifier for "BASE"
  * translation: new packet "EASY_BASE" simplifies "BASE" usage
  * translation: new packets "REGEX_TAIL", "REGEX_UNESCAPE"

 -- Max Kellermann <mk@cm4all.com>  Mon, 17 Mar 2014 22:00:23 -0000

cm4all-beng-proxy (4.0.20) unstable; urgency=low

  * merge release 3.1.25
  * translate_client: refuse to parse incoming request packets
  * translate_client: check for illegal null bytes
  * translation: add packet "UNSAFE_BASE"
  * lb: drop root privileges irreversibly using PR_SET_NO_NEW_PRIVS

 -- Max Kellermann <mk@cm4all.com>  Thu, 13 Mar 2014 13:34:47 -0000

cm4all-beng-proxy (4.0.19) unstable; urgency=low

  * translation: add packet WANT, make several packets optional
  * translate_client: allow combining CHECK and WANT_FULL_URI
  * tcache: make PARAM cacheable, supported by VARY
  * python/translation/request: accept BEGIN in packetReceived()
  * python/translation/request: add attribute "protocol_version"
  * lb: detach from file system (security)

 -- Max Kellermann <mk@cm4all.com>  Wed, 05 Mar 2014 14:16:42 -0000

cm4all-beng-proxy (4.0.18) unstable; urgency=low

  * doc/lb: document sticky mode "source_ip"
  * lb/tcp: fix endless loop due to misrouted write event

 -- Max Kellermann <mk@cm4all.com>  Tue, 18 Feb 2014 14:48:47 -0000

cm4all-beng-proxy (4.0.17) unstable; urgency=low

  * handler: apply session directives from current translation response
    before resuming the "previous" response

 -- Max Kellermann <mk@cm4all.com>  Mon, 17 Feb 2014 17:46:44 -0000

cm4all-beng-proxy (4.0.16) unstable; urgency=low

  * namespace: set up uid/gid mapping without MOUNT_PROC
  * namespace: allow BIND_MOUNT, MOUNT_PROC, MOUNT_HOME, MOUNT_TMP_TMPFS without
    PIVOT_ROOT
  * configurable resource limits for child processes

 -- Max Kellermann <mk@cm4all.com>  Fri, 07 Feb 2014 12:48:44 -0000

cm4all-beng-proxy (4.0.15) unstable; urgency=low

  * daemon: set up supplementary groups
  * child_manager: log resource usage
  * fcgi_stock: kill child process after connect failure
  * fcgi_stock: kill child process after repeated timeout

 -- Max Kellermann <mk@cm4all.com>  Tue, 04 Feb 2014 15:17:36 -0000

cm4all-beng-proxy (4.0.14) unstable; urgency=low

  * add systemd unit
  * cgi, delegate, lhttp, pipe: enable missing namespace features
  * cgi, pipe: fix /proc mount failure
  * namespace: secure /proc flags
  * namespace: work around uid/gid mapper failure using PR_SET_DUMPABLE

 -- Max Kellermann <mk@cm4all.com>  Mon, 03 Feb 2014 20:40:49 -0000

cm4all-beng-proxy (4.0.13) unstable; urgency=low

  * namespace: make new root directory read-only
  * namespace: add option to mount tmpfs on /tmp
  * namespace: arbitrary bind-mounts
  * namespace: support UTS namespaces
  * namespace: set up uid/gid mapping in user namespace

 -- Max Kellermann <mk@cm4all.com>  Tue, 28 Jan 2014 22:37:47 -0000

cm4all-beng-proxy (4.0.12) unstable; urgency=low

  * cache: use monotonic clock
  * namespace: support PID namespaces
  * namespace: support mount namespace and pivot_root()
  * namespace: can mount new /proc, $HOME

 -- Max Kellermann <mk@cm4all.com>  Fri, 24 Jan 2014 14:02:34 -0000

cm4all-beng-proxy (4.0.11) unstable; urgency=low

  * was: fix misdirected pipes (4.0.10 regression)
  * translation: add packets EXPAND_APPEND, EXPAND_PAIR
  * file_handler: allow character devices

 -- Max Kellermann <mk@cm4all.com>  Tue, 21 Jan 2014 18:24:14 -0000

cm4all-beng-proxy (4.0.10) unstable; urgency=low

  * merge release 3.1.24
  * response: don't report version in "Server" response header
  * lhttp, delegate: support namespaces
  * delegate: fix spontaneous shutdown due to misrouted SIGTERM signal

 -- Max Kellermann <mk@cm4all.com>  Fri, 03 Jan 2014 21:18:45 -0000

cm4all-beng-proxy (4.0.9) unstable; urgency=low

  * pipe: fix signal handler race condition
  * pipe, CGI, FastCGI, WAS: support user/network namespaces

 -- Max Kellermann <mk@cm4all.com>  Mon, 23 Dec 2013 18:55:03 -0000

cm4all-beng-proxy (4.0.8) unstable; urgency=low

  * CGI, FastCGI, WAS: support command-line arguments
  * header-forward: add groups "CORS", "SECURE"

 -- Max Kellermann <mk@cm4all.com>  Mon, 16 Dec 2013 18:26:12 -0000

cm4all-beng-proxy (4.0.7) unstable; urgency=low

  * merge release 3.1.23
  * ssl_filter: fix stalled SSL read
  * thread_socket_filter: fix stalled SSL write

 -- Max Kellermann <mk@cm4all.com>  Sat, 07 Dec 2013 07:39:16 -0000

cm4all-beng-proxy (4.0.6) unstable; urgency=low

  * thread_queue: fix spurious thread exit

 -- Max Kellermann <mk@cm4all.com>  Tue, 26 Nov 2013 20:45:30 -0000

cm4all-beng-proxy (4.0.5) unstable; urgency=low

  * merge release 3.1.22

 -- Max Kellermann <mk@cm4all.com>  Mon, 25 Nov 2013 13:03:15 -0000

cm4all-beng-proxy (4.0.4) unstable; urgency=low

  * merge release 3.1.21
  * nfs: bind to privileged port

 -- Max Kellermann <mk@cm4all.com>  Sun, 24 Nov 2013 08:30:58 -0000

cm4all-beng-proxy (4.0.3) unstable; urgency=low

  * lb: allow the kernel to chooes a TCP bind port
  * lb: support forwarding HTTP requests with the original source IP

 -- Max Kellermann <mk@cm4all.com>  Sun, 10 Nov 2013 17:46:44 -0000

cm4all-beng-proxy (4.0.2) unstable; urgency=low

  * merge release 3.1.20
  * lb: support forwarding TCP connections with the original source IP

 -- Max Kellermann <mk@cm4all.com>  Tue, 05 Nov 2013 16:07:34 -0000

cm4all-beng-proxy (4.0.1) unstable; urgency=low

  * merge release 3.1.19

 -- Max Kellermann <mk@cm4all.com>  Wed, 30 Oct 2013 15:26:16 -0000

cm4all-beng-proxy (4.0) unstable; urgency=low

  * translation: rename TRANSLATE_PROXY to TRANSLATE_HTTP
  * thread_pool: start SSL worker threads on the first use
  * translate-client, resource-loader: support https://

 -- Max Kellermann <mk@cm4all.com>  Wed, 23 Oct 2013 19:29:38 -0000

cm4all-beng-proxy (3.1.38) unstable; urgency=low

  * istream: fix assertion failure due to inverted check
  * was_control: fix assertion failure due to missing check

 -- Max Kellermann <mk@cm4all.com>  Fri, 29 Aug 2014 08:52:53 -0000

cm4all-beng-proxy (3.1.37) unstable; urgency=low

  * http_cache: fix caching (Fast-)CGI responses
  * http_client: fix bug with HTTP 1.0 Keep-Alive
  * stock: destroy only surplus idle items

 -- Max Kellermann <mk@cm4all.com>  Mon, 28 Jul 2014 15:30:50 -0000

cm4all-beng-proxy (3.1.36) unstable; urgency=low

  * http_server: ignore case in "Connection" request header
  * http_client: allow comma-separated list in "Connection" response
    header

 -- Max Kellermann <mk@cm4all.com>  Wed, 23 Jul 2014 17:43:09 -0000

cm4all-beng-proxy (3.1.35) unstable; urgency=low

  * lb_tcp: fix memory leak after send failure
  * ssl_filter: fix race condition
  * ssl_filter: fix memory leak with client certificates

 -- Max Kellermann <mk@cm4all.com>  Mon, 21 Jul 2014 16:20:14 -0000

cm4all-beng-proxy (3.1.34) unstable; urgency=low

  * session: fix potential crash on shared memory exhaustion
  * session: really purge new sessions first
  * istream-iconv: fix endless loop with unknown charset

 -- Max Kellermann <mk@cm4all.com>  Wed, 25 Jun 2014 12:58:03 -0000

cm4all-beng-proxy (3.1.33) unstable; urgency=low

  * widget: avoid double slash when concatenating (Local) HTTP URI and
    path_info
  * pipe: fix command-line argument corruption bug
  * fcgi_client: detect bogus Content-Length response header

 -- Max Kellermann <mk@cm4all.com>  Tue, 10 Jun 2014 08:30:39 -0000

cm4all-beng-proxy (3.1.32) unstable; urgency=low

  * http_string: allow comma in cookie values (RFC ignorant)

 -- Max Kellermann <mk@cm4all.com>  Mon, 19 May 2014 07:52:24 -0000

cm4all-beng-proxy (3.1.31) unstable; urgency=low

  * rewrite-uri: fix view name corruption

 -- Max Kellermann <mk@cm4all.com>  Mon, 28 Apr 2014 16:30:17 -0000

cm4all-beng-proxy (3.1.30) unstable; urgency=low

  * translate-client: fix EXPAND_PATH on HTTP address

 -- Max Kellermann <mk@cm4all.com>  Mon, 28 Apr 2014 14:44:22 -0000

cm4all-beng-proxy (3.1.29) unstable; urgency=low

  * http-server: fix potential crash with too many request headers

 -- Max Kellermann <mk@cm4all.com>  Fri, 25 Apr 2014 15:52:16 -0000

cm4all-beng-proxy (3.1.28) unstable; urgency=low

  * buffered_socket: fix bogus assertion failure

 -- Max Kellermann <mk@cm4all.com>  Tue, 01 Apr 2014 16:53:22 -0000

cm4all-beng-proxy (3.1.27) unstable; urgency=low

  * fcgi-stock: show process name in log messages
  * fcgi-stock: check connection state before issuing new request

 -- Max Kellermann <mk@cm4all.com>  Tue, 25 Mar 2014 20:02:23 -0000

cm4all-beng-proxy (3.1.26) unstable; urgency=low

  * http-client: fix bogus assertion failure

 -- Max Kellermann <mk@cm4all.com>  Fri, 14 Mar 2014 14:36:12 -0000

cm4all-beng-proxy (3.1.25) unstable; urgency=low

  * escape: fix data corruption with glibc 2.18

 -- Max Kellermann <mk@cm4all.com>  Thu, 06 Mar 2014 11:47:14 -0000

cm4all-beng-proxy (3.1.24) unstable; urgency=low

  * fcgi-stock: fix crash on fork() failure
  * fcache: fix crash on responses without body

 -- Max Kellermann <mk@cm4all.com>  Thu, 02 Jan 2014 22:57:50 -0000

cm4all-beng-proxy (3.1.23) unstable; urgency=low

  * was-output: fix event leak
  * was-output: fix crash in error handler
  * was-client: free the request body on empty response
  * was-client: reuse connection after empty response
  * was-client: fix stalled response on LENGTH=0

 -- Max Kellermann <mk@cm4all.com>  Fri, 06 Dec 2013 13:23:40 -0000

cm4all-beng-proxy (3.1.22) unstable; urgency=low

  * http_server: fix stalled response

 -- Max Kellermann <mk@cm4all.com>  Mon, 25 Nov 2013 13:00:33 -0000

cm4all-beng-proxy (3.1.21) unstable; urgency=low

  * merge release 3.0.34
  * was-client: fix crash on abort
  * was-client: fix off-by-one error in header parser

 -- Max Kellermann <mk@cm4all.com>  Sun, 24 Nov 2013 08:04:41 -0000

cm4all-beng-proxy (3.1.20) unstable; urgency=low

  * jail: add "--" after last option, allows passing options to jail
  * keep CAP_KILL to be able to kill jailed child processes

 -- Max Kellermann <mk@cm4all.com>  Mon, 04 Nov 2013 14:41:34 -0000

cm4all-beng-proxy (3.1.19) unstable; urgency=low

  * handler: work around crash due to translation cache invalidation
  * child: send SIGKILL after 60 seconds

 -- Max Kellermann <mk@cm4all.com>  Wed, 30 Oct 2013 12:12:31 -0000

cm4all-beng-proxy (3.1.18) unstable; urgency=low

  * nfs: translate NFS3ERR_NOENT to "404 Not Found"
  * nfs_client: don't leak file descriptor to child processes

 -- Max Kellermann <mk@cm4all.com>  Wed, 30 Oct 2013 09:28:11 -0000

cm4all-beng-proxy (3.1.17) unstable; urgency=low

  * tcache: cache translation responses that contain STATUS

 -- Max Kellermann <mk@cm4all.com>  Fri, 25 Oct 2013 17:10:26 -0000

cm4all-beng-proxy (3.1.16) unstable; urgency=low

  * fcgi-stock: kill child processes with SIGUSR1 instead of SIGTERM

 -- Max Kellermann <mk@cm4all.com>  Wed, 23 Oct 2013 08:54:03 -0000

cm4all-beng-proxy (3.1.15) unstable; urgency=low

  * lhttp_address: don't unescape the BASE suffix
  * {file,nfs}_address: unescape EXPAND_PATH(_INFO) substitutions
  * child_stock: fix another assertion failure

 -- Max Kellermann <mk@cm4all.com>  Tue, 22 Oct 2013 15:15:42 -0000

cm4all-beng-proxy (3.1.14) unstable; urgency=low

  * istream_nfs: fix assertion failure on empty file
  * nfs_client: fix crash on malformed path
  * nfs_client: improved error messages
  * child_stock: fix assertion failure when busy child process gets killed

 -- Max Kellermann <mk@cm4all.com>  Mon, 21 Oct 2013 15:38:28 -0000

cm4all-beng-proxy (3.1.13) unstable; urgency=low

  * merge release 3.0.33
  * translation: new packet WANT_FULL_URI for obtaining the full URI

 -- Max Kellermann <mk@cm4all.com>  Wed, 09 Oct 2013 10:40:35 -0000

cm4all-beng-proxy (3.1.12) unstable; urgency=low

  * merge release 3.0.31
  * translation: new packet CONCURRENCY controls number of LHTTP
    connections per process

 -- Max Kellermann <mk@cm4all.com>  Sat, 05 Oct 2013 11:34:04 -0000

cm4all-beng-proxy (3.1.11) unstable; urgency=low

  * lhttp_stock: allow 4 concurrent connections per LHTTP process

 -- Max Kellermann <mk@cm4all.com>  Mon, 30 Sep 2013 16:10:05 -0000

cm4all-beng-proxy (3.1.10) unstable; urgency=low

  * resource-address: fix assertion failure in LHTTP operation
  * lhttp_request: use the LHTTP_HOST attribute
  * kill the logger process on shutdown

 -- Max Kellermann <mk@cm4all.com>  Wed, 25 Sep 2013 17:29:56 -0000

cm4all-beng-proxy (3.1.9) unstable; urgency=low

  * {fcgi,lhttp}_stock: reuse child processes after connection closed
  * translate-client: ignore DEFLATED,GZIPPED on NFS address
  * translate-client: ignore EXPAND_PATH_INFO on local file
  * ssl_factory: wildcard matches single letter
  * ssl_factory: wildcard matches only one segment

 -- Max Kellermann <mk@cm4all.com>  Tue, 24 Sep 2013 10:31:30 -0000

cm4all-beng-proxy (3.1.8) unstable; urgency=low

  * ssl_factory: fix broken certificat/key matching
  * doc: various manual updates (RFC 2617, ...)

 -- Max Kellermann <mk@cm4all.com>  Fri, 20 Sep 2013 12:55:55 -0000

cm4all-beng-proxy (3.1.7) unstable; urgency=low

  * merge release 3.0.30
  * resource-loader: new protocol "Local HTTP"

 -- Max Kellermann <mk@cm4all.com>  Tue, 17 Sep 2013 13:36:20 -0000

cm4all-beng-proxy (3.1.6) unstable; urgency=low

  * buffered_socket: fix assertion failure

 -- Max Kellermann <mk@cm4all.com>  Fri, 23 Aug 2013 12:39:47 -0000

cm4all-beng-proxy (3.1.5) unstable; urgency=low

  * merge release 3.0.26
  * lb: disallow deprecated configuration keywords
  * lb: conditional pools
  * lb_config: setting "ssl_cert" specifies both certificate and key
  * ssl_filter: support TLS Server Name Indication

 -- Max Kellermann <mk@cm4all.com>  Fri, 16 Aug 2013 16:29:34 -0000

cm4all-beng-proxy (3.1.4) unstable; urgency=low

  * nfs_cache: new dedicated cache for NFS files
  * nfs_{handler,request}: use Content-Type from translation server

 -- Max Kellermann <mk@cm4all.com>  Mon, 10 Jun 2013 20:50:58 -0000

cm4all-beng-proxy (3.1.3) unstable; urgency=low

  * nfs_client: fix crash due to uninitialized memory
  * nfs_client: disconnect idle connections
  * nfs_client: expire file metadata
  * istream-nfs: fix resuming a blocking sink
  * istream-nfs: detect file truncation

 -- Max Kellermann <mk@cm4all.com>  Mon, 03 Jun 2013 19:30:20 -0000

cm4all-beng-proxy (3.1.2) unstable; urgency=low

  * nfs_client: read larger chunks
  * nfs_handler: implement cache revalidation and byte ranges

 -- Max Kellermann <mk@cm4all.com>  Wed, 29 May 2013 16:23:15 -0000

cm4all-beng-proxy (3.1.1) unstable; urgency=low

  * nfs_client: fix crash on HEAD request
  * nfs_client: generate Last-Modified and ETag
  * http-cache: allow caching NFS files

 -- Max Kellermann <mk@cm4all.com>  Thu, 23 May 2013 11:00:49 -0000

cm4all-beng-proxy (3.1) unstable; urgency=low

  * nfs_client: new resource loader backend

 -- Max Kellermann <mk@cm4all.com>  Tue, 21 May 2013 21:14:06 -0000

cm4all-beng-proxy (3.0.34) unstable; urgency=low

  * processor: fix use-after-free crash bug

 -- Max Kellermann <mk@cm4all.com>  Sun, 24 Nov 2013 07:46:29 -0000

cm4all-beng-proxy (3.0.33) unstable; urgency=low

  * tcache: limit the cacheable CHECK length
  * tcache: allow binary data in the CHECK payload
  * tcache: fix matching the URI on INVALIDATE with CHECK

 -- Max Kellermann <mk@cm4all.com>  Wed, 09 Oct 2013 09:52:47 -0000

cm4all-beng-proxy (3.0.32) unstable; urgency=low

  * tcache: apply BASE to responses without an address
  * tcache: fix BASE on responses with CHECK
  * handler: fix crash after malformed CHECK/PREVIOUS translation

 -- Max Kellermann <mk@cm4all.com>  Tue, 08 Oct 2013 15:48:07 -0000

cm4all-beng-proxy (3.0.31) unstable; urgency=low

  * socket_wrapper: work around libevent timeout reset bug

 -- Max Kellermann <mk@cm4all.com>  Wed, 02 Oct 2013 15:30:11 -0000

cm4all-beng-proxy (3.0.30) unstable; urgency=low

  * istream-file: fix crash bug
  * fcgi, was: fix memory leak on malformed translation response

 -- Max Kellermann <mk@cm4all.com>  Tue, 17 Sep 2013 13:23:28 -0000

cm4all-beng-proxy (3.0.29) unstable; urgency=low

  * fcgi-client: fix crash on certain malformed responses
  * parser: fix crash on certain CDATA sections

 -- Max Kellermann <mk@cm4all.com>  Mon, 02 Sep 2013 10:51:58 -0000

cm4all-beng-proxy (3.0.28) unstable; urgency=low

  * processor: fix widget lookup regression

 -- Max Kellermann <mk@cm4all.com>  Mon, 26 Aug 2013 18:21:03 -0000

cm4all-beng-proxy (3.0.27) unstable; urgency=low

  * processor: fix stalled transfer with two nested processors

 -- Max Kellermann <mk@cm4all.com>  Mon, 26 Aug 2013 17:09:47 -0000

cm4all-beng-proxy (3.0.26) unstable; urgency=low

  * respones: generate header P3P:CP="CAO PSA OUR" to work around IE10 bug
  * init: auto-create /var/run/cm4all
  * lb: enable GLib multi-threading

 -- Max Kellermann <mk@cm4all.com>  Fri, 26 Jul 2013 07:21:15 -0000

cm4all-beng-proxy (3.0.25) unstable; urgency=low

  * stock: fix access to undefind memory
  * file-handler, http-util: fix If-Match / If-None-Match check

 -- Max Kellermann <mk@cm4all.com>  Wed, 29 May 2013 16:13:54 -0000

cm4all-beng-proxy (3.0.24) unstable; urgency=low

  * memcached-client: fix bogus "peer closed socket prematurely"

 -- Max Kellermann <mk@cm4all.com>  Tue, 23 Apr 2013 11:20:00 -0000

cm4all-beng-proxy (3.0.23) unstable; urgency=low

  * lb: fix memory leak when request with body gets aborted early

 -- Max Kellermann <mk@cm4all.com>  Thu, 04 Apr 2013 15:33:57 -0000

cm4all-beng-proxy (3.0.22) unstable; urgency=low

  * http-server: fix rare crash in request body handler
  * http-client: fix memory leak

 -- Max Kellermann <mk@cm4all.com>  Tue, 26 Mar 2013 07:24:22 -0000

cm4all-beng-proxy (3.0.21) unstable; urgency=low

  * ajp-client: fix malformed request packet with empty request body

 -- Max Kellermann <mk@cm4all.com>  Thu, 21 Mar 2013 17:11:22 -0000

cm4all-beng-proxy (3.0.20) unstable; urgency=low

  * http-client: fix assertion failure with certain chunked responses

 -- Max Kellermann <mk@cm4all.com>  Thu, 21 Mar 2013 10:21:13 -0000

cm4all-beng-proxy (3.0.19) unstable; urgency=low

  * istream_tee: fix crash / memory leak on I/O error before request body
    was delivered to widget

 -- Max Kellermann <mk@cm4all.com>  Mon, 18 Mar 2013 11:23:27 -0000

cm4all-beng-proxy (3.0.18) unstable; urgency=low

  * bot: detect more crawler/bot user-agents
  * lb.init: add ACCESS_LOGGER variable

 -- Max Kellermann <mk@cm4all.com>  Fri, 15 Mar 2013 14:47:08 -0000

cm4all-beng-proxy (3.0.17) unstable; urgency=low

  * lb: add ssl_verify "optional"

 -- Max Kellermann <mk@cm4all.com>  Fri, 08 Mar 2013 14:31:25 -0000

cm4all-beng-proxy (3.0.16) unstable; urgency=low

  * http-request: fix assertion failure
  * log-{cat,split}: use unsigned characters in backslash-escape

 -- Max Kellermann <mk@cm4all.com>  Thu, 07 Mar 2013 15:26:26 -0000

cm4all-beng-proxy (3.0.15) unstable; urgency=low

  * stock: fix another assertion failure during idle cleanup
  * inline-widget: avoid unrecoverable I/O errors during initialisation

 -- Max Kellermann <mk@cm4all.com>  Tue, 05 Mar 2013 07:11:46 -0000

cm4all-beng-proxy (3.0.14) unstable; urgency=low

  * stock: fix assertion failure during idle cleanup
  * http-server: count bytes received, fixes regression
  * http-server: send "100 Continue", fixes regression
  * http-client: fix potential assertion failure after "100 Continue"

 -- Max Kellermann <mk@cm4all.com>  Fri, 01 Mar 2013 16:53:54 -0000

cm4all-beng-proxy (3.0.13) unstable; urgency=low

  * merge release 2.3.7
  * uri-verify: allow double slashes
  * change product token to "CM4all Webserver"

 -- Max Kellermann <mk@cm4all.com>  Mon, 18 Feb 2013 11:35:29 -0000

cm4all-beng-proxy (3.0.12) unstable; urgency=low

  * listener: enable TCP Fast Open (requires Linux 3.7)
  * rubber: optimize huge page allocation
  * rubber: optimize hole search
  * translate-cache: optimize INVALIDATE=HOST
  * filter-cache: reserve some space in the rubber allocator

 -- Max Kellermann <mk@cm4all.com>  Fri, 15 Feb 2013 09:57:51 -0000

cm4all-beng-proxy (3.0.11) unstable; urgency=low

  * stock: slow down destruction of surplus idle items
  * fcgi-client: try harder to reuse existing FastCGI connections
  * cmdline: new options to control the FastCGI/WAS stock

 -- Max Kellermann <mk@cm4all.com>  Tue, 12 Feb 2013 09:38:35 -0000

cm4all-beng-proxy (3.0.10) unstable; urgency=low

  * child: reduce verbosity of SIGTERM log message
  * connection: reduce verbosity of ECONNRESET log message
  * http-server: fix duplicate abort call
  * http-server: add missing pool reference in request body eof
  * handler: catch malformed URIs earlier
  * rubber: allocate from holes, avoid costly compression steps
  * http-cache: reserve some space in the rubber allocator

 -- Max Kellermann <mk@cm4all.com>  Fri, 08 Feb 2013 13:15:31 -0000

cm4all-beng-proxy (3.0.9) unstable; urgency=low

  * merge release 2.3.5
  * parser: fix malformed attribute value bounds
  * translation: packet VALIDATE_MTIME discards cache items after a file
    has been modified
  * http-server: fix spurious "closed prematurely" log messages
  * http-{server,client}: improve error messages
  * istream: clear the "direct" flag set on new streams
  * slice_pool: fix slice size and slices per area calculation

 -- Max Kellermann <mk@cm4all.com>  Wed, 06 Feb 2013 17:48:47 -0000

cm4all-beng-proxy (3.0.8) unstable; urgency=low

  * merge release 2.3.3
  * return unused I/O buffers to operating system
  * parser: optimize the attribute value parser
  * sink_rubber: fix assertion failure

 -- Max Kellermann <mk@cm4all.com>  Thu, 31 Jan 2013 13:27:39 -0000

cm4all-beng-proxy (3.0.7) unstable; urgency=low

  * istream-tee: fix crash due to erroneous read

 -- Max Kellermann <mk@cm4all.com>  Fri, 18 Jan 2013 13:32:49 -0000

cm4all-beng-proxy (3.0.6) unstable; urgency=low

  * control: new command "VERBOSE" manipulates logger verbosity
  * cmdline: remove obsolete option "enable_splice"
  * ajp-client: discard response body after HEAD request
  * fcgi-client: fix assertion failure after malformed HEAD response
  * fcgi-client: don't ignore log messages after HEAD request
  * translate-client: fix assertion failure after connection reset

 -- Max Kellermann <mk@cm4all.com>  Fri, 04 Jan 2013 13:14:09 -0000

cm4all-beng-proxy (3.0.5) unstable; urgency=low

  * translate-client: reduce number of system calls (optimization)
  * http-client: release the socket earlier for reusal
  * ajp-client: fix decoding the "special" response headers
  * ajp-client: wait for "end" packet before delivering empty response
  * ajp-client: use the Content-Length response header
  * ajp-client: send Content-Length request header only if body present
  * ajp-client: support HEAD requests
  * fcgi-client: support HEAD requests
  * fcgi-client: use the Content-Length response header
  * fcgi-client: don't discard buffer after socket has been closed
  * fcgi-client: continue parsing after response has been delivered
  * fcgi-client: don't attempt to write repeatedly if request body blocks
  * fcgi-client: optimized keep-alive after empty response

 -- Max Kellermann <mk@cm4all.com>  Fri, 28 Dec 2012 13:16:02 -0000

cm4all-beng-proxy (3.0.4) unstable; urgency=low

  * {http,filter}-cache: fix garbled data on large cache entries

 -- Max Kellermann <mk@cm4all.com>  Tue, 11 Dec 2012 15:17:17 -0000

cm4all-beng-proxy (3.0.3) unstable; urgency=low

  * memcached-client: fix assertion failure

 -- Max Kellermann <mk@cm4all.com>  Fri, 07 Dec 2012 18:52:33 -0000

cm4all-beng-proxy (3.0.2) unstable; urgency=low

  * merge release 2.3.1
  * lb: verify the client certificate issuer (option "ssl_verify")
  * lb: client certificate is mandatory if "ssl_verify" is enabled
  * lb: support extra CA certificate file (option "ssl_ca_cert")
  * cmdline: can't specify both --memcached-server and http_cache_size
  * init: default to one worker

 -- Max Kellermann <mk@cm4all.com>  Fri, 07 Dec 2012 09:24:52 -0000

cm4all-beng-proxy (3.0.1) unstable; urgency=low

  * http-cache: reduce memory usage while storing
  * {http,filter}-cache: reduce fork overhead
  * pool: fix crash when first allocation is large

 -- Max Kellermann <mk@cm4all.com>  Wed, 05 Dec 2012 14:05:28 -0000

cm4all-beng-proxy (3.0) unstable; urgency=low

  * {http,filter}-cache: reduce overhead when cache is disabled
  * {http,filter}-cache: exclude allocator table from reported size
  * filter-cache: reduce memory usage while storing
  * {http,filter,translate}-cache: return more free memory to operating system
  * pool: further overhead reduction
  * pool: reduce CPU overhead for large areas
  * rubber: fix assertion failure

 -- Max Kellermann <mk@cm4all.com>  Tue, 30 Oct 2012 16:32:45 -0000

cm4all-beng-proxy (2.2.1) unstable; urgency=low

  * merge release 2.1.13
  * control_local: fix assertion failure

 -- Max Kellermann <mk@cm4all.com>  Tue, 16 Oct 2012 15:46:16 -0000

cm4all-beng-proxy (2.2) unstable; urgency=low

  * cache: optimize lookups
  * pool: reduce overhead
  * pool: optimize the linear area recycler
  * resource-address: reduce memory overhead
  * session: reduce memory usage
  * http-cache, filter-cache: return free memory to operating system
  * control_server: support local and abstract sockets
  * python/control: support abstract sockets
  * bp_control: create implicit control channel for each worker process
  * require automake 1.11

 -- Max Kellermann <mk@cm4all.com>  Tue, 09 Oct 2012 15:11:24 -0000

cm4all-beng-proxy (2.3.7) unstable; urgency=low

  * tcache: fix assertion failure in BASE handler

 -- Max Kellermann <mk@cm4all.com>  Mon, 18 Feb 2013 11:58:01 -0000

cm4all-beng-proxy (2.3.6) unstable; urgency=low

  * listener: increase the backlog to 64
  * shm: reserve swap space, avoids theoretical crash

 -- Max Kellermann <mk@cm4all.com>  Sun, 17 Feb 2013 09:29:24 -0000

cm4all-beng-proxy (2.3.5) unstable; urgency=low

  * tcache: reduce CPU pressure when there are many virtual hosts (hot fix)
  * launch the access logger after daemonizing
  * user the configured logger user for the access logger
  * auto-close the access logger
  * debian/rules: compile with -fno-omit-frame-pointer

 -- Max Kellermann <mk@cm4all.com>  Tue, 05 Feb 2013 16:27:46 -0000

cm4all-beng-proxy (2.3.4) unstable; urgency=low

  * log-split: print referer and user agent
  * log-split: cache the last file
  * log-split: allow logging local time stamps
  * log-{split,cat}: escape URI, Referer and User-Agent
  * init: add ACCESS_LOGGER variable

 -- Max Kellermann <mk@cm4all.com>  Tue, 05 Feb 2013 01:31:31 -0000

cm4all-beng-proxy (2.3.3) unstable; urgency=low

  * pool: fix a memory leak in the temporary pool
  * processor: hard limit on length of attributes and parameters

 -- Max Kellermann <mk@cm4all.com>  Thu, 31 Jan 2013 13:16:33 -0000

cm4all-beng-proxy (2.3.2) unstable; urgency=low

  * merge release 2.1.17

 -- Max Kellermann <mk@cm4all.com>  Tue, 29 Jan 2013 00:01:23 -0000

cm4all-beng-proxy (2.3.1) unstable; urgency=low

  * merge release 2.1.16
  * pool: reduce CPU overhead for large areas

 -- Max Kellermann <mk@cm4all.com>  Thu, 06 Dec 2012 16:40:02 -0000

cm4all-beng-proxy (2.3) unstable; urgency=low

  * new stable branch based on v2.1.x, without the work-in-progress
    improvements from v2.2.x
  * cache: optimize lookups
  * pool: reduce overhead
  * pool: optimize the linear area recycler
  * resource-address: reduce memory overhead
  * session: reduce memory usage
  * {http,filter}-cache: reduce overhead when cache is disabled

 -- Max Kellermann <mk@cm4all.com>  Mon, 22 Oct 2012 13:48:20 -0000

cm4all-beng-proxy (2.1.17) unstable; urgency=low

  * merge release 2.0.55

 -- Max Kellermann <mk@cm4all.com>  Mon, 28 Jan 2013 23:59:54 -0000

cm4all-beng-proxy (2.1.16) unstable; urgency=low

  * merge release 2.0.54

 -- Max Kellermann <mk@cm4all.com>  Thu, 06 Dec 2012 16:35:17 -0000

cm4all-beng-proxy (2.1.15) unstable; urgency=low

  * merge release 2.0.53

 -- Max Kellermann <mk@cm4all.com>  Mon, 22 Oct 2012 12:26:57 -0000

cm4all-beng-proxy (2.1.14) unstable; urgency=low

  * merge release 2.0.52

 -- Max Kellermann <mk@cm4all.com>  Fri, 19 Oct 2012 12:10:09 -0000

cm4all-beng-proxy (2.1.13) unstable; urgency=low

  * merge release 2.0.51

 -- Max Kellermann <mk@cm4all.com>  Tue, 16 Oct 2012 15:41:58 -0000

cm4all-beng-proxy (2.1.12) unstable; urgency=low

  * merge release 2.0.50

 -- Max Kellermann <mk@cm4all.com>  Fri, 05 Oct 2012 12:26:24 -0000

cm4all-beng-proxy (2.1.11) unstable; urgency=low

  * merge release 2.0.49

 -- Max Kellermann <mk@cm4all.com>  Fri, 28 Sep 2012 15:04:36 -0000

cm4all-beng-proxy (2.1.10) unstable; urgency=low

  * merge release 2.0.48

 -- Max Kellermann <mk@cm4all.com>  Mon, 24 Sep 2012 15:43:46 -0000

cm4all-beng-proxy (2.1.9) unstable; urgency=low

  * merge release 2.0.47
  * lb: eliminate the duplicate "Date" response header (#1169)

 -- Max Kellermann <mk@cm4all.com>  Fri, 21 Sep 2012 15:56:06 -0000

cm4all-beng-proxy (2.1.8) unstable; urgency=low

  * control: publish statistics over the control protocol

 -- Max Kellermann <mk@cm4all.com>  Fri, 07 Sep 2012 12:47:34 -0000

cm4all-beng-proxy (2.1.7) unstable; urgency=low

  * resource-address: support expanding PIPE addresses
  * translation: support EXPAND_PATH for PROXY
  * reduced connect timeouts for translation server, FastCGI and beng-lb
  * uri-relative: support relative URI with just a query string
  * uri-relative: support relative URIs starting with a double slash
  * lb: improve error messages, include listener/pool name
  * lb: validate the selected sticky modde
  * lb: add sticky mode "source_ip"

 -- Max Kellermann <mk@cm4all.com>  Fri, 31 Aug 2012 14:03:41 -0000

cm4all-beng-proxy (2.1.6) unstable; urgency=low

  * merge release 2.0.46

 -- Max Kellermann <mk@cm4all.com>  Fri, 24 Aug 2012 11:11:20 -0000

cm4all-beng-proxy (2.1.5) unstable; urgency=low

  * lb_expect_monitor: configurable connect timeout

 -- Max Kellermann <mk@cm4all.com>  Mon, 20 Aug 2012 05:40:44 -0000

cm4all-beng-proxy (2.1.4) unstable; urgency=low

  * lb_monitor: configurable timeout

 -- Max Kellermann <mk@cm4all.com>  Fri, 17 Aug 2012 09:16:36 -0000

cm4all-beng-proxy (2.1.3) unstable; urgency=low

  * merge release 2.0.44
  * lb: implement tcp_expect option "expect_graceful"

 -- Max Kellermann <mk@cm4all.com>  Tue, 14 Aug 2012 14:30:57 -0000

cm4all-beng-proxy (2.1.2) unstable; urgency=low

  * support extended HTTP status codes from RFC 6585 and WebDAV

 -- Max Kellermann <mk@cm4all.com>  Thu, 09 Aug 2012 10:10:35 -0000

cm4all-beng-proxy (2.1.1) unstable; urgency=low

  * merge release 2.0.43
  * lb: support TRACE, OPTIONS and WebDAV

 -- Max Kellermann <mk@cm4all.com>  Fri, 03 Aug 2012 11:48:46 -0000

cm4all-beng-proxy (2.1) unstable; urgency=low

  * lb: add sticky mode "jvm_route" (Tomcat)

 -- Max Kellermann <mk@cm4all.com>  Mon, 30 Jul 2012 15:53:43 -0000

cm4all-beng-proxy (2.0.55) unstable; urgency=low

  * istream-tee: fix crash due to erroneous read
  * fix random crashes in the optimized build

 -- Max Kellermann <mk@cm4all.com>  Mon, 28 Jan 2013 23:52:26 -0000

cm4all-beng-proxy (2.0.54) unstable; urgency=low

  * http-cache: fix revalidation of memcached entries

 -- Max Kellermann <mk@cm4all.com>  Thu, 06 Dec 2012 16:31:23 -0000

cm4all-beng-proxy (2.0.53) unstable; urgency=low

  * filter-cache: fix assertion failure on serving empty response
  * http-cache: limit maximum age to 5 minutes if "Vary" includes cookies
  * lb: FADE_NODE lasts for 3 hours

 -- Max Kellermann <mk@cm4all.com>  Mon, 22 Oct 2012 12:21:18 -0000

cm4all-beng-proxy (2.0.52) unstable; urgency=low

  * {http,filter}-cache: include headers in cache size calculation
  * {http,filter}-cache: reduce headers memory usage
  * http-cache: limit maximum age to 1 week
    - 1 hour when "Vary" is used
    - 30 minutes when "Vary" includes "X-WidgetId" or "X-WidgetHref"
    - 5 minutes when "Vary" includes "X-CM4all-BENG-User"
  * cache: reduce number of system calls during lookup

 -- Max Kellermann <mk@cm4all.com>  Fri, 19 Oct 2012 12:07:10 -0000

cm4all-beng-proxy (2.0.51) unstable; urgency=low

  * merge release 1.4.33
  * processor: fix assertion failure with embedded CSS
  * lb: move control channel handler to worker process

 -- Max Kellermann <mk@cm4all.com>  Tue, 16 Oct 2012 15:39:32 -0000

cm4all-beng-proxy (2.0.50) unstable; urgency=low

  * pool: reduce memory overhead of debug data
  * fcgi-client: fix assertion failure due to redundant read event
  * lb: fix crash after pipe-to-socket splice I/O error

 -- Max Kellermann <mk@cm4all.com>  Fri, 05 Oct 2012 12:23:15 -0000

cm4all-beng-proxy (2.0.49) unstable; urgency=low

  * merge release 1.4.32

 -- Max Kellermann <mk@cm4all.com>  Fri, 28 Sep 2012 15:01:26 -0000

cm4all-beng-proxy (2.0.48) unstable; urgency=low

  * lb: fix duplicate monitor requests with --watchdog
  * child: verbose logging of child process events
  * log shutdown signal

 -- Max Kellermann <mk@cm4all.com>  Mon, 24 Sep 2012 15:36:03 -0000

cm4all-beng-proxy (2.0.47) unstable; urgency=low

  * merge release 1.4.31
  * cache: disable excessive debugging checks

 -- Max Kellermann <mk@cm4all.com>  Fri, 21 Sep 2012 15:24:30 -0000

cm4all-beng-proxy (2.0.46) unstable; urgency=low

  * merge release 1.4.30
  * lb: add option --config-file

 -- Max Kellermann <mk@cm4all.com>  Fri, 24 Aug 2012 10:52:29 -0000

cm4all-beng-proxy (2.0.45) unstable; urgency=low

  * merge release 1.4.29

 -- Max Kellermann <mk@cm4all.com>  Tue, 21 Aug 2012 15:49:49 -0000

cm4all-beng-proxy (2.0.44) unstable; urgency=low

  * lb: allow sticky with only one node
  * lb: add option "--check"
  * lb: run all monitors right after startup
  * lb: disable expiry of monitor results
  * lb: improved fallback for "sticky cookie"
  * lb: use Bulldog for "sticky cookie"
  * balancer, lb: persistent "fade" flag
  * balancer, lb: use the Bulldog "graceful" flag
  * control: add packet CONTROL_DUMP_POOLS

 -- Max Kellermann <mk@cm4all.com>  Tue, 14 Aug 2012 13:13:01 -0000

cm4all-beng-proxy (2.0.43) unstable; urgency=low

  * merge release 1.4.28
  * istream-replace: fix assertion failure with embedded CSS

 -- Max Kellermann <mk@cm4all.com>  Thu, 02 Aug 2012 11:14:27 -0000

cm4all-beng-proxy (2.0.42) unstable; urgency=low

  * js: new higher-level API

 -- Max Kellermann <mk@cm4all.com>  Wed, 01 Aug 2012 11:32:28 -0000

cm4all-beng-proxy (2.0.41) unstable; urgency=low

  * session: fix bogus assertion failure when loading expired session

 -- Max Kellermann <mk@cm4all.com>  Fri, 27 Jul 2012 12:47:49 -0000

cm4all-beng-proxy (2.0.40) unstable; urgency=low

  * merge release 1.4.27

 -- Max Kellermann <mk@cm4all.com>  Tue, 24 Jul 2012 16:29:13 -0000

cm4all-beng-proxy (2.0.39) unstable; urgency=low

  * merge release 1.4.26

 -- Max Kellermann <mk@cm4all.com>  Tue, 17 Jul 2012 17:00:20 -0000

cm4all-beng-proxy (2.0.38) unstable; urgency=low

  * merge release 1.4.25
  * strset: fix GROUP_CONTAINER false negatives

 -- Max Kellermann <mk@cm4all.com>  Tue, 17 Jul 2012 16:03:49 -0000

cm4all-beng-proxy (2.0.37) unstable; urgency=low

  * merge release 1.4.24

 -- Max Kellermann <mk@cm4all.com>  Mon, 16 Jul 2012 10:36:57 -0000

cm4all-beng-proxy (2.0.36) unstable; urgency=low

  * proxy-handler: re-add the URI suffix for "transparent" requests

 -- Max Kellermann <mk@cm4all.com>  Wed, 11 Jul 2012 14:12:11 -0000

cm4all-beng-proxy (2.0.35) unstable; urgency=low

  * translate: allow WIDGET_GROUP without PROCESS

 -- Max Kellermann <mk@cm4all.com>  Thu, 05 Jul 2012 13:03:21 -0000

cm4all-beng-proxy (2.0.34) unstable; urgency=low

  * session_save: skip shutdown code if saving is not configured
  * http-server: fix assertion on I/O error during POST
  * header-forward: new group FORWARD to forward the "Host" header

 -- Max Kellermann <mk@cm4all.com>  Tue, 03 Jul 2012 16:46:39 -0000

cm4all-beng-proxy (2.0.33) unstable; urgency=low

  * processor: option SELF_CONTAINER allows widget to only embed itself
  * processor: allow embedding approved widget groups
  * processor: optionally invoke CSS processor for style attributes
  * response, lb_http: put "Discard" cookie attribute to the end (Android bug)

 -- Max Kellermann <mk@cm4all.com>  Mon, 02 Jul 2012 17:52:32 -0000

cm4all-beng-proxy (2.0.32) unstable; urgency=low

  * socket_wrapper: fix two assertion failures
  * pheaders: emit Cache-Control:no-store to work around IE quirk

 -- Max Kellermann <mk@cm4all.com>  Tue, 26 Jun 2012 09:41:51 -0000

cm4all-beng-proxy (2.0.31) unstable; urgency=low

  * lb: publish the SSL peer issuer subject
  * widget-registry: copy the direct_addressing attribute

 -- Max Kellermann <mk@cm4all.com>  Wed, 06 Jun 2012 13:36:04 -0000

cm4all-beng-proxy (2.0.30) unstable; urgency=low

  * init: add --group variable to .default file
  * doc: update view security documentation
  * processor: apply underscore prefix to <A NAME="...">
  * session: restore sessions from a file

 -- Max Kellermann <mk@cm4all.com>  Fri, 01 Jun 2012 11:06:50 -0000

cm4all-beng-proxy (2.0.29) unstable; urgency=low

  * widget: optional direct URI addressing scheme
  * processor: eliminate additional underscore from class prefix
  * ssl_filter: support TLS client certificates

 -- Max Kellermann <mk@cm4all.com>  Tue, 29 May 2012 13:29:06 -0000

cm4all-beng-proxy (2.0.28) unstable; urgency=low

  * merge release 1.4.22

 -- Max Kellermann <mk@cm4all.com>  Wed, 16 May 2012 10:24:31 -0000

cm4all-beng-proxy (2.0.27) unstable; urgency=low

  * uri-address: fix assertion failures with UNIX domain sockets
  * uri-address: fix redirects with matching absolute URI

 -- Max Kellermann <mk@cm4all.com>  Wed, 09 May 2012 16:16:06 -0000

cm4all-beng-proxy (2.0.26) unstable; urgency=low

  * processor: rewrite URIs in META/refresh

 -- Max Kellermann <mk@cm4all.com>  Thu, 03 May 2012 14:43:03 -0000

cm4all-beng-proxy (2.0.25) unstable; urgency=low

  * merge release 1.4.21
  * processor: fix double free bug on failed widget lookup
  * session: don't access the session manager after worker crash
  * proxy-widget: fix assertion failure with empty view name

 -- Max Kellermann <mk@cm4all.com>  Thu, 26 Apr 2012 14:22:10 -0000

cm4all-beng-proxy (2.0.24) unstable; urgency=low

  * processor: optionally invoke CSS processor for <style>

 -- Max Kellermann <mk@cm4all.com>  Fri, 20 Apr 2012 12:10:42 -0000

cm4all-beng-proxy (2.0.23) unstable; urgency=low

  * widget-resolver: check for translation server failure
  * widget-resolver: don't sync with session when view is invalid
  * rewrite-uri: check for invalid view name
  * {css_,}processor: eliminate second underscore from class prefix
  * doc: document the algorithm for replacing two leading underscores

 -- Max Kellermann <mk@cm4all.com>  Thu, 29 Mar 2012 15:37:52 -0000

cm4all-beng-proxy (2.0.22) unstable; urgency=low

  * merge release 1.4.20
  * proxy-widget: forbid client to select view with address
  * proxy-widget: allow any view selection when widget is not a container
  * widget-http: allow any view selection for unprocessable response
  * widget-http: inherit the view from the template
  * widget-request: sync with session only if processor is enabled
  * widget-http: postpone saving to session after receiving response headers
  * processor: add entities &c:id; &c:type; &c:class;

 -- Max Kellermann <mk@cm4all.com>  Mon, 26 Mar 2012 14:05:05 -0000

cm4all-beng-proxy (2.0.21) unstable; urgency=low

  * css_processor: use mode "partial" for @import
  * rewrite-uri: use mode "partial" on invalid input

 -- Max Kellermann <mk@cm4all.com>  Tue, 20 Mar 2012 18:11:28 -0000

cm4all-beng-proxy (2.0.20) unstable; urgency=low

  * {css_,}processor: default mode is "partial"
  * processor: handle underscore prefixes in the "for" attribute

 -- Max Kellermann <mk@cm4all.com>  Tue, 20 Mar 2012 16:48:51 -0000

cm4all-beng-proxy (2.0.19) unstable; urgency=low

  * merge release 1.4.19

 -- Max Kellermann <mk@cm4all.com>  Tue, 20 Mar 2012 08:41:03 -0000

cm4all-beng-proxy (2.0.18) unstable; urgency=low

  * merge release 1.4.18

 -- Max Kellermann <mk@cm4all.com>  Thu, 15 Mar 2012 15:53:12 -0000

cm4all-beng-proxy (2.0.17) unstable; urgency=low

  * merge release 1.4.17
  * css_parser: check for url() following another token
  * css_processor: rewrite @import URIs
  * {text_,}processor: new entity &c:local;

 -- Max Kellermann <mk@cm4all.com>  Fri, 09 Mar 2012 16:50:19 -0000

cm4all-beng-proxy (2.0.16) unstable; urgency=low

  * response: generate Vary response header from translation response
  * widget-resolver: fix NULL dereference after failure
  * translation: User-Agent classification

 -- Max Kellermann <mk@cm4all.com>  Tue, 06 Mar 2012 11:54:10 -0000

cm4all-beng-proxy (2.0.15) unstable; urgency=low

  * merge release 1.4.16
  * uri-address: fix NULL dereference on certain malformed URIs

 -- Max Kellermann <mk@cm4all.com>  Fri, 02 Mar 2012 16:28:54 -0000

cm4all-beng-proxy (2.0.14) unstable; urgency=low

  * address-resolver: add missing initialization
  * rewrite-uri: fix NULL pointer dereference with "local URI"
  * rewrite-uri: allow mode=proxy (optional temporary kludge)
  * widget-http: auto-disable processor (optional temporary kludge)

 -- Max Kellermann <mk@cm4all.com>  Thu, 01 Mar 2012 18:36:38 -0000

cm4all-beng-proxy (2.0.13) unstable; urgency=low

  * merge release 1.4.15
  * translation: make CGI auto-base optional
  * handler: fix up translation client errors

 -- Max Kellermann <mk@cm4all.com>  Thu, 23 Feb 2012 17:31:03 -0000

cm4all-beng-proxy (2.0.12) unstable; urgency=low

  * merge release 1.4.13

 -- Max Kellermann <mk@cm4all.com>  Thu, 16 Feb 2012 14:41:45 -0000

cm4all-beng-proxy (2.0.11) unstable; urgency=low

  * merge release 1.4.11
  * processor: skip rewriting absolute URIs

 -- Max Kellermann <mk@cm4all.com>  Thu, 09 Feb 2012 09:43:06 -0000

cm4all-beng-proxy (2.0.10) unstable; urgency=low

  * resource-address: initialise type, fixes assertion failure

 -- Max Kellermann <mk@cm4all.com>  Tue, 07 Feb 2012 16:57:06 -0000

cm4all-beng-proxy (2.0.9) unstable; urgency=low

  * [css]processor: expand underscore only XML id / CSS class
  * widget-http: filter processor response headers
  * processor: forward Wildfire headers in the debug build

 -- Max Kellermann <mk@cm4all.com>  Tue, 07 Feb 2012 12:32:33 -0000

cm4all-beng-proxy (2.0.8) unstable; urgency=low

  * rewrite-uri: prefix "@/" refers to widget's "local URI"

 -- Max Kellermann <mk@cm4all.com>  Fri, 03 Feb 2012 13:50:16 -0000

cm4all-beng-proxy (2.0.7) unstable; urgency=low

  * merge release 1.4.10
  * stock: clear idle objects periodically

 -- Max Kellermann <mk@cm4all.com>  Thu, 02 Feb 2012 14:10:24 -0000

cm4all-beng-proxy (2.0.6) unstable; urgency=low

  * merge release 1.4.9

 -- Max Kellermann <mk@cm4all.com>  Tue, 31 Jan 2012 15:10:18 -0000

cm4all-beng-proxy (2.0.5) unstable; urgency=low

  * merge release 1.4.8
  * translate-client: verify the PROXY and AJP payloads
  * translation: support inserting regex matches into CGI/file path
  * translation: support customizing the cookie's "Domain" attribute
  * request: new option "dynamic_session_cookie" adds suffix to cookie
    name
  * uri-address: verify the path component

 -- Max Kellermann <mk@cm4all.com>  Wed, 25 Jan 2012 17:05:09 -0000

cm4all-beng-proxy (2.0.4) unstable; urgency=low

  * merge release 1.4.6
  * access-log: don't log the remote port
  * translation: support inserting regex matches into CGI's PATH_INFO
  * tcache: generate BASE automatically for CGI

 -- Max Kellermann <mk@cm4all.com>  Tue, 10 Jan 2012 15:18:37 -0000

cm4all-beng-proxy (2.0.3) unstable; urgency=low

  * merge release 1.4.4
  * http-server: log remote host address

 -- Max Kellermann <mk@cm4all.com>  Tue, 27 Dec 2011 07:41:15 -0000

cm4all-beng-proxy (2.0.2) unstable; urgency=low

  * merge release 1.4.2
  * widget-http: improved HTTP error messages
  * processor: forbid widget request after URI compress failure

 -- Max Kellermann <mk@cm4all.com>  Wed, 07 Dec 2011 16:51:58 -0000

cm4all-beng-proxy (2.0.1) unstable; urgency=low

  * merge release 1.4.1

 -- Max Kellermann <mk@cm4all.com>  Fri, 18 Nov 2011 13:57:27 -0000

cm4all-beng-proxy (2.0) unstable; urgency=low

  * rewrite-uri: reapply 'drop the deprecated mode "proxy"'
  * proxy-widget: reapply 'client can choose only views that have an address'

 -- Max Kellermann <mk@cm4all.com>  Thu, 17 Nov 2011 08:22:39 +0100

cm4all-beng-proxy (1.4.33) unstable; urgency=low

  * istream-file: reduce memory usage for small files
  * file-handler: fix xattr usage on ranged file request (possible
    assertion failure)

 -- Max Kellermann <mk@cm4all.com>  Tue, 16 Oct 2012 15:28:57 -0000

cm4all-beng-proxy (1.4.32) unstable; urgency=low

  * cgi: fix spontaneous shutdown due to misrouted SIGTERM signal

 -- Max Kellermann <mk@cm4all.com>  Fri, 28 Sep 2012 14:39:13 -0000

cm4all-beng-proxy (1.4.31) unstable; urgency=low

  * shm: fix check for shared memory allocation failure
  * child: handle lost SIGCHLD events
  * child: ignore stale child processes

 -- Max Kellermann <mk@cm4all.com>  Fri, 21 Sep 2012 15:21:20 -0000

cm4all-beng-proxy (1.4.30) unstable; urgency=low

  * http-server: parse all tokens in the "Connection" request header

 -- Max Kellermann <mk@cm4all.com>  Fri, 24 Aug 2012 10:50:28 -0000

cm4all-beng-proxy (1.4.29) unstable; urgency=low

  * proxy-widget: fix memory leak on aborted POST request

 -- Max Kellermann <mk@cm4all.com>  Tue, 21 Aug 2012 15:05:12 -0000

cm4all-beng-proxy (1.4.28) unstable; urgency=low

  * worker: reinitialize signal handlers after fork failure
  * lb: work around libevent bug that freezes during shutdown

 -- Max Kellermann <mk@cm4all.com>  Thu, 02 Aug 2012 13:53:18 -0000

cm4all-beng-proxy (1.4.27) unstable; urgency=low

  * lb: fix hanging SSL connection on bulk transfer

 -- Max Kellermann <mk@cm4all.com>  Tue, 24 Jul 2012 14:58:17 -0000

cm4all-beng-proxy (1.4.26) unstable; urgency=low

  * processor: fix regression, missing NULL check

 -- Max Kellermann <mk@cm4all.com>  Tue, 17 Jul 2012 16:55:24 -0000

cm4all-beng-proxy (1.4.25) unstable; urgency=low

  * processor: don't rewrite the fragment part of the URI

 -- Max Kellermann <mk@cm4all.com>  Tue, 17 Jul 2012 15:50:06 -0000

cm4all-beng-proxy (1.4.24) unstable; urgency=low

  * lb: fix splicing with SSL

 -- Max Kellermann <mk@cm4all.com>  Mon, 16 Jul 2012 10:32:17 -0000

cm4all-beng-proxy (1.4.23) unstable; urgency=low

  * widget-http: fix double free bug when POST is aborted

 -- Max Kellermann <mk@cm4all.com>  Tue, 03 Jul 2012 16:42:28 -0000

cm4all-beng-proxy (1.4.22) unstable; urgency=low

  * merge release 1.2.27
  * widget: backport memory leak fix from 2.0
  * widget-http: fix memory leak on abort

 -- Max Kellermann <mk@cm4all.com>  Wed, 16 May 2012 10:00:23 -0000

cm4all-beng-proxy (1.4.21) unstable; urgency=low

  * merge release 1.2.26

 -- Max Kellermann <mk@cm4all.com>  Thu, 26 Apr 2012 14:17:56 -0000

cm4all-beng-proxy (1.4.20) unstable; urgency=low

  * merge release 1.2.25

 -- Max Kellermann <mk@cm4all.com>  Mon, 26 Mar 2012 14:03:14 -0000

cm4all-beng-proxy (1.4.19) unstable; urgency=low

  * merge release 1.2.24

 -- Max Kellermann <mk@cm4all.com>  Tue, 20 Mar 2012 08:36:19 -0000

cm4all-beng-proxy (1.4.18) unstable; urgency=low

  * merge release 1.2.23

 -- Max Kellermann <mk@cm4all.com>  Thu, 15 Mar 2012 15:50:20 -0000

cm4all-beng-proxy (1.4.17) unstable; urgency=low

  * merge release 1.2.22

 -- Max Kellermann <mk@cm4all.com>  Thu, 08 Mar 2012 18:36:00 -0000

cm4all-beng-proxy (1.4.16) unstable; urgency=low

  * merge release 1.2.21

 -- Max Kellermann <mk@cm4all.com>  Fri, 02 Mar 2012 16:03:51 -0000

cm4all-beng-proxy (1.4.15) unstable; urgency=low

  * merge release 1.2.20

 -- Max Kellermann <mk@cm4all.com>  Thu, 23 Feb 2012 17:12:30 -0000

cm4all-beng-proxy (1.4.14) unstable; urgency=low

  * merge release 1.2.19

 -- Max Kellermann <mk@cm4all.com>  Thu, 23 Feb 2012 15:35:04 -0000

cm4all-beng-proxy (1.4.13) unstable; urgency=low

  * merge release 1.2.18

 -- Max Kellermann <mk@cm4all.com>  Thu, 16 Feb 2012 13:53:49 -0000

cm4all-beng-proxy (1.4.12) unstable; urgency=low

  * merge release 1.2.17

 -- Max Kellermann <mk@cm4all.com>  Wed, 15 Feb 2012 09:27:50 -0000

cm4all-beng-proxy (1.4.11) unstable; urgency=low

  * merge release 1.2.16

 -- Max Kellermann <mk@cm4all.com>  Thu, 09 Feb 2012 09:33:30 -0000

cm4all-beng-proxy (1.4.10) unstable; urgency=low

  * merge release 1.2.15

 -- Max Kellermann <mk@cm4all.com>  Thu, 02 Feb 2012 13:43:11 -0000

cm4all-beng-proxy (1.4.9) unstable; urgency=low

  * merge release 1.2.14

 -- Max Kellermann <mk@cm4all.com>  Tue, 31 Jan 2012 15:06:57 -0000

cm4all-beng-proxy (1.4.8) unstable; urgency=low

  * merge release 1.2.13

 -- Max Kellermann <mk@cm4all.com>  Wed, 25 Jan 2012 12:16:53 -0000

cm4all-beng-proxy (1.4.7) unstable; urgency=low

  * merge release 1.2.12

 -- Max Kellermann <mk@cm4all.com>  Tue, 17 Jan 2012 08:37:01 -0000

cm4all-beng-proxy (1.4.6) unstable; urgency=low

  * merge release 1.2.11

 -- Max Kellermann <mk@cm4all.com>  Wed, 04 Jan 2012 15:41:43 -0000

cm4all-beng-proxy (1.4.5) unstable; urgency=low

  * merge release 1.2.10

 -- Max Kellermann <mk@cm4all.com>  Wed, 28 Dec 2011 17:07:13 -0000

cm4all-beng-proxy (1.4.4) unstable; urgency=low

  * merge release 1.2.9

 -- Max Kellermann <mk@cm4all.com>  Thu, 22 Dec 2011 11:28:39 -0000

cm4all-beng-proxy (1.4.3) unstable; urgency=low

  * merge release 1.2.8

 -- Max Kellermann <mk@cm4all.com>  Wed, 14 Dec 2011 11:20:04 -0000

cm4all-beng-proxy (1.4.2) unstable; urgency=low

  * text-processor: allow processing "application/javascript",
    "application/json"
  * uri-relative: allow backtracking to the widget base with "../"
  * merge release 1.2.7

 -- Max Kellermann <mk@cm4all.com>  Tue, 06 Dec 2011 12:39:24 -0000

cm4all-beng-proxy (1.4.1) unstable; urgency=low

  * merge release 1.2.6

 -- Max Kellermann <mk@cm4all.com>  Fri, 18 Nov 2011 13:53:56 -0000

cm4all-beng-proxy (1.4) unstable; urgency=low

  * proxy-widget: revert 'client can choose only views that have an address'
  * rewrite-uri: revert 'drop the deprecated mode "proxy"'

 -- Max Kellermann <mk@cm4all.com>  Thu, 17 Nov 2011 08:10:42 +0100

cm4all-beng-proxy (1.3.2) unstable; urgency=low

  * tcache: add regex matching, translation packets REGEX, INVERSE_REGEX
  * widget: don't start the prefix with an underscore
  * translation: add new packet PROCESS_TEXT, to expand entity references
  * translation: add new packet WIDGET_INFO, enables additional request headers
  * doc: document the algorithm for replacing three leading underscores

 -- Max Kellermann <mk@cm4all.com>  Wed, 16 Nov 2011 17:00:16 +0100

cm4all-beng-proxy (1.3.1) unstable; urgency=low

  * merge release 1.2.5

 -- Max Kellermann <mk@cm4all.com>  Tue, 08 Nov 2011 19:51:18 +0100

cm4all-beng-proxy (1.3) unstable; urgency=low

  * rewrite-uri: drop the deprecated mode "proxy"
  * proxy-widget: client can choose only views that have an address

 -- Max Kellermann <mk@cm4all.com>  Mon, 31 Oct 2011 17:41:14 +0100

cm4all-beng-proxy (1.2.27) unstable; urgency=low

  * merge release 1.1.40

 -- Max Kellermann <mk@cm4all.com>  Wed, 16 May 2012 09:51:50 -0000

cm4all-beng-proxy (1.2.26) unstable; urgency=low

  * merge release 1.1.39

 -- Max Kellermann <mk@cm4all.com>  Thu, 26 Apr 2012 14:16:40 -0000

cm4all-beng-proxy (1.2.25) unstable; urgency=low

  * merge release 1.1.38

 -- Max Kellermann <mk@cm4all.com>  Mon, 26 Mar 2012 14:01:44 -0000

cm4all-beng-proxy (1.2.24) unstable; urgency=low

  * merge release 1.1.37

 -- Max Kellermann <mk@cm4all.com>  Tue, 20 Mar 2012 08:33:31 -0000

cm4all-beng-proxy (1.2.23) unstable; urgency=low

  * merge release 1.1.36

 -- Max Kellermann <mk@cm4all.com>  Thu, 15 Mar 2012 15:37:10 -0000

cm4all-beng-proxy (1.2.22) unstable; urgency=low

  * merge release 1.1.35

 -- Max Kellermann <mk@cm4all.com>  Thu, 08 Mar 2012 18:29:39 -0000

cm4all-beng-proxy (1.2.21) unstable; urgency=low

  * merge release 1.1.34

 -- Max Kellermann <mk@cm4all.com>  Fri, 02 Mar 2012 16:02:00 -0000

cm4all-beng-proxy (1.2.20) unstable; urgency=low

  * merge release 1.1.33

 -- Max Kellermann <mk@cm4all.com>  Thu, 23 Feb 2012 17:11:15 -0000

cm4all-beng-proxy (1.2.19) unstable; urgency=low

  * merge release 1.1.32

 -- Max Kellermann <mk@cm4all.com>  Thu, 23 Feb 2012 15:18:36 -0000

cm4all-beng-proxy (1.2.18) unstable; urgency=low

  * merge release 1.1.31

 -- Max Kellermann <mk@cm4all.com>  Thu, 16 Feb 2012 13:52:42 -0000

cm4all-beng-proxy (1.2.17) unstable; urgency=low

  * merge release 1.1.30

 -- Max Kellermann <mk@cm4all.com>  Wed, 15 Feb 2012 09:26:45 -0000

cm4all-beng-proxy (1.2.16) unstable; urgency=low

  * merge release 1.1.29

 -- Max Kellermann <mk@cm4all.com>  Thu, 09 Feb 2012 09:31:50 -0000

cm4all-beng-proxy (1.2.15) unstable; urgency=low

  * merge release 1.1.28

 -- Max Kellermann <mk@cm4all.com>  Thu, 02 Feb 2012 13:41:45 -0000

cm4all-beng-proxy (1.2.14) unstable; urgency=low

  * merge release 1.1.27

 -- Max Kellermann <mk@cm4all.com>  Tue, 31 Jan 2012 15:04:32 -0000

cm4all-beng-proxy (1.2.13) unstable; urgency=low

  * merge release 1.1.26

 -- Max Kellermann <mk@cm4all.com>  Wed, 25 Jan 2012 12:15:19 -0000

cm4all-beng-proxy (1.2.12) unstable; urgency=low

  * merge release 1.1.25

 -- Max Kellermann <mk@cm4all.com>  Tue, 17 Jan 2012 08:31:44 -0000

cm4all-beng-proxy (1.2.11) unstable; urgency=low

  * merge release 1.1.24

 -- Max Kellermann <mk@cm4all.com>  Wed, 04 Jan 2012 15:38:27 -0000

cm4all-beng-proxy (1.2.10) unstable; urgency=low

  * merge release 1.1.23

 -- Max Kellermann <mk@cm4all.com>  Wed, 28 Dec 2011 17:01:43 -0000

cm4all-beng-proxy (1.2.9) unstable; urgency=low

  * merge release 1.1.22

 -- Max Kellermann <mk@cm4all.com>  Thu, 22 Dec 2011 10:28:29 -0000

cm4all-beng-proxy (1.2.8) unstable; urgency=low

  * merge release 1.1.21

 -- Max Kellermann <mk@cm4all.com>  Wed, 14 Dec 2011 11:12:32 -0000

cm4all-beng-proxy (1.2.7) unstable; urgency=low

  * merge release 1.1.20

 -- Max Kellermann <mk@cm4all.com>  Tue, 06 Dec 2011 11:43:10 -0000

cm4all-beng-proxy (1.2.6) unstable; urgency=low

  * merge release 1.1.19

 -- Max Kellermann <mk@cm4all.com>  Fri, 18 Nov 2011 13:47:43 -0000

cm4all-beng-proxy (1.2.5) unstable; urgency=low

  * merge release 1.1.18
  * file-handler: handle If-Modified-Since followed by filter

 -- Max Kellermann <mk@cm4all.com>  Tue, 08 Nov 2011 19:43:58 +0100

cm4all-beng-proxy (1.2.4) unstable; urgency=low

  * merge release 1.1.17

 -- Max Kellermann <mk@cm4all.com>  Wed, 02 Nov 2011 16:58:28 +0100

cm4all-beng-proxy (1.2.3) unstable; urgency=low

  * merge release 1.1.16

 -- Max Kellermann <mk@cm4all.com>  Fri, 21 Oct 2011 15:16:13 +0200

cm4all-beng-proxy (1.2.2) unstable; urgency=low

  * merge release 1.1.15
  * widget-view: an empty name refers to the default view
  * processor: new entity &c:view;

 -- Max Kellermann <mk@cm4all.com>  Wed, 19 Oct 2011 11:43:20 +0200

cm4all-beng-proxy (1.2.1) unstable; urgency=low

  * merge release 1.1.13

 -- Max Kellermann <mk@cm4all.com>  Wed, 05 Oct 2011 17:16:04 +0200

cm4all-beng-proxy (1.2) unstable; urgency=low

  * delegate-client: improved error reporting
  * response-error: resolve errno codes
  * python/control/client: bind the unix domain socket
  * python/control/client: implement timeout
  * lb_control: allow querying node status over control socket

 -- Max Kellermann <mk@cm4all.com>  Tue, 27 Sep 2011 12:00:44 +0200

cm4all-beng-proxy (1.1.40) unstable; urgency=low

  * merge release 1.0.34

 -- Max Kellermann <mk@cm4all.com>  Wed, 16 May 2012 09:50:37 -0000

cm4all-beng-proxy (1.1.39) unstable; urgency=low

  * merge release 1.0.33

 -- Max Kellermann <mk@cm4all.com>  Thu, 26 Apr 2012 14:12:30 -0000

cm4all-beng-proxy (1.1.38) unstable; urgency=low

  * merge release 1.0.32

 -- Max Kellermann <mk@cm4all.com>  Mon, 26 Mar 2012 14:00:38 -0000

cm4all-beng-proxy (1.1.37) unstable; urgency=low

  * merge release 1.0.31

 -- Max Kellermann <mk@cm4all.com>  Tue, 20 Mar 2012 08:31:08 -0000

cm4all-beng-proxy (1.1.36) unstable; urgency=low

  * merge release 1.0.30

 -- Max Kellermann <mk@cm4all.com>  Thu, 15 Mar 2012 15:36:15 -0000

cm4all-beng-proxy (1.1.35) unstable; urgency=low

  * merge release 1.0.29
  * css_processor: delete "-c-mode" and "-c-view" from output

 -- Max Kellermann <mk@cm4all.com>  Thu, 08 Mar 2012 18:16:03 -0000

cm4all-beng-proxy (1.1.34) unstable; urgency=low

  * merge release 1.0.28

 -- Max Kellermann <mk@cm4all.com>  Fri, 02 Mar 2012 15:26:44 -0000

cm4all-beng-proxy (1.1.33) unstable; urgency=low

  * merge release 1.0.27

 -- Max Kellermann <mk@cm4all.com>  Thu, 23 Feb 2012 17:09:57 -0000

cm4all-beng-proxy (1.1.32) unstable; urgency=low

  * merge release 1.0.26

 -- Max Kellermann <mk@cm4all.com>  Thu, 23 Feb 2012 15:14:56 -0000

cm4all-beng-proxy (1.1.31) unstable; urgency=low

  * merge release 1.0.25

 -- Max Kellermann <mk@cm4all.com>  Thu, 16 Feb 2012 13:49:26 -0000

cm4all-beng-proxy (1.1.30) unstable; urgency=low

  * merge release 1.0.24

 -- Max Kellermann <mk@cm4all.com>  Wed, 15 Feb 2012 09:25:38 -0000

cm4all-beng-proxy (1.1.29) unstable; urgency=low

  * merge release 1.0.23

 -- Max Kellermann <mk@cm4all.com>  Thu, 09 Feb 2012 09:30:18 -0000

cm4all-beng-proxy (1.1.28) unstable; urgency=low

  * merge release 1.0.22

 -- Max Kellermann <mk@cm4all.com>  Thu, 02 Feb 2012 13:39:21 -0000

cm4all-beng-proxy (1.1.27) unstable; urgency=low

  * merge release 1.0.21

 -- Max Kellermann <mk@cm4all.com>  Tue, 31 Jan 2012 14:59:06 -0000

cm4all-beng-proxy (1.1.26) unstable; urgency=low

  * merge release 1.0.20

 -- Max Kellermann <mk@cm4all.com>  Wed, 25 Jan 2012 12:13:43 -0000

cm4all-beng-proxy (1.1.25) unstable; urgency=low

  * merge release 1.0.19

 -- Max Kellermann <mk@cm4all.com>  Tue, 17 Jan 2012 08:29:34 -0000

cm4all-beng-proxy (1.1.24) unstable; urgency=low

  * merge release 1.0.18

 -- Max Kellermann <mk@cm4all.com>  Wed, 04 Jan 2012 15:27:35 -0000

cm4all-beng-proxy (1.1.23) unstable; urgency=low

  * header-forward: remove port number from X-Forwarded-For

 -- Max Kellermann <mk@cm4all.com>  Wed, 28 Dec 2011 16:51:41 -0000

cm4all-beng-proxy (1.1.22) unstable; urgency=low

  * merge release 1.0.17
  * istream-socket: fix potential assertion failure

 -- Max Kellermann <mk@cm4all.com>  Wed, 21 Dec 2011 16:44:46 -0000

cm4all-beng-proxy (1.1.21) unstable; urgency=low

  * merge release 1.0.16

 -- Max Kellermann <mk@cm4all.com>  Wed, 14 Dec 2011 11:07:58 -0000

cm4all-beng-proxy (1.1.20) unstable; urgency=low

  * merge release 1.0.15
  * processor: don't rewrite "mailto:" hyperlinks

 -- Max Kellermann <mk@cm4all.com>  Mon, 05 Dec 2011 18:37:10 -0000

cm4all-beng-proxy (1.1.19) unstable; urgency=low

  * {css_,}processor: quote widget classes for prefixing XML IDs, CSS classes

 -- Max Kellermann <mk@cm4all.com>  Fri, 18 Nov 2011 13:17:02 -0000

cm4all-beng-proxy (1.1.18) unstable; urgency=low

  * merge release 1.0.13
  * lb_http: eliminate the duplicate "Date" response header

 -- Max Kellermann <mk@cm4all.com>  Tue, 08 Nov 2011 19:33:07 +0100

cm4all-beng-proxy (1.1.17) unstable; urgency=low

  * merge release 1.0.13

 -- Max Kellermann <mk@cm4all.com>  Wed, 02 Nov 2011 16:52:21 +0100

cm4all-beng-proxy (1.1.16) unstable; urgency=low

  * merge release 1.0.12

 -- Max Kellermann <mk@cm4all.com>  Fri, 21 Oct 2011 15:09:55 +0200

cm4all-beng-proxy (1.1.15) unstable; urgency=low

  * merge release 1.0.11

 -- Max Kellermann <mk@cm4all.com>  Wed, 19 Oct 2011 09:36:38 +0200

cm4all-beng-proxy (1.1.14) unstable; urgency=low

  * merge release 1.0.10

 -- Max Kellermann <mk@cm4all.com>  Fri, 07 Oct 2011 15:15:00 +0200

cm4all-beng-proxy (1.1.13) unstable; urgency=low

  * merge release 1.0.9

 -- Max Kellermann <mk@cm4all.com>  Thu, 29 Sep 2011 16:47:56 +0200

cm4all-beng-proxy (1.1.12) unstable; urgency=low

  * merge release 1.0.8

 -- Max Kellermann <mk@cm4all.com>  Thu, 22 Sep 2011 17:13:41 +0200

cm4all-beng-proxy (1.1.11) unstable; urgency=low

  * merge release 1.0.7
  * widget-http: response header X-CM4all-View selects a view
  * processor, css_processor: support prefixing XML ids
  * processor: property "c:view" selects a view

 -- Max Kellermann <mk@cm4all.com>  Fri, 16 Sep 2011 12:25:24 +0200

cm4all-beng-proxy (1.1.10) unstable; urgency=low

  * merge release 1.0.6
  * http-request: don't clear failure state on successful TCP connection
  * istream-socket: fix assertion failure after receive error
  * ssl_filter: check for end-of-file on plain socket
  * ssl_filter: fix buffer assertion failures

 -- Max Kellermann <mk@cm4all.com>  Tue, 13 Sep 2011 18:50:18 +0200

cm4all-beng-proxy (1.1.9) unstable; urgency=low

  * http-request: improve keep-alive cancellation detection
  * http-request: mark server "failed" after HTTP client error
  * lb: implement the control protocol
    - can disable and re-enable workers
  * lb: don't allow sticky pool with only one member
  * lb: verify that a new sticky host is alive
  * lb: mark server "failed" after HTTP client error

 -- Max Kellermann <mk@cm4all.com>  Fri, 09 Sep 2011 13:03:55 +0200

cm4all-beng-proxy (1.1.8) unstable; urgency=low

  * merge release 1.0.5
  * {css_,}processor: one more underscore for the prefix
  * processor: remove rewrite-uri processing instructions from output
  * translate: unknown packet is a fatal error
  * processor: add option to set widget/focus by default
  * rewrite-uri: a leading tilde refers to the widget base; translation
    packet ANCHOR_ABSOLUTE enables it by default

 -- Max Kellermann <mk@cm4all.com>  Mon, 05 Sep 2011 17:56:31 +0200

cm4all-beng-proxy (1.1.7) unstable; urgency=low

  * css_processor: implement property "-c-mode"
  * css_processor: translate underscore prefix in class names
  * processor: translate underscore prefix in CSS class names

 -- Max Kellermann <mk@cm4all.com>  Mon, 29 Aug 2011 17:47:48 +0200

cm4all-beng-proxy (1.1.6) unstable; urgency=low

  * merge release 1.0.3
  * implement CSS processor

 -- Max Kellermann <mk@cm4all.com>  Mon, 22 Aug 2011 17:13:56 +0200

cm4all-beng-proxy (1.1.5) unstable; urgency=low

  * lb: optionally generate Via and X-Forwarded-For

 -- Max Kellermann <mk@cm4all.com>  Wed, 17 Aug 2011 12:45:14 +0200

cm4all-beng-proxy (1.1.4) unstable; urgency=low

  * pipe-stock: fix assertion failure after optimization bug
  * istream-pipe: reuse drained pipes immediately
  * sink-socket: reinstate write event during bulk transfers

 -- Max Kellermann <mk@cm4all.com>  Thu, 11 Aug 2011 14:41:37 +0200

cm4all-beng-proxy (1.1.3) unstable; urgency=low

  * widget: quote invalid XMLID/JS characters for &c:prefix;
  * lb: add protocol "tcp"

 -- Max Kellermann <mk@cm4all.com>  Wed, 10 Aug 2011 18:53:12 +0200

cm4all-beng-proxy (1.1.2) unstable; urgency=low

  * merge release 1.0.2
  * http-server: report detailed errors
  * widget-http: implement header dumps
  * cgi, fastcgi: enable cookie jar with custom cookie "host"

 -- Max Kellermann <mk@cm4all.com>  Thu, 04 Aug 2011 17:27:51 +0200

cm4all-beng-proxy (1.1.1) unstable; urgency=low

  * merge release 1.0.1
  * lb: don't ignore unimplemented configuration keywords
  * lb: configurable monitor check interval
  * session: configurable idle timeout

 -- Max Kellermann <mk@cm4all.com>  Tue, 26 Jul 2011 11:27:20 +0200

cm4all-beng-proxy (1.1) unstable; urgency=low

  * http-client: send "Expect: 100-continue" only for big request body
  * lb: implement monitors (ping, connect, tcp_expect)

 -- Max Kellermann <mk@cm4all.com>  Wed, 20 Jul 2011 15:04:22 +0200
  
cm4all-beng-proxy (1.0.34) unstable; urgency=low

  * resource-loader: don't strip last segment from IPv6 address

 -- Max Kellermann <mk@cm4all.com>  Wed, 16 May 2012 09:47:43 -0000

cm4all-beng-proxy (1.0.33) unstable; urgency=low

  * widget-resolver: fix assertion failure on recursive abort

 -- Max Kellermann <mk@cm4all.com>  Thu, 26 Apr 2012 14:04:01 -0000

cm4all-beng-proxy (1.0.32) unstable; urgency=low

  * http-cache: add missing initialization on memcached miss

 -- Max Kellermann <mk@cm4all.com>  Mon, 26 Mar 2012 13:35:01 -0000

cm4all-beng-proxy (1.0.31) unstable; urgency=low

  * proxy-widget: close the request body when the view doesn't exist

 -- Max Kellermann <mk@cm4all.com>  Tue, 20 Mar 2012 08:28:00 -0000

cm4all-beng-proxy (1.0.30) unstable; urgency=low

  * widget-view: initialize the header forward settings
  * translate-client: new view inherits header forward settings from
    default view
  * handler: clear transformation after translation error
  * http-cache: release the memcached response on abort
  * fcgi-request: close the request body on stock failure

 -- Max Kellermann <mk@cm4all.com>  Thu, 15 Mar 2012 15:34:18 -0000

cm4all-beng-proxy (1.0.29) unstable; urgency=low

  * processor: unescape custom header values
  * widget-resolver: fix NULL dereference after failure

 -- Max Kellermann <mk@cm4all.com>  Thu, 08 Mar 2012 18:10:14 -0000

cm4all-beng-proxy (1.0.28) unstable; urgency=low

  * widget-resolver: serve responses in the right order
  * widget-request: fix session related assertion failure
  * translate: initialize all GError variables

 -- Max Kellermann <mk@cm4all.com>  Fri, 02 Mar 2012 15:20:54 -0000

cm4all-beng-proxy (1.0.27) unstable; urgency=low

  * resource-address: fix regression when CGI URI is not set

 -- Max Kellermann <mk@cm4all.com>  Thu, 23 Feb 2012 17:08:16 -0000

cm4all-beng-proxy (1.0.26) unstable; urgency=low

  * resource-address: apply BASE to the CGI request URI

 -- Max Kellermann <mk@cm4all.com>  Thu, 23 Feb 2012 15:11:42 -0000

cm4all-beng-proxy (1.0.25) unstable; urgency=low

  * cgi-client: clear the input pointer on close

 -- Max Kellermann <mk@cm4all.com>  Thu, 16 Feb 2012 13:46:13 -0000

cm4all-beng-proxy (1.0.24) unstable; urgency=low

  * debian/rules: optimize parallel build
  * cgi: break loop when headers are finished

 -- Max Kellermann <mk@cm4all.com>  Wed, 15 Feb 2012 09:23:22 -0000

cm4all-beng-proxy (1.0.23) unstable; urgency=low

  * cgi: detect large response headers
  * cgi: continue parsing response headers after buffer boundary
  * cgi: bigger response header buffer
  * fcgi-client: detect large response headers

 -- Max Kellermann <mk@cm4all.com>  Thu, 09 Feb 2012 09:27:50 -0000

cm4all-beng-proxy (1.0.22) unstable; urgency=low

  * debian/rules: don't run libtool
  * lb: thread safety for the SSL filter
  * lb: fix crash during shutdown
  * http-server: fix uninitialised variable

 -- Max Kellermann <mk@cm4all.com>  Thu, 02 Feb 2012 13:03:08 -0000

cm4all-beng-proxy (1.0.21) unstable; urgency=low

  * hstock: fix memory leak
  * notify: fix endless busy loop
  * ssl_filter: fix hang while tearing down connection

 -- Max Kellermann <mk@cm4all.com>  Tue, 31 Jan 2012 15:24:50 -0000

cm4all-beng-proxy (1.0.20) unstable; urgency=low

  * ssl: load the whole certificate chain
  * translate: fix PATH+JAILCGI+SITE check
  * translate: fix HOME check
  * resource-address: include all CGI attributes in cache key

 -- Max Kellermann <mk@cm4all.com>  Wed, 25 Jan 2012 12:10:43 -0000

cm4all-beng-proxy (1.0.19) unstable; urgency=low

  * cookie-client: add a missing out-of-memory check

 -- Max Kellermann <mk@cm4all.com>  Tue, 17 Jan 2012 08:27:38 -0000

cm4all-beng-proxy (1.0.18) unstable; urgency=low

  * resource-address: support zero-length path_info prefix (for BASE)
  * hashmap: optimize insertions
  * http-server: limit the number of request headers
  * proxy-widget: discard the unused request body on error

 -- Max Kellermann <mk@cm4all.com>  Wed, 04 Jan 2012 14:55:59 -0000

cm4all-beng-proxy (1.0.17) unstable; urgency=low

  * istream-chunked: avoid recursive buffer write, fixes crash

 -- Max Kellermann <mk@cm4all.com>  Wed, 21 Dec 2011 16:37:44 -0000

cm4all-beng-proxy (1.0.16) unstable; urgency=low

  * http-server: disable timeout while waiting for CGI
  * cgi: fix segmentation fault
  * processor: discard child's request body on abort
  * proxy-widget: discard the unused request body on error

 -- Max Kellermann <mk@cm4all.com>  Wed, 14 Dec 2011 11:53:31 +0100

cm4all-beng-proxy (1.0.15) unstable; urgency=low

  * http-client: fix assertion failure on bogus "100 Continue"
  * handler: don't close the request body twice
  * session: add a missing out-of-memory check
  * fcgi-client: check for EV_READ event
  * fcgi-serialize: fix serializing parameter without value

 -- Max Kellermann <mk@cm4all.com>  Mon, 05 Dec 2011 17:47:20 -0000

cm4all-beng-proxy (1.0.14) unstable; urgency=low

  * http-server: don't generate chunked HEAD response
  * http-server: don't override Content-Length for HEAD response
  * lb_http, proxy-widget, response: forward Content-Length after HEAD

 -- Max Kellermann <mk@cm4all.com>  Tue, 08 Nov 2011 18:19:42 +0100

cm4all-beng-proxy (1.0.13) unstable; urgency=low

  * processor: initialize URI rewrite options for <?cm4all-rewrite-uri?>

 -- Max Kellermann <mk@cm4all.com>  Wed, 02 Nov 2011 16:47:48 +0100

cm4all-beng-proxy (1.0.12) unstable; urgency=low

  * http-server, proxy-widget: add missing newline to log message
  * fcgi_client: fix assertion failure on response body error
  * http-cache-choice: fix crash due to wrong filter callback

 -- Max Kellermann <mk@cm4all.com>  Fri, 21 Oct 2011 15:02:42 +0200

cm4all-beng-proxy (1.0.11) unstable; urgency=low

  * lb_config: fix binding to wildcard address
  * rewrite-uri: clarify warning message when widget has no id

 -- Max Kellermann <mk@cm4all.com>  Wed, 19 Oct 2011 09:26:48 +0200

cm4all-beng-proxy (1.0.10) unstable; urgency=low

  * debian/control: beng-lb doesn't need "daemon" anymore
  * http-string: allow space in unquoted cookie values (RFC ignorant)

 -- Max Kellermann <mk@cm4all.com>  Fri, 07 Oct 2011 15:06:32 +0200

cm4all-beng-proxy (1.0.9) unstable; urgency=low

  * tcp-balancer: store a copy of the socket address
  * lb: default log directory is /var/log/cm4all/beng-lb
  * lb: use new built-in watchdog instead of /usr/bin/daemon

 -- Max Kellermann <mk@cm4all.com>  Thu, 29 Sep 2011 16:19:34 +0200

cm4all-beng-proxy (1.0.8) unstable; urgency=low

  * resource-address: copy the delegate JailCGI parameters (crash bug fix)
  * response: use the same URI for storing and dropping widget sessions

 -- Max Kellermann <mk@cm4all.com>  Thu, 22 Sep 2011 13:39:08 +0200

cm4all-beng-proxy (1.0.7) unstable; urgency=low

  * inline-widget: discard request body when class lookup fails

 -- Max Kellermann <mk@cm4all.com>  Fri, 16 Sep 2011 12:16:04 +0200

cm4all-beng-proxy (1.0.6) unstable; urgency=low

  * processor: support short "SCRIPT" tag
  * widget-uri: use the template's view specification

 -- Max Kellermann <mk@cm4all.com>  Tue, 13 Sep 2011 18:14:24 +0200

cm4all-beng-proxy (1.0.5) unstable; urgency=low

  * resource-loader: delete comma when extracting from X-Forwarded-For

 -- Max Kellermann <mk@cm4all.com>  Mon, 05 Sep 2011 17:43:22 +0200

cm4all-beng-proxy (1.0.4) unstable; urgency=low

  * istream-replace: update the buffer reader after new data was added

 -- Max Kellermann <mk@cm4all.com>  Mon, 05 Sep 2011 15:43:17 +0200

cm4all-beng-proxy (1.0.3) unstable; urgency=low

  * merge release 0.9.35
  * control-handler: fix uninitialized variable

 -- Max Kellermann <mk@cm4all.com>  Thu, 18 Aug 2011 15:15:52 +0200

cm4all-beng-proxy (1.0.2) unstable; urgency=low

  * merge release 0.9.34
  * handler: always log translate client errors
  * tcp-balancer: fix memory leak in error handler
  * http-string: allow more characters in cookie values (RFC ignorant)

 -- Max Kellermann <mk@cm4all.com>  Mon, 01 Aug 2011 16:30:05 +0200

cm4all-beng-proxy (1.0.1) unstable; urgency=low

  * session: increase idle timeout to 20 minutes

 -- Max Kellermann <mk@cm4all.com>  Tue, 26 Jul 2011 11:23:36 +0200

cm4all-beng-proxy (1.0) unstable; urgency=low

  * merge release 0.9.33
  * header-forward: eliminate the duplicate "Date" response header
  * proxy-handler: don't pass internal URI arguments to CGI

 -- Max Kellermann <mk@cm4all.com>  Mon, 18 Jul 2011 17:07:42 +0200

cm4all-beng-proxy (0.10.14) unstable; urgency=low

  * merge release 0.9.32

 -- Max Kellermann <mk@cm4all.com>  Tue, 12 Jul 2011 19:02:23 +0200

cm4all-beng-proxy (0.10.13) unstable; urgency=low

  * growing-buffer: reset the position when skipping buffers

 -- Max Kellermann <mk@cm4all.com>  Wed, 06 Jul 2011 10:07:50 +0200

cm4all-beng-proxy (0.10.12) unstable; urgency=low

  * merge release 0.9.31
  * rewrite-uri: log widget base mismatch
  * istream-replace: fix assertion failure with splitted buffer

 -- Max Kellermann <mk@cm4all.com>  Tue, 05 Jul 2011 22:05:44 +0200

cm4all-beng-proxy (0.10.11) unstable; urgency=low

  * merge release 0.9.30
  * lb: add SSL/TLS support

 -- Max Kellermann <mk@cm4all.com>  Mon, 04 Jul 2011 17:14:21 +0200

cm4all-beng-proxy (0.10.10) unstable; urgency=low

  * merge release 0.9.29

 -- Max Kellermann <mk@cm4all.com>  Tue, 28 Jun 2011 17:56:43 +0200

cm4all-beng-proxy (0.10.9) unstable; urgency=low

  * merge release 0.9.28

 -- Max Kellermann <mk@cm4all.com>  Mon, 27 Jun 2011 13:38:03 +0200

cm4all-beng-proxy (0.10.8) unstable; urgency=low

  * lb_http: don't access the connection object after it was closed
  * restart the load balancer automatically

 -- Max Kellermann <mk@cm4all.com>  Wed, 22 Jun 2011 12:38:39 +0200

cm4all-beng-proxy (0.10.7) unstable; urgency=low

  * config: make the session cookie name configurable
  * uri-relative: allow relative base URIs (for CGI)
  * widget-uri: combine existing CGI PATH_INFO and given widget location
  * python/translation/widget: support "path_info" specification

 -- Max Kellermann <mk@cm4all.com>  Mon, 20 Jun 2011 14:54:38 +0200

cm4all-beng-proxy (0.10.6) unstable; urgency=low

  * merge release 0.9.26

 -- Max Kellermann <mk@cm4all.com>  Wed, 15 Jun 2011 09:19:28 +0200

cm4all-beng-proxy (0.10.5) unstable; urgency=low

  * merge release 0.9.26

 -- Max Kellermann <mk@cm4all.com>  Fri, 10 Jun 2011 10:09:09 +0200

cm4all-beng-proxy (0.10.4) unstable; urgency=low

  * doc: add beng-lb documentation
  * lb: implement "fallback" option
  * merge release 0.9.25

 -- Max Kellermann <mk@cm4all.com>  Wed, 08 Jun 2011 14:13:43 +0200

cm4all-beng-proxy (0.10.3) unstable; urgency=low

  * python/translation.widget: support keyword "sticky"
  * lb: implement sticky modes "failover", "cookie"

 -- Max Kellermann <mk@cm4all.com>  Mon, 06 Jun 2011 15:51:36 +0200

cm4all-beng-proxy (0.10.2) unstable; urgency=low

  * debian: fix beng-lb pid file name
  * lb_http: implement sticky sessions
  * merge release 0.9.24

 -- Max Kellermann <mk@cm4all.com>  Tue, 31 May 2011 14:32:03 +0200

cm4all-beng-proxy (0.10.1) unstable; urgency=low

  * lb_http: close request body on error
  * lb_listener: print error message when binding fails
  * merge release 0.9.23

 -- Max Kellermann <mk@cm4all.com>  Fri, 27 May 2011 13:13:55 +0200

cm4all-beng-proxy (0.10) unstable; urgency=low

  * failure: fix inverted logic bug in expiry check
  * tcp-balancer: implement session stickiness
  * lb: new stand-alone load balancer

 -- Max Kellermann <mk@cm4all.com>  Thu, 26 May 2011 14:32:02 +0200

cm4all-beng-proxy (0.9.35) unstable; urgency=low

  * resource-loader: pass the last X-Forwarded-For element to AJP

 -- Max Kellermann <mk@cm4all.com>  Thu, 18 Aug 2011 15:05:02 +0200

cm4all-beng-proxy (0.9.34) unstable; urgency=low

  * request: fix double request body close in errdoc handler
  * handler: close request body on early abort

 -- Max Kellermann <mk@cm4all.com>  Mon, 01 Aug 2011 16:21:43 +0200

cm4all-beng-proxy (0.9.33) unstable; urgency=low

  * {http,ajp}-request, errdoc: check before closing the request body on
    error

 -- Max Kellermann <mk@cm4all.com>  Mon, 18 Jul 2011 16:30:29 +0200

cm4all-beng-proxy (0.9.32) unstable; urgency=low

  * processor: dispose request body when focused widget was not found
  * http-string: allow the slash in cookie values (RFC ignorant)

 -- Max Kellermann <mk@cm4all.com>  Tue, 12 Jul 2011 18:16:01 +0200

cm4all-beng-proxy (0.9.31) unstable; urgency=low

  * growing-buffer: fix assertion failure with empty first buffer

 -- Max Kellermann <mk@cm4all.com>  Tue, 05 Jul 2011 21:58:24 +0200

cm4all-beng-proxy (0.9.30) unstable; urgency=low

  * growing-buffer: fix assertion failure in reader when buffer is empty

 -- Max Kellermann <mk@cm4all.com>  Mon, 04 Jul 2011 16:59:28 +0200

cm4all-beng-proxy (0.9.29) unstable; urgency=low

  * http-string: allow the equality sign in cookie values (RFC ignorant)

 -- Max Kellermann <mk@cm4all.com>  Tue, 28 Jun 2011 17:50:23 +0200

cm4all-beng-proxy (0.9.28) unstable; urgency=low

  * http-string: allow round brackets in cookie values (RFC ignorant)

 -- Max Kellermann <mk@cm4all.com>  Mon, 27 Jun 2011 13:23:58 +0200

cm4all-beng-proxy (0.9.27) unstable; urgency=low

  * handler: don't delete existing session in TRANSPARENT mode

 -- Max Kellermann <mk@cm4all.com>  Wed, 15 Jun 2011 09:08:48 +0200

cm4all-beng-proxy (0.9.26) unstable; urgency=low

  * worker: read "crash" value before destroying shared memory
  * session: fix crash while discarding session

 -- Max Kellermann <mk@cm4all.com>  Fri, 10 Jun 2011 09:54:56 +0200

cm4all-beng-proxy (0.9.25) unstable; urgency=low

  * response: discard the request body before passing to errdoc
  * worker: don't restart all workers after "safe" worker crash
  * cgi: check for end-of-file after splice

 -- Max Kellermann <mk@cm4all.com>  Wed, 08 Jun 2011 15:02:35 +0200

cm4all-beng-proxy (0.9.24) unstable; urgency=low

  * fcgi-client: really discard packets on request id mismatch
  * memcached-client: don't schedule read event when buffer is full
  * session: support beng-lb sticky sessions

 -- Max Kellermann <mk@cm4all.com>  Tue, 31 May 2011 14:23:41 +0200

cm4all-beng-proxy (0.9.23) unstable; urgency=low

  * tcp-balancer: retry connecting to cluster if a node fails

 -- Max Kellermann <mk@cm4all.com>  Fri, 27 May 2011 13:01:31 +0200

cm4all-beng-proxy (0.9.22) unstable; urgency=low

  * failure: fix inverted logic bug in expiry check
  * uri-extract: support AJP URLs, fixes AJP cookies
  * ajp-client: don't schedule read event when buffer is full

 -- Max Kellermann <mk@cm4all.com>  Thu, 26 May 2011 08:32:32 +0200

cm4all-beng-proxy (0.9.21) unstable; urgency=low

  * balancer: re-enable load balancing (regression fix)
  * merge release 0.8.38

 -- Max Kellermann <mk@cm4all.com>  Fri, 20 May 2011 11:03:31 +0200

cm4all-beng-proxy (0.9.20) unstable; urgency=low

  * http-cache: fix assertion failure caused by wrong destructor
  * merge release 0.8.37

 -- Max Kellermann <mk@cm4all.com>  Mon, 16 May 2011 14:03:09 +0200

cm4all-beng-proxy (0.9.19) unstable; urgency=low

  * http-request: don't retry requests with a request body

 -- Max Kellermann <mk@cm4all.com>  Thu, 12 May 2011 11:35:55 +0200

cm4all-beng-proxy (0.9.18) unstable; urgency=low

  * http-body: fix assertion failure on EOF chunk after socket was closed
  * widget-http: fix crash in widget lookup error handler
  * merge release 0.8.36

 -- Max Kellermann <mk@cm4all.com>  Tue, 10 May 2011 18:56:33 +0200

cm4all-beng-proxy (0.9.17) unstable; urgency=low

  * growing-buffer: fix assertion failure after large initial write
  * http-request: retry after connection failure
  * test/t-cgi: fix bashisms in test scripts

 -- Max Kellermann <mk@cm4all.com>  Wed, 04 May 2011 18:54:57 +0200

cm4all-beng-proxy (0.9.16) unstable; urgency=low

  * resource-address: append "transparent" args to CGI path_info
  * tcache: fix crash on FastCGI with BASE

 -- Max Kellermann <mk@cm4all.com>  Mon, 02 May 2011 16:07:21 +0200

cm4all-beng-proxy (0.9.15) unstable; urgency=low

  * configure.ac: check if valgrind/memcheck.h is installed
  * configure.ac: check if libattr is available
  * access-log: log Referer and User-Agent
  * access-log: log the request duration
  * proxy-handler: allow forwarding URI arguments
  * merge release 0.8.35

 -- Max Kellermann <mk@cm4all.com>  Wed, 27 Apr 2011 18:54:17 +0200

cm4all-beng-proxy (0.9.14) unstable; urgency=low

  * processor: don't clear widget pointer at opening tag
  * debian: move ulimit call from init script to *.default
  * merge release 0.8.33

 -- Max Kellermann <mk@cm4all.com>  Wed, 13 Apr 2011 17:03:29 +0200

cm4all-beng-proxy (0.9.13) unstable; urgency=low

  * proxy-widget: apply the widget's response header forward settings
  * response: add option to dump the widget tree
  * widget-class: move header forward settings to view
  * merge release 0.8.30

 -- Max Kellermann <mk@cm4all.com>  Mon, 04 Apr 2011 16:31:26 +0200

cm4all-beng-proxy (0.9.12) unstable; urgency=low

  * widget: internal API refactorization
  * was-control: fix argument order in "abort" call
  * was-client: duplicate the GError object when it is used twice
  * {file,delegate}-handler: add Expires/ETag headers to 304 response
  * cgi: allow setting environment variables

 -- Max Kellermann <mk@cm4all.com>  Thu, 24 Mar 2011 15:12:54 +0100

cm4all-beng-proxy (0.9.11) unstable; urgency=low

  * processor: major API refactorization
  * merge release 0.8.29

 -- Max Kellermann <mk@cm4all.com>  Mon, 21 Mar 2011 19:43:28 +0100

cm4all-beng-proxy (0.9.10) unstable; urgency=low

  * merge release 0.8.27

 -- Max Kellermann <mk@cm4all.com>  Fri, 18 Mar 2011 14:11:16 +0100

cm4all-beng-proxy (0.9.9) unstable; urgency=low

  * merge release 0.8.25

 -- Max Kellermann <mk@cm4all.com>  Mon, 14 Mar 2011 16:05:51 +0100

cm4all-beng-proxy (0.9.8) unstable; urgency=low

  * translate: support UNIX domain sockets in ADDRESS_STRING
  * resource-address: support connections to existing FastCGI servers

 -- Max Kellermann <mk@cm4all.com>  Fri, 11 Mar 2011 19:24:33 +0100

cm4all-beng-proxy (0.9.7) unstable; urgency=low

  * merge release 0.8.24

 -- Max Kellermann <mk@cm4all.com>  Fri, 04 Mar 2011 13:07:36 +0100

cm4all-beng-proxy (0.9.6) unstable; urgency=low

  * merge release 0.8.23

 -- Max Kellermann <mk@cm4all.com>  Mon, 28 Feb 2011 11:47:45 +0100

cm4all-beng-proxy (0.9.5) unstable; urgency=low

  * translate: allow SITE without CGI

 -- Max Kellermann <mk@cm4all.com>  Mon, 31 Jan 2011 06:35:24 +0100

cm4all-beng-proxy (0.9.4) unstable; urgency=low

  * widget-class: allow distinct addresses for each view

 -- Max Kellermann <mk@cm4all.com>  Thu, 27 Jan 2011 17:51:21 +0100

cm4all-beng-proxy (0.9.3) unstable; urgency=low

  * istream-catch: log errors
  * proxy-handler: pass the original request URI to (Fast)CGI
  * proxy-handler: pass the original document root to (Fast)CGI
  * fcgi-stock: pass site id to child process
  * translation: new packet "HOME" for JailCGI
  * resource-loader: get remote host from "X-Forwarded-For"
  * cgi, fcgi-client: pass client IP address to application

 -- Max Kellermann <mk@cm4all.com>  Fri, 21 Jan 2011 18:13:38 +0100

cm4all-beng-proxy (0.9.2) unstable; urgency=low

  * merge release 0.8.21
  * http-response: better context for error messages
  * istream: method close() does not invoke handler->abort()
  * istream: better context for error messages
  * ajp-client: destruct properly when request stream fails
  * {delegate,fcgi,was}-stock: use the JailCGI 1.4 wrapper

 -- Max Kellermann <mk@cm4all.com>  Mon, 17 Jan 2011 12:08:04 +0100

cm4all-beng-proxy (0.9.1) unstable; urgency=low

  * http-server: count the number of raw bytes sent and received
  * control-handler: support TCACHE_INVALIDATE with SITE
  * new programs "log-forward", "log-exec" for network logging
  * new program "log-split" for creating per-site log files
  * new program "log-traffic" for creating per-site traffic logs
  * move logging servers to new package cm4all-beng-proxy-logging
  * python/control.client: add parameter "broadcast"

 -- Max Kellermann <mk@cm4all.com>  Thu, 02 Dec 2010 12:07:16 +0100

cm4all-beng-proxy (0.9) unstable; urgency=low

  * merge release 0.8.19
  * was-client: explicitly send 32 bit METHOD payload
  * was-client: explicitly parse STATUS as 32 bit integer
  * was-client: clear control channel object on destruction
  * was-client: reuse child process if state is clean on EOF
  * was-client: abort properly after receiving illegal packet
  * was-client: allow "request STOP" before response completed
  * was-client: postpone the response handler invocation
  * was-control: send packets in bulk
  * python: support WAS widgets
  * http-server: enable "cork" mode only for beginning of response
  * http-cache: don't access freed memory in pool_unref_denotify()
  * http: use libcm4all-http
  * new datagram based binary protocol for access logging
  * main: default WAS stock limit is 16

 -- Max Kellermann <mk@cm4all.com>  Thu, 18 Nov 2010 19:56:17 +0100

cm4all-beng-proxy (0.8.38) unstable; urgency=low

  * failure: update time stamp on existing item
  * errdoc: free the original response body on abort

 -- Max Kellermann <mk@cm4all.com>  Fri, 20 May 2011 10:17:14 +0200

cm4all-beng-proxy (0.8.37) unstable; urgency=low

  * widget-resolver: don't reuse failed resolver
  * http-request: fix NULL pointer dereference on invalid URI
  * config: disable the TCP stock limit by default

 -- Max Kellermann <mk@cm4all.com>  Mon, 16 May 2011 13:41:32 +0200

cm4all-beng-proxy (0.8.36) unstable; urgency=low

  * http-server: check if client closes connection while processing
  * http-client: release the socket before invoking the callback
  * fcgi-client: fix assertion failure on full input buffer
  * memcached-client: re-enable socket event after direct copy
  * istream-file: fix assertion failure on range request
  * test/t-cgi: fix bashisms in test scripts

 -- Max Kellermann <mk@cm4all.com>  Tue, 10 May 2011 18:45:48 +0200

cm4all-beng-proxy (0.8.35) unstable; urgency=low

  * session: fix potential session defragmentation crash
  * ajp-request: use "host:port" as TCP stock key
  * cgi: evaluate the Content-Length response header

 -- Max Kellermann <mk@cm4all.com>  Wed, 27 Apr 2011 13:32:05 +0200

cm4all-beng-proxy (0.8.34) unstable; urgency=low

  * js: replace all '%' with '$'
  * js: check if session_id is null
  * debian: add package cm4all-beng-proxy-tools

 -- Max Kellermann <mk@cm4all.com>  Tue, 19 Apr 2011 18:43:54 +0200

cm4all-beng-proxy (0.8.33) unstable; urgency=low

  * processor: don't quote query string arguments with dollar sign
  * widget-request: safely remove "view" and "path" from argument table
  * debian/control: add "Breaks << 0.8.32" on the JavaScript library

 -- Max Kellermann <mk@cm4all.com>  Tue, 12 Apr 2011 18:21:55 +0200

cm4all-beng-proxy (0.8.32) unstable; urgency=low

  * args: quote arguments with the dollar sign

 -- Max Kellermann <mk@cm4all.com>  Tue, 12 Apr 2011 13:34:42 +0200

cm4all-beng-proxy (0.8.31) unstable; urgency=low

  * proxy-widget: eliminate the duplicate "Server" response header
  * translation: add packet UNTRUSTED_SITE_SUFFIX

 -- Max Kellermann <mk@cm4all.com>  Thu, 07 Apr 2011 16:23:37 +0200

cm4all-beng-proxy (0.8.30) unstable; urgency=low

  * handler: make lower-case realm name from the "Host" header
  * session: copy attribute "realm", fixes segmentation fault

 -- Max Kellermann <mk@cm4all.com>  Tue, 29 Mar 2011 16:47:43 +0200

cm4all-beng-proxy (0.8.29) unstable; urgency=low

  * ajp-client: send query string in an AJP attribute

 -- Max Kellermann <mk@cm4all.com>  Mon, 21 Mar 2011 19:16:16 +0100

cm4all-beng-proxy (0.8.28) unstable; urgency=low

  * resource-loader: use X-Forwarded-For to obtain AJP remote host
  * resource-loader: strip port from AJP remote address
  * resource-loader: don't pass remote host to AJP server
  * resource-loader: parse server port for AJP
  * ajp-client: always send content-length
  * ajp-client: parse the remaining buffer after EAGAIN

 -- Max Kellermann <mk@cm4all.com>  Mon, 21 Mar 2011 11:12:07 +0100

cm4all-beng-proxy (0.8.27) unstable; urgency=low

  * http-request: close the request body on malformed URI
  * ajp-request: AJP translation packet contains ajp://host:port/path

 -- Max Kellermann <mk@cm4all.com>  Fri, 18 Mar 2011 14:04:21 +0100

cm4all-beng-proxy (0.8.26) unstable; urgency=low

  * python/response: fix typo in ajp()
  * session: validate sessions only within one realm

 -- Max Kellermann <mk@cm4all.com>  Fri, 18 Mar 2011 08:59:41 +0100

cm4all-beng-proxy (0.8.25) unstable; urgency=low

  * widget-http: discard request body on unknown view name
  * inline-widget: discard request body on error
  * {http,fcgi,was}-client: allocate response headers from caller pool
  * cmdline: fcgi_stock_limit defaults to 0 (no limit)

 -- Max Kellermann <mk@cm4all.com>  Mon, 14 Mar 2011 15:53:42 +0100

cm4all-beng-proxy (0.8.24) unstable; urgency=low

  * fcgi-client: release the connection even when padding not consumed
    after empty response

 -- Max Kellermann <mk@cm4all.com>  Wed, 02 Mar 2011 17:39:33 +0100

cm4all-beng-proxy (0.8.23) unstable; urgency=low

  * memcached-client: allocate a new memory pool
  * memcached-client: copy caller_pool reference before freeing the client
  * fcgi-client: check headers!=NULL
  * fcgi-client: release the connection even when padding not consumed

 -- Max Kellermann <mk@cm4all.com>  Mon, 28 Feb 2011 10:50:02 +0100

cm4all-beng-proxy (0.8.22) unstable; urgency=low

  * cgi: fill special variables CONTENT_TYPE, CONTENT_LENGTH
  * memcached-client: remove stray pool_unref() call
  * memcached-client: reuse the socket if the remaining value is buffered
  * http-cache-choice: abbreviate memcached keys
  * *-cache: allocate a parent pool for cache items
  * pool: re-enable linear pools
  * frame: free the request body on error
  * http-cache: free cached body which was dismissed

 -- Max Kellermann <mk@cm4all.com>  Mon, 07 Feb 2011 15:34:09 +0100

cm4all-beng-proxy (0.8.21) unstable; urgency=low

  * merge release 0.7.55
  * jail: translate the document root properly
  * header-forward: forward the "Host" header to CGI/FastCGI/AJP
  * http-error: map ENOTDIR to "404 Not Found"
  * http-server: fix assertion failure on write error
  * fcgi-stock: clear all environment variables

 -- Max Kellermann <mk@cm4all.com>  Thu, 06 Jan 2011 16:04:20 +0100

cm4all-beng-proxy (0.8.20) unstable; urgency=low

  * widget-resolver: add pedantic state assertions
  * async: remember a copy of the operation in !NDEBUG
  * python/translation/response: max_age() returns self

 -- Max Kellermann <mk@cm4all.com>  Mon, 06 Dec 2010 23:02:50 +0100

cm4all-beng-proxy (0.8.19) unstable; urgency=low

  * merge release 0.7.54

 -- Max Kellermann <mk@cm4all.com>  Wed, 17 Nov 2010 16:25:10 +0100

cm4all-beng-proxy (0.8.18) unstable; urgency=low

  * was-client: explicitly send 32 bit METHOD payload
  * was-client: explicitly parse STATUS as 32 bit integer
  * istream: check presence of as_fd() in optimized build

 -- Max Kellermann <mk@cm4all.com>  Fri, 05 Nov 2010 11:00:54 +0100

cm4all-beng-proxy (0.8.17) unstable; urgency=low

  * merged release 0.7.53
  * widget: use colon as widget path separator
  * was-client: check for abort during response handler
  * was-client: implement STOP
  * was-client: release memory pools
  * was-launch: enable non-blocking mode on input and output
  * http-server: don't crash on malformed pipelined request
  * main: free the WAS stock and the UDP listener in the SIGTERM handler

 -- Max Kellermann <mk@cm4all.com>  Thu, 28 Oct 2010 19:50:26 +0200

cm4all-beng-proxy (0.8.16) unstable; urgency=low

  * merged release 0.7.52
  * was-client: support for the WAS protocol

 -- Max Kellermann <mk@cm4all.com>  Wed, 13 Oct 2010 16:45:18 +0200

cm4all-beng-proxy (0.8.15) unstable; urgency=low

  * resource-address: don't skip question mark twice

 -- Max Kellermann <mk@cm4all.com>  Tue, 28 Sep 2010 12:20:33 +0200

cm4all-beng-proxy (0.8.14) unstable; urgency=low

  * processor: schedule "xmlns:c" deletion

 -- Max Kellermann <mk@cm4all.com>  Thu, 23 Sep 2010 14:42:31 +0200

cm4all-beng-proxy (0.8.13) unstable; urgency=low

  * processor: delete "xmlns:c" attributes from link elements
  * istream-{head,zero}: implement method available()
  * merged release 0.7.51

 -- Max Kellermann <mk@cm4all.com>  Tue, 17 Aug 2010 09:54:33 +0200

cm4all-beng-proxy (0.8.12) unstable; urgency=low

  * http-cache-memcached: copy resource address
  * debian/control: add missing ${shlibs:Depends}
  * merged release 0.7.50

 -- Max Kellermann <mk@cm4all.com>  Thu, 12 Aug 2010 20:17:52 +0200

cm4all-beng-proxy (0.8.11) unstable; urgency=low

  * delegate-client: fix SCM_RIGHTS check
  * use Linux 2.6 CLOEXEC/NONBLOCK flags
  * tcache: INVALIDATE removes all variants (error documents etc.)
  * control: new UDP based protocol, allows invalidating caches
  * hashmap: fix assertion failure in hashmap_remove_match()
  * merged release 0.7.49

 -- Max Kellermann <mk@cm4all.com>  Tue, 10 Aug 2010 15:48:10 +0200

cm4all-beng-proxy (0.8.10) unstable; urgency=low

  * tcache: copy response.previous

 -- Max Kellermann <mk@cm4all.com>  Mon, 02 Aug 2010 18:03:43 +0200

cm4all-beng-proxy (0.8.9) unstable; urgency=low

  * (f?)cgi-handler: forward query string only if focused
  * ajp-handler: merge into proxy-handler
  * proxy-handler: forward query string if focused
  * cgi, fastcgi-handler: enable the resource cache
  * translation: add packets CHECK and PREVIOUS for authentication
  * python: add Response.max_age()

 -- Max Kellermann <mk@cm4all.com>  Fri, 30 Jul 2010 11:39:22 +0200

cm4all-beng-proxy (0.8.8) unstable; urgency=low

  * prototypes/translate.py: added new ticket-fastcgi programs
  * http-cache: implement FastCGI caching
  * merged release 0.7.47

 -- Max Kellermann <mk@cm4all.com>  Wed, 21 Jul 2010 13:00:43 +0200

cm4all-beng-proxy (0.8.7) unstable; urgency=low

  * istream-delayed: update the "direct" bit mask
  * http-client: send "Expect: 100-continue"
  * response, widget-http: apply istream_pipe to filter input
  * proxy-handler: apply istream_pipe to request body
  * istream-ajp-body: send larger request body packets
  * ajp-client: support splice()
  * merged release 0.7.46

 -- Max Kellermann <mk@cm4all.com>  Fri, 25 Jun 2010 18:52:04 +0200

cm4all-beng-proxy (0.8.6) unstable; urgency=low

  * translation: added support for custom error documents
  * response: convert HEAD to GET if filter follows
  * processor: short-circuit on HEAD request
  * python: depend on python-twisted-core

 -- Max Kellermann <mk@cm4all.com>  Wed, 16 Jun 2010 16:37:42 +0200

cm4all-beng-proxy (0.8.5) unstable; urgency=low

  * istream-tee: allow second output to block
  * widget-http: don't transform error documents
  * response, widget-http: disable filters after widget frame request
  * translation: added packet FILTER_4XX to filter client errors
  * merged release 0.7.45

 -- Max Kellermann <mk@cm4all.com>  Thu, 10 Jun 2010 16:13:14 +0200

cm4all-beng-proxy (0.8.4) unstable; urgency=low

  * python: added missing "Response" import
  * python: resume parsing after deferred call
  * http-client: implement istream method as_fd()
  * merged release 0.7.44

 -- Max Kellermann <mk@cm4all.com>  Mon, 07 Jun 2010 17:01:16 +0200

cm4all-beng-proxy (0.8.3) unstable; urgency=low

  * file-handler: implement If-Range (RFC 2616 14.27)
  * merged release 0.7.42

 -- Max Kellermann <mk@cm4all.com>  Tue, 01 Jun 2010 16:17:13 +0200

cm4all-beng-proxy (0.8.2) unstable; urgency=low

  * cookie-client: verify the cookie path
  * python: use Twisted's logging library
  * python: added a widget registry class
  * merged release 0.7.41

 -- Max Kellermann <mk@cm4all.com>  Wed, 26 May 2010 13:08:16 +0200

cm4all-beng-proxy (0.8.1) unstable; urgency=low

  * http-cache-memcached: delete entity records on POST

 -- Max Kellermann <mk@cm4all.com>  Tue, 18 May 2010 12:21:55 +0200

cm4all-beng-proxy (0.8) unstable; urgency=low

  * istream: added method as_fd() to convert istream to file descriptor
  * fork: support passing stdin istream fd to child process
  * http-cache: discard only matching entries on POST
  * istream-html-escape: escape single and double quote
  * rewrite-uri: escape the result with XML entities

 -- Max Kellermann <mk@cm4all.com>  Thu, 13 May 2010 12:34:46 +0200

cm4all-beng-proxy (0.7.55) unstable; urgency=low

  * pool: reparent pools in optimized build
  * istream-deflate: add missing pool reference while reading
  * istream-deflate: fix several error handlers

 -- Max Kellermann <mk@cm4all.com>  Thu, 06 Jan 2011 12:59:39 +0100

cm4all-beng-proxy (0.7.54) unstable; urgency=low

  * http-server: fix crash on deferred chunked request body
  * parser: fix crash on malformed SCRIPT element

 -- Max Kellermann <mk@cm4all.com>  Wed, 17 Nov 2010 16:13:09 +0100

cm4all-beng-proxy (0.7.53) unstable; urgency=low

  * http-server: don't crash on malformed pipelined request
  * sink-header: fix assertion failure on empty trailer

 -- Max Kellermann <mk@cm4all.com>  Thu, 28 Oct 2010 18:39:01 +0200

cm4all-beng-proxy (0.7.52) unstable; urgency=low

  * fcgi-client: fix send timeout handler
  * fork: finish the buffer after pipe was drained

 -- Max Kellermann <mk@cm4all.com>  Wed, 13 Oct 2010 16:39:26 +0200

cm4all-beng-proxy (0.7.51) unstable; urgency=low

  * http-client: clear response body pointer before forwarding EOF event
  * processor: fix assertion failure for c:mode in c:widget

 -- Max Kellermann <mk@cm4all.com>  Mon, 16 Aug 2010 17:01:48 +0200

cm4all-beng-proxy (0.7.50) unstable; urgency=low

  * header-forward: don't forward the "Host" header to HTTP servers
  * resource-address: use uri_relative() for CGI
  * uri-relative: don't lose host name in uri_absolute()
  * uri-relative: don't fail on absolute URIs
  * http-cache-heap: don't use uninitialized item size

 -- Max Kellermann <mk@cm4all.com>  Thu, 12 Aug 2010 20:03:49 +0200

cm4all-beng-proxy (0.7.49) unstable; urgency=low

  * hashmap: fix assertion failure in hashmap_remove_value()

 -- Max Kellermann <mk@cm4all.com>  Tue, 10 Aug 2010 15:37:12 +0200

cm4all-beng-proxy (0.7.48) unstable; urgency=low

  * pipe-stock: add assertions on file descriptors

 -- Max Kellermann <mk@cm4all.com>  Mon, 09 Aug 2010 14:56:54 +0200

cm4all-beng-proxy (0.7.47) unstable; urgency=low

  * cmdline: add option "--group"

 -- Max Kellermann <mk@cm4all.com>  Fri, 16 Jul 2010 18:39:53 +0200

cm4all-beng-proxy (0.7.46) unstable; urgency=low

  * handler: initialize all translate_response attributes
  * http-client: consume buffer before header length check
  * istream-pipe: clear "direct" flags in constructor
  * istream-pipe: return gracefully when handler blocks
  * ajp-client: hold pool reference to reset TCP_CORK

 -- Max Kellermann <mk@cm4all.com>  Mon, 21 Jun 2010 17:53:21 +0200

cm4all-beng-proxy (0.7.45) unstable; urgency=low

  * istream-tee: separate "weak" values for the two outputs
  * fcache: don't close output when caching has been canceled
  * tcache: copy the attribute "secure_cookie"

 -- Max Kellermann <mk@cm4all.com>  Thu, 10 Jun 2010 15:21:34 +0200

cm4all-beng-proxy (0.7.44) unstable; urgency=low

  * http-client: check response header length
  * http-server: check request header length

 -- Max Kellermann <mk@cm4all.com>  Mon, 07 Jun 2010 16:51:57 +0200

cm4all-beng-proxy (0.7.43) unstable; urgency=low

  * http-cache: fixed NULL pointer dereference when storing empty response
    body on the heap

 -- Max Kellermann <mk@cm4all.com>  Tue, 01 Jun 2010 18:52:45 +0200

cm4all-beng-proxy (0.7.42) unstable; urgency=low

  * fork: check "direct" flag again after buffer flush
  * pool: pool_unref_denotify() remembers the code location
  * sink-{buffer,gstring}: don't invoke callback in abort()
  * async: added another debug flag to verify correctness

 -- Max Kellermann <mk@cm4all.com>  Mon, 31 May 2010 21:15:58 +0200

cm4all-beng-proxy (0.7.41) unstable; urgency=low

  * http-cache: initialize response status and headers on empty body

 -- Max Kellermann <mk@cm4all.com>  Tue, 25 May 2010 16:27:25 +0200

cm4all-beng-proxy (0.7.40) unstable; urgency=low

  * http-cache: fixed NULL pointer dereference when storing empty response
    body in memcached

 -- Max Kellermann <mk@cm4all.com>  Tue, 25 May 2010 15:04:44 +0200

cm4all-beng-proxy (0.7.39) unstable; urgency=low

  * memcached-stock: close value on connect failure
  * http: implement remaining status codes
  * http-cache: allow caching empty response body
  * http-cache: cache status codes 203, 206, 300, 301, 410
  * http-cache: don't cache authorized resources

 -- Max Kellermann <mk@cm4all.com>  Fri, 21 May 2010 17:37:29 +0200

cm4all-beng-proxy (0.7.38) unstable; urgency=low

  * http-server: send HTTP/1.1 declaration with "100 Continue"
  * connection: initialize "site_name", fixes crash bug
  * translation: added packet SECURE_COOKIE

 -- Max Kellermann <mk@cm4all.com>  Thu, 20 May 2010 15:40:34 +0200

cm4all-beng-proxy (0.7.37) unstable; urgency=low

  * *-client: implement a socket leak detector
  * handler: initialize response header without translation server

 -- Max Kellermann <mk@cm4all.com>  Tue, 18 May 2010 12:05:11 +0200

cm4all-beng-proxy (0.7.36) unstable; urgency=low

  * http-client: fixed NULL pointer dereference
  * handler, response: removed duplicate request body destruction calls

 -- Max Kellermann <mk@cm4all.com>  Tue, 11 May 2010 17:16:36 +0200

cm4all-beng-proxy (0.7.35) unstable; urgency=low

  * {http,fcgi,ajp}-request: close the request body on abort
  * handler: set fake translation response on malformed URI

 -- Max Kellermann <mk@cm4all.com>  Mon, 10 May 2010 11:22:23 +0200

cm4all-beng-proxy (0.7.34) unstable; urgency=low

  * translate: check the UNTRUSTED packet
  * translation: added packet UNTRUSTED_PREFIX

 -- Max Kellermann <mk@cm4all.com>  Fri, 30 Apr 2010 19:14:37 +0200

cm4all-beng-proxy (0.7.33) unstable; urgency=low

  * merged release 0.7.27.1
  * fcache: don't continue storing in background
  * fcgi-client: re-add event after some input data has been read

 -- Max Kellermann <mk@cm4all.com>  Fri, 30 Apr 2010 11:31:08 +0200

cm4all-beng-proxy (0.7.32) unstable; urgency=low

  * response: generate the "Server" response header
  * response: support the Authentication-Info response header
  * response: support custom authentication pages
  * translation: support custom response headers

 -- Max Kellermann <mk@cm4all.com>  Tue, 27 Apr 2010 17:09:59 +0200

cm4all-beng-proxy (0.7.31) unstable; urgency=low

  * support HTTP authentication (RFC 2617)

 -- Max Kellermann <mk@cm4all.com>  Mon, 26 Apr 2010 17:26:42 +0200

cm4all-beng-proxy (0.7.30) unstable; urgency=low

  * fcgi-client: support responses without a body
  * {http,fcgi}-client: hold caller pool reference during callback

 -- Max Kellermann <mk@cm4all.com>  Fri, 23 Apr 2010 14:41:05 +0200

cm4all-beng-proxy (0.7.29) unstable; urgency=low

  * http-cache: added missing pool_unref() in memcached_miss()
  * pool: added checked pool references

 -- Max Kellermann <mk@cm4all.com>  Thu, 22 Apr 2010 15:45:48 +0200

cm4all-beng-proxy (0.7.28) unstable; urgency=low

  * fcgi-client: support response status
  * translate: malformed packets are fatal
  * http-cache: don't cache resources with very long URIs
  * memcached-client: increase the maximum key size to 32 kB

 -- Max Kellermann <mk@cm4all.com>  Thu, 15 Apr 2010 15:06:51 +0200

cm4all-beng-proxy (0.7.27.1) unstable; urgency=low

  * http-cache: added missing pool_unref() in memcached_miss()
  * http-cache: don't cache resources with very long URIs
  * memcached-client: increase the maximum key size to 32 kB
  * fork: properly handle partially filled output buffer
  * fork: re-add event after some input data has been read

 -- Max Kellermann <mk@cm4all.com>  Thu, 29 Apr 2010 15:30:21 +0200

cm4all-beng-proxy (0.7.27) unstable; urgency=low

  * session: use GLib's PRNG to generate session ids
  * session: seed the PRNG with /dev/random
  * response: log UNTRUSTED violation attempts
  * response: drop widget sessions when there is no focus

 -- Max Kellermann <mk@cm4all.com>  Fri, 09 Apr 2010 12:04:18 +0200

cm4all-beng-proxy (0.7.26) unstable; urgency=low

  * memcached-client: schedule read event before callback
  * istream-tee: continue with second output if first is closed

 -- Max Kellermann <mk@cm4all.com>  Sun, 28 Mar 2010 18:08:11 +0200

cm4all-beng-proxy (0.7.25) unstable; urgency=low

  * memcached-client: don't poll if socket is closed
  * fork: close file descriptor on input error
  * pool: don't check attachments in pool_trash()

 -- Max Kellermann <mk@cm4all.com>  Thu, 25 Mar 2010 13:28:01 +0100

cm4all-beng-proxy (0.7.24) unstable; urgency=low

  * memcached-client: release socket after splice

 -- Max Kellermann <mk@cm4all.com>  Mon, 22 Mar 2010 11:29:45 +0100

cm4all-beng-proxy (0.7.23) unstable; urgency=low

  * sink-header: support splice
  * memcached-client: support splice (response)
  * fcgi-client: recover correctly after send error
  * fcgi-client: support chunked request body
  * fcgi-client: basic splice support for the request body
  * http-cache: duplicate headers
  * {http,memcached}-client: check "direct" mode after buffer flush
  * cmdline: added option "fcgi_stock_limit"
  * python: auto-export function write_packet()
  * python: Response methods return self

 -- Max Kellermann <mk@cm4all.com>  Fri, 19 Mar 2010 13:28:35 +0100

cm4all-beng-proxy (0.7.22) unstable; urgency=low

  * python: re-add function write_packet()

 -- Max Kellermann <mk@cm4all.com>  Fri, 12 Mar 2010 12:27:21 +0100

cm4all-beng-proxy (0.7.21) unstable; urgency=low

  * ajp-client: handle EAGAIN from send()
  * python: install the missing sources

 -- Max Kellermann <mk@cm4all.com>  Thu, 11 Mar 2010 16:58:25 +0100

cm4all-beng-proxy (0.7.20) unstable; urgency=low

  * http-client: don't reinstate event when socket is closed
  * access-log: log the site name
  * python: removed unused function write_packet()
  * python: split the module beng_proxy.translation
  * python: allow overriding query string and param in absolute_uri()
  * python: moved absolute_uri() to a separate library

 -- Max Kellermann <mk@cm4all.com>  Thu, 11 Mar 2010 09:48:52 +0100

cm4all-beng-proxy (0.7.19) unstable; urgency=low

  * client-socket: translate EV_TIMEOUT to ETIMEDOUT
  * fork: refill the input buffer as soon as possible
  * delegate-client: implement an abortable event
  * pool: added assertions for libevent leaks
  * direct: added option "-s enable_splice=no"

 -- Max Kellermann <mk@cm4all.com>  Thu, 04 Mar 2010 17:34:56 +0100

cm4all-beng-proxy (0.7.18) unstable; urgency=low

  * args: reserve memory for the trailing null byte

 -- Max Kellermann <mk@cm4all.com>  Tue, 23 Feb 2010 17:46:04 +0100

cm4all-beng-proxy (0.7.17) unstable; urgency=low

  * translation: added the BOUNCE packet (variant of REDIRECT)
  * translation: change widget packet HOST to UNTRUSTED
  * translation: pass internal URI arguments to the translation server
  * handler: use the specified status with REDIRECT
  * python: added method Request.absolute_uri()

 -- Max Kellermann <mk@cm4all.com>  Tue, 23 Feb 2010 16:15:22 +0100

cm4all-beng-proxy (0.7.16) unstable; urgency=low

  * processor: separate trusted from untrusted widgets by host name
  * processor: mode=partition is deprecated
  * translate: fix DOCUMENT_ROOT handler for CGI/FASTCGI
  * fcgi-request: added JailCGI support

 -- Max Kellermann <mk@cm4all.com>  Fri, 19 Feb 2010 14:29:29 +0100

cm4all-beng-proxy (0.7.15) unstable; urgency=low

  * processor: unreference the caller pool in abort()
  * tcache: clear BASE on mismatch
  * fcgi-client: generate the Content-Length request header
  * fcgi-client: send the CONTENT_TYPE parameter
  * prototypes/translate.py: use FastCGI to run PHP

 -- Max Kellermann <mk@cm4all.com>  Thu, 11 Feb 2010 14:43:21 +0100

cm4all-beng-proxy (0.7.14) unstable; urgency=low

  * connection: drop connections when the limit is exceeded
  * resource-address: added BASE support
  * fcgi-client: check the request ID in response packets
  * http-client: check response body when request body is closed
  * html-escape: use the last ampersand before the semicolon
  * html-escape: support &apos;
  * processor: unescape widget parameter values

 -- Max Kellermann <mk@cm4all.com>  Fri, 29 Jan 2010 17:49:43 +0100

cm4all-beng-proxy (0.7.13) unstable; urgency=low

  * fcgi-request: duplicate socket path
  * fcgi-request: support ACTION
  * fcgi-client: provide SCRIPT_FILENAME
  * fcgi-client: append empty PARAMS packet
  * fcgi-client: try to read response before request is finished
  * fcgi-client: implement the STDERR packet
  * fcgi-client: support request headers and body
  * fcgi-stock: manage one socket per child process
  * fcgi-stock: unlink socket path after connect
  * fcgi-stock: redirect fd 1,2 to /dev/null
  * fcgi-stock: kill FastCGI processes after 5 minutes idle
  * translation: new packet PAIR for passing parameters to FastCGI

 -- Max Kellermann <mk@cm4all.com>  Thu, 14 Jan 2010 13:36:48 +0100

cm4all-beng-proxy (0.7.12) unstable; urgency=low

  * http-cache: unlock the cache item after successful revalidation
  * http-cache-memcached: pass the expiration time to memcached
  * sink-header: comprise pending data in method available()
  * header-forward: forward the Expires response header

 -- Max Kellermann <mk@cm4all.com>  Tue, 22 Dec 2009 16:18:49 +0100

cm4all-beng-proxy (0.7.11) unstable; urgency=low

  * {ajp,memcached}-client: fix dis\appearing event for duplex socket
  * memcached-client: handle EAGAIN after send()
  * memcached-client: release socket as early as possible
  * header-forward: don't forward Accept-Encoding if transformation is
    enabled
  * widget-http, inline-widget: check Content-Encoding before processing
  * file-handler: send "Vary: Accept-Encoding" for compressed response
  * header-forward: support duplicate headers
  * fcache: implemented a 60 seconds timeout
  * fcache: copy pointer to local variable before callback
  * event2: refresh timeout after event has occurred

 -- Max Kellermann <mk@cm4all.com>  Fri, 18 Dec 2009 16:45:24 +0100

cm4all-beng-proxy (0.7.10) unstable; urgency=low

  * http-{server,client}: fix disappearing event for duplex socket

 -- Max Kellermann <mk@cm4all.com>  Mon, 14 Dec 2009 15:46:25 +0100

cm4all-beng-proxy (0.7.9) unstable; urgency=low

  * http: "Expect" is a hop-by-hop header
  * http-server: send "100 Continue" unless request body closed
  * http-client: poll socket after splice
  * http-server: handle EAGAIN after splice
  * http-server: send a 417 response on unrecognized "Expect" request
  * response, widget-http: append filter id to resource tag
  * resource-tag: check for "Cache-Control: no-store"

 -- Max Kellermann <mk@cm4all.com>  Mon, 14 Dec 2009 13:05:15 +0100

cm4all-beng-proxy (0.7.8) unstable; urgency=low

  * http-body: support partial response in method available()
  * file-handler: support pre-compressed static files
  * fcache: honor the "Cache-Control: no-store" response header

 -- Max Kellermann <mk@cm4all.com>  Wed, 09 Dec 2009 15:49:25 +0100

cm4all-beng-proxy (0.7.7) unstable; urgency=low

  * parser: allow underscore in attribute names
  * processor: check "type" attribute before URI rewriting
  * http-client: start receiving before request is sent
  * http-client: try to read response after write error
  * http-client: deliver response body after headers are finished
  * http-client: release socket as early as possible
  * http-client: serve buffer after socket has been closed
  * istream-chunked: clear input stream in abort handler
  * growing-buffer: fix crash after close in "data" callback

 -- Max Kellermann <mk@cm4all.com>  Thu, 03 Dec 2009 13:09:57 +0100

cm4all-beng-proxy (0.7.6) unstable; urgency=low

  * istream-hold: return -2 if handler is not available yet
  * http, ajp, fcgi: use istream_hold on request body
  * http-client: implemented splicing the request body
  * response: added missing URI substitution

 -- Max Kellermann <mk@cm4all.com>  Tue, 17 Nov 2009 15:25:35 +0100

cm4all-beng-proxy (0.7.5) unstable; urgency=low

  * session: 64 bit session ids
  * session: allow arbitrary session id size (at compile-time)
  * debian: larger default log file (16 * 4MB)
  * debian: added package cm4all-beng-proxy-toi

 -- Max Kellermann <mk@cm4all.com>  Mon, 16 Nov 2009 15:51:24 +0100

cm4all-beng-proxy (0.7.4) unstable; urgency=low

  * measure the latency of external resources
  * widget-http: partially revert "don't query session if !stateful"

 -- Max Kellermann <mk@cm4all.com>  Tue, 10 Nov 2009 15:06:03 +0100

cm4all-beng-proxy (0.7.3) unstable; urgency=low

  * uri-verify: don't reject double slash after first segment
  * hostname: allow the hyphen character
  * processor: allow processing without session
  * widget-http: don't query session if !stateful
  * request: disable session management for known bots
  * python: fixed AttributeError in __getattr__()
  * python: added method Response.process()
  * translation: added the response packets URI, HOST, SCHEME
  * translation: added header forward packets

 -- Max Kellermann <mk@cm4all.com>  Mon, 09 Nov 2009 16:40:27 +0100

cm4all-beng-proxy (0.7.2) unstable; urgency=low

  * fcache: close all caching connections on exit
  * istream-file: retry reading after EAGAIN
  * direct, istream-pipe: re-enable SPLICE_F_NONBLOCK
  * direct, istream-pipe: disable the SPLICE_F_MORE flag
  * http-client: handle EAGAIN after splice
  * http-client, header-writer: remove hop-by-hop response headers
  * response: optimized transformed response headers
  * handler: mangle CGI and FastCGI headers
  * header-forward: generate the X-Forwarded-For header
  * header-forward: add local host name to "Via" request header

 -- Max Kellermann <mk@cm4all.com>  Fri, 30 Oct 2009 13:41:02 +0100

cm4all-beng-proxy (0.7.1) unstable; urgency=low

  * file-handler: close the stream on "304 Not Modified"
  * pool: use assembler code only on gcc
  * cmdline: added option "--set tcp_stock_limit"
  * Makefile.am: enable the "subdir-objects" option

 -- Max Kellermann <mk@cm4all.com>  Thu, 22 Oct 2009 12:17:11 +0200

cm4all-beng-proxy (0.7) unstable; urgency=low

  * ajp-client: check if connection was closed during response callback
  * header-forward: log session id
  * istream: separate TCP splicing checks
  * istream-pipe: fix segmentation fault after incomplete direct transfer
  * istream-pipe: implement the "available" method
  * istream-pipe: allocate pipe only if handler supports it
  * istream-pipe: flush the pipe before reading from input
  * istream-pipe: reuse pipes in a stock
  * direct: support splice() from TCP socket to pipe
  * istream: direct() returns -3 if stream has been closed
  * hstock: don't destroy stocks while items are being created
  * tcp-stock: limit number of connections per host to 256
  * translate, http-client, ajp-client, cgi, http-cache: verify the HTTP
    response status
  * prototypes/translate.py: disallow "/../" and null bytes
  * prototypes/translate.py: added "/jail-delegate/" location
  * uri-parser: strict RFC 2396 URI verification
  * uri-parser: don't unescape the URI path
  * http-client, ajp-client: verify the request URI
  * uri-escape: unescape each character only once
  * http-cache: never use the memcached stock if caching is disabled
  * allow 8192 connections by default
  * allow 65536 file handles by default
  * added package cm4all-jailed-beng-proxy-delegate-helper

 -- Max Kellermann <mk@cm4all.com>  Wed, 21 Oct 2009 15:00:56 +0200

cm4all-beng-proxy (0.6.23) unstable; urgency=low

  * header-forward: log session information
  * prototypes/translate.py: added /cgi-bin/ location
  * http-server: disable keep-alive for HTTP/1.0 clients
  * http-server: don't send "Connection: Keep-Alive"
  * delegate-stock: clear the environment
  * delegate-stock: added jail support
  * delegate-client: reuse helper process after I/O error

 -- Max Kellermann <mk@cm4all.com>  Mon, 12 Oct 2009 17:29:35 +0200

cm4all-beng-proxy (0.6.22) unstable; urgency=low

  * istream-tee: clear both "enabled" flags in the eof/abort handler
  * istream-tee: fall back to first data() return value if second stream
    closed itself
  * http-cache: don't log body_abort after close

 -- Max Kellermann <mk@cm4all.com>  Thu, 01 Oct 2009 19:19:37 +0200

cm4all-beng-proxy (0.6.21) unstable; urgency=low

  * http-client: log more error messages
  * delegate-stock: added the DOCUMENT_ROOT environment variable
  * response, widget: accept "application/xhtml+xml"
  * cookie-server: allow square brackets in unquoted cookie values
    (violating RFC 2109 and RFC 2616)

 -- Max Kellermann <mk@cm4all.com>  Thu, 01 Oct 2009 13:55:40 +0200

cm4all-beng-proxy (0.6.20) unstable; urgency=low

  * stock: clear stock after 60 seconds idle
  * hstock: remove empty stocks
  * http-server, http-client, cgi: fixed off-by-one bug in header parser
  * istream-pipe: fix the direct() return value on error
  * istream-pipe: fix formula in range assertion
  * http-cache-memcached: implemented "remove"
  * handler: added FastCGI handler
  * fcgi-client: unref caller pool after socket release
  * fcgi-client: implemented response headers

 -- Max Kellermann <mk@cm4all.com>  Tue, 29 Sep 2009 14:07:13 +0200

cm4all-beng-proxy (0.6.19) unstable; urgency=low

  * http-client: release caller pool after socket release
  * memcached-client: release socket on marshalling error
  * stock: unref caller pool in abort handler
  * stock: lazy cleanup
  * http-cache: copy caller_pool to local variable

 -- Max Kellermann <mk@cm4all.com>  Thu, 24 Sep 2009 16:02:17 +0200

cm4all-beng-proxy (0.6.18) unstable; urgency=low

  * delegate-handler: support conditional GET and ranges
  * file-handler: fix suffix-byte-range-spec parser
  * delegate-helper: call open() with O_CLOEXEC|O_NOCTTY
  * istream-file: don't set FD_CLOEXEC if O_CLOEXEC is available
  * stock: hold caller pool during "get" operation
  * main: free balancer object during shutdown
  * memcached-client: enable socket timeout
  * delegate-stock: set FD_CLOEXEC on socket

 -- Max Kellermann <mk@cm4all.com>  Thu, 24 Sep 2009 10:50:53 +0200

cm4all-beng-proxy (0.6.17) unstable; urgency=low

  * tcp-stock: implemented a load balancer
  * python: accept address list in the ajp() method
  * http-server: added timeout for the HTTP request headers
  * response: close template when the content type is wrong
  * delegate-get: implemented response headers
  * delegate-get: provide status codes and error messages

 -- Max Kellermann <mk@cm4all.com>  Fri, 18 Sep 2009 15:36:57 +0200

cm4all-beng-proxy (0.6.16) unstable; urgency=low

  * tcp-stock: added support for bulldog-tyke
  * sink-buffer: close input if it's not used in the constructor
  * http-cache-memcached: close response body when deserialization fails
  * serialize: fix regression in serialize_uint64()

 -- Max Kellermann <mk@cm4all.com>  Tue, 15 Sep 2009 19:26:07 +0200

cm4all-beng-proxy (0.6.15) unstable; urgency=low

  * http-cache-choice: find more duplicates during cleanup
  * handler: added AJP handler
  * ajp-request: unref pool only on tcp_stock failure
  * ajp-client: prevent parser recursion
  * ajp-client: free request body when response is closed
  * ajp-client: reuse connection after END_RESPONSE packet
  * ajp-client: enable TCP_CORK while sending
  * istream-ajp-body: added a second "length" header field
  * ajp-client: auto-send empty request body chunk
  * ajp-client: register "write" event after GET_BODY_CHUNK packet
  * ajp-client: implemented request and response headers
  * http-cache-rfc: don't rewind tpool if called recursively

 -- Max Kellermann <mk@cm4all.com>  Fri, 11 Sep 2009 16:04:06 +0200

cm4all-beng-proxy (0.6.14) unstable; urgency=low

  * istream-tee: don't restart reading if already in progress

 -- Max Kellermann <mk@cm4all.com>  Thu, 03 Sep 2009 13:21:06 +0200

cm4all-beng-proxy (0.6.13) unstable; urgency=low

  * cookie-server: fix parsing multiple cookies
  * http-cache-memcached: clean up expired "choice" items
  * sink-gstring: use callback instead of public struct
  * istream-tee: restart reading when one output is closed

 -- Max Kellermann <mk@cm4all.com>  Wed, 02 Sep 2009 17:02:53 +0200

cm4all-beng-proxy (0.6.12) unstable; urgency=low

  * http-cache: don't attempt to remove cache items when the cache is disabled

 -- Max Kellermann <mk@cm4all.com>  Fri, 28 Aug 2009 15:40:48 +0200

cm4all-beng-proxy (0.6.11) unstable; urgency=low

  * http-cache-memcached: store HTTP status and response headers
  * http-cache-memcached: implemented flush (SIGHUP)
  * http-cache-memcached: support "Vary"
  * http-client: work around assertion failure in response_stream_close()

 -- Max Kellermann <mk@cm4all.com>  Thu, 27 Aug 2009 12:33:17 +0200

cm4all-beng-proxy (0.6.10) unstable; urgency=low

  * parser: finish tag before bailing out
  * http-request: allow URLs without path component
  * fork: clear event in read() method
  * istream-file: pass options O_CLOEXEC|O_NOCTTY to open()
  * response: check if the "Host" request header is valid

 -- Max Kellermann <mk@cm4all.com>  Tue, 18 Aug 2009 16:37:19 +0200

cm4all-beng-proxy (0.6.9) unstable; urgency=low

  * direct: disable SPLICE_F_NONBLOCK (temporary NFS EAGAIN workaround)

 -- Max Kellermann <mk@cm4all.com>  Mon, 17 Aug 2009 13:52:49 +0200

cm4all-beng-proxy (0.6.8) unstable; urgency=low

  * widget-http: close response body in error code path
  * http-cache: implemented memcached backend (--memcached-server)
  * processor: &c:base; returns the URI without scheme and host

 -- Max Kellermann <mk@cm4all.com>  Mon, 17 Aug 2009 12:29:19 +0200

cm4all-beng-proxy (0.6.7) unstable; urgency=low

  * file-handler: generate Expires from xattr user.MaxAge
  * cmdline: added option --set to configure:
    - max_connections
    - http_cache_size
    - filter_cache_size
    - translate_cache_size
  * flush caches on SIGHUP

 -- Max Kellermann <mk@cm4all.com>  Fri, 07 Aug 2009 11:41:10 +0200

cm4all-beng-proxy (0.6.6) unstable; urgency=low

  * added missing GLib build dependency
  * cgi-handler: set the "body_consumed" flag

 -- Max Kellermann <mk@cm4all.com>  Tue, 04 Aug 2009 09:53:01 +0200

cm4all-beng-proxy (0.6.5) unstable; urgency=low

  * shm: pass MAP_NORESERVE to mmap()
  * proxy-handler: support cookies
  * translation: added DISCARD_SESSION packet

 -- Max Kellermann <mk@cm4all.com>  Wed, 15 Jul 2009 18:00:33 +0200

cm4all-beng-proxy (0.6.4) unstable; urgency=low

  * http-client: don't read response body in HEAD requests
  * ajp-client: invoke the "abort" handler on error
  * filter-cache: lock cache items while they are served

 -- Max Kellermann <mk@cm4all.com>  Thu, 09 Jul 2009 14:36:14 +0200

cm4all-beng-proxy (0.6.3) unstable; urgency=low

  * http-server: implemented the DELETE method
  * http-server: refuse HTTP/0.9 requests
  * proxy-handler: send request body to template when no widget is focused
  * widget-request: pass original HTTP method to widget
  * session: automatically defragment sessions

 -- Max Kellermann <mk@cm4all.com>  Tue, 07 Jul 2009 16:57:22 +0200

cm4all-beng-proxy (0.6.2) unstable; urgency=low

  * lock: fixed race condition in debug flag updates
  * session: use rwlock for the session manager
  * proxy-handler: pass request headers to the remote HTTP server
  * proxy-handler: forward original Accept-Charset if processor is disabled
  * pipe: don't filter resources without a body
  * fcache: forward original HTTP status over "pipe" filter
  * cgi: support the "Status" line

 -- Max Kellermann <mk@cm4all.com>  Mon, 06 Jul 2009 16:38:26 +0200

cm4all-beng-proxy (0.6.1) unstable; urgency=low

  * session: consistently lock all session objects
  * rewrite-uri: check if widget_external_uri() returns NULL
  * widget-uri: don't generate the "path" argument when it's NULL
  * widget-uri: strip superfluous question mark from widget_base_address()
  * widget-uri: append parameters from the template first
  * widget-uri: re-add configured query string in widget_absolute_uri()
  * widget-uri: eliminate configured query string in widget_external_uri()
  * processor: don't consider session data for base=child and base=parent

 -- Max Kellermann <mk@cm4all.com>  Fri, 03 Jul 2009 15:52:01 +0200

cm4all-beng-proxy (0.6) unstable; urgency=low

  * inline-widget: check the widget HTTP response status
  * response: don't apply transformation on failed response
  * resource-address: include pipe arguments in filter cache key
  * handler: removed session redirect on the first request
  * http-cache: accept ETag response header instead of Last-Modified
  * filter-cache: don't require Last-Modified or Expires
  * file-handler: disable ETag only when processor comes first
  * file-handler: read ETag from xattr
  * pipe: generate new ETag for piped resource
  * session: purge sessions when shared memory is full
  * handler: don't enforce sessions for filtered responses

 -- Max Kellermann <mk@cm4all.com>  Tue, 30 Jun 2009 17:48:20 +0200

cm4all-beng-proxy (0.5.14) unstable; urgency=low

  * ajp-client: implemented request body
  * cookie-client: obey "max-age=0" properly
  * processor: forward the original HTTP status
  * response, widget-http: don't allow processing resource without body
  * widget-http: check the Content-Type before invoking processor
  * response: pass the "Location" response header
  * debian: added a separate -optimized-dbg package
  * added init script support for multiple ports (--port) and multiple listen
    (--listen) command line argumnents
  * translation: added the "APPEND" packet for command line arguments
  * pipe: support command line arguments

 -- Max Kellermann <mk@cm4all.com>  Mon, 29 Jun 2009 16:51:16 +0200

cm4all-beng-proxy (0.5.13) unstable; urgency=low

  * widget-registry: clear local_address in translate request
  * cmdline: added the "--listen" option

 -- Max Kellermann <mk@cm4all.com>  Wed, 24 Jun 2009 12:27:17 +0200

cm4all-beng-proxy (0.5.12) unstable; urgency=low

  * response: pass the "Location" response handler
  * added support for multiple listener ports

 -- Max Kellermann <mk@cm4all.com>  Tue, 23 Jun 2009 23:34:55 +0200

cm4all-beng-proxy (0.5.11) unstable; urgency=low

  * build with autotools
  * use libcm4all-socket, GLib
  * Makefile.am: support out-of-tree builds
  * added optimized Debian package
  * tcache: fixed wrong assignment in VARY=HOST
  * translation: added request packet LOCAL_ADDRESS

 -- Max Kellermann <mk@cm4all.com>  Tue, 23 Jun 2009 15:42:12 +0200

cm4all-beng-proxy (0.5.10) unstable; urgency=low

  * widget-http: assign the "address" variable

 -- Max Kellermann <mk@cm4all.com>  Mon, 15 Jun 2009 18:38:58 +0200

cm4all-beng-proxy (0.5.9) unstable; urgency=low

  * tcache: fixed typo in tcache_string_match()
  * tcache: support VARY=SESSION
  * translate: added the INVALIDATE response packet
  * cache, session: higher size limits
  * widget-uri: separate query_string from path_info
  * widget-uri: ignore widget parameters in widget_external_uri()

 -- Max Kellermann <mk@cm4all.com>  Mon, 15 Jun 2009 17:06:11 +0200

cm4all-beng-proxy (0.5.8) unstable; urgency=low

  * handler: fixed double free bug in translate_callback()

 -- Max Kellermann <mk@cm4all.com>  Sun, 14 Jun 2009 19:05:09 +0200

cm4all-beng-proxy (0.5.7) unstable; urgency=low

  * forward the Content-Disposition header
  * handler: assign new session to local variable, fix segfault
  * handler: don't dereference the NULL session

 -- Max Kellermann <mk@cm4all.com>  Sun, 14 Jun 2009 13:01:52 +0200

cm4all-beng-proxy (0.5.6) unstable; urgency=low

  * widget-http: send the "Via" request header instead of "X-Forwarded-For"
  * proxy-handler: send the "Via" request header
  * widget-request: check the "path" argument before calling uri_compress()

 -- Max Kellermann <mk@cm4all.com>  Tue, 09 Jun 2009 12:21:00 +0200

cm4all-beng-proxy (0.5.5) unstable; urgency=low

  * processor: allow specifying relative URI in c:base=child
  * widget-request: verify the "path" argument
  * widget: allocate address from widget's pool
  * widget-http: support multiple Set-Cookie response headers

 -- Max Kellermann <mk@cm4all.com>  Thu, 04 Jun 2009 15:10:15 +0200

cm4all-beng-proxy (0.5.4) unstable; urgency=low

  * implemented delegation of open() to a helper program
  * added the BASE translation packet, supported by the translation cache
  * deprecated c:mode=proxy
  * rewrite-uri: always enable focus in mode=partial
  * http-cache: don't cache resources with query string (RFC 2616 13.9)
  * http-cache: lock cache items while they are served

 -- Max Kellermann <mk@cm4all.com>  Thu, 28 May 2009 11:44:01 +0200

cm4all-beng-proxy (0.5.3) unstable; urgency=low

  * cgi: close request body on fork() failure
  * fork: added workaround for pipe-to-pipe splice()
  * http-cache: use cache entry when response ETag matches
  * cgi: loop in istream_cgi_read() to prevent blocking
  * cache: check for expired items once a minute
  * cache: optimize search for oldest item

 -- Max Kellermann <mk@cm4all.com>  Wed, 06 May 2009 13:23:46 +0200

cm4all-beng-proxy (0.5.2) unstable; urgency=low

  * added filter cache
  * header-parser: added missing range check in header_parse_line()
  * fork: added event for writing to the child process
  * fork: don't splice() from a pipe
  * response: don't pass request body to unfocused processor
  * added filter type "pipe"

 -- Max Kellermann <mk@cm4all.com>  Wed, 29 Apr 2009 13:24:26 +0200

cm4all-beng-proxy (0.5.1) unstable; urgency=low

  * processor: fixed base=child assertion failure
  * handler: close request body if it was not consumed
  * static-file: generate Last-Modified and ETag response headers
  * static-file: obey the Content-Type provided by the translation server
  * static-file: get Content-Type from extended attribute
  * http-cache: use istream_null when cached resource is empty

 -- Max Kellermann <mk@cm4all.com>  Mon, 27 Apr 2009 10:00:20 +0200

cm4all-beng-proxy (0.5) unstable; urgency=low

  * processor: accept c:mode/c:base attributes in any order
  * processor: removed alternative (anchor) rewrite syntax

 -- Max Kellermann <mk@cm4all.com>  Mon, 20 Apr 2009 22:04:19 +0200

cm4all-beng-proxy (0.4.10) unstable; urgency=low

  * processor: lift length limitation for widget parameters
  * translate: abort if a packet is too large
  * translate: support MAX_AGE for the whole response
  * hashmap: fix corruption of slot chain in hashmap_remove_value()

 -- Max Kellermann <mk@cm4all.com>  Fri, 17 Apr 2009 13:02:50 +0200

cm4all-beng-proxy (0.4.9) unstable; urgency=low

  * http-cache: explicitly start reading into cache
  * cgi: clear "headers" variable before publishing the response
  * translate: use DOCUMENT_ROOT as CGI parameter

 -- Max Kellermann <mk@cm4all.com>  Mon, 06 Apr 2009 16:21:57 +0200

cm4all-beng-proxy (0.4.8) unstable; urgency=low

  * translate: allow ADDRESS packets in AJP addresses
  * translate: initialize all fields of a FastCGI address
  * http-cache: close all caching connections on exit
  * processor: don't rewrite SCRIPT SRC attribute when proxying

 -- Max Kellermann <mk@cm4all.com>  Thu, 02 Apr 2009 15:45:46 +0200

cm4all-beng-proxy (0.4.7) unstable; urgency=low

  * http-server: use istream_null for empty request body
  * parser: check for trailing slash only in TAG_OPEN tags
  * parser: added support for XML Processing Instructions
  * processor: implemented XML Processing Instruction "cm4all-rewrite-uri"
  * uri-escape: escape the slash character
  * cache: remove all matching items in cache_remove()
  * http-cache: lock cache items while holding a reference

 -- Max Kellermann <mk@cm4all.com>  Thu, 02 Apr 2009 12:02:53 +0200

cm4all-beng-proxy (0.4.6) unstable; urgency=low

  * file_handler: fixed logic error in If-Modified-Since check
  * date: return UTC time stamp in http_date_parse()
  * cache: continue search after item was invalidated
  * cache: remove the correct cache item
  * istream-chunked: work around invalid assertion failure
  * istream-subst: fixed corruption after partial match

 -- Max Kellermann <mk@cm4all.com>  Wed, 25 Mar 2009 15:03:10 +0100

cm4all-beng-proxy (0.4.5) unstable; urgency=low

  * http-server: assume keep-alive is enabled on HTTP 1.1
  * http-client: unregister EV_READ when the buffer is full
  * translation: added QUERY_STRING packet
  * processor: optionally parse base/mode from URI

 -- Max Kellermann <mk@cm4all.com>  Tue, 17 Mar 2009 13:04:25 +0100

cm4all-beng-proxy (0.4.4) unstable; urgency=low

  * forward Accept-Language request header to the translation server
  * translate: added the USER_AGENT request packet
  * session: obey the USER/MAX_AGE setting
  * use libcm4all-inline-dev in libcm4all-beng-proxy-dev
  * added pkg-config file for libcm4all-beng-proxy-dev
  * updated python-central dependencies
  * processor: parse c:base/c:mode attributes in PARAM tags

 -- Max Kellermann <mk@cm4all.com>  Wed, 11 Mar 2009 09:43:48 +0100

cm4all-beng-proxy (0.4.3) unstable; urgency=low

  * processor: rewrite URI in LINK tags
  * processor: rewrite URI in PARAM tags
  * use splice() from glibc 2.7
  * translate: added VARY response packet
  * build documentation with texlive

 -- Max Kellermann <mk@cm4all.com>  Wed, 04 Mar 2009 09:53:56 +0100

cm4all-beng-proxy (0.4.2) unstable; urgency=low

  * hashmap: fix corruption in slot chain
  * use monotonic clock to calculate expiry times
  * processor: rewrite URIs in the EMBED, VIDEO, AUDIO tags

 -- Max Kellermann <mk@cm4all.com>  Tue, 17 Feb 2009 17:14:48 +0100

cm4all-beng-proxy (0.4.1) unstable; urgency=low

  * translate: clear client->transformation
  * handler: check for translation errors
  * http-server: fixed assertion failure during shutdown
  * http-server: send "Keep-Alive" response header
  * worker: after fork(), call event_reinit() in the parent process
  * added valgrind build dependency
  * build with Debian's libevent-1.4 package

 -- Max Kellermann <mk@cm4all.com>  Tue, 10 Feb 2009 11:48:53 +0100

cm4all-beng-proxy (0.4) unstable; urgency=low

  * added support for transformation views
    - in the JavaScript API, mode=proxy is now deprecated
  * http-cache: fix segfault when request_headers==NULL
  * http-cache: store multiple (varying) versions of a resource
  * http-cache: use the "max-age" cache-control response

 -- Max Kellermann <mk@cm4all.com>  Fri, 30 Jan 2009 13:29:43 +0100

cm4all-beng-proxy (0.3.9) unstable; urgency=low

  * http-client: assume keep-alive is enabled on HTTP 1.1
  * processor: use configured/session path-info for mode=child URIs

 -- Max Kellermann <mk@cm4all.com>  Tue, 27 Jan 2009 13:07:51 +0100

cm4all-beng-proxy (0.3.8) unstable; urgency=low

  * processor: pass Content-Type and Content-Language headers from
    template
  * http-client: allow chunked response body without keep-alive

 -- Max Kellermann <mk@cm4all.com>  Fri, 23 Jan 2009 13:02:42 +0100

cm4all-beng-proxy (0.3.7) unstable; urgency=low

  * istream_subst: exit the loop if state==INSERT
  * istream_iconv: check if the full buffer could be flushed
  * worker: don't reinitialize session manager during shutdown

 -- Max Kellermann <mk@cm4all.com>  Thu, 15 Jan 2009 10:39:47 +0100

cm4all-beng-proxy (0.3.6) unstable; urgency=low

  * processor: ignore closing </header>
  * widget-http: now really don't check content-type in frame parents
  * parser: skip comments
  * processor: implemented c:base="parent"
  * processor: added "c:" prefix to c:widget child elements
  * processor: renamed the "c:param" element to "c:parameter"

 -- Max Kellermann <mk@cm4all.com>  Thu, 08 Jan 2009 11:17:29 +0100

cm4all-beng-proxy (0.3.5) unstable; urgency=low

  * widget-http: don't check content-type in frame parents
  * istream-subst: allow null bytes in the input stream
  * js: added the "translate" parameter for passing values to the
    translation server
  * rewrite-uri: refuse to rewrite a frame URI without widget id

 -- Max Kellermann <mk@cm4all.com>  Mon, 05 Jan 2009 16:46:32 +0100

cm4all-beng-proxy (0.3.4) unstable; urgency=low

  * processor: added support for custom widget request headers
  * http-cache: obey the "Vary" response header
  * http-cache: pass the new http_cache_info object when testing a cache
    item

 -- Max Kellermann <mk@cm4all.com>  Tue, 30 Dec 2008 15:46:44 +0100

cm4all-beng-proxy (0.3.3) unstable; urgency=low

  * processor: grew widget parameter buffer to 512 bytes
  * widget-resolver: clear widget->resolver on abort
  * cgi: clear the input's handler in cgi_async_abort()
  * widget-stream: use istream_hold (reverts r4171)

 -- Max Kellermann <mk@cm4all.com>  Fri, 05 Dec 2008 14:43:05 +0100

cm4all-beng-proxy (0.3.2) unstable; urgency=low

  * processor: free memory before calling embed_frame_widget()
  * processor: allocate query string from the widget pool
  * processor: removed the obsolete widget attributes "tag" and "style"
  * parser: hold a reference to the pool

 -- Max Kellermann <mk@cm4all.com>  Mon, 01 Dec 2008 14:15:38 +0100

cm4all-beng-proxy (0.3.1) unstable; urgency=low

  * http-client: remove Transfer-Encoding and Content-Length from response
    headers
  * http-client: don't read body after invoke_response()
  * fork: retry splice() after EAGAIN
  * fork: don't close input when splice() fails
  * cgi: abort the response handler when the stdin stream fails
  * istream_file, istream_pipe, fork, client_socket, listener: fixed file
    descriptor leaks
  * processor: hold a reference to the caller's pool
  * debian/rules: enabled test suite

 -- Max Kellermann <mk@cm4all.com>  Thu, 27 Nov 2008 16:01:16 +0100

cm4all-beng-proxy (0.3) unstable; urgency=low

  * implemented widget filters
  * translate: initialize all fields of a CGI address
  * fork: read request body on EAGAIN
  * fork: implemented the direct() method with splice()
  * python: added class Response
  * prototypes/translate.py:
    - support "filter"
    - support "content_type"
  * demo: added widget filter demo

 -- Max Kellermann <mk@cm4all.com>  Wed, 26 Nov 2008 16:27:29 +0100

cm4all-beng-proxy (0.2) unstable; urgency=low

  * don't quote text/xml widgets
  * widget-resolver: pass widget_pool to widget_class_lookup()
  * widget-registry: allocate widget_class from widget_pool
  * widget-stream: eliminated the async operation proxy, because the
    operation cannot be aborted before the constructor returns
  * widget-stream: don't clear the "delayed" stream in the response() callback
  * rewrite-uri: trigger istream_read(delayed) after istream_delayed_set()
  * doc: clarified XSLT integration

 -- Max Kellermann <mk@cm4all.com>  Tue, 25 Nov 2008 15:28:54 +0100

cm4all-beng-proxy (0.1) unstable; urgency=low

  * initial release

 -- Max Kellermann <mk@cm4all.com>  Mon, 17 Nov 2008 11:59:36 +0100<|MERGE_RESOLUTION|>--- conflicted
+++ resolved
@@ -1,6 +1,6 @@
-<<<<<<< HEAD
 cm4all-beng-proxy (15.0.2) unstable; urgency=low
 
+  * merge release 14.12
   * spawn: add fallback PATH
 
  --   
@@ -12,7 +12,7 @@
   * eliminate dependency on libevent
 
  -- Max Kellermann <mk@cm4all.com>  Mon, 03 Sep 2018 12:14:18 +0200
-=======
+
 cm4all-beng-proxy (14.12) unstable; urgency=low
 
   * improved memory leak detector
@@ -20,7 +20,6 @@
   * support HTTP method "REPORT"
 
  -- Max Kellermann <mk@cm4all.com>  Thu, 27 Sep 2018 10:55:50 +0200
->>>>>>> 723eabc5
 
 cm4all-beng-proxy (14.11) unstable; urgency=low
 
