<<<<<<< HEAD
cm4all-beng-proxy (4.0.21) unstable; urgency=low

  * handler: forward HTTP errors from translation cache to browser

 --   

cm4all-beng-proxy (4.0.20) unstable; urgency=low

  * merge release 3.1.25
  * translate_client: refuse to parse incoming request packets
  * translate_client: check for illegal null bytes
  * translation: add packet "UNSAFE_BASE"
  * lb: drop root privileges irreversibly using PR_SET_NO_NEW_PRIVS

 -- Max Kellermann <mk@cm4all.com>  Thu, 13 Mar 2014 13:34:47 -0000

cm4all-beng-proxy (4.0.19) unstable; urgency=low

  * translation: add packet WANT, make several packets optional
  * translate_client: allow combining CHECK and WANT_FULL_URI
  * tcache: make PARAM cacheable, supported by VARY
  * python/translation/request: accept BEGIN in packetReceived()
  * python/translation/request: add attribute "protocol_version"
  * lb: detach from file system (security)

 -- Max Kellermann <mk@cm4all.com>  Wed, 05 Mar 2014 14:16:42 -0000

cm4all-beng-proxy (4.0.18) unstable; urgency=low

  * doc/lb: document sticky mode "source_ip"
  * lb/tcp: fix endless loop due to misrouted write event

 -- Max Kellermann <mk@cm4all.com>  Tue, 18 Feb 2014 14:48:47 -0000

cm4all-beng-proxy (4.0.17) unstable; urgency=low

  * handler: apply session directives from current translation response
    before resuming the "previous" response

 -- Max Kellermann <mk@cm4all.com>  Mon, 17 Feb 2014 17:46:44 -0000

cm4all-beng-proxy (4.0.16) unstable; urgency=low

  * namespace: set up uid/gid mapping without MOUNT_PROC
  * namespace: allow BIND_MOUNT, MOUNT_PROC, MOUNT_HOME, MOUNT_TMP_TMPFS without
    PIVOT_ROOT
  * configurable resource limits for child processes

 -- Max Kellermann <mk@cm4all.com>  Fri, 07 Feb 2014 12:48:44 -0000

cm4all-beng-proxy (4.0.15) unstable; urgency=low

  * daemon: set up supplementary groups
  * child_manager: log resource usage
  * fcgi_stock: kill child process after connect failure
  * fcgi_stock: kill child process after repeated timeout

 -- Max Kellermann <mk@cm4all.com>  Tue, 04 Feb 2014 15:17:36 -0000

cm4all-beng-proxy (4.0.14) unstable; urgency=low

  * add systemd unit
  * cgi, delegate, lhttp, pipe: enable missing namespace features
  * cgi, pipe: fix /proc mount failure
  * namespace: secure /proc flags
  * namespace: work around uid/gid mapper failure using PR_SET_DUMPABLE

 -- Max Kellermann <mk@cm4all.com>  Mon, 03 Feb 2014 20:40:49 -0000

cm4all-beng-proxy (4.0.13) unstable; urgency=low

  * namespace: make new root directory read-only
  * namespace: add option to mount tmpfs on /tmp
  * namespace: arbitrary bind-mounts
  * namespace: support UTS namespaces
  * namespace: set up uid/gid mapping in user namespace

 -- Max Kellermann <mk@cm4all.com>  Tue, 28 Jan 2014 22:37:47 -0000

cm4all-beng-proxy (4.0.12) unstable; urgency=low

  * cache: use monotonic clock
  * namespace: support PID namespaces
  * namespace: support mount namespace and pivot_root()
  * namespace: can mount new /proc, $HOME

 -- Max Kellermann <mk@cm4all.com>  Fri, 24 Jan 2014 14:02:34 -0000

cm4all-beng-proxy (4.0.11) unstable; urgency=low

  * was: fix misdirected pipes (4.0.10 regression)
  * translation: add packets EXPAND_APPEND, EXPAND_PAIR
  * file_handler: allow character devices

 -- Max Kellermann <mk@cm4all.com>  Tue, 21 Jan 2014 18:24:14 -0000

cm4all-beng-proxy (4.0.10) unstable; urgency=low

  * merge release 3.1.24
  * response: don't report version in "Server" response header
  * lhttp, delegate: support namespaces
  * delegate: fix spontaneous shutdown due to misrouted SIGTERM signal

 -- Max Kellermann <mk@cm4all.com>  Fri, 03 Jan 2014 21:18:45 -0000

cm4all-beng-proxy (4.0.9) unstable; urgency=low

  * pipe: fix signal handler race condition
  * pipe, CGI, FastCGI, WAS: support user/network namespaces

 -- Max Kellermann <mk@cm4all.com>  Mon, 23 Dec 2013 18:55:03 -0000

cm4all-beng-proxy (4.0.8) unstable; urgency=low

  * CGI, FastCGI, WAS: support command-line arguments
  * header-forward: add groups "CORS", "SECURE"

 -- Max Kellermann <mk@cm4all.com>  Mon, 16 Dec 2013 18:26:12 -0000

cm4all-beng-proxy (4.0.7) unstable; urgency=low

  * merge release 3.1.23
  * ssl_filter: fix stalled SSL read
  * thread_socket_filter: fix stalled SSL write

 -- Max Kellermann <mk@cm4all.com>  Sat, 07 Dec 2013 07:39:16 -0000

cm4all-beng-proxy (4.0.6) unstable; urgency=low

  * thread_queue: fix spurious thread exit

 -- Max Kellermann <mk@cm4all.com>  Tue, 26 Nov 2013 20:45:30 -0000

cm4all-beng-proxy (4.0.5) unstable; urgency=low

  * merge release 3.1.22

 -- Max Kellermann <mk@cm4all.com>  Mon, 25 Nov 2013 13:03:15 -0000

cm4all-beng-proxy (4.0.4) unstable; urgency=low

  * merge release 3.1.21
  * nfs: bind to privileged port

 -- Max Kellermann <mk@cm4all.com>  Sun, 24 Nov 2013 08:30:58 -0000

cm4all-beng-proxy (4.0.3) unstable; urgency=low

  * lb: allow the kernel to chooes a TCP bind port
  * lb: support forwarding HTTP requests with the original source IP

 -- Max Kellermann <mk@cm4all.com>  Sun, 10 Nov 2013 17:46:44 -0000

cm4all-beng-proxy (4.0.2) unstable; urgency=low

  * merge release 3.1.20
  * lb: support forwarding TCP connections with the original source IP

 -- Max Kellermann <mk@cm4all.com>  Tue, 05 Nov 2013 16:07:34 -0000

cm4all-beng-proxy (4.0.1) unstable; urgency=low

  * merge release 3.1.19

 -- Max Kellermann <mk@cm4all.com>  Wed, 30 Oct 2013 15:26:16 -0000

cm4all-beng-proxy (4.0) unstable; urgency=low

  * translation: rename TRANSLATE_PROXY to TRANSLATE_HTTP
  * thread_pool: start SSL worker threads on the first use
  * translate-client, resource-loader: support https://

 -- Max Kellermann <mk@cm4all.com>  Wed, 23 Oct 2013 19:29:38 -0000
=======
cm4all-beng-proxy (3.1.26) unstable; urgency=low

  * http-client: fix bogus assertion failure

 -- Max Kellermann <mk@cm4all.com>  Fri, 14 Mar 2014 14:36:12 -0000
>>>>>>> 6d2d649c

cm4all-beng-proxy (3.1.25) unstable; urgency=low

  * escape: fix data corruption with glibc 2.18

 -- Max Kellermann <mk@cm4all.com>  Thu, 06 Mar 2014 11:47:14 -0000

cm4all-beng-proxy (3.1.24) unstable; urgency=low

  * fcgi-stock: fix crash on fork() failure
  * fcache: fix crash on responses without body

 -- Max Kellermann <mk@cm4all.com>  Thu, 02 Jan 2014 22:57:50 -0000

cm4all-beng-proxy (3.1.23) unstable; urgency=low

  * was-output: fix event leak
  * was-output: fix crash in error handler
  * was-client: free the request body on empty response
  * was-client: reuse connection after empty response
  * was-client: fix stalled response on LENGTH=0

 -- Max Kellermann <mk@cm4all.com>  Fri, 06 Dec 2013 13:23:40 -0000

cm4all-beng-proxy (3.1.22) unstable; urgency=low

  * http_server: fix stalled response

 -- Max Kellermann <mk@cm4all.com>  Mon, 25 Nov 2013 13:00:33 -0000

cm4all-beng-proxy (3.1.21) unstable; urgency=low

  * merge release 3.0.34
  * was-client: fix crash on abort
  * was-client: fix off-by-one error in header parser

 -- Max Kellermann <mk@cm4all.com>  Sun, 24 Nov 2013 08:04:41 -0000

cm4all-beng-proxy (3.1.20) unstable; urgency=low

  * jail: add "--" after last option, allows passing options to jail
  * keep CAP_KILL to be able to kill jailed child processes

 -- Max Kellermann <mk@cm4all.com>  Mon, 04 Nov 2013 14:41:34 -0000

cm4all-beng-proxy (3.1.19) unstable; urgency=low

  * handler: work around crash due to translation cache invalidation
  * child: send SIGKILL after 60 seconds

 -- Max Kellermann <mk@cm4all.com>  Wed, 30 Oct 2013 12:12:31 -0000

cm4all-beng-proxy (3.1.18) unstable; urgency=low

  * nfs: translate NFS3ERR_NOENT to "404 Not Found"
  * nfs_client: don't leak file descriptor to child processes

 -- Max Kellermann <mk@cm4all.com>  Wed, 30 Oct 2013 09:28:11 -0000

cm4all-beng-proxy (3.1.17) unstable; urgency=low

  * tcache: cache translation responses that contain STATUS

 -- Max Kellermann <mk@cm4all.com>  Fri, 25 Oct 2013 17:10:26 -0000

cm4all-beng-proxy (3.1.16) unstable; urgency=low

  * fcgi-stock: kill child processes with SIGUSR1 instead of SIGTERM

 -- Max Kellermann <mk@cm4all.com>  Wed, 23 Oct 2013 08:54:03 -0000

cm4all-beng-proxy (3.1.15) unstable; urgency=low

  * lhttp_address: don't unescape the BASE suffix
  * {file,nfs}_address: unescape EXPAND_PATH(_INFO) substitutions
  * child_stock: fix another assertion failure

 -- Max Kellermann <mk@cm4all.com>  Tue, 22 Oct 2013 15:15:42 -0000

cm4all-beng-proxy (3.1.14) unstable; urgency=low

  * istream_nfs: fix assertion failure on empty file
  * nfs_client: fix crash on malformed path
  * nfs_client: improved error messages
  * child_stock: fix assertion failure when busy child process gets killed

 -- Max Kellermann <mk@cm4all.com>  Mon, 21 Oct 2013 15:38:28 -0000

cm4all-beng-proxy (3.1.13) unstable; urgency=low

  * merge release 3.0.33
  * translation: new packet WANT_FULL_URI for obtaining the full URI

 -- Max Kellermann <mk@cm4all.com>  Wed, 09 Oct 2013 10:40:35 -0000

cm4all-beng-proxy (3.1.12) unstable; urgency=low

  * merge release 3.0.31
  * translation: new packet CONCURRENCY controls number of LHTTP
    connections per process

 -- Max Kellermann <mk@cm4all.com>  Sat, 05 Oct 2013 11:34:04 -0000

cm4all-beng-proxy (3.1.11) unstable; urgency=low

  * lhttp_stock: allow 4 concurrent connections per LHTTP process

 -- Max Kellermann <mk@cm4all.com>  Mon, 30 Sep 2013 16:10:05 -0000

cm4all-beng-proxy (3.1.10) unstable; urgency=low

  * resource-address: fix assertion failure in LHTTP operation
  * lhttp_request: use the LHTTP_HOST attribute
  * kill the logger process on shutdown

 -- Max Kellermann <mk@cm4all.com>  Wed, 25 Sep 2013 17:29:56 -0000

cm4all-beng-proxy (3.1.9) unstable; urgency=low

  * {fcgi,lhttp}_stock: reuse child processes after connection closed
  * translate-client: ignore DEFLATED,GZIPPED on NFS address
  * translate-client: ignore EXPAND_PATH_INFO on local file
  * ssl_factory: wildcard matches single letter
  * ssl_factory: wildcard matches only one segment

 -- Max Kellermann <mk@cm4all.com>  Tue, 24 Sep 2013 10:31:30 -0000

cm4all-beng-proxy (3.1.8) unstable; urgency=low

  * ssl_factory: fix broken certificat/key matching
  * doc: various manual updates (RFC 2617, ...)

 -- Max Kellermann <mk@cm4all.com>  Fri, 20 Sep 2013 12:55:55 -0000

cm4all-beng-proxy (3.1.7) unstable; urgency=low

  * merge release 3.0.30
  * resource-loader: new protocol "Local HTTP"

 -- Max Kellermann <mk@cm4all.com>  Tue, 17 Sep 2013 13:36:20 -0000

cm4all-beng-proxy (3.1.6) unstable; urgency=low

  * buffered_socket: fix assertion failure

 -- Max Kellermann <mk@cm4all.com>  Fri, 23 Aug 2013 12:39:47 -0000

cm4all-beng-proxy (3.1.5) unstable; urgency=low

  * merge release 3.0.26
  * lb: disallow deprecated configuration keywords
  * lb: conditional pools
  * lb_config: setting "ssl_cert" specifies both certificate and key
  * ssl_filter: support TLS Server Name Indication

 -- Max Kellermann <mk@cm4all.com>  Fri, 16 Aug 2013 16:29:34 -0000

cm4all-beng-proxy (3.1.4) unstable; urgency=low

  * nfs_cache: new dedicated cache for NFS files
  * nfs_{handler,request}: use Content-Type from translation server

 -- Max Kellermann <mk@cm4all.com>  Mon, 10 Jun 2013 20:50:58 -0000

cm4all-beng-proxy (3.1.3) unstable; urgency=low

  * nfs_client: fix crash due to uninitialized memory
  * nfs_client: disconnect idle connections
  * nfs_client: expire file metadata
  * istream-nfs: fix resuming a blocking sink
  * istream-nfs: detect file truncation

 -- Max Kellermann <mk@cm4all.com>  Mon, 03 Jun 2013 19:30:20 -0000

cm4all-beng-proxy (3.1.2) unstable; urgency=low

  * nfs_client: read larger chunks
  * nfs_handler: implement cache revalidation and byte ranges

 -- Max Kellermann <mk@cm4all.com>  Wed, 29 May 2013 16:23:15 -0000

cm4all-beng-proxy (3.1.1) unstable; urgency=low

  * nfs_client: fix crash on HEAD request
  * nfs_client: generate Last-Modified and ETag
  * http-cache: allow caching NFS files

 -- Max Kellermann <mk@cm4all.com>  Thu, 23 May 2013 11:00:49 -0000

cm4all-beng-proxy (3.1) unstable; urgency=low

  * nfs_client: new resource loader backend

 -- Max Kellermann <mk@cm4all.com>  Tue, 21 May 2013 21:14:06 -0000

cm4all-beng-proxy (3.0.34) unstable; urgency=low

  * processor: fix use-after-free crash bug

 -- Max Kellermann <mk@cm4all.com>  Sun, 24 Nov 2013 07:46:29 -0000

cm4all-beng-proxy (3.0.33) unstable; urgency=low

  * tcache: limit the cacheable CHECK length
  * tcache: allow binary data in the CHECK payload
  * tcache: fix matching the URI on INVALIDATE with CHECK

 -- Max Kellermann <mk@cm4all.com>  Wed, 09 Oct 2013 09:52:47 -0000

cm4all-beng-proxy (3.0.32) unstable; urgency=low

  * tcache: apply BASE to responses without an address
  * tcache: fix BASE on responses with CHECK
  * handler: fix crash after malformed CHECK/PREVIOUS translation

 -- Max Kellermann <mk@cm4all.com>  Tue, 08 Oct 2013 15:48:07 -0000

cm4all-beng-proxy (3.0.31) unstable; urgency=low

  * socket_wrapper: work around libevent timeout reset bug

 -- Max Kellermann <mk@cm4all.com>  Wed, 02 Oct 2013 15:30:11 -0000

cm4all-beng-proxy (3.0.30) unstable; urgency=low

  * istream-file: fix crash bug
  * fcgi, was: fix memory leak on malformed translation response

 -- Max Kellermann <mk@cm4all.com>  Tue, 17 Sep 2013 13:23:28 -0000

cm4all-beng-proxy (3.0.29) unstable; urgency=low

  * fcgi-client: fix crash on certain malformed responses
  * parser: fix crash on certain CDATA sections

 -- Max Kellermann <mk@cm4all.com>  Mon, 02 Sep 2013 10:51:58 -0000

cm4all-beng-proxy (3.0.28) unstable; urgency=low

  * processor: fix widget lookup regression

 -- Max Kellermann <mk@cm4all.com>  Mon, 26 Aug 2013 18:21:03 -0000

cm4all-beng-proxy (3.0.27) unstable; urgency=low

  * processor: fix stalled transfer with two nested processors

 -- Max Kellermann <mk@cm4all.com>  Mon, 26 Aug 2013 17:09:47 -0000

cm4all-beng-proxy (3.0.26) unstable; urgency=low

  * respones: generate header P3P:CP="CAO PSA OUR" to work around IE10 bug
  * init: auto-create /var/run/cm4all
  * lb: enable GLib multi-threading

 -- Max Kellermann <mk@cm4all.com>  Fri, 26 Jul 2013 07:21:15 -0000

cm4all-beng-proxy (3.0.25) unstable; urgency=low

  * stock: fix access to undefind memory
  * file-handler, http-util: fix If-Match / If-None-Match check

 -- Max Kellermann <mk@cm4all.com>  Wed, 29 May 2013 16:13:54 -0000

cm4all-beng-proxy (3.0.24) unstable; urgency=low

  * memcached-client: fix bogus "peer closed socket prematurely"

 -- Max Kellermann <mk@cm4all.com>  Tue, 23 Apr 2013 11:20:00 -0000

cm4all-beng-proxy (3.0.23) unstable; urgency=low

  * lb: fix memory leak when request with body gets aborted early

 -- Max Kellermann <mk@cm4all.com>  Thu, 04 Apr 2013 15:33:57 -0000

cm4all-beng-proxy (3.0.22) unstable; urgency=low

  * http-server: fix rare crash in request body handler
  * http-client: fix memory leak

 -- Max Kellermann <mk@cm4all.com>  Tue, 26 Mar 2013 07:24:22 -0000

cm4all-beng-proxy (3.0.21) unstable; urgency=low

  * ajp-client: fix malformed request packet with empty request body

 -- Max Kellermann <mk@cm4all.com>  Thu, 21 Mar 2013 17:11:22 -0000

cm4all-beng-proxy (3.0.20) unstable; urgency=low

  * http-client: fix assertion failure with certain chunked responses

 -- Max Kellermann <mk@cm4all.com>  Thu, 21 Mar 2013 10:21:13 -0000

cm4all-beng-proxy (3.0.19) unstable; urgency=low

  * istream_tee: fix crash / memory leak on I/O error before request body
    was delivered to widget

 -- Max Kellermann <mk@cm4all.com>  Mon, 18 Mar 2013 11:23:27 -0000

cm4all-beng-proxy (3.0.18) unstable; urgency=low

  * bot: detect more crawler/bot user-agents
  * lb.init: add ACCESS_LOGGER variable

 -- Max Kellermann <mk@cm4all.com>  Fri, 15 Mar 2013 14:47:08 -0000

cm4all-beng-proxy (3.0.17) unstable; urgency=low

  * lb: add ssl_verify "optional"

 -- Max Kellermann <mk@cm4all.com>  Fri, 08 Mar 2013 14:31:25 -0000

cm4all-beng-proxy (3.0.16) unstable; urgency=low

  * http-request: fix assertion failure
  * log-{cat,split}: use unsigned characters in backslash-escape

 -- Max Kellermann <mk@cm4all.com>  Thu, 07 Mar 2013 15:26:26 -0000

cm4all-beng-proxy (3.0.15) unstable; urgency=low

  * stock: fix another assertion failure during idle cleanup
  * inline-widget: avoid unrecoverable I/O errors during initialisation

 -- Max Kellermann <mk@cm4all.com>  Tue, 05 Mar 2013 07:11:46 -0000

cm4all-beng-proxy (3.0.14) unstable; urgency=low

  * stock: fix assertion failure during idle cleanup
  * http-server: count bytes received, fixes regression
  * http-server: send "100 Continue", fixes regression
  * http-client: fix potential assertion failure after "100 Continue"

 -- Max Kellermann <mk@cm4all.com>  Fri, 01 Mar 2013 16:53:54 -0000

cm4all-beng-proxy (3.0.13) unstable; urgency=low

  * merge release 2.3.7
  * uri-verify: allow double slashes
  * change product token to "CM4all Webserver"

 -- Max Kellermann <mk@cm4all.com>  Mon, 18 Feb 2013 11:35:29 -0000

cm4all-beng-proxy (3.0.12) unstable; urgency=low

  * listener: enable TCP Fast Open (requires Linux 3.7)
  * rubber: optimize huge page allocation
  * rubber: optimize hole search
  * translate-cache: optimize INVALIDATE=HOST
  * filter-cache: reserve some space in the rubber allocator

 -- Max Kellermann <mk@cm4all.com>  Fri, 15 Feb 2013 09:57:51 -0000

cm4all-beng-proxy (3.0.11) unstable; urgency=low

  * stock: slow down destruction of surplus idle items
  * fcgi-client: try harder to reuse existing FastCGI connections
  * cmdline: new options to control the FastCGI/WAS stock

 -- Max Kellermann <mk@cm4all.com>  Tue, 12 Feb 2013 09:38:35 -0000

cm4all-beng-proxy (3.0.10) unstable; urgency=low

  * child: reduce verbosity of SIGTERM log message
  * connection: reduce verbosity of ECONNRESET log message
  * http-server: fix duplicate abort call
  * http-server: add missing pool reference in request body eof
  * handler: catch malformed URIs earlier
  * rubber: allocate from holes, avoid costly compression steps
  * http-cache: reserve some space in the rubber allocator

 -- Max Kellermann <mk@cm4all.com>  Fri, 08 Feb 2013 13:15:31 -0000

cm4all-beng-proxy (3.0.9) unstable; urgency=low

  * merge release 2.3.5
  * parser: fix malformed attribute value bounds
  * translation: packet VALIDATE_MTIME discards cache items after a file
    has been modified
  * http-server: fix spurious "closed prematurely" log messages
  * http-{server,client}: improve error messages
  * istream: clear the "direct" flag set on new streams
  * slice_pool: fix slice size and slices per area calculation

 -- Max Kellermann <mk@cm4all.com>  Wed, 06 Feb 2013 17:48:47 -0000

cm4all-beng-proxy (3.0.8) unstable; urgency=low

  * merge release 2.3.3
  * return unused I/O buffers to operating system
  * parser: optimize the attribute value parser
  * sink_rubber: fix assertion failure

 -- Max Kellermann <mk@cm4all.com>  Thu, 31 Jan 2013 13:27:39 -0000

cm4all-beng-proxy (3.0.7) unstable; urgency=low

  * istream-tee: fix crash due to erroneous read

 -- Max Kellermann <mk@cm4all.com>  Fri, 18 Jan 2013 13:32:49 -0000

cm4all-beng-proxy (3.0.6) unstable; urgency=low

  * control: new command "VERBOSE" manipulates logger verbosity
  * cmdline: remove obsolete option "enable_splice"
  * ajp-client: discard response body after HEAD request
  * fcgi-client: fix assertion failure after malformed HEAD response
  * fcgi-client: don't ignore log messages after HEAD request
  * translate-client: fix assertion failure after connection reset

 -- Max Kellermann <mk@cm4all.com>  Fri, 04 Jan 2013 13:14:09 -0000

cm4all-beng-proxy (3.0.5) unstable; urgency=low

  * translate-client: reduce number of system calls (optimization)
  * http-client: release the socket earlier for reusal
  * ajp-client: fix decoding the "special" response headers
  * ajp-client: wait for "end" packet before delivering empty response
  * ajp-client: use the Content-Length response header
  * ajp-client: send Content-Length request header only if body present
  * ajp-client: support HEAD requests
  * fcgi-client: support HEAD requests
  * fcgi-client: use the Content-Length response header
  * fcgi-client: don't discard buffer after socket has been closed
  * fcgi-client: continue parsing after response has been delivered
  * fcgi-client: don't attempt to write repeatedly if request body blocks
  * fcgi-client: optimized keep-alive after empty response

 -- Max Kellermann <mk@cm4all.com>  Fri, 28 Dec 2012 13:16:02 -0000

cm4all-beng-proxy (3.0.4) unstable; urgency=low

  * {http,filter}-cache: fix garbled data on large cache entries

 -- Max Kellermann <mk@cm4all.com>  Tue, 11 Dec 2012 15:17:17 -0000

cm4all-beng-proxy (3.0.3) unstable; urgency=low

  * memcached-client: fix assertion failure

 -- Max Kellermann <mk@cm4all.com>  Fri, 07 Dec 2012 18:52:33 -0000

cm4all-beng-proxy (3.0.2) unstable; urgency=low

  * merge release 2.3.1
  * lb: verify the client certificate issuer (option "ssl_verify")
  * lb: client certificate is mandatory if "ssl_verify" is enabled
  * lb: support extra CA certificate file (option "ssl_ca_cert")
  * cmdline: can't specify both --memcached-server and http_cache_size
  * init: default to one worker

 -- Max Kellermann <mk@cm4all.com>  Fri, 07 Dec 2012 09:24:52 -0000

cm4all-beng-proxy (3.0.1) unstable; urgency=low

  * http-cache: reduce memory usage while storing
  * {http,filter}-cache: reduce fork overhead
  * pool: fix crash when first allocation is large

 -- Max Kellermann <mk@cm4all.com>  Wed, 05 Dec 2012 14:05:28 -0000

cm4all-beng-proxy (3.0) unstable; urgency=low

  * {http,filter}-cache: reduce overhead when cache is disabled
  * {http,filter}-cache: exclude allocator table from reported size
  * filter-cache: reduce memory usage while storing
  * {http,filter,translate}-cache: return more free memory to operating system
  * pool: further overhead reduction
  * pool: reduce CPU overhead for large areas
  * rubber: fix assertion failure

 -- Max Kellermann <mk@cm4all.com>  Tue, 30 Oct 2012 16:32:45 -0000

cm4all-beng-proxy (2.2.1) unstable; urgency=low

  * merge release 2.1.13
  * control_local: fix assertion failure

 -- Max Kellermann <mk@cm4all.com>  Tue, 16 Oct 2012 15:46:16 -0000

cm4all-beng-proxy (2.2) unstable; urgency=low

  * cache: optimize lookups
  * pool: reduce overhead
  * pool: optimize the linear area recycler
  * resource-address: reduce memory overhead
  * session: reduce memory usage
  * http-cache, filter-cache: return free memory to operating system
  * control_server: support local and abstract sockets
  * python/control: support abstract sockets
  * bp_control: create implicit control channel for each worker process
  * require automake 1.11

 -- Max Kellermann <mk@cm4all.com>  Tue, 09 Oct 2012 15:11:24 -0000

cm4all-beng-proxy (2.3.7) unstable; urgency=low

  * tcache: fix assertion failure in BASE handler

 -- Max Kellermann <mk@cm4all.com>  Mon, 18 Feb 2013 11:58:01 -0000

cm4all-beng-proxy (2.3.6) unstable; urgency=low

  * listener: increase the backlog to 64
  * shm: reserve swap space, avoids theoretical crash

 -- Max Kellermann <mk@cm4all.com>  Sun, 17 Feb 2013 09:29:24 -0000

cm4all-beng-proxy (2.3.5) unstable; urgency=low

  * tcache: reduce CPU pressure when there are many virtual hosts (hot fix)
  * launch the access logger after daemonizing
  * user the configured logger user for the access logger
  * auto-close the access logger
  * debian/rules: compile with -fno-omit-frame-pointer

 -- Max Kellermann <mk@cm4all.com>  Tue, 05 Feb 2013 16:27:46 -0000

cm4all-beng-proxy (2.3.4) unstable; urgency=low

  * log-split: print referer and user agent
  * log-split: cache the last file
  * log-split: allow logging local time stamps
  * log-{split,cat}: escape URI, Referer and User-Agent
  * init: add ACCESS_LOGGER variable

 -- Max Kellermann <mk@cm4all.com>  Tue, 05 Feb 2013 01:31:31 -0000

cm4all-beng-proxy (2.3.3) unstable; urgency=low

  * pool: fix a memory leak in the temporary pool
  * processor: hard limit on length of attributes and parameters

 -- Max Kellermann <mk@cm4all.com>  Thu, 31 Jan 2013 13:16:33 -0000

cm4all-beng-proxy (2.3.2) unstable; urgency=low

  * merge release 2.1.17

 -- Max Kellermann <mk@cm4all.com>  Tue, 29 Jan 2013 00:01:23 -0000

cm4all-beng-proxy (2.3.1) unstable; urgency=low

  * merge release 2.1.16
  * pool: reduce CPU overhead for large areas

 -- Max Kellermann <mk@cm4all.com>  Thu, 06 Dec 2012 16:40:02 -0000

cm4all-beng-proxy (2.3) unstable; urgency=low

  * new stable branch based on v2.1.x, without the work-in-progress
    improvements from v2.2.x
  * cache: optimize lookups
  * pool: reduce overhead
  * pool: optimize the linear area recycler
  * resource-address: reduce memory overhead
  * session: reduce memory usage
  * {http,filter}-cache: reduce overhead when cache is disabled

 -- Max Kellermann <mk@cm4all.com>  Mon, 22 Oct 2012 13:48:20 -0000

cm4all-beng-proxy (2.1.17) unstable; urgency=low

  * merge release 2.0.55

 -- Max Kellermann <mk@cm4all.com>  Mon, 28 Jan 2013 23:59:54 -0000

cm4all-beng-proxy (2.1.16) unstable; urgency=low

  * merge release 2.0.54

 -- Max Kellermann <mk@cm4all.com>  Thu, 06 Dec 2012 16:35:17 -0000

cm4all-beng-proxy (2.1.15) unstable; urgency=low

  * merge release 2.0.53

 -- Max Kellermann <mk@cm4all.com>  Mon, 22 Oct 2012 12:26:57 -0000

cm4all-beng-proxy (2.1.14) unstable; urgency=low

  * merge release 2.0.52

 -- Max Kellermann <mk@cm4all.com>  Fri, 19 Oct 2012 12:10:09 -0000

cm4all-beng-proxy (2.1.13) unstable; urgency=low

  * merge release 2.0.51

 -- Max Kellermann <mk@cm4all.com>  Tue, 16 Oct 2012 15:41:58 -0000

cm4all-beng-proxy (2.1.12) unstable; urgency=low

  * merge release 2.0.50

 -- Max Kellermann <mk@cm4all.com>  Fri, 05 Oct 2012 12:26:24 -0000

cm4all-beng-proxy (2.1.11) unstable; urgency=low

  * merge release 2.0.49

 -- Max Kellermann <mk@cm4all.com>  Fri, 28 Sep 2012 15:04:36 -0000

cm4all-beng-proxy (2.1.10) unstable; urgency=low

  * merge release 2.0.48

 -- Max Kellermann <mk@cm4all.com>  Mon, 24 Sep 2012 15:43:46 -0000

cm4all-beng-proxy (2.1.9) unstable; urgency=low

  * merge release 2.0.47
  * lb: eliminate the duplicate "Date" response header (#1169)

 -- Max Kellermann <mk@cm4all.com>  Fri, 21 Sep 2012 15:56:06 -0000

cm4all-beng-proxy (2.1.8) unstable; urgency=low

  * control: publish statistics over the control protocol

 -- Max Kellermann <mk@cm4all.com>  Fri, 07 Sep 2012 12:47:34 -0000

cm4all-beng-proxy (2.1.7) unstable; urgency=low

  * resource-address: support expanding PIPE addresses
  * translation: support EXPAND_PATH for PROXY
  * reduced connect timeouts for translation server, FastCGI and beng-lb
  * uri-relative: support relative URI with just a query string
  * uri-relative: support relative URIs starting with a double slash
  * lb: improve error messages, include listener/pool name
  * lb: validate the selected sticky modde
  * lb: add sticky mode "source_ip"

 -- Max Kellermann <mk@cm4all.com>  Fri, 31 Aug 2012 14:03:41 -0000

cm4all-beng-proxy (2.1.6) unstable; urgency=low

  * merge release 2.0.46

 -- Max Kellermann <mk@cm4all.com>  Fri, 24 Aug 2012 11:11:20 -0000

cm4all-beng-proxy (2.1.5) unstable; urgency=low

  * lb_expect_monitor: configurable connect timeout

 -- Max Kellermann <mk@cm4all.com>  Mon, 20 Aug 2012 05:40:44 -0000

cm4all-beng-proxy (2.1.4) unstable; urgency=low

  * lb_monitor: configurable timeout

 -- Max Kellermann <mk@cm4all.com>  Fri, 17 Aug 2012 09:16:36 -0000

cm4all-beng-proxy (2.1.3) unstable; urgency=low

  * merge release 2.0.44
  * lb: implement tcp_expect option "expect_graceful"

 -- Max Kellermann <mk@cm4all.com>  Tue, 14 Aug 2012 14:30:57 -0000

cm4all-beng-proxy (2.1.2) unstable; urgency=low

  * support extended HTTP status codes from RFC 6585 and WebDAV

 -- Max Kellermann <mk@cm4all.com>  Thu, 09 Aug 2012 10:10:35 -0000

cm4all-beng-proxy (2.1.1) unstable; urgency=low

  * merge release 2.0.43
  * lb: support TRACE, OPTIONS and WebDAV

 -- Max Kellermann <mk@cm4all.com>  Fri, 03 Aug 2012 11:48:46 -0000

cm4all-beng-proxy (2.1) unstable; urgency=low

  * lb: add sticky mode "jvm_route" (Tomcat)

 -- Max Kellermann <mk@cm4all.com>  Mon, 30 Jul 2012 15:53:43 -0000

cm4all-beng-proxy (2.0.55) unstable; urgency=low

  * istream-tee: fix crash due to erroneous read
  * fix random crashes in the optimized build

 -- Max Kellermann <mk@cm4all.com>  Mon, 28 Jan 2013 23:52:26 -0000

cm4all-beng-proxy (2.0.54) unstable; urgency=low

  * http-cache: fix revalidation of memcached entries

 -- Max Kellermann <mk@cm4all.com>  Thu, 06 Dec 2012 16:31:23 -0000

cm4all-beng-proxy (2.0.53) unstable; urgency=low

  * filter-cache: fix assertion failure on serving empty response
  * http-cache: limit maximum age to 5 minutes if "Vary" includes cookies
  * lb: FADE_NODE lasts for 3 hours

 -- Max Kellermann <mk@cm4all.com>  Mon, 22 Oct 2012 12:21:18 -0000

cm4all-beng-proxy (2.0.52) unstable; urgency=low

  * {http,filter}-cache: include headers in cache size calculation
  * {http,filter}-cache: reduce headers memory usage
  * http-cache: limit maximum age to 1 week
    - 1 hour when "Vary" is used
    - 30 minutes when "Vary" includes "X-WidgetId" or "X-WidgetHref"
    - 5 minutes when "Vary" includes "X-CM4all-BENG-User"
  * cache: reduce number of system calls during lookup

 -- Max Kellermann <mk@cm4all.com>  Fri, 19 Oct 2012 12:07:10 -0000

cm4all-beng-proxy (2.0.51) unstable; urgency=low

  * merge release 1.4.33
  * processor: fix assertion failure with embedded CSS
  * lb: move control channel handler to worker process

 -- Max Kellermann <mk@cm4all.com>  Tue, 16 Oct 2012 15:39:32 -0000

cm4all-beng-proxy (2.0.50) unstable; urgency=low

  * pool: reduce memory overhead of debug data
  * fcgi-client: fix assertion failure due to redundant read event
  * lb: fix crash after pipe-to-socket splice I/O error

 -- Max Kellermann <mk@cm4all.com>  Fri, 05 Oct 2012 12:23:15 -0000

cm4all-beng-proxy (2.0.49) unstable; urgency=low

  * merge release 1.4.32

 -- Max Kellermann <mk@cm4all.com>  Fri, 28 Sep 2012 15:01:26 -0000

cm4all-beng-proxy (2.0.48) unstable; urgency=low

  * lb: fix duplicate monitor requests with --watchdog
  * child: verbose logging of child process events
  * log shutdown signal

 -- Max Kellermann <mk@cm4all.com>  Mon, 24 Sep 2012 15:36:03 -0000

cm4all-beng-proxy (2.0.47) unstable; urgency=low

  * merge release 1.4.31
  * cache: disable excessive debugging checks

 -- Max Kellermann <mk@cm4all.com>  Fri, 21 Sep 2012 15:24:30 -0000

cm4all-beng-proxy (2.0.46) unstable; urgency=low

  * merge release 1.4.30
  * lb: add option --config-file

 -- Max Kellermann <mk@cm4all.com>  Fri, 24 Aug 2012 10:52:29 -0000

cm4all-beng-proxy (2.0.45) unstable; urgency=low

  * merge release 1.4.29

 -- Max Kellermann <mk@cm4all.com>  Tue, 21 Aug 2012 15:49:49 -0000

cm4all-beng-proxy (2.0.44) unstable; urgency=low

  * lb: allow sticky with only one node
  * lb: add option "--check"
  * lb: run all monitors right after startup
  * lb: disable expiry of monitor results
  * lb: improved fallback for "sticky cookie"
  * lb: use Bulldog for "sticky cookie"
  * balancer, lb: persistent "fade" flag
  * balancer, lb: use the Bulldog "graceful" flag
  * control: add packet CONTROL_DUMP_POOLS

 -- Max Kellermann <mk@cm4all.com>  Tue, 14 Aug 2012 13:13:01 -0000

cm4all-beng-proxy (2.0.43) unstable; urgency=low

  * merge release 1.4.28
  * istream-replace: fix assertion failure with embedded CSS

 -- Max Kellermann <mk@cm4all.com>  Thu, 02 Aug 2012 11:14:27 -0000

cm4all-beng-proxy (2.0.42) unstable; urgency=low

  * js: new higher-level API

 -- Max Kellermann <mk@cm4all.com>  Wed, 01 Aug 2012 11:32:28 -0000

cm4all-beng-proxy (2.0.41) unstable; urgency=low

  * session: fix bogus assertion failure when loading expired session

 -- Max Kellermann <mk@cm4all.com>  Fri, 27 Jul 2012 12:47:49 -0000

cm4all-beng-proxy (2.0.40) unstable; urgency=low

  * merge release 1.4.27

 -- Max Kellermann <mk@cm4all.com>  Tue, 24 Jul 2012 16:29:13 -0000

cm4all-beng-proxy (2.0.39) unstable; urgency=low

  * merge release 1.4.26

 -- Max Kellermann <mk@cm4all.com>  Tue, 17 Jul 2012 17:00:20 -0000

cm4all-beng-proxy (2.0.38) unstable; urgency=low

  * merge release 1.4.25
  * strset: fix GROUP_CONTAINER false negatives

 -- Max Kellermann <mk@cm4all.com>  Tue, 17 Jul 2012 16:03:49 -0000

cm4all-beng-proxy (2.0.37) unstable; urgency=low

  * merge release 1.4.24

 -- Max Kellermann <mk@cm4all.com>  Mon, 16 Jul 2012 10:36:57 -0000

cm4all-beng-proxy (2.0.36) unstable; urgency=low

  * proxy-handler: re-add the URI suffix for "transparent" requests

 -- Max Kellermann <mk@cm4all.com>  Wed, 11 Jul 2012 14:12:11 -0000

cm4all-beng-proxy (2.0.35) unstable; urgency=low

  * translate: allow WIDGET_GROUP without PROCESS

 -- Max Kellermann <mk@cm4all.com>  Thu, 05 Jul 2012 13:03:21 -0000

cm4all-beng-proxy (2.0.34) unstable; urgency=low

  * session_save: skip shutdown code if saving is not configured
  * http-server: fix assertion on I/O error during POST
  * header-forward: new group FORWARD to forward the "Host" header

 -- Max Kellermann <mk@cm4all.com>  Tue, 03 Jul 2012 16:46:39 -0000

cm4all-beng-proxy (2.0.33) unstable; urgency=low

  * processor: option SELF_CONTAINER allows widget to only embed itself
  * processor: allow embedding approved widget groups
  * processor: optionally invoke CSS processor for style attributes
  * response, lb_http: put "Discard" cookie attribute to the end (Android bug)

 -- Max Kellermann <mk@cm4all.com>  Mon, 02 Jul 2012 17:52:32 -0000

cm4all-beng-proxy (2.0.32) unstable; urgency=low

  * socket_wrapper: fix two assertion failures
  * pheaders: emit Cache-Control:no-store to work around IE quirk

 -- Max Kellermann <mk@cm4all.com>  Tue, 26 Jun 2012 09:41:51 -0000

cm4all-beng-proxy (2.0.31) unstable; urgency=low

  * lb: publish the SSL peer issuer subject
  * widget-registry: copy the direct_addressing attribute

 -- Max Kellermann <mk@cm4all.com>  Wed, 06 Jun 2012 13:36:04 -0000

cm4all-beng-proxy (2.0.30) unstable; urgency=low

  * init: add --group variable to .default file
  * doc: update view security documentation
  * processor: apply underscore prefix to <A NAME="...">
  * session: restore sessions from a file

 -- Max Kellermann <mk@cm4all.com>  Fri, 01 Jun 2012 11:06:50 -0000

cm4all-beng-proxy (2.0.29) unstable; urgency=low

  * widget: optional direct URI addressing scheme
  * processor: eliminate additional underscore from class prefix
  * ssl_filter: support TLS client certificates

 -- Max Kellermann <mk@cm4all.com>  Tue, 29 May 2012 13:29:06 -0000

cm4all-beng-proxy (2.0.28) unstable; urgency=low

  * merge release 1.4.22

 -- Max Kellermann <mk@cm4all.com>  Wed, 16 May 2012 10:24:31 -0000

cm4all-beng-proxy (2.0.27) unstable; urgency=low

  * uri-address: fix assertion failures with UNIX domain sockets
  * uri-address: fix redirects with matching absolute URI

 -- Max Kellermann <mk@cm4all.com>  Wed, 09 May 2012 16:16:06 -0000

cm4all-beng-proxy (2.0.26) unstable; urgency=low

  * processor: rewrite URIs in META/refresh

 -- Max Kellermann <mk@cm4all.com>  Thu, 03 May 2012 14:43:03 -0000

cm4all-beng-proxy (2.0.25) unstable; urgency=low

  * merge release 1.4.21
  * processor: fix double free bug on failed widget lookup
  * session: don't access the session manager after worker crash
  * proxy-widget: fix assertion failure with empty view name

 -- Max Kellermann <mk@cm4all.com>  Thu, 26 Apr 2012 14:22:10 -0000

cm4all-beng-proxy (2.0.24) unstable; urgency=low

  * processor: optionally invoke CSS processor for <style>

 -- Max Kellermann <mk@cm4all.com>  Fri, 20 Apr 2012 12:10:42 -0000

cm4all-beng-proxy (2.0.23) unstable; urgency=low

  * widget-resolver: check for translation server failure
  * widget-resolver: don't sync with session when view is invalid
  * rewrite-uri: check for invalid view name
  * {css_,}processor: eliminate second underscore from class prefix
  * doc: document the algorithm for replacing two leading underscores

 -- Max Kellermann <mk@cm4all.com>  Thu, 29 Mar 2012 15:37:52 -0000

cm4all-beng-proxy (2.0.22) unstable; urgency=low

  * merge release 1.4.20
  * proxy-widget: forbid client to select view with address
  * proxy-widget: allow any view selection when widget is not a container
  * widget-http: allow any view selection for unprocessable response
  * widget-http: inherit the view from the template
  * widget-request: sync with session only if processor is enabled
  * widget-http: postpone saving to session after receiving response headers
  * processor: add entities &c:id; &c:type; &c:class;

 -- Max Kellermann <mk@cm4all.com>  Mon, 26 Mar 2012 14:05:05 -0000

cm4all-beng-proxy (2.0.21) unstable; urgency=low

  * css_processor: use mode "partial" for @import
  * rewrite-uri: use mode "partial" on invalid input

 -- Max Kellermann <mk@cm4all.com>  Tue, 20 Mar 2012 18:11:28 -0000

cm4all-beng-proxy (2.0.20) unstable; urgency=low

  * {css_,}processor: default mode is "partial"
  * processor: handle underscore prefixes in the "for" attribute

 -- Max Kellermann <mk@cm4all.com>  Tue, 20 Mar 2012 16:48:51 -0000

cm4all-beng-proxy (2.0.19) unstable; urgency=low

  * merge release 1.4.19

 -- Max Kellermann <mk@cm4all.com>  Tue, 20 Mar 2012 08:41:03 -0000

cm4all-beng-proxy (2.0.18) unstable; urgency=low

  * merge release 1.4.18

 -- Max Kellermann <mk@cm4all.com>  Thu, 15 Mar 2012 15:53:12 -0000

cm4all-beng-proxy (2.0.17) unstable; urgency=low

  * merge release 1.4.17
  * css_parser: check for url() following another token
  * css_processor: rewrite @import URIs
  * {text_,}processor: new entity &c:local;

 -- Max Kellermann <mk@cm4all.com>  Fri, 09 Mar 2012 16:50:19 -0000

cm4all-beng-proxy (2.0.16) unstable; urgency=low

  * response: generate Vary response header from translation response
  * widget-resolver: fix NULL dereference after failure
  * translation: User-Agent classification

 -- Max Kellermann <mk@cm4all.com>  Tue, 06 Mar 2012 11:54:10 -0000

cm4all-beng-proxy (2.0.15) unstable; urgency=low

  * merge release 1.4.16
  * uri-address: fix NULL dereference on certain malformed URIs

 -- Max Kellermann <mk@cm4all.com>  Fri, 02 Mar 2012 16:28:54 -0000

cm4all-beng-proxy (2.0.14) unstable; urgency=low

  * address-resolver: add missing initialization
  * rewrite-uri: fix NULL pointer dereference with "local URI"
  * rewrite-uri: allow mode=proxy (optional temporary kludge)
  * widget-http: auto-disable processor (optional temporary kludge)

 -- Max Kellermann <mk@cm4all.com>  Thu, 01 Mar 2012 18:36:38 -0000

cm4all-beng-proxy (2.0.13) unstable; urgency=low

  * merge release 1.4.15
  * translation: make CGI auto-base optional
  * handler: fix up translation client errors

 -- Max Kellermann <mk@cm4all.com>  Thu, 23 Feb 2012 17:31:03 -0000

cm4all-beng-proxy (2.0.12) unstable; urgency=low

  * merge release 1.4.13

 -- Max Kellermann <mk@cm4all.com>  Thu, 16 Feb 2012 14:41:45 -0000

cm4all-beng-proxy (2.0.11) unstable; urgency=low

  * merge release 1.4.11
  * processor: skip rewriting absolute URIs

 -- Max Kellermann <mk@cm4all.com>  Thu, 09 Feb 2012 09:43:06 -0000

cm4all-beng-proxy (2.0.10) unstable; urgency=low

  * resource-address: initialise type, fixes assertion failure

 -- Max Kellermann <mk@cm4all.com>  Tue, 07 Feb 2012 16:57:06 -0000

cm4all-beng-proxy (2.0.9) unstable; urgency=low

  * [css]processor: expand underscore only XML id / CSS class
  * widget-http: filter processor response headers
  * processor: forward Wildfire headers in the debug build

 -- Max Kellermann <mk@cm4all.com>  Tue, 07 Feb 2012 12:32:33 -0000

cm4all-beng-proxy (2.0.8) unstable; urgency=low

  * rewrite-uri: prefix "@/" refers to widget's "local URI"

 -- Max Kellermann <mk@cm4all.com>  Fri, 03 Feb 2012 13:50:16 -0000

cm4all-beng-proxy (2.0.7) unstable; urgency=low

  * merge release 1.4.10
  * stock: clear idle objects periodically

 -- Max Kellermann <mk@cm4all.com>  Thu, 02 Feb 2012 14:10:24 -0000

cm4all-beng-proxy (2.0.6) unstable; urgency=low

  * merge release 1.4.9

 -- Max Kellermann <mk@cm4all.com>  Tue, 31 Jan 2012 15:10:18 -0000

cm4all-beng-proxy (2.0.5) unstable; urgency=low

  * merge release 1.4.8
  * translate-client: verify the PROXY and AJP payloads
  * translation: support inserting regex matches into CGI/file path
  * translation: support customizing the cookie's "Domain" attribute
  * request: new option "dynamic_session_cookie" adds suffix to cookie
    name
  * uri-address: verify the path component

 -- Max Kellermann <mk@cm4all.com>  Wed, 25 Jan 2012 17:05:09 -0000

cm4all-beng-proxy (2.0.4) unstable; urgency=low

  * merge release 1.4.6
  * access-log: don't log the remote port
  * translation: support inserting regex matches into CGI's PATH_INFO
  * tcache: generate BASE automatically for CGI

 -- Max Kellermann <mk@cm4all.com>  Tue, 10 Jan 2012 15:18:37 -0000

cm4all-beng-proxy (2.0.3) unstable; urgency=low

  * merge release 1.4.4
  * http-server: log remote host address

 -- Max Kellermann <mk@cm4all.com>  Tue, 27 Dec 2011 07:41:15 -0000

cm4all-beng-proxy (2.0.2) unstable; urgency=low

  * merge release 1.4.2
  * widget-http: improved HTTP error messages
  * processor: forbid widget request after URI compress failure

 -- Max Kellermann <mk@cm4all.com>  Wed, 07 Dec 2011 16:51:58 -0000

cm4all-beng-proxy (2.0.1) unstable; urgency=low

  * merge release 1.4.1

 -- Max Kellermann <mk@cm4all.com>  Fri, 18 Nov 2011 13:57:27 -0000

cm4all-beng-proxy (2.0) unstable; urgency=low

  * rewrite-uri: reapply 'drop the deprecated mode "proxy"'
  * proxy-widget: reapply 'client can choose only views that have an address'

 -- Max Kellermann <mk@cm4all.com>  Thu, 17 Nov 2011 08:22:39 +0100

cm4all-beng-proxy (1.4.33) unstable; urgency=low

  * istream-file: reduce memory usage for small files
  * file-handler: fix xattr usage on ranged file request (possible
    assertion failure)

 -- Max Kellermann <mk@cm4all.com>  Tue, 16 Oct 2012 15:28:57 -0000

cm4all-beng-proxy (1.4.32) unstable; urgency=low

  * cgi: fix spontaneous shutdown due to misrouted SIGTERM signal

 -- Max Kellermann <mk@cm4all.com>  Fri, 28 Sep 2012 14:39:13 -0000

cm4all-beng-proxy (1.4.31) unstable; urgency=low

  * shm: fix check for shared memory allocation failure
  * child: handle lost SIGCHLD events
  * child: ignore stale child processes

 -- Max Kellermann <mk@cm4all.com>  Fri, 21 Sep 2012 15:21:20 -0000

cm4all-beng-proxy (1.4.30) unstable; urgency=low

  * http-server: parse all tokens in the "Connection" request header

 -- Max Kellermann <mk@cm4all.com>  Fri, 24 Aug 2012 10:50:28 -0000

cm4all-beng-proxy (1.4.29) unstable; urgency=low

  * proxy-widget: fix memory leak on aborted POST request

 -- Max Kellermann <mk@cm4all.com>  Tue, 21 Aug 2012 15:05:12 -0000

cm4all-beng-proxy (1.4.28) unstable; urgency=low

  * worker: reinitialize signal handlers after fork failure
  * lb: work around libevent bug that freezes during shutdown

 -- Max Kellermann <mk@cm4all.com>  Thu, 02 Aug 2012 13:53:18 -0000

cm4all-beng-proxy (1.4.27) unstable; urgency=low

  * lb: fix hanging SSL connection on bulk transfer

 -- Max Kellermann <mk@cm4all.com>  Tue, 24 Jul 2012 14:58:17 -0000

cm4all-beng-proxy (1.4.26) unstable; urgency=low

  * processor: fix regression, missing NULL check

 -- Max Kellermann <mk@cm4all.com>  Tue, 17 Jul 2012 16:55:24 -0000

cm4all-beng-proxy (1.4.25) unstable; urgency=low

  * processor: don't rewrite the fragment part of the URI

 -- Max Kellermann <mk@cm4all.com>  Tue, 17 Jul 2012 15:50:06 -0000

cm4all-beng-proxy (1.4.24) unstable; urgency=low

  * lb: fix splicing with SSL

 -- Max Kellermann <mk@cm4all.com>  Mon, 16 Jul 2012 10:32:17 -0000

cm4all-beng-proxy (1.4.23) unstable; urgency=low

  * widget-http: fix double free bug when POST is aborted

 -- Max Kellermann <mk@cm4all.com>  Tue, 03 Jul 2012 16:42:28 -0000

cm4all-beng-proxy (1.4.22) unstable; urgency=low

  * merge release 1.2.27
  * widget: backport memory leak fix from 2.0
  * widget-http: fix memory leak on abort

 -- Max Kellermann <mk@cm4all.com>  Wed, 16 May 2012 10:00:23 -0000

cm4all-beng-proxy (1.4.21) unstable; urgency=low

  * merge release 1.2.26

 -- Max Kellermann <mk@cm4all.com>  Thu, 26 Apr 2012 14:17:56 -0000

cm4all-beng-proxy (1.4.20) unstable; urgency=low

  * merge release 1.2.25

 -- Max Kellermann <mk@cm4all.com>  Mon, 26 Mar 2012 14:03:14 -0000

cm4all-beng-proxy (1.4.19) unstable; urgency=low

  * merge release 1.2.24

 -- Max Kellermann <mk@cm4all.com>  Tue, 20 Mar 2012 08:36:19 -0000

cm4all-beng-proxy (1.4.18) unstable; urgency=low

  * merge release 1.2.23

 -- Max Kellermann <mk@cm4all.com>  Thu, 15 Mar 2012 15:50:20 -0000

cm4all-beng-proxy (1.4.17) unstable; urgency=low

  * merge release 1.2.22

 -- Max Kellermann <mk@cm4all.com>  Thu, 08 Mar 2012 18:36:00 -0000

cm4all-beng-proxy (1.4.16) unstable; urgency=low

  * merge release 1.2.21

 -- Max Kellermann <mk@cm4all.com>  Fri, 02 Mar 2012 16:03:51 -0000

cm4all-beng-proxy (1.4.15) unstable; urgency=low

  * merge release 1.2.20

 -- Max Kellermann <mk@cm4all.com>  Thu, 23 Feb 2012 17:12:30 -0000

cm4all-beng-proxy (1.4.14) unstable; urgency=low

  * merge release 1.2.19

 -- Max Kellermann <mk@cm4all.com>  Thu, 23 Feb 2012 15:35:04 -0000

cm4all-beng-proxy (1.4.13) unstable; urgency=low

  * merge release 1.2.18

 -- Max Kellermann <mk@cm4all.com>  Thu, 16 Feb 2012 13:53:49 -0000

cm4all-beng-proxy (1.4.12) unstable; urgency=low

  * merge release 1.2.17

 -- Max Kellermann <mk@cm4all.com>  Wed, 15 Feb 2012 09:27:50 -0000

cm4all-beng-proxy (1.4.11) unstable; urgency=low

  * merge release 1.2.16

 -- Max Kellermann <mk@cm4all.com>  Thu, 09 Feb 2012 09:33:30 -0000

cm4all-beng-proxy (1.4.10) unstable; urgency=low

  * merge release 1.2.15

 -- Max Kellermann <mk@cm4all.com>  Thu, 02 Feb 2012 13:43:11 -0000

cm4all-beng-proxy (1.4.9) unstable; urgency=low

  * merge release 1.2.14

 -- Max Kellermann <mk@cm4all.com>  Tue, 31 Jan 2012 15:06:57 -0000

cm4all-beng-proxy (1.4.8) unstable; urgency=low

  * merge release 1.2.13

 -- Max Kellermann <mk@cm4all.com>  Wed, 25 Jan 2012 12:16:53 -0000

cm4all-beng-proxy (1.4.7) unstable; urgency=low

  * merge release 1.2.12

 -- Max Kellermann <mk@cm4all.com>  Tue, 17 Jan 2012 08:37:01 -0000

cm4all-beng-proxy (1.4.6) unstable; urgency=low

  * merge release 1.2.11

 -- Max Kellermann <mk@cm4all.com>  Wed, 04 Jan 2012 15:41:43 -0000

cm4all-beng-proxy (1.4.5) unstable; urgency=low

  * merge release 1.2.10

 -- Max Kellermann <mk@cm4all.com>  Wed, 28 Dec 2011 17:07:13 -0000

cm4all-beng-proxy (1.4.4) unstable; urgency=low

  * merge release 1.2.9

 -- Max Kellermann <mk@cm4all.com>  Thu, 22 Dec 2011 11:28:39 -0000

cm4all-beng-proxy (1.4.3) unstable; urgency=low

  * merge release 1.2.8

 -- Max Kellermann <mk@cm4all.com>  Wed, 14 Dec 2011 11:20:04 -0000

cm4all-beng-proxy (1.4.2) unstable; urgency=low

  * text-processor: allow processing "application/javascript",
    "application/json"
  * uri-relative: allow backtracking to the widget base with "../"
  * merge release 1.2.7

 -- Max Kellermann <mk@cm4all.com>  Tue, 06 Dec 2011 12:39:24 -0000

cm4all-beng-proxy (1.4.1) unstable; urgency=low

  * merge release 1.2.6

 -- Max Kellermann <mk@cm4all.com>  Fri, 18 Nov 2011 13:53:56 -0000

cm4all-beng-proxy (1.4) unstable; urgency=low

  * proxy-widget: revert 'client can choose only views that have an address'
  * rewrite-uri: revert 'drop the deprecated mode "proxy"'

 -- Max Kellermann <mk@cm4all.com>  Thu, 17 Nov 2011 08:10:42 +0100

cm4all-beng-proxy (1.3.2) unstable; urgency=low

  * tcache: add regex matching, translation packets REGEX, INVERSE_REGEX
  * widget: don't start the prefix with an underscore
  * translation: add new packet PROCESS_TEXT, to expand entity references
  * translation: add new packet WIDGET_INFO, enables additional request headers
  * doc: document the algorithm for replacing three leading underscores

 -- Max Kellermann <mk@cm4all.com>  Wed, 16 Nov 2011 17:00:16 +0100

cm4all-beng-proxy (1.3.1) unstable; urgency=low

  * merge release 1.2.5

 -- Max Kellermann <mk@cm4all.com>  Tue, 08 Nov 2011 19:51:18 +0100

cm4all-beng-proxy (1.3) unstable; urgency=low

  * rewrite-uri: drop the deprecated mode "proxy"
  * proxy-widget: client can choose only views that have an address

 -- Max Kellermann <mk@cm4all.com>  Mon, 31 Oct 2011 17:41:14 +0100

cm4all-beng-proxy (1.2.27) unstable; urgency=low

  * merge release 1.1.40

 -- Max Kellermann <mk@cm4all.com>  Wed, 16 May 2012 09:51:50 -0000

cm4all-beng-proxy (1.2.26) unstable; urgency=low

  * merge release 1.1.39

 -- Max Kellermann <mk@cm4all.com>  Thu, 26 Apr 2012 14:16:40 -0000

cm4all-beng-proxy (1.2.25) unstable; urgency=low

  * merge release 1.1.38

 -- Max Kellermann <mk@cm4all.com>  Mon, 26 Mar 2012 14:01:44 -0000

cm4all-beng-proxy (1.2.24) unstable; urgency=low

  * merge release 1.1.37

 -- Max Kellermann <mk@cm4all.com>  Tue, 20 Mar 2012 08:33:31 -0000

cm4all-beng-proxy (1.2.23) unstable; urgency=low

  * merge release 1.1.36

 -- Max Kellermann <mk@cm4all.com>  Thu, 15 Mar 2012 15:37:10 -0000

cm4all-beng-proxy (1.2.22) unstable; urgency=low

  * merge release 1.1.35

 -- Max Kellermann <mk@cm4all.com>  Thu, 08 Mar 2012 18:29:39 -0000

cm4all-beng-proxy (1.2.21) unstable; urgency=low

  * merge release 1.1.34

 -- Max Kellermann <mk@cm4all.com>  Fri, 02 Mar 2012 16:02:00 -0000

cm4all-beng-proxy (1.2.20) unstable; urgency=low

  * merge release 1.1.33

 -- Max Kellermann <mk@cm4all.com>  Thu, 23 Feb 2012 17:11:15 -0000

cm4all-beng-proxy (1.2.19) unstable; urgency=low

  * merge release 1.1.32

 -- Max Kellermann <mk@cm4all.com>  Thu, 23 Feb 2012 15:18:36 -0000

cm4all-beng-proxy (1.2.18) unstable; urgency=low

  * merge release 1.1.31

 -- Max Kellermann <mk@cm4all.com>  Thu, 16 Feb 2012 13:52:42 -0000

cm4all-beng-proxy (1.2.17) unstable; urgency=low

  * merge release 1.1.30

 -- Max Kellermann <mk@cm4all.com>  Wed, 15 Feb 2012 09:26:45 -0000

cm4all-beng-proxy (1.2.16) unstable; urgency=low

  * merge release 1.1.29

 -- Max Kellermann <mk@cm4all.com>  Thu, 09 Feb 2012 09:31:50 -0000

cm4all-beng-proxy (1.2.15) unstable; urgency=low

  * merge release 1.1.28

 -- Max Kellermann <mk@cm4all.com>  Thu, 02 Feb 2012 13:41:45 -0000

cm4all-beng-proxy (1.2.14) unstable; urgency=low

  * merge release 1.1.27

 -- Max Kellermann <mk@cm4all.com>  Tue, 31 Jan 2012 15:04:32 -0000

cm4all-beng-proxy (1.2.13) unstable; urgency=low

  * merge release 1.1.26

 -- Max Kellermann <mk@cm4all.com>  Wed, 25 Jan 2012 12:15:19 -0000

cm4all-beng-proxy (1.2.12) unstable; urgency=low

  * merge release 1.1.25

 -- Max Kellermann <mk@cm4all.com>  Tue, 17 Jan 2012 08:31:44 -0000

cm4all-beng-proxy (1.2.11) unstable; urgency=low

  * merge release 1.1.24

 -- Max Kellermann <mk@cm4all.com>  Wed, 04 Jan 2012 15:38:27 -0000

cm4all-beng-proxy (1.2.10) unstable; urgency=low

  * merge release 1.1.23

 -- Max Kellermann <mk@cm4all.com>  Wed, 28 Dec 2011 17:01:43 -0000

cm4all-beng-proxy (1.2.9) unstable; urgency=low

  * merge release 1.1.22

 -- Max Kellermann <mk@cm4all.com>  Thu, 22 Dec 2011 10:28:29 -0000

cm4all-beng-proxy (1.2.8) unstable; urgency=low

  * merge release 1.1.21

 -- Max Kellermann <mk@cm4all.com>  Wed, 14 Dec 2011 11:12:32 -0000

cm4all-beng-proxy (1.2.7) unstable; urgency=low

  * merge release 1.1.20

 -- Max Kellermann <mk@cm4all.com>  Tue, 06 Dec 2011 11:43:10 -0000

cm4all-beng-proxy (1.2.6) unstable; urgency=low

  * merge release 1.1.19

 -- Max Kellermann <mk@cm4all.com>  Fri, 18 Nov 2011 13:47:43 -0000

cm4all-beng-proxy (1.2.5) unstable; urgency=low

  * merge release 1.1.18
  * file-handler: handle If-Modified-Since followed by filter

 -- Max Kellermann <mk@cm4all.com>  Tue, 08 Nov 2011 19:43:58 +0100

cm4all-beng-proxy (1.2.4) unstable; urgency=low

  * merge release 1.1.17

 -- Max Kellermann <mk@cm4all.com>  Wed, 02 Nov 2011 16:58:28 +0100

cm4all-beng-proxy (1.2.3) unstable; urgency=low

  * merge release 1.1.16

 -- Max Kellermann <mk@cm4all.com>  Fri, 21 Oct 2011 15:16:13 +0200

cm4all-beng-proxy (1.2.2) unstable; urgency=low

  * merge release 1.1.15
  * widget-view: an empty name refers to the default view
  * processor: new entity &c:view;

 -- Max Kellermann <mk@cm4all.com>  Wed, 19 Oct 2011 11:43:20 +0200

cm4all-beng-proxy (1.2.1) unstable; urgency=low

  * merge release 1.1.13

 -- Max Kellermann <mk@cm4all.com>  Wed, 05 Oct 2011 17:16:04 +0200

cm4all-beng-proxy (1.2) unstable; urgency=low

  * delegate-client: improved error reporting
  * response-error: resolve errno codes
  * python/control/client: bind the unix domain socket
  * python/control/client: implement timeout
  * lb_control: allow querying node status over control socket

 -- Max Kellermann <mk@cm4all.com>  Tue, 27 Sep 2011 12:00:44 +0200

cm4all-beng-proxy (1.1.40) unstable; urgency=low

  * merge release 1.0.34

 -- Max Kellermann <mk@cm4all.com>  Wed, 16 May 2012 09:50:37 -0000

cm4all-beng-proxy (1.1.39) unstable; urgency=low

  * merge release 1.0.33

 -- Max Kellermann <mk@cm4all.com>  Thu, 26 Apr 2012 14:12:30 -0000

cm4all-beng-proxy (1.1.38) unstable; urgency=low

  * merge release 1.0.32

 -- Max Kellermann <mk@cm4all.com>  Mon, 26 Mar 2012 14:00:38 -0000

cm4all-beng-proxy (1.1.37) unstable; urgency=low

  * merge release 1.0.31

 -- Max Kellermann <mk@cm4all.com>  Tue, 20 Mar 2012 08:31:08 -0000

cm4all-beng-proxy (1.1.36) unstable; urgency=low

  * merge release 1.0.30

 -- Max Kellermann <mk@cm4all.com>  Thu, 15 Mar 2012 15:36:15 -0000

cm4all-beng-proxy (1.1.35) unstable; urgency=low

  * merge release 1.0.29
  * css_processor: delete "-c-mode" and "-c-view" from output

 -- Max Kellermann <mk@cm4all.com>  Thu, 08 Mar 2012 18:16:03 -0000

cm4all-beng-proxy (1.1.34) unstable; urgency=low

  * merge release 1.0.28

 -- Max Kellermann <mk@cm4all.com>  Fri, 02 Mar 2012 15:26:44 -0000

cm4all-beng-proxy (1.1.33) unstable; urgency=low

  * merge release 1.0.27

 -- Max Kellermann <mk@cm4all.com>  Thu, 23 Feb 2012 17:09:57 -0000

cm4all-beng-proxy (1.1.32) unstable; urgency=low

  * merge release 1.0.26

 -- Max Kellermann <mk@cm4all.com>  Thu, 23 Feb 2012 15:14:56 -0000

cm4all-beng-proxy (1.1.31) unstable; urgency=low

  * merge release 1.0.25

 -- Max Kellermann <mk@cm4all.com>  Thu, 16 Feb 2012 13:49:26 -0000

cm4all-beng-proxy (1.1.30) unstable; urgency=low

  * merge release 1.0.24

 -- Max Kellermann <mk@cm4all.com>  Wed, 15 Feb 2012 09:25:38 -0000

cm4all-beng-proxy (1.1.29) unstable; urgency=low

  * merge release 1.0.23

 -- Max Kellermann <mk@cm4all.com>  Thu, 09 Feb 2012 09:30:18 -0000

cm4all-beng-proxy (1.1.28) unstable; urgency=low

  * merge release 1.0.22

 -- Max Kellermann <mk@cm4all.com>  Thu, 02 Feb 2012 13:39:21 -0000

cm4all-beng-proxy (1.1.27) unstable; urgency=low

  * merge release 1.0.21

 -- Max Kellermann <mk@cm4all.com>  Tue, 31 Jan 2012 14:59:06 -0000

cm4all-beng-proxy (1.1.26) unstable; urgency=low

  * merge release 1.0.20

 -- Max Kellermann <mk@cm4all.com>  Wed, 25 Jan 2012 12:13:43 -0000

cm4all-beng-proxy (1.1.25) unstable; urgency=low

  * merge release 1.0.19

 -- Max Kellermann <mk@cm4all.com>  Tue, 17 Jan 2012 08:29:34 -0000

cm4all-beng-proxy (1.1.24) unstable; urgency=low

  * merge release 1.0.18

 -- Max Kellermann <mk@cm4all.com>  Wed, 04 Jan 2012 15:27:35 -0000

cm4all-beng-proxy (1.1.23) unstable; urgency=low

  * header-forward: remove port number from X-Forwarded-For

 -- Max Kellermann <mk@cm4all.com>  Wed, 28 Dec 2011 16:51:41 -0000

cm4all-beng-proxy (1.1.22) unstable; urgency=low

  * merge release 1.0.17
  * istream-socket: fix potential assertion failure

 -- Max Kellermann <mk@cm4all.com>  Wed, 21 Dec 2011 16:44:46 -0000

cm4all-beng-proxy (1.1.21) unstable; urgency=low

  * merge release 1.0.16

 -- Max Kellermann <mk@cm4all.com>  Wed, 14 Dec 2011 11:07:58 -0000

cm4all-beng-proxy (1.1.20) unstable; urgency=low

  * merge release 1.0.15
  * processor: don't rewrite "mailto:" hyperlinks

 -- Max Kellermann <mk@cm4all.com>  Mon, 05 Dec 2011 18:37:10 -0000

cm4all-beng-proxy (1.1.19) unstable; urgency=low

  * {css_,}processor: quote widget classes for prefixing XML IDs, CSS classes

 -- Max Kellermann <mk@cm4all.com>  Fri, 18 Nov 2011 13:17:02 -0000

cm4all-beng-proxy (1.1.18) unstable; urgency=low

  * merge release 1.0.13
  * lb_http: eliminate the duplicate "Date" response header

 -- Max Kellermann <mk@cm4all.com>  Tue, 08 Nov 2011 19:33:07 +0100

cm4all-beng-proxy (1.1.17) unstable; urgency=low

  * merge release 1.0.13

 -- Max Kellermann <mk@cm4all.com>  Wed, 02 Nov 2011 16:52:21 +0100

cm4all-beng-proxy (1.1.16) unstable; urgency=low

  * merge release 1.0.12

 -- Max Kellermann <mk@cm4all.com>  Fri, 21 Oct 2011 15:09:55 +0200

cm4all-beng-proxy (1.1.15) unstable; urgency=low

  * merge release 1.0.11

 -- Max Kellermann <mk@cm4all.com>  Wed, 19 Oct 2011 09:36:38 +0200

cm4all-beng-proxy (1.1.14) unstable; urgency=low

  * merge release 1.0.10

 -- Max Kellermann <mk@cm4all.com>  Fri, 07 Oct 2011 15:15:00 +0200

cm4all-beng-proxy (1.1.13) unstable; urgency=low

  * merge release 1.0.9

 -- Max Kellermann <mk@cm4all.com>  Thu, 29 Sep 2011 16:47:56 +0200

cm4all-beng-proxy (1.1.12) unstable; urgency=low

  * merge release 1.0.8

 -- Max Kellermann <mk@cm4all.com>  Thu, 22 Sep 2011 17:13:41 +0200

cm4all-beng-proxy (1.1.11) unstable; urgency=low

  * merge release 1.0.7
  * widget-http: response header X-CM4all-View selects a view
  * processor, css_processor: support prefixing XML ids
  * processor: property "c:view" selects a view

 -- Max Kellermann <mk@cm4all.com>  Fri, 16 Sep 2011 12:25:24 +0200

cm4all-beng-proxy (1.1.10) unstable; urgency=low

  * merge release 1.0.6
  * http-request: don't clear failure state on successful TCP connection
  * istream-socket: fix assertion failure after receive error
  * ssl_filter: check for end-of-file on plain socket
  * ssl_filter: fix buffer assertion failures

 -- Max Kellermann <mk@cm4all.com>  Tue, 13 Sep 2011 18:50:18 +0200

cm4all-beng-proxy (1.1.9) unstable; urgency=low

  * http-request: improve keep-alive cancellation detection
  * http-request: mark server "failed" after HTTP client error
  * lb: implement the control protocol
    - can disable and re-enable workers
  * lb: don't allow sticky pool with only one member
  * lb: verify that a new sticky host is alive
  * lb: mark server "failed" after HTTP client error

 -- Max Kellermann <mk@cm4all.com>  Fri, 09 Sep 2011 13:03:55 +0200

cm4all-beng-proxy (1.1.8) unstable; urgency=low

  * merge release 1.0.5
  * {css_,}processor: one more underscore for the prefix
  * processor: remove rewrite-uri processing instructions from output
  * translate: unknown packet is a fatal error
  * processor: add option to set widget/focus by default
  * rewrite-uri: a leading tilde refers to the widget base; translation
    packet ANCHOR_ABSOLUTE enables it by default

 -- Max Kellermann <mk@cm4all.com>  Mon, 05 Sep 2011 17:56:31 +0200

cm4all-beng-proxy (1.1.7) unstable; urgency=low

  * css_processor: implement property "-c-mode"
  * css_processor: translate underscore prefix in class names
  * processor: translate underscore prefix in CSS class names

 -- Max Kellermann <mk@cm4all.com>  Mon, 29 Aug 2011 17:47:48 +0200

cm4all-beng-proxy (1.1.6) unstable; urgency=low

  * merge release 1.0.3
  * implement CSS processor

 -- Max Kellermann <mk@cm4all.com>  Mon, 22 Aug 2011 17:13:56 +0200

cm4all-beng-proxy (1.1.5) unstable; urgency=low

  * lb: optionally generate Via and X-Forwarded-For

 -- Max Kellermann <mk@cm4all.com>  Wed, 17 Aug 2011 12:45:14 +0200

cm4all-beng-proxy (1.1.4) unstable; urgency=low

  * pipe-stock: fix assertion failure after optimization bug
  * istream-pipe: reuse drained pipes immediately
  * sink-socket: reinstate write event during bulk transfers

 -- Max Kellermann <mk@cm4all.com>  Thu, 11 Aug 2011 14:41:37 +0200

cm4all-beng-proxy (1.1.3) unstable; urgency=low

  * widget: quote invalid XMLID/JS characters for &c:prefix;
  * lb: add protocol "tcp"

 -- Max Kellermann <mk@cm4all.com>  Wed, 10 Aug 2011 18:53:12 +0200

cm4all-beng-proxy (1.1.2) unstable; urgency=low

  * merge release 1.0.2
  * http-server: report detailed errors
  * widget-http: implement header dumps
  * cgi, fastcgi: enable cookie jar with custom cookie "host"

 -- Max Kellermann <mk@cm4all.com>  Thu, 04 Aug 2011 17:27:51 +0200

cm4all-beng-proxy (1.1.1) unstable; urgency=low

  * merge release 1.0.1
  * lb: don't ignore unimplemented configuration keywords
  * lb: configurable monitor check interval
  * session: configurable idle timeout

 -- Max Kellermann <mk@cm4all.com>  Tue, 26 Jul 2011 11:27:20 +0200

cm4all-beng-proxy (1.1) unstable; urgency=low

  * http-client: send "Expect: 100-continue" only for big request body
  * lb: implement monitors (ping, connect, tcp_expect)

 -- Max Kellermann <mk@cm4all.com>  Wed, 20 Jul 2011 15:04:22 +0200
  
cm4all-beng-proxy (1.0.34) unstable; urgency=low

  * resource-loader: don't strip last segment from IPv6 address

 -- Max Kellermann <mk@cm4all.com>  Wed, 16 May 2012 09:47:43 -0000

cm4all-beng-proxy (1.0.33) unstable; urgency=low

  * widget-resolver: fix assertion failure on recursive abort

 -- Max Kellermann <mk@cm4all.com>  Thu, 26 Apr 2012 14:04:01 -0000

cm4all-beng-proxy (1.0.32) unstable; urgency=low

  * http-cache: add missing initialization on memcached miss

 -- Max Kellermann <mk@cm4all.com>  Mon, 26 Mar 2012 13:35:01 -0000

cm4all-beng-proxy (1.0.31) unstable; urgency=low

  * proxy-widget: close the request body when the view doesn't exist

 -- Max Kellermann <mk@cm4all.com>  Tue, 20 Mar 2012 08:28:00 -0000

cm4all-beng-proxy (1.0.30) unstable; urgency=low

  * widget-view: initialize the header forward settings
  * translate-client: new view inherits header forward settings from
    default view
  * handler: clear transformation after translation error
  * http-cache: release the memcached response on abort
  * fcgi-request: close the request body on stock failure

 -- Max Kellermann <mk@cm4all.com>  Thu, 15 Mar 2012 15:34:18 -0000

cm4all-beng-proxy (1.0.29) unstable; urgency=low

  * processor: unescape custom header values
  * widget-resolver: fix NULL dereference after failure

 -- Max Kellermann <mk@cm4all.com>  Thu, 08 Mar 2012 18:10:14 -0000

cm4all-beng-proxy (1.0.28) unstable; urgency=low

  * widget-resolver: serve responses in the right order
  * widget-request: fix session related assertion failure
  * translate: initialize all GError variables

 -- Max Kellermann <mk@cm4all.com>  Fri, 02 Mar 2012 15:20:54 -0000

cm4all-beng-proxy (1.0.27) unstable; urgency=low

  * resource-address: fix regression when CGI URI is not set

 -- Max Kellermann <mk@cm4all.com>  Thu, 23 Feb 2012 17:08:16 -0000

cm4all-beng-proxy (1.0.26) unstable; urgency=low

  * resource-address: apply BASE to the CGI request URI

 -- Max Kellermann <mk@cm4all.com>  Thu, 23 Feb 2012 15:11:42 -0000

cm4all-beng-proxy (1.0.25) unstable; urgency=low

  * cgi-client: clear the input pointer on close

 -- Max Kellermann <mk@cm4all.com>  Thu, 16 Feb 2012 13:46:13 -0000

cm4all-beng-proxy (1.0.24) unstable; urgency=low

  * debian/rules: optimize parallel build
  * cgi: break loop when headers are finished

 -- Max Kellermann <mk@cm4all.com>  Wed, 15 Feb 2012 09:23:22 -0000

cm4all-beng-proxy (1.0.23) unstable; urgency=low

  * cgi: detect large response headers
  * cgi: continue parsing response headers after buffer boundary
  * cgi: bigger response header buffer
  * fcgi-client: detect large response headers

 -- Max Kellermann <mk@cm4all.com>  Thu, 09 Feb 2012 09:27:50 -0000

cm4all-beng-proxy (1.0.22) unstable; urgency=low

  * debian/rules: don't run libtool
  * lb: thread safety for the SSL filter
  * lb: fix crash during shutdown
  * http-server: fix uninitialised variable

 -- Max Kellermann <mk@cm4all.com>  Thu, 02 Feb 2012 13:03:08 -0000

cm4all-beng-proxy (1.0.21) unstable; urgency=low

  * hstock: fix memory leak
  * notify: fix endless busy loop
  * ssl_filter: fix hang while tearing down connection

 -- Max Kellermann <mk@cm4all.com>  Tue, 31 Jan 2012 15:24:50 -0000

cm4all-beng-proxy (1.0.20) unstable; urgency=low

  * ssl: load the whole certificate chain
  * translate: fix PATH+JAILCGI+SITE check
  * translate: fix HOME check
  * resource-address: include all CGI attributes in cache key

 -- Max Kellermann <mk@cm4all.com>  Wed, 25 Jan 2012 12:10:43 -0000

cm4all-beng-proxy (1.0.19) unstable; urgency=low

  * cookie-client: add a missing out-of-memory check

 -- Max Kellermann <mk@cm4all.com>  Tue, 17 Jan 2012 08:27:38 -0000

cm4all-beng-proxy (1.0.18) unstable; urgency=low

  * resource-address: support zero-length path_info prefix (for BASE)
  * hashmap: optimize insertions
  * http-server: limit the number of request headers
  * proxy-widget: discard the unused request body on error

 -- Max Kellermann <mk@cm4all.com>  Wed, 04 Jan 2012 14:55:59 -0000

cm4all-beng-proxy (1.0.17) unstable; urgency=low

  * istream-chunked: avoid recursive buffer write, fixes crash

 -- Max Kellermann <mk@cm4all.com>  Wed, 21 Dec 2011 16:37:44 -0000

cm4all-beng-proxy (1.0.16) unstable; urgency=low

  * http-server: disable timeout while waiting for CGI
  * cgi: fix segmentation fault
  * processor: discard child's request body on abort
  * proxy-widget: discard the unused request body on error

 -- Max Kellermann <mk@cm4all.com>  Wed, 14 Dec 2011 11:53:31 +0100

cm4all-beng-proxy (1.0.15) unstable; urgency=low

  * http-client: fix assertion failure on bogus "100 Continue"
  * handler: don't close the request body twice
  * session: add a missing out-of-memory check
  * fcgi-client: check for EV_READ event
  * fcgi-serialize: fix serializing parameter without value

 -- Max Kellermann <mk@cm4all.com>  Mon, 05 Dec 2011 17:47:20 -0000

cm4all-beng-proxy (1.0.14) unstable; urgency=low

  * http-server: don't generate chunked HEAD response
  * http-server: don't override Content-Length for HEAD response
  * lb_http, proxy-widget, response: forward Content-Length after HEAD

 -- Max Kellermann <mk@cm4all.com>  Tue, 08 Nov 2011 18:19:42 +0100

cm4all-beng-proxy (1.0.13) unstable; urgency=low

  * processor: initialize URI rewrite options for <?cm4all-rewrite-uri?>

 -- Max Kellermann <mk@cm4all.com>  Wed, 02 Nov 2011 16:47:48 +0100

cm4all-beng-proxy (1.0.12) unstable; urgency=low

  * http-server, proxy-widget: add missing newline to log message
  * fcgi_client: fix assertion failure on response body error
  * http-cache-choice: fix crash due to wrong filter callback

 -- Max Kellermann <mk@cm4all.com>  Fri, 21 Oct 2011 15:02:42 +0200

cm4all-beng-proxy (1.0.11) unstable; urgency=low

  * lb_config: fix binding to wildcard address
  * rewrite-uri: clarify warning message when widget has no id

 -- Max Kellermann <mk@cm4all.com>  Wed, 19 Oct 2011 09:26:48 +0200

cm4all-beng-proxy (1.0.10) unstable; urgency=low

  * debian/control: beng-lb doesn't need "daemon" anymore
  * http-string: allow space in unquoted cookie values (RFC ignorant)

 -- Max Kellermann <mk@cm4all.com>  Fri, 07 Oct 2011 15:06:32 +0200

cm4all-beng-proxy (1.0.9) unstable; urgency=low

  * tcp-balancer: store a copy of the socket address
  * lb: default log directory is /var/log/cm4all/beng-lb
  * lb: use new built-in watchdog instead of /usr/bin/daemon

 -- Max Kellermann <mk@cm4all.com>  Thu, 29 Sep 2011 16:19:34 +0200

cm4all-beng-proxy (1.0.8) unstable; urgency=low

  * resource-address: copy the delegate JailCGI parameters (crash bug fix)
  * response: use the same URI for storing and dropping widget sessions

 -- Max Kellermann <mk@cm4all.com>  Thu, 22 Sep 2011 13:39:08 +0200

cm4all-beng-proxy (1.0.7) unstable; urgency=low

  * inline-widget: discard request body when class lookup fails

 -- Max Kellermann <mk@cm4all.com>  Fri, 16 Sep 2011 12:16:04 +0200

cm4all-beng-proxy (1.0.6) unstable; urgency=low

  * processor: support short "SCRIPT" tag
  * widget-uri: use the template's view specification

 -- Max Kellermann <mk@cm4all.com>  Tue, 13 Sep 2011 18:14:24 +0200

cm4all-beng-proxy (1.0.5) unstable; urgency=low

  * resource-loader: delete comma when extracting from X-Forwarded-For

 -- Max Kellermann <mk@cm4all.com>  Mon, 05 Sep 2011 17:43:22 +0200

cm4all-beng-proxy (1.0.4) unstable; urgency=low

  * istream-replace: update the buffer reader after new data was added

 -- Max Kellermann <mk@cm4all.com>  Mon, 05 Sep 2011 15:43:17 +0200

cm4all-beng-proxy (1.0.3) unstable; urgency=low

  * merge release 0.9.35
  * control-handler: fix uninitialized variable

 -- Max Kellermann <mk@cm4all.com>  Thu, 18 Aug 2011 15:15:52 +0200

cm4all-beng-proxy (1.0.2) unstable; urgency=low

  * merge release 0.9.34
  * handler: always log translate client errors
  * tcp-balancer: fix memory leak in error handler
  * http-string: allow more characters in cookie values (RFC ignorant)

 -- Max Kellermann <mk@cm4all.com>  Mon, 01 Aug 2011 16:30:05 +0200

cm4all-beng-proxy (1.0.1) unstable; urgency=low

  * session: increase idle timeout to 20 minutes

 -- Max Kellermann <mk@cm4all.com>  Tue, 26 Jul 2011 11:23:36 +0200

cm4all-beng-proxy (1.0) unstable; urgency=low

  * merge release 0.9.33
  * header-forward: eliminate the duplicate "Date" response header
  * proxy-handler: don't pass internal URI arguments to CGI

 -- Max Kellermann <mk@cm4all.com>  Mon, 18 Jul 2011 17:07:42 +0200

cm4all-beng-proxy (0.10.14) unstable; urgency=low

  * merge release 0.9.32

 -- Max Kellermann <mk@cm4all.com>  Tue, 12 Jul 2011 19:02:23 +0200

cm4all-beng-proxy (0.10.13) unstable; urgency=low

  * growing-buffer: reset the position when skipping buffers

 -- Max Kellermann <mk@cm4all.com>  Wed, 06 Jul 2011 10:07:50 +0200

cm4all-beng-proxy (0.10.12) unstable; urgency=low

  * merge release 0.9.31
  * rewrite-uri: log widget base mismatch
  * istream-replace: fix assertion failure with splitted buffer

 -- Max Kellermann <mk@cm4all.com>  Tue, 05 Jul 2011 22:05:44 +0200

cm4all-beng-proxy (0.10.11) unstable; urgency=low

  * merge release 0.9.30
  * lb: add SSL/TLS support

 -- Max Kellermann <mk@cm4all.com>  Mon, 04 Jul 2011 17:14:21 +0200

cm4all-beng-proxy (0.10.10) unstable; urgency=low

  * merge release 0.9.29

 -- Max Kellermann <mk@cm4all.com>  Tue, 28 Jun 2011 17:56:43 +0200

cm4all-beng-proxy (0.10.9) unstable; urgency=low

  * merge release 0.9.28

 -- Max Kellermann <mk@cm4all.com>  Mon, 27 Jun 2011 13:38:03 +0200

cm4all-beng-proxy (0.10.8) unstable; urgency=low

  * lb_http: don't access the connection object after it was closed
  * restart the load balancer automatically

 -- Max Kellermann <mk@cm4all.com>  Wed, 22 Jun 2011 12:38:39 +0200

cm4all-beng-proxy (0.10.7) unstable; urgency=low

  * config: make the session cookie name configurable
  * uri-relative: allow relative base URIs (for CGI)
  * widget-uri: combine existing CGI PATH_INFO and given widget location
  * python/translation/widget: support "path_info" specification

 -- Max Kellermann <mk@cm4all.com>  Mon, 20 Jun 2011 14:54:38 +0200

cm4all-beng-proxy (0.10.6) unstable; urgency=low

  * merge release 0.9.26

 -- Max Kellermann <mk@cm4all.com>  Wed, 15 Jun 2011 09:19:28 +0200

cm4all-beng-proxy (0.10.5) unstable; urgency=low

  * merge release 0.9.26

 -- Max Kellermann <mk@cm4all.com>  Fri, 10 Jun 2011 10:09:09 +0200

cm4all-beng-proxy (0.10.4) unstable; urgency=low

  * doc: add beng-lb documentation
  * lb: implement "fallback" option
  * merge release 0.9.25

 -- Max Kellermann <mk@cm4all.com>  Wed, 08 Jun 2011 14:13:43 +0200

cm4all-beng-proxy (0.10.3) unstable; urgency=low

  * python/translation.widget: support keyword "sticky"
  * lb: implement sticky modes "failover", "cookie"

 -- Max Kellermann <mk@cm4all.com>  Mon, 06 Jun 2011 15:51:36 +0200

cm4all-beng-proxy (0.10.2) unstable; urgency=low

  * debian: fix beng-lb pid file name
  * lb_http: implement sticky sessions
  * merge release 0.9.24

 -- Max Kellermann <mk@cm4all.com>  Tue, 31 May 2011 14:32:03 +0200

cm4all-beng-proxy (0.10.1) unstable; urgency=low

  * lb_http: close request body on error
  * lb_listener: print error message when binding fails
  * merge release 0.9.23

 -- Max Kellermann <mk@cm4all.com>  Fri, 27 May 2011 13:13:55 +0200

cm4all-beng-proxy (0.10) unstable; urgency=low

  * failure: fix inverted logic bug in expiry check
  * tcp-balancer: implement session stickiness
  * lb: new stand-alone load balancer

 -- Max Kellermann <mk@cm4all.com>  Thu, 26 May 2011 14:32:02 +0200

cm4all-beng-proxy (0.9.35) unstable; urgency=low

  * resource-loader: pass the last X-Forwarded-For element to AJP

 -- Max Kellermann <mk@cm4all.com>  Thu, 18 Aug 2011 15:05:02 +0200

cm4all-beng-proxy (0.9.34) unstable; urgency=low

  * request: fix double request body close in errdoc handler
  * handler: close request body on early abort

 -- Max Kellermann <mk@cm4all.com>  Mon, 01 Aug 2011 16:21:43 +0200

cm4all-beng-proxy (0.9.33) unstable; urgency=low

  * {http,ajp}-request, errdoc: check before closing the request body on
    error

 -- Max Kellermann <mk@cm4all.com>  Mon, 18 Jul 2011 16:30:29 +0200

cm4all-beng-proxy (0.9.32) unstable; urgency=low

  * processor: dispose request body when focused widget was not found
  * http-string: allow the slash in cookie values (RFC ignorant)

 -- Max Kellermann <mk@cm4all.com>  Tue, 12 Jul 2011 18:16:01 +0200

cm4all-beng-proxy (0.9.31) unstable; urgency=low

  * growing-buffer: fix assertion failure with empty first buffer

 -- Max Kellermann <mk@cm4all.com>  Tue, 05 Jul 2011 21:58:24 +0200

cm4all-beng-proxy (0.9.30) unstable; urgency=low

  * growing-buffer: fix assertion failure in reader when buffer is empty

 -- Max Kellermann <mk@cm4all.com>  Mon, 04 Jul 2011 16:59:28 +0200

cm4all-beng-proxy (0.9.29) unstable; urgency=low

  * http-string: allow the equality sign in cookie values (RFC ignorant)

 -- Max Kellermann <mk@cm4all.com>  Tue, 28 Jun 2011 17:50:23 +0200

cm4all-beng-proxy (0.9.28) unstable; urgency=low

  * http-string: allow round brackets in cookie values (RFC ignorant)

 -- Max Kellermann <mk@cm4all.com>  Mon, 27 Jun 2011 13:23:58 +0200

cm4all-beng-proxy (0.9.27) unstable; urgency=low

  * handler: don't delete existing session in TRANSPARENT mode

 -- Max Kellermann <mk@cm4all.com>  Wed, 15 Jun 2011 09:08:48 +0200

cm4all-beng-proxy (0.9.26) unstable; urgency=low

  * worker: read "crash" value before destroying shared memory
  * session: fix crash while discarding session

 -- Max Kellermann <mk@cm4all.com>  Fri, 10 Jun 2011 09:54:56 +0200

cm4all-beng-proxy (0.9.25) unstable; urgency=low

  * response: discard the request body before passing to errdoc
  * worker: don't restart all workers after "safe" worker crash
  * cgi: check for end-of-file after splice

 -- Max Kellermann <mk@cm4all.com>  Wed, 08 Jun 2011 15:02:35 +0200

cm4all-beng-proxy (0.9.24) unstable; urgency=low

  * fcgi-client: really discard packets on request id mismatch
  * memcached-client: don't schedule read event when buffer is full
  * session: support beng-lb sticky sessions

 -- Max Kellermann <mk@cm4all.com>  Tue, 31 May 2011 14:23:41 +0200

cm4all-beng-proxy (0.9.23) unstable; urgency=low

  * tcp-balancer: retry connecting to cluster if a node fails

 -- Max Kellermann <mk@cm4all.com>  Fri, 27 May 2011 13:01:31 +0200

cm4all-beng-proxy (0.9.22) unstable; urgency=low

  * failure: fix inverted logic bug in expiry check
  * uri-extract: support AJP URLs, fixes AJP cookies
  * ajp-client: don't schedule read event when buffer is full

 -- Max Kellermann <mk@cm4all.com>  Thu, 26 May 2011 08:32:32 +0200

cm4all-beng-proxy (0.9.21) unstable; urgency=low

  * balancer: re-enable load balancing (regression fix)
  * merge release 0.8.38

 -- Max Kellermann <mk@cm4all.com>  Fri, 20 May 2011 11:03:31 +0200

cm4all-beng-proxy (0.9.20) unstable; urgency=low

  * http-cache: fix assertion failure caused by wrong destructor
  * merge release 0.8.37

 -- Max Kellermann <mk@cm4all.com>  Mon, 16 May 2011 14:03:09 +0200

cm4all-beng-proxy (0.9.19) unstable; urgency=low

  * http-request: don't retry requests with a request body

 -- Max Kellermann <mk@cm4all.com>  Thu, 12 May 2011 11:35:55 +0200

cm4all-beng-proxy (0.9.18) unstable; urgency=low

  * http-body: fix assertion failure on EOF chunk after socket was closed
  * widget-http: fix crash in widget lookup error handler
  * merge release 0.8.36

 -- Max Kellermann <mk@cm4all.com>  Tue, 10 May 2011 18:56:33 +0200

cm4all-beng-proxy (0.9.17) unstable; urgency=low

  * growing-buffer: fix assertion failure after large initial write
  * http-request: retry after connection failure
  * test/t-cgi: fix bashisms in test scripts

 -- Max Kellermann <mk@cm4all.com>  Wed, 04 May 2011 18:54:57 +0200

cm4all-beng-proxy (0.9.16) unstable; urgency=low

  * resource-address: append "transparent" args to CGI path_info
  * tcache: fix crash on FastCGI with BASE

 -- Max Kellermann <mk@cm4all.com>  Mon, 02 May 2011 16:07:21 +0200

cm4all-beng-proxy (0.9.15) unstable; urgency=low

  * configure.ac: check if valgrind/memcheck.h is installed
  * configure.ac: check if libattr is available
  * access-log: log Referer and User-Agent
  * access-log: log the request duration
  * proxy-handler: allow forwarding URI arguments
  * merge release 0.8.35

 -- Max Kellermann <mk@cm4all.com>  Wed, 27 Apr 2011 18:54:17 +0200

cm4all-beng-proxy (0.9.14) unstable; urgency=low

  * processor: don't clear widget pointer at opening tag
  * debian: move ulimit call from init script to *.default
  * merge release 0.8.33

 -- Max Kellermann <mk@cm4all.com>  Wed, 13 Apr 2011 17:03:29 +0200

cm4all-beng-proxy (0.9.13) unstable; urgency=low

  * proxy-widget: apply the widget's response header forward settings
  * response: add option to dump the widget tree
  * widget-class: move header forward settings to view
  * merge release 0.8.30

 -- Max Kellermann <mk@cm4all.com>  Mon, 04 Apr 2011 16:31:26 +0200

cm4all-beng-proxy (0.9.12) unstable; urgency=low

  * widget: internal API refactorization
  * was-control: fix argument order in "abort" call
  * was-client: duplicate the GError object when it is used twice
  * {file,delegate}-handler: add Expires/ETag headers to 304 response
  * cgi: allow setting environment variables

 -- Max Kellermann <mk@cm4all.com>  Thu, 24 Mar 2011 15:12:54 +0100

cm4all-beng-proxy (0.9.11) unstable; urgency=low

  * processor: major API refactorization
  * merge release 0.8.29

 -- Max Kellermann <mk@cm4all.com>  Mon, 21 Mar 2011 19:43:28 +0100

cm4all-beng-proxy (0.9.10) unstable; urgency=low

  * merge release 0.8.27

 -- Max Kellermann <mk@cm4all.com>  Fri, 18 Mar 2011 14:11:16 +0100

cm4all-beng-proxy (0.9.9) unstable; urgency=low

  * merge release 0.8.25

 -- Max Kellermann <mk@cm4all.com>  Mon, 14 Mar 2011 16:05:51 +0100

cm4all-beng-proxy (0.9.8) unstable; urgency=low

  * translate: support UNIX domain sockets in ADDRESS_STRING
  * resource-address: support connections to existing FastCGI servers

 -- Max Kellermann <mk@cm4all.com>  Fri, 11 Mar 2011 19:24:33 +0100

cm4all-beng-proxy (0.9.7) unstable; urgency=low

  * merge release 0.8.24

 -- Max Kellermann <mk@cm4all.com>  Fri, 04 Mar 2011 13:07:36 +0100

cm4all-beng-proxy (0.9.6) unstable; urgency=low

  * merge release 0.8.23

 -- Max Kellermann <mk@cm4all.com>  Mon, 28 Feb 2011 11:47:45 +0100

cm4all-beng-proxy (0.9.5) unstable; urgency=low

  * translate: allow SITE without CGI

 -- Max Kellermann <mk@cm4all.com>  Mon, 31 Jan 2011 06:35:24 +0100

cm4all-beng-proxy (0.9.4) unstable; urgency=low

  * widget-class: allow distinct addresses for each view

 -- Max Kellermann <mk@cm4all.com>  Thu, 27 Jan 2011 17:51:21 +0100

cm4all-beng-proxy (0.9.3) unstable; urgency=low

  * istream-catch: log errors
  * proxy-handler: pass the original request URI to (Fast)CGI
  * proxy-handler: pass the original document root to (Fast)CGI
  * fcgi-stock: pass site id to child process
  * translation: new packet "HOME" for JailCGI
  * resource-loader: get remote host from "X-Forwarded-For"
  * cgi, fcgi-client: pass client IP address to application

 -- Max Kellermann <mk@cm4all.com>  Fri, 21 Jan 2011 18:13:38 +0100

cm4all-beng-proxy (0.9.2) unstable; urgency=low

  * merge release 0.8.21
  * http-response: better context for error messages
  * istream: method close() does not invoke handler->abort()
  * istream: better context for error messages
  * ajp-client: destruct properly when request stream fails
  * {delegate,fcgi,was}-stock: use the JailCGI 1.4 wrapper

 -- Max Kellermann <mk@cm4all.com>  Mon, 17 Jan 2011 12:08:04 +0100

cm4all-beng-proxy (0.9.1) unstable; urgency=low

  * http-server: count the number of raw bytes sent and received
  * control-handler: support TCACHE_INVALIDATE with SITE
  * new programs "log-forward", "log-exec" for network logging
  * new program "log-split" for creating per-site log files
  * new program "log-traffic" for creating per-site traffic logs
  * move logging servers to new package cm4all-beng-proxy-logging
  * python/control.client: add parameter "broadcast"

 -- Max Kellermann <mk@cm4all.com>  Thu, 02 Dec 2010 12:07:16 +0100

cm4all-beng-proxy (0.9) unstable; urgency=low

  * merge release 0.8.19
  * was-client: explicitly send 32 bit METHOD payload
  * was-client: explicitly parse STATUS as 32 bit integer
  * was-client: clear control channel object on destruction
  * was-client: reuse child process if state is clean on EOF
  * was-client: abort properly after receiving illegal packet
  * was-client: allow "request STOP" before response completed
  * was-client: postpone the response handler invocation
  * was-control: send packets in bulk
  * python: support WAS widgets
  * http-server: enable "cork" mode only for beginning of response
  * http-cache: don't access freed memory in pool_unref_denotify()
  * http: use libcm4all-http
  * new datagram based binary protocol for access logging
  * main: default WAS stock limit is 16

 -- Max Kellermann <mk@cm4all.com>  Thu, 18 Nov 2010 19:56:17 +0100

cm4all-beng-proxy (0.8.38) unstable; urgency=low

  * failure: update time stamp on existing item
  * errdoc: free the original response body on abort

 -- Max Kellermann <mk@cm4all.com>  Fri, 20 May 2011 10:17:14 +0200

cm4all-beng-proxy (0.8.37) unstable; urgency=low

  * widget-resolver: don't reuse failed resolver
  * http-request: fix NULL pointer dereference on invalid URI
  * config: disable the TCP stock limit by default

 -- Max Kellermann <mk@cm4all.com>  Mon, 16 May 2011 13:41:32 +0200

cm4all-beng-proxy (0.8.36) unstable; urgency=low

  * http-server: check if client closes connection while processing
  * http-client: release the socket before invoking the callback
  * fcgi-client: fix assertion failure on full input buffer
  * memcached-client: re-enable socket event after direct copy
  * istream-file: fix assertion failure on range request
  * test/t-cgi: fix bashisms in test scripts

 -- Max Kellermann <mk@cm4all.com>  Tue, 10 May 2011 18:45:48 +0200

cm4all-beng-proxy (0.8.35) unstable; urgency=low

  * session: fix potential session defragmentation crash
  * ajp-request: use "host:port" as TCP stock key
  * cgi: evaluate the Content-Length response header

 -- Max Kellermann <mk@cm4all.com>  Wed, 27 Apr 2011 13:32:05 +0200

cm4all-beng-proxy (0.8.34) unstable; urgency=low

  * js: replace all '%' with '$'
  * js: check if session_id is null
  * debian: add package cm4all-beng-proxy-tools

 -- Max Kellermann <mk@cm4all.com>  Tue, 19 Apr 2011 18:43:54 +0200

cm4all-beng-proxy (0.8.33) unstable; urgency=low

  * processor: don't quote query string arguments with dollar sign
  * widget-request: safely remove "view" and "path" from argument table
  * debian/control: add "Breaks << 0.8.32" on the JavaScript library

 -- Max Kellermann <mk@cm4all.com>  Tue, 12 Apr 2011 18:21:55 +0200

cm4all-beng-proxy (0.8.32) unstable; urgency=low

  * args: quote arguments with the dollar sign

 -- Max Kellermann <mk@cm4all.com>  Tue, 12 Apr 2011 13:34:42 +0200

cm4all-beng-proxy (0.8.31) unstable; urgency=low

  * proxy-widget: eliminate the duplicate "Server" response header
  * translation: add packet UNTRUSTED_SITE_SUFFIX

 -- Max Kellermann <mk@cm4all.com>  Thu, 07 Apr 2011 16:23:37 +0200

cm4all-beng-proxy (0.8.30) unstable; urgency=low

  * handler: make lower-case realm name from the "Host" header
  * session: copy attribute "realm", fixes segmentation fault

 -- Max Kellermann <mk@cm4all.com>  Tue, 29 Mar 2011 16:47:43 +0200

cm4all-beng-proxy (0.8.29) unstable; urgency=low

  * ajp-client: send query string in an AJP attribute

 -- Max Kellermann <mk@cm4all.com>  Mon, 21 Mar 2011 19:16:16 +0100

cm4all-beng-proxy (0.8.28) unstable; urgency=low

  * resource-loader: use X-Forwarded-For to obtain AJP remote host
  * resource-loader: strip port from AJP remote address
  * resource-loader: don't pass remote host to AJP server
  * resource-loader: parse server port for AJP
  * ajp-client: always send content-length
  * ajp-client: parse the remaining buffer after EAGAIN

 -- Max Kellermann <mk@cm4all.com>  Mon, 21 Mar 2011 11:12:07 +0100

cm4all-beng-proxy (0.8.27) unstable; urgency=low

  * http-request: close the request body on malformed URI
  * ajp-request: AJP translation packet contains ajp://host:port/path

 -- Max Kellermann <mk@cm4all.com>  Fri, 18 Mar 2011 14:04:21 +0100

cm4all-beng-proxy (0.8.26) unstable; urgency=low

  * python/response: fix typo in ajp()
  * session: validate sessions only within one realm

 -- Max Kellermann <mk@cm4all.com>  Fri, 18 Mar 2011 08:59:41 +0100

cm4all-beng-proxy (0.8.25) unstable; urgency=low

  * widget-http: discard request body on unknown view name
  * inline-widget: discard request body on error
  * {http,fcgi,was}-client: allocate response headers from caller pool
  * cmdline: fcgi_stock_limit defaults to 0 (no limit)

 -- Max Kellermann <mk@cm4all.com>  Mon, 14 Mar 2011 15:53:42 +0100

cm4all-beng-proxy (0.8.24) unstable; urgency=low

  * fcgi-client: release the connection even when padding not consumed
    after empty response

 -- Max Kellermann <mk@cm4all.com>  Wed, 02 Mar 2011 17:39:33 +0100

cm4all-beng-proxy (0.8.23) unstable; urgency=low

  * memcached-client: allocate a new memory pool
  * memcached-client: copy caller_pool reference before freeing the client
  * fcgi-client: check headers!=NULL
  * fcgi-client: release the connection even when padding not consumed

 -- Max Kellermann <mk@cm4all.com>  Mon, 28 Feb 2011 10:50:02 +0100

cm4all-beng-proxy (0.8.22) unstable; urgency=low

  * cgi: fill special variables CONTENT_TYPE, CONTENT_LENGTH
  * memcached-client: remove stray pool_unref() call
  * memcached-client: reuse the socket if the remaining value is buffered
  * http-cache-choice: abbreviate memcached keys
  * *-cache: allocate a parent pool for cache items
  * pool: re-enable linear pools
  * frame: free the request body on error
  * http-cache: free cached body which was dismissed

 -- Max Kellermann <mk@cm4all.com>  Mon, 07 Feb 2011 15:34:09 +0100

cm4all-beng-proxy (0.8.21) unstable; urgency=low

  * merge release 0.7.55
  * jail: translate the document root properly
  * header-forward: forward the "Host" header to CGI/FastCGI/AJP
  * http-error: map ENOTDIR to "404 Not Found"
  * http-server: fix assertion failure on write error
  * fcgi-stock: clear all environment variables

 -- Max Kellermann <mk@cm4all.com>  Thu, 06 Jan 2011 16:04:20 +0100

cm4all-beng-proxy (0.8.20) unstable; urgency=low

  * widget-resolver: add pedantic state assertions
  * async: remember a copy of the operation in !NDEBUG
  * python/translation/response: max_age() returns self

 -- Max Kellermann <mk@cm4all.com>  Mon, 06 Dec 2010 23:02:50 +0100

cm4all-beng-proxy (0.8.19) unstable; urgency=low

  * merge release 0.7.54

 -- Max Kellermann <mk@cm4all.com>  Wed, 17 Nov 2010 16:25:10 +0100

cm4all-beng-proxy (0.8.18) unstable; urgency=low

  * was-client: explicitly send 32 bit METHOD payload
  * was-client: explicitly parse STATUS as 32 bit integer
  * istream: check presence of as_fd() in optimized build

 -- Max Kellermann <mk@cm4all.com>  Fri, 05 Nov 2010 11:00:54 +0100

cm4all-beng-proxy (0.8.17) unstable; urgency=low

  * merged release 0.7.53
  * widget: use colon as widget path separator
  * was-client: check for abort during response handler
  * was-client: implement STOP
  * was-client: release memory pools
  * was-launch: enable non-blocking mode on input and output
  * http-server: don't crash on malformed pipelined request
  * main: free the WAS stock and the UDP listener in the SIGTERM handler

 -- Max Kellermann <mk@cm4all.com>  Thu, 28 Oct 2010 19:50:26 +0200

cm4all-beng-proxy (0.8.16) unstable; urgency=low

  * merged release 0.7.52
  * was-client: support for the WAS protocol

 -- Max Kellermann <mk@cm4all.com>  Wed, 13 Oct 2010 16:45:18 +0200

cm4all-beng-proxy (0.8.15) unstable; urgency=low

  * resource-address: don't skip question mark twice

 -- Max Kellermann <mk@cm4all.com>  Tue, 28 Sep 2010 12:20:33 +0200

cm4all-beng-proxy (0.8.14) unstable; urgency=low

  * processor: schedule "xmlns:c" deletion

 -- Max Kellermann <mk@cm4all.com>  Thu, 23 Sep 2010 14:42:31 +0200

cm4all-beng-proxy (0.8.13) unstable; urgency=low

  * processor: delete "xmlns:c" attributes from link elements
  * istream-{head,zero}: implement method available()
  * merged release 0.7.51

 -- Max Kellermann <mk@cm4all.com>  Tue, 17 Aug 2010 09:54:33 +0200

cm4all-beng-proxy (0.8.12) unstable; urgency=low

  * http-cache-memcached: copy resource address
  * debian/control: add missing ${shlibs:Depends}
  * merged release 0.7.50

 -- Max Kellermann <mk@cm4all.com>  Thu, 12 Aug 2010 20:17:52 +0200

cm4all-beng-proxy (0.8.11) unstable; urgency=low

  * delegate-client: fix SCM_RIGHTS check
  * use Linux 2.6 CLOEXEC/NONBLOCK flags
  * tcache: INVALIDATE removes all variants (error documents etc.)
  * control: new UDP based protocol, allows invalidating caches
  * hashmap: fix assertion failure in hashmap_remove_match()
  * merged release 0.7.49

 -- Max Kellermann <mk@cm4all.com>  Tue, 10 Aug 2010 15:48:10 +0200

cm4all-beng-proxy (0.8.10) unstable; urgency=low

  * tcache: copy response.previous

 -- Max Kellermann <mk@cm4all.com>  Mon, 02 Aug 2010 18:03:43 +0200

cm4all-beng-proxy (0.8.9) unstable; urgency=low

  * (f?)cgi-handler: forward query string only if focused
  * ajp-handler: merge into proxy-handler
  * proxy-handler: forward query string if focused
  * cgi, fastcgi-handler: enable the resource cache
  * translation: add packets CHECK and PREVIOUS for authentication
  * python: add Response.max_age()

 -- Max Kellermann <mk@cm4all.com>  Fri, 30 Jul 2010 11:39:22 +0200

cm4all-beng-proxy (0.8.8) unstable; urgency=low

  * prototypes/translate.py: added new ticket-fastcgi programs
  * http-cache: implement FastCGI caching
  * merged release 0.7.47

 -- Max Kellermann <mk@cm4all.com>  Wed, 21 Jul 2010 13:00:43 +0200

cm4all-beng-proxy (0.8.7) unstable; urgency=low

  * istream-delayed: update the "direct" bit mask
  * http-client: send "Expect: 100-continue"
  * response, widget-http: apply istream_pipe to filter input
  * proxy-handler: apply istream_pipe to request body
  * istream-ajp-body: send larger request body packets
  * ajp-client: support splice()
  * merged release 0.7.46

 -- Max Kellermann <mk@cm4all.com>  Fri, 25 Jun 2010 18:52:04 +0200

cm4all-beng-proxy (0.8.6) unstable; urgency=low

  * translation: added support for custom error documents
  * response: convert HEAD to GET if filter follows
  * processor: short-circuit on HEAD request
  * python: depend on python-twisted-core

 -- Max Kellermann <mk@cm4all.com>  Wed, 16 Jun 2010 16:37:42 +0200

cm4all-beng-proxy (0.8.5) unstable; urgency=low

  * istream-tee: allow second output to block
  * widget-http: don't transform error documents
  * response, widget-http: disable filters after widget frame request
  * translation: added packet FILTER_4XX to filter client errors
  * merged release 0.7.45

 -- Max Kellermann <mk@cm4all.com>  Thu, 10 Jun 2010 16:13:14 +0200

cm4all-beng-proxy (0.8.4) unstable; urgency=low

  * python: added missing "Response" import
  * python: resume parsing after deferred call
  * http-client: implement istream method as_fd()
  * merged release 0.7.44

 -- Max Kellermann <mk@cm4all.com>  Mon, 07 Jun 2010 17:01:16 +0200

cm4all-beng-proxy (0.8.3) unstable; urgency=low

  * file-handler: implement If-Range (RFC 2616 14.27)
  * merged release 0.7.42

 -- Max Kellermann <mk@cm4all.com>  Tue, 01 Jun 2010 16:17:13 +0200

cm4all-beng-proxy (0.8.2) unstable; urgency=low

  * cookie-client: verify the cookie path
  * python: use Twisted's logging library
  * python: added a widget registry class
  * merged release 0.7.41

 -- Max Kellermann <mk@cm4all.com>  Wed, 26 May 2010 13:08:16 +0200

cm4all-beng-proxy (0.8.1) unstable; urgency=low

  * http-cache-memcached: delete entity records on POST

 -- Max Kellermann <mk@cm4all.com>  Tue, 18 May 2010 12:21:55 +0200

cm4all-beng-proxy (0.8) unstable; urgency=low

  * istream: added method as_fd() to convert istream to file descriptor
  * fork: support passing stdin istream fd to child process
  * http-cache: discard only matching entries on POST
  * istream-html-escape: escape single and double quote
  * rewrite-uri: escape the result with XML entities

 -- Max Kellermann <mk@cm4all.com>  Thu, 13 May 2010 12:34:46 +0200

cm4all-beng-proxy (0.7.55) unstable; urgency=low

  * pool: reparent pools in optimized build
  * istream-deflate: add missing pool reference while reading
  * istream-deflate: fix several error handlers

 -- Max Kellermann <mk@cm4all.com>  Thu, 06 Jan 2011 12:59:39 +0100

cm4all-beng-proxy (0.7.54) unstable; urgency=low

  * http-server: fix crash on deferred chunked request body
  * parser: fix crash on malformed SCRIPT element

 -- Max Kellermann <mk@cm4all.com>  Wed, 17 Nov 2010 16:13:09 +0100

cm4all-beng-proxy (0.7.53) unstable; urgency=low

  * http-server: don't crash on malformed pipelined request
  * sink-header: fix assertion failure on empty trailer

 -- Max Kellermann <mk@cm4all.com>  Thu, 28 Oct 2010 18:39:01 +0200

cm4all-beng-proxy (0.7.52) unstable; urgency=low

  * fcgi-client: fix send timeout handler
  * fork: finish the buffer after pipe was drained

 -- Max Kellermann <mk@cm4all.com>  Wed, 13 Oct 2010 16:39:26 +0200

cm4all-beng-proxy (0.7.51) unstable; urgency=low

  * http-client: clear response body pointer before forwarding EOF event
  * processor: fix assertion failure for c:mode in c:widget

 -- Max Kellermann <mk@cm4all.com>  Mon, 16 Aug 2010 17:01:48 +0200

cm4all-beng-proxy (0.7.50) unstable; urgency=low

  * header-forward: don't forward the "Host" header to HTTP servers
  * resource-address: use uri_relative() for CGI
  * uri-relative: don't lose host name in uri_absolute()
  * uri-relative: don't fail on absolute URIs
  * http-cache-heap: don't use uninitialized item size

 -- Max Kellermann <mk@cm4all.com>  Thu, 12 Aug 2010 20:03:49 +0200

cm4all-beng-proxy (0.7.49) unstable; urgency=low

  * hashmap: fix assertion failure in hashmap_remove_value()

 -- Max Kellermann <mk@cm4all.com>  Tue, 10 Aug 2010 15:37:12 +0200

cm4all-beng-proxy (0.7.48) unstable; urgency=low

  * pipe-stock: add assertions on file descriptors

 -- Max Kellermann <mk@cm4all.com>  Mon, 09 Aug 2010 14:56:54 +0200

cm4all-beng-proxy (0.7.47) unstable; urgency=low

  * cmdline: add option "--group"

 -- Max Kellermann <mk@cm4all.com>  Fri, 16 Jul 2010 18:39:53 +0200

cm4all-beng-proxy (0.7.46) unstable; urgency=low

  * handler: initialize all translate_response attributes
  * http-client: consume buffer before header length check
  * istream-pipe: clear "direct" flags in constructor
  * istream-pipe: return gracefully when handler blocks
  * ajp-client: hold pool reference to reset TCP_CORK

 -- Max Kellermann <mk@cm4all.com>  Mon, 21 Jun 2010 17:53:21 +0200

cm4all-beng-proxy (0.7.45) unstable; urgency=low

  * istream-tee: separate "weak" values for the two outputs
  * fcache: don't close output when caching has been canceled
  * tcache: copy the attribute "secure_cookie"

 -- Max Kellermann <mk@cm4all.com>  Thu, 10 Jun 2010 15:21:34 +0200

cm4all-beng-proxy (0.7.44) unstable; urgency=low

  * http-client: check response header length
  * http-server: check request header length

 -- Max Kellermann <mk@cm4all.com>  Mon, 07 Jun 2010 16:51:57 +0200

cm4all-beng-proxy (0.7.43) unstable; urgency=low

  * http-cache: fixed NULL pointer dereference when storing empty response
    body on the heap

 -- Max Kellermann <mk@cm4all.com>  Tue, 01 Jun 2010 18:52:45 +0200

cm4all-beng-proxy (0.7.42) unstable; urgency=low

  * fork: check "direct" flag again after buffer flush
  * pool: pool_unref_denotify() remembers the code location
  * sink-{buffer,gstring}: don't invoke callback in abort()
  * async: added another debug flag to verify correctness

 -- Max Kellermann <mk@cm4all.com>  Mon, 31 May 2010 21:15:58 +0200

cm4all-beng-proxy (0.7.41) unstable; urgency=low

  * http-cache: initialize response status and headers on empty body

 -- Max Kellermann <mk@cm4all.com>  Tue, 25 May 2010 16:27:25 +0200

cm4all-beng-proxy (0.7.40) unstable; urgency=low

  * http-cache: fixed NULL pointer dereference when storing empty response
    body in memcached

 -- Max Kellermann <mk@cm4all.com>  Tue, 25 May 2010 15:04:44 +0200

cm4all-beng-proxy (0.7.39) unstable; urgency=low

  * memcached-stock: close value on connect failure
  * http: implement remaining status codes
  * http-cache: allow caching empty response body
  * http-cache: cache status codes 203, 206, 300, 301, 410
  * http-cache: don't cache authorized resources

 -- Max Kellermann <mk@cm4all.com>  Fri, 21 May 2010 17:37:29 +0200

cm4all-beng-proxy (0.7.38) unstable; urgency=low

  * http-server: send HTTP/1.1 declaration with "100 Continue"
  * connection: initialize "site_name", fixes crash bug
  * translation: added packet SECURE_COOKIE

 -- Max Kellermann <mk@cm4all.com>  Thu, 20 May 2010 15:40:34 +0200

cm4all-beng-proxy (0.7.37) unstable; urgency=low

  * *-client: implement a socket leak detector
  * handler: initialize response header without translation server

 -- Max Kellermann <mk@cm4all.com>  Tue, 18 May 2010 12:05:11 +0200

cm4all-beng-proxy (0.7.36) unstable; urgency=low

  * http-client: fixed NULL pointer dereference
  * handler, response: removed duplicate request body destruction calls

 -- Max Kellermann <mk@cm4all.com>  Tue, 11 May 2010 17:16:36 +0200

cm4all-beng-proxy (0.7.35) unstable; urgency=low

  * {http,fcgi,ajp}-request: close the request body on abort
  * handler: set fake translation response on malformed URI

 -- Max Kellermann <mk@cm4all.com>  Mon, 10 May 2010 11:22:23 +0200

cm4all-beng-proxy (0.7.34) unstable; urgency=low

  * translate: check the UNTRUSTED packet
  * translation: added packet UNTRUSTED_PREFIX

 -- Max Kellermann <mk@cm4all.com>  Fri, 30 Apr 2010 19:14:37 +0200

cm4all-beng-proxy (0.7.33) unstable; urgency=low

  * merged release 0.7.27.1
  * fcache: don't continue storing in background
  * fcgi-client: re-add event after some input data has been read

 -- Max Kellermann <mk@cm4all.com>  Fri, 30 Apr 2010 11:31:08 +0200

cm4all-beng-proxy (0.7.32) unstable; urgency=low

  * response: generate the "Server" response header
  * response: support the Authentication-Info response header
  * response: support custom authentication pages
  * translation: support custom response headers

 -- Max Kellermann <mk@cm4all.com>  Tue, 27 Apr 2010 17:09:59 +0200

cm4all-beng-proxy (0.7.31) unstable; urgency=low

  * support HTTP authentication (RFC 2617)

 -- Max Kellermann <mk@cm4all.com>  Mon, 26 Apr 2010 17:26:42 +0200

cm4all-beng-proxy (0.7.30) unstable; urgency=low

  * fcgi-client: support responses without a body
  * {http,fcgi}-client: hold caller pool reference during callback

 -- Max Kellermann <mk@cm4all.com>  Fri, 23 Apr 2010 14:41:05 +0200

cm4all-beng-proxy (0.7.29) unstable; urgency=low

  * http-cache: added missing pool_unref() in memcached_miss()
  * pool: added checked pool references

 -- Max Kellermann <mk@cm4all.com>  Thu, 22 Apr 2010 15:45:48 +0200

cm4all-beng-proxy (0.7.28) unstable; urgency=low

  * fcgi-client: support response status
  * translate: malformed packets are fatal
  * http-cache: don't cache resources with very long URIs
  * memcached-client: increase the maximum key size to 32 kB

 -- Max Kellermann <mk@cm4all.com>  Thu, 15 Apr 2010 15:06:51 +0200

cm4all-beng-proxy (0.7.27.1) unstable; urgency=low

  * http-cache: added missing pool_unref() in memcached_miss()
  * http-cache: don't cache resources with very long URIs
  * memcached-client: increase the maximum key size to 32 kB
  * fork: properly handle partially filled output buffer
  * fork: re-add event after some input data has been read

 -- Max Kellermann <mk@cm4all.com>  Thu, 29 Apr 2010 15:30:21 +0200

cm4all-beng-proxy (0.7.27) unstable; urgency=low

  * session: use GLib's PRNG to generate session ids
  * session: seed the PRNG with /dev/random
  * response: log UNTRUSTED violation attempts
  * response: drop widget sessions when there is no focus

 -- Max Kellermann <mk@cm4all.com>  Fri, 09 Apr 2010 12:04:18 +0200

cm4all-beng-proxy (0.7.26) unstable; urgency=low

  * memcached-client: schedule read event before callback
  * istream-tee: continue with second output if first is closed

 -- Max Kellermann <mk@cm4all.com>  Sun, 28 Mar 2010 18:08:11 +0200

cm4all-beng-proxy (0.7.25) unstable; urgency=low

  * memcached-client: don't poll if socket is closed
  * fork: close file descriptor on input error
  * pool: don't check attachments in pool_trash()

 -- Max Kellermann <mk@cm4all.com>  Thu, 25 Mar 2010 13:28:01 +0100

cm4all-beng-proxy (0.7.24) unstable; urgency=low

  * memcached-client: release socket after splice

 -- Max Kellermann <mk@cm4all.com>  Mon, 22 Mar 2010 11:29:45 +0100

cm4all-beng-proxy (0.7.23) unstable; urgency=low

  * sink-header: support splice
  * memcached-client: support splice (response)
  * fcgi-client: recover correctly after send error
  * fcgi-client: support chunked request body
  * fcgi-client: basic splice support for the request body
  * http-cache: duplicate headers
  * {http,memcached}-client: check "direct" mode after buffer flush
  * cmdline: added option "fcgi_stock_limit"
  * python: auto-export function write_packet()
  * python: Response methods return self

 -- Max Kellermann <mk@cm4all.com>  Fri, 19 Mar 2010 13:28:35 +0100

cm4all-beng-proxy (0.7.22) unstable; urgency=low

  * python: re-add function write_packet()

 -- Max Kellermann <mk@cm4all.com>  Fri, 12 Mar 2010 12:27:21 +0100

cm4all-beng-proxy (0.7.21) unstable; urgency=low

  * ajp-client: handle EAGAIN from send()
  * python: install the missing sources

 -- Max Kellermann <mk@cm4all.com>  Thu, 11 Mar 2010 16:58:25 +0100

cm4all-beng-proxy (0.7.20) unstable; urgency=low

  * http-client: don't reinstate event when socket is closed
  * access-log: log the site name
  * python: removed unused function write_packet()
  * python: split the module beng_proxy.translation
  * python: allow overriding query string and param in absolute_uri()
  * python: moved absolute_uri() to a separate library

 -- Max Kellermann <mk@cm4all.com>  Thu, 11 Mar 2010 09:48:52 +0100

cm4all-beng-proxy (0.7.19) unstable; urgency=low

  * client-socket: translate EV_TIMEOUT to ETIMEDOUT
  * fork: refill the input buffer as soon as possible
  * delegate-client: implement an abortable event
  * pool: added assertions for libevent leaks
  * direct: added option "-s enable_splice=no"

 -- Max Kellermann <mk@cm4all.com>  Thu, 04 Mar 2010 17:34:56 +0100

cm4all-beng-proxy (0.7.18) unstable; urgency=low

  * args: reserve memory for the trailing null byte

 -- Max Kellermann <mk@cm4all.com>  Tue, 23 Feb 2010 17:46:04 +0100

cm4all-beng-proxy (0.7.17) unstable; urgency=low

  * translation: added the BOUNCE packet (variant of REDIRECT)
  * translation: change widget packet HOST to UNTRUSTED
  * translation: pass internal URI arguments to the translation server
  * handler: use the specified status with REDIRECT
  * python: added method Request.absolute_uri()

 -- Max Kellermann <mk@cm4all.com>  Tue, 23 Feb 2010 16:15:22 +0100

cm4all-beng-proxy (0.7.16) unstable; urgency=low

  * processor: separate trusted from untrusted widgets by host name
  * processor: mode=partition is deprecated
  * translate: fix DOCUMENT_ROOT handler for CGI/FASTCGI
  * fcgi-request: added JailCGI support

 -- Max Kellermann <mk@cm4all.com>  Fri, 19 Feb 2010 14:29:29 +0100

cm4all-beng-proxy (0.7.15) unstable; urgency=low

  * processor: unreference the caller pool in abort()
  * tcache: clear BASE on mismatch
  * fcgi-client: generate the Content-Length request header
  * fcgi-client: send the CONTENT_TYPE parameter
  * prototypes/translate.py: use FastCGI to run PHP

 -- Max Kellermann <mk@cm4all.com>  Thu, 11 Feb 2010 14:43:21 +0100

cm4all-beng-proxy (0.7.14) unstable; urgency=low

  * connection: drop connections when the limit is exceeded
  * resource-address: added BASE support
  * fcgi-client: check the request ID in response packets
  * http-client: check response body when request body is closed
  * html-escape: use the last ampersand before the semicolon
  * html-escape: support &apos;
  * processor: unescape widget parameter values

 -- Max Kellermann <mk@cm4all.com>  Fri, 29 Jan 2010 17:49:43 +0100

cm4all-beng-proxy (0.7.13) unstable; urgency=low

  * fcgi-request: duplicate socket path
  * fcgi-request: support ACTION
  * fcgi-client: provide SCRIPT_FILENAME
  * fcgi-client: append empty PARAMS packet
  * fcgi-client: try to read response before request is finished
  * fcgi-client: implement the STDERR packet
  * fcgi-client: support request headers and body
  * fcgi-stock: manage one socket per child process
  * fcgi-stock: unlink socket path after connect
  * fcgi-stock: redirect fd 1,2 to /dev/null
  * fcgi-stock: kill FastCGI processes after 5 minutes idle
  * translation: new packet PAIR for passing parameters to FastCGI

 -- Max Kellermann <mk@cm4all.com>  Thu, 14 Jan 2010 13:36:48 +0100

cm4all-beng-proxy (0.7.12) unstable; urgency=low

  * http-cache: unlock the cache item after successful revalidation
  * http-cache-memcached: pass the expiration time to memcached
  * sink-header: comprise pending data in method available()
  * header-forward: forward the Expires response header

 -- Max Kellermann <mk@cm4all.com>  Tue, 22 Dec 2009 16:18:49 +0100

cm4all-beng-proxy (0.7.11) unstable; urgency=low

  * {ajp,memcached}-client: fix dis\appearing event for duplex socket
  * memcached-client: handle EAGAIN after send()
  * memcached-client: release socket as early as possible
  * header-forward: don't forward Accept-Encoding if transformation is
    enabled
  * widget-http, inline-widget: check Content-Encoding before processing
  * file-handler: send "Vary: Accept-Encoding" for compressed response
  * header-forward: support duplicate headers
  * fcache: implemented a 60 seconds timeout
  * fcache: copy pointer to local variable before callback
  * event2: refresh timeout after event has occurred

 -- Max Kellermann <mk@cm4all.com>  Fri, 18 Dec 2009 16:45:24 +0100

cm4all-beng-proxy (0.7.10) unstable; urgency=low

  * http-{server,client}: fix disappearing event for duplex socket

 -- Max Kellermann <mk@cm4all.com>  Mon, 14 Dec 2009 15:46:25 +0100

cm4all-beng-proxy (0.7.9) unstable; urgency=low

  * http: "Expect" is a hop-by-hop header
  * http-server: send "100 Continue" unless request body closed
  * http-client: poll socket after splice
  * http-server: handle EAGAIN after splice
  * http-server: send a 417 response on unrecognized "Expect" request
  * response, widget-http: append filter id to resource tag
  * resource-tag: check for "Cache-Control: no-store"

 -- Max Kellermann <mk@cm4all.com>  Mon, 14 Dec 2009 13:05:15 +0100

cm4all-beng-proxy (0.7.8) unstable; urgency=low

  * http-body: support partial response in method available()
  * file-handler: support pre-compressed static files
  * fcache: honor the "Cache-Control: no-store" response header

 -- Max Kellermann <mk@cm4all.com>  Wed, 09 Dec 2009 15:49:25 +0100

cm4all-beng-proxy (0.7.7) unstable; urgency=low

  * parser: allow underscore in attribute names
  * processor: check "type" attribute before URI rewriting
  * http-client: start receiving before request is sent
  * http-client: try to read response after write error
  * http-client: deliver response body after headers are finished
  * http-client: release socket as early as possible
  * http-client: serve buffer after socket has been closed
  * istream-chunked: clear input stream in abort handler
  * growing-buffer: fix crash after close in "data" callback

 -- Max Kellermann <mk@cm4all.com>  Thu, 03 Dec 2009 13:09:57 +0100

cm4all-beng-proxy (0.7.6) unstable; urgency=low

  * istream-hold: return -2 if handler is not available yet
  * http, ajp, fcgi: use istream_hold on request body
  * http-client: implemented splicing the request body
  * response: added missing URI substitution

 -- Max Kellermann <mk@cm4all.com>  Tue, 17 Nov 2009 15:25:35 +0100

cm4all-beng-proxy (0.7.5) unstable; urgency=low

  * session: 64 bit session ids
  * session: allow arbitrary session id size (at compile-time)
  * debian: larger default log file (16 * 4MB)
  * debian: added package cm4all-beng-proxy-toi

 -- Max Kellermann <mk@cm4all.com>  Mon, 16 Nov 2009 15:51:24 +0100

cm4all-beng-proxy (0.7.4) unstable; urgency=low

  * measure the latency of external resources
  * widget-http: partially revert "don't query session if !stateful"

 -- Max Kellermann <mk@cm4all.com>  Tue, 10 Nov 2009 15:06:03 +0100

cm4all-beng-proxy (0.7.3) unstable; urgency=low

  * uri-verify: don't reject double slash after first segment
  * hostname: allow the hyphen character
  * processor: allow processing without session
  * widget-http: don't query session if !stateful
  * request: disable session management for known bots
  * python: fixed AttributeError in __getattr__()
  * python: added method Response.process()
  * translation: added the response packets URI, HOST, SCHEME
  * translation: added header forward packets

 -- Max Kellermann <mk@cm4all.com>  Mon, 09 Nov 2009 16:40:27 +0100

cm4all-beng-proxy (0.7.2) unstable; urgency=low

  * fcache: close all caching connections on exit
  * istream-file: retry reading after EAGAIN
  * direct, istream-pipe: re-enable SPLICE_F_NONBLOCK
  * direct, istream-pipe: disable the SPLICE_F_MORE flag
  * http-client: handle EAGAIN after splice
  * http-client, header-writer: remove hop-by-hop response headers
  * response: optimized transformed response headers
  * handler: mangle CGI and FastCGI headers
  * header-forward: generate the X-Forwarded-For header
  * header-forward: add local host name to "Via" request header

 -- Max Kellermann <mk@cm4all.com>  Fri, 30 Oct 2009 13:41:02 +0100

cm4all-beng-proxy (0.7.1) unstable; urgency=low

  * file-handler: close the stream on "304 Not Modified"
  * pool: use assembler code only on gcc
  * cmdline: added option "--set tcp_stock_limit"
  * Makefile.am: enable the "subdir-objects" option

 -- Max Kellermann <mk@cm4all.com>  Thu, 22 Oct 2009 12:17:11 +0200

cm4all-beng-proxy (0.7) unstable; urgency=low

  * ajp-client: check if connection was closed during response callback
  * header-forward: log session id
  * istream: separate TCP splicing checks
  * istream-pipe: fix segmentation fault after incomplete direct transfer
  * istream-pipe: implement the "available" method
  * istream-pipe: allocate pipe only if handler supports it
  * istream-pipe: flush the pipe before reading from input
  * istream-pipe: reuse pipes in a stock
  * direct: support splice() from TCP socket to pipe
  * istream: direct() returns -3 if stream has been closed
  * hstock: don't destroy stocks while items are being created
  * tcp-stock: limit number of connections per host to 256
  * translate, http-client, ajp-client, cgi, http-cache: verify the HTTP
    response status
  * prototypes/translate.py: disallow "/../" and null bytes
  * prototypes/translate.py: added "/jail-delegate/" location
  * uri-parser: strict RFC 2396 URI verification
  * uri-parser: don't unescape the URI path
  * http-client, ajp-client: verify the request URI
  * uri-escape: unescape each character only once
  * http-cache: never use the memcached stock if caching is disabled
  * allow 8192 connections by default
  * allow 65536 file handles by default
  * added package cm4all-jailed-beng-proxy-delegate-helper

 -- Max Kellermann <mk@cm4all.com>  Wed, 21 Oct 2009 15:00:56 +0200

cm4all-beng-proxy (0.6.23) unstable; urgency=low

  * header-forward: log session information
  * prototypes/translate.py: added /cgi-bin/ location
  * http-server: disable keep-alive for HTTP/1.0 clients
  * http-server: don't send "Connection: Keep-Alive"
  * delegate-stock: clear the environment
  * delegate-stock: added jail support
  * delegate-client: reuse helper process after I/O error

 -- Max Kellermann <mk@cm4all.com>  Mon, 12 Oct 2009 17:29:35 +0200

cm4all-beng-proxy (0.6.22) unstable; urgency=low

  * istream-tee: clear both "enabled" flags in the eof/abort handler
  * istream-tee: fall back to first data() return value if second stream
    closed itself
  * http-cache: don't log body_abort after close

 -- Max Kellermann <mk@cm4all.com>  Thu, 01 Oct 2009 19:19:37 +0200

cm4all-beng-proxy (0.6.21) unstable; urgency=low

  * http-client: log more error messages
  * delegate-stock: added the DOCUMENT_ROOT environment variable
  * response, widget: accept "application/xhtml+xml"
  * cookie-server: allow square brackets in unquoted cookie values
    (violating RFC 2109 and RFC 2616)

 -- Max Kellermann <mk@cm4all.com>  Thu, 01 Oct 2009 13:55:40 +0200

cm4all-beng-proxy (0.6.20) unstable; urgency=low

  * stock: clear stock after 60 seconds idle
  * hstock: remove empty stocks
  * http-server, http-client, cgi: fixed off-by-one bug in header parser
  * istream-pipe: fix the direct() return value on error
  * istream-pipe: fix formula in range assertion
  * http-cache-memcached: implemented "remove"
  * handler: added FastCGI handler
  * fcgi-client: unref caller pool after socket release
  * fcgi-client: implemented response headers

 -- Max Kellermann <mk@cm4all.com>  Tue, 29 Sep 2009 14:07:13 +0200

cm4all-beng-proxy (0.6.19) unstable; urgency=low

  * http-client: release caller pool after socket release
  * memcached-client: release socket on marshalling error
  * stock: unref caller pool in abort handler
  * stock: lazy cleanup
  * http-cache: copy caller_pool to local variable

 -- Max Kellermann <mk@cm4all.com>  Thu, 24 Sep 2009 16:02:17 +0200

cm4all-beng-proxy (0.6.18) unstable; urgency=low

  * delegate-handler: support conditional GET and ranges
  * file-handler: fix suffix-byte-range-spec parser
  * delegate-helper: call open() with O_CLOEXEC|O_NOCTTY
  * istream-file: don't set FD_CLOEXEC if O_CLOEXEC is available
  * stock: hold caller pool during "get" operation
  * main: free balancer object during shutdown
  * memcached-client: enable socket timeout
  * delegate-stock: set FD_CLOEXEC on socket

 -- Max Kellermann <mk@cm4all.com>  Thu, 24 Sep 2009 10:50:53 +0200

cm4all-beng-proxy (0.6.17) unstable; urgency=low

  * tcp-stock: implemented a load balancer
  * python: accept address list in the ajp() method
  * http-server: added timeout for the HTTP request headers
  * response: close template when the content type is wrong
  * delegate-get: implemented response headers
  * delegate-get: provide status codes and error messages

 -- Max Kellermann <mk@cm4all.com>  Fri, 18 Sep 2009 15:36:57 +0200

cm4all-beng-proxy (0.6.16) unstable; urgency=low

  * tcp-stock: added support for bulldog-tyke
  * sink-buffer: close input if it's not used in the constructor
  * http-cache-memcached: close response body when deserialization fails
  * serialize: fix regression in serialize_uint64()

 -- Max Kellermann <mk@cm4all.com>  Tue, 15 Sep 2009 19:26:07 +0200

cm4all-beng-proxy (0.6.15) unstable; urgency=low

  * http-cache-choice: find more duplicates during cleanup
  * handler: added AJP handler
  * ajp-request: unref pool only on tcp_stock failure
  * ajp-client: prevent parser recursion
  * ajp-client: free request body when response is closed
  * ajp-client: reuse connection after END_RESPONSE packet
  * ajp-client: enable TCP_CORK while sending
  * istream-ajp-body: added a second "length" header field
  * ajp-client: auto-send empty request body chunk
  * ajp-client: register "write" event after GET_BODY_CHUNK packet
  * ajp-client: implemented request and response headers
  * http-cache-rfc: don't rewind tpool if called recursively

 -- Max Kellermann <mk@cm4all.com>  Fri, 11 Sep 2009 16:04:06 +0200

cm4all-beng-proxy (0.6.14) unstable; urgency=low

  * istream-tee: don't restart reading if already in progress

 -- Max Kellermann <mk@cm4all.com>  Thu, 03 Sep 2009 13:21:06 +0200

cm4all-beng-proxy (0.6.13) unstable; urgency=low

  * cookie-server: fix parsing multiple cookies
  * http-cache-memcached: clean up expired "choice" items
  * sink-gstring: use callback instead of public struct
  * istream-tee: restart reading when one output is closed

 -- Max Kellermann <mk@cm4all.com>  Wed, 02 Sep 2009 17:02:53 +0200

cm4all-beng-proxy (0.6.12) unstable; urgency=low

  * http-cache: don't attempt to remove cache items when the cache is disabled

 -- Max Kellermann <mk@cm4all.com>  Fri, 28 Aug 2009 15:40:48 +0200

cm4all-beng-proxy (0.6.11) unstable; urgency=low

  * http-cache-memcached: store HTTP status and response headers
  * http-cache-memcached: implemented flush (SIGHUP)
  * http-cache-memcached: support "Vary"
  * http-client: work around assertion failure in response_stream_close()

 -- Max Kellermann <mk@cm4all.com>  Thu, 27 Aug 2009 12:33:17 +0200

cm4all-beng-proxy (0.6.10) unstable; urgency=low

  * parser: finish tag before bailing out
  * http-request: allow URLs without path component
  * fork: clear event in read() method
  * istream-file: pass options O_CLOEXEC|O_NOCTTY to open()
  * response: check if the "Host" request header is valid

 -- Max Kellermann <mk@cm4all.com>  Tue, 18 Aug 2009 16:37:19 +0200

cm4all-beng-proxy (0.6.9) unstable; urgency=low

  * direct: disable SPLICE_F_NONBLOCK (temporary NFS EAGAIN workaround)

 -- Max Kellermann <mk@cm4all.com>  Mon, 17 Aug 2009 13:52:49 +0200

cm4all-beng-proxy (0.6.8) unstable; urgency=low

  * widget-http: close response body in error code path
  * http-cache: implemented memcached backend (--memcached-server)
  * processor: &c:base; returns the URI without scheme and host

 -- Max Kellermann <mk@cm4all.com>  Mon, 17 Aug 2009 12:29:19 +0200

cm4all-beng-proxy (0.6.7) unstable; urgency=low

  * file-handler: generate Expires from xattr user.MaxAge
  * cmdline: added option --set to configure:
    - max_connections
    - http_cache_size
    - filter_cache_size
    - translate_cache_size
  * flush caches on SIGHUP

 -- Max Kellermann <mk@cm4all.com>  Fri, 07 Aug 2009 11:41:10 +0200

cm4all-beng-proxy (0.6.6) unstable; urgency=low

  * added missing GLib build dependency
  * cgi-handler: set the "body_consumed" flag

 -- Max Kellermann <mk@cm4all.com>  Tue, 04 Aug 2009 09:53:01 +0200

cm4all-beng-proxy (0.6.5) unstable; urgency=low

  * shm: pass MAP_NORESERVE to mmap()
  * proxy-handler: support cookies
  * translation: added DISCARD_SESSION packet

 -- Max Kellermann <mk@cm4all.com>  Wed, 15 Jul 2009 18:00:33 +0200

cm4all-beng-proxy (0.6.4) unstable; urgency=low

  * http-client: don't read response body in HEAD requests
  * ajp-client: invoke the "abort" handler on error
  * filter-cache: lock cache items while they are served

 -- Max Kellermann <mk@cm4all.com>  Thu, 09 Jul 2009 14:36:14 +0200

cm4all-beng-proxy (0.6.3) unstable; urgency=low

  * http-server: implemented the DELETE method
  * http-server: refuse HTTP/0.9 requests
  * proxy-handler: send request body to template when no widget is focused
  * widget-request: pass original HTTP method to widget
  * session: automatically defragment sessions

 -- Max Kellermann <mk@cm4all.com>  Tue, 07 Jul 2009 16:57:22 +0200

cm4all-beng-proxy (0.6.2) unstable; urgency=low

  * lock: fixed race condition in debug flag updates
  * session: use rwlock for the session manager
  * proxy-handler: pass request headers to the remote HTTP server
  * proxy-handler: forward original Accept-Charset if processor is disabled
  * pipe: don't filter resources without a body
  * fcache: forward original HTTP status over "pipe" filter
  * cgi: support the "Status" line

 -- Max Kellermann <mk@cm4all.com>  Mon, 06 Jul 2009 16:38:26 +0200

cm4all-beng-proxy (0.6.1) unstable; urgency=low

  * session: consistently lock all session objects
  * rewrite-uri: check if widget_external_uri() returns NULL
  * widget-uri: don't generate the "path" argument when it's NULL
  * widget-uri: strip superfluous question mark from widget_base_address()
  * widget-uri: append parameters from the template first
  * widget-uri: re-add configured query string in widget_absolute_uri()
  * widget-uri: eliminate configured query string in widget_external_uri()
  * processor: don't consider session data for base=child and base=parent

 -- Max Kellermann <mk@cm4all.com>  Fri, 03 Jul 2009 15:52:01 +0200

cm4all-beng-proxy (0.6) unstable; urgency=low

  * inline-widget: check the widget HTTP response status
  * response: don't apply transformation on failed response
  * resource-address: include pipe arguments in filter cache key
  * handler: removed session redirect on the first request
  * http-cache: accept ETag response header instead of Last-Modified
  * filter-cache: don't require Last-Modified or Expires
  * file-handler: disable ETag only when processor comes first
  * file-handler: read ETag from xattr
  * pipe: generate new ETag for piped resource
  * session: purge sessions when shared memory is full
  * handler: don't enforce sessions for filtered responses

 -- Max Kellermann <mk@cm4all.com>  Tue, 30 Jun 2009 17:48:20 +0200

cm4all-beng-proxy (0.5.14) unstable; urgency=low

  * ajp-client: implemented request body
  * cookie-client: obey "max-age=0" properly
  * processor: forward the original HTTP status
  * response, widget-http: don't allow processing resource without body
  * widget-http: check the Content-Type before invoking processor
  * response: pass the "Location" response header
  * debian: added a separate -optimized-dbg package
  * added init script support for multiple ports (--port) and multiple listen
    (--listen) command line argumnents
  * translation: added the "APPEND" packet for command line arguments
  * pipe: support command line arguments

 -- Max Kellermann <mk@cm4all.com>  Mon, 29 Jun 2009 16:51:16 +0200

cm4all-beng-proxy (0.5.13) unstable; urgency=low

  * widget-registry: clear local_address in translate request
  * cmdline: added the "--listen" option

 -- Max Kellermann <mk@cm4all.com>  Wed, 24 Jun 2009 12:27:17 +0200

cm4all-beng-proxy (0.5.12) unstable; urgency=low

  * response: pass the "Location" response handler
  * added support for multiple listener ports

 -- Max Kellermann <mk@cm4all.com>  Tue, 23 Jun 2009 23:34:55 +0200

cm4all-beng-proxy (0.5.11) unstable; urgency=low

  * build with autotools
  * use libcm4all-socket, GLib
  * Makefile.am: support out-of-tree builds
  * added optimized Debian package
  * tcache: fixed wrong assignment in VARY=HOST
  * translation: added request packet LOCAL_ADDRESS

 -- Max Kellermann <mk@cm4all.com>  Tue, 23 Jun 2009 15:42:12 +0200

cm4all-beng-proxy (0.5.10) unstable; urgency=low

  * widget-http: assign the "address" variable

 -- Max Kellermann <mk@cm4all.com>  Mon, 15 Jun 2009 18:38:58 +0200

cm4all-beng-proxy (0.5.9) unstable; urgency=low

  * tcache: fixed typo in tcache_string_match()
  * tcache: support VARY=SESSION
  * translate: added the INVALIDATE response packet
  * cache, session: higher size limits
  * widget-uri: separate query_string from path_info
  * widget-uri: ignore widget parameters in widget_external_uri()

 -- Max Kellermann <mk@cm4all.com>  Mon, 15 Jun 2009 17:06:11 +0200

cm4all-beng-proxy (0.5.8) unstable; urgency=low

  * handler: fixed double free bug in translate_callback()

 -- Max Kellermann <mk@cm4all.com>  Sun, 14 Jun 2009 19:05:09 +0200

cm4all-beng-proxy (0.5.7) unstable; urgency=low

  * forward the Content-Disposition header
  * handler: assign new session to local variable, fix segfault
  * handler: don't dereference the NULL session

 -- Max Kellermann <mk@cm4all.com>  Sun, 14 Jun 2009 13:01:52 +0200

cm4all-beng-proxy (0.5.6) unstable; urgency=low

  * widget-http: send the "Via" request header instead of "X-Forwarded-For"
  * proxy-handler: send the "Via" request header
  * widget-request: check the "path" argument before calling uri_compress()

 -- Max Kellermann <mk@cm4all.com>  Tue, 09 Jun 2009 12:21:00 +0200

cm4all-beng-proxy (0.5.5) unstable; urgency=low

  * processor: allow specifying relative URI in c:base=child
  * widget-request: verify the "path" argument
  * widget: allocate address from widget's pool
  * widget-http: support multiple Set-Cookie response headers

 -- Max Kellermann <mk@cm4all.com>  Thu, 04 Jun 2009 15:10:15 +0200

cm4all-beng-proxy (0.5.4) unstable; urgency=low

  * implemented delegation of open() to a helper program
  * added the BASE translation packet, supported by the translation cache
  * deprecated c:mode=proxy
  * rewrite-uri: always enable focus in mode=partial
  * http-cache: don't cache resources with query string (RFC 2616 13.9)
  * http-cache: lock cache items while they are served

 -- Max Kellermann <mk@cm4all.com>  Thu, 28 May 2009 11:44:01 +0200

cm4all-beng-proxy (0.5.3) unstable; urgency=low

  * cgi: close request body on fork() failure
  * fork: added workaround for pipe-to-pipe splice()
  * http-cache: use cache entry when response ETag matches
  * cgi: loop in istream_cgi_read() to prevent blocking
  * cache: check for expired items once a minute
  * cache: optimize search for oldest item

 -- Max Kellermann <mk@cm4all.com>  Wed, 06 May 2009 13:23:46 +0200

cm4all-beng-proxy (0.5.2) unstable; urgency=low

  * added filter cache
  * header-parser: added missing range check in header_parse_line()
  * fork: added event for writing to the child process
  * fork: don't splice() from a pipe
  * response: don't pass request body to unfocused processor
  * added filter type "pipe"

 -- Max Kellermann <mk@cm4all.com>  Wed, 29 Apr 2009 13:24:26 +0200

cm4all-beng-proxy (0.5.1) unstable; urgency=low

  * processor: fixed base=child assertion failure
  * handler: close request body if it was not consumed
  * static-file: generate Last-Modified and ETag response headers
  * static-file: obey the Content-Type provided by the translation server
  * static-file: get Content-Type from extended attribute
  * http-cache: use istream_null when cached resource is empty

 -- Max Kellermann <mk@cm4all.com>  Mon, 27 Apr 2009 10:00:20 +0200

cm4all-beng-proxy (0.5) unstable; urgency=low

  * processor: accept c:mode/c:base attributes in any order
  * processor: removed alternative (anchor) rewrite syntax

 -- Max Kellermann <mk@cm4all.com>  Mon, 20 Apr 2009 22:04:19 +0200

cm4all-beng-proxy (0.4.10) unstable; urgency=low

  * processor: lift length limitation for widget parameters
  * translate: abort if a packet is too large
  * translate: support MAX_AGE for the whole response
  * hashmap: fix corruption of slot chain in hashmap_remove_value()

 -- Max Kellermann <mk@cm4all.com>  Fri, 17 Apr 2009 13:02:50 +0200

cm4all-beng-proxy (0.4.9) unstable; urgency=low

  * http-cache: explicitly start reading into cache
  * cgi: clear "headers" variable before publishing the response
  * translate: use DOCUMENT_ROOT as CGI parameter

 -- Max Kellermann <mk@cm4all.com>  Mon, 06 Apr 2009 16:21:57 +0200

cm4all-beng-proxy (0.4.8) unstable; urgency=low

  * translate: allow ADDRESS packets in AJP addresses
  * translate: initialize all fields of a FastCGI address
  * http-cache: close all caching connections on exit
  * processor: don't rewrite SCRIPT SRC attribute when proxying

 -- Max Kellermann <mk@cm4all.com>  Thu, 02 Apr 2009 15:45:46 +0200

cm4all-beng-proxy (0.4.7) unstable; urgency=low

  * http-server: use istream_null for empty request body
  * parser: check for trailing slash only in TAG_OPEN tags
  * parser: added support for XML Processing Instructions
  * processor: implemented XML Processing Instruction "cm4all-rewrite-uri"
  * uri-escape: escape the slash character
  * cache: remove all matching items in cache_remove()
  * http-cache: lock cache items while holding a reference

 -- Max Kellermann <mk@cm4all.com>  Thu, 02 Apr 2009 12:02:53 +0200

cm4all-beng-proxy (0.4.6) unstable; urgency=low

  * file_handler: fixed logic error in If-Modified-Since check
  * date: return UTC time stamp in http_date_parse()
  * cache: continue search after item was invalidated
  * cache: remove the correct cache item
  * istream-chunked: work around invalid assertion failure
  * istream-subst: fixed corruption after partial match

 -- Max Kellermann <mk@cm4all.com>  Wed, 25 Mar 2009 15:03:10 +0100

cm4all-beng-proxy (0.4.5) unstable; urgency=low

  * http-server: assume keep-alive is enabled on HTTP 1.1
  * http-client: unregister EV_READ when the buffer is full
  * translation: added QUERY_STRING packet
  * processor: optionally parse base/mode from URI

 -- Max Kellermann <mk@cm4all.com>  Tue, 17 Mar 2009 13:04:25 +0100

cm4all-beng-proxy (0.4.4) unstable; urgency=low

  * forward Accept-Language request header to the translation server
  * translate: added the USER_AGENT request packet
  * session: obey the USER/MAX_AGE setting
  * use libcm4all-inline-dev in libcm4all-beng-proxy-dev
  * added pkg-config file for libcm4all-beng-proxy-dev
  * updated python-central dependencies
  * processor: parse c:base/c:mode attributes in PARAM tags

 -- Max Kellermann <mk@cm4all.com>  Wed, 11 Mar 2009 09:43:48 +0100

cm4all-beng-proxy (0.4.3) unstable; urgency=low

  * processor: rewrite URI in LINK tags
  * processor: rewrite URI in PARAM tags
  * use splice() from glibc 2.7
  * translate: added VARY response packet
  * build documentation with texlive

 -- Max Kellermann <mk@cm4all.com>  Wed, 04 Mar 2009 09:53:56 +0100

cm4all-beng-proxy (0.4.2) unstable; urgency=low

  * hashmap: fix corruption in slot chain
  * use monotonic clock to calculate expiry times
  * processor: rewrite URIs in the EMBED, VIDEO, AUDIO tags

 -- Max Kellermann <mk@cm4all.com>  Tue, 17 Feb 2009 17:14:48 +0100

cm4all-beng-proxy (0.4.1) unstable; urgency=low

  * translate: clear client->transformation
  * handler: check for translation errors
  * http-server: fixed assertion failure during shutdown
  * http-server: send "Keep-Alive" response header
  * worker: after fork(), call event_reinit() in the parent process
  * added valgrind build dependency
  * build with Debian's libevent-1.4 package

 -- Max Kellermann <mk@cm4all.com>  Tue, 10 Feb 2009 11:48:53 +0100

cm4all-beng-proxy (0.4) unstable; urgency=low

  * added support for transformation views
    - in the JavaScript API, mode=proxy is now deprecated
  * http-cache: fix segfault when request_headers==NULL
  * http-cache: store multiple (varying) versions of a resource
  * http-cache: use the "max-age" cache-control response

 -- Max Kellermann <mk@cm4all.com>  Fri, 30 Jan 2009 13:29:43 +0100

cm4all-beng-proxy (0.3.9) unstable; urgency=low

  * http-client: assume keep-alive is enabled on HTTP 1.1
  * processor: use configured/session path-info for mode=child URIs

 -- Max Kellermann <mk@cm4all.com>  Tue, 27 Jan 2009 13:07:51 +0100

cm4all-beng-proxy (0.3.8) unstable; urgency=low

  * processor: pass Content-Type and Content-Language headers from
    template
  * http-client: allow chunked response body without keep-alive

 -- Max Kellermann <mk@cm4all.com>  Fri, 23 Jan 2009 13:02:42 +0100

cm4all-beng-proxy (0.3.7) unstable; urgency=low

  * istream_subst: exit the loop if state==INSERT
  * istream_iconv: check if the full buffer could be flushed
  * worker: don't reinitialize session manager during shutdown

 -- Max Kellermann <mk@cm4all.com>  Thu, 15 Jan 2009 10:39:47 +0100

cm4all-beng-proxy (0.3.6) unstable; urgency=low

  * processor: ignore closing </header>
  * widget-http: now really don't check content-type in frame parents
  * parser: skip comments
  * processor: implemented c:base="parent"
  * processor: added "c:" prefix to c:widget child elements
  * processor: renamed the "c:param" element to "c:parameter"

 -- Max Kellermann <mk@cm4all.com>  Thu, 08 Jan 2009 11:17:29 +0100

cm4all-beng-proxy (0.3.5) unstable; urgency=low

  * widget-http: don't check content-type in frame parents
  * istream-subst: allow null bytes in the input stream
  * js: added the "translate" parameter for passing values to the
    translation server
  * rewrite-uri: refuse to rewrite a frame URI without widget id

 -- Max Kellermann <mk@cm4all.com>  Mon, 05 Jan 2009 16:46:32 +0100

cm4all-beng-proxy (0.3.4) unstable; urgency=low

  * processor: added support for custom widget request headers
  * http-cache: obey the "Vary" response header
  * http-cache: pass the new http_cache_info object when testing a cache
    item

 -- Max Kellermann <mk@cm4all.com>  Tue, 30 Dec 2008 15:46:44 +0100

cm4all-beng-proxy (0.3.3) unstable; urgency=low

  * processor: grew widget parameter buffer to 512 bytes
  * widget-resolver: clear widget->resolver on abort
  * cgi: clear the input's handler in cgi_async_abort()
  * widget-stream: use istream_hold (reverts r4171)

 -- Max Kellermann <mk@cm4all.com>  Fri, 05 Dec 2008 14:43:05 +0100

cm4all-beng-proxy (0.3.2) unstable; urgency=low

  * processor: free memory before calling embed_frame_widget()
  * processor: allocate query string from the widget pool
  * processor: removed the obsolete widget attributes "tag" and "style"
  * parser: hold a reference to the pool

 -- Max Kellermann <mk@cm4all.com>  Mon, 01 Dec 2008 14:15:38 +0100

cm4all-beng-proxy (0.3.1) unstable; urgency=low

  * http-client: remove Transfer-Encoding and Content-Length from response
    headers
  * http-client: don't read body after invoke_response()
  * fork: retry splice() after EAGAIN
  * fork: don't close input when splice() fails
  * cgi: abort the response handler when the stdin stream fails
  * istream_file, istream_pipe, fork, client_socket, listener: fixed file
    descriptor leaks
  * processor: hold a reference to the caller's pool
  * debian/rules: enabled test suite

 -- Max Kellermann <mk@cm4all.com>  Thu, 27 Nov 2008 16:01:16 +0100

cm4all-beng-proxy (0.3) unstable; urgency=low

  * implemented widget filters
  * translate: initialize all fields of a CGI address
  * fork: read request body on EAGAIN
  * fork: implemented the direct() method with splice()
  * python: added class Response
  * prototypes/translate.py:
    - support "filter"
    - support "content_type"
  * demo: added widget filter demo

 -- Max Kellermann <mk@cm4all.com>  Wed, 26 Nov 2008 16:27:29 +0100

cm4all-beng-proxy (0.2) unstable; urgency=low

  * don't quote text/xml widgets
  * widget-resolver: pass widget_pool to widget_class_lookup()
  * widget-registry: allocate widget_class from widget_pool
  * widget-stream: eliminated the async operation proxy, because the
    operation cannot be aborted before the constructor returns
  * widget-stream: don't clear the "delayed" stream in the response() callback
  * rewrite-uri: trigger istream_read(delayed) after istream_delayed_set()
  * doc: clarified XSLT integration

 -- Max Kellermann <mk@cm4all.com>  Tue, 25 Nov 2008 15:28:54 +0100

cm4all-beng-proxy (0.1) unstable; urgency=low

  * initial release

 -- Max Kellermann <mk@cm4all.com>  Mon, 17 Nov 2008 11:59:36 +0100<|MERGE_RESOLUTION|>--- conflicted
+++ resolved
@@ -1,6 +1,6 @@
-<<<<<<< HEAD
 cm4all-beng-proxy (4.0.21) unstable; urgency=low
 
+  * merge release 3.1.26
   * handler: forward HTTP errors from translation cache to browser
 
  --   
@@ -172,13 +172,12 @@
   * translate-client, resource-loader: support https://
 
  -- Max Kellermann <mk@cm4all.com>  Wed, 23 Oct 2013 19:29:38 -0000
-=======
+
 cm4all-beng-proxy (3.1.26) unstable; urgency=low
 
   * http-client: fix bogus assertion failure
 
  -- Max Kellermann <mk@cm4all.com>  Fri, 14 Mar 2014 14:36:12 -0000
->>>>>>> 6d2d649c
 
 cm4all-beng-proxy (3.1.25) unstable; urgency=low
 
