--- conflicted
+++ resolved
@@ -1,6 +1,6 @@
-<<<<<<< HEAD
 cm4all-beng-proxy (16.0.8) unstable; urgency=low
 
+  * merge release 15.30
   * bp: convert SSL/TLS errors to "502 Bad Gateway"
 
  --   
@@ -71,14 +71,13 @@
   * debian: use debhelper 12
 
  -- Max Kellermann <mk@cm4all.com>  Fri, 27 Sep 2019 14:09:41 +0200
-=======
+
 cm4all-beng-proxy (15.30) unstable; urgency=low
 
   * certdb: fix use-after-free bug after database disconnect
   * certdb: schedule database reconnect after reconnect failure
 
  -- Max Kellermann <mk@cm4all.com>  Tue, 17 Dec 2019 19:58:06 +0100
->>>>>>> 3d6b7741
 
 cm4all-beng-proxy (15.29) unstable; urgency=low
 
