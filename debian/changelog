--- conflicted
+++ resolved
@@ -1,4 +1,3 @@
-<<<<<<< HEAD
 cm4all-beng-proxy (11.0.1) unstable; urgency=low
 
   * spawn: switch to a new systemd scope
@@ -10,11 +9,10 @@
   * enable TCP_DEFER_ACCEPT for HTTP listeners
   * debian/lb.postinst: move user "cm4all-beng-lb" to group "nogroup"
   * remove obsolete sysv init scripts, depend on systemd instead
-=======
+
 cm4all-beng-proxy (10.21) unstable; urgency=low
 
   * session: fix user expiry after defragmentation
->>>>>>> f1ef94e3
 
  --   
 
