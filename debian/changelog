--- conflicted
+++ resolved
@@ -1,7 +1,6 @@
-<<<<<<< HEAD
 cm4all-beng-proxy (1.4.19) unstable; urgency=low
 
-  * 
+  * merge release 1.2.24
 
  --   
 
@@ -145,13 +144,12 @@
   * proxy-widget: client can choose only views that have an address
 
  -- Max Kellermann <mk@cm4all.com>  Mon, 31 Oct 2011 17:41:14 +0100
-=======
+
 cm4all-beng-proxy (1.2.24) unstable; urgency=low
 
   * merge release 1.1.37
 
  -- Max Kellermann <mk@cm4all.com>  Tue, 20 Mar 2012 08:33:31 -0000
->>>>>>> e05e2cfa
 
 cm4all-beng-proxy (1.2.23) unstable; urgency=low
 
