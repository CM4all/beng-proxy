<<<<<<< HEAD
cm4all-beng-proxy (1.1.26) unstable; urgency=low

  * 

 --   

cm4all-beng-proxy (1.1.25) unstable; urgency=low

  * merge release 1.0.19

 -- Max Kellermann <mk@cm4all.com>  Tue, 17 Jan 2012 08:29:34 -0000

cm4all-beng-proxy (1.1.24) unstable; urgency=low

  * merge release 1.0.18

 -- Max Kellermann <mk@cm4all.com>  Wed, 04 Jan 2012 15:27:35 -0000

cm4all-beng-proxy (1.1.23) unstable; urgency=low

  * header-forward: remove port number from X-Forwarded-For

 -- Max Kellermann <mk@cm4all.com>  Wed, 28 Dec 2011 16:51:41 -0000

cm4all-beng-proxy (1.1.22) unstable; urgency=low

  * merge release 1.0.17
  * istream-socket: fix potential assertion failure

 -- Max Kellermann <mk@cm4all.com>  Wed, 21 Dec 2011 16:44:46 -0000

cm4all-beng-proxy (1.1.21) unstable; urgency=low

  * merge release 1.0.16

 -- Max Kellermann <mk@cm4all.com>  Wed, 14 Dec 2011 11:07:58 -0000

cm4all-beng-proxy (1.1.20) unstable; urgency=low

  * merge release 1.0.15
  * processor: don't rewrite "mailto:" hyperlinks

 -- Max Kellermann <mk@cm4all.com>  Mon, 05 Dec 2011 18:37:10 -0000

cm4all-beng-proxy (1.1.19) unstable; urgency=low

  * {css_,}processor: quote widget classes for prefixing XML IDs, CSS classes

 -- Max Kellermann <mk@cm4all.com>  Fri, 18 Nov 2011 13:17:02 -0000

cm4all-beng-proxy (1.1.18) unstable; urgency=low

  * merge release 1.0.13
  * lb_http: eliminate the duplicate "Date" response header

 -- Max Kellermann <mk@cm4all.com>  Tue, 08 Nov 2011 19:33:07 +0100

cm4all-beng-proxy (1.1.17) unstable; urgency=low

  * merge release 1.0.13

 -- Max Kellermann <mk@cm4all.com>  Wed, 02 Nov 2011 16:52:21 +0100

cm4all-beng-proxy (1.1.16) unstable; urgency=low

  * merge release 1.0.12

 -- Max Kellermann <mk@cm4all.com>  Fri, 21 Oct 2011 15:09:55 +0200

cm4all-beng-proxy (1.1.15) unstable; urgency=low

  * merge release 1.0.11

 -- Max Kellermann <mk@cm4all.com>  Wed, 19 Oct 2011 09:36:38 +0200

cm4all-beng-proxy (1.1.14) unstable; urgency=low

  * merge release 1.0.10

 -- Max Kellermann <mk@cm4all.com>  Fri, 07 Oct 2011 15:15:00 +0200

cm4all-beng-proxy (1.1.13) unstable; urgency=low

  * merge release 1.0.9

 -- Max Kellermann <mk@cm4all.com>  Thu, 29 Sep 2011 16:47:56 +0200

cm4all-beng-proxy (1.1.12) unstable; urgency=low

  * merge release 1.0.8

 -- Max Kellermann <mk@cm4all.com>  Thu, 22 Sep 2011 17:13:41 +0200

cm4all-beng-proxy (1.1.11) unstable; urgency=low

  * merge release 1.0.7
  * widget-http: response header X-CM4all-View selects a view
  * processor, css_processor: support prefixing XML ids
  * processor: property "c:view" selects a view

 -- Max Kellermann <mk@cm4all.com>  Fri, 16 Sep 2011 12:25:24 +0200

cm4all-beng-proxy (1.1.10) unstable; urgency=low

  * merge release 1.0.6
  * http-request: don't clear failure state on successful TCP connection
  * istream-socket: fix assertion failure after receive error
  * ssl_filter: check for end-of-file on plain socket
  * ssl_filter: fix buffer assertion failures

 -- Max Kellermann <mk@cm4all.com>  Tue, 13 Sep 2011 18:50:18 +0200

cm4all-beng-proxy (1.1.9) unstable; urgency=low

  * http-request: improve keep-alive cancellation detection
  * http-request: mark server "failed" after HTTP client error
  * lb: implement the control protocol
    - can disable and re-enable workers
  * lb: don't allow sticky pool with only one member
  * lb: verify that a new sticky host is alive
  * lb: mark server "failed" after HTTP client error

 -- Max Kellermann <mk@cm4all.com>  Fri, 09 Sep 2011 13:03:55 +0200

cm4all-beng-proxy (1.1.8) unstable; urgency=low

  * merge release 1.0.5
  * {css_,}processor: one more underscore for the prefix
  * processor: remove rewrite-uri processing instructions from output
  * translate: unknown packet is a fatal error
  * processor: add option to set widget/focus by default
  * rewrite-uri: a leading tilde refers to the widget base; translation
    packet ANCHOR_ABSOLUTE enables it by default

 -- Max Kellermann <mk@cm4all.com>  Mon, 05 Sep 2011 17:56:31 +0200

cm4all-beng-proxy (1.1.7) unstable; urgency=low

  * css_processor: implement property "-c-mode"
  * css_processor: translate underscore prefix in class names
  * processor: translate underscore prefix in CSS class names

 -- Max Kellermann <mk@cm4all.com>  Mon, 29 Aug 2011 17:47:48 +0200

cm4all-beng-proxy (1.1.6) unstable; urgency=low

  * merge release 1.0.3
  * implement CSS processor

 -- Max Kellermann <mk@cm4all.com>  Mon, 22 Aug 2011 17:13:56 +0200

cm4all-beng-proxy (1.1.5) unstable; urgency=low

  * lb: optionally generate Via and X-Forwarded-For

 -- Max Kellermann <mk@cm4all.com>  Wed, 17 Aug 2011 12:45:14 +0200

cm4all-beng-proxy (1.1.4) unstable; urgency=low

  * pipe-stock: fix assertion failure after optimization bug
  * istream-pipe: reuse drained pipes immediately
  * sink-socket: reinstate write event during bulk transfers

 -- Max Kellermann <mk@cm4all.com>  Thu, 11 Aug 2011 14:41:37 +0200

cm4all-beng-proxy (1.1.3) unstable; urgency=low

  * widget: quote invalid XMLID/JS characters for &c:prefix;
  * lb: add protocol "tcp"

 -- Max Kellermann <mk@cm4all.com>  Wed, 10 Aug 2011 18:53:12 +0200

cm4all-beng-proxy (1.1.2) unstable; urgency=low

  * merge release 1.0.2
  * http-server: report detailed errors
  * widget-http: implement header dumps
  * cgi, fastcgi: enable cookie jar with custom cookie "host"

 -- Max Kellermann <mk@cm4all.com>  Thu, 04 Aug 2011 17:27:51 +0200

cm4all-beng-proxy (1.1.1) unstable; urgency=low

  * merge release 1.0.1
  * lb: don't ignore unimplemented configuration keywords
  * lb: configurable monitor check interval
  * session: configurable idle timeout

 -- Max Kellermann <mk@cm4all.com>  Tue, 26 Jul 2011 11:27:20 +0200

cm4all-beng-proxy (1.1) unstable; urgency=low

  * http-client: send "Expect: 100-continue" only for big request body
  * lb: implement monitors (ping, connect, tcp_expect)

 -- Max Kellermann <mk@cm4all.com>  Wed, 20 Jul 2011 15:04:22 +0200
  
=======
cm4all-beng-proxy (1.0.20) unstable; urgency=low

  * ssl: load the whole certificate chain
  * translate: fix PATH+JAILCGI+SITE check
  * translate: fix HOME check
  * resource-address: include all CGI attributes in cache key

 -- Max Kellermann <mk@cm4all.com>  Wed, 25 Jan 2012 12:10:43 -0000

>>>>>>> e721708e
cm4all-beng-proxy (1.0.19) unstable; urgency=low

  * cookie-client: add a missing out-of-memory check

 -- Max Kellermann <mk@cm4all.com>  Tue, 17 Jan 2012 08:27:38 -0000

cm4all-beng-proxy (1.0.18) unstable; urgency=low

  * resource-address: support zero-length path_info prefix (for BASE)
  * hashmap: optimize insertions
  * http-server: limit the number of request headers
  * proxy-widget: discard the unused request body on error

 -- Max Kellermann <mk@cm4all.com>  Wed, 04 Jan 2012 14:55:59 -0000

cm4all-beng-proxy (1.0.17) unstable; urgency=low

  * istream-chunked: avoid recursive buffer write, fixes crash

 -- Max Kellermann <mk@cm4all.com>  Wed, 21 Dec 2011 16:37:44 -0000

cm4all-beng-proxy (1.0.16) unstable; urgency=low

  * http-server: disable timeout while waiting for CGI
  * cgi: fix segmentation fault
  * processor: discard child's request body on abort
  * proxy-widget: discard the unused request body on error

 -- Max Kellermann <mk@cm4all.com>  Wed, 14 Dec 2011 11:53:31 +0100

cm4all-beng-proxy (1.0.15) unstable; urgency=low

  * http-client: fix assertion failure on bogus "100 Continue"
  * handler: don't close the request body twice
  * session: add a missing out-of-memory check
  * fcgi-client: check for EV_READ event
  * fcgi-serialize: fix serializing parameter without value

 -- Max Kellermann <mk@cm4all.com>  Mon, 05 Dec 2011 17:47:20 -0000

cm4all-beng-proxy (1.0.14) unstable; urgency=low

  * http-server: don't generate chunked HEAD response
  * http-server: don't override Content-Length for HEAD response
  * lb_http, proxy-widget, response: forward Content-Length after HEAD

 -- Max Kellermann <mk@cm4all.com>  Tue, 08 Nov 2011 18:19:42 +0100

cm4all-beng-proxy (1.0.13) unstable; urgency=low

  * processor: initialize URI rewrite options for <?cm4all-rewrite-uri?>

 -- Max Kellermann <mk@cm4all.com>  Wed, 02 Nov 2011 16:47:48 +0100

cm4all-beng-proxy (1.0.12) unstable; urgency=low

  * http-server, proxy-widget: add missing newline to log message
  * fcgi_client: fix assertion failure on response body error
  * http-cache-choice: fix crash due to wrong filter callback

 -- Max Kellermann <mk@cm4all.com>  Fri, 21 Oct 2011 15:02:42 +0200

cm4all-beng-proxy (1.0.11) unstable; urgency=low

  * lb_config: fix binding to wildcard address
  * rewrite-uri: clarify warning message when widget has no id

 -- Max Kellermann <mk@cm4all.com>  Wed, 19 Oct 2011 09:26:48 +0200

cm4all-beng-proxy (1.0.10) unstable; urgency=low

  * debian/control: beng-lb doesn't need "daemon" anymore
  * http-string: allow space in unquoted cookie values (RFC ignorant)

 -- Max Kellermann <mk@cm4all.com>  Fri, 07 Oct 2011 15:06:32 +0200

cm4all-beng-proxy (1.0.9) unstable; urgency=low

  * tcp-balancer: store a copy of the socket address
  * lb: default log directory is /var/log/cm4all/beng-lb
  * lb: use new built-in watchdog instead of /usr/bin/daemon

 -- Max Kellermann <mk@cm4all.com>  Thu, 29 Sep 2011 16:19:34 +0200

cm4all-beng-proxy (1.0.8) unstable; urgency=low

  * resource-address: copy the delegate JailCGI parameters (crash bug fix)
  * response: use the same URI for storing and dropping widget sessions

 -- Max Kellermann <mk@cm4all.com>  Thu, 22 Sep 2011 13:39:08 +0200

cm4all-beng-proxy (1.0.7) unstable; urgency=low

  * inline-widget: discard request body when class lookup fails

 -- Max Kellermann <mk@cm4all.com>  Fri, 16 Sep 2011 12:16:04 +0200

cm4all-beng-proxy (1.0.6) unstable; urgency=low

  * processor: support short "SCRIPT" tag
  * widget-uri: use the template's view specification

 -- Max Kellermann <mk@cm4all.com>  Tue, 13 Sep 2011 18:14:24 +0200

cm4all-beng-proxy (1.0.5) unstable; urgency=low

  * resource-loader: delete comma when extracting from X-Forwarded-For

 -- Max Kellermann <mk@cm4all.com>  Mon, 05 Sep 2011 17:43:22 +0200

cm4all-beng-proxy (1.0.4) unstable; urgency=low

  * istream-replace: update the buffer reader after new data was added

 -- Max Kellermann <mk@cm4all.com>  Mon, 05 Sep 2011 15:43:17 +0200

cm4all-beng-proxy (1.0.3) unstable; urgency=low

  * merge release 0.9.35
  * control-handler: fix uninitialized variable

 -- Max Kellermann <mk@cm4all.com>  Thu, 18 Aug 2011 15:15:52 +0200

cm4all-beng-proxy (1.0.2) unstable; urgency=low

  * merge release 0.9.34
  * handler: always log translate client errors
  * tcp-balancer: fix memory leak in error handler
  * http-string: allow more characters in cookie values (RFC ignorant)

 -- Max Kellermann <mk@cm4all.com>  Mon, 01 Aug 2011 16:30:05 +0200

cm4all-beng-proxy (1.0.1) unstable; urgency=low

  * session: increase idle timeout to 20 minutes

 -- Max Kellermann <mk@cm4all.com>  Tue, 26 Jul 2011 11:23:36 +0200

cm4all-beng-proxy (1.0) unstable; urgency=low

  * merge release 0.9.33
  * header-forward: eliminate the duplicate "Date" response header
  * proxy-handler: don't pass internal URI arguments to CGI

 -- Max Kellermann <mk@cm4all.com>  Mon, 18 Jul 2011 17:07:42 +0200

cm4all-beng-proxy (0.10.14) unstable; urgency=low

  * merge release 0.9.32

 -- Max Kellermann <mk@cm4all.com>  Tue, 12 Jul 2011 19:02:23 +0200

cm4all-beng-proxy (0.10.13) unstable; urgency=low

  * growing-buffer: reset the position when skipping buffers

 -- Max Kellermann <mk@cm4all.com>  Wed, 06 Jul 2011 10:07:50 +0200

cm4all-beng-proxy (0.10.12) unstable; urgency=low

  * merge release 0.9.31
  * rewrite-uri: log widget base mismatch
  * istream-replace: fix assertion failure with splitted buffer

 -- Max Kellermann <mk@cm4all.com>  Tue, 05 Jul 2011 22:05:44 +0200

cm4all-beng-proxy (0.10.11) unstable; urgency=low

  * merge release 0.9.30
  * lb: add SSL/TLS support

 -- Max Kellermann <mk@cm4all.com>  Mon, 04 Jul 2011 17:14:21 +0200

cm4all-beng-proxy (0.10.10) unstable; urgency=low

  * merge release 0.9.29

 -- Max Kellermann <mk@cm4all.com>  Tue, 28 Jun 2011 17:56:43 +0200

cm4all-beng-proxy (0.10.9) unstable; urgency=low

  * merge release 0.9.28

 -- Max Kellermann <mk@cm4all.com>  Mon, 27 Jun 2011 13:38:03 +0200

cm4all-beng-proxy (0.10.8) unstable; urgency=low

  * lb_http: don't access the connection object after it was closed
  * restart the load balancer automatically

 -- Max Kellermann <mk@cm4all.com>  Wed, 22 Jun 2011 12:38:39 +0200

cm4all-beng-proxy (0.10.7) unstable; urgency=low

  * config: make the session cookie name configurable
  * uri-relative: allow relative base URIs (for CGI)
  * widget-uri: combine existing CGI PATH_INFO and given widget location
  * python/translation/widget: support "path_info" specification

 -- Max Kellermann <mk@cm4all.com>  Mon, 20 Jun 2011 14:54:38 +0200

cm4all-beng-proxy (0.10.6) unstable; urgency=low

  * merge release 0.9.26

 -- Max Kellermann <mk@cm4all.com>  Wed, 15 Jun 2011 09:19:28 +0200

cm4all-beng-proxy (0.10.5) unstable; urgency=low

  * merge release 0.9.26

 -- Max Kellermann <mk@cm4all.com>  Fri, 10 Jun 2011 10:09:09 +0200

cm4all-beng-proxy (0.10.4) unstable; urgency=low

  * doc: add beng-lb documentation
  * lb: implement "fallback" option
  * merge release 0.9.25

 -- Max Kellermann <mk@cm4all.com>  Wed, 08 Jun 2011 14:13:43 +0200

cm4all-beng-proxy (0.10.3) unstable; urgency=low

  * python/translation.widget: support keyword "sticky"
  * lb: implement sticky modes "failover", "cookie"

 -- Max Kellermann <mk@cm4all.com>  Mon, 06 Jun 2011 15:51:36 +0200

cm4all-beng-proxy (0.10.2) unstable; urgency=low

  * debian: fix beng-lb pid file name
  * lb_http: implement sticky sessions
  * merge release 0.9.24

 -- Max Kellermann <mk@cm4all.com>  Tue, 31 May 2011 14:32:03 +0200

cm4all-beng-proxy (0.10.1) unstable; urgency=low

  * lb_http: close request body on error
  * lb_listener: print error message when binding fails
  * merge release 0.9.23

 -- Max Kellermann <mk@cm4all.com>  Fri, 27 May 2011 13:13:55 +0200

cm4all-beng-proxy (0.10) unstable; urgency=low

  * failure: fix inverted logic bug in expiry check
  * tcp-balancer: implement session stickiness
  * lb: new stand-alone load balancer

 -- Max Kellermann <mk@cm4all.com>  Thu, 26 May 2011 14:32:02 +0200

cm4all-beng-proxy (0.9.35) unstable; urgency=low

  * resource-loader: pass the last X-Forwarded-For element to AJP

 -- Max Kellermann <mk@cm4all.com>  Thu, 18 Aug 2011 15:05:02 +0200

cm4all-beng-proxy (0.9.34) unstable; urgency=low

  * request: fix double request body close in errdoc handler
  * handler: close request body on early abort

 -- Max Kellermann <mk@cm4all.com>  Mon, 01 Aug 2011 16:21:43 +0200

cm4all-beng-proxy (0.9.33) unstable; urgency=low

  * {http,ajp}-request, errdoc: check before closing the request body on
    error

 -- Max Kellermann <mk@cm4all.com>  Mon, 18 Jul 2011 16:30:29 +0200

cm4all-beng-proxy (0.9.32) unstable; urgency=low

  * processor: dispose request body when focused widget was not found
  * http-string: allow the slash in cookie values (RFC ignorant)

 -- Max Kellermann <mk@cm4all.com>  Tue, 12 Jul 2011 18:16:01 +0200

cm4all-beng-proxy (0.9.31) unstable; urgency=low

  * growing-buffer: fix assertion failure with empty first buffer

 -- Max Kellermann <mk@cm4all.com>  Tue, 05 Jul 2011 21:58:24 +0200

cm4all-beng-proxy (0.9.30) unstable; urgency=low

  * growing-buffer: fix assertion failure in reader when buffer is empty

 -- Max Kellermann <mk@cm4all.com>  Mon, 04 Jul 2011 16:59:28 +0200

cm4all-beng-proxy (0.9.29) unstable; urgency=low

  * http-string: allow the equality sign in cookie values (RFC ignorant)

 -- Max Kellermann <mk@cm4all.com>  Tue, 28 Jun 2011 17:50:23 +0200

cm4all-beng-proxy (0.9.28) unstable; urgency=low

  * http-string: allow round brackets in cookie values (RFC ignorant)

 -- Max Kellermann <mk@cm4all.com>  Mon, 27 Jun 2011 13:23:58 +0200

cm4all-beng-proxy (0.9.27) unstable; urgency=low

  * handler: don't delete existing session in TRANSPARENT mode

 -- Max Kellermann <mk@cm4all.com>  Wed, 15 Jun 2011 09:08:48 +0200

cm4all-beng-proxy (0.9.26) unstable; urgency=low

  * worker: read "crash" value before destroying shared memory
  * session: fix crash while discarding session

 -- Max Kellermann <mk@cm4all.com>  Fri, 10 Jun 2011 09:54:56 +0200

cm4all-beng-proxy (0.9.25) unstable; urgency=low

  * response: discard the request body before passing to errdoc
  * worker: don't restart all workers after "safe" worker crash
  * cgi: check for end-of-file after splice

 -- Max Kellermann <mk@cm4all.com>  Wed, 08 Jun 2011 15:02:35 +0200

cm4all-beng-proxy (0.9.24) unstable; urgency=low

  * fcgi-client: really discard packets on request id mismatch
  * memcached-client: don't schedule read event when buffer is full
  * session: support beng-lb sticky sessions

 -- Max Kellermann <mk@cm4all.com>  Tue, 31 May 2011 14:23:41 +0200

cm4all-beng-proxy (0.9.23) unstable; urgency=low

  * tcp-balancer: retry connecting to cluster if a node fails

 -- Max Kellermann <mk@cm4all.com>  Fri, 27 May 2011 13:01:31 +0200

cm4all-beng-proxy (0.9.22) unstable; urgency=low

  * failure: fix inverted logic bug in expiry check
  * uri-extract: support AJP URLs, fixes AJP cookies
  * ajp-client: don't schedule read event when buffer is full

 -- Max Kellermann <mk@cm4all.com>  Thu, 26 May 2011 08:32:32 +0200

cm4all-beng-proxy (0.9.21) unstable; urgency=low

  * balancer: re-enable load balancing (regression fix)
  * merge release 0.8.38

 -- Max Kellermann <mk@cm4all.com>  Fri, 20 May 2011 11:03:31 +0200

cm4all-beng-proxy (0.9.20) unstable; urgency=low

  * http-cache: fix assertion failure caused by wrong destructor
  * merge release 0.8.37

 -- Max Kellermann <mk@cm4all.com>  Mon, 16 May 2011 14:03:09 +0200

cm4all-beng-proxy (0.9.19) unstable; urgency=low

  * http-request: don't retry requests with a request body

 -- Max Kellermann <mk@cm4all.com>  Thu, 12 May 2011 11:35:55 +0200

cm4all-beng-proxy (0.9.18) unstable; urgency=low

  * http-body: fix assertion failure on EOF chunk after socket was closed
  * widget-http: fix crash in widget lookup error handler
  * merge release 0.8.36

 -- Max Kellermann <mk@cm4all.com>  Tue, 10 May 2011 18:56:33 +0200

cm4all-beng-proxy (0.9.17) unstable; urgency=low

  * growing-buffer: fix assertion failure after large initial write
  * http-request: retry after connection failure
  * test/t-cgi: fix bashisms in test scripts

 -- Max Kellermann <mk@cm4all.com>  Wed, 04 May 2011 18:54:57 +0200

cm4all-beng-proxy (0.9.16) unstable; urgency=low

  * resource-address: append "transparent" args to CGI path_info
  * tcache: fix crash on FastCGI with BASE

 -- Max Kellermann <mk@cm4all.com>  Mon, 02 May 2011 16:07:21 +0200

cm4all-beng-proxy (0.9.15) unstable; urgency=low

  * configure.ac: check if valgrind/memcheck.h is installed
  * configure.ac: check if libattr is available
  * access-log: log Referer and User-Agent
  * access-log: log the request duration
  * proxy-handler: allow forwarding URI arguments
  * merge release 0.8.35

 -- Max Kellermann <mk@cm4all.com>  Wed, 27 Apr 2011 18:54:17 +0200

cm4all-beng-proxy (0.9.14) unstable; urgency=low

  * processor: don't clear widget pointer at opening tag
  * debian: move ulimit call from init script to *.default
  * merge release 0.8.33

 -- Max Kellermann <mk@cm4all.com>  Wed, 13 Apr 2011 17:03:29 +0200

cm4all-beng-proxy (0.9.13) unstable; urgency=low

  * proxy-widget: apply the widget's response header forward settings
  * response: add option to dump the widget tree
  * widget-class: move header forward settings to view
  * merge release 0.8.30

 -- Max Kellermann <mk@cm4all.com>  Mon, 04 Apr 2011 16:31:26 +0200

cm4all-beng-proxy (0.9.12) unstable; urgency=low

  * widget: internal API refactorization
  * was-control: fix argument order in "abort" call
  * was-client: duplicate the GError object when it is used twice
  * {file,delegate}-handler: add Expires/ETag headers to 304 response
  * cgi: allow setting environment variables

 -- Max Kellermann <mk@cm4all.com>  Thu, 24 Mar 2011 15:12:54 +0100

cm4all-beng-proxy (0.9.11) unstable; urgency=low

  * processor: major API refactorization
  * merge release 0.8.29

 -- Max Kellermann <mk@cm4all.com>  Mon, 21 Mar 2011 19:43:28 +0100

cm4all-beng-proxy (0.9.10) unstable; urgency=low

  * merge release 0.8.27

 -- Max Kellermann <mk@cm4all.com>  Fri, 18 Mar 2011 14:11:16 +0100

cm4all-beng-proxy (0.9.9) unstable; urgency=low

  * merge release 0.8.25

 -- Max Kellermann <mk@cm4all.com>  Mon, 14 Mar 2011 16:05:51 +0100

cm4all-beng-proxy (0.9.8) unstable; urgency=low

  * translate: support UNIX domain sockets in ADDRESS_STRING
  * resource-address: support connections to existing FastCGI servers

 -- Max Kellermann <mk@cm4all.com>  Fri, 11 Mar 2011 19:24:33 +0100

cm4all-beng-proxy (0.9.7) unstable; urgency=low

  * merge release 0.8.24

 -- Max Kellermann <mk@cm4all.com>  Fri, 04 Mar 2011 13:07:36 +0100

cm4all-beng-proxy (0.9.6) unstable; urgency=low

  * merge release 0.8.23

 -- Max Kellermann <mk@cm4all.com>  Mon, 28 Feb 2011 11:47:45 +0100

cm4all-beng-proxy (0.9.5) unstable; urgency=low

  * translate: allow SITE without CGI

 -- Max Kellermann <mk@cm4all.com>  Mon, 31 Jan 2011 06:35:24 +0100

cm4all-beng-proxy (0.9.4) unstable; urgency=low

  * widget-class: allow distinct addresses for each view

 -- Max Kellermann <mk@cm4all.com>  Thu, 27 Jan 2011 17:51:21 +0100

cm4all-beng-proxy (0.9.3) unstable; urgency=low

  * istream-catch: log errors
  * proxy-handler: pass the original request URI to (Fast)CGI
  * proxy-handler: pass the original document root to (Fast)CGI
  * fcgi-stock: pass site id to child process
  * translation: new packet "HOME" for JailCGI
  * resource-loader: get remote host from "X-Forwarded-For"
  * cgi, fcgi-client: pass client IP address to application

 -- Max Kellermann <mk@cm4all.com>  Fri, 21 Jan 2011 18:13:38 +0100

cm4all-beng-proxy (0.9.2) unstable; urgency=low

  * merge release 0.8.21
  * http-response: better context for error messages
  * istream: method close() does not invoke handler->abort()
  * istream: better context for error messages
  * ajp-client: destruct properly when request stream fails
  * {delegate,fcgi,was}-stock: use the JailCGI 1.4 wrapper

 -- Max Kellermann <mk@cm4all.com>  Mon, 17 Jan 2011 12:08:04 +0100

cm4all-beng-proxy (0.9.1) unstable; urgency=low

  * http-server: count the number of raw bytes sent and received
  * control-handler: support TCACHE_INVALIDATE with SITE
  * new programs "log-forward", "log-exec" for network logging
  * new program "log-split" for creating per-site log files
  * new program "log-traffic" for creating per-site traffic logs
  * move logging servers to new package cm4all-beng-proxy-logging
  * python/control.client: add parameter "broadcast"

 -- Max Kellermann <mk@cm4all.com>  Thu, 02 Dec 2010 12:07:16 +0100

cm4all-beng-proxy (0.9) unstable; urgency=low

  * merge release 0.8.19
  * was-client: explicitly send 32 bit METHOD payload
  * was-client: explicitly parse STATUS as 32 bit integer
  * was-client: clear control channel object on destruction
  * was-client: reuse child process if state is clean on EOF
  * was-client: abort properly after receiving illegal packet
  * was-client: allow "request STOP" before response completed
  * was-client: postpone the response handler invocation
  * was-control: send packets in bulk
  * python: support WAS widgets
  * http-server: enable "cork" mode only for beginning of response
  * http-cache: don't access freed memory in pool_unref_denotify()
  * http: use libcm4all-http
  * new datagram based binary protocol for access logging
  * main: default WAS stock limit is 16

 -- Max Kellermann <mk@cm4all.com>  Thu, 18 Nov 2010 19:56:17 +0100

cm4all-beng-proxy (0.8.38) unstable; urgency=low

  * failure: update time stamp on existing item
  * errdoc: free the original response body on abort

 -- Max Kellermann <mk@cm4all.com>  Fri, 20 May 2011 10:17:14 +0200

cm4all-beng-proxy (0.8.37) unstable; urgency=low

  * widget-resolver: don't reuse failed resolver
  * http-request: fix NULL pointer dereference on invalid URI
  * config: disable the TCP stock limit by default

 -- Max Kellermann <mk@cm4all.com>  Mon, 16 May 2011 13:41:32 +0200

cm4all-beng-proxy (0.8.36) unstable; urgency=low

  * http-server: check if client closes connection while processing
  * http-client: release the socket before invoking the callback
  * fcgi-client: fix assertion failure on full input buffer
  * memcached-client: re-enable socket event after direct copy
  * istream-file: fix assertion failure on range request
  * test/t-cgi: fix bashisms in test scripts

 -- Max Kellermann <mk@cm4all.com>  Tue, 10 May 2011 18:45:48 +0200

cm4all-beng-proxy (0.8.35) unstable; urgency=low

  * session: fix potential session defragmentation crash
  * ajp-request: use "host:port" as TCP stock key
  * cgi: evaluate the Content-Length response header

 -- Max Kellermann <mk@cm4all.com>  Wed, 27 Apr 2011 13:32:05 +0200

cm4all-beng-proxy (0.8.34) unstable; urgency=low

  * js: replace all '%' with '$'
  * js: check if session_id is null
  * debian: add package cm4all-beng-proxy-tools

 -- Max Kellermann <mk@cm4all.com>  Tue, 19 Apr 2011 18:43:54 +0200

cm4all-beng-proxy (0.8.33) unstable; urgency=low

  * processor: don't quote query string arguments with dollar sign
  * widget-request: safely remove "view" and "path" from argument table
  * debian/control: add "Breaks << 0.8.32" on the JavaScript library

 -- Max Kellermann <mk@cm4all.com>  Tue, 12 Apr 2011 18:21:55 +0200

cm4all-beng-proxy (0.8.32) unstable; urgency=low

  * args: quote arguments with the dollar sign

 -- Max Kellermann <mk@cm4all.com>  Tue, 12 Apr 2011 13:34:42 +0200

cm4all-beng-proxy (0.8.31) unstable; urgency=low

  * proxy-widget: eliminate the duplicate "Server" response header
  * translation: add packet UNTRUSTED_SITE_SUFFIX

 -- Max Kellermann <mk@cm4all.com>  Thu, 07 Apr 2011 16:23:37 +0200

cm4all-beng-proxy (0.8.30) unstable; urgency=low

  * handler: make lower-case realm name from the "Host" header
  * session: copy attribute "realm", fixes segmentation fault

 -- Max Kellermann <mk@cm4all.com>  Tue, 29 Mar 2011 16:47:43 +0200

cm4all-beng-proxy (0.8.29) unstable; urgency=low

  * ajp-client: send query string in an AJP attribute

 -- Max Kellermann <mk@cm4all.com>  Mon, 21 Mar 2011 19:16:16 +0100

cm4all-beng-proxy (0.8.28) unstable; urgency=low

  * resource-loader: use X-Forwarded-For to obtain AJP remote host
  * resource-loader: strip port from AJP remote address
  * resource-loader: don't pass remote host to AJP server
  * resource-loader: parse server port for AJP
  * ajp-client: always send content-length
  * ajp-client: parse the remaining buffer after EAGAIN

 -- Max Kellermann <mk@cm4all.com>  Mon, 21 Mar 2011 11:12:07 +0100

cm4all-beng-proxy (0.8.27) unstable; urgency=low

  * http-request: close the request body on malformed URI
  * ajp-request: AJP translation packet contains ajp://host:port/path

 -- Max Kellermann <mk@cm4all.com>  Fri, 18 Mar 2011 14:04:21 +0100

cm4all-beng-proxy (0.8.26) unstable; urgency=low

  * python/response: fix typo in ajp()
  * session: validate sessions only within one realm

 -- Max Kellermann <mk@cm4all.com>  Fri, 18 Mar 2011 08:59:41 +0100

cm4all-beng-proxy (0.8.25) unstable; urgency=low

  * widget-http: discard request body on unknown view name
  * inline-widget: discard request body on error
  * {http,fcgi,was}-client: allocate response headers from caller pool
  * cmdline: fcgi_stock_limit defaults to 0 (no limit)

 -- Max Kellermann <mk@cm4all.com>  Mon, 14 Mar 2011 15:53:42 +0100

cm4all-beng-proxy (0.8.24) unstable; urgency=low

  * fcgi-client: release the connection even when padding not consumed
    after empty response

 -- Max Kellermann <mk@cm4all.com>  Wed, 02 Mar 2011 17:39:33 +0100

cm4all-beng-proxy (0.8.23) unstable; urgency=low

  * memcached-client: allocate a new memory pool
  * memcached-client: copy caller_pool reference before freeing the client
  * fcgi-client: check headers!=NULL
  * fcgi-client: release the connection even when padding not consumed

 -- Max Kellermann <mk@cm4all.com>  Mon, 28 Feb 2011 10:50:02 +0100

cm4all-beng-proxy (0.8.22) unstable; urgency=low

  * cgi: fill special variables CONTENT_TYPE, CONTENT_LENGTH
  * memcached-client: remove stray pool_unref() call
  * memcached-client: reuse the socket if the remaining value is buffered
  * http-cache-choice: abbreviate memcached keys
  * *-cache: allocate a parent pool for cache items
  * pool: re-enable linear pools
  * frame: free the request body on error
  * http-cache: free cached body which was dismissed

 -- Max Kellermann <mk@cm4all.com>  Mon, 07 Feb 2011 15:34:09 +0100

cm4all-beng-proxy (0.8.21) unstable; urgency=low

  * merge release 0.7.55
  * jail: translate the document root properly
  * header-forward: forward the "Host" header to CGI/FastCGI/AJP
  * http-error: map ENOTDIR to "404 Not Found"
  * http-server: fix assertion failure on write error
  * fcgi-stock: clear all environment variables

 -- Max Kellermann <mk@cm4all.com>  Thu, 06 Jan 2011 16:04:20 +0100

cm4all-beng-proxy (0.8.20) unstable; urgency=low

  * widget-resolver: add pedantic state assertions
  * async: remember a copy of the operation in !NDEBUG
  * python/translation/response: max_age() returns self

 -- Max Kellermann <mk@cm4all.com>  Mon, 06 Dec 2010 23:02:50 +0100

cm4all-beng-proxy (0.8.19) unstable; urgency=low

  * merge release 0.7.54

 -- Max Kellermann <mk@cm4all.com>  Wed, 17 Nov 2010 16:25:10 +0100

cm4all-beng-proxy (0.8.18) unstable; urgency=low

  * was-client: explicitly send 32 bit METHOD payload
  * was-client: explicitly parse STATUS as 32 bit integer
  * istream: check presence of as_fd() in optimized build

 -- Max Kellermann <mk@cm4all.com>  Fri, 05 Nov 2010 11:00:54 +0100

cm4all-beng-proxy (0.8.17) unstable; urgency=low

  * merged release 0.7.53
  * widget: use colon as widget path separator
  * was-client: check for abort during response handler
  * was-client: implement STOP
  * was-client: release memory pools
  * was-launch: enable non-blocking mode on input and output
  * http-server: don't crash on malformed pipelined request
  * main: free the WAS stock and the UDP listener in the SIGTERM handler

 -- Max Kellermann <mk@cm4all.com>  Thu, 28 Oct 2010 19:50:26 +0200

cm4all-beng-proxy (0.8.16) unstable; urgency=low

  * merged release 0.7.52
  * was-client: support for the WAS protocol

 -- Max Kellermann <mk@cm4all.com>  Wed, 13 Oct 2010 16:45:18 +0200

cm4all-beng-proxy (0.8.15) unstable; urgency=low

  * resource-address: don't skip question mark twice

 -- Max Kellermann <mk@cm4all.com>  Tue, 28 Sep 2010 12:20:33 +0200

cm4all-beng-proxy (0.8.14) unstable; urgency=low

  * processor: schedule "xmlns:c" deletion

 -- Max Kellermann <mk@cm4all.com>  Thu, 23 Sep 2010 14:42:31 +0200

cm4all-beng-proxy (0.8.13) unstable; urgency=low

  * processor: delete "xmlns:c" attributes from link elements
  * istream-{head,zero}: implement method available()
  * merged release 0.7.51

 -- Max Kellermann <mk@cm4all.com>  Tue, 17 Aug 2010 09:54:33 +0200

cm4all-beng-proxy (0.8.12) unstable; urgency=low

  * http-cache-memcached: copy resource address
  * debian/control: add missing ${shlibs:Depends}
  * merged release 0.7.50

 -- Max Kellermann <mk@cm4all.com>  Thu, 12 Aug 2010 20:17:52 +0200

cm4all-beng-proxy (0.8.11) unstable; urgency=low

  * delegate-client: fix SCM_RIGHTS check
  * use Linux 2.6 CLOEXEC/NONBLOCK flags
  * tcache: INVALIDATE removes all variants (error documents etc.)
  * control: new UDP based protocol, allows invalidating caches
  * hashmap: fix assertion failure in hashmap_remove_match()
  * merged release 0.7.49

 -- Max Kellermann <mk@cm4all.com>  Tue, 10 Aug 2010 15:48:10 +0200

cm4all-beng-proxy (0.8.10) unstable; urgency=low

  * tcache: copy response.previous

 -- Max Kellermann <mk@cm4all.com>  Mon, 02 Aug 2010 18:03:43 +0200

cm4all-beng-proxy (0.8.9) unstable; urgency=low

  * (f?)cgi-handler: forward query string only if focused
  * ajp-handler: merge into proxy-handler
  * proxy-handler: forward query string if focused
  * cgi, fastcgi-handler: enable the resource cache
  * translation: add packets CHECK and PREVIOUS for authentication
  * python: add Response.max_age()

 -- Max Kellermann <mk@cm4all.com>  Fri, 30 Jul 2010 11:39:22 +0200

cm4all-beng-proxy (0.8.8) unstable; urgency=low

  * prototypes/translate.py: added new ticket-fastcgi programs
  * http-cache: implement FastCGI caching
  * merged release 0.7.47

 -- Max Kellermann <mk@cm4all.com>  Wed, 21 Jul 2010 13:00:43 +0200

cm4all-beng-proxy (0.8.7) unstable; urgency=low

  * istream-delayed: update the "direct" bit mask
  * http-client: send "Expect: 100-continue"
  * response, widget-http: apply istream_pipe to filter input
  * proxy-handler: apply istream_pipe to request body
  * istream-ajp-body: send larger request body packets
  * ajp-client: support splice()
  * merged release 0.7.46

 -- Max Kellermann <mk@cm4all.com>  Fri, 25 Jun 2010 18:52:04 +0200

cm4all-beng-proxy (0.8.6) unstable; urgency=low

  * translation: added support for custom error documents
  * response: convert HEAD to GET if filter follows
  * processor: short-circuit on HEAD request
  * python: depend on python-twisted-core

 -- Max Kellermann <mk@cm4all.com>  Wed, 16 Jun 2010 16:37:42 +0200

cm4all-beng-proxy (0.8.5) unstable; urgency=low

  * istream-tee: allow second output to block
  * widget-http: don't transform error documents
  * response, widget-http: disable filters after widget frame request
  * translation: added packet FILTER_4XX to filter client errors
  * merged release 0.7.45

 -- Max Kellermann <mk@cm4all.com>  Thu, 10 Jun 2010 16:13:14 +0200

cm4all-beng-proxy (0.8.4) unstable; urgency=low

  * python: added missing "Response" import
  * python: resume parsing after deferred call
  * http-client: implement istream method as_fd()
  * merged release 0.7.44

 -- Max Kellermann <mk@cm4all.com>  Mon, 07 Jun 2010 17:01:16 +0200

cm4all-beng-proxy (0.8.3) unstable; urgency=low

  * file-handler: implement If-Range (RFC 2616 14.27)
  * merged release 0.7.42

 -- Max Kellermann <mk@cm4all.com>  Tue, 01 Jun 2010 16:17:13 +0200

cm4all-beng-proxy (0.8.2) unstable; urgency=low

  * cookie-client: verify the cookie path
  * python: use Twisted's logging library
  * python: added a widget registry class
  * merged release 0.7.41

 -- Max Kellermann <mk@cm4all.com>  Wed, 26 May 2010 13:08:16 +0200

cm4all-beng-proxy (0.8.1) unstable; urgency=low

  * http-cache-memcached: delete entity records on POST

 -- Max Kellermann <mk@cm4all.com>  Tue, 18 May 2010 12:21:55 +0200

cm4all-beng-proxy (0.8) unstable; urgency=low

  * istream: added method as_fd() to convert istream to file descriptor
  * fork: support passing stdin istream fd to child process
  * http-cache: discard only matching entries on POST
  * istream-html-escape: escape single and double quote
  * rewrite-uri: escape the result with XML entities

 -- Max Kellermann <mk@cm4all.com>  Thu, 13 May 2010 12:34:46 +0200

cm4all-beng-proxy (0.7.55) unstable; urgency=low

  * pool: reparent pools in optimized build
  * istream-deflate: add missing pool reference while reading
  * istream-deflate: fix several error handlers

 -- Max Kellermann <mk@cm4all.com>  Thu, 06 Jan 2011 12:59:39 +0100

cm4all-beng-proxy (0.7.54) unstable; urgency=low

  * http-server: fix crash on deferred chunked request body
  * parser: fix crash on malformed SCRIPT element

 -- Max Kellermann <mk@cm4all.com>  Wed, 17 Nov 2010 16:13:09 +0100

cm4all-beng-proxy (0.7.53) unstable; urgency=low

  * http-server: don't crash on malformed pipelined request
  * sink-header: fix assertion failure on empty trailer

 -- Max Kellermann <mk@cm4all.com>  Thu, 28 Oct 2010 18:39:01 +0200

cm4all-beng-proxy (0.7.52) unstable; urgency=low

  * fcgi-client: fix send timeout handler
  * fork: finish the buffer after pipe was drained

 -- Max Kellermann <mk@cm4all.com>  Wed, 13 Oct 2010 16:39:26 +0200

cm4all-beng-proxy (0.7.51) unstable; urgency=low

  * http-client: clear response body pointer before forwarding EOF event
  * processor: fix assertion failure for c:mode in c:widget

 -- Max Kellermann <mk@cm4all.com>  Mon, 16 Aug 2010 17:01:48 +0200

cm4all-beng-proxy (0.7.50) unstable; urgency=low

  * header-forward: don't forward the "Host" header to HTTP servers
  * resource-address: use uri_relative() for CGI
  * uri-relative: don't lose host name in uri_absolute()
  * uri-relative: don't fail on absolute URIs
  * http-cache-heap: don't use uninitialized item size

 -- Max Kellermann <mk@cm4all.com>  Thu, 12 Aug 2010 20:03:49 +0200

cm4all-beng-proxy (0.7.49) unstable; urgency=low

  * hashmap: fix assertion failure in hashmap_remove_value()

 -- Max Kellermann <mk@cm4all.com>  Tue, 10 Aug 2010 15:37:12 +0200

cm4all-beng-proxy (0.7.48) unstable; urgency=low

  * pipe-stock: add assertions on file descriptors

 -- Max Kellermann <mk@cm4all.com>  Mon, 09 Aug 2010 14:56:54 +0200

cm4all-beng-proxy (0.7.47) unstable; urgency=low

  * cmdline: add option "--group"

 -- Max Kellermann <mk@cm4all.com>  Fri, 16 Jul 2010 18:39:53 +0200

cm4all-beng-proxy (0.7.46) unstable; urgency=low

  * handler: initialize all translate_response attributes
  * http-client: consume buffer before header length check
  * istream-pipe: clear "direct" flags in constructor
  * istream-pipe: return gracefully when handler blocks
  * ajp-client: hold pool reference to reset TCP_CORK

 -- Max Kellermann <mk@cm4all.com>  Mon, 21 Jun 2010 17:53:21 +0200

cm4all-beng-proxy (0.7.45) unstable; urgency=low

  * istream-tee: separate "weak" values for the two outputs
  * fcache: don't close output when caching has been canceled
  * tcache: copy the attribute "secure_cookie"

 -- Max Kellermann <mk@cm4all.com>  Thu, 10 Jun 2010 15:21:34 +0200

cm4all-beng-proxy (0.7.44) unstable; urgency=low

  * http-client: check response header length
  * http-server: check request header length

 -- Max Kellermann <mk@cm4all.com>  Mon, 07 Jun 2010 16:51:57 +0200

cm4all-beng-proxy (0.7.43) unstable; urgency=low

  * http-cache: fixed NULL pointer dereference when storing empty response
    body on the heap

 -- Max Kellermann <mk@cm4all.com>  Tue, 01 Jun 2010 18:52:45 +0200

cm4all-beng-proxy (0.7.42) unstable; urgency=low

  * fork: check "direct" flag again after buffer flush
  * pool: pool_unref_denotify() remembers the code location
  * sink-{buffer,gstring}: don't invoke callback in abort()
  * async: added another debug flag to verify correctness

 -- Max Kellermann <mk@cm4all.com>  Mon, 31 May 2010 21:15:58 +0200

cm4all-beng-proxy (0.7.41) unstable; urgency=low

  * http-cache: initialize response status and headers on empty body

 -- Max Kellermann <mk@cm4all.com>  Tue, 25 May 2010 16:27:25 +0200

cm4all-beng-proxy (0.7.40) unstable; urgency=low

  * http-cache: fixed NULL pointer dereference when storing empty response
    body in memcached

 -- Max Kellermann <mk@cm4all.com>  Tue, 25 May 2010 15:04:44 +0200

cm4all-beng-proxy (0.7.39) unstable; urgency=low

  * memcached-stock: close value on connect failure
  * http: implement remaining status codes
  * http-cache: allow caching empty response body
  * http-cache: cache status codes 203, 206, 300, 301, 410
  * http-cache: don't cache authorized resources

 -- Max Kellermann <mk@cm4all.com>  Fri, 21 May 2010 17:37:29 +0200

cm4all-beng-proxy (0.7.38) unstable; urgency=low

  * http-server: send HTTP/1.1 declaration with "100 Continue"
  * connection: initialize "site_name", fixes crash bug
  * translation: added packet SECURE_COOKIE

 -- Max Kellermann <mk@cm4all.com>  Thu, 20 May 2010 15:40:34 +0200

cm4all-beng-proxy (0.7.37) unstable; urgency=low

  * *-client: implement a socket leak detector
  * handler: initialize response header without translation server

 -- Max Kellermann <mk@cm4all.com>  Tue, 18 May 2010 12:05:11 +0200

cm4all-beng-proxy (0.7.36) unstable; urgency=low

  * http-client: fixed NULL pointer dereference
  * handler, response: removed duplicate request body destruction calls

 -- Max Kellermann <mk@cm4all.com>  Tue, 11 May 2010 17:16:36 +0200

cm4all-beng-proxy (0.7.35) unstable; urgency=low

  * {http,fcgi,ajp}-request: close the request body on abort
  * handler: set fake translation response on malformed URI

 -- Max Kellermann <mk@cm4all.com>  Mon, 10 May 2010 11:22:23 +0200

cm4all-beng-proxy (0.7.34) unstable; urgency=low

  * translate: check the UNTRUSTED packet
  * translation: added packet UNTRUSTED_PREFIX

 -- Max Kellermann <mk@cm4all.com>  Fri, 30 Apr 2010 19:14:37 +0200

cm4all-beng-proxy (0.7.33) unstable; urgency=low

  * merged release 0.7.27.1
  * fcache: don't continue storing in background
  * fcgi-client: re-add event after some input data has been read

 -- Max Kellermann <mk@cm4all.com>  Fri, 30 Apr 2010 11:31:08 +0200

cm4all-beng-proxy (0.7.32) unstable; urgency=low

  * response: generate the "Server" response header
  * response: support the Authentication-Info response header
  * response: support custom authentication pages
  * translation: support custom response headers

 -- Max Kellermann <mk@cm4all.com>  Tue, 27 Apr 2010 17:09:59 +0200

cm4all-beng-proxy (0.7.31) unstable; urgency=low

  * support HTTP authentication (RFC 2617)

 -- Max Kellermann <mk@cm4all.com>  Mon, 26 Apr 2010 17:26:42 +0200

cm4all-beng-proxy (0.7.30) unstable; urgency=low

  * fcgi-client: support responses without a body
  * {http,fcgi}-client: hold caller pool reference during callback

 -- Max Kellermann <mk@cm4all.com>  Fri, 23 Apr 2010 14:41:05 +0200

cm4all-beng-proxy (0.7.29) unstable; urgency=low

  * http-cache: added missing pool_unref() in memcached_miss()
  * pool: added checked pool references

 -- Max Kellermann <mk@cm4all.com>  Thu, 22 Apr 2010 15:45:48 +0200

cm4all-beng-proxy (0.7.28) unstable; urgency=low

  * fcgi-client: support response status
  * translate: malformed packets are fatal
  * http-cache: don't cache resources with very long URIs
  * memcached-client: increase the maximum key size to 32 kB

 -- Max Kellermann <mk@cm4all.com>  Thu, 15 Apr 2010 15:06:51 +0200

cm4all-beng-proxy (0.7.27.1) unstable; urgency=low

  * http-cache: added missing pool_unref() in memcached_miss()
  * http-cache: don't cache resources with very long URIs
  * memcached-client: increase the maximum key size to 32 kB
  * fork: properly handle partially filled output buffer
  * fork: re-add event after some input data has been read

 -- Max Kellermann <mk@cm4all.com>  Thu, 29 Apr 2010 15:30:21 +0200

cm4all-beng-proxy (0.7.27) unstable; urgency=low

  * session: use GLib's PRNG to generate session ids
  * session: seed the PRNG with /dev/random
  * response: log UNTRUSTED violation attempts
  * response: drop widget sessions when there is no focus

 -- Max Kellermann <mk@cm4all.com>  Fri, 09 Apr 2010 12:04:18 +0200

cm4all-beng-proxy (0.7.26) unstable; urgency=low

  * memcached-client: schedule read event before callback
  * istream-tee: continue with second output if first is closed

 -- Max Kellermann <mk@cm4all.com>  Sun, 28 Mar 2010 18:08:11 +0200

cm4all-beng-proxy (0.7.25) unstable; urgency=low

  * memcached-client: don't poll if socket is closed
  * fork: close file descriptor on input error
  * pool: don't check attachments in pool_trash()

 -- Max Kellermann <mk@cm4all.com>  Thu, 25 Mar 2010 13:28:01 +0100

cm4all-beng-proxy (0.7.24) unstable; urgency=low

  * memcached-client: release socket after splice

 -- Max Kellermann <mk@cm4all.com>  Mon, 22 Mar 2010 11:29:45 +0100

cm4all-beng-proxy (0.7.23) unstable; urgency=low

  * sink-header: support splice
  * memcached-client: support splice (response)
  * fcgi-client: recover correctly after send error
  * fcgi-client: support chunked request body
  * fcgi-client: basic splice support for the request body
  * http-cache: duplicate headers
  * {http,memcached}-client: check "direct" mode after buffer flush
  * cmdline: added option "fcgi_stock_limit"
  * python: auto-export function write_packet()
  * python: Response methods return self

 -- Max Kellermann <mk@cm4all.com>  Fri, 19 Mar 2010 13:28:35 +0100

cm4all-beng-proxy (0.7.22) unstable; urgency=low

  * python: re-add function write_packet()

 -- Max Kellermann <mk@cm4all.com>  Fri, 12 Mar 2010 12:27:21 +0100

cm4all-beng-proxy (0.7.21) unstable; urgency=low

  * ajp-client: handle EAGAIN from send()
  * python: install the missing sources

 -- Max Kellermann <mk@cm4all.com>  Thu, 11 Mar 2010 16:58:25 +0100

cm4all-beng-proxy (0.7.20) unstable; urgency=low

  * http-client: don't reinstate event when socket is closed
  * access-log: log the site name
  * python: removed unused function write_packet()
  * python: split the module beng_proxy.translation
  * python: allow overriding query string and param in absolute_uri()
  * python: moved absolute_uri() to a separate library

 -- Max Kellermann <mk@cm4all.com>  Thu, 11 Mar 2010 09:48:52 +0100

cm4all-beng-proxy (0.7.19) unstable; urgency=low

  * client-socket: translate EV_TIMEOUT to ETIMEDOUT
  * fork: refill the input buffer as soon as possible
  * delegate-client: implement an abortable event
  * pool: added assertions for libevent leaks
  * direct: added option "-s enable_splice=no"

 -- Max Kellermann <mk@cm4all.com>  Thu, 04 Mar 2010 17:34:56 +0100

cm4all-beng-proxy (0.7.18) unstable; urgency=low

  * args: reserve memory for the trailing null byte

 -- Max Kellermann <mk@cm4all.com>  Tue, 23 Feb 2010 17:46:04 +0100

cm4all-beng-proxy (0.7.17) unstable; urgency=low

  * translation: added the BOUNCE packet (variant of REDIRECT)
  * translation: change widget packet HOST to UNTRUSTED
  * translation: pass internal URI arguments to the translation server
  * handler: use the specified status with REDIRECT
  * python: added method Request.absolute_uri()

 -- Max Kellermann <mk@cm4all.com>  Tue, 23 Feb 2010 16:15:22 +0100

cm4all-beng-proxy (0.7.16) unstable; urgency=low

  * processor: separate trusted from untrusted widgets by host name
  * processor: mode=partition is deprecated
  * translate: fix DOCUMENT_ROOT handler for CGI/FASTCGI
  * fcgi-request: added JailCGI support

 -- Max Kellermann <mk@cm4all.com>  Fri, 19 Feb 2010 14:29:29 +0100

cm4all-beng-proxy (0.7.15) unstable; urgency=low

  * processor: unreference the caller pool in abort()
  * tcache: clear BASE on mismatch
  * fcgi-client: generate the Content-Length request header
  * fcgi-client: send the CONTENT_TYPE parameter
  * prototypes/translate.py: use FastCGI to run PHP

 -- Max Kellermann <mk@cm4all.com>  Thu, 11 Feb 2010 14:43:21 +0100

cm4all-beng-proxy (0.7.14) unstable; urgency=low

  * connection: drop connections when the limit is exceeded
  * resource-address: added BASE support
  * fcgi-client: check the request ID in response packets
  * http-client: check response body when request body is closed
  * html-escape: use the last ampersand before the semicolon
  * html-escape: support &apos;
  * processor: unescape widget parameter values

 -- Max Kellermann <mk@cm4all.com>  Fri, 29 Jan 2010 17:49:43 +0100

cm4all-beng-proxy (0.7.13) unstable; urgency=low

  * fcgi-request: duplicate socket path
  * fcgi-request: support ACTION
  * fcgi-client: provide SCRIPT_FILENAME
  * fcgi-client: append empty PARAMS packet
  * fcgi-client: try to read response before request is finished
  * fcgi-client: implement the STDERR packet
  * fcgi-client: support request headers and body
  * fcgi-stock: manage one socket per child process
  * fcgi-stock: unlink socket path after connect
  * fcgi-stock: redirect fd 1,2 to /dev/null
  * fcgi-stock: kill FastCGI processes after 5 minutes idle
  * translation: new packet PAIR for passing parameters to FastCGI

 -- Max Kellermann <mk@cm4all.com>  Thu, 14 Jan 2010 13:36:48 +0100

cm4all-beng-proxy (0.7.12) unstable; urgency=low

  * http-cache: unlock the cache item after successful revalidation
  * http-cache-memcached: pass the expiration time to memcached
  * sink-header: comprise pending data in method available()
  * header-forward: forward the Expires response header

 -- Max Kellermann <mk@cm4all.com>  Tue, 22 Dec 2009 16:18:49 +0100

cm4all-beng-proxy (0.7.11) unstable; urgency=low

  * {ajp,memcached}-client: fix dis\appearing event for duplex socket
  * memcached-client: handle EAGAIN after send()
  * memcached-client: release socket as early as possible
  * header-forward: don't forward Accept-Encoding if transformation is
    enabled
  * widget-http, inline-widget: check Content-Encoding before processing
  * file-handler: send "Vary: Accept-Encoding" for compressed response
  * header-forward: support duplicate headers
  * fcache: implemented a 60 seconds timeout
  * fcache: copy pointer to local variable before callback
  * event2: refresh timeout after event has occurred

 -- Max Kellermann <mk@cm4all.com>  Fri, 18 Dec 2009 16:45:24 +0100

cm4all-beng-proxy (0.7.10) unstable; urgency=low

  * http-{server,client}: fix disappearing event for duplex socket

 -- Max Kellermann <mk@cm4all.com>  Mon, 14 Dec 2009 15:46:25 +0100

cm4all-beng-proxy (0.7.9) unstable; urgency=low

  * http: "Expect" is a hop-by-hop header
  * http-server: send "100 Continue" unless request body closed
  * http-client: poll socket after splice
  * http-server: handle EAGAIN after splice
  * http-server: send a 417 response on unrecognized "Expect" request
  * response, widget-http: append filter id to resource tag
  * resource-tag: check for "Cache-Control: no-store"

 -- Max Kellermann <mk@cm4all.com>  Mon, 14 Dec 2009 13:05:15 +0100

cm4all-beng-proxy (0.7.8) unstable; urgency=low

  * http-body: support partial response in method available()
  * file-handler: support pre-compressed static files
  * fcache: honor the "Cache-Control: no-store" response header

 -- Max Kellermann <mk@cm4all.com>  Wed, 09 Dec 2009 15:49:25 +0100

cm4all-beng-proxy (0.7.7) unstable; urgency=low

  * parser: allow underscore in attribute names
  * processor: check "type" attribute before URI rewriting
  * http-client: start receiving before request is sent
  * http-client: try to read response after write error
  * http-client: deliver response body after headers are finished
  * http-client: release socket as early as possible
  * http-client: serve buffer after socket has been closed
  * istream-chunked: clear input stream in abort handler
  * growing-buffer: fix crash after close in "data" callback

 -- Max Kellermann <mk@cm4all.com>  Thu, 03 Dec 2009 13:09:57 +0100

cm4all-beng-proxy (0.7.6) unstable; urgency=low

  * istream-hold: return -2 if handler is not available yet
  * http, ajp, fcgi: use istream_hold on request body
  * http-client: implemented splicing the request body
  * response: added missing URI substitution

 -- Max Kellermann <mk@cm4all.com>  Tue, 17 Nov 2009 15:25:35 +0100

cm4all-beng-proxy (0.7.5) unstable; urgency=low

  * session: 64 bit session ids
  * session: allow arbitrary session id size (at compile-time)
  * debian: larger default log file (16 * 4MB)
  * debian: added package cm4all-beng-proxy-toi

 -- Max Kellermann <mk@cm4all.com>  Mon, 16 Nov 2009 15:51:24 +0100

cm4all-beng-proxy (0.7.4) unstable; urgency=low

  * measure the latency of external resources
  * widget-http: partially revert "don't query session if !stateful"

 -- Max Kellermann <mk@cm4all.com>  Tue, 10 Nov 2009 15:06:03 +0100

cm4all-beng-proxy (0.7.3) unstable; urgency=low

  * uri-verify: don't reject double slash after first segment
  * hostname: allow the hyphen character
  * processor: allow processing without session
  * widget-http: don't query session if !stateful
  * request: disable session management for known bots
  * python: fixed AttributeError in __getattr__()
  * python: added method Response.process()
  * translation: added the response packets URI, HOST, SCHEME
  * translation: added header forward packets

 -- Max Kellermann <mk@cm4all.com>  Mon, 09 Nov 2009 16:40:27 +0100

cm4all-beng-proxy (0.7.2) unstable; urgency=low

  * fcache: close all caching connections on exit
  * istream-file: retry reading after EAGAIN
  * direct, istream-pipe: re-enable SPLICE_F_NONBLOCK
  * direct, istream-pipe: disable the SPLICE_F_MORE flag
  * http-client: handle EAGAIN after splice
  * http-client, header-writer: remove hop-by-hop response headers
  * response: optimized transformed response headers
  * handler: mangle CGI and FastCGI headers
  * header-forward: generate the X-Forwarded-For header
  * header-forward: add local host name to "Via" request header

 -- Max Kellermann <mk@cm4all.com>  Fri, 30 Oct 2009 13:41:02 +0100

cm4all-beng-proxy (0.7.1) unstable; urgency=low

  * file-handler: close the stream on "304 Not Modified"
  * pool: use assembler code only on gcc
  * cmdline: added option "--set tcp_stock_limit"
  * Makefile.am: enable the "subdir-objects" option

 -- Max Kellermann <mk@cm4all.com>  Thu, 22 Oct 2009 12:17:11 +0200

cm4all-beng-proxy (0.7) unstable; urgency=low

  * ajp-client: check if connection was closed during response callback
  * header-forward: log session id
  * istream: separate TCP splicing checks
  * istream-pipe: fix segmentation fault after incomplete direct transfer
  * istream-pipe: implement the "available" method
  * istream-pipe: allocate pipe only if handler supports it
  * istream-pipe: flush the pipe before reading from input
  * istream-pipe: reuse pipes in a stock
  * direct: support splice() from TCP socket to pipe
  * istream: direct() returns -3 if stream has been closed
  * hstock: don't destroy stocks while items are being created
  * tcp-stock: limit number of connections per host to 256
  * translate, http-client, ajp-client, cgi, http-cache: verify the HTTP
    response status
  * prototypes/translate.py: disallow "/../" and null bytes
  * prototypes/translate.py: added "/jail-delegate/" location
  * uri-parser: strict RFC 2396 URI verification
  * uri-parser: don't unescape the URI path
  * http-client, ajp-client: verify the request URI
  * uri-escape: unescape each character only once
  * http-cache: never use the memcached stock if caching is disabled
  * allow 8192 connections by default
  * allow 65536 file handles by default
  * added package cm4all-jailed-beng-proxy-delegate-helper

 -- Max Kellermann <mk@cm4all.com>  Wed, 21 Oct 2009 15:00:56 +0200

cm4all-beng-proxy (0.6.23) unstable; urgency=low

  * header-forward: log session information
  * prototypes/translate.py: added /cgi-bin/ location
  * http-server: disable keep-alive for HTTP/1.0 clients
  * http-server: don't send "Connection: Keep-Alive"
  * delegate-stock: clear the environment
  * delegate-stock: added jail support
  * delegate-client: reuse helper process after I/O error

 -- Max Kellermann <mk@cm4all.com>  Mon, 12 Oct 2009 17:29:35 +0200

cm4all-beng-proxy (0.6.22) unstable; urgency=low

  * istream-tee: clear both "enabled" flags in the eof/abort handler
  * istream-tee: fall back to first data() return value if second stream
    closed itself
  * http-cache: don't log body_abort after close

 -- Max Kellermann <mk@cm4all.com>  Thu, 01 Oct 2009 19:19:37 +0200

cm4all-beng-proxy (0.6.21) unstable; urgency=low

  * http-client: log more error messages
  * delegate-stock: added the DOCUMENT_ROOT environment variable
  * response, widget: accept "application/xhtml+xml"
  * cookie-server: allow square brackets in unquoted cookie values
    (violating RFC 2109 and RFC 2616)

 -- Max Kellermann <mk@cm4all.com>  Thu, 01 Oct 2009 13:55:40 +0200

cm4all-beng-proxy (0.6.20) unstable; urgency=low

  * stock: clear stock after 60 seconds idle
  * hstock: remove empty stocks
  * http-server, http-client, cgi: fixed off-by-one bug in header parser
  * istream-pipe: fix the direct() return value on error
  * istream-pipe: fix formula in range assertion
  * http-cache-memcached: implemented "remove"
  * handler: added FastCGI handler
  * fcgi-client: unref caller pool after socket release
  * fcgi-client: implemented response headers

 -- Max Kellermann <mk@cm4all.com>  Tue, 29 Sep 2009 14:07:13 +0200

cm4all-beng-proxy (0.6.19) unstable; urgency=low

  * http-client: release caller pool after socket release
  * memcached-client: release socket on marshalling error
  * stock: unref caller pool in abort handler
  * stock: lazy cleanup
  * http-cache: copy caller_pool to local variable

 -- Max Kellermann <mk@cm4all.com>  Thu, 24 Sep 2009 16:02:17 +0200

cm4all-beng-proxy (0.6.18) unstable; urgency=low

  * delegate-handler: support conditional GET and ranges
  * file-handler: fix suffix-byte-range-spec parser
  * delegate-helper: call open() with O_CLOEXEC|O_NOCTTY
  * istream-file: don't set FD_CLOEXEC if O_CLOEXEC is available
  * stock: hold caller pool during "get" operation
  * main: free balancer object during shutdown
  * memcached-client: enable socket timeout
  * delegate-stock: set FD_CLOEXEC on socket

 -- Max Kellermann <mk@cm4all.com>  Thu, 24 Sep 2009 10:50:53 +0200

cm4all-beng-proxy (0.6.17) unstable; urgency=low

  * tcp-stock: implemented a load balancer
  * python: accept address list in the ajp() method
  * http-server: added timeout for the HTTP request headers
  * response: close template when the content type is wrong
  * delegate-get: implemented response headers
  * delegate-get: provide status codes and error messages

 -- Max Kellermann <mk@cm4all.com>  Fri, 18 Sep 2009 15:36:57 +0200

cm4all-beng-proxy (0.6.16) unstable; urgency=low

  * tcp-stock: added support for bulldog-tyke
  * sink-buffer: close input if it's not used in the constructor
  * http-cache-memcached: close response body when deserialization fails
  * serialize: fix regression in serialize_uint64()

 -- Max Kellermann <mk@cm4all.com>  Tue, 15 Sep 2009 19:26:07 +0200

cm4all-beng-proxy (0.6.15) unstable; urgency=low

  * http-cache-choice: find more duplicates during cleanup
  * handler: added AJP handler
  * ajp-request: unref pool only on tcp_stock failure
  * ajp-client: prevent parser recursion
  * ajp-client: free request body when response is closed
  * ajp-client: reuse connection after END_RESPONSE packet
  * ajp-client: enable TCP_CORK while sending
  * istream-ajp-body: added a second "length" header field
  * ajp-client: auto-send empty request body chunk
  * ajp-client: register "write" event after GET_BODY_CHUNK packet
  * ajp-client: implemented request and response headers
  * http-cache-rfc: don't rewind tpool if called recursively

 -- Max Kellermann <mk@cm4all.com>  Fri, 11 Sep 2009 16:04:06 +0200

cm4all-beng-proxy (0.6.14) unstable; urgency=low

  * istream-tee: don't restart reading if already in progress

 -- Max Kellermann <mk@cm4all.com>  Thu, 03 Sep 2009 13:21:06 +0200

cm4all-beng-proxy (0.6.13) unstable; urgency=low

  * cookie-server: fix parsing multiple cookies
  * http-cache-memcached: clean up expired "choice" items
  * sink-gstring: use callback instead of public struct
  * istream-tee: restart reading when one output is closed

 -- Max Kellermann <mk@cm4all.com>  Wed, 02 Sep 2009 17:02:53 +0200

cm4all-beng-proxy (0.6.12) unstable; urgency=low

  * http-cache: don't attempt to remove cache items when the cache is disabled

 -- Max Kellermann <mk@cm4all.com>  Fri, 28 Aug 2009 15:40:48 +0200

cm4all-beng-proxy (0.6.11) unstable; urgency=low

  * http-cache-memcached: store HTTP status and response headers
  * http-cache-memcached: implemented flush (SIGHUP)
  * http-cache-memcached: support "Vary"
  * http-client: work around assertion failure in response_stream_close()

 -- Max Kellermann <mk@cm4all.com>  Thu, 27 Aug 2009 12:33:17 +0200

cm4all-beng-proxy (0.6.10) unstable; urgency=low

  * parser: finish tag before bailing out
  * http-request: allow URLs without path component
  * fork: clear event in read() method
  * istream-file: pass options O_CLOEXEC|O_NOCTTY to open()
  * response: check if the "Host" request header is valid

 -- Max Kellermann <mk@cm4all.com>  Tue, 18 Aug 2009 16:37:19 +0200

cm4all-beng-proxy (0.6.9) unstable; urgency=low

  * direct: disable SPLICE_F_NONBLOCK (temporary NFS EAGAIN workaround)

 -- Max Kellermann <mk@cm4all.com>  Mon, 17 Aug 2009 13:52:49 +0200

cm4all-beng-proxy (0.6.8) unstable; urgency=low

  * widget-http: close response body in error code path
  * http-cache: implemented memcached backend (--memcached-server)
  * processor: &c:base; returns the URI without scheme and host

 -- Max Kellermann <mk@cm4all.com>  Mon, 17 Aug 2009 12:29:19 +0200

cm4all-beng-proxy (0.6.7) unstable; urgency=low

  * file-handler: generate Expires from xattr user.MaxAge
  * cmdline: added option --set to configure:
    - max_connections
    - http_cache_size
    - filter_cache_size
    - translate_cache_size
  * flush caches on SIGHUP

 -- Max Kellermann <mk@cm4all.com>  Fri, 07 Aug 2009 11:41:10 +0200

cm4all-beng-proxy (0.6.6) unstable; urgency=low

  * added missing GLib build dependency
  * cgi-handler: set the "body_consumed" flag

 -- Max Kellermann <mk@cm4all.com>  Tue, 04 Aug 2009 09:53:01 +0200

cm4all-beng-proxy (0.6.5) unstable; urgency=low

  * shm: pass MAP_NORESERVE to mmap()
  * proxy-handler: support cookies
  * translation: added DISCARD_SESSION packet

 -- Max Kellermann <mk@cm4all.com>  Wed, 15 Jul 2009 18:00:33 +0200

cm4all-beng-proxy (0.6.4) unstable; urgency=low

  * http-client: don't read response body in HEAD requests
  * ajp-client: invoke the "abort" handler on error
  * filter-cache: lock cache items while they are served

 -- Max Kellermann <mk@cm4all.com>  Thu, 09 Jul 2009 14:36:14 +0200

cm4all-beng-proxy (0.6.3) unstable; urgency=low

  * http-server: implemented the DELETE method
  * http-server: refuse HTTP/0.9 requests
  * proxy-handler: send request body to template when no widget is focused
  * widget-request: pass original HTTP method to widget
  * session: automatically defragment sessions

 -- Max Kellermann <mk@cm4all.com>  Tue, 07 Jul 2009 16:57:22 +0200

cm4all-beng-proxy (0.6.2) unstable; urgency=low

  * lock: fixed race condition in debug flag updates
  * session: use rwlock for the session manager
  * proxy-handler: pass request headers to the remote HTTP server
  * proxy-handler: forward original Accept-Charset if processor is disabled
  * pipe: don't filter resources without a body
  * fcache: forward original HTTP status over "pipe" filter
  * cgi: support the "Status" line

 -- Max Kellermann <mk@cm4all.com>  Mon, 06 Jul 2009 16:38:26 +0200

cm4all-beng-proxy (0.6.1) unstable; urgency=low

  * session: consistently lock all session objects
  * rewrite-uri: check if widget_external_uri() returns NULL
  * widget-uri: don't generate the "path" argument when it's NULL
  * widget-uri: strip superfluous question mark from widget_base_address()
  * widget-uri: append parameters from the template first
  * widget-uri: re-add configured query string in widget_absolute_uri()
  * widget-uri: eliminate configured query string in widget_external_uri()
  * processor: don't consider session data for base=child and base=parent

 -- Max Kellermann <mk@cm4all.com>  Fri, 03 Jul 2009 15:52:01 +0200

cm4all-beng-proxy (0.6) unstable; urgency=low

  * inline-widget: check the widget HTTP response status
  * response: don't apply transformation on failed response
  * resource-address: include pipe arguments in filter cache key
  * handler: removed session redirect on the first request
  * http-cache: accept ETag response header instead of Last-Modified
  * filter-cache: don't require Last-Modified or Expires
  * file-handler: disable ETag only when processor comes first
  * file-handler: read ETag from xattr
  * pipe: generate new ETag for piped resource
  * session: purge sessions when shared memory is full
  * handler: don't enforce sessions for filtered responses

 -- Max Kellermann <mk@cm4all.com>  Tue, 30 Jun 2009 17:48:20 +0200

cm4all-beng-proxy (0.5.14) unstable; urgency=low

  * ajp-client: implemented request body
  * cookie-client: obey "max-age=0" properly
  * processor: forward the original HTTP status
  * response, widget-http: don't allow processing resource without body
  * widget-http: check the Content-Type before invoking processor
  * response: pass the "Location" response header
  * debian: added a separate -optimized-dbg package
  * added init script support for multiple ports (--port) and multiple listen
    (--listen) command line argumnents
  * translation: added the "APPEND" packet for command line arguments
  * pipe: support command line arguments

 -- Max Kellermann <mk@cm4all.com>  Mon, 29 Jun 2009 16:51:16 +0200

cm4all-beng-proxy (0.5.13) unstable; urgency=low

  * widget-registry: clear local_address in translate request
  * cmdline: added the "--listen" option

 -- Max Kellermann <mk@cm4all.com>  Wed, 24 Jun 2009 12:27:17 +0200

cm4all-beng-proxy (0.5.12) unstable; urgency=low

  * response: pass the "Location" response handler
  * added support for multiple listener ports

 -- Max Kellermann <mk@cm4all.com>  Tue, 23 Jun 2009 23:34:55 +0200

cm4all-beng-proxy (0.5.11) unstable; urgency=low

  * build with autotools
  * use libcm4all-socket, GLib
  * Makefile.am: support out-of-tree builds
  * added optimized Debian package
  * tcache: fixed wrong assignment in VARY=HOST
  * translation: added request packet LOCAL_ADDRESS

 -- Max Kellermann <mk@cm4all.com>  Tue, 23 Jun 2009 15:42:12 +0200

cm4all-beng-proxy (0.5.10) unstable; urgency=low

  * widget-http: assign the "address" variable

 -- Max Kellermann <mk@cm4all.com>  Mon, 15 Jun 2009 18:38:58 +0200

cm4all-beng-proxy (0.5.9) unstable; urgency=low

  * tcache: fixed typo in tcache_string_match()
  * tcache: support VARY=SESSION
  * translate: added the INVALIDATE response packet
  * cache, session: higher size limits
  * widget-uri: separate query_string from path_info
  * widget-uri: ignore widget parameters in widget_external_uri()

 -- Max Kellermann <mk@cm4all.com>  Mon, 15 Jun 2009 17:06:11 +0200

cm4all-beng-proxy (0.5.8) unstable; urgency=low

  * handler: fixed double free bug in translate_callback()

 -- Max Kellermann <mk@cm4all.com>  Sun, 14 Jun 2009 19:05:09 +0200

cm4all-beng-proxy (0.5.7) unstable; urgency=low

  * forward the Content-Disposition header
  * handler: assign new session to local variable, fix segfault
  * handler: don't dereference the NULL session

 -- Max Kellermann <mk@cm4all.com>  Sun, 14 Jun 2009 13:01:52 +0200

cm4all-beng-proxy (0.5.6) unstable; urgency=low

  * widget-http: send the "Via" request header instead of "X-Forwarded-For"
  * proxy-handler: send the "Via" request header
  * widget-request: check the "path" argument before calling uri_compress()

 -- Max Kellermann <mk@cm4all.com>  Tue, 09 Jun 2009 12:21:00 +0200

cm4all-beng-proxy (0.5.5) unstable; urgency=low

  * processor: allow specifying relative URI in c:base=child
  * widget-request: verify the "path" argument
  * widget: allocate address from widget's pool
  * widget-http: support multiple Set-Cookie response headers

 -- Max Kellermann <mk@cm4all.com>  Thu, 04 Jun 2009 15:10:15 +0200

cm4all-beng-proxy (0.5.4) unstable; urgency=low

  * implemented delegation of open() to a helper program
  * added the BASE translation packet, supported by the translation cache
  * deprecated c:mode=proxy
  * rewrite-uri: always enable focus in mode=partial
  * http-cache: don't cache resources with query string (RFC 2616 13.9)
  * http-cache: lock cache items while they are served

 -- Max Kellermann <mk@cm4all.com>  Thu, 28 May 2009 11:44:01 +0200

cm4all-beng-proxy (0.5.3) unstable; urgency=low

  * cgi: close request body on fork() failure
  * fork: added workaround for pipe-to-pipe splice()
  * http-cache: use cache entry when response ETag matches
  * cgi: loop in istream_cgi_read() to prevent blocking
  * cache: check for expired items once a minute
  * cache: optimize search for oldest item

 -- Max Kellermann <mk@cm4all.com>  Wed, 06 May 2009 13:23:46 +0200

cm4all-beng-proxy (0.5.2) unstable; urgency=low

  * added filter cache
  * header-parser: added missing range check in header_parse_line()
  * fork: added event for writing to the child process
  * fork: don't splice() from a pipe
  * response: don't pass request body to unfocused processor
  * added filter type "pipe"

 -- Max Kellermann <mk@cm4all.com>  Wed, 29 Apr 2009 13:24:26 +0200

cm4all-beng-proxy (0.5.1) unstable; urgency=low

  * processor: fixed base=child assertion failure
  * handler: close request body if it was not consumed
  * static-file: generate Last-Modified and ETag response headers
  * static-file: obey the Content-Type provided by the translation server
  * static-file: get Content-Type from extended attribute
  * http-cache: use istream_null when cached resource is empty

 -- Max Kellermann <mk@cm4all.com>  Mon, 27 Apr 2009 10:00:20 +0200

cm4all-beng-proxy (0.5) unstable; urgency=low

  * processor: accept c:mode/c:base attributes in any order
  * processor: removed alternative (anchor) rewrite syntax

 -- Max Kellermann <mk@cm4all.com>  Mon, 20 Apr 2009 22:04:19 +0200

cm4all-beng-proxy (0.4.10) unstable; urgency=low

  * processor: lift length limitation for widget parameters
  * translate: abort if a packet is too large
  * translate: support MAX_AGE for the whole response
  * hashmap: fix corruption of slot chain in hashmap_remove_value()

 -- Max Kellermann <mk@cm4all.com>  Fri, 17 Apr 2009 13:02:50 +0200

cm4all-beng-proxy (0.4.9) unstable; urgency=low

  * http-cache: explicitly start reading into cache
  * cgi: clear "headers" variable before publishing the response
  * translate: use DOCUMENT_ROOT as CGI parameter

 -- Max Kellermann <mk@cm4all.com>  Mon, 06 Apr 2009 16:21:57 +0200

cm4all-beng-proxy (0.4.8) unstable; urgency=low

  * translate: allow ADDRESS packets in AJP addresses
  * translate: initialize all fields of a FastCGI address
  * http-cache: close all caching connections on exit
  * processor: don't rewrite SCRIPT SRC attribute when proxying

 -- Max Kellermann <mk@cm4all.com>  Thu, 02 Apr 2009 15:45:46 +0200

cm4all-beng-proxy (0.4.7) unstable; urgency=low

  * http-server: use istream_null for empty request body
  * parser: check for trailing slash only in TAG_OPEN tags
  * parser: added support for XML Processing Instructions
  * processor: implemented XML Processing Instruction "cm4all-rewrite-uri"
  * uri-escape: escape the slash character
  * cache: remove all matching items in cache_remove()
  * http-cache: lock cache items while holding a reference

 -- Max Kellermann <mk@cm4all.com>  Thu, 02 Apr 2009 12:02:53 +0200

cm4all-beng-proxy (0.4.6) unstable; urgency=low

  * file_handler: fixed logic error in If-Modified-Since check
  * date: return UTC time stamp in http_date_parse()
  * cache: continue search after item was invalidated
  * cache: remove the correct cache item
  * istream-chunked: work around invalid assertion failure
  * istream-subst: fixed corruption after partial match

 -- Max Kellermann <mk@cm4all.com>  Wed, 25 Mar 2009 15:03:10 +0100

cm4all-beng-proxy (0.4.5) unstable; urgency=low

  * http-server: assume keep-alive is enabled on HTTP 1.1
  * http-client: unregister EV_READ when the buffer is full
  * translation: added QUERY_STRING packet
  * processor: optionally parse base/mode from URI

 -- Max Kellermann <mk@cm4all.com>  Tue, 17 Mar 2009 13:04:25 +0100

cm4all-beng-proxy (0.4.4) unstable; urgency=low

  * forward Accept-Language request header to the translation server
  * translate: added the USER_AGENT request packet
  * session: obey the USER/MAX_AGE setting
  * use libcm4all-inline-dev in libcm4all-beng-proxy-dev
  * added pkg-config file for libcm4all-beng-proxy-dev
  * updated python-central dependencies
  * processor: parse c:base/c:mode attributes in PARAM tags

 -- Max Kellermann <mk@cm4all.com>  Wed, 11 Mar 2009 09:43:48 +0100

cm4all-beng-proxy (0.4.3) unstable; urgency=low

  * processor: rewrite URI in LINK tags
  * processor: rewrite URI in PARAM tags
  * use splice() from glibc 2.7
  * translate: added VARY response packet
  * build documentation with texlive

 -- Max Kellermann <mk@cm4all.com>  Wed, 04 Mar 2009 09:53:56 +0100

cm4all-beng-proxy (0.4.2) unstable; urgency=low

  * hashmap: fix corruption in slot chain
  * use monotonic clock to calculate expiry times
  * processor: rewrite URIs in the EMBED, VIDEO, AUDIO tags

 -- Max Kellermann <mk@cm4all.com>  Tue, 17 Feb 2009 17:14:48 +0100

cm4all-beng-proxy (0.4.1) unstable; urgency=low

  * translate: clear client->transformation
  * handler: check for translation errors
  * http-server: fixed assertion failure during shutdown
  * http-server: send "Keep-Alive" response header
  * worker: after fork(), call event_reinit() in the parent process
  * added valgrind build dependency
  * build with Debian's libevent-1.4 package

 -- Max Kellermann <mk@cm4all.com>  Tue, 10 Feb 2009 11:48:53 +0100

cm4all-beng-proxy (0.4) unstable; urgency=low

  * added support for transformation views
    - in the JavaScript API, mode=proxy is now deprecated
  * http-cache: fix segfault when request_headers==NULL
  * http-cache: store multiple (varying) versions of a resource
  * http-cache: use the "max-age" cache-control response

 -- Max Kellermann <mk@cm4all.com>  Fri, 30 Jan 2009 13:29:43 +0100

cm4all-beng-proxy (0.3.9) unstable; urgency=low

  * http-client: assume keep-alive is enabled on HTTP 1.1
  * processor: use configured/session path-info for mode=child URIs

 -- Max Kellermann <mk@cm4all.com>  Tue, 27 Jan 2009 13:07:51 +0100

cm4all-beng-proxy (0.3.8) unstable; urgency=low

  * processor: pass Content-Type and Content-Language headers from
    template
  * http-client: allow chunked response body without keep-alive

 -- Max Kellermann <mk@cm4all.com>  Fri, 23 Jan 2009 13:02:42 +0100

cm4all-beng-proxy (0.3.7) unstable; urgency=low

  * istream_subst: exit the loop if state==INSERT
  * istream_iconv: check if the full buffer could be flushed
  * worker: don't reinitialize session manager during shutdown

 -- Max Kellermann <mk@cm4all.com>  Thu, 15 Jan 2009 10:39:47 +0100

cm4all-beng-proxy (0.3.6) unstable; urgency=low

  * processor: ignore closing </header>
  * widget-http: now really don't check content-type in frame parents
  * parser: skip comments
  * processor: implemented c:base="parent"
  * processor: added "c:" prefix to c:widget child elements
  * processor: renamed the "c:param" element to "c:parameter"

 -- Max Kellermann <mk@cm4all.com>  Thu, 08 Jan 2009 11:17:29 +0100

cm4all-beng-proxy (0.3.5) unstable; urgency=low

  * widget-http: don't check content-type in frame parents
  * istream-subst: allow null bytes in the input stream
  * js: added the "translate" parameter for passing values to the
    translation server
  * rewrite-uri: refuse to rewrite a frame URI without widget id

 -- Max Kellermann <mk@cm4all.com>  Mon, 05 Jan 2009 16:46:32 +0100

cm4all-beng-proxy (0.3.4) unstable; urgency=low

  * processor: added support for custom widget request headers
  * http-cache: obey the "Vary" response header
  * http-cache: pass the new http_cache_info object when testing a cache
    item

 -- Max Kellermann <mk@cm4all.com>  Tue, 30 Dec 2008 15:46:44 +0100

cm4all-beng-proxy (0.3.3) unstable; urgency=low

  * processor: grew widget parameter buffer to 512 bytes
  * widget-resolver: clear widget->resolver on abort
  * cgi: clear the input's handler in cgi_async_abort()
  * widget-stream: use istream_hold (reverts r4171)

 -- Max Kellermann <mk@cm4all.com>  Fri, 05 Dec 2008 14:43:05 +0100

cm4all-beng-proxy (0.3.2) unstable; urgency=low

  * processor: free memory before calling embed_frame_widget()
  * processor: allocate query string from the widget pool
  * processor: removed the obsolete widget attributes "tag" and "style"
  * parser: hold a reference to the pool

 -- Max Kellermann <mk@cm4all.com>  Mon, 01 Dec 2008 14:15:38 +0100

cm4all-beng-proxy (0.3.1) unstable; urgency=low

  * http-client: remove Transfer-Encoding and Content-Length from response
    headers
  * http-client: don't read body after invoke_response()
  * fork: retry splice() after EAGAIN
  * fork: don't close input when splice() fails
  * cgi: abort the response handler when the stdin stream fails
  * istream_file, istream_pipe, fork, client_socket, listener: fixed file
    descriptor leaks
  * processor: hold a reference to the caller's pool
  * debian/rules: enabled test suite

 -- Max Kellermann <mk@cm4all.com>  Thu, 27 Nov 2008 16:01:16 +0100

cm4all-beng-proxy (0.3) unstable; urgency=low

  * implemented widget filters
  * translate: initialize all fields of a CGI address
  * fork: read request body on EAGAIN
  * fork: implemented the direct() method with splice()
  * python: added class Response
  * prototypes/translate.py:
    - support "filter"
    - support "content_type"
  * demo: added widget filter demo

 -- Max Kellermann <mk@cm4all.com>  Wed, 26 Nov 2008 16:27:29 +0100

cm4all-beng-proxy (0.2) unstable; urgency=low

  * don't quote text/xml widgets
  * widget-resolver: pass widget_pool to widget_class_lookup()
  * widget-registry: allocate widget_class from widget_pool
  * widget-stream: eliminated the async operation proxy, because the
    operation cannot be aborted before the constructor returns
  * widget-stream: don't clear the "delayed" stream in the response() callback
  * rewrite-uri: trigger istream_read(delayed) after istream_delayed_set()
  * doc: clarified XSLT integration

 -- Max Kellermann <mk@cm4all.com>  Tue, 25 Nov 2008 15:28:54 +0100

cm4all-beng-proxy (0.1) unstable; urgency=low

  * initial release

 -- Max Kellermann <mk@cm4all.com>  Mon, 17 Nov 2008 11:59:36 +0100<|MERGE_RESOLUTION|>--- conflicted
+++ resolved
@@ -1,7 +1,6 @@
-<<<<<<< HEAD
 cm4all-beng-proxy (1.1.26) unstable; urgency=low
 
-  * 
+  * merge release 1.0.20
 
  --   
 
@@ -196,7 +195,6 @@
 
  -- Max Kellermann <mk@cm4all.com>  Wed, 20 Jul 2011 15:04:22 +0200
   
-=======
 cm4all-beng-proxy (1.0.20) unstable; urgency=low
 
   * ssl: load the whole certificate chain
@@ -206,7 +204,6 @@
 
  -- Max Kellermann <mk@cm4all.com>  Wed, 25 Jan 2012 12:10:43 -0000
 
->>>>>>> e721708e
 cm4all-beng-proxy (1.0.19) unstable; urgency=low
 
   * cookie-client: add a missing out-of-memory check
