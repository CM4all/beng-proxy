--- conflicted
+++ resolved
@@ -1,7 +1,6 @@
-<<<<<<< HEAD
 cm4all-beng-proxy (5.0.12) unstable; urgency=low
 
-  * merge release 4.12
+  * merge release 4.13
   * http_cache: fix memcached crash bug
 
  --   
@@ -91,7 +90,7 @@
   * header_forward: add mode COOKIE=BOTH
 
  -- Max Kellermann <mk@cm4all.com>  Fri, 06 Jun 2014 13:41:44 -0000
-=======
+
 cm4all-beng-proxy (4.13) unstable; urgency=low
 
   * thread_worker: smaller thread stack (64 kB)
@@ -101,7 +100,6 @@
   * buffered_socket: reschedule reading after input buffer drained
 
  -- Max Kellermann <mk@cm4all.com>  Tue, 05 Aug 2014 12:37:11 -0000
->>>>>>> 61ad29e5
 
 cm4all-beng-proxy (4.12) unstable; urgency=low
 
