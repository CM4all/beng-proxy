--- conflicted
+++ resolved
@@ -1,7 +1,6 @@
-<<<<<<< HEAD
 cm4all-beng-proxy (11.0.4) unstable; urgency=low
 
-  * 
+  * merge release 10.28
 
  --   
 
@@ -43,7 +42,7 @@
   * ZeroConf publish support
 
  -- Max Kellermann <mk@cm4all.com>  Tue, 30 Aug 2016 22:24:03 -0000
-=======
+
 cm4all-beng-proxy (10.28) unstable; urgency=low
 
   * widget: improve error message when there is no address
@@ -51,7 +50,6 @@
   * debian: adjust Ruby dependencies for Debian Jessie
 
  -- Max Kellermann <mk@cm4all.com>  Mon, 05 Sep 2016 10:58:34 -0000
->>>>>>> 0938004e
 
 cm4all-beng-proxy (10.27) unstable; urgency=low
 
