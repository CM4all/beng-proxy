--- conflicted
+++ resolved
@@ -1,7 +1,6 @@
-<<<<<<< HEAD
 cm4all-beng-proxy (1.4.6) unstable; urgency=low
 
-  * 
+  * merge release 1.2.11
 
  --   
 
@@ -67,13 +66,12 @@
   * proxy-widget: client can choose only views that have an address
 
  -- Max Kellermann <mk@cm4all.com>  Mon, 31 Oct 2011 17:41:14 +0100
-=======
+
 cm4all-beng-proxy (1.2.11) unstable; urgency=low
 
   * merge release 1.1.24
 
  -- Max Kellermann <mk@cm4all.com>  Wed, 04 Jan 2012 15:38:27 -0000
->>>>>>> 23ad714d
 
 cm4all-beng-proxy (1.2.10) unstable; urgency=low
 
