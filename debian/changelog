--- conflicted
+++ resolved
@@ -1,4 +1,3 @@
-<<<<<<< HEAD
 cm4all-beng-proxy (11.0.1) unstable; urgency=low
 
   * spawn: switch to a new systemd scope
@@ -16,7 +15,7 @@
   * ZeroConf publish support
 
  --
-=======
+
 cm4all-beng-proxy (10.27) unstable; urgency=low
 
   * ssl: disable RC4
@@ -25,7 +24,6 @@
   * fix crash when compiled with GCC6
 
  -- Max Kellermann <mk@cm4all.com>  Mon, 22 Aug 2016 18:34:30 -0000
->>>>>>> d0dc0e2f
 
 cm4all-beng-proxy (10.26) unstable; urgency=low
 
