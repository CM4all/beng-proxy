<<<<<<< HEAD
cm4all-beng-proxy (1.2.17) unstable; urgency=low

  * 

 --   

cm4all-beng-proxy (1.2.16) unstable; urgency=low

  * merge release 1.1.29

 -- Max Kellermann <mk@cm4all.com>  Thu, 09 Feb 2012 09:31:50 -0000

cm4all-beng-proxy (1.2.15) unstable; urgency=low

  * merge release 1.1.28

 -- Max Kellermann <mk@cm4all.com>  Thu, 02 Feb 2012 13:41:45 -0000

cm4all-beng-proxy (1.2.14) unstable; urgency=low

  * merge release 1.1.27

 -- Max Kellermann <mk@cm4all.com>  Tue, 31 Jan 2012 15:04:32 -0000

cm4all-beng-proxy (1.2.13) unstable; urgency=low

  * merge release 1.1.26

 -- Max Kellermann <mk@cm4all.com>  Wed, 25 Jan 2012 12:15:19 -0000

cm4all-beng-proxy (1.2.12) unstable; urgency=low

  * merge release 1.1.25

 -- Max Kellermann <mk@cm4all.com>  Tue, 17 Jan 2012 08:31:44 -0000

cm4all-beng-proxy (1.2.11) unstable; urgency=low

  * merge release 1.1.24

 -- Max Kellermann <mk@cm4all.com>  Wed, 04 Jan 2012 15:38:27 -0000

cm4all-beng-proxy (1.2.10) unstable; urgency=low

  * merge release 1.1.23

 -- Max Kellermann <mk@cm4all.com>  Wed, 28 Dec 2011 17:01:43 -0000

cm4all-beng-proxy (1.2.9) unstable; urgency=low

  * merge release 1.1.22

 -- Max Kellermann <mk@cm4all.com>  Thu, 22 Dec 2011 10:28:29 -0000

cm4all-beng-proxy (1.2.8) unstable; urgency=low

  * merge release 1.1.21

 -- Max Kellermann <mk@cm4all.com>  Wed, 14 Dec 2011 11:12:32 -0000

cm4all-beng-proxy (1.2.7) unstable; urgency=low

  * merge release 1.1.20

 -- Max Kellermann <mk@cm4all.com>  Tue, 06 Dec 2011 11:43:10 -0000

cm4all-beng-proxy (1.2.6) unstable; urgency=low

  * merge release 1.1.19

 -- Max Kellermann <mk@cm4all.com>  Fri, 18 Nov 2011 13:47:43 -0000

cm4all-beng-proxy (1.2.5) unstable; urgency=low

  * merge release 1.1.18
  * file-handler: handle If-Modified-Since followed by filter

 -- Max Kellermann <mk@cm4all.com>  Tue, 08 Nov 2011 19:43:58 +0100

cm4all-beng-proxy (1.2.4) unstable; urgency=low

  * merge release 1.1.17

 -- Max Kellermann <mk@cm4all.com>  Wed, 02 Nov 2011 16:58:28 +0100

cm4all-beng-proxy (1.2.3) unstable; urgency=low

  * merge release 1.1.16

 -- Max Kellermann <mk@cm4all.com>  Fri, 21 Oct 2011 15:16:13 +0200

cm4all-beng-proxy (1.2.2) unstable; urgency=low

  * merge release 1.1.15
  * widget-view: an empty name refers to the default view
  * processor: new entity &c:view;

 -- Max Kellermann <mk@cm4all.com>  Wed, 19 Oct 2011 11:43:20 +0200

cm4all-beng-proxy (1.2.1) unstable; urgency=low

  * merge release 1.1.13

 -- Max Kellermann <mk@cm4all.com>  Wed, 05 Oct 2011 17:16:04 +0200

cm4all-beng-proxy (1.2) unstable; urgency=low

  * delegate-client: improved error reporting
  * response-error: resolve errno codes
  * python/control/client: bind the unix domain socket
  * python/control/client: implement timeout
  * lb_control: allow querying node status over control socket

 -- Max Kellermann <mk@cm4all.com>  Tue, 27 Sep 2011 12:00:44 +0200
=======
cm4all-beng-proxy (1.1.30) unstable; urgency=low

  * merge release 1.0.24

 -- Max Kellermann <mk@cm4all.com>  Wed, 15 Feb 2012 09:25:38 -0000
>>>>>>> 09ec2d61

cm4all-beng-proxy (1.1.29) unstable; urgency=low

  * merge release 1.0.23

 -- Max Kellermann <mk@cm4all.com>  Thu, 09 Feb 2012 09:30:18 -0000

cm4all-beng-proxy (1.1.28) unstable; urgency=low

  * merge release 1.0.22

 -- Max Kellermann <mk@cm4all.com>  Thu, 02 Feb 2012 13:39:21 -0000

cm4all-beng-proxy (1.1.27) unstable; urgency=low

  * merge release 1.0.21

 -- Max Kellermann <mk@cm4all.com>  Tue, 31 Jan 2012 14:59:06 -0000

cm4all-beng-proxy (1.1.26) unstable; urgency=low

  * merge release 1.0.20

 -- Max Kellermann <mk@cm4all.com>  Wed, 25 Jan 2012 12:13:43 -0000

cm4all-beng-proxy (1.1.25) unstable; urgency=low

  * merge release 1.0.19

 -- Max Kellermann <mk@cm4all.com>  Tue, 17 Jan 2012 08:29:34 -0000

cm4all-beng-proxy (1.1.24) unstable; urgency=low

  * merge release 1.0.18

 -- Max Kellermann <mk@cm4all.com>  Wed, 04 Jan 2012 15:27:35 -0000

cm4all-beng-proxy (1.1.23) unstable; urgency=low

  * header-forward: remove port number from X-Forwarded-For

 -- Max Kellermann <mk@cm4all.com>  Wed, 28 Dec 2011 16:51:41 -0000

cm4all-beng-proxy (1.1.22) unstable; urgency=low

  * merge release 1.0.17
  * istream-socket: fix potential assertion failure

 -- Max Kellermann <mk@cm4all.com>  Wed, 21 Dec 2011 16:44:46 -0000

cm4all-beng-proxy (1.1.21) unstable; urgency=low

  * merge release 1.0.16

 -- Max Kellermann <mk@cm4all.com>  Wed, 14 Dec 2011 11:07:58 -0000

cm4all-beng-proxy (1.1.20) unstable; urgency=low

  * merge release 1.0.15
  * processor: don't rewrite "mailto:" hyperlinks

 -- Max Kellermann <mk@cm4all.com>  Mon, 05 Dec 2011 18:37:10 -0000

cm4all-beng-proxy (1.1.19) unstable; urgency=low

  * {css_,}processor: quote widget classes for prefixing XML IDs, CSS classes

 -- Max Kellermann <mk@cm4all.com>  Fri, 18 Nov 2011 13:17:02 -0000

cm4all-beng-proxy (1.1.18) unstable; urgency=low

  * merge release 1.0.13
  * lb_http: eliminate the duplicate "Date" response header

 -- Max Kellermann <mk@cm4all.com>  Tue, 08 Nov 2011 19:33:07 +0100

cm4all-beng-proxy (1.1.17) unstable; urgency=low

  * merge release 1.0.13

 -- Max Kellermann <mk@cm4all.com>  Wed, 02 Nov 2011 16:52:21 +0100

cm4all-beng-proxy (1.1.16) unstable; urgency=low

  * merge release 1.0.12

 -- Max Kellermann <mk@cm4all.com>  Fri, 21 Oct 2011 15:09:55 +0200

cm4all-beng-proxy (1.1.15) unstable; urgency=low

  * merge release 1.0.11

 -- Max Kellermann <mk@cm4all.com>  Wed, 19 Oct 2011 09:36:38 +0200

cm4all-beng-proxy (1.1.14) unstable; urgency=low

  * merge release 1.0.10

 -- Max Kellermann <mk@cm4all.com>  Fri, 07 Oct 2011 15:15:00 +0200

cm4all-beng-proxy (1.1.13) unstable; urgency=low

  * merge release 1.0.9

 -- Max Kellermann <mk@cm4all.com>  Thu, 29 Sep 2011 16:47:56 +0200

cm4all-beng-proxy (1.1.12) unstable; urgency=low

  * merge release 1.0.8

 -- Max Kellermann <mk@cm4all.com>  Thu, 22 Sep 2011 17:13:41 +0200

cm4all-beng-proxy (1.1.11) unstable; urgency=low

  * merge release 1.0.7
  * widget-http: response header X-CM4all-View selects a view
  * processor, css_processor: support prefixing XML ids
  * processor: property "c:view" selects a view

 -- Max Kellermann <mk@cm4all.com>  Fri, 16 Sep 2011 12:25:24 +0200

cm4all-beng-proxy (1.1.10) unstable; urgency=low

  * merge release 1.0.6
  * http-request: don't clear failure state on successful TCP connection
  * istream-socket: fix assertion failure after receive error
  * ssl_filter: check for end-of-file on plain socket
  * ssl_filter: fix buffer assertion failures

 -- Max Kellermann <mk@cm4all.com>  Tue, 13 Sep 2011 18:50:18 +0200

cm4all-beng-proxy (1.1.9) unstable; urgency=low

  * http-request: improve keep-alive cancellation detection
  * http-request: mark server "failed" after HTTP client error
  * lb: implement the control protocol
    - can disable and re-enable workers
  * lb: don't allow sticky pool with only one member
  * lb: verify that a new sticky host is alive
  * lb: mark server "failed" after HTTP client error

 -- Max Kellermann <mk@cm4all.com>  Fri, 09 Sep 2011 13:03:55 +0200

cm4all-beng-proxy (1.1.8) unstable; urgency=low

  * merge release 1.0.5
  * {css_,}processor: one more underscore for the prefix
  * processor: remove rewrite-uri processing instructions from output
  * translate: unknown packet is a fatal error
  * processor: add option to set widget/focus by default
  * rewrite-uri: a leading tilde refers to the widget base; translation
    packet ANCHOR_ABSOLUTE enables it by default

 -- Max Kellermann <mk@cm4all.com>  Mon, 05 Sep 2011 17:56:31 +0200

cm4all-beng-proxy (1.1.7) unstable; urgency=low

  * css_processor: implement property "-c-mode"
  * css_processor: translate underscore prefix in class names
  * processor: translate underscore prefix in CSS class names

 -- Max Kellermann <mk@cm4all.com>  Mon, 29 Aug 2011 17:47:48 +0200

cm4all-beng-proxy (1.1.6) unstable; urgency=low

  * merge release 1.0.3
  * implement CSS processor

 -- Max Kellermann <mk@cm4all.com>  Mon, 22 Aug 2011 17:13:56 +0200

cm4all-beng-proxy (1.1.5) unstable; urgency=low

  * lb: optionally generate Via and X-Forwarded-For

 -- Max Kellermann <mk@cm4all.com>  Wed, 17 Aug 2011 12:45:14 +0200

cm4all-beng-proxy (1.1.4) unstable; urgency=low

  * pipe-stock: fix assertion failure after optimization bug
  * istream-pipe: reuse drained pipes immediately
  * sink-socket: reinstate write event during bulk transfers

 -- Max Kellermann <mk@cm4all.com>  Thu, 11 Aug 2011 14:41:37 +0200

cm4all-beng-proxy (1.1.3) unstable; urgency=low

  * widget: quote invalid XMLID/JS characters for &c:prefix;
  * lb: add protocol "tcp"

 -- Max Kellermann <mk@cm4all.com>  Wed, 10 Aug 2011 18:53:12 +0200

cm4all-beng-proxy (1.1.2) unstable; urgency=low

  * merge release 1.0.2
  * http-server: report detailed errors
  * widget-http: implement header dumps
  * cgi, fastcgi: enable cookie jar with custom cookie "host"

 -- Max Kellermann <mk@cm4all.com>  Thu, 04 Aug 2011 17:27:51 +0200

cm4all-beng-proxy (1.1.1) unstable; urgency=low

  * merge release 1.0.1
  * lb: don't ignore unimplemented configuration keywords
  * lb: configurable monitor check interval
  * session: configurable idle timeout

 -- Max Kellermann <mk@cm4all.com>  Tue, 26 Jul 2011 11:27:20 +0200

cm4all-beng-proxy (1.1) unstable; urgency=low

  * http-client: send "Expect: 100-continue" only for big request body
  * lb: implement monitors (ping, connect, tcp_expect)

 -- Max Kellermann <mk@cm4all.com>  Wed, 20 Jul 2011 15:04:22 +0200
  
cm4all-beng-proxy (1.0.24) unstable; urgency=low

  * debian/rules: optimize parallel build
  * cgi: break loop when headers are finished

 -- Max Kellermann <mk@cm4all.com>  Wed, 15 Feb 2012 09:23:22 -0000

cm4all-beng-proxy (1.0.23) unstable; urgency=low

  * cgi: detect large response headers
  * cgi: continue parsing response headers after buffer boundary
  * cgi: bigger response header buffer
  * fcgi-client: detect large response headers

 -- Max Kellermann <mk@cm4all.com>  Thu, 09 Feb 2012 09:27:50 -0000

cm4all-beng-proxy (1.0.22) unstable; urgency=low

  * debian/rules: don't run libtool
  * lb: thread safety for the SSL filter
  * lb: fix crash during shutdown
  * http-server: fix uninitialised variable

 -- Max Kellermann <mk@cm4all.com>  Thu, 02 Feb 2012 13:03:08 -0000

cm4all-beng-proxy (1.0.21) unstable; urgency=low

  * hstock: fix memory leak
  * notify: fix endless busy loop
  * ssl_filter: fix hang while tearing down connection

 -- Max Kellermann <mk@cm4all.com>  Tue, 31 Jan 2012 15:24:50 -0000

cm4all-beng-proxy (1.0.20) unstable; urgency=low

  * ssl: load the whole certificate chain
  * translate: fix PATH+JAILCGI+SITE check
  * translate: fix HOME check
  * resource-address: include all CGI attributes in cache key

 -- Max Kellermann <mk@cm4all.com>  Wed, 25 Jan 2012 12:10:43 -0000

cm4all-beng-proxy (1.0.19) unstable; urgency=low

  * cookie-client: add a missing out-of-memory check

 -- Max Kellermann <mk@cm4all.com>  Tue, 17 Jan 2012 08:27:38 -0000

cm4all-beng-proxy (1.0.18) unstable; urgency=low

  * resource-address: support zero-length path_info prefix (for BASE)
  * hashmap: optimize insertions
  * http-server: limit the number of request headers
  * proxy-widget: discard the unused request body on error

 -- Max Kellermann <mk@cm4all.com>  Wed, 04 Jan 2012 14:55:59 -0000

cm4all-beng-proxy (1.0.17) unstable; urgency=low

  * istream-chunked: avoid recursive buffer write, fixes crash

 -- Max Kellermann <mk@cm4all.com>  Wed, 21 Dec 2011 16:37:44 -0000

cm4all-beng-proxy (1.0.16) unstable; urgency=low

  * http-server: disable timeout while waiting for CGI
  * cgi: fix segmentation fault
  * processor: discard child's request body on abort
  * proxy-widget: discard the unused request body on error

 -- Max Kellermann <mk@cm4all.com>  Wed, 14 Dec 2011 11:53:31 +0100

cm4all-beng-proxy (1.0.15) unstable; urgency=low

  * http-client: fix assertion failure on bogus "100 Continue"
  * handler: don't close the request body twice
  * session: add a missing out-of-memory check
  * fcgi-client: check for EV_READ event
  * fcgi-serialize: fix serializing parameter without value

 -- Max Kellermann <mk@cm4all.com>  Mon, 05 Dec 2011 17:47:20 -0000

cm4all-beng-proxy (1.0.14) unstable; urgency=low

  * http-server: don't generate chunked HEAD response
  * http-server: don't override Content-Length for HEAD response
  * lb_http, proxy-widget, response: forward Content-Length after HEAD

 -- Max Kellermann <mk@cm4all.com>  Tue, 08 Nov 2011 18:19:42 +0100

cm4all-beng-proxy (1.0.13) unstable; urgency=low

  * processor: initialize URI rewrite options for <?cm4all-rewrite-uri?>

 -- Max Kellermann <mk@cm4all.com>  Wed, 02 Nov 2011 16:47:48 +0100

cm4all-beng-proxy (1.0.12) unstable; urgency=low

  * http-server, proxy-widget: add missing newline to log message
  * fcgi_client: fix assertion failure on response body error
  * http-cache-choice: fix crash due to wrong filter callback

 -- Max Kellermann <mk@cm4all.com>  Fri, 21 Oct 2011 15:02:42 +0200

cm4all-beng-proxy (1.0.11) unstable; urgency=low

  * lb_config: fix binding to wildcard address
  * rewrite-uri: clarify warning message when widget has no id

 -- Max Kellermann <mk@cm4all.com>  Wed, 19 Oct 2011 09:26:48 +0200

cm4all-beng-proxy (1.0.10) unstable; urgency=low

  * debian/control: beng-lb doesn't need "daemon" anymore
  * http-string: allow space in unquoted cookie values (RFC ignorant)

 -- Max Kellermann <mk@cm4all.com>  Fri, 07 Oct 2011 15:06:32 +0200

cm4all-beng-proxy (1.0.9) unstable; urgency=low

  * tcp-balancer: store a copy of the socket address
  * lb: default log directory is /var/log/cm4all/beng-lb
  * lb: use new built-in watchdog instead of /usr/bin/daemon

 -- Max Kellermann <mk@cm4all.com>  Thu, 29 Sep 2011 16:19:34 +0200

cm4all-beng-proxy (1.0.8) unstable; urgency=low

  * resource-address: copy the delegate JailCGI parameters (crash bug fix)
  * response: use the same URI for storing and dropping widget sessions

 -- Max Kellermann <mk@cm4all.com>  Thu, 22 Sep 2011 13:39:08 +0200

cm4all-beng-proxy (1.0.7) unstable; urgency=low

  * inline-widget: discard request body when class lookup fails

 -- Max Kellermann <mk@cm4all.com>  Fri, 16 Sep 2011 12:16:04 +0200

cm4all-beng-proxy (1.0.6) unstable; urgency=low

  * processor: support short "SCRIPT" tag
  * widget-uri: use the template's view specification

 -- Max Kellermann <mk@cm4all.com>  Tue, 13 Sep 2011 18:14:24 +0200

cm4all-beng-proxy (1.0.5) unstable; urgency=low

  * resource-loader: delete comma when extracting from X-Forwarded-For

 -- Max Kellermann <mk@cm4all.com>  Mon, 05 Sep 2011 17:43:22 +0200

cm4all-beng-proxy (1.0.4) unstable; urgency=low

  * istream-replace: update the buffer reader after new data was added

 -- Max Kellermann <mk@cm4all.com>  Mon, 05 Sep 2011 15:43:17 +0200

cm4all-beng-proxy (1.0.3) unstable; urgency=low

  * merge release 0.9.35
  * control-handler: fix uninitialized variable

 -- Max Kellermann <mk@cm4all.com>  Thu, 18 Aug 2011 15:15:52 +0200

cm4all-beng-proxy (1.0.2) unstable; urgency=low

  * merge release 0.9.34
  * handler: always log translate client errors
  * tcp-balancer: fix memory leak in error handler
  * http-string: allow more characters in cookie values (RFC ignorant)

 -- Max Kellermann <mk@cm4all.com>  Mon, 01 Aug 2011 16:30:05 +0200

cm4all-beng-proxy (1.0.1) unstable; urgency=low

  * session: increase idle timeout to 20 minutes

 -- Max Kellermann <mk@cm4all.com>  Tue, 26 Jul 2011 11:23:36 +0200

cm4all-beng-proxy (1.0) unstable; urgency=low

  * merge release 0.9.33
  * header-forward: eliminate the duplicate "Date" response header
  * proxy-handler: don't pass internal URI arguments to CGI

 -- Max Kellermann <mk@cm4all.com>  Mon, 18 Jul 2011 17:07:42 +0200

cm4all-beng-proxy (0.10.14) unstable; urgency=low

  * merge release 0.9.32

 -- Max Kellermann <mk@cm4all.com>  Tue, 12 Jul 2011 19:02:23 +0200

cm4all-beng-proxy (0.10.13) unstable; urgency=low

  * growing-buffer: reset the position when skipping buffers

 -- Max Kellermann <mk@cm4all.com>  Wed, 06 Jul 2011 10:07:50 +0200

cm4all-beng-proxy (0.10.12) unstable; urgency=low

  * merge release 0.9.31
  * rewrite-uri: log widget base mismatch
  * istream-replace: fix assertion failure with splitted buffer

 -- Max Kellermann <mk@cm4all.com>  Tue, 05 Jul 2011 22:05:44 +0200

cm4all-beng-proxy (0.10.11) unstable; urgency=low

  * merge release 0.9.30
  * lb: add SSL/TLS support

 -- Max Kellermann <mk@cm4all.com>  Mon, 04 Jul 2011 17:14:21 +0200

cm4all-beng-proxy (0.10.10) unstable; urgency=low

  * merge release 0.9.29

 -- Max Kellermann <mk@cm4all.com>  Tue, 28 Jun 2011 17:56:43 +0200

cm4all-beng-proxy (0.10.9) unstable; urgency=low

  * merge release 0.9.28

 -- Max Kellermann <mk@cm4all.com>  Mon, 27 Jun 2011 13:38:03 +0200

cm4all-beng-proxy (0.10.8) unstable; urgency=low

  * lb_http: don't access the connection object after it was closed
  * restart the load balancer automatically

 -- Max Kellermann <mk@cm4all.com>  Wed, 22 Jun 2011 12:38:39 +0200

cm4all-beng-proxy (0.10.7) unstable; urgency=low

  * config: make the session cookie name configurable
  * uri-relative: allow relative base URIs (for CGI)
  * widget-uri: combine existing CGI PATH_INFO and given widget location
  * python/translation/widget: support "path_info" specification

 -- Max Kellermann <mk@cm4all.com>  Mon, 20 Jun 2011 14:54:38 +0200

cm4all-beng-proxy (0.10.6) unstable; urgency=low

  * merge release 0.9.26

 -- Max Kellermann <mk@cm4all.com>  Wed, 15 Jun 2011 09:19:28 +0200

cm4all-beng-proxy (0.10.5) unstable; urgency=low

  * merge release 0.9.26

 -- Max Kellermann <mk@cm4all.com>  Fri, 10 Jun 2011 10:09:09 +0200

cm4all-beng-proxy (0.10.4) unstable; urgency=low

  * doc: add beng-lb documentation
  * lb: implement "fallback" option
  * merge release 0.9.25

 -- Max Kellermann <mk@cm4all.com>  Wed, 08 Jun 2011 14:13:43 +0200

cm4all-beng-proxy (0.10.3) unstable; urgency=low

  * python/translation.widget: support keyword "sticky"
  * lb: implement sticky modes "failover", "cookie"

 -- Max Kellermann <mk@cm4all.com>  Mon, 06 Jun 2011 15:51:36 +0200

cm4all-beng-proxy (0.10.2) unstable; urgency=low

  * debian: fix beng-lb pid file name
  * lb_http: implement sticky sessions
  * merge release 0.9.24

 -- Max Kellermann <mk@cm4all.com>  Tue, 31 May 2011 14:32:03 +0200

cm4all-beng-proxy (0.10.1) unstable; urgency=low

  * lb_http: close request body on error
  * lb_listener: print error message when binding fails
  * merge release 0.9.23

 -- Max Kellermann <mk@cm4all.com>  Fri, 27 May 2011 13:13:55 +0200

cm4all-beng-proxy (0.10) unstable; urgency=low

  * failure: fix inverted logic bug in expiry check
  * tcp-balancer: implement session stickiness
  * lb: new stand-alone load balancer

 -- Max Kellermann <mk@cm4all.com>  Thu, 26 May 2011 14:32:02 +0200

cm4all-beng-proxy (0.9.35) unstable; urgency=low

  * resource-loader: pass the last X-Forwarded-For element to AJP

 -- Max Kellermann <mk@cm4all.com>  Thu, 18 Aug 2011 15:05:02 +0200

cm4all-beng-proxy (0.9.34) unstable; urgency=low

  * request: fix double request body close in errdoc handler
  * handler: close request body on early abort

 -- Max Kellermann <mk@cm4all.com>  Mon, 01 Aug 2011 16:21:43 +0200

cm4all-beng-proxy (0.9.33) unstable; urgency=low

  * {http,ajp}-request, errdoc: check before closing the request body on
    error

 -- Max Kellermann <mk@cm4all.com>  Mon, 18 Jul 2011 16:30:29 +0200

cm4all-beng-proxy (0.9.32) unstable; urgency=low

  * processor: dispose request body when focused widget was not found
  * http-string: allow the slash in cookie values (RFC ignorant)

 -- Max Kellermann <mk@cm4all.com>  Tue, 12 Jul 2011 18:16:01 +0200

cm4all-beng-proxy (0.9.31) unstable; urgency=low

  * growing-buffer: fix assertion failure with empty first buffer

 -- Max Kellermann <mk@cm4all.com>  Tue, 05 Jul 2011 21:58:24 +0200

cm4all-beng-proxy (0.9.30) unstable; urgency=low

  * growing-buffer: fix assertion failure in reader when buffer is empty

 -- Max Kellermann <mk@cm4all.com>  Mon, 04 Jul 2011 16:59:28 +0200

cm4all-beng-proxy (0.9.29) unstable; urgency=low

  * http-string: allow the equality sign in cookie values (RFC ignorant)

 -- Max Kellermann <mk@cm4all.com>  Tue, 28 Jun 2011 17:50:23 +0200

cm4all-beng-proxy (0.9.28) unstable; urgency=low

  * http-string: allow round brackets in cookie values (RFC ignorant)

 -- Max Kellermann <mk@cm4all.com>  Mon, 27 Jun 2011 13:23:58 +0200

cm4all-beng-proxy (0.9.27) unstable; urgency=low

  * handler: don't delete existing session in TRANSPARENT mode

 -- Max Kellermann <mk@cm4all.com>  Wed, 15 Jun 2011 09:08:48 +0200

cm4all-beng-proxy (0.9.26) unstable; urgency=low

  * worker: read "crash" value before destroying shared memory
  * session: fix crash while discarding session

 -- Max Kellermann <mk@cm4all.com>  Fri, 10 Jun 2011 09:54:56 +0200

cm4all-beng-proxy (0.9.25) unstable; urgency=low

  * response: discard the request body before passing to errdoc
  * worker: don't restart all workers after "safe" worker crash
  * cgi: check for end-of-file after splice

 -- Max Kellermann <mk@cm4all.com>  Wed, 08 Jun 2011 15:02:35 +0200

cm4all-beng-proxy (0.9.24) unstable; urgency=low

  * fcgi-client: really discard packets on request id mismatch
  * memcached-client: don't schedule read event when buffer is full
  * session: support beng-lb sticky sessions

 -- Max Kellermann <mk@cm4all.com>  Tue, 31 May 2011 14:23:41 +0200

cm4all-beng-proxy (0.9.23) unstable; urgency=low

  * tcp-balancer: retry connecting to cluster if a node fails

 -- Max Kellermann <mk@cm4all.com>  Fri, 27 May 2011 13:01:31 +0200

cm4all-beng-proxy (0.9.22) unstable; urgency=low

  * failure: fix inverted logic bug in expiry check
  * uri-extract: support AJP URLs, fixes AJP cookies
  * ajp-client: don't schedule read event when buffer is full

 -- Max Kellermann <mk@cm4all.com>  Thu, 26 May 2011 08:32:32 +0200

cm4all-beng-proxy (0.9.21) unstable; urgency=low

  * balancer: re-enable load balancing (regression fix)
  * merge release 0.8.38

 -- Max Kellermann <mk@cm4all.com>  Fri, 20 May 2011 11:03:31 +0200

cm4all-beng-proxy (0.9.20) unstable; urgency=low

  * http-cache: fix assertion failure caused by wrong destructor
  * merge release 0.8.37

 -- Max Kellermann <mk@cm4all.com>  Mon, 16 May 2011 14:03:09 +0200

cm4all-beng-proxy (0.9.19) unstable; urgency=low

  * http-request: don't retry requests with a request body

 -- Max Kellermann <mk@cm4all.com>  Thu, 12 May 2011 11:35:55 +0200

cm4all-beng-proxy (0.9.18) unstable; urgency=low

  * http-body: fix assertion failure on EOF chunk after socket was closed
  * widget-http: fix crash in widget lookup error handler
  * merge release 0.8.36

 -- Max Kellermann <mk@cm4all.com>  Tue, 10 May 2011 18:56:33 +0200

cm4all-beng-proxy (0.9.17) unstable; urgency=low

  * growing-buffer: fix assertion failure after large initial write
  * http-request: retry after connection failure
  * test/t-cgi: fix bashisms in test scripts

 -- Max Kellermann <mk@cm4all.com>  Wed, 04 May 2011 18:54:57 +0200

cm4all-beng-proxy (0.9.16) unstable; urgency=low

  * resource-address: append "transparent" args to CGI path_info
  * tcache: fix crash on FastCGI with BASE

 -- Max Kellermann <mk@cm4all.com>  Mon, 02 May 2011 16:07:21 +0200

cm4all-beng-proxy (0.9.15) unstable; urgency=low

  * configure.ac: check if valgrind/memcheck.h is installed
  * configure.ac: check if libattr is available
  * access-log: log Referer and User-Agent
  * access-log: log the request duration
  * proxy-handler: allow forwarding URI arguments
  * merge release 0.8.35

 -- Max Kellermann <mk@cm4all.com>  Wed, 27 Apr 2011 18:54:17 +0200

cm4all-beng-proxy (0.9.14) unstable; urgency=low

  * processor: don't clear widget pointer at opening tag
  * debian: move ulimit call from init script to *.default
  * merge release 0.8.33

 -- Max Kellermann <mk@cm4all.com>  Wed, 13 Apr 2011 17:03:29 +0200

cm4all-beng-proxy (0.9.13) unstable; urgency=low

  * proxy-widget: apply the widget's response header forward settings
  * response: add option to dump the widget tree
  * widget-class: move header forward settings to view
  * merge release 0.8.30

 -- Max Kellermann <mk@cm4all.com>  Mon, 04 Apr 2011 16:31:26 +0200

cm4all-beng-proxy (0.9.12) unstable; urgency=low

  * widget: internal API refactorization
  * was-control: fix argument order in "abort" call
  * was-client: duplicate the GError object when it is used twice
  * {file,delegate}-handler: add Expires/ETag headers to 304 response
  * cgi: allow setting environment variables

 -- Max Kellermann <mk@cm4all.com>  Thu, 24 Mar 2011 15:12:54 +0100

cm4all-beng-proxy (0.9.11) unstable; urgency=low

  * processor: major API refactorization
  * merge release 0.8.29

 -- Max Kellermann <mk@cm4all.com>  Mon, 21 Mar 2011 19:43:28 +0100

cm4all-beng-proxy (0.9.10) unstable; urgency=low

  * merge release 0.8.27

 -- Max Kellermann <mk@cm4all.com>  Fri, 18 Mar 2011 14:11:16 +0100

cm4all-beng-proxy (0.9.9) unstable; urgency=low

  * merge release 0.8.25

 -- Max Kellermann <mk@cm4all.com>  Mon, 14 Mar 2011 16:05:51 +0100

cm4all-beng-proxy (0.9.8) unstable; urgency=low

  * translate: support UNIX domain sockets in ADDRESS_STRING
  * resource-address: support connections to existing FastCGI servers

 -- Max Kellermann <mk@cm4all.com>  Fri, 11 Mar 2011 19:24:33 +0100

cm4all-beng-proxy (0.9.7) unstable; urgency=low

  * merge release 0.8.24

 -- Max Kellermann <mk@cm4all.com>  Fri, 04 Mar 2011 13:07:36 +0100

cm4all-beng-proxy (0.9.6) unstable; urgency=low

  * merge release 0.8.23

 -- Max Kellermann <mk@cm4all.com>  Mon, 28 Feb 2011 11:47:45 +0100

cm4all-beng-proxy (0.9.5) unstable; urgency=low

  * translate: allow SITE without CGI

 -- Max Kellermann <mk@cm4all.com>  Mon, 31 Jan 2011 06:35:24 +0100

cm4all-beng-proxy (0.9.4) unstable; urgency=low

  * widget-class: allow distinct addresses for each view

 -- Max Kellermann <mk@cm4all.com>  Thu, 27 Jan 2011 17:51:21 +0100

cm4all-beng-proxy (0.9.3) unstable; urgency=low

  * istream-catch: log errors
  * proxy-handler: pass the original request URI to (Fast)CGI
  * proxy-handler: pass the original document root to (Fast)CGI
  * fcgi-stock: pass site id to child process
  * translation: new packet "HOME" for JailCGI
  * resource-loader: get remote host from "X-Forwarded-For"
  * cgi, fcgi-client: pass client IP address to application

 -- Max Kellermann <mk@cm4all.com>  Fri, 21 Jan 2011 18:13:38 +0100

cm4all-beng-proxy (0.9.2) unstable; urgency=low

  * merge release 0.8.21
  * http-response: better context for error messages
  * istream: method close() does not invoke handler->abort()
  * istream: better context for error messages
  * ajp-client: destruct properly when request stream fails
  * {delegate,fcgi,was}-stock: use the JailCGI 1.4 wrapper

 -- Max Kellermann <mk@cm4all.com>  Mon, 17 Jan 2011 12:08:04 +0100

cm4all-beng-proxy (0.9.1) unstable; urgency=low

  * http-server: count the number of raw bytes sent and received
  * control-handler: support TCACHE_INVALIDATE with SITE
  * new programs "log-forward", "log-exec" for network logging
  * new program "log-split" for creating per-site log files
  * new program "log-traffic" for creating per-site traffic logs
  * move logging servers to new package cm4all-beng-proxy-logging
  * python/control.client: add parameter "broadcast"

 -- Max Kellermann <mk@cm4all.com>  Thu, 02 Dec 2010 12:07:16 +0100

cm4all-beng-proxy (0.9) unstable; urgency=low

  * merge release 0.8.19
  * was-client: explicitly send 32 bit METHOD payload
  * was-client: explicitly parse STATUS as 32 bit integer
  * was-client: clear control channel object on destruction
  * was-client: reuse child process if state is clean on EOF
  * was-client: abort properly after receiving illegal packet
  * was-client: allow "request STOP" before response completed
  * was-client: postpone the response handler invocation
  * was-control: send packets in bulk
  * python: support WAS widgets
  * http-server: enable "cork" mode only for beginning of response
  * http-cache: don't access freed memory in pool_unref_denotify()
  * http: use libcm4all-http
  * new datagram based binary protocol for access logging
  * main: default WAS stock limit is 16

 -- Max Kellermann <mk@cm4all.com>  Thu, 18 Nov 2010 19:56:17 +0100

cm4all-beng-proxy (0.8.38) unstable; urgency=low

  * failure: update time stamp on existing item
  * errdoc: free the original response body on abort

 -- Max Kellermann <mk@cm4all.com>  Fri, 20 May 2011 10:17:14 +0200

cm4all-beng-proxy (0.8.37) unstable; urgency=low

  * widget-resolver: don't reuse failed resolver
  * http-request: fix NULL pointer dereference on invalid URI
  * config: disable the TCP stock limit by default

 -- Max Kellermann <mk@cm4all.com>  Mon, 16 May 2011 13:41:32 +0200

cm4all-beng-proxy (0.8.36) unstable; urgency=low

  * http-server: check if client closes connection while processing
  * http-client: release the socket before invoking the callback
  * fcgi-client: fix assertion failure on full input buffer
  * memcached-client: re-enable socket event after direct copy
  * istream-file: fix assertion failure on range request
  * test/t-cgi: fix bashisms in test scripts

 -- Max Kellermann <mk@cm4all.com>  Tue, 10 May 2011 18:45:48 +0200

cm4all-beng-proxy (0.8.35) unstable; urgency=low

  * session: fix potential session defragmentation crash
  * ajp-request: use "host:port" as TCP stock key
  * cgi: evaluate the Content-Length response header

 -- Max Kellermann <mk@cm4all.com>  Wed, 27 Apr 2011 13:32:05 +0200

cm4all-beng-proxy (0.8.34) unstable; urgency=low

  * js: replace all '%' with '$'
  * js: check if session_id is null
  * debian: add package cm4all-beng-proxy-tools

 -- Max Kellermann <mk@cm4all.com>  Tue, 19 Apr 2011 18:43:54 +0200

cm4all-beng-proxy (0.8.33) unstable; urgency=low

  * processor: don't quote query string arguments with dollar sign
  * widget-request: safely remove "view" and "path" from argument table
  * debian/control: add "Breaks << 0.8.32" on the JavaScript library

 -- Max Kellermann <mk@cm4all.com>  Tue, 12 Apr 2011 18:21:55 +0200

cm4all-beng-proxy (0.8.32) unstable; urgency=low

  * args: quote arguments with the dollar sign

 -- Max Kellermann <mk@cm4all.com>  Tue, 12 Apr 2011 13:34:42 +0200

cm4all-beng-proxy (0.8.31) unstable; urgency=low

  * proxy-widget: eliminate the duplicate "Server" response header
  * translation: add packet UNTRUSTED_SITE_SUFFIX

 -- Max Kellermann <mk@cm4all.com>  Thu, 07 Apr 2011 16:23:37 +0200

cm4all-beng-proxy (0.8.30) unstable; urgency=low

  * handler: make lower-case realm name from the "Host" header
  * session: copy attribute "realm", fixes segmentation fault

 -- Max Kellermann <mk@cm4all.com>  Tue, 29 Mar 2011 16:47:43 +0200

cm4all-beng-proxy (0.8.29) unstable; urgency=low

  * ajp-client: send query string in an AJP attribute

 -- Max Kellermann <mk@cm4all.com>  Mon, 21 Mar 2011 19:16:16 +0100

cm4all-beng-proxy (0.8.28) unstable; urgency=low

  * resource-loader: use X-Forwarded-For to obtain AJP remote host
  * resource-loader: strip port from AJP remote address
  * resource-loader: don't pass remote host to AJP server
  * resource-loader: parse server port for AJP
  * ajp-client: always send content-length
  * ajp-client: parse the remaining buffer after EAGAIN

 -- Max Kellermann <mk@cm4all.com>  Mon, 21 Mar 2011 11:12:07 +0100

cm4all-beng-proxy (0.8.27) unstable; urgency=low

  * http-request: close the request body on malformed URI
  * ajp-request: AJP translation packet contains ajp://host:port/path

 -- Max Kellermann <mk@cm4all.com>  Fri, 18 Mar 2011 14:04:21 +0100

cm4all-beng-proxy (0.8.26) unstable; urgency=low

  * python/response: fix typo in ajp()
  * session: validate sessions only within one realm

 -- Max Kellermann <mk@cm4all.com>  Fri, 18 Mar 2011 08:59:41 +0100

cm4all-beng-proxy (0.8.25) unstable; urgency=low

  * widget-http: discard request body on unknown view name
  * inline-widget: discard request body on error
  * {http,fcgi,was}-client: allocate response headers from caller pool
  * cmdline: fcgi_stock_limit defaults to 0 (no limit)

 -- Max Kellermann <mk@cm4all.com>  Mon, 14 Mar 2011 15:53:42 +0100

cm4all-beng-proxy (0.8.24) unstable; urgency=low

  * fcgi-client: release the connection even when padding not consumed
    after empty response

 -- Max Kellermann <mk@cm4all.com>  Wed, 02 Mar 2011 17:39:33 +0100

cm4all-beng-proxy (0.8.23) unstable; urgency=low

  * memcached-client: allocate a new memory pool
  * memcached-client: copy caller_pool reference before freeing the client
  * fcgi-client: check headers!=NULL
  * fcgi-client: release the connection even when padding not consumed

 -- Max Kellermann <mk@cm4all.com>  Mon, 28 Feb 2011 10:50:02 +0100

cm4all-beng-proxy (0.8.22) unstable; urgency=low

  * cgi: fill special variables CONTENT_TYPE, CONTENT_LENGTH
  * memcached-client: remove stray pool_unref() call
  * memcached-client: reuse the socket if the remaining value is buffered
  * http-cache-choice: abbreviate memcached keys
  * *-cache: allocate a parent pool for cache items
  * pool: re-enable linear pools
  * frame: free the request body on error
  * http-cache: free cached body which was dismissed

 -- Max Kellermann <mk@cm4all.com>  Mon, 07 Feb 2011 15:34:09 +0100

cm4all-beng-proxy (0.8.21) unstable; urgency=low

  * merge release 0.7.55
  * jail: translate the document root properly
  * header-forward: forward the "Host" header to CGI/FastCGI/AJP
  * http-error: map ENOTDIR to "404 Not Found"
  * http-server: fix assertion failure on write error
  * fcgi-stock: clear all environment variables

 -- Max Kellermann <mk@cm4all.com>  Thu, 06 Jan 2011 16:04:20 +0100

cm4all-beng-proxy (0.8.20) unstable; urgency=low

  * widget-resolver: add pedantic state assertions
  * async: remember a copy of the operation in !NDEBUG
  * python/translation/response: max_age() returns self

 -- Max Kellermann <mk@cm4all.com>  Mon, 06 Dec 2010 23:02:50 +0100

cm4all-beng-proxy (0.8.19) unstable; urgency=low

  * merge release 0.7.54

 -- Max Kellermann <mk@cm4all.com>  Wed, 17 Nov 2010 16:25:10 +0100

cm4all-beng-proxy (0.8.18) unstable; urgency=low

  * was-client: explicitly send 32 bit METHOD payload
  * was-client: explicitly parse STATUS as 32 bit integer
  * istream: check presence of as_fd() in optimized build

 -- Max Kellermann <mk@cm4all.com>  Fri, 05 Nov 2010 11:00:54 +0100

cm4all-beng-proxy (0.8.17) unstable; urgency=low

  * merged release 0.7.53
  * widget: use colon as widget path separator
  * was-client: check for abort during response handler
  * was-client: implement STOP
  * was-client: release memory pools
  * was-launch: enable non-blocking mode on input and output
  * http-server: don't crash on malformed pipelined request
  * main: free the WAS stock and the UDP listener in the SIGTERM handler

 -- Max Kellermann <mk@cm4all.com>  Thu, 28 Oct 2010 19:50:26 +0200

cm4all-beng-proxy (0.8.16) unstable; urgency=low

  * merged release 0.7.52
  * was-client: support for the WAS protocol

 -- Max Kellermann <mk@cm4all.com>  Wed, 13 Oct 2010 16:45:18 +0200

cm4all-beng-proxy (0.8.15) unstable; urgency=low

  * resource-address: don't skip question mark twice

 -- Max Kellermann <mk@cm4all.com>  Tue, 28 Sep 2010 12:20:33 +0200

cm4all-beng-proxy (0.8.14) unstable; urgency=low

  * processor: schedule "xmlns:c" deletion

 -- Max Kellermann <mk@cm4all.com>  Thu, 23 Sep 2010 14:42:31 +0200

cm4all-beng-proxy (0.8.13) unstable; urgency=low

  * processor: delete "xmlns:c" attributes from link elements
  * istream-{head,zero}: implement method available()
  * merged release 0.7.51

 -- Max Kellermann <mk@cm4all.com>  Tue, 17 Aug 2010 09:54:33 +0200

cm4all-beng-proxy (0.8.12) unstable; urgency=low

  * http-cache-memcached: copy resource address
  * debian/control: add missing ${shlibs:Depends}
  * merged release 0.7.50

 -- Max Kellermann <mk@cm4all.com>  Thu, 12 Aug 2010 20:17:52 +0200

cm4all-beng-proxy (0.8.11) unstable; urgency=low

  * delegate-client: fix SCM_RIGHTS check
  * use Linux 2.6 CLOEXEC/NONBLOCK flags
  * tcache: INVALIDATE removes all variants (error documents etc.)
  * control: new UDP based protocol, allows invalidating caches
  * hashmap: fix assertion failure in hashmap_remove_match()
  * merged release 0.7.49

 -- Max Kellermann <mk@cm4all.com>  Tue, 10 Aug 2010 15:48:10 +0200

cm4all-beng-proxy (0.8.10) unstable; urgency=low

  * tcache: copy response.previous

 -- Max Kellermann <mk@cm4all.com>  Mon, 02 Aug 2010 18:03:43 +0200

cm4all-beng-proxy (0.8.9) unstable; urgency=low

  * (f?)cgi-handler: forward query string only if focused
  * ajp-handler: merge into proxy-handler
  * proxy-handler: forward query string if focused
  * cgi, fastcgi-handler: enable the resource cache
  * translation: add packets CHECK and PREVIOUS for authentication
  * python: add Response.max_age()

 -- Max Kellermann <mk@cm4all.com>  Fri, 30 Jul 2010 11:39:22 +0200

cm4all-beng-proxy (0.8.8) unstable; urgency=low

  * prototypes/translate.py: added new ticket-fastcgi programs
  * http-cache: implement FastCGI caching
  * merged release 0.7.47

 -- Max Kellermann <mk@cm4all.com>  Wed, 21 Jul 2010 13:00:43 +0200

cm4all-beng-proxy (0.8.7) unstable; urgency=low

  * istream-delayed: update the "direct" bit mask
  * http-client: send "Expect: 100-continue"
  * response, widget-http: apply istream_pipe to filter input
  * proxy-handler: apply istream_pipe to request body
  * istream-ajp-body: send larger request body packets
  * ajp-client: support splice()
  * merged release 0.7.46

 -- Max Kellermann <mk@cm4all.com>  Fri, 25 Jun 2010 18:52:04 +0200

cm4all-beng-proxy (0.8.6) unstable; urgency=low

  * translation: added support for custom error documents
  * response: convert HEAD to GET if filter follows
  * processor: short-circuit on HEAD request
  * python: depend on python-twisted-core

 -- Max Kellermann <mk@cm4all.com>  Wed, 16 Jun 2010 16:37:42 +0200

cm4all-beng-proxy (0.8.5) unstable; urgency=low

  * istream-tee: allow second output to block
  * widget-http: don't transform error documents
  * response, widget-http: disable filters after widget frame request
  * translation: added packet FILTER_4XX to filter client errors
  * merged release 0.7.45

 -- Max Kellermann <mk@cm4all.com>  Thu, 10 Jun 2010 16:13:14 +0200

cm4all-beng-proxy (0.8.4) unstable; urgency=low

  * python: added missing "Response" import
  * python: resume parsing after deferred call
  * http-client: implement istream method as_fd()
  * merged release 0.7.44

 -- Max Kellermann <mk@cm4all.com>  Mon, 07 Jun 2010 17:01:16 +0200

cm4all-beng-proxy (0.8.3) unstable; urgency=low

  * file-handler: implement If-Range (RFC 2616 14.27)
  * merged release 0.7.42

 -- Max Kellermann <mk@cm4all.com>  Tue, 01 Jun 2010 16:17:13 +0200

cm4all-beng-proxy (0.8.2) unstable; urgency=low

  * cookie-client: verify the cookie path
  * python: use Twisted's logging library
  * python: added a widget registry class
  * merged release 0.7.41

 -- Max Kellermann <mk@cm4all.com>  Wed, 26 May 2010 13:08:16 +0200

cm4all-beng-proxy (0.8.1) unstable; urgency=low

  * http-cache-memcached: delete entity records on POST

 -- Max Kellermann <mk@cm4all.com>  Tue, 18 May 2010 12:21:55 +0200

cm4all-beng-proxy (0.8) unstable; urgency=low

  * istream: added method as_fd() to convert istream to file descriptor
  * fork: support passing stdin istream fd to child process
  * http-cache: discard only matching entries on POST
  * istream-html-escape: escape single and double quote
  * rewrite-uri: escape the result with XML entities

 -- Max Kellermann <mk@cm4all.com>  Thu, 13 May 2010 12:34:46 +0200

cm4all-beng-proxy (0.7.55) unstable; urgency=low

  * pool: reparent pools in optimized build
  * istream-deflate: add missing pool reference while reading
  * istream-deflate: fix several error handlers

 -- Max Kellermann <mk@cm4all.com>  Thu, 06 Jan 2011 12:59:39 +0100

cm4all-beng-proxy (0.7.54) unstable; urgency=low

  * http-server: fix crash on deferred chunked request body
  * parser: fix crash on malformed SCRIPT element

 -- Max Kellermann <mk@cm4all.com>  Wed, 17 Nov 2010 16:13:09 +0100

cm4all-beng-proxy (0.7.53) unstable; urgency=low

  * http-server: don't crash on malformed pipelined request
  * sink-header: fix assertion failure on empty trailer

 -- Max Kellermann <mk@cm4all.com>  Thu, 28 Oct 2010 18:39:01 +0200

cm4all-beng-proxy (0.7.52) unstable; urgency=low

  * fcgi-client: fix send timeout handler
  * fork: finish the buffer after pipe was drained

 -- Max Kellermann <mk@cm4all.com>  Wed, 13 Oct 2010 16:39:26 +0200

cm4all-beng-proxy (0.7.51) unstable; urgency=low

  * http-client: clear response body pointer before forwarding EOF event
  * processor: fix assertion failure for c:mode in c:widget

 -- Max Kellermann <mk@cm4all.com>  Mon, 16 Aug 2010 17:01:48 +0200

cm4all-beng-proxy (0.7.50) unstable; urgency=low

  * header-forward: don't forward the "Host" header to HTTP servers
  * resource-address: use uri_relative() for CGI
  * uri-relative: don't lose host name in uri_absolute()
  * uri-relative: don't fail on absolute URIs
  * http-cache-heap: don't use uninitialized item size

 -- Max Kellermann <mk@cm4all.com>  Thu, 12 Aug 2010 20:03:49 +0200

cm4all-beng-proxy (0.7.49) unstable; urgency=low

  * hashmap: fix assertion failure in hashmap_remove_value()

 -- Max Kellermann <mk@cm4all.com>  Tue, 10 Aug 2010 15:37:12 +0200

cm4all-beng-proxy (0.7.48) unstable; urgency=low

  * pipe-stock: add assertions on file descriptors

 -- Max Kellermann <mk@cm4all.com>  Mon, 09 Aug 2010 14:56:54 +0200

cm4all-beng-proxy (0.7.47) unstable; urgency=low

  * cmdline: add option "--group"

 -- Max Kellermann <mk@cm4all.com>  Fri, 16 Jul 2010 18:39:53 +0200

cm4all-beng-proxy (0.7.46) unstable; urgency=low

  * handler: initialize all translate_response attributes
  * http-client: consume buffer before header length check
  * istream-pipe: clear "direct" flags in constructor
  * istream-pipe: return gracefully when handler blocks
  * ajp-client: hold pool reference to reset TCP_CORK

 -- Max Kellermann <mk@cm4all.com>  Mon, 21 Jun 2010 17:53:21 +0200

cm4all-beng-proxy (0.7.45) unstable; urgency=low

  * istream-tee: separate "weak" values for the two outputs
  * fcache: don't close output when caching has been canceled
  * tcache: copy the attribute "secure_cookie"

 -- Max Kellermann <mk@cm4all.com>  Thu, 10 Jun 2010 15:21:34 +0200

cm4all-beng-proxy (0.7.44) unstable; urgency=low

  * http-client: check response header length
  * http-server: check request header length

 -- Max Kellermann <mk@cm4all.com>  Mon, 07 Jun 2010 16:51:57 +0200

cm4all-beng-proxy (0.7.43) unstable; urgency=low

  * http-cache: fixed NULL pointer dereference when storing empty response
    body on the heap

 -- Max Kellermann <mk@cm4all.com>  Tue, 01 Jun 2010 18:52:45 +0200

cm4all-beng-proxy (0.7.42) unstable; urgency=low

  * fork: check "direct" flag again after buffer flush
  * pool: pool_unref_denotify() remembers the code location
  * sink-{buffer,gstring}: don't invoke callback in abort()
  * async: added another debug flag to verify correctness

 -- Max Kellermann <mk@cm4all.com>  Mon, 31 May 2010 21:15:58 +0200

cm4all-beng-proxy (0.7.41) unstable; urgency=low

  * http-cache: initialize response status and headers on empty body

 -- Max Kellermann <mk@cm4all.com>  Tue, 25 May 2010 16:27:25 +0200

cm4all-beng-proxy (0.7.40) unstable; urgency=low

  * http-cache: fixed NULL pointer dereference when storing empty response
    body in memcached

 -- Max Kellermann <mk@cm4all.com>  Tue, 25 May 2010 15:04:44 +0200

cm4all-beng-proxy (0.7.39) unstable; urgency=low

  * memcached-stock: close value on connect failure
  * http: implement remaining status codes
  * http-cache: allow caching empty response body
  * http-cache: cache status codes 203, 206, 300, 301, 410
  * http-cache: don't cache authorized resources

 -- Max Kellermann <mk@cm4all.com>  Fri, 21 May 2010 17:37:29 +0200

cm4all-beng-proxy (0.7.38) unstable; urgency=low

  * http-server: send HTTP/1.1 declaration with "100 Continue"
  * connection: initialize "site_name", fixes crash bug
  * translation: added packet SECURE_COOKIE

 -- Max Kellermann <mk@cm4all.com>  Thu, 20 May 2010 15:40:34 +0200

cm4all-beng-proxy (0.7.37) unstable; urgency=low

  * *-client: implement a socket leak detector
  * handler: initialize response header without translation server

 -- Max Kellermann <mk@cm4all.com>  Tue, 18 May 2010 12:05:11 +0200

cm4all-beng-proxy (0.7.36) unstable; urgency=low

  * http-client: fixed NULL pointer dereference
  * handler, response: removed duplicate request body destruction calls

 -- Max Kellermann <mk@cm4all.com>  Tue, 11 May 2010 17:16:36 +0200

cm4all-beng-proxy (0.7.35) unstable; urgency=low

  * {http,fcgi,ajp}-request: close the request body on abort
  * handler: set fake translation response on malformed URI

 -- Max Kellermann <mk@cm4all.com>  Mon, 10 May 2010 11:22:23 +0200

cm4all-beng-proxy (0.7.34) unstable; urgency=low

  * translate: check the UNTRUSTED packet
  * translation: added packet UNTRUSTED_PREFIX

 -- Max Kellermann <mk@cm4all.com>  Fri, 30 Apr 2010 19:14:37 +0200

cm4all-beng-proxy (0.7.33) unstable; urgency=low

  * merged release 0.7.27.1
  * fcache: don't continue storing in background
  * fcgi-client: re-add event after some input data has been read

 -- Max Kellermann <mk@cm4all.com>  Fri, 30 Apr 2010 11:31:08 +0200

cm4all-beng-proxy (0.7.32) unstable; urgency=low

  * response: generate the "Server" response header
  * response: support the Authentication-Info response header
  * response: support custom authentication pages
  * translation: support custom response headers

 -- Max Kellermann <mk@cm4all.com>  Tue, 27 Apr 2010 17:09:59 +0200

cm4all-beng-proxy (0.7.31) unstable; urgency=low

  * support HTTP authentication (RFC 2617)

 -- Max Kellermann <mk@cm4all.com>  Mon, 26 Apr 2010 17:26:42 +0200

cm4all-beng-proxy (0.7.30) unstable; urgency=low

  * fcgi-client: support responses without a body
  * {http,fcgi}-client: hold caller pool reference during callback

 -- Max Kellermann <mk@cm4all.com>  Fri, 23 Apr 2010 14:41:05 +0200

cm4all-beng-proxy (0.7.29) unstable; urgency=low

  * http-cache: added missing pool_unref() in memcached_miss()
  * pool: added checked pool references

 -- Max Kellermann <mk@cm4all.com>  Thu, 22 Apr 2010 15:45:48 +0200

cm4all-beng-proxy (0.7.28) unstable; urgency=low

  * fcgi-client: support response status
  * translate: malformed packets are fatal
  * http-cache: don't cache resources with very long URIs
  * memcached-client: increase the maximum key size to 32 kB

 -- Max Kellermann <mk@cm4all.com>  Thu, 15 Apr 2010 15:06:51 +0200

cm4all-beng-proxy (0.7.27.1) unstable; urgency=low

  * http-cache: added missing pool_unref() in memcached_miss()
  * http-cache: don't cache resources with very long URIs
  * memcached-client: increase the maximum key size to 32 kB
  * fork: properly handle partially filled output buffer
  * fork: re-add event after some input data has been read

 -- Max Kellermann <mk@cm4all.com>  Thu, 29 Apr 2010 15:30:21 +0200

cm4all-beng-proxy (0.7.27) unstable; urgency=low

  * session: use GLib's PRNG to generate session ids
  * session: seed the PRNG with /dev/random
  * response: log UNTRUSTED violation attempts
  * response: drop widget sessions when there is no focus

 -- Max Kellermann <mk@cm4all.com>  Fri, 09 Apr 2010 12:04:18 +0200

cm4all-beng-proxy (0.7.26) unstable; urgency=low

  * memcached-client: schedule read event before callback
  * istream-tee: continue with second output if first is closed

 -- Max Kellermann <mk@cm4all.com>  Sun, 28 Mar 2010 18:08:11 +0200

cm4all-beng-proxy (0.7.25) unstable; urgency=low

  * memcached-client: don't poll if socket is closed
  * fork: close file descriptor on input error
  * pool: don't check attachments in pool_trash()

 -- Max Kellermann <mk@cm4all.com>  Thu, 25 Mar 2010 13:28:01 +0100

cm4all-beng-proxy (0.7.24) unstable; urgency=low

  * memcached-client: release socket after splice

 -- Max Kellermann <mk@cm4all.com>  Mon, 22 Mar 2010 11:29:45 +0100

cm4all-beng-proxy (0.7.23) unstable; urgency=low

  * sink-header: support splice
  * memcached-client: support splice (response)
  * fcgi-client: recover correctly after send error
  * fcgi-client: support chunked request body
  * fcgi-client: basic splice support for the request body
  * http-cache: duplicate headers
  * {http,memcached}-client: check "direct" mode after buffer flush
  * cmdline: added option "fcgi_stock_limit"
  * python: auto-export function write_packet()
  * python: Response methods return self

 -- Max Kellermann <mk@cm4all.com>  Fri, 19 Mar 2010 13:28:35 +0100

cm4all-beng-proxy (0.7.22) unstable; urgency=low

  * python: re-add function write_packet()

 -- Max Kellermann <mk@cm4all.com>  Fri, 12 Mar 2010 12:27:21 +0100

cm4all-beng-proxy (0.7.21) unstable; urgency=low

  * ajp-client: handle EAGAIN from send()
  * python: install the missing sources

 -- Max Kellermann <mk@cm4all.com>  Thu, 11 Mar 2010 16:58:25 +0100

cm4all-beng-proxy (0.7.20) unstable; urgency=low

  * http-client: don't reinstate event when socket is closed
  * access-log: log the site name
  * python: removed unused function write_packet()
  * python: split the module beng_proxy.translation
  * python: allow overriding query string and param in absolute_uri()
  * python: moved absolute_uri() to a separate library

 -- Max Kellermann <mk@cm4all.com>  Thu, 11 Mar 2010 09:48:52 +0100

cm4all-beng-proxy (0.7.19) unstable; urgency=low

  * client-socket: translate EV_TIMEOUT to ETIMEDOUT
  * fork: refill the input buffer as soon as possible
  * delegate-client: implement an abortable event
  * pool: added assertions for libevent leaks
  * direct: added option "-s enable_splice=no"

 -- Max Kellermann <mk@cm4all.com>  Thu, 04 Mar 2010 17:34:56 +0100

cm4all-beng-proxy (0.7.18) unstable; urgency=low

  * args: reserve memory for the trailing null byte

 -- Max Kellermann <mk@cm4all.com>  Tue, 23 Feb 2010 17:46:04 +0100

cm4all-beng-proxy (0.7.17) unstable; urgency=low

  * translation: added the BOUNCE packet (variant of REDIRECT)
  * translation: change widget packet HOST to UNTRUSTED
  * translation: pass internal URI arguments to the translation server
  * handler: use the specified status with REDIRECT
  * python: added method Request.absolute_uri()

 -- Max Kellermann <mk@cm4all.com>  Tue, 23 Feb 2010 16:15:22 +0100

cm4all-beng-proxy (0.7.16) unstable; urgency=low

  * processor: separate trusted from untrusted widgets by host name
  * processor: mode=partition is deprecated
  * translate: fix DOCUMENT_ROOT handler for CGI/FASTCGI
  * fcgi-request: added JailCGI support

 -- Max Kellermann <mk@cm4all.com>  Fri, 19 Feb 2010 14:29:29 +0100

cm4all-beng-proxy (0.7.15) unstable; urgency=low

  * processor: unreference the caller pool in abort()
  * tcache: clear BASE on mismatch
  * fcgi-client: generate the Content-Length request header
  * fcgi-client: send the CONTENT_TYPE parameter
  * prototypes/translate.py: use FastCGI to run PHP

 -- Max Kellermann <mk@cm4all.com>  Thu, 11 Feb 2010 14:43:21 +0100

cm4all-beng-proxy (0.7.14) unstable; urgency=low

  * connection: drop connections when the limit is exceeded
  * resource-address: added BASE support
  * fcgi-client: check the request ID in response packets
  * http-client: check response body when request body is closed
  * html-escape: use the last ampersand before the semicolon
  * html-escape: support &apos;
  * processor: unescape widget parameter values

 -- Max Kellermann <mk@cm4all.com>  Fri, 29 Jan 2010 17:49:43 +0100

cm4all-beng-proxy (0.7.13) unstable; urgency=low

  * fcgi-request: duplicate socket path
  * fcgi-request: support ACTION
  * fcgi-client: provide SCRIPT_FILENAME
  * fcgi-client: append empty PARAMS packet
  * fcgi-client: try to read response before request is finished
  * fcgi-client: implement the STDERR packet
  * fcgi-client: support request headers and body
  * fcgi-stock: manage one socket per child process
  * fcgi-stock: unlink socket path after connect
  * fcgi-stock: redirect fd 1,2 to /dev/null
  * fcgi-stock: kill FastCGI processes after 5 minutes idle
  * translation: new packet PAIR for passing parameters to FastCGI

 -- Max Kellermann <mk@cm4all.com>  Thu, 14 Jan 2010 13:36:48 +0100

cm4all-beng-proxy (0.7.12) unstable; urgency=low

  * http-cache: unlock the cache item after successful revalidation
  * http-cache-memcached: pass the expiration time to memcached
  * sink-header: comprise pending data in method available()
  * header-forward: forward the Expires response header

 -- Max Kellermann <mk@cm4all.com>  Tue, 22 Dec 2009 16:18:49 +0100

cm4all-beng-proxy (0.7.11) unstable; urgency=low

  * {ajp,memcached}-client: fix dis\appearing event for duplex socket
  * memcached-client: handle EAGAIN after send()
  * memcached-client: release socket as early as possible
  * header-forward: don't forward Accept-Encoding if transformation is
    enabled
  * widget-http, inline-widget: check Content-Encoding before processing
  * file-handler: send "Vary: Accept-Encoding" for compressed response
  * header-forward: support duplicate headers
  * fcache: implemented a 60 seconds timeout
  * fcache: copy pointer to local variable before callback
  * event2: refresh timeout after event has occurred

 -- Max Kellermann <mk@cm4all.com>  Fri, 18 Dec 2009 16:45:24 +0100

cm4all-beng-proxy (0.7.10) unstable; urgency=low

  * http-{server,client}: fix disappearing event for duplex socket

 -- Max Kellermann <mk@cm4all.com>  Mon, 14 Dec 2009 15:46:25 +0100

cm4all-beng-proxy (0.7.9) unstable; urgency=low

  * http: "Expect" is a hop-by-hop header
  * http-server: send "100 Continue" unless request body closed
  * http-client: poll socket after splice
  * http-server: handle EAGAIN after splice
  * http-server: send a 417 response on unrecognized "Expect" request
  * response, widget-http: append filter id to resource tag
  * resource-tag: check for "Cache-Control: no-store"

 -- Max Kellermann <mk@cm4all.com>  Mon, 14 Dec 2009 13:05:15 +0100

cm4all-beng-proxy (0.7.8) unstable; urgency=low

  * http-body: support partial response in method available()
  * file-handler: support pre-compressed static files
  * fcache: honor the "Cache-Control: no-store" response header

 -- Max Kellermann <mk@cm4all.com>  Wed, 09 Dec 2009 15:49:25 +0100

cm4all-beng-proxy (0.7.7) unstable; urgency=low

  * parser: allow underscore in attribute names
  * processor: check "type" attribute before URI rewriting
  * http-client: start receiving before request is sent
  * http-client: try to read response after write error
  * http-client: deliver response body after headers are finished
  * http-client: release socket as early as possible
  * http-client: serve buffer after socket has been closed
  * istream-chunked: clear input stream in abort handler
  * growing-buffer: fix crash after close in "data" callback

 -- Max Kellermann <mk@cm4all.com>  Thu, 03 Dec 2009 13:09:57 +0100

cm4all-beng-proxy (0.7.6) unstable; urgency=low

  * istream-hold: return -2 if handler is not available yet
  * http, ajp, fcgi: use istream_hold on request body
  * http-client: implemented splicing the request body
  * response: added missing URI substitution

 -- Max Kellermann <mk@cm4all.com>  Tue, 17 Nov 2009 15:25:35 +0100

cm4all-beng-proxy (0.7.5) unstable; urgency=low

  * session: 64 bit session ids
  * session: allow arbitrary session id size (at compile-time)
  * debian: larger default log file (16 * 4MB)
  * debian: added package cm4all-beng-proxy-toi

 -- Max Kellermann <mk@cm4all.com>  Mon, 16 Nov 2009 15:51:24 +0100

cm4all-beng-proxy (0.7.4) unstable; urgency=low

  * measure the latency of external resources
  * widget-http: partially revert "don't query session if !stateful"

 -- Max Kellermann <mk@cm4all.com>  Tue, 10 Nov 2009 15:06:03 +0100

cm4all-beng-proxy (0.7.3) unstable; urgency=low

  * uri-verify: don't reject double slash after first segment
  * hostname: allow the hyphen character
  * processor: allow processing without session
  * widget-http: don't query session if !stateful
  * request: disable session management for known bots
  * python: fixed AttributeError in __getattr__()
  * python: added method Response.process()
  * translation: added the response packets URI, HOST, SCHEME
  * translation: added header forward packets

 -- Max Kellermann <mk@cm4all.com>  Mon, 09 Nov 2009 16:40:27 +0100

cm4all-beng-proxy (0.7.2) unstable; urgency=low

  * fcache: close all caching connections on exit
  * istream-file: retry reading after EAGAIN
  * direct, istream-pipe: re-enable SPLICE_F_NONBLOCK
  * direct, istream-pipe: disable the SPLICE_F_MORE flag
  * http-client: handle EAGAIN after splice
  * http-client, header-writer: remove hop-by-hop response headers
  * response: optimized transformed response headers
  * handler: mangle CGI and FastCGI headers
  * header-forward: generate the X-Forwarded-For header
  * header-forward: add local host name to "Via" request header

 -- Max Kellermann <mk@cm4all.com>  Fri, 30 Oct 2009 13:41:02 +0100

cm4all-beng-proxy (0.7.1) unstable; urgency=low

  * file-handler: close the stream on "304 Not Modified"
  * pool: use assembler code only on gcc
  * cmdline: added option "--set tcp_stock_limit"
  * Makefile.am: enable the "subdir-objects" option

 -- Max Kellermann <mk@cm4all.com>  Thu, 22 Oct 2009 12:17:11 +0200

cm4all-beng-proxy (0.7) unstable; urgency=low

  * ajp-client: check if connection was closed during response callback
  * header-forward: log session id
  * istream: separate TCP splicing checks
  * istream-pipe: fix segmentation fault after incomplete direct transfer
  * istream-pipe: implement the "available" method
  * istream-pipe: allocate pipe only if handler supports it
  * istream-pipe: flush the pipe before reading from input
  * istream-pipe: reuse pipes in a stock
  * direct: support splice() from TCP socket to pipe
  * istream: direct() returns -3 if stream has been closed
  * hstock: don't destroy stocks while items are being created
  * tcp-stock: limit number of connections per host to 256
  * translate, http-client, ajp-client, cgi, http-cache: verify the HTTP
    response status
  * prototypes/translate.py: disallow "/../" and null bytes
  * prototypes/translate.py: added "/jail-delegate/" location
  * uri-parser: strict RFC 2396 URI verification
  * uri-parser: don't unescape the URI path
  * http-client, ajp-client: verify the request URI
  * uri-escape: unescape each character only once
  * http-cache: never use the memcached stock if caching is disabled
  * allow 8192 connections by default
  * allow 65536 file handles by default
  * added package cm4all-jailed-beng-proxy-delegate-helper

 -- Max Kellermann <mk@cm4all.com>  Wed, 21 Oct 2009 15:00:56 +0200

cm4all-beng-proxy (0.6.23) unstable; urgency=low

  * header-forward: log session information
  * prototypes/translate.py: added /cgi-bin/ location
  * http-server: disable keep-alive for HTTP/1.0 clients
  * http-server: don't send "Connection: Keep-Alive"
  * delegate-stock: clear the environment
  * delegate-stock: added jail support
  * delegate-client: reuse helper process after I/O error

 -- Max Kellermann <mk@cm4all.com>  Mon, 12 Oct 2009 17:29:35 +0200

cm4all-beng-proxy (0.6.22) unstable; urgency=low

  * istream-tee: clear both "enabled" flags in the eof/abort handler
  * istream-tee: fall back to first data() return value if second stream
    closed itself
  * http-cache: don't log body_abort after close

 -- Max Kellermann <mk@cm4all.com>  Thu, 01 Oct 2009 19:19:37 +0200

cm4all-beng-proxy (0.6.21) unstable; urgency=low

  * http-client: log more error messages
  * delegate-stock: added the DOCUMENT_ROOT environment variable
  * response, widget: accept "application/xhtml+xml"
  * cookie-server: allow square brackets in unquoted cookie values
    (violating RFC 2109 and RFC 2616)

 -- Max Kellermann <mk@cm4all.com>  Thu, 01 Oct 2009 13:55:40 +0200

cm4all-beng-proxy (0.6.20) unstable; urgency=low

  * stock: clear stock after 60 seconds idle
  * hstock: remove empty stocks
  * http-server, http-client, cgi: fixed off-by-one bug in header parser
  * istream-pipe: fix the direct() return value on error
  * istream-pipe: fix formula in range assertion
  * http-cache-memcached: implemented "remove"
  * handler: added FastCGI handler
  * fcgi-client: unref caller pool after socket release
  * fcgi-client: implemented response headers

 -- Max Kellermann <mk@cm4all.com>  Tue, 29 Sep 2009 14:07:13 +0200

cm4all-beng-proxy (0.6.19) unstable; urgency=low

  * http-client: release caller pool after socket release
  * memcached-client: release socket on marshalling error
  * stock: unref caller pool in abort handler
  * stock: lazy cleanup
  * http-cache: copy caller_pool to local variable

 -- Max Kellermann <mk@cm4all.com>  Thu, 24 Sep 2009 16:02:17 +0200

cm4all-beng-proxy (0.6.18) unstable; urgency=low

  * delegate-handler: support conditional GET and ranges
  * file-handler: fix suffix-byte-range-spec parser
  * delegate-helper: call open() with O_CLOEXEC|O_NOCTTY
  * istream-file: don't set FD_CLOEXEC if O_CLOEXEC is available
  * stock: hold caller pool during "get" operation
  * main: free balancer object during shutdown
  * memcached-client: enable socket timeout
  * delegate-stock: set FD_CLOEXEC on socket

 -- Max Kellermann <mk@cm4all.com>  Thu, 24 Sep 2009 10:50:53 +0200

cm4all-beng-proxy (0.6.17) unstable; urgency=low

  * tcp-stock: implemented a load balancer
  * python: accept address list in the ajp() method
  * http-server: added timeout for the HTTP request headers
  * response: close template when the content type is wrong
  * delegate-get: implemented response headers
  * delegate-get: provide status codes and error messages

 -- Max Kellermann <mk@cm4all.com>  Fri, 18 Sep 2009 15:36:57 +0200

cm4all-beng-proxy (0.6.16) unstable; urgency=low

  * tcp-stock: added support for bulldog-tyke
  * sink-buffer: close input if it's not used in the constructor
  * http-cache-memcached: close response body when deserialization fails
  * serialize: fix regression in serialize_uint64()

 -- Max Kellermann <mk@cm4all.com>  Tue, 15 Sep 2009 19:26:07 +0200

cm4all-beng-proxy (0.6.15) unstable; urgency=low

  * http-cache-choice: find more duplicates during cleanup
  * handler: added AJP handler
  * ajp-request: unref pool only on tcp_stock failure
  * ajp-client: prevent parser recursion
  * ajp-client: free request body when response is closed
  * ajp-client: reuse connection after END_RESPONSE packet
  * ajp-client: enable TCP_CORK while sending
  * istream-ajp-body: added a second "length" header field
  * ajp-client: auto-send empty request body chunk
  * ajp-client: register "write" event after GET_BODY_CHUNK packet
  * ajp-client: implemented request and response headers
  * http-cache-rfc: don't rewind tpool if called recursively

 -- Max Kellermann <mk@cm4all.com>  Fri, 11 Sep 2009 16:04:06 +0200

cm4all-beng-proxy (0.6.14) unstable; urgency=low

  * istream-tee: don't restart reading if already in progress

 -- Max Kellermann <mk@cm4all.com>  Thu, 03 Sep 2009 13:21:06 +0200

cm4all-beng-proxy (0.6.13) unstable; urgency=low

  * cookie-server: fix parsing multiple cookies
  * http-cache-memcached: clean up expired "choice" items
  * sink-gstring: use callback instead of public struct
  * istream-tee: restart reading when one output is closed

 -- Max Kellermann <mk@cm4all.com>  Wed, 02 Sep 2009 17:02:53 +0200

cm4all-beng-proxy (0.6.12) unstable; urgency=low

  * http-cache: don't attempt to remove cache items when the cache is disabled

 -- Max Kellermann <mk@cm4all.com>  Fri, 28 Aug 2009 15:40:48 +0200

cm4all-beng-proxy (0.6.11) unstable; urgency=low

  * http-cache-memcached: store HTTP status and response headers
  * http-cache-memcached: implemented flush (SIGHUP)
  * http-cache-memcached: support "Vary"
  * http-client: work around assertion failure in response_stream_close()

 -- Max Kellermann <mk@cm4all.com>  Thu, 27 Aug 2009 12:33:17 +0200

cm4all-beng-proxy (0.6.10) unstable; urgency=low

  * parser: finish tag before bailing out
  * http-request: allow URLs without path component
  * fork: clear event in read() method
  * istream-file: pass options O_CLOEXEC|O_NOCTTY to open()
  * response: check if the "Host" request header is valid

 -- Max Kellermann <mk@cm4all.com>  Tue, 18 Aug 2009 16:37:19 +0200

cm4all-beng-proxy (0.6.9) unstable; urgency=low

  * direct: disable SPLICE_F_NONBLOCK (temporary NFS EAGAIN workaround)

 -- Max Kellermann <mk@cm4all.com>  Mon, 17 Aug 2009 13:52:49 +0200

cm4all-beng-proxy (0.6.8) unstable; urgency=low

  * widget-http: close response body in error code path
  * http-cache: implemented memcached backend (--memcached-server)
  * processor: &c:base; returns the URI without scheme and host

 -- Max Kellermann <mk@cm4all.com>  Mon, 17 Aug 2009 12:29:19 +0200

cm4all-beng-proxy (0.6.7) unstable; urgency=low

  * file-handler: generate Expires from xattr user.MaxAge
  * cmdline: added option --set to configure:
    - max_connections
    - http_cache_size
    - filter_cache_size
    - translate_cache_size
  * flush caches on SIGHUP

 -- Max Kellermann <mk@cm4all.com>  Fri, 07 Aug 2009 11:41:10 +0200

cm4all-beng-proxy (0.6.6) unstable; urgency=low

  * added missing GLib build dependency
  * cgi-handler: set the "body_consumed" flag

 -- Max Kellermann <mk@cm4all.com>  Tue, 04 Aug 2009 09:53:01 +0200

cm4all-beng-proxy (0.6.5) unstable; urgency=low

  * shm: pass MAP_NORESERVE to mmap()
  * proxy-handler: support cookies
  * translation: added DISCARD_SESSION packet

 -- Max Kellermann <mk@cm4all.com>  Wed, 15 Jul 2009 18:00:33 +0200

cm4all-beng-proxy (0.6.4) unstable; urgency=low

  * http-client: don't read response body in HEAD requests
  * ajp-client: invoke the "abort" handler on error
  * filter-cache: lock cache items while they are served

 -- Max Kellermann <mk@cm4all.com>  Thu, 09 Jul 2009 14:36:14 +0200

cm4all-beng-proxy (0.6.3) unstable; urgency=low

  * http-server: implemented the DELETE method
  * http-server: refuse HTTP/0.9 requests
  * proxy-handler: send request body to template when no widget is focused
  * widget-request: pass original HTTP method to widget
  * session: automatically defragment sessions

 -- Max Kellermann <mk@cm4all.com>  Tue, 07 Jul 2009 16:57:22 +0200

cm4all-beng-proxy (0.6.2) unstable; urgency=low

  * lock: fixed race condition in debug flag updates
  * session: use rwlock for the session manager
  * proxy-handler: pass request headers to the remote HTTP server
  * proxy-handler: forward original Accept-Charset if processor is disabled
  * pipe: don't filter resources without a body
  * fcache: forward original HTTP status over "pipe" filter
  * cgi: support the "Status" line

 -- Max Kellermann <mk@cm4all.com>  Mon, 06 Jul 2009 16:38:26 +0200

cm4all-beng-proxy (0.6.1) unstable; urgency=low

  * session: consistently lock all session objects
  * rewrite-uri: check if widget_external_uri() returns NULL
  * widget-uri: don't generate the "path" argument when it's NULL
  * widget-uri: strip superfluous question mark from widget_base_address()
  * widget-uri: append parameters from the template first
  * widget-uri: re-add configured query string in widget_absolute_uri()
  * widget-uri: eliminate configured query string in widget_external_uri()
  * processor: don't consider session data for base=child and base=parent

 -- Max Kellermann <mk@cm4all.com>  Fri, 03 Jul 2009 15:52:01 +0200

cm4all-beng-proxy (0.6) unstable; urgency=low

  * inline-widget: check the widget HTTP response status
  * response: don't apply transformation on failed response
  * resource-address: include pipe arguments in filter cache key
  * handler: removed session redirect on the first request
  * http-cache: accept ETag response header instead of Last-Modified
  * filter-cache: don't require Last-Modified or Expires
  * file-handler: disable ETag only when processor comes first
  * file-handler: read ETag from xattr
  * pipe: generate new ETag for piped resource
  * session: purge sessions when shared memory is full
  * handler: don't enforce sessions for filtered responses

 -- Max Kellermann <mk@cm4all.com>  Tue, 30 Jun 2009 17:48:20 +0200

cm4all-beng-proxy (0.5.14) unstable; urgency=low

  * ajp-client: implemented request body
  * cookie-client: obey "max-age=0" properly
  * processor: forward the original HTTP status
  * response, widget-http: don't allow processing resource without body
  * widget-http: check the Content-Type before invoking processor
  * response: pass the "Location" response header
  * debian: added a separate -optimized-dbg package
  * added init script support for multiple ports (--port) and multiple listen
    (--listen) command line argumnents
  * translation: added the "APPEND" packet for command line arguments
  * pipe: support command line arguments

 -- Max Kellermann <mk@cm4all.com>  Mon, 29 Jun 2009 16:51:16 +0200

cm4all-beng-proxy (0.5.13) unstable; urgency=low

  * widget-registry: clear local_address in translate request
  * cmdline: added the "--listen" option

 -- Max Kellermann <mk@cm4all.com>  Wed, 24 Jun 2009 12:27:17 +0200

cm4all-beng-proxy (0.5.12) unstable; urgency=low

  * response: pass the "Location" response handler
  * added support for multiple listener ports

 -- Max Kellermann <mk@cm4all.com>  Tue, 23 Jun 2009 23:34:55 +0200

cm4all-beng-proxy (0.5.11) unstable; urgency=low

  * build with autotools
  * use libcm4all-socket, GLib
  * Makefile.am: support out-of-tree builds
  * added optimized Debian package
  * tcache: fixed wrong assignment in VARY=HOST
  * translation: added request packet LOCAL_ADDRESS

 -- Max Kellermann <mk@cm4all.com>  Tue, 23 Jun 2009 15:42:12 +0200

cm4all-beng-proxy (0.5.10) unstable; urgency=low

  * widget-http: assign the "address" variable

 -- Max Kellermann <mk@cm4all.com>  Mon, 15 Jun 2009 18:38:58 +0200

cm4all-beng-proxy (0.5.9) unstable; urgency=low

  * tcache: fixed typo in tcache_string_match()
  * tcache: support VARY=SESSION
  * translate: added the INVALIDATE response packet
  * cache, session: higher size limits
  * widget-uri: separate query_string from path_info
  * widget-uri: ignore widget parameters in widget_external_uri()

 -- Max Kellermann <mk@cm4all.com>  Mon, 15 Jun 2009 17:06:11 +0200

cm4all-beng-proxy (0.5.8) unstable; urgency=low

  * handler: fixed double free bug in translate_callback()

 -- Max Kellermann <mk@cm4all.com>  Sun, 14 Jun 2009 19:05:09 +0200

cm4all-beng-proxy (0.5.7) unstable; urgency=low

  * forward the Content-Disposition header
  * handler: assign new session to local variable, fix segfault
  * handler: don't dereference the NULL session

 -- Max Kellermann <mk@cm4all.com>  Sun, 14 Jun 2009 13:01:52 +0200

cm4all-beng-proxy (0.5.6) unstable; urgency=low

  * widget-http: send the "Via" request header instead of "X-Forwarded-For"
  * proxy-handler: send the "Via" request header
  * widget-request: check the "path" argument before calling uri_compress()

 -- Max Kellermann <mk@cm4all.com>  Tue, 09 Jun 2009 12:21:00 +0200

cm4all-beng-proxy (0.5.5) unstable; urgency=low

  * processor: allow specifying relative URI in c:base=child
  * widget-request: verify the "path" argument
  * widget: allocate address from widget's pool
  * widget-http: support multiple Set-Cookie response headers

 -- Max Kellermann <mk@cm4all.com>  Thu, 04 Jun 2009 15:10:15 +0200

cm4all-beng-proxy (0.5.4) unstable; urgency=low

  * implemented delegation of open() to a helper program
  * added the BASE translation packet, supported by the translation cache
  * deprecated c:mode=proxy
  * rewrite-uri: always enable focus in mode=partial
  * http-cache: don't cache resources with query string (RFC 2616 13.9)
  * http-cache: lock cache items while they are served

 -- Max Kellermann <mk@cm4all.com>  Thu, 28 May 2009 11:44:01 +0200

cm4all-beng-proxy (0.5.3) unstable; urgency=low

  * cgi: close request body on fork() failure
  * fork: added workaround for pipe-to-pipe splice()
  * http-cache: use cache entry when response ETag matches
  * cgi: loop in istream_cgi_read() to prevent blocking
  * cache: check for expired items once a minute
  * cache: optimize search for oldest item

 -- Max Kellermann <mk@cm4all.com>  Wed, 06 May 2009 13:23:46 +0200

cm4all-beng-proxy (0.5.2) unstable; urgency=low

  * added filter cache
  * header-parser: added missing range check in header_parse_line()
  * fork: added event for writing to the child process
  * fork: don't splice() from a pipe
  * response: don't pass request body to unfocused processor
  * added filter type "pipe"

 -- Max Kellermann <mk@cm4all.com>  Wed, 29 Apr 2009 13:24:26 +0200

cm4all-beng-proxy (0.5.1) unstable; urgency=low

  * processor: fixed base=child assertion failure
  * handler: close request body if it was not consumed
  * static-file: generate Last-Modified and ETag response headers
  * static-file: obey the Content-Type provided by the translation server
  * static-file: get Content-Type from extended attribute
  * http-cache: use istream_null when cached resource is empty

 -- Max Kellermann <mk@cm4all.com>  Mon, 27 Apr 2009 10:00:20 +0200

cm4all-beng-proxy (0.5) unstable; urgency=low

  * processor: accept c:mode/c:base attributes in any order
  * processor: removed alternative (anchor) rewrite syntax

 -- Max Kellermann <mk@cm4all.com>  Mon, 20 Apr 2009 22:04:19 +0200

cm4all-beng-proxy (0.4.10) unstable; urgency=low

  * processor: lift length limitation for widget parameters
  * translate: abort if a packet is too large
  * translate: support MAX_AGE for the whole response
  * hashmap: fix corruption of slot chain in hashmap_remove_value()

 -- Max Kellermann <mk@cm4all.com>  Fri, 17 Apr 2009 13:02:50 +0200

cm4all-beng-proxy (0.4.9) unstable; urgency=low

  * http-cache: explicitly start reading into cache
  * cgi: clear "headers" variable before publishing the response
  * translate: use DOCUMENT_ROOT as CGI parameter

 -- Max Kellermann <mk@cm4all.com>  Mon, 06 Apr 2009 16:21:57 +0200

cm4all-beng-proxy (0.4.8) unstable; urgency=low

  * translate: allow ADDRESS packets in AJP addresses
  * translate: initialize all fields of a FastCGI address
  * http-cache: close all caching connections on exit
  * processor: don't rewrite SCRIPT SRC attribute when proxying

 -- Max Kellermann <mk@cm4all.com>  Thu, 02 Apr 2009 15:45:46 +0200

cm4all-beng-proxy (0.4.7) unstable; urgency=low

  * http-server: use istream_null for empty request body
  * parser: check for trailing slash only in TAG_OPEN tags
  * parser: added support for XML Processing Instructions
  * processor: implemented XML Processing Instruction "cm4all-rewrite-uri"
  * uri-escape: escape the slash character
  * cache: remove all matching items in cache_remove()
  * http-cache: lock cache items while holding a reference

 -- Max Kellermann <mk@cm4all.com>  Thu, 02 Apr 2009 12:02:53 +0200

cm4all-beng-proxy (0.4.6) unstable; urgency=low

  * file_handler: fixed logic error in If-Modified-Since check
  * date: return UTC time stamp in http_date_parse()
  * cache: continue search after item was invalidated
  * cache: remove the correct cache item
  * istream-chunked: work around invalid assertion failure
  * istream-subst: fixed corruption after partial match

 -- Max Kellermann <mk@cm4all.com>  Wed, 25 Mar 2009 15:03:10 +0100

cm4all-beng-proxy (0.4.5) unstable; urgency=low

  * http-server: assume keep-alive is enabled on HTTP 1.1
  * http-client: unregister EV_READ when the buffer is full
  * translation: added QUERY_STRING packet
  * processor: optionally parse base/mode from URI

 -- Max Kellermann <mk@cm4all.com>  Tue, 17 Mar 2009 13:04:25 +0100

cm4all-beng-proxy (0.4.4) unstable; urgency=low

  * forward Accept-Language request header to the translation server
  * translate: added the USER_AGENT request packet
  * session: obey the USER/MAX_AGE setting
  * use libcm4all-inline-dev in libcm4all-beng-proxy-dev
  * added pkg-config file for libcm4all-beng-proxy-dev
  * updated python-central dependencies
  * processor: parse c:base/c:mode attributes in PARAM tags

 -- Max Kellermann <mk@cm4all.com>  Wed, 11 Mar 2009 09:43:48 +0100

cm4all-beng-proxy (0.4.3) unstable; urgency=low

  * processor: rewrite URI in LINK tags
  * processor: rewrite URI in PARAM tags
  * use splice() from glibc 2.7
  * translate: added VARY response packet
  * build documentation with texlive

 -- Max Kellermann <mk@cm4all.com>  Wed, 04 Mar 2009 09:53:56 +0100

cm4all-beng-proxy (0.4.2) unstable; urgency=low

  * hashmap: fix corruption in slot chain
  * use monotonic clock to calculate expiry times
  * processor: rewrite URIs in the EMBED, VIDEO, AUDIO tags

 -- Max Kellermann <mk@cm4all.com>  Tue, 17 Feb 2009 17:14:48 +0100

cm4all-beng-proxy (0.4.1) unstable; urgency=low

  * translate: clear client->transformation
  * handler: check for translation errors
  * http-server: fixed assertion failure during shutdown
  * http-server: send "Keep-Alive" response header
  * worker: after fork(), call event_reinit() in the parent process
  * added valgrind build dependency
  * build with Debian's libevent-1.4 package

 -- Max Kellermann <mk@cm4all.com>  Tue, 10 Feb 2009 11:48:53 +0100

cm4all-beng-proxy (0.4) unstable; urgency=low

  * added support for transformation views
    - in the JavaScript API, mode=proxy is now deprecated
  * http-cache: fix segfault when request_headers==NULL
  * http-cache: store multiple (varying) versions of a resource
  * http-cache: use the "max-age" cache-control response

 -- Max Kellermann <mk@cm4all.com>  Fri, 30 Jan 2009 13:29:43 +0100

cm4all-beng-proxy (0.3.9) unstable; urgency=low

  * http-client: assume keep-alive is enabled on HTTP 1.1
  * processor: use configured/session path-info for mode=child URIs

 -- Max Kellermann <mk@cm4all.com>  Tue, 27 Jan 2009 13:07:51 +0100

cm4all-beng-proxy (0.3.8) unstable; urgency=low

  * processor: pass Content-Type and Content-Language headers from
    template
  * http-client: allow chunked response body without keep-alive

 -- Max Kellermann <mk@cm4all.com>  Fri, 23 Jan 2009 13:02:42 +0100

cm4all-beng-proxy (0.3.7) unstable; urgency=low

  * istream_subst: exit the loop if state==INSERT
  * istream_iconv: check if the full buffer could be flushed
  * worker: don't reinitialize session manager during shutdown

 -- Max Kellermann <mk@cm4all.com>  Thu, 15 Jan 2009 10:39:47 +0100

cm4all-beng-proxy (0.3.6) unstable; urgency=low

  * processor: ignore closing </header>
  * widget-http: now really don't check content-type in frame parents
  * parser: skip comments
  * processor: implemented c:base="parent"
  * processor: added "c:" prefix to c:widget child elements
  * processor: renamed the "c:param" element to "c:parameter"

 -- Max Kellermann <mk@cm4all.com>  Thu, 08 Jan 2009 11:17:29 +0100

cm4all-beng-proxy (0.3.5) unstable; urgency=low

  * widget-http: don't check content-type in frame parents
  * istream-subst: allow null bytes in the input stream
  * js: added the "translate" parameter for passing values to the
    translation server
  * rewrite-uri: refuse to rewrite a frame URI without widget id

 -- Max Kellermann <mk@cm4all.com>  Mon, 05 Jan 2009 16:46:32 +0100

cm4all-beng-proxy (0.3.4) unstable; urgency=low

  * processor: added support for custom widget request headers
  * http-cache: obey the "Vary" response header
  * http-cache: pass the new http_cache_info object when testing a cache
    item

 -- Max Kellermann <mk@cm4all.com>  Tue, 30 Dec 2008 15:46:44 +0100

cm4all-beng-proxy (0.3.3) unstable; urgency=low

  * processor: grew widget parameter buffer to 512 bytes
  * widget-resolver: clear widget->resolver on abort
  * cgi: clear the input's handler in cgi_async_abort()
  * widget-stream: use istream_hold (reverts r4171)

 -- Max Kellermann <mk@cm4all.com>  Fri, 05 Dec 2008 14:43:05 +0100

cm4all-beng-proxy (0.3.2) unstable; urgency=low

  * processor: free memory before calling embed_frame_widget()
  * processor: allocate query string from the widget pool
  * processor: removed the obsolete widget attributes "tag" and "style"
  * parser: hold a reference to the pool

 -- Max Kellermann <mk@cm4all.com>  Mon, 01 Dec 2008 14:15:38 +0100

cm4all-beng-proxy (0.3.1) unstable; urgency=low

  * http-client: remove Transfer-Encoding and Content-Length from response
    headers
  * http-client: don't read body after invoke_response()
  * fork: retry splice() after EAGAIN
  * fork: don't close input when splice() fails
  * cgi: abort the response handler when the stdin stream fails
  * istream_file, istream_pipe, fork, client_socket, listener: fixed file
    descriptor leaks
  * processor: hold a reference to the caller's pool
  * debian/rules: enabled test suite

 -- Max Kellermann <mk@cm4all.com>  Thu, 27 Nov 2008 16:01:16 +0100

cm4all-beng-proxy (0.3) unstable; urgency=low

  * implemented widget filters
  * translate: initialize all fields of a CGI address
  * fork: read request body on EAGAIN
  * fork: implemented the direct() method with splice()
  * python: added class Response
  * prototypes/translate.py:
    - support "filter"
    - support "content_type"
  * demo: added widget filter demo

 -- Max Kellermann <mk@cm4all.com>  Wed, 26 Nov 2008 16:27:29 +0100

cm4all-beng-proxy (0.2) unstable; urgency=low

  * don't quote text/xml widgets
  * widget-resolver: pass widget_pool to widget_class_lookup()
  * widget-registry: allocate widget_class from widget_pool
  * widget-stream: eliminated the async operation proxy, because the
    operation cannot be aborted before the constructor returns
  * widget-stream: don't clear the "delayed" stream in the response() callback
  * rewrite-uri: trigger istream_read(delayed) after istream_delayed_set()
  * doc: clarified XSLT integration

 -- Max Kellermann <mk@cm4all.com>  Tue, 25 Nov 2008 15:28:54 +0100

cm4all-beng-proxy (0.1) unstable; urgency=low

  * initial release

 -- Max Kellermann <mk@cm4all.com>  Mon, 17 Nov 2008 11:59:36 +0100<|MERGE_RESOLUTION|>--- conflicted
+++ resolved
@@ -1,7 +1,6 @@
-<<<<<<< HEAD
 cm4all-beng-proxy (1.2.17) unstable; urgency=low
 
-  * 
+  * merge release 1.1.30
 
  --   
 
@@ -113,13 +112,12 @@
   * lb_control: allow querying node status over control socket
 
  -- Max Kellermann <mk@cm4all.com>  Tue, 27 Sep 2011 12:00:44 +0200
-=======
+
 cm4all-beng-proxy (1.1.30) unstable; urgency=low
 
   * merge release 1.0.24
 
  -- Max Kellermann <mk@cm4all.com>  Wed, 15 Feb 2012 09:25:38 -0000
->>>>>>> 09ec2d61
 
 cm4all-beng-proxy (1.1.29) unstable; urgency=low
 
