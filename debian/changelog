--- conflicted
+++ resolved
@@ -1,4 +1,3 @@
-<<<<<<< HEAD
 cm4all-beng-proxy (1.2) unstable; urgency=low
 
   * delegate-client: improved error reporting
@@ -8,13 +7,12 @@
   * lb_control: allow querying node status over control socket
 
  --
-=======
+
 cm4all-beng-proxy (1.1.12) unstable; urgency=low
 
   * merge release 1.0.8
 
  -- Max Kellermann <mk@cm4all.com>  Thu, 22 Sep 2011 17:13:41 +0200
->>>>>>> 553be54f
 
 cm4all-beng-proxy (1.1.11) unstable; urgency=low
 
