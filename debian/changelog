cm4all-beng-proxy (15.0.14) unstable; urgency=low

<<<<<<< HEAD
  * 
=======
  * certdb: fix "std::bad_alloc" error after database connection loss
  * widget: fix missing request body for focused inline widget
>>>>>>> 29289767

 -- Max Kellermann <mk@cm4all.com>  Wed, 12 Dec 2018 22:23:06 +0100

cm4all-beng-proxy (15.0.13) unstable; urgency=low

  * spawn: configurable resource limits CPUWeight, TasksMax, MemoryMax
  * lhttp, fcgi: kill idle processes after 15 minutes
  * filter: use the previous status if filter returns "200 OK"
  * require OpenSSL 1.1

 -- Max Kellermann <mk@cm4all.com>  Mon, 10 Dec 2018 15:13:14 +0100

cm4all-beng-proxy (15.0.12) unstable; urgency=low

  * istream: fix two assertion failures

 -- Max Kellermann <mk@cm4all.com>  Mon, 03 Dec 2018 09:37:21 +0100

cm4all-beng-proxy (15.0.11) unstable; urgency=low

  * widget: widget tag headers replace existing headers

 -- Max Kellermann <mk@cm4all.com>  Thu, 29 Nov 2018 20:31:17 +0100

cm4all-beng-proxy (15.0.10) unstable; urgency=low

  * subst/yaml: use "{%name%}" and allow switching to "{[name]}" with
    SUBST_ALT_SYNTAX

 -- Max Kellermann <mk@cm4all.com>  Thu, 29 Nov 2018 13:14:59 +0100

cm4all-beng-proxy (15.0.9) unstable; urgency=low

  * fix EBADFD
  * subst/yaml: use "{[name]}" instead of "{{name}}"
  * subst/yaml: use the dot as a YAML path separator
  * subst/yaml: allow traversing child maps
  * bp/headers: optimize
  * bp/headers: add group "AUTH"

 -- Max Kellermann <mk@cm4all.com>  Tue, 27 Nov 2018 16:57:41 +0100

cm4all-beng-proxy (15.0.8) unstable; urgency=low

  * processor: don't rewrite "data:" links
  * processor: fix use-after-free crash bug in URI rewriter

 -- Max Kellermann <mk@cm4all.com>  Thu, 22 Nov 2018 09:24:35 +0100

cm4all-beng-proxy (15.0.7) unstable; urgency=low

  * translation: fix assertion failure
  * translation: fix use-after-free bug in PROBE_SUFFIX handler
  * certdb: add option --account-key

 -- Max Kellermann <mk@cm4all.com>  Wed, 21 Nov 2018 20:19:10 +0100

cm4all-beng-proxy (15.0.6) unstable; urgency=low

  * translation: fix bogus error "malformed MOUNT_UTS_NAMESPACE packet"
  * translation: add packet ALT_HOST

 -- Max Kellermann <mk@cm4all.com>  Fri, 16 Nov 2018 13:35:20 +0100

cm4all-beng-proxy (15.0.5) unstable; urgency=low

  * translation: add packet SUBST_YAML_FILE

 -- Max Kellermann <mk@cm4all.com>  Wed, 31 Oct 2018 12:38:58 +0100

cm4all-beng-proxy (15.0.4) unstable; urgency=low

  * merge release 14.18
  * bp: optimize the number of concurrent filter processes
  * translation: size optimizations
  * dev: convert headers to C++
  * ajp: remove unused AJPv13 protocol implementation
  * spawn: fix warning "... died from signal 31"

 -- Max Kellermann <mk@cm4all.com>  Mon, 22 Oct 2018 17:58:19 +0200

cm4all-beng-proxy (15.0.3) unstable; urgency=low

  * merge release 14.13

 -- Max Kellermann <mk@cm4all.com>  Mon, 01 Oct 2018 12:24:46 +0200

cm4all-beng-proxy (15.0.2) unstable; urgency=low

  * merge release 14.12
  * spawn: add fallback PATH

 -- Max Kellermann <mk@cm4all.com>  Thu, 27 Sep 2018 12:55:56 +0200

cm4all-beng-proxy (15.0.1) unstable; urgency=low

  * spawn: support reassociating with PID namespaces
  * http_{client,server}: remove HTTP/1.0 support
  * eliminate dependency on libevent

 -- Max Kellermann <mk@cm4all.com>  Mon, 03 Sep 2018 12:14:18 +0200

cm4all-beng-proxy (14.18) unstable; urgency=low

  * was: fix use-after-free bug
  * enlarge I/O buffers to 32 for faster bulk transfers

 -- Max Kellermann <mk@cm4all.com>  Tue, 16 Oct 2018 19:05:34 +0200

cm4all-beng-proxy (14.17) unstable; urgency=low

  * translation, http_cache: fix use-after-free bugs

 -- Max Kellermann <mk@cm4all.com>  Mon, 15 Oct 2018 22:27:39 +0200

cm4all-beng-proxy (14.16) unstable; urgency=low

  * http_client: fix assertion failure due to unexpected recursion

 -- Max Kellermann <mk@cm4all.com>  Mon, 15 Oct 2018 17:03:13 +0200

cm4all-beng-proxy (14.15) unstable; urgency=low

  * spawn: fix error "Failed to create systemd scope: Unit
    cm4all-beng-spawn.scope not loaded"

 -- Max Kellermann <mk@cm4all.com>  Wed, 10 Oct 2018 11:49:25 +0200

cm4all-beng-proxy (14.14) unstable; urgency=low

  * merge release 13.13

 -- Max Kellermann <mk@cm4all.com>  Fri, 05 Oct 2018 14:10:08 +0200

cm4all-beng-proxy (14.13) unstable; urgency=low

  * spawn: fix "signalfd() failed: Bad file descriptor"
  * translation: fix crash bug
  * session: fix data loss after defragmentation

 -- Max Kellermann <mk@cm4all.com>  Fri, 28 Sep 2018 15:24:19 +0200

cm4all-beng-proxy (14.12) unstable; urgency=low

  * improved memory leak detector
  * add listener options "ack_timeout", "keepalive"
  * support HTTP method "REPORT"

 -- Max Kellermann <mk@cm4all.com>  Thu, 27 Sep 2018 10:55:50 +0200

cm4all-beng-proxy (14.11) unstable; urgency=low

  * merge release 13.12

 -- Max Kellermann <mk@cm4all.com>  Sat, 01 Sep 2018 19:46:50 +0200

cm4all-beng-proxy (14.10) unstable; urgency=low

  * http: don't require "Connection" header for WebSocket upgrade
  * bp/http: fix WebSocket header duplication

 -- Max Kellermann <mk@cm4all.com>  Wed, 22 Aug 2018 11:11:50 -0000

cm4all-beng-proxy (14.9) unstable; urgency=low

  * bp/http: abolish the forced "Connection:keep-alive" request header
  * spawn: work around LXC/systemd bug causing spawner failures

 -- Max Kellermann <mk@cm4all.com>  Thu, 16 Aug 2018 15:21:58 -0000

cm4all-beng-proxy (14.8) unstable; urgency=low

  * http_cache, fcache: fix use-after-free crash bug
  * spawn: support the systemd hybrid cgroup hierarchy

 -- Max Kellermann <mk@cm4all.com>  Tue, 19 Jun 2018 14:46:39 -0000

cm4all-beng-proxy (14.7) unstable; urgency=low

  * certdb: DELETE old name before INSERT to avoid constraint violation

 -- Max Kellermann <mk@cm4all.com>  Tue, 05 Jun 2018 20:12:17 -0000

cm4all-beng-proxy (14.6) unstable; urgency=low

  * http_client: fix use-after-free data corruption bug
  * fcache: fix use-after-free crash bug upon cancellation
  * access_log: fix crash after sendmsg() failure
  * istream/replace: fix stall bug
  * istream/subst: optimize mismatch check

 -- Max Kellermann <mk@cm4all.com>  Mon, 04 Jun 2018 10:22:47 -0000

cm4all-beng-proxy (14.5) unstable; urgency=low

  * access_log: fix CRC errors due to stack corruption

 -- Max Kellermann <mk@cm4all.com>  Mon, 14 May 2018 14:34:18 -0000

cm4all-beng-proxy (14.4) unstable; urgency=low

  * lb: fix "pivot_root" problem during start on kernel 4.9-
  * enable core dumps (PR_SET_DUMPABLE)
  * debian: don't start daemon during initial installation

 -- Max Kellermann <mk@cm4all.com>  Mon, 14 May 2018 10:42:12 -0000

cm4all-beng-proxy (14.3) unstable; urgency=low

  * bp: allow configuring child error logger without access logger
  * log: fix datagram corruption due to wrong attribute code
  * log-json: escape control characters

 -- Max Kellermann <mk@cm4all.com>  Thu, 26 Apr 2018 11:00:05 -0000

cm4all-beng-proxy (14.2) unstable; urgency=low

  * lb: fix use-after-free crash after using translation response
  * http_cache: fix use-after-free crash on request cancellation
  * http_client: fix assertion failure upon discarding large request body

 -- Max Kellermann <mk@cm4all.com>  Tue, 24 Apr 2018 11:11:36 -0000

cm4all-beng-proxy (14.1) unstable; urgency=low

  * feature freeze
  * lhttp: fix memory leak
  * lhttp: pass URI and site name to error logger
  * fcgi: implement "forward_child_errors" for STDERR payloads
  * pipe: fix assertion failure
  * cgi: fix crash bug
  * bp: SIGHUP flushes the NFS cache
  * control: add packet FLUSH_NFS_CACHE

 -- Max Kellermann <mk@cm4all.com>  Thu, 19 Apr 2018 08:43:23 -0000

cm4all-beng-proxy (14.0.9) unstable; urgency=low

  * translation: allow disabling the HTTP cache with "UNCACHED"
  * http_cache: remove the memcached backend
  * access_log: use protocol version 2
  * fcgi, was, lhttp: option "forward_child_errors" forwards stderr to logger

 -- Max Kellermann <mk@cm4all.com>  Mon, 26 Mar 2018 09:42:46 -0000

cm4all-beng-proxy (14.0.8) unstable; urgency=low

  * merge release 13.11
  * bp: add SSL/TLS support to the HTTP server
  * fix bogus assertion failure

 -- Max Kellermann <mk@cm4all.com>  Mon, 12 Mar 2018 10:38:35 -0000

cm4all-beng-proxy (14.0.7) unstable; urgency=low

  * merge release 13.10
  * header-forward: include "Content-Location" in header group "LINK"
  * http_client: enable keep-alive on HTTPS connections
  * ssl/client: send client certificates on server request
  * ssl/client: translation packet CERTIFICATE chooses client certificate
  * ssl/client: enable SNI

 -- Max Kellermann <mk@cm4all.com>  Thu, 01 Mar 2018 11:59:04 -0000

cm4all-beng-proxy (14.0.6) unstable; urgency=low

  * http_server: generate Content-Length for empty response (14.0.1
    regression)

 -- Max Kellermann <mk@cm4all.com>  Fri, 02 Feb 2018 10:54:19 -0000

cm4all-beng-proxy (14.0.5) unstable; urgency=low

  * bp: fix forwarding headers for request body

 -- Max Kellermann <mk@cm4all.com>  Thu, 25 Jan 2018 11:48:09 -0000

cm4all-beng-proxy (14.0.4) unstable; urgency=low

  * merge release 13.8
  * certdb: create ACME CSRs without subject, only subjectAltName

 -- Max Kellermann <mk@cm4all.com>  Tue, 23 Jan 2018 15:04:11 -0000

cm4all-beng-proxy (14.0.3) unstable; urgency=low

  * merge release 13.5
  * bp: fix nullptr dereference bug

 -- Max Kellermann <mk@cm4all.com>  Thu, 18 Jan 2018 18:24:29 -0000

cm4all-beng-proxy (14.0.2) unstable; urgency=low

  * access_log: support protocol version 2 (with CRC)
  * processor: rewrite URIs in META/property="og:{image,url}"
  * certdb: eliminate duplicate authz request
  * certdb: add ACME option "--debug"
  * certdb: implement ACME "http-01", option "--challenge-directory"

 -- Max Kellermann <mk@cm4all.com>  Fri, 12 Jan 2018 11:07:14 -0000

cm4all-beng-proxy (14.0.1) unstable; urgency=low

  * lb: forward HTTP from Lua to dynamic server (development feature)
  * certdb: retry ACME requests after status 5xx (server error)
  * certdb: support the Workshop control channel
  * log-json: generate JSONL (JSON Lines)

 -- Max Kellermann <mk@cm4all.com>  Fri, 05 Jan 2018 11:47:08 -0000

cm4all-beng-proxy (13.13) unstable; urgency=low

  * was: fix memory leak
  * was: force pipe buffers to 256 kB
  * session: fix data loss after defragmentation

 -- Max Kellermann <mk@cm4all.com>  Fri, 05 Oct 2018 12:23:09 +0200

cm4all-beng-proxy (13.12) unstable; urgency=low

  * bp/http: abolish the forced "Connection:keep-alive" request header
  * session: fix two assertion failures
  * fcgi, lhttp: fix race condition with socket permissions
  * cgi: fix crash bug
  * pipe: fix assertion failure
  * fcache: fix crash due to mistakenly detected memory leak
  * lb: fix "pivot_root" problem during start on kernel 4.9-
  * enable core dumps (PR_SET_DUMPABLE)
  * debian: don't start daemon during initial installation

 -- Max Kellermann <mk@cm4all.com>  Sat, 01 Sep 2018 17:23:30 -0000

cm4all-beng-proxy (13.11) unstable; urgency=low

  * lb: ssl_cert_db and ssl_verify are mutually exclusive
  * log-json: fix crash bug with unknown type value
  * log: support type "SSH"

 -- Max Kellermann <mk@cm4all.com>  Fri, 09 Mar 2018 09:15:14 -0000

cm4all-beng-proxy (13.10) unstable; urgency=low

  * access_log: support record attribute "type"

 -- Max Kellermann <mk@cm4all.com>  Wed, 07 Feb 2018 08:27:48 -0000

cm4all-beng-proxy (13.9) unstable; urgency=low

  * spawn: fix kernel warning "oom_adj is deprecated, please use
    oom_score_adj instead"
  * lb/config: check whether sticky_mode is compatible with Zeroconf
  * access_log: fix crash on connect failure

 -- Max Kellermann <mk@cm4all.com>  Tue, 06 Feb 2018 09:23:23 -0000

cm4all-beng-proxy (13.8) unstable; urgency=low

  * lb/http: fix use-after-free bug

 -- Max Kellermann <mk@cm4all.com>  Tue, 23 Jan 2018 14:46:15 -0000

cm4all-beng-proxy (13.7) unstable; urgency=low

  * lb/tcp: fix use-after-free bug when outbound connect fails early
  * spawn: fix resource limits problem with user namespaces
  * spawn: increase the OOM score of child processes

 -- Max Kellermann <mk@cm4all.com>  Tue, 23 Jan 2018 11:54:03 -0000

cm4all-beng-proxy (13.6) unstable; urgency=low

  * http_server: fix two crash bugs with "417 Expectation failed"
  * lb: fix crash bug when POSTing to global_http_check
  * lb/tcp: fix double free bug when outbound is not yet connected

 -- Max Kellermann <mk@cm4all.com>  Mon, 22 Jan 2018 10:18:58 -0000

cm4all-beng-proxy (13.5) unstable; urgency=low

  * lb/tcp: fix crash with empty Zeroconf pool
  * nfs: fix memory leak
  * certdb: eliminate duplicate authz request
  * certdb: retry ACME nonce request after status 500
  * certdb: update the Let's Encrypt agreement URL to v1.2
  * certdb: add ACME option "--debug"
  * ssl: fix three transfer stall bugs
  * shrink I/O buffers back to 8 kB
  * access_log: support protocol version 2 (with CRC)

 -- Max Kellermann <mk@cm4all.com>  Thu, 18 Jan 2018 17:59:13 -0000

cm4all-beng-proxy (13.4) unstable; urgency=low

  * fcache: fix use-after-free crash bug

 -- Max Kellermann <mk@cm4all.com>  Wed, 03 Jan 2018 09:31:05 -0000

cm4all-beng-proxy (13.3) unstable; urgency=low

  * merge release 12.9

 -- Max Kellermann <mk@cm4all.com>  Mon, 18 Dec 2017 10:16:28 -0000

cm4all-beng-proxy (13.2) unstable; urgency=low

  * widget: case insensitive check for UNTRUSTED_SITE_SUFFIX and
    UNTRUSTED_RAW_SITE_SUFFIX

 -- Max Kellermann <mk@cm4all.com>  Fri, 01 Dec 2017 14:54:24 -0000

cm4all-beng-proxy (13.1) unstable; urgency=low

  * feature freeze

 -- Max Kellermann <mk@cm4all.com>  Thu, 30 Nov 2017 12:05:07 -0000

cm4all-beng-proxy (13.0.12) unstable; urgency=low

  * merge release 12.8
  * http_cache: handle If-None-Match, If-Modified-Since etc.
  * spawn: raise the command-line argument limit
  * log internal server errors even without --verbose

 -- Max Kellermann <mk@cm4all.com>  Tue, 21 Nov 2017 11:58:58 -0000

cm4all-beng-proxy (13.0.11) unstable; urgency=low

  * bp: map EACCES/EPERM to "403 Forbidden"
  * log-cat: use the local time zone

 -- Max Kellermann <mk@cm4all.com>  Mon, 06 Nov 2017 09:29:22 -0000

cm4all-beng-proxy (13.0.10) unstable; urgency=low

  * avahi: make services visible initially (13.0.9 regression)
  * lb: add client address filter for global_http_check
  * python/control/client: add methods send_{en,dis}able_zeroconf()

 -- Max Kellermann <mk@cm4all.com>  Tue, 10 Oct 2017 21:51:40 -0000

cm4all-beng-proxy (13.0.9) unstable; urgency=low

  * lb: support monitors in Zeroconf clusters
  * lb/config: require certificate even if ssl_cert_db is used
  * lb/monitor/expect: fix memory leak
  * certdb: retry ACME "new-authz" after "unauthorized"
  * certdb: generate a new private key for each "new-cert"
  * certdb: fix collisions with ACME challenge certificates
  * certdb: allow altNames longer than 64 characters with ACME
  * log: add attribute "FORWARDED_TO"
  * control: add packets "DISABLE_ZEROCONF", "ENABLE_ZEROCONF"

 -- Max Kellermann <mk@cm4all.com>  Fri, 06 Oct 2017 11:20:15 -0000

cm4all-beng-proxy (13.0.8.1) unstable; urgency=low

  * fix assertion failure when sending large HTTP headers
  * http_server: disallow request headers larger than 8 kB

 -- Max Kellermann <mk@cm4all.com>  Tue, 17 Oct 2017 09:49:47 -0000

cm4all-beng-proxy (13.0.8) unstable; urgency=low

  * certdb: check for database commit errors
  * certdb: repeat after PostgreSQL serialization failure

 -- Max Kellermann <mk@cm4all.com>  Tue, 26 Sep 2017 19:59:53 -0000

cm4all-beng-proxy (13.0.7) unstable; urgency=low

  * fcache: fix bogus memory leak test
  * handler: change "Translation server failed" to "Configuration server ..."
  * spawn: wait & try again after "Unit cm4all-beng-spawn.scope already exists"

 -- Max Kellermann <mk@cm4all.com>  Mon, 25 Sep 2017 13:16:21 -0000

cm4all-beng-proxy (13.0.6) unstable; urgency=low

  * merge release 12.5
  * widget/inline: fix memory leak on canceled POST
  * widget/inline: implement a response header timeout of 5s
  * certdb: fix notifications in non-default PostgreSQL schema

 -- Max Kellermann <mk@cm4all.com>  Wed, 20 Sep 2017 20:56:04 -0000

cm4all-beng-proxy (13.0.5) unstable; urgency=low

  * merge release 12.4
  * lb/http: fix several memory leaks with POST requests
  * lb: fix shutdown crash bug
  * lb: CONTROL_STATS returns translation cache size
  * log/lua: add a "filter" mode

 -- Max Kellermann <mk@cm4all.com>  Thu, 14 Sep 2017 18:39:12 -0000

cm4all-beng-proxy (13.0.4) unstable; urgency=low

  * lb: fix request headers in access logger (affects
    "ignore_localhost_200" and "User-Agent", "Referer", "Host",
    "X-Forwarded-For")

 -- Max Kellermann <mk@cm4all.com>  Mon, 11 Sep 2017 20:04:23 -0000

cm4all-beng-proxy (13.0.3) unstable; urgency=low

  * fix crash bug in CSS processor
  * lb: print the site name in access logs
  * log: add attribute MESSAGE

 -- Max Kellermann <mk@cm4all.com>  Mon, 11 Sep 2017 17:43:57 -0000

cm4all-beng-proxy (13.0.2) unstable; urgency=low

  * log translation server failures even without --verbose
  * translation: allow arbitrary non-zero characters in CHILD_TAG
  * control: add listener option "interface"
  * control: disable the "V6ONLY" flag on all IPv6 wildcard listeners
  * control: switch to IPv4 if joining IPv6 wildcard to IPv4 multicast group

 -- Max Kellermann <mk@cm4all.com>  Fri, 08 Sep 2017 12:24:04 -0000

cm4all-beng-proxy (13.0.1) unstable; urgency=low

  * remove libdaemon dependency
  * lhttp: FADE_CHILDEN prevents reusing existing busy processes
  * bp: allow CONTROL_FADE_CHILDREN with tag as payload

 -- Max Kellermann <mk@cm4all.com>  Tue, 29 Aug 2017 10:40:13 -0000

cm4all-beng-proxy (12.9) unstable; urgency=low

  * was: fix crash after malformed HEAD response
  * http_client: fix retry after error
  * lb/lua: allow building with LuaJIT 2.1

 -- Max Kellermann <mk@cm4all.com>  Mon, 18 Dec 2017 10:03:34 -0000

cm4all-beng-proxy (12.8) unstable; urgency=low

  * file: emit "Last-Modified" header in "304" responses
  * file: improved support for the user.ETag xattr
  * http_cache: update "Expires" from "304" responses

 -- Max Kellermann <mk@cm4all.com>  Fri, 17 Nov 2017 11:41:02 -0000

cm4all-beng-proxy (12.7) unstable; urgency=low

  * file: ignore If-Modified-Since after successful If-None-Match
  * file: emit cache headers in "304" responses (v11 regression)
  * file: failed If-None-Match emits "304" response, not "412"

 -- Max Kellermann <mk@cm4all.com>  Thu, 16 Nov 2017 12:19:44 -0000

cm4all-beng-proxy (12.6) unstable; urgency=low

  * fix assertion failure when sending large HTTP headers
  * http_server: disallow request headers larger than 8 kB
  * spawn: wait & try again after "Unit cm4all-beng-spawn.scope already exists"
  * widget/inline: fix memory leak on canceled POST
  * control: add listener option "interface"
  * control: disable the "V6ONLY" flag on all IPv6 wildcard listeners
  * control: switch to IPv4 if joining IPv6 wildcard to IPv4 multicast group
  * lb: print the site name in access logs
  * lb: fix request headers in access logger (affects
    "ignore_localhost_200" and "User-Agent", "Referer", "Host",
    "X-Forwarded-For")
  * lb/monitor/expect: fix memory leak
  * certdb: fix notifications in non-default PostgreSQL schema

 -- Max Kellermann <mk@cm4all.com>  Tue, 17 Oct 2017 10:58:40 -0000

cm4all-beng-proxy (12.5) unstable; urgency=low

  * lb/http: fix another memory leak with POST requests
  * lb: fix shutdown crash bug
  * certdb: fix crash after PostgreSQL host lookup failure

 -- Max Kellermann <mk@cm4all.com>  Wed, 20 Sep 2017 10:30:52 -0000

cm4all-beng-proxy (12.4) unstable; urgency=low

  * lb/http: fix several memory leaks with POST requests
  * fix crash bug in CSS processor

 -- Max Kellermann <mk@cm4all.com>  Wed, 13 Sep 2017 13:58:06 -0000

cm4all-beng-proxy (12.3) unstable; urgency=low

  * remove libhttp dependency
  * logger: fix off-by-one bug in log level check
  * http_server: fix crash bug

 -- Max Kellermann <mk@cm4all.com>  Tue, 29 Aug 2017 09:44:27 -0000

cm4all-beng-proxy (12.2) unstable; urgency=low

  * spawn: use the "systemd" controller
  * debian/control: move from "non-free" to "main"

 -- Max Kellermann <mk@cm4all.com>  Wed, 23 Aug 2017 09:35:27 -0000

cm4all-beng-proxy (12.1) unstable; urgency=low

  * all code is now covered by the Simplified BSD License (BSD-2-Clause)

 -- Max Kellermann <mk@cm4all.com>  Fri, 18 Aug 2017 08:53:52 -0000

cm4all-beng-proxy (12.0.44) unstable; urgency=low

  * lb: retry after connect error to Zeroconf member
  * spawn: make /proc writable if user namespaces are allowed

 -- Max Kellermann <mk@cm4all.com>  Thu, 17 Aug 2017 11:26:34 -0000

cm4all-beng-proxy (12.0.43) unstable; urgency=low

  * spawn: fix MOUNT_ROOT_TMPFS failure with USER_NAMESPACE
  * lb/control: allow TCACHE_INVALIDATE on SITE
  * systemd: no "-v" by default

 -- Max Kellermann <mk@cm4all.com>  Tue, 15 Aug 2017 21:41:04 -0000

cm4all-beng-proxy (12.0.42) unstable; urgency=low

  * spawn: fix bogus pivot_root() error message
  * translation: add packet MOUNT_ROOT_TMPFS

 -- Max Kellermann <mk@cm4all.com>  Tue, 15 Aug 2017 09:39:08 -0000

cm4all-beng-proxy (12.0.41) unstable; urgency=low

  * spawn: fix NETWORK_NAMESPACE_NAME corruption
  * spawn: work around USER_NAMESPACE + NETWORK_NAMESPACE_NAME conflict

 -- Max Kellermann <mk@cm4all.com>  Fri, 04 Aug 2017 16:15:09 -0000

cm4all-beng-proxy (12.0.40) unstable; urgency=low

  * spawn: attach to existing network namespace with NETWORK_NAMESPACE_NAME
  * spawn: allow unshare(), mount(), umount(), pivot_root()

 -- Max Kellermann <mk@cm4all.com>  Fri, 04 Aug 2017 09:42:44 -0000

cm4all-beng-proxy (12.0.39) unstable; urgency=low

  * net: resolving "*" prefers the IPv6 wildcard "::"
  * spawn: run the PID namespace init process as root
  * spawn: tight system call whitelist for init process
  * spawn: forbid fanotify_*, nfsservctl, syslog
  * lb/translation: fix false cache misses
  * lb/control: TCACHE_INVALIDATE flushes all translation caches
  * lb/cluster: improve consistent hashing distribution
  * control: support more commands in TCACHE_INVALIDATE payload
  * translation: fix the FORBID_MULTICAST setting
  * translation: add packet FORBID_BIND

 -- Max Kellermann <mk@cm4all.com>  Tue, 01 Aug 2017 14:03:03 -0000

cm4all-beng-proxy (12.0.38) unstable; urgency=low

  * fcgi: fix crash bug

 -- Max Kellermann <mk@cm4all.com>  Wed, 26 Jul 2017 17:43:05 -0000

cm4all-beng-proxy (12.0.37) unstable; urgency=low

  * bp: check HTTPS_ONLY before anything else

 -- Max Kellermann <mk@cm4all.com>  Thu, 20 Jul 2017 15:00:37 -0000

cm4all-beng-proxy (12.0.36) unstable; urgency=low

  * translation: add packet HTTPS_ONLY

 -- Max Kellermann <mk@cm4all.com>  Thu, 20 Jul 2017 13:26:49 -0000

cm4all-beng-proxy (12.0.35) unstable; urgency=low

  * bp: translation REQUEST_HEADER overrides existing request headers
  * bp: never forward the "X-CM4all-DocRoot" header
  * lb: set the "X-CM4all-HTTPS" header
  * cgi, fcgi: set HTTPS=on if the "X-CM4all-HTTPS" header is set

 -- Max Kellermann <mk@cm4all.com>  Wed, 19 Jul 2017 12:36:36 -0000

cm4all-beng-proxy (12.0.34) unstable; urgency=low

  * http_client: disable the read timeout

 -- Max Kellermann <mk@cm4all.com>  Wed, 19 Jul 2017 08:16:09 -0000

cm4all-beng-proxy (12.0.33) unstable; urgency=low

  * log-exec: allow multiple multicast processes on same host
  * headers: rename "X-CM4all-BENG-SSL" to "X-CM4all-HTTPS"
  * access_log: add option "send_to" which replaces log-forward

 -- Max Kellermann <mk@cm4all.com>  Tue, 18 Jul 2017 09:51:01 -0000

cm4all-beng-proxy (12.0.32) unstable; urgency=low

  * lb/translation: fix bogus wildcard cache entries
  * lb/translation: obey MAX_AGE=0
  * logger: fix log level
  * access_log: use microsecond precision in "timestamp" attribute
  * log-json: enclose output in "[]" and put commas between records
  * log-json: add "logger_client" attribute
  * log-lua: new access logger which calls a Lua script
  * config: make "access_logger" a block
  * config: add "access_logger" options "trust_xff", "ignore_localhost_200"
  * headers: add "X-CM4all-BENG-SSL" to group "SSL"

 -- Max Kellermann <mk@cm4all.com>  Mon, 17 Jul 2017 20:33:46 -0000

cm4all-beng-proxy (12.0.31) unstable; urgency=low

  * translation: add packet FORBID_MULTICAST
  * spawn: system call filter errors are fatal if explicitly enabled
  * spawn: apply cgroup namespace again after moving to new cgroup
  * net: support interface name as scope id in IPv6 addresses
  * config: support per-"control" setting "multicast_group"
  * log-exec: fix binding to wildcard address via "*"

 -- Max Kellermann <mk@cm4all.com>  Fri, 14 Jul 2017 08:19:05 -0000

cm4all-beng-proxy (12.0.30) unstable; urgency=low

  * bp: rename zeroconf_type to zeroconf_service
  * bp: control server supports IPv6 multicast
  * config: check Zeroconf service names
  * config: allow zeroconf_service with raw service name
  * log-exec: multicast support
  * translation: add packet REDIRECT_FULL_URI

 -- Max Kellermann <mk@cm4all.com>  Thu, 13 Jul 2017 12:13:19 -0000

cm4all-beng-proxy (12.0.29) unstable; urgency=low

  * lb: use consistent hashing to pick Zeroconf members
  * lhttp: fix bogus assertion failure during shutdown

 -- Max Kellermann <mk@cm4all.com>  Mon, 10 Jul 2017 21:49:23 -0000

cm4all-beng-proxy (12.0.28) unstable; urgency=low

  * config: add listener option "free_bind"
  * don't confuse child processes with different BIND_MOUNT settings
  * lb: add sticky_mode "xhost"'

 -- Max Kellermann <mk@cm4all.com>  Mon, 10 Jul 2017 10:20:26 -0000

cm4all-beng-proxy (12.0.27) unstable; urgency=low

  * access_log: reduce system calls in all access loggers
  * translation: add packet CGROUP_NAMESPACE
  * translation: allow underscore in cgroup controller name

 -- Max Kellermann <mk@cm4all.com>  Fri, 07 Jul 2017 15:19:28 -0000

cm4all-beng-proxy (12.0.26) unstable; urgency=low

  * spawn: abort the process immediately after uid/gid_map failure
  * spawn: create STDERR_PATH with mode 0600
  * spawn: fix socket family filter
  * translation: add packets UMASK, STDERR_PATH_JAILED

 -- Max Kellermann <mk@cm4all.com>  Tue, 04 Jul 2017 16:16:07 -0000

cm4all-beng-proxy (12.0.25) unstable; urgency=low

  * eliminate dependency on GLib
  * spawn: mount a new /proc for the PID namespace
  * spawn: implement user namespaces properly
  * spawn: fix seccomp filters on old kernels
  * spawn: fix journal for jailed processes
  * spawn: allow only local, IPv4 and IPv6 sockets
  * spawn: rename the PID namespace init process to "init"

 -- Max Kellermann <mk@cm4all.com>  Thu, 29 Jun 2017 20:10:24 -0000

cm4all-beng-proxy (12.0.24) unstable; urgency=low

  * spawn: unblock signals
  * http_server: fix memory leak
  * log: send the "Host" request header to the access logger
  * log-json: new access logger which dumps JSON
  * spawn: implement an init process for PID namespaces

 -- Max Kellermann <mk@cm4all.com>  Tue, 27 Jun 2017 11:21:19 -0000

cm4all-beng-proxy (12.0.23) unstable; urgency=low

  * lb: show the IP address of Zeroconf members in log messages
  * lb: disable failing Zeroconf members temporarily
  * config: add "spawn" section, replacing --allow-user and --allow-group

 -- Max Kellermann <mk@cm4all.com>  Wed, 21 Jun 2017 20:41:34 -0000

cm4all-beng-proxy (12.0.22) unstable; urgency=low

  * lb: suppress log message "malformed request URI"
  * was: fix assertion failure
  * translation: add packets SHELL, TOKEN

 -- Max Kellermann <mk@cm4all.com>  Tue, 20 Jun 2017 21:59:58 -0000

cm4all-beng-proxy (12.0.21) unstable; urgency=low

  * lower log level for "Peer closed the socket prematurely"
  * widget: set Request/LINK=no by default
  * translation: fix "std::exception" error messages

 -- Max Kellermann <mk@cm4all.com>  Tue, 20 Jun 2017 11:17:56 -0000

cm4all-beng-proxy (12.0.20) unstable; urgency=low

  * merge release 11.26
  * move the delegate-helper to a non-jailed package
  * translation: ignore whitespace in RLIMITS packet
  * headers: add "Referer" to group "LINK", off by default

 -- Max Kellermann <mk@cm4all.com>  Sat, 17 Jun 2017 09:49:46 -0000

cm4all-beng-proxy (12.0.19) unstable; urgency=low

  * lb: fix assertion failure with translated POST requests
  * lb: add "tag" setting to "listener" (translation packet LISTENER_TAG)

 -- Max Kellermann <mk@cm4all.com>  Mon, 12 Jun 2017 21:46:25 -0000

cm4all-beng-proxy (12.0.18) unstable; urgency=low

  * lb: SIGHUP flushes all translate_handler caches
  * certdb: command "names" obeys the "deleted" flag
  * certdb: command "find" prints column headers only with "--headers"
  * certdb: remove obsolete option "--all"

 -- Max Kellermann <mk@cm4all.com>  Tue, 06 Jun 2017 20:46:15 -0000

cm4all-beng-proxy (12.0.17) unstable; urgency=low

  * translation: add packet CANONICAL_HOST
  * lb: implement a translation_handler cache

 -- Max Kellermann <mk@cm4all.com>  Fri, 02 Jun 2017 11:25:35 -0000

cm4all-beng-proxy (12.0.16) unstable; urgency=low

  * lb: create monitors referenced only by {lua,translation}_handler
  * lb: allow the translation server to refer to branches and other types
  * lb/monitor: fix shutdown hang due to event leak
  * lb: add sticky mode "host"
  * lb: fix assertion failure with Zeroconf and sticky
  * lb: fix crash bug when Zeroconf cluster is empty
  * bp: fix crash bug

 -- Max Kellermann <mk@cm4all.com>  Wed, 31 May 2017 22:21:38 -0000

cm4all-beng-proxy (12.0.15) unstable; urgency=low

  * merge release 11.25
  * certdb: fix column "issuer_common_name" management
  * certdb: add column "handle"
    - new commands "names", "set-handle"
    - commands "load" requires handle parameter
    - command "delete" uses handle
    - commands "monitor" and "tail" print handles
    - acme commands "new-cert" and "new-authz-cert" require handle parameter
    - new acme command "renew-cert", replacing "new-authz-cert --all"
  * certdb: add command "get"
  * certdb: command "find" prints a list of matching certificates
  * certdb: add option "--progress" for Workshop
  * translation: add packet MESSAGE

 -- Max Kellermann <mk@cm4all.com>  Tue, 30 May 2017 21:42:23 -0000

cm4all-beng-proxy (12.0.14) unstable; urgency=low

  * merge release 11.24
  * certdb: add column "issuer_common_name"

 -- Max Kellermann <mk@cm4all.com>  Wed, 24 May 2017 10:27:17 -0000

cm4all-beng-proxy (12.0.13) unstable; urgency=low

  * merge release 11.23
  * lb/lua: catch "panics" and report error
  * lb/lua: fix Lua stack leaks
  * lb: allow a translation server to pick a cluster
  * fix use-after-free bug in HTTP request handler
  * spawn: forbid more dangerous system calls
  * spawn: activate system call filter for all architectures
  * translation: add packet FORBID_USER_NS

 -- Max Kellermann <mk@cm4all.com>  Sat, 20 May 2017 11:40:50 -0000

cm4all-beng-proxy (12.0.12) unstable; urgency=low

  * bp: pass the listener "interface" setting to Avahi
  * lb: fix crash with --check
  * lb: allow Lua scripts to handle HTTP requests

 -- Max Kellermann <mk@cm4all.com>  Thu, 27 Apr 2017 21:50:32 -0000

cm4all-beng-proxy (12.0.11) unstable; urgency=low

  * certdb: fix crash after PostgreSQL host lookup failure
  * transformation: fix crash due to compiler optimization
  * lb: fix crash while waiting for the Avahi resolver

 -- Max Kellermann <mk@cm4all.com>  Wed, 26 Apr 2017 11:49:48 -0000

cm4all-beng-proxy (12.0.10) unstable; urgency=low

  * merge release 11.22
  * lb: implement "sticky" in ZeroConf TCP pools
  * improved uid/gid verify error messages
  * certdb: update the Let's Encrypt agreement URL
  * certdb: add option "--agreement"

 -- Max Kellermann <mk@cm4all.com>  Tue, 18 Apr 2017 11:00:29 -0000

cm4all-beng-proxy (12.0.9) unstable; urgency=low

  * fix error "Failed to accept connection: Invalid argument"
  * lb: implement "sticky" in ZeroConf pools

 -- Max Kellermann <mk@cm4all.com>  Tue, 21 Mar 2017 09:38:04 -0000

cm4all-beng-proxy (12.0.8) unstable; urgency=low

  * merge release 11.21
  * build with Meson and Ninja
  * lb/certdb: fix assertion failure during shutdown

 -- Max Kellermann <mk@cm4all.com>  Wed, 15 Mar 2017 16:20:50 -0000

cm4all-beng-proxy (12.0.7) unstable; urgency=low

  * merge release 11.17
  * lb/http: add "redirect" as a possible destination for "branch"
  * ssl: fix memory leak
  * certdb: use $http_proxy
  * certdb: exclude *.acme.invalid from --all

 -- Max Kellermann <mk@cm4all.com>  Mon, 06 Feb 2017 22:22:08 -0000

cm4all-beng-proxy (12.0.6) unstable; urgency=low

  * lb/http: add "status" as a possible destination for "branch"
  * translation: add packet EXECUTE

 -- Max Kellermann <mk@cm4all.com>  Wed, 25 Jan 2017 21:11:58 -0000

cm4all-beng-proxy (12.0.5) unstable; urgency=low

  * merge release 11.15
  * lb/tcp: fix crash bug after connect failure
  * lb/tcp: connect outbound after SSL handshake is finished

 -- Max Kellermann <mk@cm4all.com>  Fri, 20 Jan 2017 14:12:25 -0000

cm4all-beng-proxy (12.0.4) unstable; urgency=low

  * merge release 11.13
  * spawn: forbid ptrace() and other dangerous system calls
  * certdb: add "--all" option to "new-cert" and "new-authz-cert"

 -- Max Kellermann <mk@cm4all.com>  Mon, 16 Jan 2017 19:47:31 -0000

cm4all-beng-proxy (12.0.3) unstable; urgency=low

  * config: add "access_logger", replacing the *.default setting
  * translation: add packets BIND_MOUNT_EXEC, STDERR_NULL

 -- Max Kellermann <mk@cm4all.com>  Thu, 08 Dec 2016 10:35:47 -0000

cm4all-beng-proxy (12.0.2) unstable; urgency=low

  * merge release 11.12
  * http_client: fix use-after-free bug on request cancellation
  * processor: fix buffer corruption bug
  * spawn/Systemd: fix hang while creating systemd scope
  * config: fix session_save_path corruption

 -- Max Kellermann <mk@cm4all.com>  Tue, 06 Dec 2016 11:01:26 -0000

cm4all-beng-proxy (12.0.1) unstable; urgency=low

  * move various buffers from the pool allocator to the slice allocator
  * translation: add packet CRON

 -- Max Kellermann <mk@cm4all.com>  Wed, 23 Nov 2016 14:57:02 -0000

cm4all-beng-proxy (11.26) unstable; urgency=low

  * was: added kludge to avoid killing process after STOP
  * lb/monitor: fix shutdown hang due to event leak

 -- Max Kellermann <mk@cm4all.com>  Fri, 16 Jun 2017 20:53:29 -0000

cm4all-beng-proxy (11.25) unstable; urgency=low

  * lb: fix error "Too many members"

 -- Max Kellermann <mk@cm4all.com>  Tue, 30 May 2017 18:17:53 -0000

cm4all-beng-proxy (11.24) unstable; urgency=low

  * {http,ajp}_client: fix crash after malformed URI without Keep-Alive

 -- Max Kellermann <mk@cm4all.com>  Wed, 24 May 2017 10:15:04 -0000

cm4all-beng-proxy (11.23) unstable; urgency=low

  * lb/tcp: fix stall bug
  * ssl: fix two stall bugs

 -- Max Kellermann <mk@cm4all.com>  Tue, 09 May 2017 16:25:08 -0000

cm4all-beng-proxy (11.22) unstable; urgency=low

  * bp: allow '=' in listener tag after --listen
  * was: fix crash bug
  * was: fix assertion failure

 -- Max Kellermann <mk@cm4all.com>  Thu, 13 Apr 2017 08:39:38 -0000

cm4all-beng-proxy (11.21) unstable; urgency=low

  * strmap: fix off-by-one bug
  * ssl: fix assertion failure
  * filter_cache: fix assertion failure
  * widget: detailed error message after untrusted host name mismatch
  * session: always apply SESSION_SITE

 -- Max Kellermann <mk@cm4all.com>  Wed, 15 Mar 2017 15:53:29 -0000

cm4all-beng-proxy (11.20) unstable; urgency=low

  * was: fix crash due to recursive error while sending STOP
  * was: fix crash if BODY is immediately followed by STATUS
  * widget: remove warning "... didn't send a response body"
  * filter_cache: fix assertion failure during shutdown
  * fcgi: fix assertion failure during shutdown

 -- Max Kellermann <mk@cm4all.com>  Mon, 13 Mar 2017 21:32:02 -0000

cm4all-beng-proxy (11.19) unstable; urgency=low

  * fix crash bug (assertion failure)
  * debian: remove unnecessary dependency on cm4all-certdb-sql

 -- Max Kellermann <mk@cm4all.com>  Mon, 13 Mar 2017 17:12:25 -0000

cm4all-beng-proxy (11.18) unstable; urgency=low

  * merge release 10.37

 -- Max Kellermann <mk@cm4all.com>  Tue, 28 Feb 2017 13:22:25 -0000

cm4all-beng-proxy (11.17) unstable; urgency=low

  * ssl: check for early PostgreSQL errors (e.g. DNS lookup failures)
  * certdb: set line-buffering mode
  * certdb: show HTTP status code in error message

 -- Max Kellermann <mk@cm4all.com>  Mon, 06 Feb 2017 17:08:23 -0000

cm4all-beng-proxy (11.16) unstable; urgency=low

  * http_{server,client}: reduce memory pool sizes
  * lb: SIGHUP flushes the certdb SSL session cache as well
  * lb: flush expired OpenSSL sessions every 10 minutes
  * lb: expire unused OpenSSL certificates after 24 hours
  * widget: enable Location header forwarding by default
  * translation: split header group "SSL" from "SECURE"
  * debian: move SQL scripts to package cm4all-certdb-sql

 -- Max Kellermann <mk@cm4all.com>  Mon, 30 Jan 2017 07:45:50 -0000

cm4all-beng-proxy (11.15) unstable; urgency=low

  * ssl: fix stall bug

 -- Max Kellermann <mk@cm4all.com>  Thu, 19 Jan 2017 20:56:55 -0000

cm4all-beng-proxy (11.14) unstable; urgency=low

  * http_client: fix assertion failure on chunked response cancellation
  * lb/tcp: fix assertion failure
  * ssl/filter: detect full input buffer, fail instead of stalling
  * enlarge I/O buffers to 16 kB to make large TLS fragments work

 -- Max Kellermann <mk@cm4all.com>  Tue, 17 Jan 2017 20:21:00 -0000

cm4all-beng-proxy (11.13) unstable; urgency=low

  * merge release 10.36
  * certdb: prefer certificates which expire later

 -- Max Kellermann <mk@cm4all.com>  Thu, 12 Jan 2017 20:18:08 -0000

cm4all-beng-proxy (11.12) unstable; urgency=low

  * merge release 10.35

 -- Max Kellermann <mk@cm4all.com>  Tue, 06 Dec 2016 08:03:09 -0000

cm4all-beng-proxy (11.11) unstable; urgency=low

  * fix theoretical data corruption bug in the header buffer
  * was: wait longer for PREMATURE after sending STOP
  * was: ignore in-flight packets during STOP recovery
  * was: implement early STOP recovery (before response headers)

 -- Max Kellermann <mk@cm4all.com>  Wed, 16 Nov 2016 19:47:11 -0000

cm4all-beng-proxy (11.10) unstable; urgency=low

  * merge release 10.34
  * systemd: override the locale, fixes "_S_create_c_locale" error

 -- Max Kellermann <mk@cm4all.com>  Tue, 25 Oct 2016 11:51:18 -0000

cm4all-beng-proxy (11.9) unstable; urgency=low

  * merge release 10.33

 -- Max Kellermann <mk@cm4all.com>  Wed, 19 Oct 2016 20:04:13 -0000

cm4all-beng-proxy (11.8) unstable; urgency=low

  * tcp_stock: fix crash during cancellation
  * config: fix memory leak

 -- Max Kellermann <mk@cm4all.com>  Sun, 09 Oct 2016 15:53:22 -0000

cm4all-beng-proxy (11.7) unstable; urgency=low

  * merge release 10.32
  * enforce Zeroconf/avahi-daemon browser notify after restarting beng-proxy

 -- Max Kellermann <mk@cm4all.com>  Tue, 04 Oct 2016 21:59:34 -0000

cm4all-beng-proxy (11.6) unstable; urgency=low

  * was: fix use-after-free bug

 -- Max Kellermann <mk@cm4all.com>  Thu, 29 Sep 2016 14:26:50 -0000

cm4all-beng-proxy (11.5) unstable; urgency=low

  * avahi: fix interface and protocol published via Zeroconf
  * lb: fix collision in Zeroconf node lookups
  * lb: support IPv6 link-local addresses from Zeroconf
  * lb: work around avahi-daemon IPv4/IPv6 mixup bug
  * config: allow space after '=' in @set
  * doc: remove bogus semicolons from configuration examples

 -- Max Kellermann <mk@cm4all.com>  Wed, 28 Sep 2016 21:42:43 -0000

cm4all-beng-proxy (11.4) unstable; urgency=low

  * merge release 10.31
  * bp: fix Zeroconf with automatic port

 -- Max Kellermann <mk@cm4all.com>  Tue, 27 Sep 2016 19:29:24 -0000

cm4all-beng-proxy (11.3) unstable; urgency=low

  * delegate: fix memory leak after clone() failure
  * avahi/client: fix shutdown hang due to event leak
  * config: add listener options "interface", "reuse_port"
  * lb: fix dbus connect failure due to process isolation
  * config: rename "include" to "@include"
  * config: introduce variables

 -- Max Kellermann <mk@cm4all.com>  Mon, 26 Sep 2016 20:28:47 -0000

cm4all-beng-proxy (11.2) unstable; urgency=low

  * disable the "V6ONLY" flag on all IPv6 wildcard listeners
  * fix crash bug due to uninitialized memory
  * etc: include conf.d/*.conf
  * debian: re-add dh_installinit to install the *.default files

 -- Max Kellermann <mk@cm4all.com>  Mon, 12 Sep 2016 11:32:14 -0000

cm4all-beng-proxy (11.1) unstable; urgency=low

  * merge release 10.30

 -- Max Kellermann <mk@cm4all.com>  Fri, 09 Sep 2016 09:28:23 -0000

cm4all-beng-proxy (11.0.3) unstable; urgency=low

  * config: allow shell wildcard after "include"
  * fcgi: fix "Connection refused" error
  * widget: improve error message when there is no address

 -- Max Kellermann <mk@cm4all.com>  Fri, 02 Sep 2016 12:55:19 -0000

cm4all-beng-proxy (11.0.2) unstable; urgency=low

  * spawn: fix clone=ENOMEM due to broken PID namespace
  * control: allow only TCACHE_INVALIDATE, STATS and NODE_STATUS via IP
  * config: add command "include_optional"

 -- Max Kellermann <mk@cm4all.com>  Wed, 31 Aug 2016 13:32:35 -0000

cm4all-beng-proxy (11.0.1) unstable; urgency=low

  * spawn: switch to a new systemd scope
  * spawn: create new PID namespace
  * spawn: create systemd journal identifier
  * translation: add packets CGROUP, CGROUP_SET, EXTERNAL_SESSION_MANAGER,
    EXTERNAL_SESSION_KEEPALIVE
  * session: allow multiple realms per session
  * ssl: free more drained I/O buffers
  * ssl: reduce memory usage
  * SlicePool: reduce fragmentation
  * enable TCP_DEFER_ACCEPT for HTTP listeners
  * remove the "args_escape_char" kludge after 5 years of transition
  * support kB, MB, GB suffixes in cache size specifications
  * bp: add configuration file
  * bp: allow multiple control listeners
  * lb: allow including configuration files
  * debian/lb.postinst: move user "cm4all-beng-lb" to group "nogroup"
  * remove obsolete sysv init scripts, depend on systemd instead
  * ZeroConf publish support

 -- Max Kellermann <mk@cm4all.com>  Tue, 30 Aug 2016 22:24:03 -0000

cm4all-beng-proxy (10.37) unstable; urgency=low

  * translation: expand REDIRECT with BASE

 -- Max Kellermann <mk@cm4all.com>  Tue, 28 Feb 2017 13:16:57 -0000

cm4all-beng-proxy (10.36) unstable; urgency=low

  * certdb: fix crash bug
  * lb: allow core dumps from within the isolated process

 -- Max Kellermann <mk@cm4all.com>  Thu, 12 Jan 2017 20:08:07 -0000

cm4all-beng-proxy (10.35) unstable; urgency=low

  * ssl: OpenSSL 1.1 compatibility
  * bot: add another Majestic bot user agent string
  * systemd: depend on network-online.target

 -- Max Kellermann <mk@cm4all.com>  Tue, 06 Dec 2016 07:42:56 -0000

cm4all-beng-proxy (10.34) unstable; urgency=low

  * lb: adapt to Linux 4.8 user namespace API change

 -- Max Kellermann <mk@cm4all.com>  Tue, 25 Oct 2016 11:35:30 -0000

cm4all-beng-proxy (10.33) unstable; urgency=low

  * spawn: create systemd journal identifier
  * spawn: no signal interruption while waiting for client to become ready
  * spawn: allow numeric uids/gids after --allow-user / --allow-group
  * was: add stopwatch support

 -- Max Kellermann <mk@cm4all.com>  Wed, 19 Oct 2016 19:38:21 -0000

cm4all-beng-proxy (10.32) unstable; urgency=low

  * merge release 9.16

 -- Max Kellermann <mk@cm4all.com>  Tue, 04 Oct 2016 11:05:53 -0000

cm4all-beng-proxy (10.31) unstable; urgency=low

  * fix memory leak after resource loader failure
  * delegate: fix memory leak after clone() failure
  * was: fix crash on spawn error

 -- Max Kellermann <mk@cm4all.com>  Tue, 27 Sep 2016 18:54:54 -0000

cm4all-beng-proxy (10.30) unstable; urgency=low

  * merge release 9.15

 -- Max Kellermann <mk@cm4all.com>  Thu, 08 Sep 2016 14:50:50 -0000

cm4all-beng-proxy (10.29) unstable; urgency=low

  * istream/pipe: fix crash after running out of file descriptors
  * bp: raise default connection limit to 32k
  * delegate: fix potential crash
  * translation: detect BASE/URI mismatch with INTERNAL_REDIRECT
  * lb/monitor/expect: fix assertion failure on shutdown
  * systemd: set default NOFILE limits to 256k
  * systemd: enable crash dumps

 -- Max Kellermann <mk@cm4all.com>  Wed, 07 Sep 2016 07:57:48 -0000

cm4all-beng-proxy (10.28) unstable; urgency=low

  * widget: improve error message when there is no address
  * lb: fix default control port
  * debian: adjust Ruby dependencies for Debian Jessie

 -- Max Kellermann <mk@cm4all.com>  Mon, 05 Sep 2016 10:58:34 -0000

cm4all-beng-proxy (10.27) unstable; urgency=low

  * ssl: disable RC4
  * ssl: ignore the client's cipher preferences
  * ssl: send TLS alert to peer after handshake refusal
  * fix crash when compiled with GCC6

 -- Max Kellermann <mk@cm4all.com>  Mon, 22 Aug 2016 18:34:30 -0000

cm4all-beng-proxy (10.26) unstable; urgency=low

  * bot: recognize WordPress pingbacks as "bot"
  * lb/monitor/expect: delay the receive call by 10ms
  * certdb, bp_cmdline, log-forward: use IPv6 only if available

 -- Max Kellermann <mk@cm4all.com>  Thu, 11 Aug 2016 13:04:23 -0000

cm4all-beng-proxy (10.25) unstable; urgency=low

  * shm: fix double allocation bug which caused session corruption

 -- Max Kellermann <mk@cm4all.com>  Thu, 21 Jul 2016 18:54:12 -0000

cm4all-beng-proxy (10.24) unstable; urgency=low

  * http_client: fix "excess data" error after "100 Continue"

 -- Max Kellermann <mk@cm4all.com>  Wed, 20 Jul 2016 12:25:34 -0000

cm4all-beng-proxy (10.23) unstable; urgency=low

  * cgi: ignore the "Proxy" request header to work around security
    vulnerabilities in several CGI programs
  * http_client: differentiate between "empty response body" and "no body"
  * http_server: log "-" if there is no response body

 -- Max Kellermann <mk@cm4all.com>  Tue, 19 Jul 2016 13:43:34 -0000

cm4all-beng-proxy (10.22) unstable; urgency=low

  * debian/control: add missing dependency on libcm4all-inline-dev
  * http_address: ensure that at least one socket address is specified
  * systemd: implement "reload"

 -- Max Kellermann <mk@cm4all.com>  Mon, 04 Jul 2016 11:12:29 -0000

cm4all-beng-proxy (10.21) unstable; urgency=low

  * session: fix user expiry after defragmentation
  * session: save site name in session file

 -- Max Kellermann <mk@cm4all.com>  Wed, 08 Jun 2016 20:07:13 -0000

cm4all-beng-proxy (10.20) unstable; urgency=low

  * fix nullptr dereference while removing stale "session" parameter

 -- Max Kellermann <mk@cm4all.com>  Wed, 25 May 2016 11:06:38 -0000

cm4all-beng-proxy (10.19) unstable; urgency=low

  * merge release 9.14
  * log the request URI on session realm mismatch
  * omit stale "session" parameter in processed URIs

 -- Max Kellermann <mk@cm4all.com>  Tue, 24 May 2016 17:36:07 -0000

cm4all-beng-proxy (10.18) unstable; urgency=low

  * http_client: fix TLS memory leak / crash bug

 -- Max Kellermann <mk@cm4all.com>  Thu, 19 May 2016 10:49:58 -0000

cm4all-beng-proxy (10.17) unstable; urgency=low

  * spawn/client: handle empty payloads from recvmmsg()

 -- Max Kellermann <mk@cm4all.com>  Mon, 09 May 2016 10:05:55 -0000

cm4all-beng-proxy (10.16) unstable; urgency=low

  * control: enable SO_REUSEADDR on the UDP socket

 -- Max Kellermann <mk@cm4all.com>  Fri, 29 Apr 2016 13:13:31 -0000

cm4all-beng-proxy (10.15) unstable; urgency=low

  * was: fix crash after spawn failure
  * spawn/client: abort worker process when the spawner is gone
  * spawn/client: optimize message receiver
  * spawn/server: retry sending after EAGAIN

 -- Max Kellermann <mk@cm4all.com>  Fri, 29 Apr 2016 09:31:54 -0000

cm4all-beng-proxy (10.14) unstable; urgency=low

  * enable TCP_DEFER_ACCEPT for HTTP and SSL listeners
  * ssl: increase the handshake timeout to 60 seconds
  * lb: log the client IP address

 -- Max Kellermann <mk@cm4all.com>  Thu, 28 Apr 2016 09:24:19 -0000

cm4all-beng-proxy (10.13) unstable; urgency=low

  * was: fix crash after early-crashing WAS process
  * was: fix crash after WAS process has been released
  * ssl: limit the handshake duration
  * beng-proxy: support listening on UNIX domain sockets

 -- Max Kellermann <mk@cm4all.com>  Wed, 27 Apr 2016 18:34:26 -0000

cm4all-beng-proxy (10.12) unstable; urgency=low

  * ssl: reduce allocator fragmentation, cycle another buffer

 -- Max Kellermann <mk@cm4all.com>  Thu, 21 Apr 2016 07:29:51 -0000

cm4all-beng-proxy (10.11) unstable; urgency=low

  * thread_queue: fix race condition
  * ssl: reduce allocator fragmentation

 -- Max Kellermann <mk@cm4all.com>  Mon, 18 Apr 2016 14:51:41 -0000

cm4all-beng-proxy (10.10) unstable; urgency=low

  * merge release 9.13
  * SlicePool: reduce fragmentation

 -- Max Kellermann <mk@cm4all.com>  Tue, 12 Apr 2016 15:12:03 -0000

cm4all-beng-proxy (10.9) unstable; urgency=low

  * merge release 9.12

 -- Max Kellermann <mk@cm4all.com>  Wed, 06 Apr 2016 12:11:38 -0000

cm4all-beng-proxy (10.8) unstable; urgency=low

  * SlicePool: optimize allocation
  * lb: cycle buffers before compressing slice allocator
  * was: fix spurious "Resource temporarily unavailable" warnings

 -- Max Kellermann <mk@cm4all.com>  Wed, 06 Apr 2016 06:35:37 -0000

cm4all-beng-proxy (10.7) unstable; urgency=low

  * lb: fix systemd service start timeout
  * spawn: fix assertion failure when STDERR_PATH fails
  * was: fix use-after-free bug

 -- Max Kellermann <mk@cm4all.com>  Tue, 29 Mar 2016 10:31:34 -0000

cm4all-beng-proxy (10.6) unstable; urgency=low

  * lb: fix false memory leak during shutdown
  * ssl: cycle buffers to reduce allocator fragmentation

 -- Max Kellermann <mk@cm4all.com>  Wed, 23 Mar 2016 14:16:55 -0000

cm4all-beng-proxy (10.5) unstable; urgency=low

  * lb: fix crash due to duplicate OpenSSL initialization by libpq
  * lb: check cert_db.ca_cert settings with --check
  * lb: fix shutdown with --watchdog
  * http_client: fix assertion failure with keep-alive disabled
  * http_server: fix missing "100 Continue"
  * certdb: unwrap key in "new-cert
  * certdb: allow overriding database with /etc/cm4all/beng/certdb.connect
  * spawn: fix assertion failure

 -- Max Kellermann <mk@cm4all.com>  Tue, 08 Mar 2016 16:01:22 -0000

cm4all-beng-proxy (10.4) unstable; urgency=low

  * merge release 9.11
  * spawn: fix uninitialized MOUNT_TMP_TMPFS setting

 -- Max Kellermann <mk@cm4all.com>  Thu, 03 Mar 2016 13:11:49 -0000

cm4all-beng-proxy (10.3) unstable; urgency=low

  * lhttp: fix double free bug
  * lhttp, fcgi: abandon child process after connect failure
  * spawn: wait for spawn process during shutdown
  * {http,filter,nfs}_cache: raise cacheable size limit to 512 kB
  * http_client: reschedule read event after blocking write recovery

 -- Max Kellermann <mk@cm4all.com>  Wed, 02 Mar 2016 14:06:44 -0000

cm4all-beng-proxy (10.2) unstable; urgency=low

  * rubber: remove excessive debugging code to speed up cache flush
  * spawn: fix SETENV breakage
  * spawn: initialize supplementary groups
  * spawn: change to user www-data by default
  * http_client: fix double free bug
  * fcache: raise default expiration to one week
  * systemd: set "Type=notify"

 -- Max Kellermann <mk@cm4all.com>  Tue, 01 Mar 2016 18:43:23 -0000

cm4all-beng-proxy (10.1) unstable; urgency=low

  * merge release 9.10
  * python: add missing constant TRANSLATE_REALM_FROM_AUTH_BASE
  * spawn: dedicated process for spawning child processes
  * fcgi: terminate FastCGI processes with SIGTERM instead of SIGUSR1
  * was: implement response body interruption
  * translation: add packet NO_NEW_PRIVS
  * session: 128 bit session ids
  * emit systemd "READY" notification
  * debian: eliminate the TOI build

 -- Max Kellermann <mk@cm4all.com>  Thu, 25 Feb 2016 23:55:33 -0000

cm4all-beng-proxy (10.0.5) unstable; urgency=low

  * http_client: fix memory leak
  * spawn/prepared: fix environment variable breakage
  * request: fix crash (due to realm regression in 10.0.4)

 -- Max Kellermann <mk@cm4all.com>  Tue, 09 Feb 2016 18:09:43 -0000

cm4all-beng-proxy (10.0.4) unstable; urgency=low

  * istream/dechunk: merge chunk sizes
  * istream/dechunk: fix bogus "closed prematurely" error
  * spawn/JailConfig: fix jail.conf parser regression
  * translate_parser: fix JailCGI home path regression
  * translation: add packet REALM_FROM_AUTH_BASE
  * translation: allow mount options in MOUNT_TMP_TMPFS
  * pipe_filter: add JailCGI support
  * fcgi/stock: fix double free bug
  * http_request: fix connection leak after OpenSSL error
  * ssl/cache: fix two crash bugs
  * ssl/cache: reduce delay from 1s to 200ms
  * ssl/cache: maintain cache only in worker process
  * ssl/cache: support CA chains
  * ssl/factory: support the subjectAltName extension
  * ssl/filter: handle "close notify" alerts
  * certdb: rename PostgreSQL table to singular
  * certdb: load PostgreSQL connect string from lb.conf
  * certdb: support the subjectAltName extension
  * certdb: implement the ACME protocol
  * systemd/lb: disable --watchdog, set Restart=on-failure instead
  * systemd/bp: default to --workers=0, set Restart=on-failure instead

 -- Max Kellermann <mk@cm4all.com>  Thu, 04 Feb 2016 21:12:22 -0000

cm4all-beng-proxy (10.0.3) unstable; urgency=low

  * ssl/cache: populate name cache asynchronously
  * certdb: add command "populate"

 -- Max Kellermann <mk@cm4all.com>  Tue, 12 Jan 2016 10:35:32 -0000

cm4all-beng-proxy (10.0.2) unstable; urgency=low

  * ssl/cache: open multiple PostgreSQL connections on demand
  * ssl/cache: mirror a list of all certificate host names
  * certdb: add command "delete"

 -- Max Kellermann <mk@cm4all.com>  Wed, 06 Jan 2016 11:11:51 -0000

cm4all-beng-proxy (10.0.1) unstable; urgency=low

  * drop support for Debian Squeeze
  * inline_widget: time out after 10 seconds
  * lb: support SSL certificates stored in PostgreSQL database
  * disable the access log by default

 -- Max Kellermann <mk@cm4all.com>  Fri, 18 Dec 2015 18:48:31 -0000

cm4all-beng-proxy (9.16) unstable; urgency=low

  * fix memory leak after resource loader failure
  * was: fix crash on spawn error
  * fcache: check X-CM4all-BENG-User (via REVEAL_USER) in cache lookup

 -- Max Kellermann <mk@cm4all.com>  Tue, 04 Oct 2016 10:44:09 -0000

cm4all-beng-proxy (9.15) unstable; urgency=low

  * cgi: ignore the "Proxy" request header to work around security
    vulnerabilities in several CGI programs
  * http_address: ensure that at least one socket address is specified
  * http_server: update the "raw bytes sent" attribute properly
  * http_client: differentiate between "empty response body" and "no body"
  * http_client: fix "excess data" error after "100 Continue"
  * fcgi: fix assertion failure
  * shm: fix double allocation bug which caused session corruption
  * session: fix user expiry after defragmentation
  * omit stale "session" parameter in processed URIs
  * bot: recognize WordPress pingbacks as "bot"
  * fix crash when compiled with GCC6
  * bp: raise default connection limit to 32k
  * systemd: set default NOFILE limits to 256k
  * systemd: enable crash dumps

 -- Max Kellermann <mk@cm4all.com>  Thu, 08 Sep 2016 14:25:37 -0000

cm4all-beng-proxy (9.14) unstable; urgency=low

  * merge release 8.13
  * was: fix crash on malformed STATUS packet

 -- Max Kellermann <mk@cm4all.com>  Fri, 20 May 2016 15:43:48 -0000

cm4all-beng-proxy (9.13) unstable; urgency=low

  * merge release 8.12
  * lb: fix false memory leak during shutdown

 -- Max Kellermann <mk@cm4all.com>  Tue, 12 Apr 2016 13:03:18 -0000

cm4all-beng-proxy (9.12) unstable; urgency=low

  * header-forward: fix duplicate "Location" header

 -- Max Kellermann <mk@cm4all.com>  Wed, 06 Apr 2016 12:09:46 -0000

cm4all-beng-proxy (9.11) unstable; urgency=low

  * merge release 8.11

 -- Max Kellermann <mk@cm4all.com>  Thu, 03 Mar 2016 13:03:41 -0000

cm4all-beng-proxy (9.10) unstable; urgency=low

  * merge release 8.10

 -- Max Kellermann <mk@cm4all.com>  Wed, 24 Feb 2016 11:46:38 -0000

cm4all-beng-proxy (9.9) unstable; urgency=low

  * merge release 8.9

 -- Max Kellermann <mk@cm4all.com>  Tue, 23 Feb 2016 15:56:21 -0000

cm4all-beng-proxy (9.8) unstable; urgency=low

  * merge release 8.8

 -- Max Kellermann <mk@cm4all.com>  Tue, 16 Feb 2016 11:30:47 -0000

cm4all-beng-proxy (9.7) unstable; urgency=low

  * merge release 8.7
  * http_request: fix connection leak after OpenSSL error

 -- Max Kellermann <mk@cm4all.com>  Tue, 26 Jan 2016 15:56:31 -0000

cm4all-beng-proxy (9.6) unstable; urgency=low

  * systemd: log to systemd-journald by default
  * header_forward: fix duplicate "Location" header
  * "--access-logger=null" disables the access log
  * widget: log Set-Cookie without host

 -- Max Kellermann <mk@cm4all.com>  Thu, 17 Dec 2015 22:15:04 -0000

cm4all-beng-proxy (9.5) unstable; urgency=low

  * merge release 4.23
  * auth: send the LISTENER_TAG packet with AUTH requests

 -- Max Kellermann <mk@cm4all.com>  Tue, 15 Dec 2015 13:46:36 -0000

cm4all-beng-proxy (9.4) unstable; urgency=low

  * processor: fix crash bug
  * ajp: fix bogus error "Peer closed the socket prematurely"
  * fcgi: fail after receiving excess data at end of response body
  * fcgi: fix assertion failure on i386
  * was: fold header name case
  * was: announce request body length as early as possible
  * was: fix crash bug with empty response

 -- Max Kellermann <mk@cm4all.com>  Thu, 19 Nov 2015 11:28:59 -0000

cm4all-beng-proxy (9.3) unstable; urgency=low

  * fcgi: fix buffer overflow with large response body
  * header_forward: always forward "Allow"

 -- Max Kellermann <mk@cm4all.com>  Tue, 17 Nov 2015 00:33:20 -0000

cm4all-beng-proxy (9.2) unstable; urgency=low

  * translate_client: fix crash bug

 -- Max Kellermann <mk@cm4all.com>  Mon, 16 Nov 2015 08:38:02 -0000

cm4all-beng-proxy (9.1) unstable; urgency=low

  * feature freeze
  * http_client: response body allows optimized socket writes
  * http_cache: response body allows optimized socket writes
  * fcgi: fix stall bug
  * fcgi: optimized response body chunking
  * fcgi: don't send empty PARAMS packet when request headers are empty
  * handler: use lstat() for FILE_NOT_FOUND
  * client_balancer: fix memory leak
  * istream: fix assertion failure
  * istream_tee: fix size miscalculation
  * nfs_stock: fix assertion failure
  * translate_cache: optimize memory usage
  * reduce fork() overhead

 -- Max Kellermann <mk@cm4all.com>  Fri, 13 Nov 2015 00:50:52 -0000

cm4all-beng-proxy (9.0.9) unstable; urgency=low

  * tstock: fix libevent crash on connection failure
  * tstock: fix hanging process during shutdown
  * request_session: don't send cleared session id of ignored session
  * pipe_stock: fix EBADF error due to malformed pointer cast
  * http_{client,server}: optimize chunked socket writes

 -- Max Kellermann <mk@cm4all.com>  Fri, 06 Nov 2015 23:39:50 -0000

cm4all-beng-proxy (9.0.8) unstable; urgency=low

  * child_stock: fix crash bug
  * translate_stock: fix use-after-free crash bug

 -- Max Kellermann <mk@cm4all.com>  Thu, 05 Nov 2015 15:14:43 -0000

cm4all-beng-proxy (9.0.7) unstable; urgency=low

  * merge release 8.6
  * ajp: fix regression after code refactoring
  * http_{client,server}: optimize socket writes
  * translate_stock: configurable stock limit, defaulting to 64
  * translate_cache: fix crash bug when cache is disabled
  * errdoc: fix crash bug when aborting error document generator

 -- Max Kellermann <mk@cm4all.com>  Wed, 04 Nov 2015 21:50:44 -0000

cm4all-beng-proxy (9.0.6) unstable; urgency=low

  * debian/rules: cross-compiler support
  * debian: build with gcc 5 on Debian Stretch
  * processor: fix broken URI rewrite after <script> due to inverted check
  * widget: log class name

 -- Max Kellermann <mk@cm4all.com>  Fri, 16 Oct 2015 10:21:42 -0000

cm4all-beng-proxy (9.0.5) unstable; urgency=low

  * merge release 8.5

 -- Max Kellermann <mk@cm4all.com>  Mon, 12 Oct 2015 10:44:20 -0000

cm4all-beng-proxy (9.0.4) unstable; urgency=low

  * xml_parser: fix assertion failure on abort
  * css_parser: fix buffer overflow due to off-by-one check

 -- Max Kellermann <mk@cm4all.com>  Thu, 08 Oct 2015 19:32:07 -0000

cm4all-beng-proxy (9.0.3) unstable; urgency=low

  * fcgi: fix uninitialized variable
  * processor: fix heap corruption due to wrong string length

 -- Max Kellermann <mk@cm4all.com>  Wed, 07 Oct 2015 19:56:05 -0000

cm4all-beng-proxy (9.0.2) unstable; urgency=low

  * translation: packet REVEAL_USER sends X-CM4all-BENG-User to filter

 -- Max Kellermann <mk@cm4all.com>  Mon, 05 Oct 2015 19:08:22 -0000

cm4all-beng-proxy (9.0.1) unstable; urgency=low

  * merge release 8.4
  * translation: add header group "LINK"
  * translation: add packet MOUNT_TMPFS
  * fix spurious BIND_MOUNT_RW failures

 -- Max Kellermann <mk@cm4all.com>  Fri, 02 Oct 2015 15:36:42 -0000

cm4all-beng-proxy (8.13) unstable; urgency=low

  * http_client: fix TLS memory leak
  * http_client: fix assertion failure with keep-alive disabled
  * was: fix crash after early-crashing WAS process
  * lb: fix false memory leak during shutdown
  * http_server: fix missing "100 Continue"
  * {http,filter,nfs}_cache: raise cacheable size limit to 512 kB
  * fcache: raise default expiration to one week
  * rubber: remove excessive debugging code to speed up cache flush

 -- Max Kellermann <mk@cm4all.com>  Fri, 20 May 2016 15:34:32 -0000

cm4all-beng-proxy (8.12) unstable; urgency=low

  * was: fix crash on malformed STATUS packet
  * was: allow 16 bit STATUS packet

 -- Max Kellermann <mk@cm4all.com>  Tue, 12 Apr 2016 12:28:21 -0000

cm4all-beng-proxy (8.11) unstable; urgency=low

  * http_client: fix assertion failure with TLS
  * lhttp, fcgi: abandon child process after connect failure
  * http_client: reschedule read event after blocking write recovery

 -- Max Kellermann <mk@cm4all.com>  Thu, 03 Mar 2016 12:59:50 -0000

cm4all-beng-proxy (8.10) unstable; urgency=low

  * was/input: verify the announced LENGTH
  * was/input: fix the "available" formula

 -- Max Kellermann <mk@cm4all.com>  Wed, 24 Feb 2016 11:31:50 -0000

cm4all-beng-proxy (8.9) unstable; urgency=low

  * istream/catch: fix another assertion failure

 -- Max Kellermann <mk@cm4all.com>  Tue, 23 Feb 2016 15:52:46 -0000

cm4all-beng-proxy (8.8) unstable; urgency=low

  * istream/catch: fix assertion failure

 -- Max Kellermann <mk@cm4all.com>  Tue, 16 Feb 2016 11:21:25 -0000

cm4all-beng-proxy (8.7) unstable; urgency=low

  * cgi, pipe: fix off-by-one bug in stderr filter

 -- Max Kellermann <mk@cm4all.com>  Tue, 26 Jan 2016 15:55:03 -0000

cm4all-beng-proxy (8.6) unstable; urgency=low

  * merge release 7.9

 -- Max Kellermann <mk@cm4all.com>  Mon, 26 Oct 2015 09:48:00 -0000

cm4all-beng-proxy (8.5) unstable; urgency=low

  * css_parser: fix buffer overflow due to off-by-one check
  * fcgi: fix uninitialized variable
  * fix spurious BIND_MOUNT_RW failures
  * fix two crashes due to malformed URI escapes

 -- Max Kellermann <mk@cm4all.com>  Mon, 12 Oct 2015 10:20:32 -0000

cm4all-beng-proxy (8.4) unstable; urgency=low

  * was: fix another memory leak

 -- Max Kellermann <mk@cm4all.com>  Fri, 02 Oct 2015 11:05:21 -0000

cm4all-beng-proxy (8.3) unstable; urgency=low

  * was: fix several memory leaks

 -- Max Kellermann <mk@cm4all.com>  Fri, 02 Oct 2015 09:54:09 -0000

cm4all-beng-proxy (8.2) unstable; urgency=low

  * debian/control: add "Breaks" on old translation servers to avoid
    runtime breakages due to broken widget descriptors; the translation
    server 1.9.1 contains a workaround
  * translate_parser: fix crash after malformed/misplaced
    UNTRUSTED_*_SITE_SUFFIX packet

 -- Max Kellermann <mk@cm4all.com>  Fri, 25 Sep 2015 12:55:18 -0000

cm4all-beng-proxy (8.1) unstable; urgency=low

  * feature freeze
  * fb_pool: compress I/O buffers periodically
  * http_cache, fcache, nfs_cache: compress the cache periodically

 -- Max Kellermann <mk@cm4all.com>  Tue, 22 Sep 2015 17:26:06 -0000

cm4all-beng-proxy (8.0.13) unstable; urgency=low

  * merge release 7.8
  * translation: support writable bind mounts (BIND_MOUNT_RW)
  * translation: add packet UNTRUSTED_RAW_SITE_SUFFIX
  * ssl: initialize OpenSSL engines
  * rewrite_uri: support "https://" and "//" URIs
  * regex: fix double free bug

 -- Max Kellermann <mk@cm4all.com>  Tue, 22 Sep 2015 08:00:20 -0000

cm4all-beng-proxy (8.0.12) unstable; urgency=low

  * merge release 7.7
  * rubber: optimized hole search
  * rubber: simplified defragmentation on tail allocation

 -- Max Kellermann <mk@cm4all.com>  Thu, 17 Sep 2015 20:41:59 -0000

cm4all-beng-proxy (8.0.11) unstable; urgency=low

  * regex: fix move operator, fixes spurious "Invalid regex capture"

 -- Max Kellermann <mk@cm4all.com>  Thu, 03 Sep 2015 13:08:16 -0000

cm4all-beng-proxy (8.0.10) unstable; urgency=low

  * regex: mismatching optional capture expands to empty string
  * regex: work around problem with mismatching optional last capture
  * request: avoid compressing the response body twice

 -- Max Kellermann <mk@cm4all.com>  Wed, 02 Sep 2015 15:56:38 -0000

cm4all-beng-proxy (8.0.9) unstable; urgency=low

  * merge release 7.6
  * regex: fix off-by-one error in capture range check

 -- Max Kellermann <mk@cm4all.com>  Tue, 01 Sep 2015 13:57:06 -0000

cm4all-beng-proxy (8.0.8) unstable; urgency=low

  * tcache: fix crash on regex mismatch

 -- Max Kellermann <mk@cm4all.com>  Mon, 31 Aug 2015 05:35:14 -0000

cm4all-beng-proxy (8.0.7) unstable; urgency=low

  * merge release 7.5
  * regex: fix spurious compile failures
  * fcache: include actual body data in stats
  * nfs_cache: add stats
  * fix several crash bugs with malformed URI escapes
  * control/stats: add cache brutto sizes
  * control/stats: add I/O buffers size

 -- Max Kellermann <mk@cm4all.com>  Thu, 27 Aug 2015 22:11:02 -0000

cm4all-beng-proxy (8.0.6) unstable; urgency=low

  * translation: decouple REGEX_UNESCAPE from INVERSE_REGEX

 -- Max Kellermann <mk@cm4all.com>  Tue, 25 Aug 2015 09:57:23 -0000

cm4all-beng-proxy (8.0.5) unstable; urgency=low

  * translation: add packet INVERSE_REGEX_UNESCAPE

 -- Max Kellermann <mk@cm4all.com>  Mon, 24 Aug 2015 16:58:16 -0000

cm4all-beng-proxy (8.0.4) unstable; urgency=low

  * translate_client: fix crash due to uninitialized variable

 -- Max Kellermann <mk@cm4all.com>  Fri, 21 Aug 2015 11:26:40 -0000

cm4all-beng-proxy (8.0.3) unstable; urgency=low

  * translation: add login packet SERVICE
  * translation: login allows packet LISTENER_TAG
  * translation: protocol v3 uses anchored regex
  * regex: disable the "multi-line" option
  * regex: switch to the PCRE library

 -- Max Kellermann <mk@cm4all.com>  Mon, 17 Aug 2015 14:31:32 -0000

cm4all-beng-proxy (8.0.2) unstable; urgency=low

  * translation: add packets LOGIN, PASSWORD, UID_GID
  * translation: native Refence support

 -- Max Kellermann <mk@cm4all.com>  Thu, 06 Aug 2015 11:15:58 -0000

cm4all-beng-proxy (8.0.1) unstable; urgency=low

  * cgi, pipe: log PID in stderr output
  * translation: add packets AUTO_GZIP, INTERNAL_REDIRECT

 -- Max Kellermann <mk@cm4all.com>  Fri, 24 Jul 2015 10:27:51 -0000

cm4all-beng-proxy (7.9) unstable; urgency=low

  * merge release 6.12

 -- Max Kellermann <mk@cm4all.com>  Mon, 26 Oct 2015 09:37:41 -0000

cm4all-beng-proxy (7.8) unstable; urgency=low

  * support SESSION_SITE in processor

 -- Max Kellermann <mk@cm4all.com>  Mon, 21 Sep 2015 12:26:13 -0000

cm4all-beng-proxy (7.7) unstable; urgency=low

  * merge release 6.11

 -- Max Kellermann <mk@cm4all.com>  Thu, 17 Sep 2015 19:08:50 -0000

cm4all-beng-proxy (7.6) unstable; urgency=low

  * merge release 6.10
  * fcache: include actual body data in stats
  * nfs_cache: add stats
  * control/stats: add cache brutto sizes
  * control/stats: add I/O buffers size

 -- Max Kellermann <mk@cm4all.com>  Tue, 01 Sep 2015 12:48:48 -0000

cm4all-beng-proxy (7.5) unstable; urgency=low

  * merge release 6.9

 -- Max Kellermann <mk@cm4all.com>  Thu, 27 Aug 2015 14:30:18 -0000

cm4all-beng-proxy (7.4) unstable; urgency=low

  * merge release 6.8
  * tcache: fix minor memory leak

 -- Max Kellermann <mk@cm4all.com>  Wed, 26 Aug 2015 13:29:42 -0000

cm4all-beng-proxy (7.3) unstable; urgency=low

  * merge release 6.7

 -- Max Kellermann <mk@cm4all.com>  Wed, 22 Jul 2015 21:18:30 -0000

cm4all-beng-proxy (7.2) unstable; urgency=low

  * translation: allow REGEX_ON_{HOST,USER}_URI with INVERSE_REGEX

 -- Max Kellermann <mk@cm4all.com>  Fri, 17 Jul 2015 06:53:50 -0000

cm4all-beng-proxy (7.1) unstable; urgency=low

  * feature freeze
  * translation: WANT supports USER
  * translation: add packet REGEX_ON_USER_URI

 -- Max Kellermann <mk@cm4all.com>  Tue, 14 Jul 2015 20:46:43 -0000

cm4all-beng-proxy (7.0.10) unstable; urgency=low

  * fix crash on "Cache-Control: only-if-cached"
  * fix worker respawn

 -- Max Kellermann <mk@cm4all.com>  Sat, 11 Jul 2015 10:19:11 -0000

cm4all-beng-proxy (7.0.9) unstable; urgency=low

  * istream_escape: fix crash bug when last byte is escaped
  * stats: don't crash master process on CONTROL_STATS
  * debian/rules: add kludge to support dh_python2 on Squeeze

 -- Max Kellermann <mk@cm4all.com>  Thu, 09 Jul 2015 11:40:12 -0000

cm4all-beng-proxy (7.0.8) unstable; urgency=low

  * translation: add packets EXPAND_HOME, EXPAND_STDERR_PATH
  * translation: apply EXPAND_URI to CGI addresses
  * session: fix crash while invalidating widget session

 -- Max Kellermann <mk@cm4all.com>  Thu, 25 Jun 2015 13:29:01 -0000

cm4all-beng-proxy (7.0.7) unstable; urgency=low

  * translation: add packet AUTO_DEFLATE
  * istream_deflate: fix stalled stream
  * tcache: expand uncacheable responses

 -- Max Kellermann <mk@cm4all.com>  Wed, 24 Jun 2015 11:43:47 -0000

cm4all-beng-proxy (7.0.6) unstable; urgency=low

  * tcache: expand responses of uncacheable requests

 -- Max Kellermann <mk@cm4all.com>  Fri, 19 Jun 2015 13:02:32 -0000

cm4all-beng-proxy (7.0.5) unstable; urgency=low

  * merge release 6.6
  * control: flush the whole translation cache if the TCACHE_INVALIDATE
    payload is empty
  * namespace: support IPC namespaces

 -- Max Kellermann <mk@cm4all.com>  Thu, 11 Jun 2015 16:31:34 -0000

cm4all-beng-proxy (7.0.4) unstable; urgency=low

  * handler: send LISTENER_TAG if translation protocol version is not yet
    negotiated
  * handler: bypass translation cache during protocol version negotiation

 -- Max Kellermann <mk@cm4all.com>  Thu, 28 May 2015 13:10:12 -0000

cm4all-beng-proxy (7.0.3) unstable; urgency=low

  * handler: more "verbose_response" messages
  * handler: return "502 Bad Gateway" on translation server error
  * translation: protocol v2 always transmits LISTENER_TAG
  * translation: add packets REGEX_ON_HOST_URI, SESSION_SITE
  * session_manager: fix bogus assertion failure in cleanup
  * build with libwas 1.0

 -- Max Kellermann <mk@cm4all.com>  Wed, 20 May 2015 16:41:44 -0000

cm4all-beng-proxy (7.0.2) unstable; urgency=low

  * merge release 6.5
  * require Boost 1.49

 -- Max Kellermann <mk@cm4all.com>  Wed, 29 Apr 2015 11:43:57 -0000

cm4all-beng-proxy (7.0.1) unstable; urgency=low

  * forward the "Accept-Ranges" response header
  * forward the "Range" request header
  * forward the request headers "Accept-Charset" and "Accept-Encoding" to
    frame widgets

 -- Max Kellermann <mk@cm4all.com>  Fri, 13 Mar 2015 16:53:29 -0000

cm4all-beng-proxy (6.12) unstable; urgency=low

  * css_parser: fix buffer overflow due to off-by-one check
  * fcgi: fix uninitialized variable
  * was: fix error after blocking send on control channel
  * fb_pool: compress I/O buffers periodically
  * ssl: initialize OpenSSL engines
  * support SESSION_SITE in processor
  * lb: never forward headers X-CM4all-BENG-Peer-Subject and
    X-CM4all-BENG-Peer-Issuer-Subject

 -- Max Kellermann <mk@cm4all.com>  Mon, 26 Oct 2015 09:34:09 -0000

cm4all-beng-proxy (6.11) unstable; urgency=low

  * fcgi_client: fix hang after error logger failure

 -- Max Kellermann <mk@cm4all.com>  Thu, 17 Sep 2015 19:06:14 -0000

cm4all-beng-proxy (6.10) unstable; urgency=low

  * translate_parser: allow absolute LOCAL_URI
  * uri-verify: don't check the query string
  * bp_control: let worker handle control packets in single-worker mode
  * stock: fix "outgoing_connections" being always zero in control stats
  * lb_stats: include TCP connections in "outgoing_connections"

 -- Max Kellermann <mk@cm4all.com>  Tue, 01 Sep 2015 11:51:11 -0000

cm4all-beng-proxy (6.9) unstable; urgency=low

  * fcgi_client: ignore STDERR packets in size calculation

 -- Max Kellermann <mk@cm4all.com>  Thu, 27 Aug 2015 14:04:04 -0000

cm4all-beng-proxy (6.8) unstable; urgency=low

  * tcache: verify URI after cache miss

 -- Max Kellermann <mk@cm4all.com>  Wed, 26 Aug 2015 12:32:19 -0000

cm4all-beng-proxy (6.7) unstable; urgency=low

  * ssl: fix certificate chain with Server Name Indication
  * lb: fix hang during shutdown

 -- Max Kellermann <mk@cm4all.com>  Wed, 22 Jul 2015 20:47:55 -0000

cm4all-beng-proxy (6.6) unstable; urgency=low

  * debian/rules: remove remaining python-central invocation
  * init: enable session_save_path by default if
    /var/run/cm4all/beng-proxy exists
  * init: read /etc/default/cm4all-beng-proxy.local
  * namespace: set "setgroups=deny" for Linux 3.18+
  * namespace: retry with mount flag "noexec" if mounting fails
  * build with libwas 1.0

 -- Max Kellermann <mk@cm4all.com>  Thu, 11 Jun 2015 15:22:14 -0000

cm4all-beng-proxy (6.5) unstable; urgency=low

  * debian: improve clang build-dependency
  * debian: migrate from python-central to dh_python2
  * debian: add missing dependency on python-twisted-names

 -- Max Kellermann <mk@cm4all.com>  Mon, 27 Apr 2015 15:27:10 -0000

cm4all-beng-proxy (6.4) unstable; urgency=low

  * widget: fix "Range" request headers with non-default view

 -- Max Kellermann <mk@cm4all.com>  Fri, 10 Apr 2015 12:28:47 -0000

cm4all-beng-proxy (6.3) unstable; urgency=low

  * forward the request headers "If-Modified-Since", "If-Unmodified-Since",
    "If-Match", "If-None-Match" and "If-Range" to frame widgets
  * session: improve session cleanup reliability
  * lb: verify SSL certificates in --check
  * ssl: reduce CPU overhead during TLS handshake

 -- Max Kellermann <mk@cm4all.com>  Tue, 24 Mar 2015 16:56:00 -0000

cm4all-beng-proxy (6.2) unstable; urgency=low

  * merge release 5.16

 -- Max Kellermann <mk@cm4all.com>  Wed, 18 Mar 2015 10:11:04 -0000

cm4all-beng-proxy (6.1) unstable; urgency=low

  * feature freeze

 -- Max Kellermann <mk@cm4all.com>  Thu, 05 Mar 2015 10:57:18 -0000

cm4all-beng-proxy (6.0.16) unstable; urgency=low

  * don't drop WANT request packet in repeated translation

 -- Max Kellermann <mk@cm4all.com>  Mon, 02 Mar 2015 08:38:49 -0000

cm4all-beng-proxy (6.0.15) unstable; urgency=low

  * widget: support the CONTENT_TYPE_LOOKUP protocol
  * CGI: disable request URI forwarding if there's a SCRIPT_NAME

 -- Max Kellermann <mk@cm4all.com>  Tue, 24 Feb 2015 16:44:37 -0000

cm4all-beng-proxy (6.0.14) unstable; urgency=low

  * merge release 5.15

 -- Max Kellermann <mk@cm4all.com>  Mon, 23 Feb 2015 12:48:39 -0000

cm4all-beng-proxy (6.0.13) unstable; urgency=low

  * don't steal the X-CM4all-View header from the HTTP cache

 -- Max Kellermann <mk@cm4all.com>  Fri, 20 Feb 2015 11:35:10 -0000

cm4all-beng-proxy (6.0.12) unstable; urgency=low

  * fcgi: don't redirect stderro to /dev/null
  * handler: reserve request body for focused widget even if processor
    disabled
  * remove the X-CM4all-View header after using it
  * headers: add group "TRANSFORMATION"
  * translation: add packet EXPAND_HEADER

 -- Max Kellermann <mk@cm4all.com>  Thu, 19 Feb 2015 15:36:19 -0000

cm4all-beng-proxy (6.0.11) unstable; urgency=low

  * translation: add packet EXPAND_READ_FILE
  * control: add command CONTROL_FADE_CHILDREN

 -- Max Kellermann <mk@cm4all.com>  Tue, 17 Feb 2015 12:02:40 -0000

cm4all-beng-proxy (6.0.10) unstable; urgency=low

  * merge release 5.14
  * translation: add packets NON_BLOCKING, READ_FILE

 -- Max Kellermann <mk@cm4all.com>  Fri, 13 Feb 2015 17:24:35 -0000

cm4all-beng-proxy (6.0.9) unstable; urgency=low

  * namespace_options: improved PIVOT_ROOT error message
  * translation: add packet EXPAND_BIND_MOUNT

 -- Max Kellermann <mk@cm4all.com>  Wed, 11 Feb 2015 11:36:51 -0000

cm4all-beng-proxy (6.0.8) unstable; urgency=low

  * debian: remove translation server demo packages
  * init: change default translation server address to @translation
  * translation: add packet EXPAND_COOKIE_HOST

 -- Max Kellermann <mk@cm4all.com>  Tue, 10 Feb 2015 12:24:22 -0000

cm4all-beng-proxy (6.0.7) unstable; urgency=low

  * translation: add packet LISTENER_TAG

 -- Max Kellermann <mk@cm4all.com>  Mon, 09 Feb 2015 11:02:06 -0000

cm4all-beng-proxy (6.0.6) unstable; urgency=low

  * http_server, http_client: reduce overhead of proxying chunked body

 -- Max Kellermann <mk@cm4all.com>  Fri, 06 Feb 2015 07:44:17 -0000

cm4all-beng-proxy (6.0.5) unstable; urgency=low

  * merge release 5.13
  * translate_client: check for PROBE_PATH_SUFFIXES without PROBE_SUFFIX
  * fix stack overflow on PROBE_SUFFIXES loop

 -- Max Kellermann <mk@cm4all.com>  Thu, 05 Feb 2015 13:30:21 -0000

cm4all-beng-proxy (6.0.4) unstable; urgency=low

  * hstock: fix memory leak
  * response: fix crash on invalid X-CM4all-View header
  * translation: add packets AUTH_FILE, EXPAND_AUTH_FILE,
    APPEND_AUTH, EXPAND_APPEND_AUTH
  * log unknown view names in X-CM4all-View

 -- Max Kellermann <mk@cm4all.com>  Wed, 04 Feb 2015 22:16:07 -0000

cm4all-beng-proxy (6.0.3) unstable; urgency=low

  * support response header X-CM4all-View for all responses
  * reduce fork overhead by dropping NFS cache
  * reduce I/O multi-threading overhead

 -- Max Kellermann <mk@cm4all.com>  Tue, 03 Feb 2015 14:50:27 -0000

cm4all-beng-proxy (6.0.2) unstable; urgency=low

  * translate_client: allow BASE="/" (regression fix)

 -- Max Kellermann <mk@cm4all.com>  Mon, 02 Feb 2015 11:32:01 -0000

cm4all-beng-proxy (6.0.1) unstable; urgency=low

  * translation: add packets EXPAND_DOCUMENT_ROOT, PROBE_PATH_SUFFIXES

 -- Max Kellermann <mk@cm4all.com>  Thu, 29 Jan 2015 22:32:02 -0000

cm4all-beng-proxy (5.16) unstable; urgency=low

  * net: fix crash due to parsing '@' twice
  * net: fix another off-by-one bug in local socket addresses
  * random: fix partial entropy collection
  * http_server: support method PATCH (RFC 5789)

 -- Max Kellermann <mk@cm4all.com>  Wed, 18 Mar 2015 09:56:43 -0000

cm4all-beng-proxy (5.15) unstable; urgency=low

  * ssl_client: fix crash on request with Keep-Alive disabled

 -- Max Kellermann <mk@cm4all.com>  Mon, 23 Feb 2015 12:44:50 -0000

cm4all-beng-proxy (5.14) unstable; urgency=low

  * merge release 4.22

 -- Max Kellermann <mk@cm4all.com>  Wed, 11 Feb 2015 20:50:41 -0000

cm4all-beng-proxy (5.13) unstable; urgency=low

  * ssl: throttle when OpenSSL buffer grows too large

 -- Max Kellermann <mk@cm4all.com>  Thu, 05 Feb 2015 10:14:15 -0000

cm4all-beng-proxy (5.12) unstable; urgency=low

  * merge release 4.21

 -- Max Kellermann <mk@cm4all.com>  Thu, 22 Jan 2015 16:42:55 -0000

cm4all-beng-proxy (5.11) unstable; urgency=low

  * merge release 4.20
  * ssl: disable weak ciphers

 -- Max Kellermann <mk@cm4all.com>  Fri, 16 Jan 2015 12:20:58 -0000

cm4all-beng-proxy (5.10) unstable; urgency=low

  * fix cookie mangling in CGI handlers

 -- Max Kellermann <mk@cm4all.com>  Wed, 14 Jan 2015 21:45:01 -0000

cm4all-beng-proxy (5.9) unstable; urgency=low

  * merge release 4.19
  * log-tee: new access logger

 -- Max Kellermann <mk@cm4all.com>  Wed, 24 Sep 2014 14:41:51 -0000

cm4all-beng-proxy (5.8) unstable; urgency=low

  * fcache: work around assertion failure

 -- Max Kellermann <mk@cm4all.com>  Thu, 18 Sep 2014 17:47:40 -0000

cm4all-beng-proxy (5.7) unstable; urgency=low

  * was_client: fix crash bug

 -- Max Kellermann <mk@cm4all.com>  Wed, 17 Sep 2014 18:39:12 -0000

cm4all-beng-proxy (5.6) unstable; urgency=low

  * ssl_filter: fix stalled connection

 -- Max Kellermann <mk@cm4all.com>  Wed, 17 Sep 2014 06:43:12 -0000

cm4all-beng-proxy (5.5) unstable; urgency=low

  * merge release 4.18

 -- Max Kellermann <mk@cm4all.com>  Fri, 12 Sep 2014 10:30:14 -0000

cm4all-beng-proxy (5.4) unstable; urgency=low

  * merge release 4.16

 -- Max Kellermann <mk@cm4all.com>  Wed, 10 Sep 2014 06:19:42 -0000

cm4all-beng-proxy (5.3) unstable; urgency=low

  * child_manager: fix tree insertion bug
  * http_server: fix logger assertion failure

 -- Max Kellermann <mk@cm4all.com>  Fri, 29 Aug 2014 18:50:09 -0000

cm4all-beng-proxy (5.2) unstable; urgency=low

  * was_input: fix assertion failure

 -- Max Kellermann <mk@cm4all.com>  Fri, 29 Aug 2014 11:30:37 -0000

cm4all-beng-proxy (5.1) unstable; urgency=low

  * merge release 4.15
  * net: fix off-by-one bug in local socket addresses

 -- Max Kellermann <mk@cm4all.com>  Fri, 29 Aug 2014 08:55:55 -0000

cm4all-beng-proxy (5.0.14) unstable; urgency=low

  * buffered_socket: reduce memory usage
  * ssl_filter: reduce memory usage further

 -- Max Kellermann <mk@cm4all.com>  Wed, 13 Aug 2014 11:01:56 -0000

cm4all-beng-proxy (5.0.13) unstable; urgency=low

  * merge release 4.14
  * ssl_filter: reduce memory usage

 -- Max Kellermann <mk@cm4all.com>  Fri, 08 Aug 2014 17:45:33 -0000

cm4all-beng-proxy (5.0.12) unstable; urgency=low

  * merge release 4.13
  * http_cache: fix memcached crash bug
  * lb: SIGHUP flushes the SSL session cache
  * ssl_factory: reduce memory usage

 -- Max Kellermann <mk@cm4all.com>  Tue, 05 Aug 2014 12:53:05 -0000

cm4all-beng-proxy (5.0.11) unstable; urgency=low

  * merge release 4.11
  * http_{client,server}: support WebSocket (RFC 6455)

 -- Max Kellermann <mk@cm4all.com>  Tue, 29 Jul 2014 20:31:30 -0000

cm4all-beng-proxy (5.0.10) unstable; urgency=low

  * merge release 4.10
  * http_server: don't disable keep-alive when discarding optional request
    body ("Expect: 100-continue")

 -- Max Kellermann <mk@cm4all.com>  Wed, 23 Jul 2014 17:51:02 -0000

cm4all-beng-proxy (5.0.9) unstable; urgency=low

  * merge release 4.9
  * translation: CONTENT_TYPE_LOOKUP response may contain transformations

 -- Max Kellermann <mk@cm4all.com>  Mon, 21 Jul 2014 16:37:34 -0000

cm4all-beng-proxy (5.0.8) unstable; urgency=low

  * merge release 4.8
  * translation: new packet AUTO_GZIPPED

 -- Max Kellermann <mk@cm4all.com>  Fri, 18 Jul 2014 19:04:45 -0000

cm4all-beng-proxy (5.0.7) unstable; urgency=low

  * lb: add per-listener option "verbose_response"
  * header_forward: another COOKIE=BOTH forwarding bug fix
  * translation: new packets REQUEST_HEADER, EXPAND_REQUEST_HEADER

 -- Max Kellermann <mk@cm4all.com>  Fri, 11 Jul 2014 13:46:08 -0000

cm4all-beng-proxy (5.0.6) unstable; urgency=low

  * merge release 4.7
  * translation: add packet EXPAND_SITE

 -- Max Kellermann <mk@cm4all.com>  Wed, 02 Jul 2014 12:58:55 +0200

cm4all-beng-proxy (5.0.5) unstable; urgency=low

  * translation: add packet EXPAND_URI
  * tcache: VALIDATE_MTIME=0 matches when the file does not exist

 -- Max Kellermann <mk@cm4all.com>  Mon, 30 Jun 2014 14:15:02 -0000

cm4all-beng-proxy (5.0.4) unstable; urgency=low

  * merge release 4.6

 -- Max Kellermann <mk@cm4all.com>  Wed, 25 Jun 2014 13:05:26 -0000

cm4all-beng-proxy (5.0.3) unstable; urgency=low

  * tcache: optimize invalidation with host filter
  * tcache: optimize invalidation with site filter

 -- Max Kellermann <mk@cm4all.com>  Tue, 24 Jun 2014 20:24:25 -0000

cm4all-beng-proxy (5.0.2) unstable; urgency=low

  * merge release 4.5
  * session: fix potential crash on shared memory exhaustion
  * session: really purge new sessions first
  * translate_client: strict HEADER_FORWARD checks
  * translate_client: fix the COOKIE=BOTH parser
  * header_forward: fix COOKIE=BOTH forwarding

 -- Max Kellermann <mk@cm4all.com>  Mon, 16 Jun 2014 14:26:06 -0000

cm4all-beng-proxy (5.0.1) unstable; urgency=low

  * processor: allow Content-Type application/xml
  * was, pipe_filter: don't inherit environment variables
  * pipe_filter: fix command-line argument corruption bug
  * pipe_filter: support custom environment variables
  * translation: SETENV sets environment vars for FastCGI and WAS
  * header_forward: add mode COOKIE=BOTH

 -- Max Kellermann <mk@cm4all.com>  Fri, 06 Jun 2014 13:41:44 -0000

cm4all-beng-proxy (4.23) unstable; urgency=low

  * http_server: support method PATCH (RFC 5789)
  * session: fix expiration timer
  * session: allocate 64k sessions (was 32k)
  * session: work around high CPU usage due to session purging
  * request_session: don't send cleared session id of ignored session
  * ajp: fix bogus error "Peer closed the socket prematurely"
  * fcgi: fix uninitialized variable
  * fcgi: fix hang after error logger failure
  * fcgi: ignore STDERR packets in size calculation
  * header_forward: always forward "Allow"
  * translate_cache: optimize memory usage
  * css_parser: fix buffer overflow due to off-by-one check
  * support SESSION_SITE in processor
  * lb: fix hang during shutdown
  * namespace: retry with mount flag "noexec" if mounting fails
  * random: fix partial entropy collection

 -- Max Kellermann <mk@cm4all.com>  Fri, 04 Dec 2015 16:52:26 -0000

cm4all-beng-proxy (4.22) unstable; urgency=low

  * fcgi: fix wrong child process reuse with different JailCGI homes

 -- Max Kellermann <mk@cm4all.com>  Wed, 11 Feb 2015 19:30:05 -0000

cm4all-beng-proxy (4.21) unstable; urgency=low

  * cgi, pipe: fix crash after fork failure when input is a regular file

 -- Max Kellermann <mk@cm4all.com>  Thu, 22 Jan 2015 16:38:00 -0000

cm4all-beng-proxy (4.20) unstable; urgency=low

  * ssl_server: disable SSLv2 and SSLv3 because they are insecure
  * ssl_client: enable TLS versions newer than 1.1

 -- Max Kellermann <mk@cm4all.com>  Fri, 16 Jan 2015 12:12:02 -0000

cm4all-beng-proxy (4.19) unstable; urgency=low

  * lb/tcp: fix assertion failure

 -- Max Kellermann <mk@cm4all.com>  Wed, 24 Sep 2014 14:31:24 -0000

cm4all-beng-proxy (4.18) unstable; urgency=low

  * http_server: fix missing response (Keep-Alive disabled)

 -- Max Kellermann <mk@cm4all.com>  Fri, 12 Sep 2014 10:22:51 -0000

cm4all-beng-proxy (4.17) unstable; urgency=low

  * http_server: fix logger assertion failure

 -- Max Kellermann <mk@cm4all.com>  Thu, 11 Sep 2014 08:52:31 -0000

cm4all-beng-proxy (4.16) unstable; urgency=low

  * was_client: fix assertion failure

 -- Max Kellermann <mk@cm4all.com>  Wed, 10 Sep 2014 06:17:58 -0000

cm4all-beng-proxy (4.15) unstable; urgency=low

  * merge release 3.1.38

 -- Max Kellermann <mk@cm4all.com>  Fri, 29 Aug 2014 08:52:10 -0000

cm4all-beng-proxy (4.14) unstable; urgency=low

  * ssl_filter: fix error check
  * http_server: log failed requests
  * lb_http: reduce verbosity of ECONNRESET log message

 -- Max Kellermann <mk@cm4all.com>  Fri, 08 Aug 2014 17:41:52 -0000

cm4all-beng-proxy (4.13) unstable; urgency=low

  * thread_worker: smaller thread stack (64 kB)
  * ssl_factory: enable ECDH for perfect forward secrecy
  * thread_socket_filter: reinvoke writing after recovering from full
    output buffer
  * buffered_socket: reschedule reading after input buffer drained

 -- Max Kellermann <mk@cm4all.com>  Tue, 05 Aug 2014 12:37:11 -0000

cm4all-beng-proxy (4.12) unstable; urgency=low

  * pool: fix bogus assertion failure after SSL disconnect
  * lb/tcp: fix send error message
  * lb/tcp: fix crash after write error
  * thread_socket_filter: fix assertion failure with full output buffer
  * thread_socket_filter: fix crash after write error

 -- Max Kellermann <mk@cm4all.com>  Thu, 31 Jul 2014 16:19:57 -0000

cm4all-beng-proxy (4.11) unstable; urgency=low

  * merge release 3.1.37

 -- Max Kellermann <mk@cm4all.com>  Mon, 28 Jul 2014 15:34:53 -0000

cm4all-beng-proxy (4.10) unstable; urgency=low

  * merge release 3.1.36
  * lhttp_stock: fix crash after fork failure

 -- Max Kellermann <mk@cm4all.com>  Wed, 23 Jul 2014 17:47:36 -0000

cm4all-beng-proxy (4.9) unstable; urgency=low

  * merge release 3.1.35

 -- Max Kellermann <mk@cm4all.com>  Mon, 21 Jul 2014 16:34:15 -0000

cm4all-beng-proxy (4.8) unstable; urgency=low

  * ssl: fix choking decryption on large SSL packets
  * http_server: discard incoming data while waiting for drained response

 -- Max Kellermann <mk@cm4all.com>  Thu, 17 Jul 2014 23:16:21 -0000

cm4all-beng-proxy (4.7) unstable; urgency=low

  * lb: flush all output buffers before closing HTTPS connection

 -- Max Kellermann <mk@cm4all.com>  Wed, 02 Jul 2014 10:46:07 -0000

cm4all-beng-proxy (4.6) unstable; urgency=low

  * merge release 3.1.34

 -- Max Kellermann <mk@cm4all.com>  Wed, 25 Jun 2014 13:02:07 -0000

cm4all-beng-proxy (4.5) unstable; urgency=low

  * tcache: enable VARY on LOCAL_ADDRESS_STRING

 -- Max Kellermann <mk@cm4all.com>  Sun, 15 Jun 2014 21:14:17 -0000

cm4all-beng-proxy (4.4) unstable; urgency=low

  * debian/control: refuse to build with libnfs 1.9.3-1 due to broken
    package name

 -- Max Kellermann <mk@cm4all.com>  Tue, 10 Jun 2014 09:59:57 -0000

cm4all-beng-proxy (4.3) unstable; urgency=low

  * merge release 3.1.33
  * widget_uri, cgi_address: fix potential crash

 -- Max Kellermann <mk@cm4all.com>  Tue, 10 Jun 2014 08:47:34 -0000

cm4all-beng-proxy (4.2) unstable; urgency=low

  * widget: avoid double slash when concatenating (Local) HTTP URI and
    path_info

 -- Max Kellermann <mk@cm4all.com>  Tue, 03 Jun 2014 18:08:54 -0000

cm4all-beng-proxy (4.1) unstable; urgency=medium

  * feature freeze

 -- Max Kellermann <mk@cm4all.com>  Fri, 30 May 2014 13:42:38 +0200

cm4all-beng-proxy (4.0.49) unstable; urgency=low

  * lb_config: allow escaping backslash in lb.conf
  * translation: add packet AUTH (yet another authentication protocol)

 -- Max Kellermann <mk@cm4all.com>  Wed, 28 May 2014 15:14:54 -0000

cm4all-beng-proxy (4.0.48) unstable; urgency=low

  * cgi_address: avoid double slash when concatenating script_name and
    path_info
  * cgi_address: default to script_name="/"

 -- Max Kellermann <mk@cm4all.com>  Tue, 27 May 2014 11:47:19 -0000

cm4all-beng-proxy (4.0.47) unstable; urgency=low

  * args: unescape values with dollar sign (4.0.46 regression)
  * translate_client: fix "Could not locate resource" (4.0.38 regression)

 -- Max Kellermann <mk@cm4all.com>  Mon, 26 May 2014 17:02:48 -0000

cm4all-beng-proxy (4.0.46) unstable; urgency=low

  * translate_client: check for valid base address after EASY_BASE
  * fcgi_client: detect bogus Content-Length response header

 -- Max Kellermann <mk@cm4all.com>  Mon, 26 May 2014 12:11:55 -0000

cm4all-beng-proxy (4.0.45) unstable; urgency=low

  * translate_client: fix crash after misplaced AUTO_BASE
  * fcgi_client: support STDERR_PATH for FastCGI's STDERR stream

 -- Max Kellermann <mk@cm4all.com>  Thu, 22 May 2014 15:42:08 -0000

cm4all-beng-proxy (4.0.44) unstable; urgency=low

  * cgi_address: unescape PATH_INFO in ENOTDIR handler
  * python/translation/response: add method bind_mount()

 -- Max Kellermann <mk@cm4all.com>  Wed, 21 May 2014 13:58:15 -0000

cm4all-beng-proxy (4.0.43) unstable; urgency=low

  * merge release 3.1.32
  * lhttp_stock: handle fork() failures
  * handler: fix assertion failure on malformed request URI

 -- Max Kellermann <mk@cm4all.com>  Wed, 21 May 2014 07:27:05 -0000

cm4all-beng-proxy (4.0.42) unstable; urgency=low

  * tstock: log abstract socket paths properly
  * translation: add packet COOKIE_PATH
  * cookie_{server,client}: upgrade to RFC 6265
  * http_string: allow comma in cookie values (RFC ignorant)

 -- Max Kellermann <mk@cm4all.com>  Wed, 14 May 2014 10:41:34 -0000

cm4all-beng-proxy (4.0.41) unstable; urgency=low

  * handler: forget CHECK after the check has completed
  * handler: apply SESSION before repeating translation
  * fcgi, lhttp, delegate: apply STDERR_PATH to stdout

 -- Max Kellermann <mk@cm4all.com>  Tue, 13 May 2014 15:14:58 -0000

cm4all-beng-proxy (4.0.40) unstable; urgency=low

  * file_hander: fix memory leak
  * rerror: add option "verbose_response"
  * translation: rename LHTTP_EXPAND_URI to EXPAND_LHTTP_URI
  * tcache: raise MAX_AGE limit to one day
  * ajp_client: fix header corruption
  * ajp_client: fix buffer overflow
  * python/translation/response: add method expand_pair()

 -- Max Kellermann <mk@cm4all.com>  Mon, 12 May 2014 15:58:07 -0000

cm4all-beng-proxy (4.0.39) unstable; urgency=low

  * file_enotdir: fix PATH_INFO forwarding for LHTTP

 -- Max Kellermann <mk@cm4all.com>  Fri, 09 May 2014 13:38:57 -0000

cm4all-beng-proxy (4.0.38) unstable; urgency=low

  * translation: add packet STDERR_PATH
  * translate_client: detect missing LHTTP_URI, NFS_EXPORT
  * handler: fix the USER translation packet (broken since 4.0.17)

 -- Max Kellermann <mk@cm4all.com>  Thu, 08 May 2014 21:49:55 -0000

cm4all-beng-proxy (4.0.37) unstable; urgency=low

  * enotdir: forward PATH_INFO to LHTTP server
  * lhttp: support environment variables via PAIR

 -- Max Kellermann <mk@cm4all.com>  Thu, 08 May 2014 12:59:50 -0000

cm4all-beng-proxy (4.0.36) unstable; urgency=low

  * tcache: log the final cache key
  * translation: add packet ENOTDIR

 -- Max Kellermann <mk@cm4all.com>  Thu, 08 May 2014 08:56:13 -0000

cm4all-beng-proxy (4.0.35) unstable; urgency=low

  * namespace_options, client-socket: Debian Squeeze compatibility tweaks
  * tcache: paranoid checks for REGEX (optional via UNSAFE_BASE)
  * translation: add packet REDIRECT_QUERY_STRING

 -- Max Kellermann <mk@cm4all.com>  Tue, 06 May 2014 16:20:22 -0000

cm4all-beng-proxy (4.0.34) unstable; urgency=low

  * tcache: fix URI with BASE
  * tcache: allow URI with AUTO_BASE/EASY_BASE
  * tcache: allow TEST_PATH with BASE
  * translation: add packet EXPAND_TEST_PATH

 -- Max Kellermann <mk@cm4all.com>  Tue, 06 May 2014 12:58:50 -0000

cm4all-beng-proxy (4.0.33) unstable; urgency=low

  * allow FILE_NOT_FOUND depth 20
  * translation: add packets EXPAND_SCRIPT_NAME, TEST_PATH

 -- Max Kellermann <mk@cm4all.com>  Mon, 05 May 2014 16:05:09 -0000

cm4all-beng-proxy (4.0.32) unstable; urgency=low

  * cgi_address: allow BASE without PATH_INFO
  * implement FILE_NOT_FOUND support for CGI, FastCGI, WAS, LHTTP

 -- Max Kellermann <mk@cm4all.com>  Fri, 02 May 2014 14:32:47 -0000

cm4all-beng-proxy (4.0.31) unstable; urgency=low

  * translation: add packet EXPAND_REDIRECT
  * tcache: regex compiler errors and base mismatches are fatal

 -- Max Kellermann <mk@cm4all.com>  Thu, 01 May 2014 18:23:24 -0000

cm4all-beng-proxy (4.0.30) unstable; urgency=low

  * merge release 3.1.31
  * uri_base: fix BASE store bug after request to the BASE

 -- Max Kellermann <mk@cm4all.com>  Tue, 29 Apr 2014 21:53:37 -0000

cm4all-beng-proxy (4.0.29) unstable; urgency=low

  * processor: add URI rewrite mode "response"

 -- Max Kellermann <mk@cm4all.com>  Wed, 23 Apr 2014 23:59:00 -0000

cm4all-beng-proxy (4.0.28) unstable; urgency=low

  * handler: fix SESSION and PARAM breakage
  * tcache: fix VARY/PARAM check
  * translation: allow null bytes in SESSION

 -- Max Kellermann <mk@cm4all.com>  Thu, 17 Apr 2014 12:21:29 -0000

cm4all-beng-proxy (4.0.27) unstable; urgency=low

  * tstock: support abstract sockets

 -- Max Kellermann <mk@cm4all.com>  Fri, 04 Apr 2014 12:58:09 -0000

cm4all-beng-proxy (4.0.26) unstable; urgency=low

  * merge release 3.1.28
  * translation: add packet EXPIRES_RELATIVE

 -- Max Kellermann <mk@cm4all.com>  Tue, 01 Apr 2014 17:18:55 -0000

cm4all-beng-proxy (4.0.25) unstable; urgency=low

  * merge release 3.1.27
  * lb/tcp: fix busy loop

 -- Max Kellermann <mk@cm4all.com>  Thu, 27 Mar 2014 11:22:05 -0000

cm4all-beng-proxy (4.0.24) unstable; urgency=low

  * failure: fix bogus assertion failure with abstract sockets
  * lb/tcp: fix memory leaks
  * lb/tcp: drain output buffers before closing the connection

 -- Max Kellermann <mk@cm4all.com>  Mon, 24 Mar 2014 17:42:04 -0000

cm4all-beng-proxy (4.0.23) unstable; urgency=low

  * translation: new packet DIRECTORY_INDEX

 -- Max Kellermann <mk@cm4all.com>  Fri, 21 Mar 2014 13:00:39 -0000

cm4all-beng-proxy (4.0.22) unstable; urgency=low

  * translation: allow ERROR_DOCUMENT payload, echo
  * translation: new packets FILE_NOT_FOUND, CONTENT_TYPE_LOOKUP
  * translate_client: check for multiple REGEX / INVERSE_REGEX
  * translate_client: support abstract sockets in ADDRESS_STRING

 -- Max Kellermann <mk@cm4all.com>  Thu, 20 Mar 2014 12:28:04 -0000

cm4all-beng-proxy (4.0.21) unstable; urgency=low

  * merge release 3.1.26
  * handler: forward HTTP errors from translation cache to browser
  * tcache: reduce memory usage
  * translate_client: don't send REMOTE_HOST unless requested via WANT
  * translate_client: check if BASE matches request URI
  * translation: make "UNSAFE_BASE" a modifier for "BASE"
  * translation: new packet "EASY_BASE" simplifies "BASE" usage
  * translation: new packets "REGEX_TAIL", "REGEX_UNESCAPE"

 -- Max Kellermann <mk@cm4all.com>  Mon, 17 Mar 2014 22:00:23 -0000

cm4all-beng-proxy (4.0.20) unstable; urgency=low

  * merge release 3.1.25
  * translate_client: refuse to parse incoming request packets
  * translate_client: check for illegal null bytes
  * translation: add packet "UNSAFE_BASE"
  * lb: drop root privileges irreversibly using PR_SET_NO_NEW_PRIVS

 -- Max Kellermann <mk@cm4all.com>  Thu, 13 Mar 2014 13:34:47 -0000

cm4all-beng-proxy (4.0.19) unstable; urgency=low

  * translation: add packet WANT, make several packets optional
  * translate_client: allow combining CHECK and WANT_FULL_URI
  * tcache: make PARAM cacheable, supported by VARY
  * python/translation/request: accept BEGIN in packetReceived()
  * python/translation/request: add attribute "protocol_version"
  * lb: detach from file system (security)

 -- Max Kellermann <mk@cm4all.com>  Wed, 05 Mar 2014 14:16:42 -0000

cm4all-beng-proxy (4.0.18) unstable; urgency=low

  * doc/lb: document sticky mode "source_ip"
  * lb/tcp: fix endless loop due to misrouted write event

 -- Max Kellermann <mk@cm4all.com>  Tue, 18 Feb 2014 14:48:47 -0000

cm4all-beng-proxy (4.0.17) unstable; urgency=low

  * handler: apply session directives from current translation response
    before resuming the "previous" response

 -- Max Kellermann <mk@cm4all.com>  Mon, 17 Feb 2014 17:46:44 -0000

cm4all-beng-proxy (4.0.16) unstable; urgency=low

  * namespace: set up uid/gid mapping without MOUNT_PROC
  * namespace: allow BIND_MOUNT, MOUNT_PROC, MOUNT_HOME, MOUNT_TMP_TMPFS without
    PIVOT_ROOT
  * configurable resource limits for child processes

 -- Max Kellermann <mk@cm4all.com>  Fri, 07 Feb 2014 12:48:44 -0000

cm4all-beng-proxy (4.0.15) unstable; urgency=low

  * daemon: set up supplementary groups
  * child_manager: log resource usage
  * fcgi_stock: kill child process after connect failure
  * fcgi_stock: kill child process after repeated timeout

 -- Max Kellermann <mk@cm4all.com>  Tue, 04 Feb 2014 15:17:36 -0000

cm4all-beng-proxy (4.0.14) unstable; urgency=low

  * add systemd unit
  * cgi, delegate, lhttp, pipe: enable missing namespace features
  * cgi, pipe: fix /proc mount failure
  * namespace: secure /proc flags
  * namespace: work around uid/gid mapper failure using PR_SET_DUMPABLE

 -- Max Kellermann <mk@cm4all.com>  Mon, 03 Feb 2014 20:40:49 -0000

cm4all-beng-proxy (4.0.13) unstable; urgency=low

  * namespace: make new root directory read-only
  * namespace: add option to mount tmpfs on /tmp
  * namespace: arbitrary bind-mounts
  * namespace: support UTS namespaces
  * namespace: set up uid/gid mapping in user namespace

 -- Max Kellermann <mk@cm4all.com>  Tue, 28 Jan 2014 22:37:47 -0000

cm4all-beng-proxy (4.0.12) unstable; urgency=low

  * cache: use monotonic clock
  * namespace: support PID namespaces
  * namespace: support mount namespace and pivot_root()
  * namespace: can mount new /proc, $HOME

 -- Max Kellermann <mk@cm4all.com>  Fri, 24 Jan 2014 14:02:34 -0000

cm4all-beng-proxy (4.0.11) unstable; urgency=low

  * was: fix misdirected pipes (4.0.10 regression)
  * translation: add packets EXPAND_APPEND, EXPAND_PAIR
  * file_handler: allow character devices

 -- Max Kellermann <mk@cm4all.com>  Tue, 21 Jan 2014 18:24:14 -0000

cm4all-beng-proxy (4.0.10) unstable; urgency=low

  * merge release 3.1.24
  * response: don't report version in "Server" response header
  * lhttp, delegate: support namespaces
  * delegate: fix spontaneous shutdown due to misrouted SIGTERM signal

 -- Max Kellermann <mk@cm4all.com>  Fri, 03 Jan 2014 21:18:45 -0000

cm4all-beng-proxy (4.0.9) unstable; urgency=low

  * pipe: fix signal handler race condition
  * pipe, CGI, FastCGI, WAS: support user/network namespaces

 -- Max Kellermann <mk@cm4all.com>  Mon, 23 Dec 2013 18:55:03 -0000

cm4all-beng-proxy (4.0.8) unstable; urgency=low

  * CGI, FastCGI, WAS: support command-line arguments
  * header-forward: add groups "CORS", "SECURE"

 -- Max Kellermann <mk@cm4all.com>  Mon, 16 Dec 2013 18:26:12 -0000

cm4all-beng-proxy (4.0.7) unstable; urgency=low

  * merge release 3.1.23
  * ssl_filter: fix stalled SSL read
  * thread_socket_filter: fix stalled SSL write

 -- Max Kellermann <mk@cm4all.com>  Sat, 07 Dec 2013 07:39:16 -0000

cm4all-beng-proxy (4.0.6) unstable; urgency=low

  * thread_queue: fix spurious thread exit

 -- Max Kellermann <mk@cm4all.com>  Tue, 26 Nov 2013 20:45:30 -0000

cm4all-beng-proxy (4.0.5) unstable; urgency=low

  * merge release 3.1.22

 -- Max Kellermann <mk@cm4all.com>  Mon, 25 Nov 2013 13:03:15 -0000

cm4all-beng-proxy (4.0.4) unstable; urgency=low

  * merge release 3.1.21
  * nfs: bind to privileged port

 -- Max Kellermann <mk@cm4all.com>  Sun, 24 Nov 2013 08:30:58 -0000

cm4all-beng-proxy (4.0.3) unstable; urgency=low

  * lb: allow the kernel to chooes a TCP bind port
  * lb: support forwarding HTTP requests with the original source IP

 -- Max Kellermann <mk@cm4all.com>  Sun, 10 Nov 2013 17:46:44 -0000

cm4all-beng-proxy (4.0.2) unstable; urgency=low

  * merge release 3.1.20
  * lb: support forwarding TCP connections with the original source IP

 -- Max Kellermann <mk@cm4all.com>  Tue, 05 Nov 2013 16:07:34 -0000

cm4all-beng-proxy (4.0.1) unstable; urgency=low

  * merge release 3.1.19

 -- Max Kellermann <mk@cm4all.com>  Wed, 30 Oct 2013 15:26:16 -0000

cm4all-beng-proxy (4.0) unstable; urgency=low

  * translation: rename TRANSLATE_PROXY to TRANSLATE_HTTP
  * thread_pool: start SSL worker threads on the first use
  * translate-client, resource-loader: support https://

 -- Max Kellermann <mk@cm4all.com>  Wed, 23 Oct 2013 19:29:38 -0000

cm4all-beng-proxy (3.1.38) unstable; urgency=low

  * istream: fix assertion failure due to inverted check
  * was_control: fix assertion failure due to missing check

 -- Max Kellermann <mk@cm4all.com>  Fri, 29 Aug 2014 08:52:53 -0000

cm4all-beng-proxy (3.1.37) unstable; urgency=low

  * http_cache: fix caching (Fast-)CGI responses
  * http_client: fix bug with HTTP 1.0 Keep-Alive
  * stock: destroy only surplus idle items

 -- Max Kellermann <mk@cm4all.com>  Mon, 28 Jul 2014 15:30:50 -0000

cm4all-beng-proxy (3.1.36) unstable; urgency=low

  * http_server: ignore case in "Connection" request header
  * http_client: allow comma-separated list in "Connection" response
    header

 -- Max Kellermann <mk@cm4all.com>  Wed, 23 Jul 2014 17:43:09 -0000

cm4all-beng-proxy (3.1.35) unstable; urgency=low

  * lb_tcp: fix memory leak after send failure
  * ssl_filter: fix race condition
  * ssl_filter: fix memory leak with client certificates

 -- Max Kellermann <mk@cm4all.com>  Mon, 21 Jul 2014 16:20:14 -0000

cm4all-beng-proxy (3.1.34) unstable; urgency=low

  * session: fix potential crash on shared memory exhaustion
  * session: really purge new sessions first
  * istream-iconv: fix endless loop with unknown charset

 -- Max Kellermann <mk@cm4all.com>  Wed, 25 Jun 2014 12:58:03 -0000

cm4all-beng-proxy (3.1.33) unstable; urgency=low

  * widget: avoid double slash when concatenating (Local) HTTP URI and
    path_info
  * pipe: fix command-line argument corruption bug
  * fcgi_client: detect bogus Content-Length response header

 -- Max Kellermann <mk@cm4all.com>  Tue, 10 Jun 2014 08:30:39 -0000

cm4all-beng-proxy (3.1.32) unstable; urgency=low

  * http_string: allow comma in cookie values (RFC ignorant)

 -- Max Kellermann <mk@cm4all.com>  Mon, 19 May 2014 07:52:24 -0000

cm4all-beng-proxy (3.1.31) unstable; urgency=low

  * rewrite-uri: fix view name corruption

 -- Max Kellermann <mk@cm4all.com>  Mon, 28 Apr 2014 16:30:17 -0000

cm4all-beng-proxy (3.1.30) unstable; urgency=low

  * translate-client: fix EXPAND_PATH on HTTP address

 -- Max Kellermann <mk@cm4all.com>  Mon, 28 Apr 2014 14:44:22 -0000

cm4all-beng-proxy (3.1.29) unstable; urgency=low

  * http-server: fix potential crash with too many request headers

 -- Max Kellermann <mk@cm4all.com>  Fri, 25 Apr 2014 15:52:16 -0000

cm4all-beng-proxy (3.1.28) unstable; urgency=low

  * buffered_socket: fix bogus assertion failure

 -- Max Kellermann <mk@cm4all.com>  Tue, 01 Apr 2014 16:53:22 -0000

cm4all-beng-proxy (3.1.27) unstable; urgency=low

  * fcgi-stock: show process name in log messages
  * fcgi-stock: check connection state before issuing new request

 -- Max Kellermann <mk@cm4all.com>  Tue, 25 Mar 2014 20:02:23 -0000

cm4all-beng-proxy (3.1.26) unstable; urgency=low

  * http-client: fix bogus assertion failure

 -- Max Kellermann <mk@cm4all.com>  Fri, 14 Mar 2014 14:36:12 -0000

cm4all-beng-proxy (3.1.25) unstable; urgency=low

  * escape: fix data corruption with glibc 2.18

 -- Max Kellermann <mk@cm4all.com>  Thu, 06 Mar 2014 11:47:14 -0000

cm4all-beng-proxy (3.1.24) unstable; urgency=low

  * fcgi-stock: fix crash on fork() failure
  * fcache: fix crash on responses without body

 -- Max Kellermann <mk@cm4all.com>  Thu, 02 Jan 2014 22:57:50 -0000

cm4all-beng-proxy (3.1.23) unstable; urgency=low

  * was-output: fix event leak
  * was-output: fix crash in error handler
  * was-client: free the request body on empty response
  * was-client: reuse connection after empty response
  * was-client: fix stalled response on LENGTH=0

 -- Max Kellermann <mk@cm4all.com>  Fri, 06 Dec 2013 13:23:40 -0000

cm4all-beng-proxy (3.1.22) unstable; urgency=low

  * http_server: fix stalled response

 -- Max Kellermann <mk@cm4all.com>  Mon, 25 Nov 2013 13:00:33 -0000

cm4all-beng-proxy (3.1.21) unstable; urgency=low

  * merge release 3.0.34
  * was-client: fix crash on abort
  * was-client: fix off-by-one error in header parser

 -- Max Kellermann <mk@cm4all.com>  Sun, 24 Nov 2013 08:04:41 -0000

cm4all-beng-proxy (3.1.20) unstable; urgency=low

  * jail: add "--" after last option, allows passing options to jail
  * keep CAP_KILL to be able to kill jailed child processes

 -- Max Kellermann <mk@cm4all.com>  Mon, 04 Nov 2013 14:41:34 -0000

cm4all-beng-proxy (3.1.19) unstable; urgency=low

  * handler: work around crash due to translation cache invalidation
  * child: send SIGKILL after 60 seconds

 -- Max Kellermann <mk@cm4all.com>  Wed, 30 Oct 2013 12:12:31 -0000

cm4all-beng-proxy (3.1.18) unstable; urgency=low

  * nfs: translate NFS3ERR_NOENT to "404 Not Found"
  * nfs_client: don't leak file descriptor to child processes

 -- Max Kellermann <mk@cm4all.com>  Wed, 30 Oct 2013 09:28:11 -0000

cm4all-beng-proxy (3.1.17) unstable; urgency=low

  * tcache: cache translation responses that contain STATUS

 -- Max Kellermann <mk@cm4all.com>  Fri, 25 Oct 2013 17:10:26 -0000

cm4all-beng-proxy (3.1.16) unstable; urgency=low

  * fcgi-stock: kill child processes with SIGUSR1 instead of SIGTERM

 -- Max Kellermann <mk@cm4all.com>  Wed, 23 Oct 2013 08:54:03 -0000

cm4all-beng-proxy (3.1.15) unstable; urgency=low

  * lhttp_address: don't unescape the BASE suffix
  * {file,nfs}_address: unescape EXPAND_PATH(_INFO) substitutions
  * child_stock: fix another assertion failure

 -- Max Kellermann <mk@cm4all.com>  Tue, 22 Oct 2013 15:15:42 -0000

cm4all-beng-proxy (3.1.14) unstable; urgency=low

  * istream_nfs: fix assertion failure on empty file
  * nfs_client: fix crash on malformed path
  * nfs_client: improved error messages
  * child_stock: fix assertion failure when busy child process gets killed

 -- Max Kellermann <mk@cm4all.com>  Mon, 21 Oct 2013 15:38:28 -0000

cm4all-beng-proxy (3.1.13) unstable; urgency=low

  * merge release 3.0.33
  * translation: new packet WANT_FULL_URI for obtaining the full URI

 -- Max Kellermann <mk@cm4all.com>  Wed, 09 Oct 2013 10:40:35 -0000

cm4all-beng-proxy (3.1.12) unstable; urgency=low

  * merge release 3.0.31
  * translation: new packet CONCURRENCY controls number of LHTTP
    connections per process

 -- Max Kellermann <mk@cm4all.com>  Sat, 05 Oct 2013 11:34:04 -0000

cm4all-beng-proxy (3.1.11) unstable; urgency=low

  * lhttp_stock: allow 4 concurrent connections per LHTTP process

 -- Max Kellermann <mk@cm4all.com>  Mon, 30 Sep 2013 16:10:05 -0000

cm4all-beng-proxy (3.1.10) unstable; urgency=low

  * resource-address: fix assertion failure in LHTTP operation
  * lhttp_request: use the LHTTP_HOST attribute
  * kill the logger process on shutdown

 -- Max Kellermann <mk@cm4all.com>  Wed, 25 Sep 2013 17:29:56 -0000

cm4all-beng-proxy (3.1.9) unstable; urgency=low

  * {fcgi,lhttp}_stock: reuse child processes after connection closed
  * translate-client: ignore DEFLATED,GZIPPED on NFS address
  * translate-client: ignore EXPAND_PATH_INFO on local file
  * ssl_factory: wildcard matches single letter
  * ssl_factory: wildcard matches only one segment

 -- Max Kellermann <mk@cm4all.com>  Tue, 24 Sep 2013 10:31:30 -0000

cm4all-beng-proxy (3.1.8) unstable; urgency=low

  * ssl_factory: fix broken certificat/key matching
  * doc: various manual updates (RFC 2617, ...)

 -- Max Kellermann <mk@cm4all.com>  Fri, 20 Sep 2013 12:55:55 -0000

cm4all-beng-proxy (3.1.7) unstable; urgency=low

  * merge release 3.0.30
  * resource-loader: new protocol "Local HTTP"

 -- Max Kellermann <mk@cm4all.com>  Tue, 17 Sep 2013 13:36:20 -0000

cm4all-beng-proxy (3.1.6) unstable; urgency=low

  * buffered_socket: fix assertion failure

 -- Max Kellermann <mk@cm4all.com>  Fri, 23 Aug 2013 12:39:47 -0000

cm4all-beng-proxy (3.1.5) unstable; urgency=low

  * merge release 3.0.26
  * lb: disallow deprecated configuration keywords
  * lb: conditional pools
  * lb_config: setting "ssl_cert" specifies both certificate and key
  * ssl_filter: support TLS Server Name Indication

 -- Max Kellermann <mk@cm4all.com>  Fri, 16 Aug 2013 16:29:34 -0000

cm4all-beng-proxy (3.1.4) unstable; urgency=low

  * nfs_cache: new dedicated cache for NFS files
  * nfs_{handler,request}: use Content-Type from translation server

 -- Max Kellermann <mk@cm4all.com>  Mon, 10 Jun 2013 20:50:58 -0000

cm4all-beng-proxy (3.1.3) unstable; urgency=low

  * nfs_client: fix crash due to uninitialized memory
  * nfs_client: disconnect idle connections
  * nfs_client: expire file metadata
  * istream-nfs: fix resuming a blocking sink
  * istream-nfs: detect file truncation

 -- Max Kellermann <mk@cm4all.com>  Mon, 03 Jun 2013 19:30:20 -0000

cm4all-beng-proxy (3.1.2) unstable; urgency=low

  * nfs_client: read larger chunks
  * nfs_handler: implement cache revalidation and byte ranges

 -- Max Kellermann <mk@cm4all.com>  Wed, 29 May 2013 16:23:15 -0000

cm4all-beng-proxy (3.1.1) unstable; urgency=low

  * nfs_client: fix crash on HEAD request
  * nfs_client: generate Last-Modified and ETag
  * http-cache: allow caching NFS files

 -- Max Kellermann <mk@cm4all.com>  Thu, 23 May 2013 11:00:49 -0000

cm4all-beng-proxy (3.1) unstable; urgency=low

  * nfs_client: new resource loader backend

 -- Max Kellermann <mk@cm4all.com>  Tue, 21 May 2013 21:14:06 -0000

cm4all-beng-proxy (3.0.34) unstable; urgency=low

  * processor: fix use-after-free crash bug

 -- Max Kellermann <mk@cm4all.com>  Sun, 24 Nov 2013 07:46:29 -0000

cm4all-beng-proxy (3.0.33) unstable; urgency=low

  * tcache: limit the cacheable CHECK length
  * tcache: allow binary data in the CHECK payload
  * tcache: fix matching the URI on INVALIDATE with CHECK

 -- Max Kellermann <mk@cm4all.com>  Wed, 09 Oct 2013 09:52:47 -0000

cm4all-beng-proxy (3.0.32) unstable; urgency=low

  * tcache: apply BASE to responses without an address
  * tcache: fix BASE on responses with CHECK
  * handler: fix crash after malformed CHECK/PREVIOUS translation

 -- Max Kellermann <mk@cm4all.com>  Tue, 08 Oct 2013 15:48:07 -0000

cm4all-beng-proxy (3.0.31) unstable; urgency=low

  * socket_wrapper: work around libevent timeout reset bug

 -- Max Kellermann <mk@cm4all.com>  Wed, 02 Oct 2013 15:30:11 -0000

cm4all-beng-proxy (3.0.30) unstable; urgency=low

  * istream-file: fix crash bug
  * fcgi, was: fix memory leak on malformed translation response

 -- Max Kellermann <mk@cm4all.com>  Tue, 17 Sep 2013 13:23:28 -0000

cm4all-beng-proxy (3.0.29) unstable; urgency=low

  * fcgi-client: fix crash on certain malformed responses
  * parser: fix crash on certain CDATA sections

 -- Max Kellermann <mk@cm4all.com>  Mon, 02 Sep 2013 10:51:58 -0000

cm4all-beng-proxy (3.0.28) unstable; urgency=low

  * processor: fix widget lookup regression

 -- Max Kellermann <mk@cm4all.com>  Mon, 26 Aug 2013 18:21:03 -0000

cm4all-beng-proxy (3.0.27) unstable; urgency=low

  * processor: fix stalled transfer with two nested processors

 -- Max Kellermann <mk@cm4all.com>  Mon, 26 Aug 2013 17:09:47 -0000

cm4all-beng-proxy (3.0.26) unstable; urgency=low

  * respones: generate header P3P:CP="CAO PSA OUR" to work around IE10 bug
  * init: auto-create /var/run/cm4all
  * lb: enable GLib multi-threading

 -- Max Kellermann <mk@cm4all.com>  Fri, 26 Jul 2013 07:21:15 -0000

cm4all-beng-proxy (3.0.25) unstable; urgency=low

  * stock: fix access to undefind memory
  * file-handler, http-util: fix If-Match / If-None-Match check

 -- Max Kellermann <mk@cm4all.com>  Wed, 29 May 2013 16:13:54 -0000

cm4all-beng-proxy (3.0.24) unstable; urgency=low

  * memcached-client: fix bogus "peer closed socket prematurely"

 -- Max Kellermann <mk@cm4all.com>  Tue, 23 Apr 2013 11:20:00 -0000

cm4all-beng-proxy (3.0.23) unstable; urgency=low

  * lb: fix memory leak when request with body gets aborted early

 -- Max Kellermann <mk@cm4all.com>  Thu, 04 Apr 2013 15:33:57 -0000

cm4all-beng-proxy (3.0.22) unstable; urgency=low

  * http-server: fix rare crash in request body handler
  * http-client: fix memory leak

 -- Max Kellermann <mk@cm4all.com>  Tue, 26 Mar 2013 07:24:22 -0000

cm4all-beng-proxy (3.0.21) unstable; urgency=low

  * ajp-client: fix malformed request packet with empty request body

 -- Max Kellermann <mk@cm4all.com>  Thu, 21 Mar 2013 17:11:22 -0000

cm4all-beng-proxy (3.0.20) unstable; urgency=low

  * http-client: fix assertion failure with certain chunked responses

 -- Max Kellermann <mk@cm4all.com>  Thu, 21 Mar 2013 10:21:13 -0000

cm4all-beng-proxy (3.0.19) unstable; urgency=low

  * istream_tee: fix crash / memory leak on I/O error before request body
    was delivered to widget

 -- Max Kellermann <mk@cm4all.com>  Mon, 18 Mar 2013 11:23:27 -0000

cm4all-beng-proxy (3.0.18) unstable; urgency=low

  * bot: detect more crawler/bot user-agents
  * lb.init: add ACCESS_LOGGER variable

 -- Max Kellermann <mk@cm4all.com>  Fri, 15 Mar 2013 14:47:08 -0000

cm4all-beng-proxy (3.0.17) unstable; urgency=low

  * lb: add ssl_verify "optional"

 -- Max Kellermann <mk@cm4all.com>  Fri, 08 Mar 2013 14:31:25 -0000

cm4all-beng-proxy (3.0.16) unstable; urgency=low

  * http-request: fix assertion failure
  * log-{cat,split}: use unsigned characters in backslash-escape

 -- Max Kellermann <mk@cm4all.com>  Thu, 07 Mar 2013 15:26:26 -0000

cm4all-beng-proxy (3.0.15) unstable; urgency=low

  * stock: fix another assertion failure during idle cleanup
  * inline-widget: avoid unrecoverable I/O errors during initialisation

 -- Max Kellermann <mk@cm4all.com>  Tue, 05 Mar 2013 07:11:46 -0000

cm4all-beng-proxy (3.0.14) unstable; urgency=low

  * stock: fix assertion failure during idle cleanup
  * http-server: count bytes received, fixes regression
  * http-server: send "100 Continue", fixes regression
  * http-client: fix potential assertion failure after "100 Continue"

 -- Max Kellermann <mk@cm4all.com>  Fri, 01 Mar 2013 16:53:54 -0000

cm4all-beng-proxy (3.0.13) unstable; urgency=low

  * merge release 2.3.7
  * uri-verify: allow double slashes
  * change product token to "CM4all Webserver"

 -- Max Kellermann <mk@cm4all.com>  Mon, 18 Feb 2013 11:35:29 -0000

cm4all-beng-proxy (3.0.12) unstable; urgency=low

  * listener: enable TCP Fast Open (requires Linux 3.7)
  * rubber: optimize huge page allocation
  * rubber: optimize hole search
  * translate-cache: optimize INVALIDATE=HOST
  * filter-cache: reserve some space in the rubber allocator

 -- Max Kellermann <mk@cm4all.com>  Fri, 15 Feb 2013 09:57:51 -0000

cm4all-beng-proxy (3.0.11) unstable; urgency=low

  * stock: slow down destruction of surplus idle items
  * fcgi-client: try harder to reuse existing FastCGI connections
  * cmdline: new options to control the FastCGI/WAS stock

 -- Max Kellermann <mk@cm4all.com>  Tue, 12 Feb 2013 09:38:35 -0000

cm4all-beng-proxy (3.0.10) unstable; urgency=low

  * child: reduce verbosity of SIGTERM log message
  * connection: reduce verbosity of ECONNRESET log message
  * http-server: fix duplicate abort call
  * http-server: add missing pool reference in request body eof
  * handler: catch malformed URIs earlier
  * rubber: allocate from holes, avoid costly compression steps
  * http-cache: reserve some space in the rubber allocator

 -- Max Kellermann <mk@cm4all.com>  Fri, 08 Feb 2013 13:15:31 -0000

cm4all-beng-proxy (3.0.9) unstable; urgency=low

  * merge release 2.3.5
  * parser: fix malformed attribute value bounds
  * translation: packet VALIDATE_MTIME discards cache items after a file
    has been modified
  * http-server: fix spurious "closed prematurely" log messages
  * http-{server,client}: improve error messages
  * istream: clear the "direct" flag set on new streams
  * slice_pool: fix slice size and slices per area calculation

 -- Max Kellermann <mk@cm4all.com>  Wed, 06 Feb 2013 17:48:47 -0000

cm4all-beng-proxy (3.0.8) unstable; urgency=low

  * merge release 2.3.3
  * return unused I/O buffers to operating system
  * parser: optimize the attribute value parser
  * sink_rubber: fix assertion failure

 -- Max Kellermann <mk@cm4all.com>  Thu, 31 Jan 2013 13:27:39 -0000

cm4all-beng-proxy (3.0.7) unstable; urgency=low

  * istream-tee: fix crash due to erroneous read

 -- Max Kellermann <mk@cm4all.com>  Fri, 18 Jan 2013 13:32:49 -0000

cm4all-beng-proxy (3.0.6) unstable; urgency=low

  * control: new command "VERBOSE" manipulates logger verbosity
  * cmdline: remove obsolete option "enable_splice"
  * ajp-client: discard response body after HEAD request
  * fcgi-client: fix assertion failure after malformed HEAD response
  * fcgi-client: don't ignore log messages after HEAD request
  * translate-client: fix assertion failure after connection reset

 -- Max Kellermann <mk@cm4all.com>  Fri, 04 Jan 2013 13:14:09 -0000

cm4all-beng-proxy (3.0.5) unstable; urgency=low

  * translate-client: reduce number of system calls (optimization)
  * http-client: release the socket earlier for reusal
  * ajp-client: fix decoding the "special" response headers
  * ajp-client: wait for "end" packet before delivering empty response
  * ajp-client: use the Content-Length response header
  * ajp-client: send Content-Length request header only if body present
  * ajp-client: support HEAD requests
  * fcgi-client: support HEAD requests
  * fcgi-client: use the Content-Length response header
  * fcgi-client: don't discard buffer after socket has been closed
  * fcgi-client: continue parsing after response has been delivered
  * fcgi-client: don't attempt to write repeatedly if request body blocks
  * fcgi-client: optimized keep-alive after empty response

 -- Max Kellermann <mk@cm4all.com>  Fri, 28 Dec 2012 13:16:02 -0000

cm4all-beng-proxy (3.0.4) unstable; urgency=low

  * {http,filter}-cache: fix garbled data on large cache entries

 -- Max Kellermann <mk@cm4all.com>  Tue, 11 Dec 2012 15:17:17 -0000

cm4all-beng-proxy (3.0.3) unstable; urgency=low

  * memcached-client: fix assertion failure

 -- Max Kellermann <mk@cm4all.com>  Fri, 07 Dec 2012 18:52:33 -0000

cm4all-beng-proxy (3.0.2) unstable; urgency=low

  * merge release 2.3.1
  * lb: verify the client certificate issuer (option "ssl_verify")
  * lb: client certificate is mandatory if "ssl_verify" is enabled
  * lb: support extra CA certificate file (option "ssl_ca_cert")
  * cmdline: can't specify both --memcached-server and http_cache_size
  * init: default to one worker

 -- Max Kellermann <mk@cm4all.com>  Fri, 07 Dec 2012 09:24:52 -0000

cm4all-beng-proxy (3.0.1) unstable; urgency=low

  * http-cache: reduce memory usage while storing
  * {http,filter}-cache: reduce fork overhead
  * pool: fix crash when first allocation is large

 -- Max Kellermann <mk@cm4all.com>  Wed, 05 Dec 2012 14:05:28 -0000

cm4all-beng-proxy (3.0) unstable; urgency=low

  * {http,filter}-cache: reduce overhead when cache is disabled
  * {http,filter}-cache: exclude allocator table from reported size
  * filter-cache: reduce memory usage while storing
  * {http,filter,translate}-cache: return more free memory to operating system
  * pool: further overhead reduction
  * pool: reduce CPU overhead for large areas
  * rubber: fix assertion failure

 -- Max Kellermann <mk@cm4all.com>  Tue, 30 Oct 2012 16:32:45 -0000

cm4all-beng-proxy (2.2.1) unstable; urgency=low

  * merge release 2.1.13
  * control_local: fix assertion failure

 -- Max Kellermann <mk@cm4all.com>  Tue, 16 Oct 2012 15:46:16 -0000

cm4all-beng-proxy (2.2) unstable; urgency=low

  * cache: optimize lookups
  * pool: reduce overhead
  * pool: optimize the linear area recycler
  * resource-address: reduce memory overhead
  * session: reduce memory usage
  * http-cache, filter-cache: return free memory to operating system
  * control_server: support local and abstract sockets
  * python/control: support abstract sockets
  * bp_control: create implicit control channel for each worker process
  * require automake 1.11

 -- Max Kellermann <mk@cm4all.com>  Tue, 09 Oct 2012 15:11:24 -0000

cm4all-beng-proxy (2.3.7) unstable; urgency=low

  * tcache: fix assertion failure in BASE handler

 -- Max Kellermann <mk@cm4all.com>  Mon, 18 Feb 2013 11:58:01 -0000

cm4all-beng-proxy (2.3.6) unstable; urgency=low

  * listener: increase the backlog to 64
  * shm: reserve swap space, avoids theoretical crash

 -- Max Kellermann <mk@cm4all.com>  Sun, 17 Feb 2013 09:29:24 -0000

cm4all-beng-proxy (2.3.5) unstable; urgency=low

  * tcache: reduce CPU pressure when there are many virtual hosts (hot fix)
  * launch the access logger after daemonizing
  * user the configured logger user for the access logger
  * auto-close the access logger
  * debian/rules: compile with -fno-omit-frame-pointer

 -- Max Kellermann <mk@cm4all.com>  Tue, 05 Feb 2013 16:27:46 -0000

cm4all-beng-proxy (2.3.4) unstable; urgency=low

  * log-split: print referer and user agent
  * log-split: cache the last file
  * log-split: allow logging local time stamps
  * log-{split,cat}: escape URI, Referer and User-Agent
  * init: add ACCESS_LOGGER variable

 -- Max Kellermann <mk@cm4all.com>  Tue, 05 Feb 2013 01:31:31 -0000

cm4all-beng-proxy (2.3.3) unstable; urgency=low

  * pool: fix a memory leak in the temporary pool
  * processor: hard limit on length of attributes and parameters

 -- Max Kellermann <mk@cm4all.com>  Thu, 31 Jan 2013 13:16:33 -0000

cm4all-beng-proxy (2.3.2) unstable; urgency=low

  * merge release 2.1.17

 -- Max Kellermann <mk@cm4all.com>  Tue, 29 Jan 2013 00:01:23 -0000

cm4all-beng-proxy (2.3.1) unstable; urgency=low

  * merge release 2.1.16
  * pool: reduce CPU overhead for large areas

 -- Max Kellermann <mk@cm4all.com>  Thu, 06 Dec 2012 16:40:02 -0000

cm4all-beng-proxy (2.3) unstable; urgency=low

  * new stable branch based on v2.1.x, without the work-in-progress
    improvements from v2.2.x
  * cache: optimize lookups
  * pool: reduce overhead
  * pool: optimize the linear area recycler
  * resource-address: reduce memory overhead
  * session: reduce memory usage
  * {http,filter}-cache: reduce overhead when cache is disabled

 -- Max Kellermann <mk@cm4all.com>  Mon, 22 Oct 2012 13:48:20 -0000

cm4all-beng-proxy (2.1.17) unstable; urgency=low

  * merge release 2.0.55

 -- Max Kellermann <mk@cm4all.com>  Mon, 28 Jan 2013 23:59:54 -0000

cm4all-beng-proxy (2.1.16) unstable; urgency=low

  * merge release 2.0.54

 -- Max Kellermann <mk@cm4all.com>  Thu, 06 Dec 2012 16:35:17 -0000

cm4all-beng-proxy (2.1.15) unstable; urgency=low

  * merge release 2.0.53

 -- Max Kellermann <mk@cm4all.com>  Mon, 22 Oct 2012 12:26:57 -0000

cm4all-beng-proxy (2.1.14) unstable; urgency=low

  * merge release 2.0.52

 -- Max Kellermann <mk@cm4all.com>  Fri, 19 Oct 2012 12:10:09 -0000

cm4all-beng-proxy (2.1.13) unstable; urgency=low

  * merge release 2.0.51

 -- Max Kellermann <mk@cm4all.com>  Tue, 16 Oct 2012 15:41:58 -0000

cm4all-beng-proxy (2.1.12) unstable; urgency=low

  * merge release 2.0.50

 -- Max Kellermann <mk@cm4all.com>  Fri, 05 Oct 2012 12:26:24 -0000

cm4all-beng-proxy (2.1.11) unstable; urgency=low

  * merge release 2.0.49

 -- Max Kellermann <mk@cm4all.com>  Fri, 28 Sep 2012 15:04:36 -0000

cm4all-beng-proxy (2.1.10) unstable; urgency=low

  * merge release 2.0.48

 -- Max Kellermann <mk@cm4all.com>  Mon, 24 Sep 2012 15:43:46 -0000

cm4all-beng-proxy (2.1.9) unstable; urgency=low

  * merge release 2.0.47
  * lb: eliminate the duplicate "Date" response header (#1169)

 -- Max Kellermann <mk@cm4all.com>  Fri, 21 Sep 2012 15:56:06 -0000

cm4all-beng-proxy (2.1.8) unstable; urgency=low

  * control: publish statistics over the control protocol

 -- Max Kellermann <mk@cm4all.com>  Fri, 07 Sep 2012 12:47:34 -0000

cm4all-beng-proxy (2.1.7) unstable; urgency=low

  * resource-address: support expanding PIPE addresses
  * translation: support EXPAND_PATH for PROXY
  * reduced connect timeouts for translation server, FastCGI and beng-lb
  * uri-relative: support relative URI with just a query string
  * uri-relative: support relative URIs starting with a double slash
  * lb: improve error messages, include listener/pool name
  * lb: validate the selected sticky modde
  * lb: add sticky mode "source_ip"

 -- Max Kellermann <mk@cm4all.com>  Fri, 31 Aug 2012 14:03:41 -0000

cm4all-beng-proxy (2.1.6) unstable; urgency=low

  * merge release 2.0.46

 -- Max Kellermann <mk@cm4all.com>  Fri, 24 Aug 2012 11:11:20 -0000

cm4all-beng-proxy (2.1.5) unstable; urgency=low

  * lb_expect_monitor: configurable connect timeout

 -- Max Kellermann <mk@cm4all.com>  Mon, 20 Aug 2012 05:40:44 -0000

cm4all-beng-proxy (2.1.4) unstable; urgency=low

  * lb_monitor: configurable timeout

 -- Max Kellermann <mk@cm4all.com>  Fri, 17 Aug 2012 09:16:36 -0000

cm4all-beng-proxy (2.1.3) unstable; urgency=low

  * merge release 2.0.44
  * lb: implement tcp_expect option "expect_graceful"

 -- Max Kellermann <mk@cm4all.com>  Tue, 14 Aug 2012 14:30:57 -0000

cm4all-beng-proxy (2.1.2) unstable; urgency=low

  * support extended HTTP status codes from RFC 6585 and WebDAV

 -- Max Kellermann <mk@cm4all.com>  Thu, 09 Aug 2012 10:10:35 -0000

cm4all-beng-proxy (2.1.1) unstable; urgency=low

  * merge release 2.0.43
  * lb: support TRACE, OPTIONS and WebDAV

 -- Max Kellermann <mk@cm4all.com>  Fri, 03 Aug 2012 11:48:46 -0000

cm4all-beng-proxy (2.1) unstable; urgency=low

  * lb: add sticky mode "jvm_route" (Tomcat)

 -- Max Kellermann <mk@cm4all.com>  Mon, 30 Jul 2012 15:53:43 -0000

cm4all-beng-proxy (2.0.55) unstable; urgency=low

  * istream-tee: fix crash due to erroneous read
  * fix random crashes in the optimized build

 -- Max Kellermann <mk@cm4all.com>  Mon, 28 Jan 2013 23:52:26 -0000

cm4all-beng-proxy (2.0.54) unstable; urgency=low

  * http-cache: fix revalidation of memcached entries

 -- Max Kellermann <mk@cm4all.com>  Thu, 06 Dec 2012 16:31:23 -0000

cm4all-beng-proxy (2.0.53) unstable; urgency=low

  * filter-cache: fix assertion failure on serving empty response
  * http-cache: limit maximum age to 5 minutes if "Vary" includes cookies
  * lb: FADE_NODE lasts for 3 hours

 -- Max Kellermann <mk@cm4all.com>  Mon, 22 Oct 2012 12:21:18 -0000

cm4all-beng-proxy (2.0.52) unstable; urgency=low

  * {http,filter}-cache: include headers in cache size calculation
  * {http,filter}-cache: reduce headers memory usage
  * http-cache: limit maximum age to 1 week
    - 1 hour when "Vary" is used
    - 30 minutes when "Vary" includes "X-WidgetId" or "X-WidgetHref"
    - 5 minutes when "Vary" includes "X-CM4all-BENG-User"
  * cache: reduce number of system calls during lookup

 -- Max Kellermann <mk@cm4all.com>  Fri, 19 Oct 2012 12:07:10 -0000

cm4all-beng-proxy (2.0.51) unstable; urgency=low

  * merge release 1.4.33
  * processor: fix assertion failure with embedded CSS
  * lb: move control channel handler to worker process

 -- Max Kellermann <mk@cm4all.com>  Tue, 16 Oct 2012 15:39:32 -0000

cm4all-beng-proxy (2.0.50) unstable; urgency=low

  * pool: reduce memory overhead of debug data
  * fcgi-client: fix assertion failure due to redundant read event
  * lb: fix crash after pipe-to-socket splice I/O error

 -- Max Kellermann <mk@cm4all.com>  Fri, 05 Oct 2012 12:23:15 -0000

cm4all-beng-proxy (2.0.49) unstable; urgency=low

  * merge release 1.4.32

 -- Max Kellermann <mk@cm4all.com>  Fri, 28 Sep 2012 15:01:26 -0000

cm4all-beng-proxy (2.0.48) unstable; urgency=low

  * lb: fix duplicate monitor requests with --watchdog
  * child: verbose logging of child process events
  * log shutdown signal

 -- Max Kellermann <mk@cm4all.com>  Mon, 24 Sep 2012 15:36:03 -0000

cm4all-beng-proxy (2.0.47) unstable; urgency=low

  * merge release 1.4.31
  * cache: disable excessive debugging checks

 -- Max Kellermann <mk@cm4all.com>  Fri, 21 Sep 2012 15:24:30 -0000

cm4all-beng-proxy (2.0.46) unstable; urgency=low

  * merge release 1.4.30
  * lb: add option --config-file

 -- Max Kellermann <mk@cm4all.com>  Fri, 24 Aug 2012 10:52:29 -0000

cm4all-beng-proxy (2.0.45) unstable; urgency=low

  * merge release 1.4.29

 -- Max Kellermann <mk@cm4all.com>  Tue, 21 Aug 2012 15:49:49 -0000

cm4all-beng-proxy (2.0.44) unstable; urgency=low

  * lb: allow sticky with only one node
  * lb: add option "--check"
  * lb: run all monitors right after startup
  * lb: disable expiry of monitor results
  * lb: improved fallback for "sticky cookie"
  * lb: use Bulldog for "sticky cookie"
  * balancer, lb: persistent "fade" flag
  * balancer, lb: use the Bulldog "graceful" flag
  * control: add packet CONTROL_DUMP_POOLS

 -- Max Kellermann <mk@cm4all.com>  Tue, 14 Aug 2012 13:13:01 -0000

cm4all-beng-proxy (2.0.43) unstable; urgency=low

  * merge release 1.4.28
  * istream-replace: fix assertion failure with embedded CSS

 -- Max Kellermann <mk@cm4all.com>  Thu, 02 Aug 2012 11:14:27 -0000

cm4all-beng-proxy (2.0.42) unstable; urgency=low

  * js: new higher-level API

 -- Max Kellermann <mk@cm4all.com>  Wed, 01 Aug 2012 11:32:28 -0000

cm4all-beng-proxy (2.0.41) unstable; urgency=low

  * session: fix bogus assertion failure when loading expired session

 -- Max Kellermann <mk@cm4all.com>  Fri, 27 Jul 2012 12:47:49 -0000

cm4all-beng-proxy (2.0.40) unstable; urgency=low

  * merge release 1.4.27

 -- Max Kellermann <mk@cm4all.com>  Tue, 24 Jul 2012 16:29:13 -0000

cm4all-beng-proxy (2.0.39) unstable; urgency=low

  * merge release 1.4.26

 -- Max Kellermann <mk@cm4all.com>  Tue, 17 Jul 2012 17:00:20 -0000

cm4all-beng-proxy (2.0.38) unstable; urgency=low

  * merge release 1.4.25
  * strset: fix GROUP_CONTAINER false negatives

 -- Max Kellermann <mk@cm4all.com>  Tue, 17 Jul 2012 16:03:49 -0000

cm4all-beng-proxy (2.0.37) unstable; urgency=low

  * merge release 1.4.24

 -- Max Kellermann <mk@cm4all.com>  Mon, 16 Jul 2012 10:36:57 -0000

cm4all-beng-proxy (2.0.36) unstable; urgency=low

  * proxy-handler: re-add the URI suffix for "transparent" requests

 -- Max Kellermann <mk@cm4all.com>  Wed, 11 Jul 2012 14:12:11 -0000

cm4all-beng-proxy (2.0.35) unstable; urgency=low

  * translate: allow WIDGET_GROUP without PROCESS

 -- Max Kellermann <mk@cm4all.com>  Thu, 05 Jul 2012 13:03:21 -0000

cm4all-beng-proxy (2.0.34) unstable; urgency=low

  * session_save: skip shutdown code if saving is not configured
  * http-server: fix assertion on I/O error during POST
  * header-forward: new group FORWARD to forward the "Host" header

 -- Max Kellermann <mk@cm4all.com>  Tue, 03 Jul 2012 16:46:39 -0000

cm4all-beng-proxy (2.0.33) unstable; urgency=low

  * processor: option SELF_CONTAINER allows widget to only embed itself
  * processor: allow embedding approved widget groups
  * processor: optionally invoke CSS processor for style attributes
  * response, lb_http: put "Discard" cookie attribute to the end (Android bug)

 -- Max Kellermann <mk@cm4all.com>  Mon, 02 Jul 2012 17:52:32 -0000

cm4all-beng-proxy (2.0.32) unstable; urgency=low

  * socket_wrapper: fix two assertion failures
  * pheaders: emit Cache-Control:no-store to work around IE quirk

 -- Max Kellermann <mk@cm4all.com>  Tue, 26 Jun 2012 09:41:51 -0000

cm4all-beng-proxy (2.0.31) unstable; urgency=low

  * lb: publish the SSL peer issuer subject
  * widget-registry: copy the direct_addressing attribute

 -- Max Kellermann <mk@cm4all.com>  Wed, 06 Jun 2012 13:36:04 -0000

cm4all-beng-proxy (2.0.30) unstable; urgency=low

  * init: add --group variable to .default file
  * doc: update view security documentation
  * processor: apply underscore prefix to <A NAME="...">
  * session: restore sessions from a file

 -- Max Kellermann <mk@cm4all.com>  Fri, 01 Jun 2012 11:06:50 -0000

cm4all-beng-proxy (2.0.29) unstable; urgency=low

  * widget: optional direct URI addressing scheme
  * processor: eliminate additional underscore from class prefix
  * ssl_filter: support TLS client certificates

 -- Max Kellermann <mk@cm4all.com>  Tue, 29 May 2012 13:29:06 -0000

cm4all-beng-proxy (2.0.28) unstable; urgency=low

  * merge release 1.4.22

 -- Max Kellermann <mk@cm4all.com>  Wed, 16 May 2012 10:24:31 -0000

cm4all-beng-proxy (2.0.27) unstable; urgency=low

  * uri-address: fix assertion failures with UNIX domain sockets
  * uri-address: fix redirects with matching absolute URI

 -- Max Kellermann <mk@cm4all.com>  Wed, 09 May 2012 16:16:06 -0000

cm4all-beng-proxy (2.0.26) unstable; urgency=low

  * processor: rewrite URIs in META/refresh

 -- Max Kellermann <mk@cm4all.com>  Thu, 03 May 2012 14:43:03 -0000

cm4all-beng-proxy (2.0.25) unstable; urgency=low

  * merge release 1.4.21
  * processor: fix double free bug on failed widget lookup
  * session: don't access the session manager after worker crash
  * proxy-widget: fix assertion failure with empty view name

 -- Max Kellermann <mk@cm4all.com>  Thu, 26 Apr 2012 14:22:10 -0000

cm4all-beng-proxy (2.0.24) unstable; urgency=low

  * processor: optionally invoke CSS processor for <style>

 -- Max Kellermann <mk@cm4all.com>  Fri, 20 Apr 2012 12:10:42 -0000

cm4all-beng-proxy (2.0.23) unstable; urgency=low

  * widget-resolver: check for translation server failure
  * widget-resolver: don't sync with session when view is invalid
  * rewrite-uri: check for invalid view name
  * {css_,}processor: eliminate second underscore from class prefix
  * doc: document the algorithm for replacing two leading underscores

 -- Max Kellermann <mk@cm4all.com>  Thu, 29 Mar 2012 15:37:52 -0000

cm4all-beng-proxy (2.0.22) unstable; urgency=low

  * merge release 1.4.20
  * proxy-widget: forbid client to select view with address
  * proxy-widget: allow any view selection when widget is not a container
  * widget-http: allow any view selection for unprocessable response
  * widget-http: inherit the view from the template
  * widget-request: sync with session only if processor is enabled
  * widget-http: postpone saving to session after receiving response headers
  * processor: add entities &c:id; &c:type; &c:class;

 -- Max Kellermann <mk@cm4all.com>  Mon, 26 Mar 2012 14:05:05 -0000

cm4all-beng-proxy (2.0.21) unstable; urgency=low

  * css_processor: use mode "partial" for @import
  * rewrite-uri: use mode "partial" on invalid input

 -- Max Kellermann <mk@cm4all.com>  Tue, 20 Mar 2012 18:11:28 -0000

cm4all-beng-proxy (2.0.20) unstable; urgency=low

  * {css_,}processor: default mode is "partial"
  * processor: handle underscore prefixes in the "for" attribute

 -- Max Kellermann <mk@cm4all.com>  Tue, 20 Mar 2012 16:48:51 -0000

cm4all-beng-proxy (2.0.19) unstable; urgency=low

  * merge release 1.4.19

 -- Max Kellermann <mk@cm4all.com>  Tue, 20 Mar 2012 08:41:03 -0000

cm4all-beng-proxy (2.0.18) unstable; urgency=low

  * merge release 1.4.18

 -- Max Kellermann <mk@cm4all.com>  Thu, 15 Mar 2012 15:53:12 -0000

cm4all-beng-proxy (2.0.17) unstable; urgency=low

  * merge release 1.4.17
  * css_parser: check for url() following another token
  * css_processor: rewrite @import URIs
  * {text_,}processor: new entity &c:local;

 -- Max Kellermann <mk@cm4all.com>  Fri, 09 Mar 2012 16:50:19 -0000

cm4all-beng-proxy (2.0.16) unstable; urgency=low

  * response: generate Vary response header from translation response
  * widget-resolver: fix NULL dereference after failure
  * translation: User-Agent classification

 -- Max Kellermann <mk@cm4all.com>  Tue, 06 Mar 2012 11:54:10 -0000

cm4all-beng-proxy (2.0.15) unstable; urgency=low

  * merge release 1.4.16
  * uri-address: fix NULL dereference on certain malformed URIs

 -- Max Kellermann <mk@cm4all.com>  Fri, 02 Mar 2012 16:28:54 -0000

cm4all-beng-proxy (2.0.14) unstable; urgency=low

  * address-resolver: add missing initialization
  * rewrite-uri: fix NULL pointer dereference with "local URI"
  * rewrite-uri: allow mode=proxy (optional temporary kludge)
  * widget-http: auto-disable processor (optional temporary kludge)

 -- Max Kellermann <mk@cm4all.com>  Thu, 01 Mar 2012 18:36:38 -0000

cm4all-beng-proxy (2.0.13) unstable; urgency=low

  * merge release 1.4.15
  * translation: make CGI auto-base optional
  * handler: fix up translation client errors

 -- Max Kellermann <mk@cm4all.com>  Thu, 23 Feb 2012 17:31:03 -0000

cm4all-beng-proxy (2.0.12) unstable; urgency=low

  * merge release 1.4.13

 -- Max Kellermann <mk@cm4all.com>  Thu, 16 Feb 2012 14:41:45 -0000

cm4all-beng-proxy (2.0.11) unstable; urgency=low

  * merge release 1.4.11
  * processor: skip rewriting absolute URIs

 -- Max Kellermann <mk@cm4all.com>  Thu, 09 Feb 2012 09:43:06 -0000

cm4all-beng-proxy (2.0.10) unstable; urgency=low

  * resource-address: initialise type, fixes assertion failure

 -- Max Kellermann <mk@cm4all.com>  Tue, 07 Feb 2012 16:57:06 -0000

cm4all-beng-proxy (2.0.9) unstable; urgency=low

  * [css]processor: expand underscore only XML id / CSS class
  * widget-http: filter processor response headers
  * processor: forward Wildfire headers in the debug build

 -- Max Kellermann <mk@cm4all.com>  Tue, 07 Feb 2012 12:32:33 -0000

cm4all-beng-proxy (2.0.8) unstable; urgency=low

  * rewrite-uri: prefix "@/" refers to widget's "local URI"

 -- Max Kellermann <mk@cm4all.com>  Fri, 03 Feb 2012 13:50:16 -0000

cm4all-beng-proxy (2.0.7) unstable; urgency=low

  * merge release 1.4.10
  * stock: clear idle objects periodically

 -- Max Kellermann <mk@cm4all.com>  Thu, 02 Feb 2012 14:10:24 -0000

cm4all-beng-proxy (2.0.6) unstable; urgency=low

  * merge release 1.4.9

 -- Max Kellermann <mk@cm4all.com>  Tue, 31 Jan 2012 15:10:18 -0000

cm4all-beng-proxy (2.0.5) unstable; urgency=low

  * merge release 1.4.8
  * translate-client: verify the PROXY and AJP payloads
  * translation: support inserting regex matches into CGI/file path
  * translation: support customizing the cookie's "Domain" attribute
  * request: new option "dynamic_session_cookie" adds suffix to cookie
    name
  * uri-address: verify the path component

 -- Max Kellermann <mk@cm4all.com>  Wed, 25 Jan 2012 17:05:09 -0000

cm4all-beng-proxy (2.0.4) unstable; urgency=low

  * merge release 1.4.6
  * access-log: don't log the remote port
  * translation: support inserting regex matches into CGI's PATH_INFO
  * tcache: generate BASE automatically for CGI

 -- Max Kellermann <mk@cm4all.com>  Tue, 10 Jan 2012 15:18:37 -0000

cm4all-beng-proxy (2.0.3) unstable; urgency=low

  * merge release 1.4.4
  * http-server: log remote host address

 -- Max Kellermann <mk@cm4all.com>  Tue, 27 Dec 2011 07:41:15 -0000

cm4all-beng-proxy (2.0.2) unstable; urgency=low

  * merge release 1.4.2
  * widget-http: improved HTTP error messages
  * processor: forbid widget request after URI compress failure

 -- Max Kellermann <mk@cm4all.com>  Wed, 07 Dec 2011 16:51:58 -0000

cm4all-beng-proxy (2.0.1) unstable; urgency=low

  * merge release 1.4.1

 -- Max Kellermann <mk@cm4all.com>  Fri, 18 Nov 2011 13:57:27 -0000

cm4all-beng-proxy (2.0) unstable; urgency=low

  * rewrite-uri: reapply 'drop the deprecated mode "proxy"'
  * proxy-widget: reapply 'client can choose only views that have an address'

 -- Max Kellermann <mk@cm4all.com>  Thu, 17 Nov 2011 08:22:39 +0100

cm4all-beng-proxy (1.4.33) unstable; urgency=low

  * istream-file: reduce memory usage for small files
  * file-handler: fix xattr usage on ranged file request (possible
    assertion failure)

 -- Max Kellermann <mk@cm4all.com>  Tue, 16 Oct 2012 15:28:57 -0000

cm4all-beng-proxy (1.4.32) unstable; urgency=low

  * cgi: fix spontaneous shutdown due to misrouted SIGTERM signal

 -- Max Kellermann <mk@cm4all.com>  Fri, 28 Sep 2012 14:39:13 -0000

cm4all-beng-proxy (1.4.31) unstable; urgency=low

  * shm: fix check for shared memory allocation failure
  * child: handle lost SIGCHLD events
  * child: ignore stale child processes

 -- Max Kellermann <mk@cm4all.com>  Fri, 21 Sep 2012 15:21:20 -0000

cm4all-beng-proxy (1.4.30) unstable; urgency=low

  * http-server: parse all tokens in the "Connection" request header

 -- Max Kellermann <mk@cm4all.com>  Fri, 24 Aug 2012 10:50:28 -0000

cm4all-beng-proxy (1.4.29) unstable; urgency=low

  * proxy-widget: fix memory leak on aborted POST request

 -- Max Kellermann <mk@cm4all.com>  Tue, 21 Aug 2012 15:05:12 -0000

cm4all-beng-proxy (1.4.28) unstable; urgency=low

  * worker: reinitialize signal handlers after fork failure
  * lb: work around libevent bug that freezes during shutdown

 -- Max Kellermann <mk@cm4all.com>  Thu, 02 Aug 2012 13:53:18 -0000

cm4all-beng-proxy (1.4.27) unstable; urgency=low

  * lb: fix hanging SSL connection on bulk transfer

 -- Max Kellermann <mk@cm4all.com>  Tue, 24 Jul 2012 14:58:17 -0000

cm4all-beng-proxy (1.4.26) unstable; urgency=low

  * processor: fix regression, missing NULL check

 -- Max Kellermann <mk@cm4all.com>  Tue, 17 Jul 2012 16:55:24 -0000

cm4all-beng-proxy (1.4.25) unstable; urgency=low

  * processor: don't rewrite the fragment part of the URI

 -- Max Kellermann <mk@cm4all.com>  Tue, 17 Jul 2012 15:50:06 -0000

cm4all-beng-proxy (1.4.24) unstable; urgency=low

  * lb: fix splicing with SSL

 -- Max Kellermann <mk@cm4all.com>  Mon, 16 Jul 2012 10:32:17 -0000

cm4all-beng-proxy (1.4.23) unstable; urgency=low

  * widget-http: fix double free bug when POST is aborted

 -- Max Kellermann <mk@cm4all.com>  Tue, 03 Jul 2012 16:42:28 -0000

cm4all-beng-proxy (1.4.22) unstable; urgency=low

  * merge release 1.2.27
  * widget: backport memory leak fix from 2.0
  * widget-http: fix memory leak on abort

 -- Max Kellermann <mk@cm4all.com>  Wed, 16 May 2012 10:00:23 -0000

cm4all-beng-proxy (1.4.21) unstable; urgency=low

  * merge release 1.2.26

 -- Max Kellermann <mk@cm4all.com>  Thu, 26 Apr 2012 14:17:56 -0000

cm4all-beng-proxy (1.4.20) unstable; urgency=low

  * merge release 1.2.25

 -- Max Kellermann <mk@cm4all.com>  Mon, 26 Mar 2012 14:03:14 -0000

cm4all-beng-proxy (1.4.19) unstable; urgency=low

  * merge release 1.2.24

 -- Max Kellermann <mk@cm4all.com>  Tue, 20 Mar 2012 08:36:19 -0000

cm4all-beng-proxy (1.4.18) unstable; urgency=low

  * merge release 1.2.23

 -- Max Kellermann <mk@cm4all.com>  Thu, 15 Mar 2012 15:50:20 -0000

cm4all-beng-proxy (1.4.17) unstable; urgency=low

  * merge release 1.2.22

 -- Max Kellermann <mk@cm4all.com>  Thu, 08 Mar 2012 18:36:00 -0000

cm4all-beng-proxy (1.4.16) unstable; urgency=low

  * merge release 1.2.21

 -- Max Kellermann <mk@cm4all.com>  Fri, 02 Mar 2012 16:03:51 -0000

cm4all-beng-proxy (1.4.15) unstable; urgency=low

  * merge release 1.2.20

 -- Max Kellermann <mk@cm4all.com>  Thu, 23 Feb 2012 17:12:30 -0000

cm4all-beng-proxy (1.4.14) unstable; urgency=low

  * merge release 1.2.19

 -- Max Kellermann <mk@cm4all.com>  Thu, 23 Feb 2012 15:35:04 -0000

cm4all-beng-proxy (1.4.13) unstable; urgency=low

  * merge release 1.2.18

 -- Max Kellermann <mk@cm4all.com>  Thu, 16 Feb 2012 13:53:49 -0000

cm4all-beng-proxy (1.4.12) unstable; urgency=low

  * merge release 1.2.17

 -- Max Kellermann <mk@cm4all.com>  Wed, 15 Feb 2012 09:27:50 -0000

cm4all-beng-proxy (1.4.11) unstable; urgency=low

  * merge release 1.2.16

 -- Max Kellermann <mk@cm4all.com>  Thu, 09 Feb 2012 09:33:30 -0000

cm4all-beng-proxy (1.4.10) unstable; urgency=low

  * merge release 1.2.15

 -- Max Kellermann <mk@cm4all.com>  Thu, 02 Feb 2012 13:43:11 -0000

cm4all-beng-proxy (1.4.9) unstable; urgency=low

  * merge release 1.2.14

 -- Max Kellermann <mk@cm4all.com>  Tue, 31 Jan 2012 15:06:57 -0000

cm4all-beng-proxy (1.4.8) unstable; urgency=low

  * merge release 1.2.13

 -- Max Kellermann <mk@cm4all.com>  Wed, 25 Jan 2012 12:16:53 -0000

cm4all-beng-proxy (1.4.7) unstable; urgency=low

  * merge release 1.2.12

 -- Max Kellermann <mk@cm4all.com>  Tue, 17 Jan 2012 08:37:01 -0000

cm4all-beng-proxy (1.4.6) unstable; urgency=low

  * merge release 1.2.11

 -- Max Kellermann <mk@cm4all.com>  Wed, 04 Jan 2012 15:41:43 -0000

cm4all-beng-proxy (1.4.5) unstable; urgency=low

  * merge release 1.2.10

 -- Max Kellermann <mk@cm4all.com>  Wed, 28 Dec 2011 17:07:13 -0000

cm4all-beng-proxy (1.4.4) unstable; urgency=low

  * merge release 1.2.9

 -- Max Kellermann <mk@cm4all.com>  Thu, 22 Dec 2011 11:28:39 -0000

cm4all-beng-proxy (1.4.3) unstable; urgency=low

  * merge release 1.2.8

 -- Max Kellermann <mk@cm4all.com>  Wed, 14 Dec 2011 11:20:04 -0000

cm4all-beng-proxy (1.4.2) unstable; urgency=low

  * text-processor: allow processing "application/javascript",
    "application/json"
  * uri-relative: allow backtracking to the widget base with "../"
  * merge release 1.2.7

 -- Max Kellermann <mk@cm4all.com>  Tue, 06 Dec 2011 12:39:24 -0000

cm4all-beng-proxy (1.4.1) unstable; urgency=low

  * merge release 1.2.6

 -- Max Kellermann <mk@cm4all.com>  Fri, 18 Nov 2011 13:53:56 -0000

cm4all-beng-proxy (1.4) unstable; urgency=low

  * proxy-widget: revert 'client can choose only views that have an address'
  * rewrite-uri: revert 'drop the deprecated mode "proxy"'

 -- Max Kellermann <mk@cm4all.com>  Thu, 17 Nov 2011 08:10:42 +0100

cm4all-beng-proxy (1.3.2) unstable; urgency=low

  * tcache: add regex matching, translation packets REGEX, INVERSE_REGEX
  * widget: don't start the prefix with an underscore
  * translation: add new packet PROCESS_TEXT, to expand entity references
  * translation: add new packet WIDGET_INFO, enables additional request headers
  * doc: document the algorithm for replacing three leading underscores

 -- Max Kellermann <mk@cm4all.com>  Wed, 16 Nov 2011 17:00:16 +0100

cm4all-beng-proxy (1.3.1) unstable; urgency=low

  * merge release 1.2.5

 -- Max Kellermann <mk@cm4all.com>  Tue, 08 Nov 2011 19:51:18 +0100

cm4all-beng-proxy (1.3) unstable; urgency=low

  * rewrite-uri: drop the deprecated mode "proxy"
  * proxy-widget: client can choose only views that have an address

 -- Max Kellermann <mk@cm4all.com>  Mon, 31 Oct 2011 17:41:14 +0100

cm4all-beng-proxy (1.2.27) unstable; urgency=low

  * merge release 1.1.40

 -- Max Kellermann <mk@cm4all.com>  Wed, 16 May 2012 09:51:50 -0000

cm4all-beng-proxy (1.2.26) unstable; urgency=low

  * merge release 1.1.39

 -- Max Kellermann <mk@cm4all.com>  Thu, 26 Apr 2012 14:16:40 -0000

cm4all-beng-proxy (1.2.25) unstable; urgency=low

  * merge release 1.1.38

 -- Max Kellermann <mk@cm4all.com>  Mon, 26 Mar 2012 14:01:44 -0000

cm4all-beng-proxy (1.2.24) unstable; urgency=low

  * merge release 1.1.37

 -- Max Kellermann <mk@cm4all.com>  Tue, 20 Mar 2012 08:33:31 -0000

cm4all-beng-proxy (1.2.23) unstable; urgency=low

  * merge release 1.1.36

 -- Max Kellermann <mk@cm4all.com>  Thu, 15 Mar 2012 15:37:10 -0000

cm4all-beng-proxy (1.2.22) unstable; urgency=low

  * merge release 1.1.35

 -- Max Kellermann <mk@cm4all.com>  Thu, 08 Mar 2012 18:29:39 -0000

cm4all-beng-proxy (1.2.21) unstable; urgency=low

  * merge release 1.1.34

 -- Max Kellermann <mk@cm4all.com>  Fri, 02 Mar 2012 16:02:00 -0000

cm4all-beng-proxy (1.2.20) unstable; urgency=low

  * merge release 1.1.33

 -- Max Kellermann <mk@cm4all.com>  Thu, 23 Feb 2012 17:11:15 -0000

cm4all-beng-proxy (1.2.19) unstable; urgency=low

  * merge release 1.1.32

 -- Max Kellermann <mk@cm4all.com>  Thu, 23 Feb 2012 15:18:36 -0000

cm4all-beng-proxy (1.2.18) unstable; urgency=low

  * merge release 1.1.31

 -- Max Kellermann <mk@cm4all.com>  Thu, 16 Feb 2012 13:52:42 -0000

cm4all-beng-proxy (1.2.17) unstable; urgency=low

  * merge release 1.1.30

 -- Max Kellermann <mk@cm4all.com>  Wed, 15 Feb 2012 09:26:45 -0000

cm4all-beng-proxy (1.2.16) unstable; urgency=low

  * merge release 1.1.29

 -- Max Kellermann <mk@cm4all.com>  Thu, 09 Feb 2012 09:31:50 -0000

cm4all-beng-proxy (1.2.15) unstable; urgency=low

  * merge release 1.1.28

 -- Max Kellermann <mk@cm4all.com>  Thu, 02 Feb 2012 13:41:45 -0000

cm4all-beng-proxy (1.2.14) unstable; urgency=low

  * merge release 1.1.27

 -- Max Kellermann <mk@cm4all.com>  Tue, 31 Jan 2012 15:04:32 -0000

cm4all-beng-proxy (1.2.13) unstable; urgency=low

  * merge release 1.1.26

 -- Max Kellermann <mk@cm4all.com>  Wed, 25 Jan 2012 12:15:19 -0000

cm4all-beng-proxy (1.2.12) unstable; urgency=low

  * merge release 1.1.25

 -- Max Kellermann <mk@cm4all.com>  Tue, 17 Jan 2012 08:31:44 -0000

cm4all-beng-proxy (1.2.11) unstable; urgency=low

  * merge release 1.1.24

 -- Max Kellermann <mk@cm4all.com>  Wed, 04 Jan 2012 15:38:27 -0000

cm4all-beng-proxy (1.2.10) unstable; urgency=low

  * merge release 1.1.23

 -- Max Kellermann <mk@cm4all.com>  Wed, 28 Dec 2011 17:01:43 -0000

cm4all-beng-proxy (1.2.9) unstable; urgency=low

  * merge release 1.1.22

 -- Max Kellermann <mk@cm4all.com>  Thu, 22 Dec 2011 10:28:29 -0000

cm4all-beng-proxy (1.2.8) unstable; urgency=low

  * merge release 1.1.21

 -- Max Kellermann <mk@cm4all.com>  Wed, 14 Dec 2011 11:12:32 -0000

cm4all-beng-proxy (1.2.7) unstable; urgency=low

  * merge release 1.1.20

 -- Max Kellermann <mk@cm4all.com>  Tue, 06 Dec 2011 11:43:10 -0000

cm4all-beng-proxy (1.2.6) unstable; urgency=low

  * merge release 1.1.19

 -- Max Kellermann <mk@cm4all.com>  Fri, 18 Nov 2011 13:47:43 -0000

cm4all-beng-proxy (1.2.5) unstable; urgency=low

  * merge release 1.1.18
  * file-handler: handle If-Modified-Since followed by filter

 -- Max Kellermann <mk@cm4all.com>  Tue, 08 Nov 2011 19:43:58 +0100

cm4all-beng-proxy (1.2.4) unstable; urgency=low

  * merge release 1.1.17

 -- Max Kellermann <mk@cm4all.com>  Wed, 02 Nov 2011 16:58:28 +0100

cm4all-beng-proxy (1.2.3) unstable; urgency=low

  * merge release 1.1.16

 -- Max Kellermann <mk@cm4all.com>  Fri, 21 Oct 2011 15:16:13 +0200

cm4all-beng-proxy (1.2.2) unstable; urgency=low

  * merge release 1.1.15
  * widget-view: an empty name refers to the default view
  * processor: new entity &c:view;

 -- Max Kellermann <mk@cm4all.com>  Wed, 19 Oct 2011 11:43:20 +0200

cm4all-beng-proxy (1.2.1) unstable; urgency=low

  * merge release 1.1.13

 -- Max Kellermann <mk@cm4all.com>  Wed, 05 Oct 2011 17:16:04 +0200

cm4all-beng-proxy (1.2) unstable; urgency=low

  * delegate-client: improved error reporting
  * response-error: resolve errno codes
  * python/control/client: bind the unix domain socket
  * python/control/client: implement timeout
  * lb_control: allow querying node status over control socket

 -- Max Kellermann <mk@cm4all.com>  Tue, 27 Sep 2011 12:00:44 +0200

cm4all-beng-proxy (1.1.40) unstable; urgency=low

  * merge release 1.0.34

 -- Max Kellermann <mk@cm4all.com>  Wed, 16 May 2012 09:50:37 -0000

cm4all-beng-proxy (1.1.39) unstable; urgency=low

  * merge release 1.0.33

 -- Max Kellermann <mk@cm4all.com>  Thu, 26 Apr 2012 14:12:30 -0000

cm4all-beng-proxy (1.1.38) unstable; urgency=low

  * merge release 1.0.32

 -- Max Kellermann <mk@cm4all.com>  Mon, 26 Mar 2012 14:00:38 -0000

cm4all-beng-proxy (1.1.37) unstable; urgency=low

  * merge release 1.0.31

 -- Max Kellermann <mk@cm4all.com>  Tue, 20 Mar 2012 08:31:08 -0000

cm4all-beng-proxy (1.1.36) unstable; urgency=low

  * merge release 1.0.30

 -- Max Kellermann <mk@cm4all.com>  Thu, 15 Mar 2012 15:36:15 -0000

cm4all-beng-proxy (1.1.35) unstable; urgency=low

  * merge release 1.0.29
  * css_processor: delete "-c-mode" and "-c-view" from output

 -- Max Kellermann <mk@cm4all.com>  Thu, 08 Mar 2012 18:16:03 -0000

cm4all-beng-proxy (1.1.34) unstable; urgency=low

  * merge release 1.0.28

 -- Max Kellermann <mk@cm4all.com>  Fri, 02 Mar 2012 15:26:44 -0000

cm4all-beng-proxy (1.1.33) unstable; urgency=low

  * merge release 1.0.27

 -- Max Kellermann <mk@cm4all.com>  Thu, 23 Feb 2012 17:09:57 -0000

cm4all-beng-proxy (1.1.32) unstable; urgency=low

  * merge release 1.0.26

 -- Max Kellermann <mk@cm4all.com>  Thu, 23 Feb 2012 15:14:56 -0000

cm4all-beng-proxy (1.1.31) unstable; urgency=low

  * merge release 1.0.25

 -- Max Kellermann <mk@cm4all.com>  Thu, 16 Feb 2012 13:49:26 -0000

cm4all-beng-proxy (1.1.30) unstable; urgency=low

  * merge release 1.0.24

 -- Max Kellermann <mk@cm4all.com>  Wed, 15 Feb 2012 09:25:38 -0000

cm4all-beng-proxy (1.1.29) unstable; urgency=low

  * merge release 1.0.23

 -- Max Kellermann <mk@cm4all.com>  Thu, 09 Feb 2012 09:30:18 -0000

cm4all-beng-proxy (1.1.28) unstable; urgency=low

  * merge release 1.0.22

 -- Max Kellermann <mk@cm4all.com>  Thu, 02 Feb 2012 13:39:21 -0000

cm4all-beng-proxy (1.1.27) unstable; urgency=low

  * merge release 1.0.21

 -- Max Kellermann <mk@cm4all.com>  Tue, 31 Jan 2012 14:59:06 -0000

cm4all-beng-proxy (1.1.26) unstable; urgency=low

  * merge release 1.0.20

 -- Max Kellermann <mk@cm4all.com>  Wed, 25 Jan 2012 12:13:43 -0000

cm4all-beng-proxy (1.1.25) unstable; urgency=low

  * merge release 1.0.19

 -- Max Kellermann <mk@cm4all.com>  Tue, 17 Jan 2012 08:29:34 -0000

cm4all-beng-proxy (1.1.24) unstable; urgency=low

  * merge release 1.0.18

 -- Max Kellermann <mk@cm4all.com>  Wed, 04 Jan 2012 15:27:35 -0000

cm4all-beng-proxy (1.1.23) unstable; urgency=low

  * header-forward: remove port number from X-Forwarded-For

 -- Max Kellermann <mk@cm4all.com>  Wed, 28 Dec 2011 16:51:41 -0000

cm4all-beng-proxy (1.1.22) unstable; urgency=low

  * merge release 1.0.17
  * istream-socket: fix potential assertion failure

 -- Max Kellermann <mk@cm4all.com>  Wed, 21 Dec 2011 16:44:46 -0000

cm4all-beng-proxy (1.1.21) unstable; urgency=low

  * merge release 1.0.16

 -- Max Kellermann <mk@cm4all.com>  Wed, 14 Dec 2011 11:07:58 -0000

cm4all-beng-proxy (1.1.20) unstable; urgency=low

  * merge release 1.0.15
  * processor: don't rewrite "mailto:" hyperlinks

 -- Max Kellermann <mk@cm4all.com>  Mon, 05 Dec 2011 18:37:10 -0000

cm4all-beng-proxy (1.1.19) unstable; urgency=low

  * {css_,}processor: quote widget classes for prefixing XML IDs, CSS classes

 -- Max Kellermann <mk@cm4all.com>  Fri, 18 Nov 2011 13:17:02 -0000

cm4all-beng-proxy (1.1.18) unstable; urgency=low

  * merge release 1.0.13
  * lb_http: eliminate the duplicate "Date" response header

 -- Max Kellermann <mk@cm4all.com>  Tue, 08 Nov 2011 19:33:07 +0100

cm4all-beng-proxy (1.1.17) unstable; urgency=low

  * merge release 1.0.13

 -- Max Kellermann <mk@cm4all.com>  Wed, 02 Nov 2011 16:52:21 +0100

cm4all-beng-proxy (1.1.16) unstable; urgency=low

  * merge release 1.0.12

 -- Max Kellermann <mk@cm4all.com>  Fri, 21 Oct 2011 15:09:55 +0200

cm4all-beng-proxy (1.1.15) unstable; urgency=low

  * merge release 1.0.11

 -- Max Kellermann <mk@cm4all.com>  Wed, 19 Oct 2011 09:36:38 +0200

cm4all-beng-proxy (1.1.14) unstable; urgency=low

  * merge release 1.0.10

 -- Max Kellermann <mk@cm4all.com>  Fri, 07 Oct 2011 15:15:00 +0200

cm4all-beng-proxy (1.1.13) unstable; urgency=low

  * merge release 1.0.9

 -- Max Kellermann <mk@cm4all.com>  Thu, 29 Sep 2011 16:47:56 +0200

cm4all-beng-proxy (1.1.12) unstable; urgency=low

  * merge release 1.0.8

 -- Max Kellermann <mk@cm4all.com>  Thu, 22 Sep 2011 17:13:41 +0200

cm4all-beng-proxy (1.1.11) unstable; urgency=low

  * merge release 1.0.7
  * widget-http: response header X-CM4all-View selects a view
  * processor, css_processor: support prefixing XML ids
  * processor: property "c:view" selects a view

 -- Max Kellermann <mk@cm4all.com>  Fri, 16 Sep 2011 12:25:24 +0200

cm4all-beng-proxy (1.1.10) unstable; urgency=low

  * merge release 1.0.6
  * http-request: don't clear failure state on successful TCP connection
  * istream-socket: fix assertion failure after receive error
  * ssl_filter: check for end-of-file on plain socket
  * ssl_filter: fix buffer assertion failures

 -- Max Kellermann <mk@cm4all.com>  Tue, 13 Sep 2011 18:50:18 +0200

cm4all-beng-proxy (1.1.9) unstable; urgency=low

  * http-request: improve keep-alive cancellation detection
  * http-request: mark server "failed" after HTTP client error
  * lb: implement the control protocol
    - can disable and re-enable workers
  * lb: don't allow sticky pool with only one member
  * lb: verify that a new sticky host is alive
  * lb: mark server "failed" after HTTP client error

 -- Max Kellermann <mk@cm4all.com>  Fri, 09 Sep 2011 13:03:55 +0200

cm4all-beng-proxy (1.1.8) unstable; urgency=low

  * merge release 1.0.5
  * {css_,}processor: one more underscore for the prefix
  * processor: remove rewrite-uri processing instructions from output
  * translate: unknown packet is a fatal error
  * processor: add option to set widget/focus by default
  * rewrite-uri: a leading tilde refers to the widget base; translation
    packet ANCHOR_ABSOLUTE enables it by default

 -- Max Kellermann <mk@cm4all.com>  Mon, 05 Sep 2011 17:56:31 +0200

cm4all-beng-proxy (1.1.7) unstable; urgency=low

  * css_processor: implement property "-c-mode"
  * css_processor: translate underscore prefix in class names
  * processor: translate underscore prefix in CSS class names

 -- Max Kellermann <mk@cm4all.com>  Mon, 29 Aug 2011 17:47:48 +0200

cm4all-beng-proxy (1.1.6) unstable; urgency=low

  * merge release 1.0.3
  * implement CSS processor

 -- Max Kellermann <mk@cm4all.com>  Mon, 22 Aug 2011 17:13:56 +0200

cm4all-beng-proxy (1.1.5) unstable; urgency=low

  * lb: optionally generate Via and X-Forwarded-For

 -- Max Kellermann <mk@cm4all.com>  Wed, 17 Aug 2011 12:45:14 +0200

cm4all-beng-proxy (1.1.4) unstable; urgency=low

  * pipe-stock: fix assertion failure after optimization bug
  * istream-pipe: reuse drained pipes immediately
  * sink-socket: reinstate write event during bulk transfers

 -- Max Kellermann <mk@cm4all.com>  Thu, 11 Aug 2011 14:41:37 +0200

cm4all-beng-proxy (1.1.3) unstable; urgency=low

  * widget: quote invalid XMLID/JS characters for &c:prefix;
  * lb: add protocol "tcp"

 -- Max Kellermann <mk@cm4all.com>  Wed, 10 Aug 2011 18:53:12 +0200

cm4all-beng-proxy (1.1.2) unstable; urgency=low

  * merge release 1.0.2
  * http-server: report detailed errors
  * widget-http: implement header dumps
  * cgi, fastcgi: enable cookie jar with custom cookie "host"

 -- Max Kellermann <mk@cm4all.com>  Thu, 04 Aug 2011 17:27:51 +0200

cm4all-beng-proxy (1.1.1) unstable; urgency=low

  * merge release 1.0.1
  * lb: don't ignore unimplemented configuration keywords
  * lb: configurable monitor check interval
  * session: configurable idle timeout

 -- Max Kellermann <mk@cm4all.com>  Tue, 26 Jul 2011 11:27:20 +0200

cm4all-beng-proxy (1.1) unstable; urgency=low

  * http-client: send "Expect: 100-continue" only for big request body
  * lb: implement monitors (ping, connect, tcp_expect)

 -- Max Kellermann <mk@cm4all.com>  Wed, 20 Jul 2011 15:04:22 +0200
  
cm4all-beng-proxy (1.0.34) unstable; urgency=low

  * resource-loader: don't strip last segment from IPv6 address

 -- Max Kellermann <mk@cm4all.com>  Wed, 16 May 2012 09:47:43 -0000

cm4all-beng-proxy (1.0.33) unstable; urgency=low

  * widget-resolver: fix assertion failure on recursive abort

 -- Max Kellermann <mk@cm4all.com>  Thu, 26 Apr 2012 14:04:01 -0000

cm4all-beng-proxy (1.0.32) unstable; urgency=low

  * http-cache: add missing initialization on memcached miss

 -- Max Kellermann <mk@cm4all.com>  Mon, 26 Mar 2012 13:35:01 -0000

cm4all-beng-proxy (1.0.31) unstable; urgency=low

  * proxy-widget: close the request body when the view doesn't exist

 -- Max Kellermann <mk@cm4all.com>  Tue, 20 Mar 2012 08:28:00 -0000

cm4all-beng-proxy (1.0.30) unstable; urgency=low

  * widget-view: initialize the header forward settings
  * translate-client: new view inherits header forward settings from
    default view
  * handler: clear transformation after translation error
  * http-cache: release the memcached response on abort
  * fcgi-request: close the request body on stock failure

 -- Max Kellermann <mk@cm4all.com>  Thu, 15 Mar 2012 15:34:18 -0000

cm4all-beng-proxy (1.0.29) unstable; urgency=low

  * processor: unescape custom header values
  * widget-resolver: fix NULL dereference after failure

 -- Max Kellermann <mk@cm4all.com>  Thu, 08 Mar 2012 18:10:14 -0000

cm4all-beng-proxy (1.0.28) unstable; urgency=low

  * widget-resolver: serve responses in the right order
  * widget-request: fix session related assertion failure
  * translate: initialize all GError variables

 -- Max Kellermann <mk@cm4all.com>  Fri, 02 Mar 2012 15:20:54 -0000

cm4all-beng-proxy (1.0.27) unstable; urgency=low

  * resource-address: fix regression when CGI URI is not set

 -- Max Kellermann <mk@cm4all.com>  Thu, 23 Feb 2012 17:08:16 -0000

cm4all-beng-proxy (1.0.26) unstable; urgency=low

  * resource-address: apply BASE to the CGI request URI

 -- Max Kellermann <mk@cm4all.com>  Thu, 23 Feb 2012 15:11:42 -0000

cm4all-beng-proxy (1.0.25) unstable; urgency=low

  * cgi-client: clear the input pointer on close

 -- Max Kellermann <mk@cm4all.com>  Thu, 16 Feb 2012 13:46:13 -0000

cm4all-beng-proxy (1.0.24) unstable; urgency=low

  * debian/rules: optimize parallel build
  * cgi: break loop when headers are finished

 -- Max Kellermann <mk@cm4all.com>  Wed, 15 Feb 2012 09:23:22 -0000

cm4all-beng-proxy (1.0.23) unstable; urgency=low

  * cgi: detect large response headers
  * cgi: continue parsing response headers after buffer boundary
  * cgi: bigger response header buffer
  * fcgi-client: detect large response headers

 -- Max Kellermann <mk@cm4all.com>  Thu, 09 Feb 2012 09:27:50 -0000

cm4all-beng-proxy (1.0.22) unstable; urgency=low

  * debian/rules: don't run libtool
  * lb: thread safety for the SSL filter
  * lb: fix crash during shutdown
  * http-server: fix uninitialised variable

 -- Max Kellermann <mk@cm4all.com>  Thu, 02 Feb 2012 13:03:08 -0000

cm4all-beng-proxy (1.0.21) unstable; urgency=low

  * hstock: fix memory leak
  * notify: fix endless busy loop
  * ssl_filter: fix hang while tearing down connection

 -- Max Kellermann <mk@cm4all.com>  Tue, 31 Jan 2012 15:24:50 -0000

cm4all-beng-proxy (1.0.20) unstable; urgency=low

  * ssl: load the whole certificate chain
  * translate: fix PATH+JAILCGI+SITE check
  * translate: fix HOME check
  * resource-address: include all CGI attributes in cache key

 -- Max Kellermann <mk@cm4all.com>  Wed, 25 Jan 2012 12:10:43 -0000

cm4all-beng-proxy (1.0.19) unstable; urgency=low

  * cookie-client: add a missing out-of-memory check

 -- Max Kellermann <mk@cm4all.com>  Tue, 17 Jan 2012 08:27:38 -0000

cm4all-beng-proxy (1.0.18) unstable; urgency=low

  * resource-address: support zero-length path_info prefix (for BASE)
  * hashmap: optimize insertions
  * http-server: limit the number of request headers
  * proxy-widget: discard the unused request body on error

 -- Max Kellermann <mk@cm4all.com>  Wed, 04 Jan 2012 14:55:59 -0000

cm4all-beng-proxy (1.0.17) unstable; urgency=low

  * istream-chunked: avoid recursive buffer write, fixes crash

 -- Max Kellermann <mk@cm4all.com>  Wed, 21 Dec 2011 16:37:44 -0000

cm4all-beng-proxy (1.0.16) unstable; urgency=low

  * http-server: disable timeout while waiting for CGI
  * cgi: fix segmentation fault
  * processor: discard child's request body on abort
  * proxy-widget: discard the unused request body on error

 -- Max Kellermann <mk@cm4all.com>  Wed, 14 Dec 2011 11:53:31 +0100

cm4all-beng-proxy (1.0.15) unstable; urgency=low

  * http-client: fix assertion failure on bogus "100 Continue"
  * handler: don't close the request body twice
  * session: add a missing out-of-memory check
  * fcgi-client: check for EV_READ event
  * fcgi-serialize: fix serializing parameter without value

 -- Max Kellermann <mk@cm4all.com>  Mon, 05 Dec 2011 17:47:20 -0000

cm4all-beng-proxy (1.0.14) unstable; urgency=low

  * http-server: don't generate chunked HEAD response
  * http-server: don't override Content-Length for HEAD response
  * lb_http, proxy-widget, response: forward Content-Length after HEAD

 -- Max Kellermann <mk@cm4all.com>  Tue, 08 Nov 2011 18:19:42 +0100

cm4all-beng-proxy (1.0.13) unstable; urgency=low

  * processor: initialize URI rewrite options for <?cm4all-rewrite-uri?>

 -- Max Kellermann <mk@cm4all.com>  Wed, 02 Nov 2011 16:47:48 +0100

cm4all-beng-proxy (1.0.12) unstable; urgency=low

  * http-server, proxy-widget: add missing newline to log message
  * fcgi_client: fix assertion failure on response body error
  * http-cache-choice: fix crash due to wrong filter callback

 -- Max Kellermann <mk@cm4all.com>  Fri, 21 Oct 2011 15:02:42 +0200

cm4all-beng-proxy (1.0.11) unstable; urgency=low

  * lb_config: fix binding to wildcard address
  * rewrite-uri: clarify warning message when widget has no id

 -- Max Kellermann <mk@cm4all.com>  Wed, 19 Oct 2011 09:26:48 +0200

cm4all-beng-proxy (1.0.10) unstable; urgency=low

  * debian/control: beng-lb doesn't need "daemon" anymore
  * http-string: allow space in unquoted cookie values (RFC ignorant)

 -- Max Kellermann <mk@cm4all.com>  Fri, 07 Oct 2011 15:06:32 +0200

cm4all-beng-proxy (1.0.9) unstable; urgency=low

  * tcp-balancer: store a copy of the socket address
  * lb: default log directory is /var/log/cm4all/beng-lb
  * lb: use new built-in watchdog instead of /usr/bin/daemon

 -- Max Kellermann <mk@cm4all.com>  Thu, 29 Sep 2011 16:19:34 +0200

cm4all-beng-proxy (1.0.8) unstable; urgency=low

  * resource-address: copy the delegate JailCGI parameters (crash bug fix)
  * response: use the same URI for storing and dropping widget sessions

 -- Max Kellermann <mk@cm4all.com>  Thu, 22 Sep 2011 13:39:08 +0200

cm4all-beng-proxy (1.0.7) unstable; urgency=low

  * inline-widget: discard request body when class lookup fails

 -- Max Kellermann <mk@cm4all.com>  Fri, 16 Sep 2011 12:16:04 +0200

cm4all-beng-proxy (1.0.6) unstable; urgency=low

  * processor: support short "SCRIPT" tag
  * widget-uri: use the template's view specification

 -- Max Kellermann <mk@cm4all.com>  Tue, 13 Sep 2011 18:14:24 +0200

cm4all-beng-proxy (1.0.5) unstable; urgency=low

  * resource-loader: delete comma when extracting from X-Forwarded-For

 -- Max Kellermann <mk@cm4all.com>  Mon, 05 Sep 2011 17:43:22 +0200

cm4all-beng-proxy (1.0.4) unstable; urgency=low

  * istream-replace: update the buffer reader after new data was added

 -- Max Kellermann <mk@cm4all.com>  Mon, 05 Sep 2011 15:43:17 +0200

cm4all-beng-proxy (1.0.3) unstable; urgency=low

  * merge release 0.9.35
  * control-handler: fix uninitialized variable

 -- Max Kellermann <mk@cm4all.com>  Thu, 18 Aug 2011 15:15:52 +0200

cm4all-beng-proxy (1.0.2) unstable; urgency=low

  * merge release 0.9.34
  * handler: always log translate client errors
  * tcp-balancer: fix memory leak in error handler
  * http-string: allow more characters in cookie values (RFC ignorant)

 -- Max Kellermann <mk@cm4all.com>  Mon, 01 Aug 2011 16:30:05 +0200

cm4all-beng-proxy (1.0.1) unstable; urgency=low

  * session: increase idle timeout to 20 minutes

 -- Max Kellermann <mk@cm4all.com>  Tue, 26 Jul 2011 11:23:36 +0200

cm4all-beng-proxy (1.0) unstable; urgency=low

  * merge release 0.9.33
  * header-forward: eliminate the duplicate "Date" response header
  * proxy-handler: don't pass internal URI arguments to CGI

 -- Max Kellermann <mk@cm4all.com>  Mon, 18 Jul 2011 17:07:42 +0200

cm4all-beng-proxy (0.10.14) unstable; urgency=low

  * merge release 0.9.32

 -- Max Kellermann <mk@cm4all.com>  Tue, 12 Jul 2011 19:02:23 +0200

cm4all-beng-proxy (0.10.13) unstable; urgency=low

  * growing-buffer: reset the position when skipping buffers

 -- Max Kellermann <mk@cm4all.com>  Wed, 06 Jul 2011 10:07:50 +0200

cm4all-beng-proxy (0.10.12) unstable; urgency=low

  * merge release 0.9.31
  * rewrite-uri: log widget base mismatch
  * istream-replace: fix assertion failure with splitted buffer

 -- Max Kellermann <mk@cm4all.com>  Tue, 05 Jul 2011 22:05:44 +0200

cm4all-beng-proxy (0.10.11) unstable; urgency=low

  * merge release 0.9.30
  * lb: add SSL/TLS support

 -- Max Kellermann <mk@cm4all.com>  Mon, 04 Jul 2011 17:14:21 +0200

cm4all-beng-proxy (0.10.10) unstable; urgency=low

  * merge release 0.9.29

 -- Max Kellermann <mk@cm4all.com>  Tue, 28 Jun 2011 17:56:43 +0200

cm4all-beng-proxy (0.10.9) unstable; urgency=low

  * merge release 0.9.28

 -- Max Kellermann <mk@cm4all.com>  Mon, 27 Jun 2011 13:38:03 +0200

cm4all-beng-proxy (0.10.8) unstable; urgency=low

  * lb_http: don't access the connection object after it was closed
  * restart the load balancer automatically

 -- Max Kellermann <mk@cm4all.com>  Wed, 22 Jun 2011 12:38:39 +0200

cm4all-beng-proxy (0.10.7) unstable; urgency=low

  * config: make the session cookie name configurable
  * uri-relative: allow relative base URIs (for CGI)
  * widget-uri: combine existing CGI PATH_INFO and given widget location
  * python/translation/widget: support "path_info" specification

 -- Max Kellermann <mk@cm4all.com>  Mon, 20 Jun 2011 14:54:38 +0200

cm4all-beng-proxy (0.10.6) unstable; urgency=low

  * merge release 0.9.26

 -- Max Kellermann <mk@cm4all.com>  Wed, 15 Jun 2011 09:19:28 +0200

cm4all-beng-proxy (0.10.5) unstable; urgency=low

  * merge release 0.9.26

 -- Max Kellermann <mk@cm4all.com>  Fri, 10 Jun 2011 10:09:09 +0200

cm4all-beng-proxy (0.10.4) unstable; urgency=low

  * doc: add beng-lb documentation
  * lb: implement "fallback" option
  * merge release 0.9.25

 -- Max Kellermann <mk@cm4all.com>  Wed, 08 Jun 2011 14:13:43 +0200

cm4all-beng-proxy (0.10.3) unstable; urgency=low

  * python/translation.widget: support keyword "sticky"
  * lb: implement sticky modes "failover", "cookie"

 -- Max Kellermann <mk@cm4all.com>  Mon, 06 Jun 2011 15:51:36 +0200

cm4all-beng-proxy (0.10.2) unstable; urgency=low

  * debian: fix beng-lb pid file name
  * lb_http: implement sticky sessions
  * merge release 0.9.24

 -- Max Kellermann <mk@cm4all.com>  Tue, 31 May 2011 14:32:03 +0200

cm4all-beng-proxy (0.10.1) unstable; urgency=low

  * lb_http: close request body on error
  * lb_listener: print error message when binding fails
  * merge release 0.9.23

 -- Max Kellermann <mk@cm4all.com>  Fri, 27 May 2011 13:13:55 +0200

cm4all-beng-proxy (0.10) unstable; urgency=low

  * failure: fix inverted logic bug in expiry check
  * tcp-balancer: implement session stickiness
  * lb: new stand-alone load balancer

 -- Max Kellermann <mk@cm4all.com>  Thu, 26 May 2011 14:32:02 +0200

cm4all-beng-proxy (0.9.35) unstable; urgency=low

  * resource-loader: pass the last X-Forwarded-For element to AJP

 -- Max Kellermann <mk@cm4all.com>  Thu, 18 Aug 2011 15:05:02 +0200

cm4all-beng-proxy (0.9.34) unstable; urgency=low

  * request: fix double request body close in errdoc handler
  * handler: close request body on early abort

 -- Max Kellermann <mk@cm4all.com>  Mon, 01 Aug 2011 16:21:43 +0200

cm4all-beng-proxy (0.9.33) unstable; urgency=low

  * {http,ajp}-request, errdoc: check before closing the request body on
    error

 -- Max Kellermann <mk@cm4all.com>  Mon, 18 Jul 2011 16:30:29 +0200

cm4all-beng-proxy (0.9.32) unstable; urgency=low

  * processor: dispose request body when focused widget was not found
  * http-string: allow the slash in cookie values (RFC ignorant)

 -- Max Kellermann <mk@cm4all.com>  Tue, 12 Jul 2011 18:16:01 +0200

cm4all-beng-proxy (0.9.31) unstable; urgency=low

  * growing-buffer: fix assertion failure with empty first buffer

 -- Max Kellermann <mk@cm4all.com>  Tue, 05 Jul 2011 21:58:24 +0200

cm4all-beng-proxy (0.9.30) unstable; urgency=low

  * growing-buffer: fix assertion failure in reader when buffer is empty

 -- Max Kellermann <mk@cm4all.com>  Mon, 04 Jul 2011 16:59:28 +0200

cm4all-beng-proxy (0.9.29) unstable; urgency=low

  * http-string: allow the equality sign in cookie values (RFC ignorant)

 -- Max Kellermann <mk@cm4all.com>  Tue, 28 Jun 2011 17:50:23 +0200

cm4all-beng-proxy (0.9.28) unstable; urgency=low

  * http-string: allow round brackets in cookie values (RFC ignorant)

 -- Max Kellermann <mk@cm4all.com>  Mon, 27 Jun 2011 13:23:58 +0200

cm4all-beng-proxy (0.9.27) unstable; urgency=low

  * handler: don't delete existing session in TRANSPARENT mode

 -- Max Kellermann <mk@cm4all.com>  Wed, 15 Jun 2011 09:08:48 +0200

cm4all-beng-proxy (0.9.26) unstable; urgency=low

  * worker: read "crash" value before destroying shared memory
  * session: fix crash while discarding session

 -- Max Kellermann <mk@cm4all.com>  Fri, 10 Jun 2011 09:54:56 +0200

cm4all-beng-proxy (0.9.25) unstable; urgency=low

  * response: discard the request body before passing to errdoc
  * worker: don't restart all workers after "safe" worker crash
  * cgi: check for end-of-file after splice

 -- Max Kellermann <mk@cm4all.com>  Wed, 08 Jun 2011 15:02:35 +0200

cm4all-beng-proxy (0.9.24) unstable; urgency=low

  * fcgi-client: really discard packets on request id mismatch
  * memcached-client: don't schedule read event when buffer is full
  * session: support beng-lb sticky sessions

 -- Max Kellermann <mk@cm4all.com>  Tue, 31 May 2011 14:23:41 +0200

cm4all-beng-proxy (0.9.23) unstable; urgency=low

  * tcp-balancer: retry connecting to cluster if a node fails

 -- Max Kellermann <mk@cm4all.com>  Fri, 27 May 2011 13:01:31 +0200

cm4all-beng-proxy (0.9.22) unstable; urgency=low

  * failure: fix inverted logic bug in expiry check
  * uri-extract: support AJP URLs, fixes AJP cookies
  * ajp-client: don't schedule read event when buffer is full

 -- Max Kellermann <mk@cm4all.com>  Thu, 26 May 2011 08:32:32 +0200

cm4all-beng-proxy (0.9.21) unstable; urgency=low

  * balancer: re-enable load balancing (regression fix)
  * merge release 0.8.38

 -- Max Kellermann <mk@cm4all.com>  Fri, 20 May 2011 11:03:31 +0200

cm4all-beng-proxy (0.9.20) unstable; urgency=low

  * http-cache: fix assertion failure caused by wrong destructor
  * merge release 0.8.37

 -- Max Kellermann <mk@cm4all.com>  Mon, 16 May 2011 14:03:09 +0200

cm4all-beng-proxy (0.9.19) unstable; urgency=low

  * http-request: don't retry requests with a request body

 -- Max Kellermann <mk@cm4all.com>  Thu, 12 May 2011 11:35:55 +0200

cm4all-beng-proxy (0.9.18) unstable; urgency=low

  * http-body: fix assertion failure on EOF chunk after socket was closed
  * widget-http: fix crash in widget lookup error handler
  * merge release 0.8.36

 -- Max Kellermann <mk@cm4all.com>  Tue, 10 May 2011 18:56:33 +0200

cm4all-beng-proxy (0.9.17) unstable; urgency=low

  * growing-buffer: fix assertion failure after large initial write
  * http-request: retry after connection failure
  * test/t-cgi: fix bashisms in test scripts

 -- Max Kellermann <mk@cm4all.com>  Wed, 04 May 2011 18:54:57 +0200

cm4all-beng-proxy (0.9.16) unstable; urgency=low

  * resource-address: append "transparent" args to CGI path_info
  * tcache: fix crash on FastCGI with BASE

 -- Max Kellermann <mk@cm4all.com>  Mon, 02 May 2011 16:07:21 +0200

cm4all-beng-proxy (0.9.15) unstable; urgency=low

  * configure.ac: check if valgrind/memcheck.h is installed
  * configure.ac: check if libattr is available
  * access-log: log Referer and User-Agent
  * access-log: log the request duration
  * proxy-handler: allow forwarding URI arguments
  * merge release 0.8.35

 -- Max Kellermann <mk@cm4all.com>  Wed, 27 Apr 2011 18:54:17 +0200

cm4all-beng-proxy (0.9.14) unstable; urgency=low

  * processor: don't clear widget pointer at opening tag
  * debian: move ulimit call from init script to *.default
  * merge release 0.8.33

 -- Max Kellermann <mk@cm4all.com>  Wed, 13 Apr 2011 17:03:29 +0200

cm4all-beng-proxy (0.9.13) unstable; urgency=low

  * proxy-widget: apply the widget's response header forward settings
  * response: add option to dump the widget tree
  * widget-class: move header forward settings to view
  * merge release 0.8.30

 -- Max Kellermann <mk@cm4all.com>  Mon, 04 Apr 2011 16:31:26 +0200

cm4all-beng-proxy (0.9.12) unstable; urgency=low

  * widget: internal API refactorization
  * was-control: fix argument order in "abort" call
  * was-client: duplicate the GError object when it is used twice
  * {file,delegate}-handler: add Expires/ETag headers to 304 response
  * cgi: allow setting environment variables

 -- Max Kellermann <mk@cm4all.com>  Thu, 24 Mar 2011 15:12:54 +0100

cm4all-beng-proxy (0.9.11) unstable; urgency=low

  * processor: major API refactorization
  * merge release 0.8.29

 -- Max Kellermann <mk@cm4all.com>  Mon, 21 Mar 2011 19:43:28 +0100

cm4all-beng-proxy (0.9.10) unstable; urgency=low

  * merge release 0.8.27

 -- Max Kellermann <mk@cm4all.com>  Fri, 18 Mar 2011 14:11:16 +0100

cm4all-beng-proxy (0.9.9) unstable; urgency=low

  * merge release 0.8.25

 -- Max Kellermann <mk@cm4all.com>  Mon, 14 Mar 2011 16:05:51 +0100

cm4all-beng-proxy (0.9.8) unstable; urgency=low

  * translate: support UNIX domain sockets in ADDRESS_STRING
  * resource-address: support connections to existing FastCGI servers

 -- Max Kellermann <mk@cm4all.com>  Fri, 11 Mar 2011 19:24:33 +0100

cm4all-beng-proxy (0.9.7) unstable; urgency=low

  * merge release 0.8.24

 -- Max Kellermann <mk@cm4all.com>  Fri, 04 Mar 2011 13:07:36 +0100

cm4all-beng-proxy (0.9.6) unstable; urgency=low

  * merge release 0.8.23

 -- Max Kellermann <mk@cm4all.com>  Mon, 28 Feb 2011 11:47:45 +0100

cm4all-beng-proxy (0.9.5) unstable; urgency=low

  * translate: allow SITE without CGI

 -- Max Kellermann <mk@cm4all.com>  Mon, 31 Jan 2011 06:35:24 +0100

cm4all-beng-proxy (0.9.4) unstable; urgency=low

  * widget-class: allow distinct addresses for each view

 -- Max Kellermann <mk@cm4all.com>  Thu, 27 Jan 2011 17:51:21 +0100

cm4all-beng-proxy (0.9.3) unstable; urgency=low

  * istream-catch: log errors
  * proxy-handler: pass the original request URI to (Fast)CGI
  * proxy-handler: pass the original document root to (Fast)CGI
  * fcgi-stock: pass site id to child process
  * translation: new packet "HOME" for JailCGI
  * resource-loader: get remote host from "X-Forwarded-For"
  * cgi, fcgi-client: pass client IP address to application

 -- Max Kellermann <mk@cm4all.com>  Fri, 21 Jan 2011 18:13:38 +0100

cm4all-beng-proxy (0.9.2) unstable; urgency=low

  * merge release 0.8.21
  * http-response: better context for error messages
  * istream: method close() does not invoke handler->abort()
  * istream: better context for error messages
  * ajp-client: destruct properly when request stream fails
  * {delegate,fcgi,was}-stock: use the JailCGI 1.4 wrapper

 -- Max Kellermann <mk@cm4all.com>  Mon, 17 Jan 2011 12:08:04 +0100

cm4all-beng-proxy (0.9.1) unstable; urgency=low

  * http-server: count the number of raw bytes sent and received
  * control-handler: support TCACHE_INVALIDATE with SITE
  * new programs "log-forward", "log-exec" for network logging
  * new program "log-split" for creating per-site log files
  * new program "log-traffic" for creating per-site traffic logs
  * move logging servers to new package cm4all-beng-proxy-logging
  * python/control.client: add parameter "broadcast"

 -- Max Kellermann <mk@cm4all.com>  Thu, 02 Dec 2010 12:07:16 +0100

cm4all-beng-proxy (0.9) unstable; urgency=low

  * merge release 0.8.19
  * was-client: explicitly send 32 bit METHOD payload
  * was-client: explicitly parse STATUS as 32 bit integer
  * was-client: clear control channel object on destruction
  * was-client: reuse child process if state is clean on EOF
  * was-client: abort properly after receiving illegal packet
  * was-client: allow "request STOP" before response completed
  * was-client: postpone the response handler invocation
  * was-control: send packets in bulk
  * python: support WAS widgets
  * http-server: enable "cork" mode only for beginning of response
  * http-cache: don't access freed memory in pool_unref_denotify()
  * http: use libcm4all-http
  * new datagram based binary protocol for access logging
  * main: default WAS stock limit is 16

 -- Max Kellermann <mk@cm4all.com>  Thu, 18 Nov 2010 19:56:17 +0100

cm4all-beng-proxy (0.8.38) unstable; urgency=low

  * failure: update time stamp on existing item
  * errdoc: free the original response body on abort

 -- Max Kellermann <mk@cm4all.com>  Fri, 20 May 2011 10:17:14 +0200

cm4all-beng-proxy (0.8.37) unstable; urgency=low

  * widget-resolver: don't reuse failed resolver
  * http-request: fix NULL pointer dereference on invalid URI
  * config: disable the TCP stock limit by default

 -- Max Kellermann <mk@cm4all.com>  Mon, 16 May 2011 13:41:32 +0200

cm4all-beng-proxy (0.8.36) unstable; urgency=low

  * http-server: check if client closes connection while processing
  * http-client: release the socket before invoking the callback
  * fcgi-client: fix assertion failure on full input buffer
  * memcached-client: re-enable socket event after direct copy
  * istream-file: fix assertion failure on range request
  * test/t-cgi: fix bashisms in test scripts

 -- Max Kellermann <mk@cm4all.com>  Tue, 10 May 2011 18:45:48 +0200

cm4all-beng-proxy (0.8.35) unstable; urgency=low

  * session: fix potential session defragmentation crash
  * ajp-request: use "host:port" as TCP stock key
  * cgi: evaluate the Content-Length response header

 -- Max Kellermann <mk@cm4all.com>  Wed, 27 Apr 2011 13:32:05 +0200

cm4all-beng-proxy (0.8.34) unstable; urgency=low

  * js: replace all '%' with '$'
  * js: check if session_id is null
  * debian: add package cm4all-beng-proxy-tools

 -- Max Kellermann <mk@cm4all.com>  Tue, 19 Apr 2011 18:43:54 +0200

cm4all-beng-proxy (0.8.33) unstable; urgency=low

  * processor: don't quote query string arguments with dollar sign
  * widget-request: safely remove "view" and "path" from argument table
  * debian/control: add "Breaks << 0.8.32" on the JavaScript library

 -- Max Kellermann <mk@cm4all.com>  Tue, 12 Apr 2011 18:21:55 +0200

cm4all-beng-proxy (0.8.32) unstable; urgency=low

  * args: quote arguments with the dollar sign

 -- Max Kellermann <mk@cm4all.com>  Tue, 12 Apr 2011 13:34:42 +0200

cm4all-beng-proxy (0.8.31) unstable; urgency=low

  * proxy-widget: eliminate the duplicate "Server" response header
  * translation: add packet UNTRUSTED_SITE_SUFFIX

 -- Max Kellermann <mk@cm4all.com>  Thu, 07 Apr 2011 16:23:37 +0200

cm4all-beng-proxy (0.8.30) unstable; urgency=low

  * handler: make lower-case realm name from the "Host" header
  * session: copy attribute "realm", fixes segmentation fault

 -- Max Kellermann <mk@cm4all.com>  Tue, 29 Mar 2011 16:47:43 +0200

cm4all-beng-proxy (0.8.29) unstable; urgency=low

  * ajp-client: send query string in an AJP attribute

 -- Max Kellermann <mk@cm4all.com>  Mon, 21 Mar 2011 19:16:16 +0100

cm4all-beng-proxy (0.8.28) unstable; urgency=low

  * resource-loader: use X-Forwarded-For to obtain AJP remote host
  * resource-loader: strip port from AJP remote address
  * resource-loader: don't pass remote host to AJP server
  * resource-loader: parse server port for AJP
  * ajp-client: always send content-length
  * ajp-client: parse the remaining buffer after EAGAIN

 -- Max Kellermann <mk@cm4all.com>  Mon, 21 Mar 2011 11:12:07 +0100

cm4all-beng-proxy (0.8.27) unstable; urgency=low

  * http-request: close the request body on malformed URI
  * ajp-request: AJP translation packet contains ajp://host:port/path

 -- Max Kellermann <mk@cm4all.com>  Fri, 18 Mar 2011 14:04:21 +0100

cm4all-beng-proxy (0.8.26) unstable; urgency=low

  * python/response: fix typo in ajp()
  * session: validate sessions only within one realm

 -- Max Kellermann <mk@cm4all.com>  Fri, 18 Mar 2011 08:59:41 +0100

cm4all-beng-proxy (0.8.25) unstable; urgency=low

  * widget-http: discard request body on unknown view name
  * inline-widget: discard request body on error
  * {http,fcgi,was}-client: allocate response headers from caller pool
  * cmdline: fcgi_stock_limit defaults to 0 (no limit)

 -- Max Kellermann <mk@cm4all.com>  Mon, 14 Mar 2011 15:53:42 +0100

cm4all-beng-proxy (0.8.24) unstable; urgency=low

  * fcgi-client: release the connection even when padding not consumed
    after empty response

 -- Max Kellermann <mk@cm4all.com>  Wed, 02 Mar 2011 17:39:33 +0100

cm4all-beng-proxy (0.8.23) unstable; urgency=low

  * memcached-client: allocate a new memory pool
  * memcached-client: copy caller_pool reference before freeing the client
  * fcgi-client: check headers!=NULL
  * fcgi-client: release the connection even when padding not consumed

 -- Max Kellermann <mk@cm4all.com>  Mon, 28 Feb 2011 10:50:02 +0100

cm4all-beng-proxy (0.8.22) unstable; urgency=low

  * cgi: fill special variables CONTENT_TYPE, CONTENT_LENGTH
  * memcached-client: remove stray pool_unref() call
  * memcached-client: reuse the socket if the remaining value is buffered
  * http-cache-choice: abbreviate memcached keys
  * *-cache: allocate a parent pool for cache items
  * pool: re-enable linear pools
  * frame: free the request body on error
  * http-cache: free cached body which was dismissed

 -- Max Kellermann <mk@cm4all.com>  Mon, 07 Feb 2011 15:34:09 +0100

cm4all-beng-proxy (0.8.21) unstable; urgency=low

  * merge release 0.7.55
  * jail: translate the document root properly
  * header-forward: forward the "Host" header to CGI/FastCGI/AJP
  * http-error: map ENOTDIR to "404 Not Found"
  * http-server: fix assertion failure on write error
  * fcgi-stock: clear all environment variables

 -- Max Kellermann <mk@cm4all.com>  Thu, 06 Jan 2011 16:04:20 +0100

cm4all-beng-proxy (0.8.20) unstable; urgency=low

  * widget-resolver: add pedantic state assertions
  * async: remember a copy of the operation in !NDEBUG
  * python/translation/response: max_age() returns self

 -- Max Kellermann <mk@cm4all.com>  Mon, 06 Dec 2010 23:02:50 +0100

cm4all-beng-proxy (0.8.19) unstable; urgency=low

  * merge release 0.7.54

 -- Max Kellermann <mk@cm4all.com>  Wed, 17 Nov 2010 16:25:10 +0100

cm4all-beng-proxy (0.8.18) unstable; urgency=low

  * was-client: explicitly send 32 bit METHOD payload
  * was-client: explicitly parse STATUS as 32 bit integer
  * istream: check presence of as_fd() in optimized build

 -- Max Kellermann <mk@cm4all.com>  Fri, 05 Nov 2010 11:00:54 +0100

cm4all-beng-proxy (0.8.17) unstable; urgency=low

  * merged release 0.7.53
  * widget: use colon as widget path separator
  * was-client: check for abort during response handler
  * was-client: implement STOP
  * was-client: release memory pools
  * was-launch: enable non-blocking mode on input and output
  * http-server: don't crash on malformed pipelined request
  * main: free the WAS stock and the UDP listener in the SIGTERM handler

 -- Max Kellermann <mk@cm4all.com>  Thu, 28 Oct 2010 19:50:26 +0200

cm4all-beng-proxy (0.8.16) unstable; urgency=low

  * merged release 0.7.52
  * was-client: support for the WAS protocol

 -- Max Kellermann <mk@cm4all.com>  Wed, 13 Oct 2010 16:45:18 +0200

cm4all-beng-proxy (0.8.15) unstable; urgency=low

  * resource-address: don't skip question mark twice

 -- Max Kellermann <mk@cm4all.com>  Tue, 28 Sep 2010 12:20:33 +0200

cm4all-beng-proxy (0.8.14) unstable; urgency=low

  * processor: schedule "xmlns:c" deletion

 -- Max Kellermann <mk@cm4all.com>  Thu, 23 Sep 2010 14:42:31 +0200

cm4all-beng-proxy (0.8.13) unstable; urgency=low

  * processor: delete "xmlns:c" attributes from link elements
  * istream-{head,zero}: implement method available()
  * merged release 0.7.51

 -- Max Kellermann <mk@cm4all.com>  Tue, 17 Aug 2010 09:54:33 +0200

cm4all-beng-proxy (0.8.12) unstable; urgency=low

  * http-cache-memcached: copy resource address
  * debian/control: add missing ${shlibs:Depends}
  * merged release 0.7.50

 -- Max Kellermann <mk@cm4all.com>  Thu, 12 Aug 2010 20:17:52 +0200

cm4all-beng-proxy (0.8.11) unstable; urgency=low

  * delegate-client: fix SCM_RIGHTS check
  * use Linux 2.6 CLOEXEC/NONBLOCK flags
  * tcache: INVALIDATE removes all variants (error documents etc.)
  * control: new UDP based protocol, allows invalidating caches
  * hashmap: fix assertion failure in hashmap_remove_match()
  * merged release 0.7.49

 -- Max Kellermann <mk@cm4all.com>  Tue, 10 Aug 2010 15:48:10 +0200

cm4all-beng-proxy (0.8.10) unstable; urgency=low

  * tcache: copy response.previous

 -- Max Kellermann <mk@cm4all.com>  Mon, 02 Aug 2010 18:03:43 +0200

cm4all-beng-proxy (0.8.9) unstable; urgency=low

  * (f?)cgi-handler: forward query string only if focused
  * ajp-handler: merge into proxy-handler
  * proxy-handler: forward query string if focused
  * cgi, fastcgi-handler: enable the resource cache
  * translation: add packets CHECK and PREVIOUS for authentication
  * python: add Response.max_age()

 -- Max Kellermann <mk@cm4all.com>  Fri, 30 Jul 2010 11:39:22 +0200

cm4all-beng-proxy (0.8.8) unstable; urgency=low

  * prototypes/translate.py: added new ticket-fastcgi programs
  * http-cache: implement FastCGI caching
  * merged release 0.7.47

 -- Max Kellermann <mk@cm4all.com>  Wed, 21 Jul 2010 13:00:43 +0200

cm4all-beng-proxy (0.8.7) unstable; urgency=low

  * istream-delayed: update the "direct" bit mask
  * http-client: send "Expect: 100-continue"
  * response, widget-http: apply istream_pipe to filter input
  * proxy-handler: apply istream_pipe to request body
  * istream-ajp-body: send larger request body packets
  * ajp-client: support splice()
  * merged release 0.7.46

 -- Max Kellermann <mk@cm4all.com>  Fri, 25 Jun 2010 18:52:04 +0200

cm4all-beng-proxy (0.8.6) unstable; urgency=low

  * translation: added support for custom error documents
  * response: convert HEAD to GET if filter follows
  * processor: short-circuit on HEAD request
  * python: depend on python-twisted-core

 -- Max Kellermann <mk@cm4all.com>  Wed, 16 Jun 2010 16:37:42 +0200

cm4all-beng-proxy (0.8.5) unstable; urgency=low

  * istream-tee: allow second output to block
  * widget-http: don't transform error documents
  * response, widget-http: disable filters after widget frame request
  * translation: added packet FILTER_4XX to filter client errors
  * merged release 0.7.45

 -- Max Kellermann <mk@cm4all.com>  Thu, 10 Jun 2010 16:13:14 +0200

cm4all-beng-proxy (0.8.4) unstable; urgency=low

  * python: added missing "Response" import
  * python: resume parsing after deferred call
  * http-client: implement istream method as_fd()
  * merged release 0.7.44

 -- Max Kellermann <mk@cm4all.com>  Mon, 07 Jun 2010 17:01:16 +0200

cm4all-beng-proxy (0.8.3) unstable; urgency=low

  * file-handler: implement If-Range (RFC 2616 14.27)
  * merged release 0.7.42

 -- Max Kellermann <mk@cm4all.com>  Tue, 01 Jun 2010 16:17:13 +0200

cm4all-beng-proxy (0.8.2) unstable; urgency=low

  * cookie-client: verify the cookie path
  * python: use Twisted's logging library
  * python: added a widget registry class
  * merged release 0.7.41

 -- Max Kellermann <mk@cm4all.com>  Wed, 26 May 2010 13:08:16 +0200

cm4all-beng-proxy (0.8.1) unstable; urgency=low

  * http-cache-memcached: delete entity records on POST

 -- Max Kellermann <mk@cm4all.com>  Tue, 18 May 2010 12:21:55 +0200

cm4all-beng-proxy (0.8) unstable; urgency=low

  * istream: added method as_fd() to convert istream to file descriptor
  * fork: support passing stdin istream fd to child process
  * http-cache: discard only matching entries on POST
  * istream-html-escape: escape single and double quote
  * rewrite-uri: escape the result with XML entities

 -- Max Kellermann <mk@cm4all.com>  Thu, 13 May 2010 12:34:46 +0200

cm4all-beng-proxy (0.7.55) unstable; urgency=low

  * pool: reparent pools in optimized build
  * istream-deflate: add missing pool reference while reading
  * istream-deflate: fix several error handlers

 -- Max Kellermann <mk@cm4all.com>  Thu, 06 Jan 2011 12:59:39 +0100

cm4all-beng-proxy (0.7.54) unstable; urgency=low

  * http-server: fix crash on deferred chunked request body
  * parser: fix crash on malformed SCRIPT element

 -- Max Kellermann <mk@cm4all.com>  Wed, 17 Nov 2010 16:13:09 +0100

cm4all-beng-proxy (0.7.53) unstable; urgency=low

  * http-server: don't crash on malformed pipelined request
  * sink-header: fix assertion failure on empty trailer

 -- Max Kellermann <mk@cm4all.com>  Thu, 28 Oct 2010 18:39:01 +0200

cm4all-beng-proxy (0.7.52) unstable; urgency=low

  * fcgi-client: fix send timeout handler
  * fork: finish the buffer after pipe was drained

 -- Max Kellermann <mk@cm4all.com>  Wed, 13 Oct 2010 16:39:26 +0200

cm4all-beng-proxy (0.7.51) unstable; urgency=low

  * http-client: clear response body pointer before forwarding EOF event
  * processor: fix assertion failure for c:mode in c:widget

 -- Max Kellermann <mk@cm4all.com>  Mon, 16 Aug 2010 17:01:48 +0200

cm4all-beng-proxy (0.7.50) unstable; urgency=low

  * header-forward: don't forward the "Host" header to HTTP servers
  * resource-address: use uri_relative() for CGI
  * uri-relative: don't lose host name in uri_absolute()
  * uri-relative: don't fail on absolute URIs
  * http-cache-heap: don't use uninitialized item size

 -- Max Kellermann <mk@cm4all.com>  Thu, 12 Aug 2010 20:03:49 +0200

cm4all-beng-proxy (0.7.49) unstable; urgency=low

  * hashmap: fix assertion failure in hashmap_remove_value()

 -- Max Kellermann <mk@cm4all.com>  Tue, 10 Aug 2010 15:37:12 +0200

cm4all-beng-proxy (0.7.48) unstable; urgency=low

  * pipe-stock: add assertions on file descriptors

 -- Max Kellermann <mk@cm4all.com>  Mon, 09 Aug 2010 14:56:54 +0200

cm4all-beng-proxy (0.7.47) unstable; urgency=low

  * cmdline: add option "--group"

 -- Max Kellermann <mk@cm4all.com>  Fri, 16 Jul 2010 18:39:53 +0200

cm4all-beng-proxy (0.7.46) unstable; urgency=low

  * handler: initialize all translate_response attributes
  * http-client: consume buffer before header length check
  * istream-pipe: clear "direct" flags in constructor
  * istream-pipe: return gracefully when handler blocks
  * ajp-client: hold pool reference to reset TCP_CORK

 -- Max Kellermann <mk@cm4all.com>  Mon, 21 Jun 2010 17:53:21 +0200

cm4all-beng-proxy (0.7.45) unstable; urgency=low

  * istream-tee: separate "weak" values for the two outputs
  * fcache: don't close output when caching has been canceled
  * tcache: copy the attribute "secure_cookie"

 -- Max Kellermann <mk@cm4all.com>  Thu, 10 Jun 2010 15:21:34 +0200

cm4all-beng-proxy (0.7.44) unstable; urgency=low

  * http-client: check response header length
  * http-server: check request header length

 -- Max Kellermann <mk@cm4all.com>  Mon, 07 Jun 2010 16:51:57 +0200

cm4all-beng-proxy (0.7.43) unstable; urgency=low

  * http-cache: fixed NULL pointer dereference when storing empty response
    body on the heap

 -- Max Kellermann <mk@cm4all.com>  Tue, 01 Jun 2010 18:52:45 +0200

cm4all-beng-proxy (0.7.42) unstable; urgency=low

  * fork: check "direct" flag again after buffer flush
  * pool: pool_unref_denotify() remembers the code location
  * sink-{buffer,gstring}: don't invoke callback in abort()
  * async: added another debug flag to verify correctness

 -- Max Kellermann <mk@cm4all.com>  Mon, 31 May 2010 21:15:58 +0200

cm4all-beng-proxy (0.7.41) unstable; urgency=low

  * http-cache: initialize response status and headers on empty body

 -- Max Kellermann <mk@cm4all.com>  Tue, 25 May 2010 16:27:25 +0200

cm4all-beng-proxy (0.7.40) unstable; urgency=low

  * http-cache: fixed NULL pointer dereference when storing empty response
    body in memcached

 -- Max Kellermann <mk@cm4all.com>  Tue, 25 May 2010 15:04:44 +0200

cm4all-beng-proxy (0.7.39) unstable; urgency=low

  * memcached-stock: close value on connect failure
  * http: implement remaining status codes
  * http-cache: allow caching empty response body
  * http-cache: cache status codes 203, 206, 300, 301, 410
  * http-cache: don't cache authorized resources

 -- Max Kellermann <mk@cm4all.com>  Fri, 21 May 2010 17:37:29 +0200

cm4all-beng-proxy (0.7.38) unstable; urgency=low

  * http-server: send HTTP/1.1 declaration with "100 Continue"
  * connection: initialize "site_name", fixes crash bug
  * translation: added packet SECURE_COOKIE

 -- Max Kellermann <mk@cm4all.com>  Thu, 20 May 2010 15:40:34 +0200

cm4all-beng-proxy (0.7.37) unstable; urgency=low

  * *-client: implement a socket leak detector
  * handler: initialize response header without translation server

 -- Max Kellermann <mk@cm4all.com>  Tue, 18 May 2010 12:05:11 +0200

cm4all-beng-proxy (0.7.36) unstable; urgency=low

  * http-client: fixed NULL pointer dereference
  * handler, response: removed duplicate request body destruction calls

 -- Max Kellermann <mk@cm4all.com>  Tue, 11 May 2010 17:16:36 +0200

cm4all-beng-proxy (0.7.35) unstable; urgency=low

  * {http,fcgi,ajp}-request: close the request body on abort
  * handler: set fake translation response on malformed URI

 -- Max Kellermann <mk@cm4all.com>  Mon, 10 May 2010 11:22:23 +0200

cm4all-beng-proxy (0.7.34) unstable; urgency=low

  * translate: check the UNTRUSTED packet
  * translation: added packet UNTRUSTED_PREFIX

 -- Max Kellermann <mk@cm4all.com>  Fri, 30 Apr 2010 19:14:37 +0200

cm4all-beng-proxy (0.7.33) unstable; urgency=low

  * merged release 0.7.27.1
  * fcache: don't continue storing in background
  * fcgi-client: re-add event after some input data has been read

 -- Max Kellermann <mk@cm4all.com>  Fri, 30 Apr 2010 11:31:08 +0200

cm4all-beng-proxy (0.7.32) unstable; urgency=low

  * response: generate the "Server" response header
  * response: support the Authentication-Info response header
  * response: support custom authentication pages
  * translation: support custom response headers

 -- Max Kellermann <mk@cm4all.com>  Tue, 27 Apr 2010 17:09:59 +0200

cm4all-beng-proxy (0.7.31) unstable; urgency=low

  * support HTTP authentication (RFC 2617)

 -- Max Kellermann <mk@cm4all.com>  Mon, 26 Apr 2010 17:26:42 +0200

cm4all-beng-proxy (0.7.30) unstable; urgency=low

  * fcgi-client: support responses without a body
  * {http,fcgi}-client: hold caller pool reference during callback

 -- Max Kellermann <mk@cm4all.com>  Fri, 23 Apr 2010 14:41:05 +0200

cm4all-beng-proxy (0.7.29) unstable; urgency=low

  * http-cache: added missing pool_unref() in memcached_miss()
  * pool: added checked pool references

 -- Max Kellermann <mk@cm4all.com>  Thu, 22 Apr 2010 15:45:48 +0200

cm4all-beng-proxy (0.7.28) unstable; urgency=low

  * fcgi-client: support response status
  * translate: malformed packets are fatal
  * http-cache: don't cache resources with very long URIs
  * memcached-client: increase the maximum key size to 32 kB

 -- Max Kellermann <mk@cm4all.com>  Thu, 15 Apr 2010 15:06:51 +0200

cm4all-beng-proxy (0.7.27.1) unstable; urgency=low

  * http-cache: added missing pool_unref() in memcached_miss()
  * http-cache: don't cache resources with very long URIs
  * memcached-client: increase the maximum key size to 32 kB
  * fork: properly handle partially filled output buffer
  * fork: re-add event after some input data has been read

 -- Max Kellermann <mk@cm4all.com>  Thu, 29 Apr 2010 15:30:21 +0200

cm4all-beng-proxy (0.7.27) unstable; urgency=low

  * session: use GLib's PRNG to generate session ids
  * session: seed the PRNG with /dev/random
  * response: log UNTRUSTED violation attempts
  * response: drop widget sessions when there is no focus

 -- Max Kellermann <mk@cm4all.com>  Fri, 09 Apr 2010 12:04:18 +0200

cm4all-beng-proxy (0.7.26) unstable; urgency=low

  * memcached-client: schedule read event before callback
  * istream-tee: continue with second output if first is closed

 -- Max Kellermann <mk@cm4all.com>  Sun, 28 Mar 2010 18:08:11 +0200

cm4all-beng-proxy (0.7.25) unstable; urgency=low

  * memcached-client: don't poll if socket is closed
  * fork: close file descriptor on input error
  * pool: don't check attachments in pool_trash()

 -- Max Kellermann <mk@cm4all.com>  Thu, 25 Mar 2010 13:28:01 +0100

cm4all-beng-proxy (0.7.24) unstable; urgency=low

  * memcached-client: release socket after splice

 -- Max Kellermann <mk@cm4all.com>  Mon, 22 Mar 2010 11:29:45 +0100

cm4all-beng-proxy (0.7.23) unstable; urgency=low

  * sink-header: support splice
  * memcached-client: support splice (response)
  * fcgi-client: recover correctly after send error
  * fcgi-client: support chunked request body
  * fcgi-client: basic splice support for the request body
  * http-cache: duplicate headers
  * {http,memcached}-client: check "direct" mode after buffer flush
  * cmdline: added option "fcgi_stock_limit"
  * python: auto-export function write_packet()
  * python: Response methods return self

 -- Max Kellermann <mk@cm4all.com>  Fri, 19 Mar 2010 13:28:35 +0100

cm4all-beng-proxy (0.7.22) unstable; urgency=low

  * python: re-add function write_packet()

 -- Max Kellermann <mk@cm4all.com>  Fri, 12 Mar 2010 12:27:21 +0100

cm4all-beng-proxy (0.7.21) unstable; urgency=low

  * ajp-client: handle EAGAIN from send()
  * python: install the missing sources

 -- Max Kellermann <mk@cm4all.com>  Thu, 11 Mar 2010 16:58:25 +0100

cm4all-beng-proxy (0.7.20) unstable; urgency=low

  * http-client: don't reinstate event when socket is closed
  * access-log: log the site name
  * python: removed unused function write_packet()
  * python: split the module beng_proxy.translation
  * python: allow overriding query string and param in absolute_uri()
  * python: moved absolute_uri() to a separate library

 -- Max Kellermann <mk@cm4all.com>  Thu, 11 Mar 2010 09:48:52 +0100

cm4all-beng-proxy (0.7.19) unstable; urgency=low

  * client-socket: translate EV_TIMEOUT to ETIMEDOUT
  * fork: refill the input buffer as soon as possible
  * delegate-client: implement an abortable event
  * pool: added assertions for libevent leaks
  * direct: added option "-s enable_splice=no"

 -- Max Kellermann <mk@cm4all.com>  Thu, 04 Mar 2010 17:34:56 +0100

cm4all-beng-proxy (0.7.18) unstable; urgency=low

  * args: reserve memory for the trailing null byte

 -- Max Kellermann <mk@cm4all.com>  Tue, 23 Feb 2010 17:46:04 +0100

cm4all-beng-proxy (0.7.17) unstable; urgency=low

  * translation: added the BOUNCE packet (variant of REDIRECT)
  * translation: change widget packet HOST to UNTRUSTED
  * translation: pass internal URI arguments to the translation server
  * handler: use the specified status with REDIRECT
  * python: added method Request.absolute_uri()

 -- Max Kellermann <mk@cm4all.com>  Tue, 23 Feb 2010 16:15:22 +0100

cm4all-beng-proxy (0.7.16) unstable; urgency=low

  * processor: separate trusted from untrusted widgets by host name
  * processor: mode=partition is deprecated
  * translate: fix DOCUMENT_ROOT handler for CGI/FASTCGI
  * fcgi-request: added JailCGI support

 -- Max Kellermann <mk@cm4all.com>  Fri, 19 Feb 2010 14:29:29 +0100

cm4all-beng-proxy (0.7.15) unstable; urgency=low

  * processor: unreference the caller pool in abort()
  * tcache: clear BASE on mismatch
  * fcgi-client: generate the Content-Length request header
  * fcgi-client: send the CONTENT_TYPE parameter
  * prototypes/translate.py: use FastCGI to run PHP

 -- Max Kellermann <mk@cm4all.com>  Thu, 11 Feb 2010 14:43:21 +0100

cm4all-beng-proxy (0.7.14) unstable; urgency=low

  * connection: drop connections when the limit is exceeded
  * resource-address: added BASE support
  * fcgi-client: check the request ID in response packets
  * http-client: check response body when request body is closed
  * html-escape: use the last ampersand before the semicolon
  * html-escape: support &apos;
  * processor: unescape widget parameter values

 -- Max Kellermann <mk@cm4all.com>  Fri, 29 Jan 2010 17:49:43 +0100

cm4all-beng-proxy (0.7.13) unstable; urgency=low

  * fcgi-request: duplicate socket path
  * fcgi-request: support ACTION
  * fcgi-client: provide SCRIPT_FILENAME
  * fcgi-client: append empty PARAMS packet
  * fcgi-client: try to read response before request is finished
  * fcgi-client: implement the STDERR packet
  * fcgi-client: support request headers and body
  * fcgi-stock: manage one socket per child process
  * fcgi-stock: unlink socket path after connect
  * fcgi-stock: redirect fd 1,2 to /dev/null
  * fcgi-stock: kill FastCGI processes after 5 minutes idle
  * translation: new packet PAIR for passing parameters to FastCGI

 -- Max Kellermann <mk@cm4all.com>  Thu, 14 Jan 2010 13:36:48 +0100

cm4all-beng-proxy (0.7.12) unstable; urgency=low

  * http-cache: unlock the cache item after successful revalidation
  * http-cache-memcached: pass the expiration time to memcached
  * sink-header: comprise pending data in method available()
  * header-forward: forward the Expires response header

 -- Max Kellermann <mk@cm4all.com>  Tue, 22 Dec 2009 16:18:49 +0100

cm4all-beng-proxy (0.7.11) unstable; urgency=low

  * {ajp,memcached}-client: fix dis\appearing event for duplex socket
  * memcached-client: handle EAGAIN after send()
  * memcached-client: release socket as early as possible
  * header-forward: don't forward Accept-Encoding if transformation is
    enabled
  * widget-http, inline-widget: check Content-Encoding before processing
  * file-handler: send "Vary: Accept-Encoding" for compressed response
  * header-forward: support duplicate headers
  * fcache: implemented a 60 seconds timeout
  * fcache: copy pointer to local variable before callback
  * event2: refresh timeout after event has occurred

 -- Max Kellermann <mk@cm4all.com>  Fri, 18 Dec 2009 16:45:24 +0100

cm4all-beng-proxy (0.7.10) unstable; urgency=low

  * http-{server,client}: fix disappearing event for duplex socket

 -- Max Kellermann <mk@cm4all.com>  Mon, 14 Dec 2009 15:46:25 +0100

cm4all-beng-proxy (0.7.9) unstable; urgency=low

  * http: "Expect" is a hop-by-hop header
  * http-server: send "100 Continue" unless request body closed
  * http-client: poll socket after splice
  * http-server: handle EAGAIN after splice
  * http-server: send a 417 response on unrecognized "Expect" request
  * response, widget-http: append filter id to resource tag
  * resource-tag: check for "Cache-Control: no-store"

 -- Max Kellermann <mk@cm4all.com>  Mon, 14 Dec 2009 13:05:15 +0100

cm4all-beng-proxy (0.7.8) unstable; urgency=low

  * http-body: support partial response in method available()
  * file-handler: support pre-compressed static files
  * fcache: honor the "Cache-Control: no-store" response header

 -- Max Kellermann <mk@cm4all.com>  Wed, 09 Dec 2009 15:49:25 +0100

cm4all-beng-proxy (0.7.7) unstable; urgency=low

  * parser: allow underscore in attribute names
  * processor: check "type" attribute before URI rewriting
  * http-client: start receiving before request is sent
  * http-client: try to read response after write error
  * http-client: deliver response body after headers are finished
  * http-client: release socket as early as possible
  * http-client: serve buffer after socket has been closed
  * istream-chunked: clear input stream in abort handler
  * growing-buffer: fix crash after close in "data" callback

 -- Max Kellermann <mk@cm4all.com>  Thu, 03 Dec 2009 13:09:57 +0100

cm4all-beng-proxy (0.7.6) unstable; urgency=low

  * istream-hold: return -2 if handler is not available yet
  * http, ajp, fcgi: use istream_hold on request body
  * http-client: implemented splicing the request body
  * response: added missing URI substitution

 -- Max Kellermann <mk@cm4all.com>  Tue, 17 Nov 2009 15:25:35 +0100

cm4all-beng-proxy (0.7.5) unstable; urgency=low

  * session: 64 bit session ids
  * session: allow arbitrary session id size (at compile-time)
  * debian: larger default log file (16 * 4MB)
  * debian: added package cm4all-beng-proxy-toi

 -- Max Kellermann <mk@cm4all.com>  Mon, 16 Nov 2009 15:51:24 +0100

cm4all-beng-proxy (0.7.4) unstable; urgency=low

  * measure the latency of external resources
  * widget-http: partially revert "don't query session if !stateful"

 -- Max Kellermann <mk@cm4all.com>  Tue, 10 Nov 2009 15:06:03 +0100

cm4all-beng-proxy (0.7.3) unstable; urgency=low

  * uri-verify: don't reject double slash after first segment
  * hostname: allow the hyphen character
  * processor: allow processing without session
  * widget-http: don't query session if !stateful
  * request: disable session management for known bots
  * python: fixed AttributeError in __getattr__()
  * python: added method Response.process()
  * translation: added the response packets URI, HOST, SCHEME
  * translation: added header forward packets

 -- Max Kellermann <mk@cm4all.com>  Mon, 09 Nov 2009 16:40:27 +0100

cm4all-beng-proxy (0.7.2) unstable; urgency=low

  * fcache: close all caching connections on exit
  * istream-file: retry reading after EAGAIN
  * direct, istream-pipe: re-enable SPLICE_F_NONBLOCK
  * direct, istream-pipe: disable the SPLICE_F_MORE flag
  * http-client: handle EAGAIN after splice
  * http-client, header-writer: remove hop-by-hop response headers
  * response: optimized transformed response headers
  * handler: mangle CGI and FastCGI headers
  * header-forward: generate the X-Forwarded-For header
  * header-forward: add local host name to "Via" request header

 -- Max Kellermann <mk@cm4all.com>  Fri, 30 Oct 2009 13:41:02 +0100

cm4all-beng-proxy (0.7.1) unstable; urgency=low

  * file-handler: close the stream on "304 Not Modified"
  * pool: use assembler code only on gcc
  * cmdline: added option "--set tcp_stock_limit"
  * Makefile.am: enable the "subdir-objects" option

 -- Max Kellermann <mk@cm4all.com>  Thu, 22 Oct 2009 12:17:11 +0200

cm4all-beng-proxy (0.7) unstable; urgency=low

  * ajp-client: check if connection was closed during response callback
  * header-forward: log session id
  * istream: separate TCP splicing checks
  * istream-pipe: fix segmentation fault after incomplete direct transfer
  * istream-pipe: implement the "available" method
  * istream-pipe: allocate pipe only if handler supports it
  * istream-pipe: flush the pipe before reading from input
  * istream-pipe: reuse pipes in a stock
  * direct: support splice() from TCP socket to pipe
  * istream: direct() returns -3 if stream has been closed
  * hstock: don't destroy stocks while items are being created
  * tcp-stock: limit number of connections per host to 256
  * translate, http-client, ajp-client, cgi, http-cache: verify the HTTP
    response status
  * prototypes/translate.py: disallow "/../" and null bytes
  * prototypes/translate.py: added "/jail-delegate/" location
  * uri-parser: strict RFC 2396 URI verification
  * uri-parser: don't unescape the URI path
  * http-client, ajp-client: verify the request URI
  * uri-escape: unescape each character only once
  * http-cache: never use the memcached stock if caching is disabled
  * allow 8192 connections by default
  * allow 65536 file handles by default
  * added package cm4all-jailed-beng-proxy-delegate-helper

 -- Max Kellermann <mk@cm4all.com>  Wed, 21 Oct 2009 15:00:56 +0200

cm4all-beng-proxy (0.6.23) unstable; urgency=low

  * header-forward: log session information
  * prototypes/translate.py: added /cgi-bin/ location
  * http-server: disable keep-alive for HTTP/1.0 clients
  * http-server: don't send "Connection: Keep-Alive"
  * delegate-stock: clear the environment
  * delegate-stock: added jail support
  * delegate-client: reuse helper process after I/O error

 -- Max Kellermann <mk@cm4all.com>  Mon, 12 Oct 2009 17:29:35 +0200

cm4all-beng-proxy (0.6.22) unstable; urgency=low

  * istream-tee: clear both "enabled" flags in the eof/abort handler
  * istream-tee: fall back to first data() return value if second stream
    closed itself
  * http-cache: don't log body_abort after close

 -- Max Kellermann <mk@cm4all.com>  Thu, 01 Oct 2009 19:19:37 +0200

cm4all-beng-proxy (0.6.21) unstable; urgency=low

  * http-client: log more error messages
  * delegate-stock: added the DOCUMENT_ROOT environment variable
  * response, widget: accept "application/xhtml+xml"
  * cookie-server: allow square brackets in unquoted cookie values
    (violating RFC 2109 and RFC 2616)

 -- Max Kellermann <mk@cm4all.com>  Thu, 01 Oct 2009 13:55:40 +0200

cm4all-beng-proxy (0.6.20) unstable; urgency=low

  * stock: clear stock after 60 seconds idle
  * hstock: remove empty stocks
  * http-server, http-client, cgi: fixed off-by-one bug in header parser
  * istream-pipe: fix the direct() return value on error
  * istream-pipe: fix formula in range assertion
  * http-cache-memcached: implemented "remove"
  * handler: added FastCGI handler
  * fcgi-client: unref caller pool after socket release
  * fcgi-client: implemented response headers

 -- Max Kellermann <mk@cm4all.com>  Tue, 29 Sep 2009 14:07:13 +0200

cm4all-beng-proxy (0.6.19) unstable; urgency=low

  * http-client: release caller pool after socket release
  * memcached-client: release socket on marshalling error
  * stock: unref caller pool in abort handler
  * stock: lazy cleanup
  * http-cache: copy caller_pool to local variable

 -- Max Kellermann <mk@cm4all.com>  Thu, 24 Sep 2009 16:02:17 +0200

cm4all-beng-proxy (0.6.18) unstable; urgency=low

  * delegate-handler: support conditional GET and ranges
  * file-handler: fix suffix-byte-range-spec parser
  * delegate-helper: call open() with O_CLOEXEC|O_NOCTTY
  * istream-file: don't set FD_CLOEXEC if O_CLOEXEC is available
  * stock: hold caller pool during "get" operation
  * main: free balancer object during shutdown
  * memcached-client: enable socket timeout
  * delegate-stock: set FD_CLOEXEC on socket

 -- Max Kellermann <mk@cm4all.com>  Thu, 24 Sep 2009 10:50:53 +0200

cm4all-beng-proxy (0.6.17) unstable; urgency=low

  * tcp-stock: implemented a load balancer
  * python: accept address list in the ajp() method
  * http-server: added timeout for the HTTP request headers
  * response: close template when the content type is wrong
  * delegate-get: implemented response headers
  * delegate-get: provide status codes and error messages

 -- Max Kellermann <mk@cm4all.com>  Fri, 18 Sep 2009 15:36:57 +0200

cm4all-beng-proxy (0.6.16) unstable; urgency=low

  * tcp-stock: added support for bulldog-tyke
  * sink-buffer: close input if it's not used in the constructor
  * http-cache-memcached: close response body when deserialization fails
  * serialize: fix regression in serialize_uint64()

 -- Max Kellermann <mk@cm4all.com>  Tue, 15 Sep 2009 19:26:07 +0200

cm4all-beng-proxy (0.6.15) unstable; urgency=low

  * http-cache-choice: find more duplicates during cleanup
  * handler: added AJP handler
  * ajp-request: unref pool only on tcp_stock failure
  * ajp-client: prevent parser recursion
  * ajp-client: free request body when response is closed
  * ajp-client: reuse connection after END_RESPONSE packet
  * ajp-client: enable TCP_CORK while sending
  * istream-ajp-body: added a second "length" header field
  * ajp-client: auto-send empty request body chunk
  * ajp-client: register "write" event after GET_BODY_CHUNK packet
  * ajp-client: implemented request and response headers
  * http-cache-rfc: don't rewind tpool if called recursively

 -- Max Kellermann <mk@cm4all.com>  Fri, 11 Sep 2009 16:04:06 +0200

cm4all-beng-proxy (0.6.14) unstable; urgency=low

  * istream-tee: don't restart reading if already in progress

 -- Max Kellermann <mk@cm4all.com>  Thu, 03 Sep 2009 13:21:06 +0200

cm4all-beng-proxy (0.6.13) unstable; urgency=low

  * cookie-server: fix parsing multiple cookies
  * http-cache-memcached: clean up expired "choice" items
  * sink-gstring: use callback instead of public struct
  * istream-tee: restart reading when one output is closed

 -- Max Kellermann <mk@cm4all.com>  Wed, 02 Sep 2009 17:02:53 +0200

cm4all-beng-proxy (0.6.12) unstable; urgency=low

  * http-cache: don't attempt to remove cache items when the cache is disabled

 -- Max Kellermann <mk@cm4all.com>  Fri, 28 Aug 2009 15:40:48 +0200

cm4all-beng-proxy (0.6.11) unstable; urgency=low

  * http-cache-memcached: store HTTP status and response headers
  * http-cache-memcached: implemented flush (SIGHUP)
  * http-cache-memcached: support "Vary"
  * http-client: work around assertion failure in response_stream_close()

 -- Max Kellermann <mk@cm4all.com>  Thu, 27 Aug 2009 12:33:17 +0200

cm4all-beng-proxy (0.6.10) unstable; urgency=low

  * parser: finish tag before bailing out
  * http-request: allow URLs without path component
  * fork: clear event in read() method
  * istream-file: pass options O_CLOEXEC|O_NOCTTY to open()
  * response: check if the "Host" request header is valid

 -- Max Kellermann <mk@cm4all.com>  Tue, 18 Aug 2009 16:37:19 +0200

cm4all-beng-proxy (0.6.9) unstable; urgency=low

  * direct: disable SPLICE_F_NONBLOCK (temporary NFS EAGAIN workaround)

 -- Max Kellermann <mk@cm4all.com>  Mon, 17 Aug 2009 13:52:49 +0200

cm4all-beng-proxy (0.6.8) unstable; urgency=low

  * widget-http: close response body in error code path
  * http-cache: implemented memcached backend (--memcached-server)
  * processor: &c:base; returns the URI without scheme and host

 -- Max Kellermann <mk@cm4all.com>  Mon, 17 Aug 2009 12:29:19 +0200

cm4all-beng-proxy (0.6.7) unstable; urgency=low

  * file-handler: generate Expires from xattr user.MaxAge
  * cmdline: added option --set to configure:
    - max_connections
    - http_cache_size
    - filter_cache_size
    - translate_cache_size
  * flush caches on SIGHUP

 -- Max Kellermann <mk@cm4all.com>  Fri, 07 Aug 2009 11:41:10 +0200

cm4all-beng-proxy (0.6.6) unstable; urgency=low

  * added missing GLib build dependency
  * cgi-handler: set the "body_consumed" flag

 -- Max Kellermann <mk@cm4all.com>  Tue, 04 Aug 2009 09:53:01 +0200

cm4all-beng-proxy (0.6.5) unstable; urgency=low

  * shm: pass MAP_NORESERVE to mmap()
  * proxy-handler: support cookies
  * translation: added DISCARD_SESSION packet

 -- Max Kellermann <mk@cm4all.com>  Wed, 15 Jul 2009 18:00:33 +0200

cm4all-beng-proxy (0.6.4) unstable; urgency=low

  * http-client: don't read response body in HEAD requests
  * ajp-client: invoke the "abort" handler on error
  * filter-cache: lock cache items while they are served

 -- Max Kellermann <mk@cm4all.com>  Thu, 09 Jul 2009 14:36:14 +0200

cm4all-beng-proxy (0.6.3) unstable; urgency=low

  * http-server: implemented the DELETE method
  * http-server: refuse HTTP/0.9 requests
  * proxy-handler: send request body to template when no widget is focused
  * widget-request: pass original HTTP method to widget
  * session: automatically defragment sessions

 -- Max Kellermann <mk@cm4all.com>  Tue, 07 Jul 2009 16:57:22 +0200

cm4all-beng-proxy (0.6.2) unstable; urgency=low

  * lock: fixed race condition in debug flag updates
  * session: use rwlock for the session manager
  * proxy-handler: pass request headers to the remote HTTP server
  * proxy-handler: forward original Accept-Charset if processor is disabled
  * pipe: don't filter resources without a body
  * fcache: forward original HTTP status over "pipe" filter
  * cgi: support the "Status" line

 -- Max Kellermann <mk@cm4all.com>  Mon, 06 Jul 2009 16:38:26 +0200

cm4all-beng-proxy (0.6.1) unstable; urgency=low

  * session: consistently lock all session objects
  * rewrite-uri: check if widget_external_uri() returns NULL
  * widget-uri: don't generate the "path" argument when it's NULL
  * widget-uri: strip superfluous question mark from widget_base_address()
  * widget-uri: append parameters from the template first
  * widget-uri: re-add configured query string in widget_absolute_uri()
  * widget-uri: eliminate configured query string in widget_external_uri()
  * processor: don't consider session data for base=child and base=parent

 -- Max Kellermann <mk@cm4all.com>  Fri, 03 Jul 2009 15:52:01 +0200

cm4all-beng-proxy (0.6) unstable; urgency=low

  * inline-widget: check the widget HTTP response status
  * response: don't apply transformation on failed response
  * resource-address: include pipe arguments in filter cache key
  * handler: removed session redirect on the first request
  * http-cache: accept ETag response header instead of Last-Modified
  * filter-cache: don't require Last-Modified or Expires
  * file-handler: disable ETag only when processor comes first
  * file-handler: read ETag from xattr
  * pipe: generate new ETag for piped resource
  * session: purge sessions when shared memory is full
  * handler: don't enforce sessions for filtered responses

 -- Max Kellermann <mk@cm4all.com>  Tue, 30 Jun 2009 17:48:20 +0200

cm4all-beng-proxy (0.5.14) unstable; urgency=low

  * ajp-client: implemented request body
  * cookie-client: obey "max-age=0" properly
  * processor: forward the original HTTP status
  * response, widget-http: don't allow processing resource without body
  * widget-http: check the Content-Type before invoking processor
  * response: pass the "Location" response header
  * debian: added a separate -optimized-dbg package
  * added init script support for multiple ports (--port) and multiple listen
    (--listen) command line argumnents
  * translation: added the "APPEND" packet for command line arguments
  * pipe: support command line arguments

 -- Max Kellermann <mk@cm4all.com>  Mon, 29 Jun 2009 16:51:16 +0200

cm4all-beng-proxy (0.5.13) unstable; urgency=low

  * widget-registry: clear local_address in translate request
  * cmdline: added the "--listen" option

 -- Max Kellermann <mk@cm4all.com>  Wed, 24 Jun 2009 12:27:17 +0200

cm4all-beng-proxy (0.5.12) unstable; urgency=low

  * response: pass the "Location" response handler
  * added support for multiple listener ports

 -- Max Kellermann <mk@cm4all.com>  Tue, 23 Jun 2009 23:34:55 +0200

cm4all-beng-proxy (0.5.11) unstable; urgency=low

  * build with autotools
  * use libcm4all-socket, GLib
  * Makefile.am: support out-of-tree builds
  * added optimized Debian package
  * tcache: fixed wrong assignment in VARY=HOST
  * translation: added request packet LOCAL_ADDRESS

 -- Max Kellermann <mk@cm4all.com>  Tue, 23 Jun 2009 15:42:12 +0200

cm4all-beng-proxy (0.5.10) unstable; urgency=low

  * widget-http: assign the "address" variable

 -- Max Kellermann <mk@cm4all.com>  Mon, 15 Jun 2009 18:38:58 +0200

cm4all-beng-proxy (0.5.9) unstable; urgency=low

  * tcache: fixed typo in tcache_string_match()
  * tcache: support VARY=SESSION
  * translate: added the INVALIDATE response packet
  * cache, session: higher size limits
  * widget-uri: separate query_string from path_info
  * widget-uri: ignore widget parameters in widget_external_uri()

 -- Max Kellermann <mk@cm4all.com>  Mon, 15 Jun 2009 17:06:11 +0200

cm4all-beng-proxy (0.5.8) unstable; urgency=low

  * handler: fixed double free bug in translate_callback()

 -- Max Kellermann <mk@cm4all.com>  Sun, 14 Jun 2009 19:05:09 +0200

cm4all-beng-proxy (0.5.7) unstable; urgency=low

  * forward the Content-Disposition header
  * handler: assign new session to local variable, fix segfault
  * handler: don't dereference the NULL session

 -- Max Kellermann <mk@cm4all.com>  Sun, 14 Jun 2009 13:01:52 +0200

cm4all-beng-proxy (0.5.6) unstable; urgency=low

  * widget-http: send the "Via" request header instead of "X-Forwarded-For"
  * proxy-handler: send the "Via" request header
  * widget-request: check the "path" argument before calling uri_compress()

 -- Max Kellermann <mk@cm4all.com>  Tue, 09 Jun 2009 12:21:00 +0200

cm4all-beng-proxy (0.5.5) unstable; urgency=low

  * processor: allow specifying relative URI in c:base=child
  * widget-request: verify the "path" argument
  * widget: allocate address from widget's pool
  * widget-http: support multiple Set-Cookie response headers

 -- Max Kellermann <mk@cm4all.com>  Thu, 04 Jun 2009 15:10:15 +0200

cm4all-beng-proxy (0.5.4) unstable; urgency=low

  * implemented delegation of open() to a helper program
  * added the BASE translation packet, supported by the translation cache
  * deprecated c:mode=proxy
  * rewrite-uri: always enable focus in mode=partial
  * http-cache: don't cache resources with query string (RFC 2616 13.9)
  * http-cache: lock cache items while they are served

 -- Max Kellermann <mk@cm4all.com>  Thu, 28 May 2009 11:44:01 +0200

cm4all-beng-proxy (0.5.3) unstable; urgency=low

  * cgi: close request body on fork() failure
  * fork: added workaround for pipe-to-pipe splice()
  * http-cache: use cache entry when response ETag matches
  * cgi: loop in istream_cgi_read() to prevent blocking
  * cache: check for expired items once a minute
  * cache: optimize search for oldest item

 -- Max Kellermann <mk@cm4all.com>  Wed, 06 May 2009 13:23:46 +0200

cm4all-beng-proxy (0.5.2) unstable; urgency=low

  * added filter cache
  * header-parser: added missing range check in header_parse_line()
  * fork: added event for writing to the child process
  * fork: don't splice() from a pipe
  * response: don't pass request body to unfocused processor
  * added filter type "pipe"

 -- Max Kellermann <mk@cm4all.com>  Wed, 29 Apr 2009 13:24:26 +0200

cm4all-beng-proxy (0.5.1) unstable; urgency=low

  * processor: fixed base=child assertion failure
  * handler: close request body if it was not consumed
  * static-file: generate Last-Modified and ETag response headers
  * static-file: obey the Content-Type provided by the translation server
  * static-file: get Content-Type from extended attribute
  * http-cache: use istream_null when cached resource is empty

 -- Max Kellermann <mk@cm4all.com>  Mon, 27 Apr 2009 10:00:20 +0200

cm4all-beng-proxy (0.5) unstable; urgency=low

  * processor: accept c:mode/c:base attributes in any order
  * processor: removed alternative (anchor) rewrite syntax

 -- Max Kellermann <mk@cm4all.com>  Mon, 20 Apr 2009 22:04:19 +0200

cm4all-beng-proxy (0.4.10) unstable; urgency=low

  * processor: lift length limitation for widget parameters
  * translate: abort if a packet is too large
  * translate: support MAX_AGE for the whole response
  * hashmap: fix corruption of slot chain in hashmap_remove_value()

 -- Max Kellermann <mk@cm4all.com>  Fri, 17 Apr 2009 13:02:50 +0200

cm4all-beng-proxy (0.4.9) unstable; urgency=low

  * http-cache: explicitly start reading into cache
  * cgi: clear "headers" variable before publishing the response
  * translate: use DOCUMENT_ROOT as CGI parameter

 -- Max Kellermann <mk@cm4all.com>  Mon, 06 Apr 2009 16:21:57 +0200

cm4all-beng-proxy (0.4.8) unstable; urgency=low

  * translate: allow ADDRESS packets in AJP addresses
  * translate: initialize all fields of a FastCGI address
  * http-cache: close all caching connections on exit
  * processor: don't rewrite SCRIPT SRC attribute when proxying

 -- Max Kellermann <mk@cm4all.com>  Thu, 02 Apr 2009 15:45:46 +0200

cm4all-beng-proxy (0.4.7) unstable; urgency=low

  * http-server: use istream_null for empty request body
  * parser: check for trailing slash only in TAG_OPEN tags
  * parser: added support for XML Processing Instructions
  * processor: implemented XML Processing Instruction "cm4all-rewrite-uri"
  * uri-escape: escape the slash character
  * cache: remove all matching items in cache_remove()
  * http-cache: lock cache items while holding a reference

 -- Max Kellermann <mk@cm4all.com>  Thu, 02 Apr 2009 12:02:53 +0200

cm4all-beng-proxy (0.4.6) unstable; urgency=low

  * file_handler: fixed logic error in If-Modified-Since check
  * date: return UTC time stamp in http_date_parse()
  * cache: continue search after item was invalidated
  * cache: remove the correct cache item
  * istream-chunked: work around invalid assertion failure
  * istream-subst: fixed corruption after partial match

 -- Max Kellermann <mk@cm4all.com>  Wed, 25 Mar 2009 15:03:10 +0100

cm4all-beng-proxy (0.4.5) unstable; urgency=low

  * http-server: assume keep-alive is enabled on HTTP 1.1
  * http-client: unregister EV_READ when the buffer is full
  * translation: added QUERY_STRING packet
  * processor: optionally parse base/mode from URI

 -- Max Kellermann <mk@cm4all.com>  Tue, 17 Mar 2009 13:04:25 +0100

cm4all-beng-proxy (0.4.4) unstable; urgency=low

  * forward Accept-Language request header to the translation server
  * translate: added the USER_AGENT request packet
  * session: obey the USER/MAX_AGE setting
  * use libcm4all-inline-dev in libcm4all-beng-proxy-dev
  * added pkg-config file for libcm4all-beng-proxy-dev
  * updated python-central dependencies
  * processor: parse c:base/c:mode attributes in PARAM tags

 -- Max Kellermann <mk@cm4all.com>  Wed, 11 Mar 2009 09:43:48 +0100

cm4all-beng-proxy (0.4.3) unstable; urgency=low

  * processor: rewrite URI in LINK tags
  * processor: rewrite URI in PARAM tags
  * use splice() from glibc 2.7
  * translate: added VARY response packet
  * build documentation with texlive

 -- Max Kellermann <mk@cm4all.com>  Wed, 04 Mar 2009 09:53:56 +0100

cm4all-beng-proxy (0.4.2) unstable; urgency=low

  * hashmap: fix corruption in slot chain
  * use monotonic clock to calculate expiry times
  * processor: rewrite URIs in the EMBED, VIDEO, AUDIO tags

 -- Max Kellermann <mk@cm4all.com>  Tue, 17 Feb 2009 17:14:48 +0100

cm4all-beng-proxy (0.4.1) unstable; urgency=low

  * translate: clear client->transformation
  * handler: check for translation errors
  * http-server: fixed assertion failure during shutdown
  * http-server: send "Keep-Alive" response header
  * worker: after fork(), call event_reinit() in the parent process
  * added valgrind build dependency
  * build with Debian's libevent-1.4 package

 -- Max Kellermann <mk@cm4all.com>  Tue, 10 Feb 2009 11:48:53 +0100

cm4all-beng-proxy (0.4) unstable; urgency=low

  * added support for transformation views
    - in the JavaScript API, mode=proxy is now deprecated
  * http-cache: fix segfault when request_headers==NULL
  * http-cache: store multiple (varying) versions of a resource
  * http-cache: use the "max-age" cache-control response

 -- Max Kellermann <mk@cm4all.com>  Fri, 30 Jan 2009 13:29:43 +0100

cm4all-beng-proxy (0.3.9) unstable; urgency=low

  * http-client: assume keep-alive is enabled on HTTP 1.1
  * processor: use configured/session path-info for mode=child URIs

 -- Max Kellermann <mk@cm4all.com>  Tue, 27 Jan 2009 13:07:51 +0100

cm4all-beng-proxy (0.3.8) unstable; urgency=low

  * processor: pass Content-Type and Content-Language headers from
    template
  * http-client: allow chunked response body without keep-alive

 -- Max Kellermann <mk@cm4all.com>  Fri, 23 Jan 2009 13:02:42 +0100

cm4all-beng-proxy (0.3.7) unstable; urgency=low

  * istream_subst: exit the loop if state==INSERT
  * istream_iconv: check if the full buffer could be flushed
  * worker: don't reinitialize session manager during shutdown

 -- Max Kellermann <mk@cm4all.com>  Thu, 15 Jan 2009 10:39:47 +0100

cm4all-beng-proxy (0.3.6) unstable; urgency=low

  * processor: ignore closing </header>
  * widget-http: now really don't check content-type in frame parents
  * parser: skip comments
  * processor: implemented c:base="parent"
  * processor: added "c:" prefix to c:widget child elements
  * processor: renamed the "c:param" element to "c:parameter"

 -- Max Kellermann <mk@cm4all.com>  Thu, 08 Jan 2009 11:17:29 +0100

cm4all-beng-proxy (0.3.5) unstable; urgency=low

  * widget-http: don't check content-type in frame parents
  * istream-subst: allow null bytes in the input stream
  * js: added the "translate" parameter for passing values to the
    translation server
  * rewrite-uri: refuse to rewrite a frame URI without widget id

 -- Max Kellermann <mk@cm4all.com>  Mon, 05 Jan 2009 16:46:32 +0100

cm4all-beng-proxy (0.3.4) unstable; urgency=low

  * processor: added support for custom widget request headers
  * http-cache: obey the "Vary" response header
  * http-cache: pass the new http_cache_info object when testing a cache
    item

 -- Max Kellermann <mk@cm4all.com>  Tue, 30 Dec 2008 15:46:44 +0100

cm4all-beng-proxy (0.3.3) unstable; urgency=low

  * processor: grew widget parameter buffer to 512 bytes
  * widget-resolver: clear widget->resolver on abort
  * cgi: clear the input's handler in cgi_async_abort()
  * widget-stream: use istream_hold (reverts r4171)

 -- Max Kellermann <mk@cm4all.com>  Fri, 05 Dec 2008 14:43:05 +0100

cm4all-beng-proxy (0.3.2) unstable; urgency=low

  * processor: free memory before calling embed_frame_widget()
  * processor: allocate query string from the widget pool
  * processor: removed the obsolete widget attributes "tag" and "style"
  * parser: hold a reference to the pool

 -- Max Kellermann <mk@cm4all.com>  Mon, 01 Dec 2008 14:15:38 +0100

cm4all-beng-proxy (0.3.1) unstable; urgency=low

  * http-client: remove Transfer-Encoding and Content-Length from response
    headers
  * http-client: don't read body after invoke_response()
  * fork: retry splice() after EAGAIN
  * fork: don't close input when splice() fails
  * cgi: abort the response handler when the stdin stream fails
  * istream_file, istream_pipe, fork, client_socket, listener: fixed file
    descriptor leaks
  * processor: hold a reference to the caller's pool
  * debian/rules: enabled test suite

 -- Max Kellermann <mk@cm4all.com>  Thu, 27 Nov 2008 16:01:16 +0100

cm4all-beng-proxy (0.3) unstable; urgency=low

  * implemented widget filters
  * translate: initialize all fields of a CGI address
  * fork: read request body on EAGAIN
  * fork: implemented the direct() method with splice()
  * python: added class Response
  * prototypes/translate.py:
    - support "filter"
    - support "content_type"
  * demo: added widget filter demo

 -- Max Kellermann <mk@cm4all.com>  Wed, 26 Nov 2008 16:27:29 +0100

cm4all-beng-proxy (0.2) unstable; urgency=low

  * don't quote text/xml widgets
  * widget-resolver: pass widget_pool to widget_class_lookup()
  * widget-registry: allocate widget_class from widget_pool
  * widget-stream: eliminated the async operation proxy, because the
    operation cannot be aborted before the constructor returns
  * widget-stream: don't clear the "delayed" stream in the response() callback
  * rewrite-uri: trigger istream_read(delayed) after istream_delayed_set()
  * doc: clarified XSLT integration

 -- Max Kellermann <mk@cm4all.com>  Tue, 25 Nov 2008 15:28:54 +0100

cm4all-beng-proxy (0.1) unstable; urgency=low

  * initial release

 -- Max Kellermann <mk@cm4all.com>  Mon, 17 Nov 2008 11:59:36 +0100<|MERGE_RESOLUTION|>--- conflicted
+++ resolved
@@ -1,11 +1,13 @@
 cm4all-beng-proxy (15.0.14) unstable; urgency=low
 
-<<<<<<< HEAD
-  * 
-=======
+  * merge release 14.19
+
+ --   
+
+cm4all-beng-proxy (14.19) unstable; urgency=low
+
   * certdb: fix "std::bad_alloc" error after database connection loss
   * widget: fix missing request body for focused inline widget
->>>>>>> 29289767
 
  -- Max Kellermann <mk@cm4all.com>  Wed, 12 Dec 2018 22:23:06 +0100
 
