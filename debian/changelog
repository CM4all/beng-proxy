<<<<<<< HEAD
cm4all-beng-proxy (18.0.6) unstable; urgency=low

  * 

 --   

cm4all-beng-proxy (18.0.5) unstable; urgency=low

  * merge release 17.6

 -- Max Kellermann <mk@cm4all.com>  Wed, 05 Oct 2022 17:20:04 +0200

cm4all-beng-proxy (18.0.4) unstable; urgency=low

  * merge release 17.5

 -- Max Kellermann <mk@cm4all.com>  Tue, 04 Oct 2022 14:15:36 +0200

cm4all-beng-proxy (18.0.3) unstable; urgency=low

  * merge release 17.4

 -- Max Kellermann <mk@cm4all.com>  Thu, 29 Sep 2022 12:23:31 +0200

cm4all-beng-proxy (18.0.2) unstable; urgency=low

  * merge release 17.3

 -- Max Kellermann <mk@cm4all.com>  Wed, 21 Sep 2022 20:35:03 +0200

cm4all-beng-proxy (18.0.1) unstable; urgency=low

  * certdb: load /etc/cm4all/beng/certdb.conf
  * translation: add packet WRITE_FILE

 -- Max Kellermann <mk@cm4all.com>  Fri, 16 Sep 2022 17:25:24 +0200
=======
cm4all-beng-proxy (17.7) unstable; urgency=low

  * lb: fix connection reset in TLS+TCP mode

 -- Max Kellermann <mk@cm4all.com>  Thu, 03 Nov 2022 23:00:04 +0100
>>>>>>> a7bfabad

cm4all-beng-proxy (17.6) unstable; urgency=low

  * http_client: fix use-after-free bug
  * spawn: fix SIGBUS crash on ARM64 due to misaligned stack

 -- Max Kellermann <mk@cm4all.com>  Wed, 05 Oct 2022 15:39:54 +0200

cm4all-beng-proxy (17.5) unstable; urgency=low

  * http_client: fix assertion failure
  * ssl: reduce the number of epoll_ctl() system calls
  * ssl: fix assertion failure
  * ssl: fix shutdown hang

 -- Max Kellermann <mk@cm4all.com>  Tue, 04 Oct 2022 14:04:02 +0200

cm4all-beng-proxy (17.4) unstable; urgency=low

  * certdb: fix "Old certificate not found in database" error

 -- Max Kellermann <mk@cm4all.com>  Fri, 23 Sep 2022 15:22:42 +0200

cm4all-beng-proxy (17.3) unstable; urgency=low

  * http_client: fix assertion failure due to buffering bug (17.2 regression)

 -- Max Kellermann <mk@cm4all.com>  Wed, 21 Sep 2022 14:08:18 +0200

cm4all-beng-proxy (17.2) unstable; urgency=low

  * translation: add packet REALM_SESSION
  * fcgi: fix assertion failure
  * http_server: disable read timeout if handler blocks
  * nghttp2/server: reduce concurrency to 64 to fix stuck mass uploads
  * nghttp2/server: always update the connection-level window
  * ssl: fix spurious "Socket buffer overflow" errors
  * status 502 instead of 500 for "Peer closed the connection prematurely"
  * stock: make the "waiting" list first-in-first-out

 -- Max Kellermann <mk@cm4all.com>  Wed, 14 Sep 2022 18:17:02 +0200

cm4all-beng-proxy (17.1) unstable; urgency=low

  * bp: fix assertion failure when io_uring is not available
  * istream/uring: allow sendfile()/splice()
  * istream/file: eliminate lseek() calls
  * js: fix strict (in)equality comparison

 -- Max Kellermann <mk@cm4all.com>  Wed, 31 Aug 2022 21:42:53 +0200

cm4all-beng-proxy (17.0.105) unstable; urgency=low

  * nghttp2/server: fix stall bug with many concurrent uploads
  * nghttp2/server: increase connection-level window size to 256 kB
  * http_server: disable read timeout after "expect:100-continue"
  * http_server: fix keep-alive if splice() was used
  * translation: add packet NO_PASSWORD

 -- Max Kellermann <mk@cm4all.com>  Tue, 30 Aug 2022 15:33:59 +0200

cm4all-beng-proxy (17.0.104) unstable; urgency=low

  * nghttp2/client: fix use-after-free bug

 -- Max Kellermann <mk@cm4all.com>  Mon, 15 Aug 2022 12:34:18 +0200

cm4all-beng-proxy (17.0.103) unstable; urgency=low

  * http/cookie: fix nullptr dereference bug

 -- Max Kellermann <mk@cm4all.com>  Mon, 15 Aug 2022 11:19:23 +0200

cm4all-beng-proxy (17.0.102) unstable; urgency=low

  * ssl: fix crash on cancelled certdb SNI callback (race)
  * spawn: failure to create systemd scope is fatal

 -- Max Kellermann <mk@cm4all.com>  Fri, 12 Aug 2022 11:11:59 +0200

cm4all-beng-proxy (17.0.101) unstable; urgency=low

  * bp: support "SameSite=None" in cookie headers
  * translation: add packet SESSION_COOKIE_SAME_SITE
  * spawn: fix bind mount on files

 -- Max Kellermann <mk@cm4all.com>  Fri, 15 Jul 2022 14:11:08 +0200

cm4all-beng-proxy (17.0.100) unstable; urgency=low

  * spawn: fix inotify busy loop
  * spawn: fix CRC miscalculation bug
  * python: fix Response.response_header() code (17.0.63 regression)

 -- Max Kellermann <mk@cm4all.com>  Tue, 05 Jul 2022 18:13:38 +0200

cm4all-beng-proxy (17.0.99) unstable; urgency=low

  * spawn: fix memory limit setup
  * spawn: support percent memory limits
  * spawn: use inotify to watch cgroup memory limits
  * lhttp: forward stdout to Pond as well
  * bp: generate ETag with nanosecond granularity

 -- Max Kellermann <mk@cm4all.com>  Wed, 29 Jun 2022 12:16:11 +0200

cm4all-beng-proxy (17.0.98) unstable; urgency=low

  * fcgi: fix missing "site" attribute on FastCGI STDERR packets
  * fcgi: fix lost FastCGI STDERR packets
  * spawn: forward startup errors to Pond
  * spawn: don't inherit capabilities to launched processes
  * translation: add packet CHDIR

 -- Max Kellermann <mk@cm4all.com>  Fri, 24 Jun 2022 18:07:09 +0200

cm4all-beng-proxy (17.0.97) unstable; urgency=low

  * bp: use the new URI for WAS/CGI/... after INTERNAL_REDIRECT
  * translation: allow EXECUTE in requests
  * translation: add packet PLAN

 -- Max Kellermann <mk@cm4all.com>  Fri, 17 Jun 2022 15:16:00 +0200

cm4all-beng-proxy (17.0.96) unstable; urgency=low

  * translation: add packet CHECK_HEADER
  * http2/client: ignore response body if status disallows one
  * bp: map ECONNREFUSED, ENETUNREACH, EHOSTUNREACH, ETIMEDOUT to "502 Bad
    Gateway"

 -- Max Kellermann <mk@cm4all.com>  Fri, 10 Jun 2022 11:11:24 +0200

cm4all-beng-proxy (17.0.95) unstable; urgency=low

  * translation: fix assertion failure

 -- Max Kellermann <mk@cm4all.com>  Wed, 08 Jun 2022 16:18:43 +0200

cm4all-beng-proxy (17.0.94) unstable; urgency=low

  * istream: fix assertion failure

 -- Max Kellermann <mk@cm4all.com>  Wed, 08 Jun 2022 13:01:14 +0200

cm4all-beng-proxy (17.0.93) unstable; urgency=low

  * bp: support INTERNAL_REDIRECT in CHAIN response
  * bp: reset LAYOUT after INTERNAL_REDIRECT
  * translation: allow LISTENER_TAG in translation response
  * translation: add packet CHECK_HEADER
  * ssl: fix "decryption failed" errors

 -- Max Kellermann <mk@cm4all.com>  Wed, 08 Jun 2022 10:20:16 +0200

cm4all-beng-proxy (17.0.92) unstable; urgency=low

  * access_log: fix malformed strings in log packets
  * access_log/json: escape ASCII control characters with "\u" instead of "\x"
  * spawn: don't propagate the "cpuset" controller
  * translation: add packet CGROUP_XATTR

 -- Max Kellermann <mk@cm4all.com>  Tue, 17 May 2022 14:53:37 +0200

cm4all-beng-proxy (17.0.91) unstable; urgency=low

  * bp: fix "Malformed spawn payload" (17.0.90 regression)
  * lb: fix double free bug (17.0.90 regression)

 -- Max Kellermann <mk@cm4all.com>  Wed, 11 May 2022 13:06:45 +0200

cm4all-beng-proxy (17.0.90) unstable; urgency=low

  * bp: fix assertion failure
  * lb: support "fair_scheduling" with static pool members
  * use IP_BIND_ADDRESS_NO_PORT

 -- Max Kellermann <mk@cm4all.com>  Wed, 11 May 2022 10:35:37 +0200

cm4all-beng-proxy (17.0.89) unstable; urgency=low

  * spawn: fix init process name regression 

 -- Max Kellermann <mk@cm4all.com>  Tue, 03 May 2022 20:38:37 +0200

cm4all-beng-proxy (17.0.88) unstable; urgency=low

  * bp: consider "trust_xff" for FastCGI REMOTE_ADDR
  * was: send the REMOTE_HOST packet
  * lb: allow ssl_verify with ssl_cert_db
  * lb: fix crash on broken certificate in certdb
  * {http,filter}_cache: fix use-after-free bugs
  * access_log: add setting "trust_xff_interface"

 -- Max Kellermann <mk@cm4all.com>  Fri, 29 Apr 2022 05:54:13 +0200

cm4all-beng-proxy (17.0.87) unstable; urgency=low

  * cgi: support BASE with empty PATH_INFO (SCRIPT_NAME ends with slash)
  * lhttp: don't attempt to reconnect after child process exited
  * spawn: fix bogus error "failed to kill child process: Operation not permitted"
  * spawn: fix bogus error "waitid() failed: No child processes"
  * spawn: print resource usage after child process exits
  * spawn: use CLONE_INTO_CGROUP
  * translation: add packets PARALLELISM, EXPIRES_RELATIVE_WITH_QUERY
  * lb: disable TLSv1.3 session tickets
  * ssl: implement cancellation of asynchronous certdb lookups
  * certdb: use SHA2-256 instead of SHA-1
  * certdb: generate EC-256 keys instead of RSA-4096

 -- Max Kellermann <mk@cm4all.com>  Tue, 26 Apr 2022 15:23:52 +0200

cm4all-beng-proxy (17.0.86) unstable; urgency=low

  * lhttp: increase listener backlog to avoid EAGAIN
  * lhttp: don't stop process after last connection closed
  * lb: add listener option "max_connections_per_ip"
  * bp: support CACHE_TAG in the HTTP cache
  * translation: add packets EAGER_CACHE, AUTO_FLUSH_CACHE
  * control: add command FLUSH_HTTP_CACHE

 -- Max Kellermann <mk@cm4all.com>  Tue, 05 Apr 2022 20:30:26 +0200

cm4all-beng-proxy (17.0.85) unstable; urgency=low

  * set virtual memory area names (Linux 5.17)
  * bp: fix assertion failure during ALPN HTTP/2 probe
  * lb: add configuration file setting "tcp_stock_limit"
  * lb: basic fair scheduling
  * lb: new option "tarpit" to handle simple DDoS attacks
  * certdb: add new index for faster "ON DELETE CASCADE"

 -- Max Kellermann <mk@cm4all.com>  Tue, 29 Mar 2022 17:18:09 +0200

cm4all-beng-proxy (17.0.84) unstable; urgency=low

  * http2/client: fix crash after cancellation
  * bp: probe outogoing HTTP/2 connections via TLS-ALPN
  * spawn: fix cgroup.kill regression
  * debian: allow polkitd instead of policykit-1

 -- Max Kellermann <mk@cm4all.com>  Wed, 09 Mar 2022 09:52:05 +0100

cm4all-beng-proxy (17.0.83) unstable; urgency=low

  * ssl: fix stall bug
  * ssl: asynchronous certdb lookups

 -- Max Kellermann <mk@cm4all.com>  Thu, 10 Feb 2022 10:13:41 +0100

cm4all-beng-proxy (17.0.82) unstable; urgency=low

  * certdb: optimize the certificate lookup query
  * certdb: optimize the name cache query
  * certdb: fix crash bug due to missing lock

 -- Max Kellermann <mk@cm4all.com>  Wed, 26 Jan 2022 12:37:14 +0100

cm4all-beng-proxy (17.0.81) unstable; urgency=low

  * spawn: drop unnecessary capabilities
  * spawn: workaround for cgroup permission problems in container

 -- Max Kellermann <mk@cm4all.com>  Wed, 19 Jan 2022 15:00:27 +0100

cm4all-beng-proxy (17.0.80) unstable; urgency=low

  * spawn: check for CAP_SETUID instead of CAP_SYS_ADMIN

 -- Max Kellermann <mk@cm4all.com>  Tue, 18 Jan 2022 10:00:32 +0100

cm4all-beng-proxy (17.0.79) unstable; urgency=low

  * certdb: add database column "special"
  * certdb: implement ACME tls-apn-01 (RFC 8737)
  * lb: fix unnecessary certdb cache misses

 -- Max Kellermann <mk@cm4all.com>  Fri, 07 Jan 2022 21:25:41 +0100

cm4all-beng-proxy (17.0.78) unstable; urgency=low

  * spawn: fix shutdown hang

 -- Max Kellermann <mk@cm4all.com>  Wed, 22 Dec 2021 12:07:47 +0100

cm4all-beng-proxy (17.0.77) unstable; urgency=low

  * lb: fix Zeroconf name
  * lb: fix isolation mode failures when launched inside container
  * spawn: support operation without CAP_SYS_ADMIN
  * spawn: allow path components to exist already
  * translation: add packets MOUNT_DEV, BIND_MOUNT_FILE

 -- Max Kellermann <mk@cm4all.com>  Tue, 21 Dec 2021 14:40:30 +0100

cm4all-beng-proxy (17.0.76) unstable; urgency=low

  * bp: fix assertion failure if io_uring submit queue is full
  * spawn: use pidfd
  * require Linux kernel 5.10 (Debian Bullseye)
  * python: drop Python 2 support
  * debian: remove clang build option

 -- Max Kellermann <mk@cm4all.com>  Wed, 08 Dec 2021 13:14:13 +0100

cm4all-beng-proxy (17.0.75) unstable; urgency=low

  * lb: ZeroConf publish support
  * add listener option "zeroconf_interface"
  * switch to PCRE2

 -- Max Kellermann <mk@cm4all.com>  Thu, 25 Nov 2021 17:43:44 +0100

cm4all-beng-proxy (17.0.74) unstable; urgency=low

  * bp: fix RECOVER_SESSION request payload
  * was: configure 256 kB pipe buffers for Multi-WAS

 -- Max Kellermann <mk@cm4all.com>  Wed, 17 Nov 2021 12:51:25 +0100

cm4all-beng-proxy (17.0.73) unstable; urgency=low

  * was: fix assertion failure
  * http_server: fix assertion failure
  * http_client: fix assertion failure
  * prometheus: show per-status and per-tag statistics
  * prometheus: export request duration counter
  * translation: add packet STATS_TAG
  * debian: build the Buster backport with clang 13

 -- Max Kellermann <mk@cm4all.com>  Thu, 11 Nov 2021 14:57:12 +0100

cm4all-beng-proxy (17.0.72) unstable; urgency=low

  * was: fix RemoteWAS hang bug after WAS process restarted
  * prometheus: show per-listener statistics

 -- Max Kellermann <mk@cm4all.com>  Wed, 03 Nov 2021 11:00:16 +0100

cm4all-beng-proxy (17.0.71) unstable; urgency=low

  * add listener mode setting
  * was: eliminate unnecessary epoll_ctl() calls
  * add a Prometheus exporter
  * reduce timer slack to 10ms

 -- Max Kellermann <mk@cm4all.com>  Mon, 25 Oct 2021 22:49:06 +0200

cm4all-beng-proxy (17.0.70) unstable; urgency=low

  * http_client: fix assertion failure

 -- Max Kellermann <mk@cm4all.com>  Fri, 15 Oct 2021 12:29:34 +0200

cm4all-beng-proxy (17.0.69) unstable; urgency=low

  * bp/session: fix memory leak
  * http_client: fix use-after-free bug
  * http_server: enable splice() for the request body
  * lhttp: fix crash after connect failure
  * lhttp: allow reusing the process even if one connection disables keep-alive
  * disable the EPOLL_CTL_DEL optimization to work around Linux kernel bug

 -- Max Kellermann <mk@cm4all.com>  Tue, 12 Oct 2021 16:20:41 +0200

cm4all-beng-proxy (17.0.68) unstable; urgency=low

  * http2: fix stall bug

 -- Max Kellermann <mk@cm4all.com>  Mon, 11 Oct 2021 09:44:20 +0200

cm4all-beng-proxy (17.0.67) unstable; urgency=low

  * bp: fix Multi-WAS and LHTTP stock limits
  * bp: don't create session for empty Set-Cookie header

 -- Max Kellermann <mk@cm4all.com>  Tue, 05 Oct 2021 09:20:08 +0200

cm4all-beng-proxy (17.0.66) unstable; urgency=low

  * was: fix Multi-WAS assertion failure
  * spawn: enable core scheduling to avoid cross-HT attacks

 -- Max Kellermann <mk@cm4all.com>  Thu, 23 Sep 2021 22:51:27 +0200

cm4all-beng-proxy (17.0.65) unstable; urgency=low

  * bp: fix HTTP/TOKEN_AUTH mixed mode breakage (17.0.64 regression)
  * bp: support Multi-WAS and LHTTP stock limits
  * bp: fade Multi-WAS processes if memory is low
  * was: use SOCK_SEQPACKET for Multi-WAS connections
  * was: initial Remote-WAS support

 -- Max Kellermann <mk@cm4all.com>  Thu, 16 Sep 2021 16:37:45 +0200

cm4all-beng-proxy (17.0.64) unstable; urgency=low

  * bp: send AUTHORIZATION only for HTTP_AUTH and CHECK translation requests
  * bp: fix hanging Multi-WAS connections
  * translation: add packet TRANSPARENT_CHAIN

 -- Max Kellermann <mk@cm4all.com>  Mon, 06 Sep 2021 14:43:08 +0200

cm4all-beng-proxy (17.0.63) unstable; urgency=low

  * was: initial Multi-WAS support
  * python/translation/response: allow binary payload in PATH, PAIR, ...

 -- Max Kellermann <mk@cm4all.com>  Thu, 26 Aug 2021 09:56:49 +0200

cm4all-beng-proxy (17.0.62) unstable; urgency=low

  * nghttp2: don't accept unknown request methods
  * nghttp2: concatenate all Cookie request headers with semicolon

 -- Max Kellermann <mk@cm4all.com>  Wed, 18 Aug 2021 11:20:04 +0200

cm4all-beng-proxy (17.0.61) unstable; urgency=low

  * merge release 16.34
  * bp: fix off-by-one buffer overflow
  * lb: fix use-after-free crash bug in resolver
  * lb: fix duplicate Content-Length header in HTTP/2 HEAD responses
  * translation: add packet AUTO_BROTLI_PATH

 -- Max Kellermann <mk@cm4all.com>  Thu, 29 Jul 2021 14:32:18 +0200

cm4all-beng-proxy (17.0.60) unstable; urgency=low

  * bp: send CSRF token even if the status indicates an error
  * bp: exclude PROPFIND and REPORT from REQUIRE_CSRF_TOKEN
  * bp: apply REQUIRE_CSRF_TOKEN only to requests with a session
  * bp: generate the "X-CM4all-BENG-Has-Session" request header
  * translation: add packet OPTIONAL (for BIND_MOUNT)

 -- Max Kellermann <mk@cm4all.com>  Wed, 23 Jun 2021 17:50:59 +0200

cm4all-beng-proxy (17.0.59) unstable; urgency=low

  * bp: allow combining HTTP_AUTH and TOKEN_AUTH
  * bp: send HOST and LISTENER_TAG with HTTP_AUTH requests
  * zeroconf: fix libavahi-client timeouts

 -- Max Kellermann <mk@cm4all.com>  Thu, 10 Jun 2021 14:58:02 +0200

cm4all-beng-proxy (17.0.58) unstable; urgency=low

  * translation: send the LISTENER_TAG packet in TOKEN_AUTH requests

 -- Max Kellermann <mk@cm4all.com>  Fri, 14 May 2021 19:01:35 +0200

cm4all-beng-proxy (17.0.57) unstable; urgency=low

  * nghttp2: fix crash with END_STREAM on incomplete DATA frame
  * nghttp2: fix crash after receiving bogus Content-Length
  * translation: allow REGEX_TAIL with LAYOUT
  * python/translation/request: support BASE and REGEX (for LAYOUT requests)

 -- Max Kellermann <mk@cm4all.com>  Wed, 12 May 2021 19:10:06 +0200

cm4all-beng-proxy (17.0.56) unstable; urgency=low

  * lb: support HTTPS_ONLY with STATUS/MESSAGE
  * spawn: Linux 5.12 compatibility

 -- Max Kellermann <mk@cm4all.com>  Wed, 05 May 2021 15:44:47 +0200

cm4all-beng-proxy (17.0.55) unstable; urgency=low

  * translation: support multiple CHILD_TAGs

 -- Max Kellermann <mk@cm4all.com>  Tue, 13 Apr 2021 09:35:21 +0200

cm4all-beng-proxy (17.0.54) unstable; urgency=low

  * spawn: fix cgroup namespaces
  * spawn: disable CLONE_IO to fix EINVAL while creating the systemd scope
  * spawn: fix hanging spawner by resetting systemd scope unit failures

 -- Max Kellermann <mk@cm4all.com>  Sun, 11 Apr 2021 06:25:24 +0200

cm4all-beng-proxy (17.0.53) unstable; urgency=low

  * bp/spawn: fix crash when memcg could not be opened
  * bp/spawn: full cgroup2 support
  * lb: support $remote_address in "branch" blocks

 -- Max Kellermann <mk@cm4all.com>  Fri, 09 Apr 2021 15:54:25 +0200

cm4all-beng-proxy (17.0.52) unstable; urgency=low

  * bp/spawn: fix MOUNT_ROOT_TMPFS

 -- Max Kellermann <mk@cm4all.com>  Tue, 30 Mar 2021 23:20:35 +0200

cm4all-beng-proxy (17.0.51) unstable; urgency=low

  * bp: fix the escaping rules for the original URI for BOUNCE
  * bp/spawn: initial cgroup2 support (work in progress)
  * lb: fix c-ares busy loop

 -- Max Kellermann <mk@cm4all.com>  Mon, 22 Mar 2021 21:25:26 +0100

cm4all-beng-proxy (17.0.50) unstable; urgency=low

  * merge release 16.33 (session bug fix not relevant)
  * translation: add packet RECOVER_SESSION

 -- Max Kellermann <mk@cm4all.com>  Thu, 11 Mar 2021 17:35:24 +0100

cm4all-beng-proxy (17.0.49) unstable; urgency=low

  * bp: fix "400 Malformed URI" response
  * bp: fix TOKEN_AUTH failure with "%2f" in query string
  * lb: fix corrupt error messages
  * lb: fix Zeroconf delays (error "Zeroconf cluster is empty")

 -- Max Kellermann <mk@cm4all.com>  Tue, 02 Mar 2021 00:40:23 +0100

cm4all-beng-proxy (17.0.48) unstable; urgency=low

  * bp: fix disappearing Zeroconf registrations

 -- Max Kellermann <mk@cm4all.com>  Wed, 24 Feb 2021 09:47:00 +0100

cm4all-beng-proxy (17.0.47) unstable; urgency=low

  * bp/auth: fix crash bug
  * translation: allow LAYOUT with REGEX
  * translation: echo BASE/REGEX with LAYOUT requests

 -- Max Kellermann <mk@cm4all.com>  Fri, 19 Feb 2021 11:11:34 +0100

cm4all-beng-proxy (17.0.46) unstable; urgency=low

  * merge release 16.32
  * event: optimized timers
  * translation: remove packet UA_CLASS

 -- Max Kellermann <mk@cm4all.com>  Wed, 17 Feb 2021 13:49:07 +0100

cm4all-beng-proxy (17.0.45) unstable; urgency=low

  * translation: add packet DISCARD_REALM_SESSION
  * translation: add packet LIKE_HOST
  * translation: add packet LAYOUT

 -- Max Kellermann <mk@cm4all.com>  Tue, 02 Feb 2021 23:23:45 +0100

cm4all-beng-proxy (17.0.44) unstable; urgency=low

  * bp: fix TOKEN_AUTH nullptr dereference
  * bp: fix session nullptr dereference
  * bp: parse all "Cookie" request headers

 -- Max Kellermann <mk@cm4all.com>  Tue, 19 Jan 2021 13:50:22 +0100

cm4all-beng-proxy (17.0.43) unstable; urgency=low

  * bp: re-add CHECK support
  * bp: revert "send AUTHORIZATION only with HTTP_AUTH"
  * bp: require at least translation protocol version 2
  * bp: reseed the session id PRNG periodically
  * translation: add packet ATTACH_SESSION
  * control: add command DISCARD_SESSION
  * verify the Host request header

 -- Max Kellermann <mk@cm4all.com>  Mon, 18 Jan 2021 19:34:12 +0100

cm4all-beng-proxy (17.0.42) unstable; urgency=low

  * don't start as root, use Linux capabilities
  * bp/control: flush widget cache in TCACHE_INVALIDATE
  * spawn: always drop capabilities in pidns init
  * spawn: don't share DBus connection with main process
  * debian: restart after upgrade

 -- Max Kellermann <mk@cm4all.com>  Wed, 06 Jan 2021 16:05:27 +0100

cm4all-beng-proxy (17.0.41) unstable; urgency=low

  * bp: fix assertion failure
  * bp: use the "X-CM4all-HTTPS" request header to build URLs
  * bp: support HTTPS_ONLY with SSL listeners
  * debian: add "Built-Using: ${sphinxdoc:Built-Using}"

 -- Max Kellermann <mk@cm4all.com>  Wed, 30 Dec 2020 11:23:56 +0100

cm4all-beng-proxy (17.0.40) unstable; urgency=low

  * bp: fix DEFER crash bug
  * bp: fix DELEGATE crash bug
  * bp: fix WANT_USER crash bug
  * bp: upper case "Bearer" prefix for "Authorization" header
  * bp: require a translation server, remove fallback code
  * bp: allow per-listener translation server
  * bp: remove CHECK support
  * bp: send AUTHORIZATION only with HTTP_AUTH
  * python: full Python 3 compatibility
  * debian: move postinst code to sysusers.d and tmpfiles.d

 -- Max Kellermann <mk@cm4all.com>  Thu, 24 Dec 2020 07:38:27 +0100

cm4all-beng-proxy (17.0.39) unstable; urgency=low

  * bp: specify current user in "Authorization" request header
  * spawn: use close_range() on Linux 5.8+
  * certdb: migrate from jsoncpp to boost::json

 -- Max Kellermann <mk@cm4all.com>  Mon, 21 Dec 2020 09:15:51 +0100

cm4all-beng-proxy (17.0.38) unstable; urgency=low

  * spawn: support "T" suffix for Terabytes in RLIMITS
  * systemd: remove LimitDATA, as it affects mmap() since Linux 4.7
  * debian: eliminate the "Build-Conflicts" on GTest, jsoncpp and yaml-cpp
  * debian: build with GCC 10 on Debian Bullseye

 -- Max Kellermann <mk@cm4all.com>  Wed, 16 Dec 2020 21:49:19 +0100

cm4all-beng-proxy (17.0.37) unstable; urgency=low

  * spawn: remount MOUNT_EMPTY read-only
  * translation: add packet TINY_IMAGE
  * fcgi, lhttp: move listener sockets to /run/cm4all/beng-proxy/
  * systemd: configure memory limits

 -- Max Kellermann <mk@cm4all.com>  Wed, 09 Dec 2020 22:27:23 +0100

cm4all-beng-proxy (17.0.36) unstable; urgency=low

  * translation: add packets TOKEN_AUTH, AUTH_TOKEN
  * translation: add packet MOUNT_EMPTY
  * spawn: make tmpfs writable for the user

 -- Max Kellermann <mk@cm4all.com>  Tue, 08 Dec 2020 14:56:58 +0100

cm4all-beng-proxy (17.0.35) unstable; urgency=low

  * bp: fix HTTP_AUTH cache bug
  * bp: handle DISCARD_SESSION before AUTH
  * bp: clear the SESSION translation request packet on DISCARD_SESSION
  * bp: collect cookies from response headers only if COOKIE=MANGLE
  * certdb: create DNS TXT record before updating the ACME dns-01 challenge
  * debian: build with clang 11

 -- Max Kellermann <mk@cm4all.com>  Fri, 04 Dec 2020 11:45:35 +0100

cm4all-beng-proxy (17.0.34) unstable; urgency=low

  * merge release 16.29
  * bp: generate header "X-CM4all-BENG-User" only if SECURE=MANGLE
  * translation: add packet HTTP_AUTH

 -- Max Kellermann <mk@cm4all.com>  Thu, 19 Nov 2020 22:32:15 +0100

cm4all-beng-proxy (17.0.33) unstable; urgency=low

  * http2: implement access logging
  * http2: fix window updates on failed/canceled requests
  * lb: add listener option "force_http2"

 -- Max Kellermann <mk@cm4all.com>  Tue, 10 Nov 2020 17:14:29 +0100

cm4all-beng-proxy (17.0.32) unstable; urgency=low

  * spawn: fix stack overflow (disable ld.so lazy binding)

 -- Max Kellermann <mk@cm4all.com>  Tue, 03 Nov 2020 22:09:14 +0100

cm4all-beng-proxy (17.0.31) unstable; urgency=low

  * spawn: don't apply resource limits twice
  * lb: improve consistent hashing distribution

 -- Max Kellermann <mk@cm4all.com>  Wed, 28 Oct 2020 10:12:50 +0100

cm4all-beng-proxy (17.0.30) unstable; urgency=low

  * lb: fix ALPN-HTTP/2 with certdb

 -- Max Kellermann <mk@cm4all.com>  Wed, 21 Oct 2020 13:48:11 +0200

cm4all-beng-proxy (17.0.29) unstable; urgency=low

  * child_error_logger: make the pipe non-blocking (workaround)

 -- Max Kellermann <mk@cm4all.com>  Wed, 07 Oct 2020 14:07:39 +0200

cm4all-beng-proxy (17.0.28) unstable; urgency=low

  * merge release 16.28

 -- Max Kellermann <mk@cm4all.com>  Mon, 05 Oct 2020 21:02:43 +0200

cm4all-beng-proxy (17.0.27) unstable; urgency=low

  * processor: skip incorrect widget declarations
  * processor: reduce memory overhead
  * io_uring: fix another buffer corruption after cancel

 -- Max Kellermann <mk@cm4all.com>  Thu, 24 Sep 2020 16:14:39 +0200

cm4all-beng-proxy (17.0.26) unstable; urgency=low

  * bp: fix miscalculcated end offset in Range requests
  * bp: fix memory corruption due to canceled io_uring statx
  * bp: reduce io_uring_enter() system calls

 -- Max Kellermann <mk@cm4all.com>  Tue, 22 Sep 2020 16:02:18 +0200

cm4all-beng-proxy (17.0.25) unstable; urgency=low

  * certdb: don't fail if option "alpn_http2" is present

 -- Max Kellermann <mk@cm4all.com>  Tue, 15 Sep 2020 18:18:50 +0200

cm4all-beng-proxy (17.0.24) unstable; urgency=low

  * processor: fix broken widgets when prefix_{css_class,xml_id} is enabled
  * processor: fix assertion failure
  * io_uring: fix buffer corruption after cancel

 -- Max Kellermann <mk@cm4all.com>  Thu, 10 Sep 2020 20:21:41 +0200

cm4all-beng-proxy (17.0.23) unstable; urgency=low

  * merge release 16.27
  * bp/mod_auth_easy: fix false negatives in the root directory
  * bp: fix assertion failure with EASY_BASE and malformed PATH
  * was: fix protocol error on WAS filters
  * lb: fix Zeroconf crash bug

 -- Max Kellermann <mk@cm4all.com>  Wed, 09 Sep 2020 23:24:25 +0200

cm4all-beng-proxy (17.0.22) unstable; urgency=low

  * merge release 16.26
  * was: optimistic wait for response length
  * was: fix memory leak

 -- Max Kellermann <mk@cm4all.com>  Wed, 09 Sep 2020 11:05:22 +0200

cm4all-beng-proxy (17.0.21) unstable; urgency=low

  * merge release 16.25
  * bp: fix crash on invalid range request

 -- Max Kellermann <mk@cm4all.com>  Mon, 07 Sep 2020 15:42:23 +0200

cm4all-beng-proxy (17.0.20) unstable; urgency=low

  * merge release 16.23
  * bp: fix BREAK_CHAIN crash bug
  * bp: fix FILTER_NO_BODY crash bug

 -- Max Kellermann <mk@cm4all.com>  Tue, 01 Sep 2020 16:28:13 +0200

cm4all-beng-proxy (17.0.19) unstable; urgency=low

  * bp: support CHAIN with FILTER
  * bp: support CHAIN with STATUS/MESSAGE
  * translation: add packet FILTER_NO_BODY

 -- Max Kellermann <mk@cm4all.com>  Mon, 24 Aug 2020 16:26:21 +0200

cm4all-beng-proxy (17.0.18) unstable; urgency=low

  * translation: add packets CHAIN, CHAIN_HEADER, BREAK_CHAIN
  * spawn: fix seccomp regression

 -- Max Kellermann <mk@cm4all.com>  Fri, 21 Aug 2020 14:48:46 +0200

cm4all-beng-proxy (17.0.17) unstable; urgency=low

  * merge release 16.22
  * http_server: fix stall bug
  * was: fix stall bug
  * spawn: enable NO_NEW_PRIVS only if enabled by translation server

 -- Max Kellermann <mk@cm4all.com>  Tue, 18 Aug 2020 19:01:25 +0200

cm4all-beng-proxy (17.0.16) unstable; urgency=low

  * merge release 16.21
  * bp: improve error message on unexpected DEFER
  * spawn: allow multiple MOUNT_TMPFS

 -- Max Kellermann <mk@cm4all.com>  Thu, 23 Jul 2020 12:29:37 +0200

cm4all-beng-proxy (17.0.15) unstable; urgency=low

  * merge release 16.20
  * certdb: import-account obtains contact email address

 -- Max Kellermann <mk@cm4all.com>  Thu, 09 Jul 2020 17:53:39 +0200

cm4all-beng-proxy (17.0.14) unstable; urgency=low

  * bp: fix REQUEST_URI_VERBATIM
  * certdb: fix compatibility with jsoncpp 1.9
  * certdb: add command "import-account"
  * OpenSSL 3.0.0 compatibility

 -- Max Kellermann <mk@cm4all.com>  Mon, 22 Jun 2020 20:08:59 +0200

cm4all-beng-proxy (17.0.13) unstable; urgency=low

  * debian: link libc++ statically
  * use std::filesystem instead of Boost

 -- Max Kellermann <mk@cm4all.com>  Mon, 15 Jun 2020 19:08:38 +0200

cm4all-beng-proxy (17.0.12) unstable; urgency=low

  * merge release 16.18
  * bp: remove support for multiple worker processes
  * translation: fix bogus "Invalid base address" error
  * remove several obsolete command-line options
  * debian: build with clang-10 and enable C++20 coroutines

 -- Max Kellermann <mk@cm4all.com>  Mon, 15 Jun 2020 14:25:36 +0200

cm4all-beng-proxy (17.0.11) unstable; urgency=low

  * merge release 16.17
  * switch to C++20
  * bp: support SSL client certificates (setting "ssl_verify")
  * bp: fix crash when closing HTTP/2 connection
  * translation: add option to enable/disable the child_error_logger
  * spawn: drop JailCGI/Refence support
  * certdb: allow --workshop-control before --progress
  * certdb: rename "new-reg" to "new-account"
  * certdb: manage ACME account keys in a new database table

 -- Max Kellermann <mk@cm4all.com>  Mon, 08 Jun 2020 18:19:21 +0200

cm4all-beng-proxy (17.0.10) unstable; urgency=low

  * lb: fix assertion failure
  * fcgi: fix STDERR_PATH_JAILED with child_error_logger
  * fcgi: redirect the FastCGI error stream into STDERR_PATH_JAILED

 -- Max Kellermann <mk@cm4all.com>  Tue, 26 May 2020 16:17:21 +0200

cm4all-beng-proxy (17.0.9) unstable; urgency=low

  * fcgi: fix STDERR_PATH_JAILED
  * spawn: allow configuring an open-ended "allow_user" range

 -- Max Kellermann <mk@cm4all.com>  Sun, 24 May 2020 12:01:56 +0200

cm4all-beng-proxy (17.0.8) unstable; urgency=low

  * certdb: print only the account location in `acme new-reg`

 -- Max Kellermann <mk@cm4all.com>  Thu, 21 May 2020 09:53:09 +0200

cm4all-beng-proxy (17.0.7) unstable; urgency=low

  * merge release 16.16
  * bp: use RESOLVE_BENEATH to restrict symlinks to the base directory
  * translation: add packet DEFER to support multiple translation servers
  * certdb: don't require beng-lb configuration for "acme new-reg"
  * certdb: add command "acme get-account"
  * certdb: print ACME account status

 -- Max Kellermann <mk@cm4all.com>  Wed, 20 May 2020 19:10:35 +0200

cm4all-beng-proxy (17.0.6) unstable; urgency=low

  * merge release 16.15
  * require Linux kernel 4.11 (Debian Buster)
  * bp: read from files using io_uring
  * certdb: fix dns-01 key authorization bug
  * certdb: fix concurrent authorizations on same domain
  * certdb: changed the `--dns-txt-program` interface

 -- Max Kellermann <mk@cm4all.com>  Mon, 11 May 2020 14:52:51 +0200

cm4all-beng-proxy (17.0.5) unstable; urgency=low

  * merge release 16.14

 -- Max Kellermann <mk@cm4all.com>  Wed, 29 Apr 2020 16:04:02 +0200

cm4all-beng-proxy (17.0.4) unstable; urgency=low

  * merge release 16.12
  * certdb: support ACME wild card requests using dns-01

 -- Max Kellermann <mk@cm4all.com>  Tue, 28 Apr 2020 19:16:52 +0200

cm4all-beng-proxy (17.0.3) unstable; urgency=low

  * merge release 16.11

 -- Max Kellermann <mk@cm4all.com>  Wed, 22 Apr 2020 17:58:14 +0200

cm4all-beng-proxy (17.0.2) unstable; urgency=low

  * fix two HTTP/2 related crashes
  * bp: support incoming HTTP/2 connections via TLS-ALPN
  * processor: fix assertion failure

 -- Max Kellermann <mk@cm4all.com>  Thu, 19 Mar 2020 20:19:58 +0100

cm4all-beng-proxy (17.0.1) unstable; urgency=low

  * bp: advertise Zeroconf IPv6 wildcard listeners as IPv4 as well
  * lb: allow limiting Zeroconf search to an interface
  * lb: support incoming HTTP/2 connections via TLS-ALPN
  * certdb: remove obsolete challenge method "sni-01"
  * certdb: implement ACMEv2

 -- Max Kellermann <mk@cm4all.com>  Wed, 18 Mar 2020 16:54:20 +0100

cm4all-beng-proxy (16.34) unstable; urgency=low

  * bp: decrease the default translate_stock_limit to 32
  * bp: fix "sticky session_modulo" bug (integer truncation)

 -- Max Kellermann <mk@cm4all.com>  Mon, 19 Jul 2021 20:55:53 +0200

cm4all-beng-proxy (16.33) unstable; urgency=low

  * bp: fix crash bug when session manager is out of shared memory

 -- Max Kellermann <mk@cm4all.com>  Thu, 04 Mar 2021 14:44:42 +0100

cm4all-beng-proxy (16.32) unstable; urgency=low

  * lb: fix crash bug
  * bp: flush the OpenSSL session cache on SIGHUP

 -- Max Kellermann <mk@cm4all.com>  Wed, 10 Feb 2021 21:18:40 +0100

cm4all-beng-proxy (16.31) unstable; urgency=low

  * systemd: remove LimitDATA, as it affects mmap() since Linux 4.7
  * bp: flush the OpenSSL session cache periodically
  * bp: support SSL client certificates (setting "ssl_verify")

 -- Max Kellermann <mk@cm4all.com>  Wed, 10 Feb 2021 20:44:22 +0100

cm4all-beng-proxy (16.30) unstable; urgency=low

  * bp/file: change the status of "Not a regular file" to 404
  * bp/errdoc: fix leak bug
  * bp/control: flush widget cache in TCACHE_INVALIDATE
  * bp: parse all "Cookie" request headers
  * bp: reseed the session id PRNG periodically
  * bp: fix assertion failure
  * bp: generate header "X-CM4all-BENG-User" only if SECURE=MANGLE
  * lb: add listener/branch option "redirect_https"
  * ssl: at most one worker thread per CPU
  * spawn: don't share DBus connection with main process
  * debian: restart after upgrade
  * debian: add "Built-Using: ${sphinxdoc:Built-Using}"
  * systemd: configure memory limits

 -- Max Kellermann <mk@cm4all.com>  Wed, 10 Feb 2021 16:28:15 +0100

cm4all-beng-proxy (16.29) unstable; urgency=low

  * translation: backport packet REQUEST_URI_VERBATIM from v17.x

 -- Max Kellermann <mk@cm4all.com>  Sun, 15 Nov 2020 18:52:41 +0100

cm4all-beng-proxy (16.28) unstable; urgency=low

  * bp: fix translation response URI regression

 -- Max Kellermann <mk@cm4all.com>  Fri, 25 Sep 2020 13:32:34 +0200

cm4all-beng-proxy (16.27) unstable; urgency=low

  * was: fix memory leak
  * was: fix protocol error on WAS filters

 -- Max Kellermann <mk@cm4all.com>  Wed, 09 Sep 2020 23:14:33 +0200

cm4all-beng-proxy (16.26) unstable; urgency=low

  * bp: fix assertion failure

 -- Max Kellermann <mk@cm4all.com>  Tue, 08 Sep 2020 22:13:57 +0200

cm4all-beng-proxy (16.25) unstable; urgency=low

  * was: fix assertion failure
  * http_client: fix crash bug

 -- Max Kellermann <mk@cm4all.com>  Mon, 07 Sep 2020 15:25:06 +0200

cm4all-beng-proxy (16.24) unstable; urgency=low

  * bp: fix assertion failure

 -- Max Kellermann <mk@cm4all.com>  Wed, 02 Sep 2020 12:07:03 +0200

cm4all-beng-proxy (16.23) unstable; urgency=low

  * cgi: fix use-after-free bug
  * http2: fix four stall bugs
  * http2: fix use-after-free bug

 -- Max Kellermann <mk@cm4all.com>  Tue, 01 Sep 2020 13:45:30 +0200

cm4all-beng-proxy (16.22) unstable; urgency=low

  * fcgi: fix use-after-free bug
  * was: fix endless busy loop after cancellation

 -- Max Kellermann <mk@cm4all.com>  Tue, 18 Aug 2020 13:31:39 +0200

cm4all-beng-proxy (16.21) unstable; urgency=low

  * was: fix crash bug
  * lhttp: fix widget support

 -- Max Kellermann <mk@cm4all.com>  Tue, 21 Jul 2020 13:50:10 +0200

cm4all-beng-proxy (16.20) unstable; urgency=low

  * fcache: fix use-after-free bug
  * http_cache: fix two use-after-free bugs
  * was: fix use-after-free bug
  * was: fix recovery after receiving PREMATURE

 -- Max Kellermann <mk@cm4all.com>  Thu, 09 Jul 2020 17:39:17 +0200

cm4all-beng-proxy (16.19) unstable; urgency=low

  * http_client: fix crash bug
  * OpenSSL 3.0.0 compatibility

 -- Max Kellermann <mk@cm4all.com>  Tue, 30 Jun 2020 16:38:47 +0200

cm4all-beng-proxy (16.18) unstable; urgency=low

  * http2: fix two stall bugs

 -- Max Kellermann <mk@cm4all.com>  Mon, 15 Jun 2020 14:14:33 +0200

cm4all-beng-proxy (16.17) unstable; urgency=low

  * spawn: fix crash bug
  * fcgi: fix STDERR_PATH_JAILED
  * lb/certdb: fix cache update bug

 -- Max Kellermann <mk@cm4all.com>  Wed, 03 Jun 2020 12:49:42 +0200

cm4all-beng-proxy (16.16) unstable; urgency=low

  * http_cache: update expiry from "304" responses
  * http_cache: support multiple "Vary" response headers
  * bp: fix memory leak after UNTRUSTED error

 -- Max Kellermann <mk@cm4all.com>  Wed, 20 May 2020 14:56:17 +0200

cm4all-beng-proxy (16.15) unstable; urgency=low

  * http_server: fix crash when garbage is received after end chunk

 -- Max Kellermann <mk@cm4all.com>  Wed, 06 May 2020 15:49:53 +0200

cm4all-beng-proxy (16.14) unstable; urgency=low

  * http_client: fix use-after-free bug (16.12 regression)

 -- Max Kellermann <mk@cm4all.com>  Wed, 29 Apr 2020 14:05:43 +0200

cm4all-beng-proxy (16.13) unstable; urgency=low

  * spawn: fix compatibility with kernels without clone3()
  * http_client: fix missing request headers (16.12 regression)

 -- Max Kellermann <mk@cm4all.com>  Wed, 29 Apr 2020 13:27:17 +0200

cm4all-beng-proxy (16.12) unstable; urgency=low

  * lhttp: retry after temporary failures
  * spawn: forbid the clone3() system call

 -- Max Kellermann <mk@cm4all.com>  Tue, 28 Apr 2020 18:50:47 +0200

cm4all-beng-proxy (16.11) unstable; urgency=low

  * bp: discard LHTTP processes on memory shortage
  * bp: fix memory leak
  * bp: fix "Malformed URI" response status (and don't log it)
  * bp: retry after I/O error on outgoing HTTP connection
  * lb: lower log level for translation server errors
  * lb/systemd: implement "reload"
  * spawn: higher OOM score adjustment for jailed processes

 -- Max Kellermann <mk@cm4all.com>  Wed, 22 Apr 2020 14:17:23 +0200

cm4all-beng-proxy (16.10) unstable; urgency=low

  * add listener option "v6only"

 -- Max Kellermann <mk@cm4all.com>  Tue, 24 Mar 2020 17:01:12 +0100

cm4all-beng-proxy (16.9) unstable; urgency=low

  * merge release 15.35

 -- Max Kellermann <mk@cm4all.com>  Mon, 16 Mar 2020 17:08:00 +0100

cm4all-beng-proxy (16.8) unstable; urgency=low

  * control: fix "stats" reply
  * ssl: fix busy loop during stalled read

 -- Max Kellermann <mk@cm4all.com>  Wed, 04 Mar 2020 14:08:06 +0100

cm4all-beng-proxy (16.7) unstable; urgency=low

  * stopwatch: show time since root initialization
  * translation: record connect event (stopwatch)
  * http_server: record cancel event (stopwatch)
  * bp: fix three crash bugs
  * http_client: fix two crash bugs

 -- Max Kellermann <mk@cm4all.com>  Tue, 03 Mar 2020 11:57:18 +0100

cm4all-beng-proxy (16.6) unstable; urgency=low

  * bp: advertise Zeroconf IPv6 wildcard listeners as IPv4 as well
  * lb: fix crash bug

 -- Max Kellermann <mk@cm4all.com>  Wed, 26 Feb 2020 14:25:16 +0100

cm4all-beng-proxy (16.5) unstable; urgency=low

  * bp: fix seven use-after-free crash bugs

 -- Max Kellermann <mk@cm4all.com>  Wed, 19 Feb 2020 17:05:44 +0100

cm4all-beng-proxy (16.4) unstable; urgency=low

  * bp/CssProcessor: fix use-after-free crash bug

 -- Max Kellermann <mk@cm4all.com>  Fri, 14 Feb 2020 19:48:38 +0100

cm4all-beng-proxy (16.3) unstable; urgency=low

  * merge release 15.33
  * fix resolver bug causing "Address already in use"
  * fix two crash bugs
  * fix "spawner gone, emergency"
  * bp: reduce FastCGI and LHTTP idle process limits
  * was, fcgi, lhttp: increase idle timeouts for non-jailed processes

 -- Max Kellermann <mk@cm4all.com>  Thu, 30 Jan 2020 23:18:17 +0100

cm4all-beng-proxy (16.2) unstable; urgency=low

  * bp: fix use-after-free bug

 -- Max Kellermann <mk@cm4all.com>  Wed, 29 Jan 2020 12:38:55 +0100

cm4all-beng-proxy (16.1) unstable; urgency=low

  * bp: limit widget request concurrency to 32
  * bp/processor: fix use-after-free buf

 -- Max Kellermann <mk@cm4all.com>  Fri, 24 Jan 2020 20:12:43 +0100

cm4all-beng-proxy (16.0.8) unstable; urgency=low

  * merge release 15.31
  * bp: convert SSL/TLS errors to "502 Bad Gateway"
  * bp/filter: fix use-after-free bug
  * control: rename STOPWATCH to STOPWATCH_PIPE
  * make Zeroconf, HTTP2, NFS, systemd and WAS build-time optional

 -- Max Kellermann <mk@cm4all.com>  Thu, 16 Jan 2020 18:34:58 +0100

cm4all-beng-proxy (16.0.7) unstable; urgency=low

  * merge release 15.29
  * use getrandom() instead of /dev/urandom if available
  * HTTP/2 client
  * ssl: support logging session keys for Wireshark
  * bp/processor: fix use-after-free bug

 -- Max Kellermann <mk@cm4all.com>  Tue, 10 Dec 2019 14:25:40 +0100

cm4all-beng-proxy (16.0.6) unstable; urgency=low

  * python/control/client: fix typo
  * python: add Python 3 package
  * debian/control: add missing dependency on python-future

 -- Max Kellermann <mk@cm4all.com>  Tue, 12 Nov 2019 20:20:36 +0100

cm4all-beng-proxy (16.0.5) unstable; urgency=low

  * merge release 15.26
  * spawn: support Memory{Min,Low,High,SwapMax}

 -- Max Kellermann <mk@cm4all.com>  Wed, 06 Nov 2019 14:12:53 +0100

cm4all-beng-proxy (16.0.4) unstable; urgency=low

  * bp: support the "SameSite" attribute in the session cookie

 -- Max Kellermann <mk@cm4all.com>  Thu, 17 Oct 2019 22:23:55 +0200

cm4all-beng-proxy (16.0.3) unstable; urgency=low

  * bp: optimized widget class cache
  * http_client: fix use-after-free bug
  * was_client: fix use-after-free bug
  * translation: fix use-after-free crash bug

 -- Max Kellermann <mk@cm4all.com>  Thu, 17 Oct 2019 13:16:31 +0200

cm4all-beng-proxy (16.0.2) unstable; urgency=low

  * fix several crash bugs

 -- Max Kellermann <mk@cm4all.com>  Mon, 07 Oct 2019 12:03:31 +0200

cm4all-beng-proxy (16.0.1) unstable; urgency=low

  * remove the obsolete Bulldog support
  * bp: move the spawner into cm4all.slice
  * bp: support time units in session_idle_timeout
  * bp: add setting "http_cache_obey_no_cache"
  * bp: write the session file atomically
  * bp: add Cross-Site Request Forgery blocker
  * bp: structured stopwatch output
  * bp: read stopwatch output using control client,
    deprecating the "stopwatch" setting
  * control: add packet FLUSH_FILTER_CACHE
  * control: new control client
  * translation: add packet CACHE_TAG
  * log: rate limit option for the child error logger
  * systemd: don't create /var/run/cm4all
  * debian: remove packages cm4all-beng-proxy-optimized, cm4all-beng-proxy-toi
  * debian: use debhelper 12

 -- Max Kellermann <mk@cm4all.com>  Fri, 27 Sep 2019 14:09:41 +0200

cm4all-beng-proxy (15.35) unstable; urgency=low

  * ssl: require TLS 1.2 or newer
  * ssl: disable insecure CBC ciphers

 -- Max Kellermann <mk@cm4all.com>  Mon, 16 Mar 2020 16:39:51 +0100

cm4all-beng-proxy (15.34) unstable; urgency=low

  * bot: add AspiegelBot (Huawei)
  * ssl: fix busy loop during stalled read
  * http_client: fix two crash bugs

 -- Max Kellermann <mk@cm4all.com>  Fri, 13 Mar 2020 13:37:48 +0100

cm4all-beng-proxy (15.33) unstable; urgency=low

  * bp/processor: escape substituted entity values using the URI syntax

 -- Max Kellermann <mk@cm4all.com>  Thu, 30 Jan 2020 16:29:36 +0100

cm4all-beng-proxy (15.32) unstable; urgency=low

  * bp/processor: escape "&c:XXX;" entity values

 -- Max Kellermann <mk@cm4all.com>  Thu, 30 Jan 2020 09:40:09 +0100

cm4all-beng-proxy (15.31) unstable; urgency=low

  * lhttp: use the configured concurrency for the listener backlog
  * fcache: cache "204 No Content" responses
  * fcache: fix memory leak

 -- Max Kellermann <mk@cm4all.com>  Tue, 14 Jan 2020 14:03:35 +0100

cm4all-beng-proxy (15.30) unstable; urgency=low

  * certdb: fix use-after-free bug after database disconnect
  * certdb: schedule database reconnect after reconnect failure

 -- Max Kellermann <mk@cm4all.com>  Tue, 17 Dec 2019 19:58:06 +0100

cm4all-beng-proxy (15.29) unstable; urgency=low

  * js: use `let` instead of `var` for local variables
  * spawn: show cgroup in init process name
  * remove "session" URI parameter, require cookies

 -- Max Kellermann <mk@cm4all.com>  Fri, 06 Dec 2019 12:00:01 +0100

cm4all-beng-proxy (15.28) unstable; urgency=low

  * bot: add adscanner, DotBot, serpstatbot
  * {http,was,fcgi,cgi}_client: validate response headers
  * "Base mismatch" throws status 502, not 400
  * fix assertion failure after base mismatch with INTERNAL_REDIRECT

 -- Max Kellermann <mk@cm4all.com>  Tue, 03 Dec 2019 20:13:36 +0100

cm4all-beng-proxy (15.27) unstable; urgency=low

  * ssl: fix crash due to race condition after "close notify" alert
  * debian: remove package cm4all-beng-proxy-optimized
  * debian: use debhelper 12

 -- Max Kellermann <mk@cm4all.com>  Wed, 20 Nov 2019 14:02:28 +0100

cm4all-beng-proxy (15.26) unstable; urgency=low

  * bp: allow Content-Length response header in HEAD requests
  * was: fix busy loop
  * ssl: fix race condition

 -- Max Kellermann <mk@cm4all.com>  Wed, 06 Nov 2019 13:54:22 +0100

cm4all-beng-proxy (15.25) unstable; urgency=low

  * spawn: fix orphaned LHTTP processes after EAGAIN on spawner socket
  * lb/certdb: don't reconnect to database after non-fatal error

 -- Max Kellermann <mk@cm4all.com>  Mon, 28 Oct 2019 14:19:52 +0100

cm4all-beng-proxy (15.24) unstable; urgency=low

  * lb: show listener name in SSL setup errors
  * lb: check if configured SSL certificate matches the key
  * control: recognize unbound local clients

 -- Max Kellermann <mk@cm4all.com>  Mon, 21 Oct 2019 17:26:32 +0200

cm4all-beng-proxy (15.23) unstable; urgency=low

  * certdb: fix path vulnerability in ACME "http-01" implementation

 -- Max Kellermann <mk@cm4all.com>  Fri, 27 Sep 2019 13:27:01 +0200

cm4all-beng-proxy (15.22) unstable; urgency=low

  * lb: fix TLS session resumption with client certificate

 -- Max Kellermann <mk@cm4all.com>  Fri, 06 Sep 2019 13:40:53 +0200

cm4all-beng-proxy (15.21) unstable; urgency=low

  * was: fix memory leak

 -- Max Kellermann <mk@cm4all.com>  Wed, 26 Jun 2019 13:04:13 +0200

cm4all-beng-proxy (15.20) unstable; urgency=low

  * was: fix memory leak

 -- Max Kellermann <mk@cm4all.com>  Fri, 07 Jun 2019 12:40:24 +0200

cm4all-beng-proxy (15.19) unstable; urgency=low

  * systemd: raise TasksMax to 50%

 -- Max Kellermann <mk@cm4all.com>  Tue, 04 Jun 2019 13:36:31 +0200

cm4all-beng-proxy (15.18) unstable; urgency=low

  * http_client: fix assertion failure

 -- Max Kellermann <mk@cm4all.com>  Wed, 08 May 2019 11:45:05 +0200

cm4all-beng-proxy (15.17) unstable; urgency=low

  * bp/mod_auth_easy: support the "apr1" password hash

 -- Max Kellermann <mk@cm4all.com>  Wed, 08 May 2019 09:31:09 +0200

cm4all-beng-proxy (15.16) unstable; urgency=low

  * debian/postinst: reload on trigger "cm4all-apps-changed" only if active

 -- Max Kellermann <mk@cm4all.com>  Wed, 13 Mar 2019 08:07:45 +0100

cm4all-beng-proxy (15.15) unstable; urgency=low

  * certdb: fix broken "tail" command
  * lb/certdb: reuse the database connection more often
  * lb/certdb: set schema after database reconnect
  * http_client: fix rare assertion failure on cancellation
  * bp: SIGHUP fades out child processes
  * debian: trigger "cm4all-apps-changed" fades out child processes

 -- Max Kellermann <mk@cm4all.com>  Mon, 11 Mar 2019 18:28:19 +0100

cm4all-beng-proxy (15.14) unstable; urgency=low

  * http_server: fix crash bug (15.12 regression)

 -- Max Kellermann <mk@cm4all.com>  Wed, 06 Mar 2019 10:35:38 +0100

cm4all-beng-proxy (15.13) unstable; urgency=low

  * balancer: fix crash bug (15.12 regression)

 -- Max Kellermann <mk@cm4all.com>  Wed, 06 Mar 2019 09:50:45 +0100

cm4all-beng-proxy (15.12) unstable; urgency=low

  * balancer: wait for consecutive failures before disabling node
  * http_client: continue receiving pending data after server closed the
    connection
  * http_server: preserve connection after discarding short request body
  * spawn/client: retry sending after EAGAIN

 -- Max Kellermann <mk@cm4all.com>  Wed, 06 Mar 2019 00:08:34 +0100

cm4all-beng-proxy (15.11) unstable; urgency=low

  * was, fcgi: truncate long stderr lines before sending to Pond
  * lb/control: log TCACHE_INVALIDATE packets
  * lb/certdb: fix shutdown hang

 -- Max Kellermann <mk@cm4all.com>  Tue, 26 Feb 2019 23:54:43 +0100

cm4all-beng-proxy (15.10) unstable; urgency=low

  * merge release 14.23

 -- Max Kellermann <mk@cm4all.com>  Wed, 13 Feb 2019 09:04:33 +0100

cm4all-beng-proxy (15.9) unstable; urgency=low

  * merge release 14.22
  * bot: add Applebot

 -- Max Kellermann <mk@cm4all.com>  Mon, 11 Feb 2019 08:57:30 +0100

cm4all-beng-proxy (15.8) unstable; urgency=low

  * lhttp: increase listener backlog
  * bp/mod_auth_easy: protect all files with .access

 -- Max Kellermann <mk@cm4all.com>  Wed, 06 Feb 2019 11:48:31 +0100

cm4all-beng-proxy (15.7) unstable; urgency=low

  * bp/mod_auth_easy: fix inverted check in .access file check
  * bp/processor: don't allow empty widget class name
  * debian: migrate from "-dbg" to "-dbgsym" packages
  * fix the pkg-config include directory

 -- Max Kellermann <mk@cm4all.com>  Mon, 28 Jan 2019 12:58:31 +0100

cm4all-beng-proxy (15.6) unstable; urgency=low

  * bp/mod_auth_easy: user name check is case insensitive
  * bp/mod_auth_easy: implement .access files

 -- Max Kellermann <mk@cm4all.com>  Tue, 22 Jan 2019 22:43:33 +0100

cm4all-beng-proxy (15.5) unstable; urgency=low

  * bp: add option to emulate mod_auth_easy

 -- Max Kellermann <mk@cm4all.com>  Mon, 21 Jan 2019 14:56:51 +0100

cm4all-beng-proxy (15.4) unstable; urgency=low

  * processor: rewrite empty form action URIs

 -- Max Kellermann <mk@cm4all.com>  Thu, 10 Jan 2019 11:11:45 +0100

cm4all-beng-proxy (15.3) unstable; urgency=low

  * merge release 14.21

 -- Max Kellermann <mk@cm4all.com>  Thu, 03 Jan 2019 11:28:35 +0100

cm4all-beng-proxy (15.2) unstable; urgency=low

  * merge release 14.20

 -- Max Kellermann <mk@cm4all.com>  Sun, 30 Dec 2018 13:52:14 +0100

cm4all-beng-proxy (15.1) unstable; urgency=low

  * feature freeze

 -- Max Kellermann <mk@cm4all.com>  Mon, 17 Dec 2018 15:10:07 +0100

cm4all-beng-proxy (15.0.14) unstable; urgency=low

  * merge release 14.19

 -- Max Kellermann <mk@cm4all.com>  Thu, 13 Dec 2018 10:46:26 +0100

cm4all-beng-proxy (15.0.13) unstable; urgency=low

  * spawn: configurable resource limits CPUWeight, TasksMax, MemoryMax
  * lhttp, fcgi: kill idle processes after 15 minutes
  * filter: use the previous status if filter returns "200 OK"
  * require OpenSSL 1.1

 -- Max Kellermann <mk@cm4all.com>  Mon, 10 Dec 2018 15:13:14 +0100

cm4all-beng-proxy (15.0.12) unstable; urgency=low

  * istream: fix two assertion failures

 -- Max Kellermann <mk@cm4all.com>  Mon, 03 Dec 2018 09:37:21 +0100

cm4all-beng-proxy (15.0.11) unstable; urgency=low

  * widget: widget tag headers replace existing headers

 -- Max Kellermann <mk@cm4all.com>  Thu, 29 Nov 2018 20:31:17 +0100

cm4all-beng-proxy (15.0.10) unstable; urgency=low

  * subst/yaml: use "{%name%}" and allow switching to "{[name]}" with
    SUBST_ALT_SYNTAX

 -- Max Kellermann <mk@cm4all.com>  Thu, 29 Nov 2018 13:14:59 +0100

cm4all-beng-proxy (15.0.9) unstable; urgency=low

  * fix EBADFD
  * subst/yaml: use "{[name]}" instead of "{{name}}"
  * subst/yaml: use the dot as a YAML path separator
  * subst/yaml: allow traversing child maps
  * bp/headers: optimize
  * bp/headers: add group "AUTH"

 -- Max Kellermann <mk@cm4all.com>  Tue, 27 Nov 2018 16:57:41 +0100

cm4all-beng-proxy (15.0.8) unstable; urgency=low

  * processor: don't rewrite "data:" links
  * processor: fix use-after-free crash bug in URI rewriter

 -- Max Kellermann <mk@cm4all.com>  Thu, 22 Nov 2018 09:24:35 +0100

cm4all-beng-proxy (15.0.7) unstable; urgency=low

  * translation: fix assertion failure
  * translation: fix use-after-free bug in PROBE_SUFFIX handler
  * certdb: add option --account-key

 -- Max Kellermann <mk@cm4all.com>  Wed, 21 Nov 2018 20:19:10 +0100

cm4all-beng-proxy (15.0.6) unstable; urgency=low

  * translation: fix bogus error "malformed MOUNT_UTS_NAMESPACE packet"
  * translation: add packet ALT_HOST

 -- Max Kellermann <mk@cm4all.com>  Fri, 16 Nov 2018 13:35:20 +0100

cm4all-beng-proxy (15.0.5) unstable; urgency=low

  * translation: add packet SUBST_YAML_FILE

 -- Max Kellermann <mk@cm4all.com>  Wed, 31 Oct 2018 12:38:58 +0100

cm4all-beng-proxy (15.0.4) unstable; urgency=low

  * merge release 14.18
  * bp: optimize the number of concurrent filter processes
  * translation: size optimizations
  * dev: convert headers to C++
  * ajp: remove unused AJPv13 protocol implementation
  * spawn: fix warning "... died from signal 31"

 -- Max Kellermann <mk@cm4all.com>  Mon, 22 Oct 2018 17:58:19 +0200

cm4all-beng-proxy (15.0.3) unstable; urgency=low

  * merge release 14.13

 -- Max Kellermann <mk@cm4all.com>  Mon, 01 Oct 2018 12:24:46 +0200

cm4all-beng-proxy (15.0.2) unstable; urgency=low

  * merge release 14.12
  * spawn: add fallback PATH

 -- Max Kellermann <mk@cm4all.com>  Thu, 27 Sep 2018 12:55:56 +0200

cm4all-beng-proxy (15.0.1) unstable; urgency=low

  * spawn: support reassociating with PID namespaces
  * http_{client,server}: remove HTTP/1.0 support
  * eliminate dependency on libevent

 -- Max Kellermann <mk@cm4all.com>  Mon, 03 Sep 2018 12:14:18 +0200

cm4all-beng-proxy (14.23) unstable; urgency=low

  * merge release 13.16

 -- Max Kellermann <mk@cm4all.com>  Wed, 13 Feb 2019 08:32:30 +0100

cm4all-beng-proxy (14.22) unstable; urgency=low

  * merge release 13.15

 -- Max Kellermann <mk@cm4all.com>  Mon, 11 Feb 2019 08:46:49 +0100

cm4all-beng-proxy (14.21) unstable; urgency=low

  * lhttp: fix crash bug (14.20 regression)

 -- Max Kellermann <mk@cm4all.com>  Thu, 03 Jan 2019 11:12:48 +0100

cm4all-beng-proxy (14.20) unstable; urgency=low

  * pipe: remove excess fcntl() system calls in the debug build
  * http_client: fix two crash bugs
  * http_client: fix stall bug with SSL
  * http_client: fix "Peer closed the socket prematurely" error with SSL

 -- Max Kellermann <mk@cm4all.com>  Sun, 30 Dec 2018 13:40:44 +0100

cm4all-beng-proxy (14.19) unstable; urgency=low

  * certdb: fix "std::bad_alloc" error after database connection loss
  * widget: fix missing request body for focused inline widget

 -- Max Kellermann <mk@cm4all.com>  Wed, 12 Dec 2018 22:23:06 +0100

cm4all-beng-proxy (14.18) unstable; urgency=low

  * was: fix use-after-free bug
  * enlarge I/O buffers to 32 for faster bulk transfers

 -- Max Kellermann <mk@cm4all.com>  Tue, 16 Oct 2018 19:05:34 +0200

cm4all-beng-proxy (14.17) unstable; urgency=low

  * translation, http_cache: fix use-after-free bugs

 -- Max Kellermann <mk@cm4all.com>  Mon, 15 Oct 2018 22:27:39 +0200

cm4all-beng-proxy (14.16) unstable; urgency=low

  * http_client: fix assertion failure due to unexpected recursion

 -- Max Kellermann <mk@cm4all.com>  Mon, 15 Oct 2018 17:03:13 +0200

cm4all-beng-proxy (14.15) unstable; urgency=low

  * spawn: fix error "Failed to create systemd scope: Unit
    cm4all-beng-spawn.scope not loaded"

 -- Max Kellermann <mk@cm4all.com>  Wed, 10 Oct 2018 11:49:25 +0200

cm4all-beng-proxy (14.14) unstable; urgency=low

  * merge release 13.13

 -- Max Kellermann <mk@cm4all.com>  Fri, 05 Oct 2018 14:10:08 +0200

cm4all-beng-proxy (14.13) unstable; urgency=low

  * spawn: fix "signalfd() failed: Bad file descriptor"
  * translation: fix crash bug
  * session: fix data loss after defragmentation

 -- Max Kellermann <mk@cm4all.com>  Fri, 28 Sep 2018 15:24:19 +0200

cm4all-beng-proxy (14.12) unstable; urgency=low

  * improved memory leak detector
  * add listener options "ack_timeout", "keepalive"
  * support HTTP method "REPORT"

 -- Max Kellermann <mk@cm4all.com>  Thu, 27 Sep 2018 10:55:50 +0200

cm4all-beng-proxy (14.11) unstable; urgency=low

  * merge release 13.12

 -- Max Kellermann <mk@cm4all.com>  Sat, 01 Sep 2018 19:46:50 +0200

cm4all-beng-proxy (14.10) unstable; urgency=low

  * http: don't require "Connection" header for WebSocket upgrade
  * bp/http: fix WebSocket header duplication

 -- Max Kellermann <mk@cm4all.com>  Wed, 22 Aug 2018 11:11:50 -0000

cm4all-beng-proxy (14.9) unstable; urgency=low

  * bp/http: abolish the forced "Connection:keep-alive" request header
  * spawn: work around LXC/systemd bug causing spawner failures

 -- Max Kellermann <mk@cm4all.com>  Thu, 16 Aug 2018 15:21:58 -0000

cm4all-beng-proxy (14.8) unstable; urgency=low

  * http_cache, fcache: fix use-after-free crash bug
  * spawn: support the systemd hybrid cgroup hierarchy

 -- Max Kellermann <mk@cm4all.com>  Tue, 19 Jun 2018 14:46:39 -0000

cm4all-beng-proxy (14.7) unstable; urgency=low

  * certdb: DELETE old name before INSERT to avoid constraint violation

 -- Max Kellermann <mk@cm4all.com>  Tue, 05 Jun 2018 20:12:17 -0000

cm4all-beng-proxy (14.6) unstable; urgency=low

  * http_client: fix use-after-free data corruption bug
  * fcache: fix use-after-free crash bug upon cancellation
  * access_log: fix crash after sendmsg() failure
  * istream/replace: fix stall bug
  * istream/subst: optimize mismatch check

 -- Max Kellermann <mk@cm4all.com>  Mon, 04 Jun 2018 10:22:47 -0000

cm4all-beng-proxy (14.5) unstable; urgency=low

  * access_log: fix CRC errors due to stack corruption

 -- Max Kellermann <mk@cm4all.com>  Mon, 14 May 2018 14:34:18 -0000

cm4all-beng-proxy (14.4) unstable; urgency=low

  * lb: fix "pivot_root" problem during start on kernel 4.9-
  * enable core dumps (PR_SET_DUMPABLE)
  * debian: don't start daemon during initial installation

 -- Max Kellermann <mk@cm4all.com>  Mon, 14 May 2018 10:42:12 -0000

cm4all-beng-proxy (14.3) unstable; urgency=low

  * bp: allow configuring child error logger without access logger
  * log: fix datagram corruption due to wrong attribute code
  * log-json: escape control characters

 -- Max Kellermann <mk@cm4all.com>  Thu, 26 Apr 2018 11:00:05 -0000

cm4all-beng-proxy (14.2) unstable; urgency=low

  * lb: fix use-after-free crash after using translation response
  * http_cache: fix use-after-free crash on request cancellation
  * http_client: fix assertion failure upon discarding large request body

 -- Max Kellermann <mk@cm4all.com>  Tue, 24 Apr 2018 11:11:36 -0000

cm4all-beng-proxy (14.1) unstable; urgency=low

  * feature freeze
  * lhttp: fix memory leak
  * lhttp: pass URI and site name to error logger
  * fcgi: implement "forward_child_errors" for STDERR payloads
  * pipe: fix assertion failure
  * cgi: fix crash bug
  * bp: SIGHUP flushes the NFS cache
  * control: add packet FLUSH_NFS_CACHE

 -- Max Kellermann <mk@cm4all.com>  Thu, 19 Apr 2018 08:43:23 -0000

cm4all-beng-proxy (14.0.9) unstable; urgency=low

  * translation: allow disabling the HTTP cache with "UNCACHED"
  * http_cache: remove the memcached backend
  * access_log: use protocol version 2
  * fcgi, was, lhttp: option "forward_child_errors" forwards stderr to logger

 -- Max Kellermann <mk@cm4all.com>  Mon, 26 Mar 2018 09:42:46 -0000

cm4all-beng-proxy (14.0.8) unstable; urgency=low

  * merge release 13.11
  * bp: add SSL/TLS support to the HTTP server
  * fix bogus assertion failure

 -- Max Kellermann <mk@cm4all.com>  Mon, 12 Mar 2018 10:38:35 -0000

cm4all-beng-proxy (14.0.7) unstable; urgency=low

  * merge release 13.10
  * header-forward: include "Content-Location" in header group "LINK"
  * http_client: enable keep-alive on HTTPS connections
  * ssl/client: send client certificates on server request
  * ssl/client: translation packet CERTIFICATE chooses client certificate
  * ssl/client: enable SNI

 -- Max Kellermann <mk@cm4all.com>  Thu, 01 Mar 2018 11:59:04 -0000

cm4all-beng-proxy (14.0.6) unstable; urgency=low

  * http_server: generate Content-Length for empty response (14.0.1
    regression)

 -- Max Kellermann <mk@cm4all.com>  Fri, 02 Feb 2018 10:54:19 -0000

cm4all-beng-proxy (14.0.5) unstable; urgency=low

  * bp: fix forwarding headers for request body

 -- Max Kellermann <mk@cm4all.com>  Thu, 25 Jan 2018 11:48:09 -0000

cm4all-beng-proxy (14.0.4) unstable; urgency=low

  * merge release 13.8
  * certdb: create ACME CSRs without subject, only subjectAltName

 -- Max Kellermann <mk@cm4all.com>  Tue, 23 Jan 2018 15:04:11 -0000

cm4all-beng-proxy (14.0.3) unstable; urgency=low

  * merge release 13.5
  * bp: fix nullptr dereference bug

 -- Max Kellermann <mk@cm4all.com>  Thu, 18 Jan 2018 18:24:29 -0000

cm4all-beng-proxy (14.0.2) unstable; urgency=low

  * access_log: support protocol version 2 (with CRC)
  * processor: rewrite URIs in META/property="og:{image,url}"
  * certdb: eliminate duplicate authz request
  * certdb: add ACME option "--debug"
  * certdb: implement ACME "http-01", option "--challenge-directory"

 -- Max Kellermann <mk@cm4all.com>  Fri, 12 Jan 2018 11:07:14 -0000

cm4all-beng-proxy (14.0.1) unstable; urgency=low

  * lb: forward HTTP from Lua to dynamic server (development feature)
  * certdb: retry ACME requests after status 5xx (server error)
  * certdb: support the Workshop control channel
  * log-json: generate JSONL (JSON Lines)

 -- Max Kellermann <mk@cm4all.com>  Fri, 05 Jan 2018 11:47:08 -0000

cm4all-beng-proxy (13.16) unstable; urgency=low

  * processor: fix crash due to malformed XML attribute
  * http_client: fix crash bug
  * ssl/cache: fix two crash bugs

 -- Max Kellermann <mk@cm4all.com>  Tue, 12 Feb 2019 21:39:41 +0100

cm4all-beng-proxy (13.15) unstable; urgency=low

  * was: send PREMATURE after client canceled the request

 -- Max Kellermann <mk@cm4all.com>  Mon, 11 Feb 2019 08:37:20 +0100

cm4all-beng-proxy (13.14) unstable; urgency=low

  * http_client: fix assertion failure due to unexpected recursion
  * lhttp: increase listener backlog
  * pipe: remove excess fcntl() system calls in the debug build
  * bp/processor: don't allow empty widget class name

 -- Max Kellermann <mk@cm4all.com>  Mon, 11 Feb 2019 07:40:00 +0100

cm4all-beng-proxy (13.13) unstable; urgency=low

  * was: fix memory leak
  * was: force pipe buffers to 256 kB
  * session: fix data loss after defragmentation

 -- Max Kellermann <mk@cm4all.com>  Fri, 05 Oct 2018 12:23:09 +0200

cm4all-beng-proxy (13.12) unstable; urgency=low

  * bp/http: abolish the forced "Connection:keep-alive" request header
  * session: fix two assertion failures
  * fcgi, lhttp: fix race condition with socket permissions
  * cgi: fix crash bug
  * pipe: fix assertion failure
  * fcache: fix crash due to mistakenly detected memory leak
  * lb: fix "pivot_root" problem during start on kernel 4.9-
  * enable core dumps (PR_SET_DUMPABLE)
  * debian: don't start daemon during initial installation

 -- Max Kellermann <mk@cm4all.com>  Sat, 01 Sep 2018 17:23:30 -0000

cm4all-beng-proxy (13.11) unstable; urgency=low

  * lb: ssl_cert_db and ssl_verify are mutually exclusive
  * log-json: fix crash bug with unknown type value
  * log: support type "SSH"

 -- Max Kellermann <mk@cm4all.com>  Fri, 09 Mar 2018 09:15:14 -0000

cm4all-beng-proxy (13.10) unstable; urgency=low

  * access_log: support record attribute "type"

 -- Max Kellermann <mk@cm4all.com>  Wed, 07 Feb 2018 08:27:48 -0000

cm4all-beng-proxy (13.9) unstable; urgency=low

  * spawn: fix kernel warning "oom_adj is deprecated, please use
    oom_score_adj instead"
  * lb/config: check whether sticky_mode is compatible with Zeroconf
  * access_log: fix crash on connect failure

 -- Max Kellermann <mk@cm4all.com>  Tue, 06 Feb 2018 09:23:23 -0000

cm4all-beng-proxy (13.8) unstable; urgency=low

  * lb/http: fix use-after-free bug

 -- Max Kellermann <mk@cm4all.com>  Tue, 23 Jan 2018 14:46:15 -0000

cm4all-beng-proxy (13.7) unstable; urgency=low

  * lb/tcp: fix use-after-free bug when outbound connect fails early
  * spawn: fix resource limits problem with user namespaces
  * spawn: increase the OOM score of child processes

 -- Max Kellermann <mk@cm4all.com>  Tue, 23 Jan 2018 11:54:03 -0000

cm4all-beng-proxy (13.6) unstable; urgency=low

  * http_server: fix two crash bugs with "417 Expectation failed"
  * lb: fix crash bug when POSTing to global_http_check
  * lb/tcp: fix double free bug when outbound is not yet connected

 -- Max Kellermann <mk@cm4all.com>  Mon, 22 Jan 2018 10:18:58 -0000

cm4all-beng-proxy (13.5) unstable; urgency=low

  * lb/tcp: fix crash with empty Zeroconf pool
  * nfs: fix memory leak
  * certdb: eliminate duplicate authz request
  * certdb: retry ACME nonce request after status 500
  * certdb: update the Let's Encrypt agreement URL to v1.2
  * certdb: add ACME option "--debug"
  * ssl: fix three transfer stall bugs
  * shrink I/O buffers back to 8 kB
  * access_log: support protocol version 2 (with CRC)

 -- Max Kellermann <mk@cm4all.com>  Thu, 18 Jan 2018 17:59:13 -0000

cm4all-beng-proxy (13.4) unstable; urgency=low

  * fcache: fix use-after-free crash bug

 -- Max Kellermann <mk@cm4all.com>  Wed, 03 Jan 2018 09:31:05 -0000

cm4all-beng-proxy (13.3) unstable; urgency=low

  * merge release 12.9

 -- Max Kellermann <mk@cm4all.com>  Mon, 18 Dec 2017 10:16:28 -0000

cm4all-beng-proxy (13.2) unstable; urgency=low

  * widget: case insensitive check for UNTRUSTED_SITE_SUFFIX and
    UNTRUSTED_RAW_SITE_SUFFIX

 -- Max Kellermann <mk@cm4all.com>  Fri, 01 Dec 2017 14:54:24 -0000

cm4all-beng-proxy (13.1) unstable; urgency=low

  * feature freeze

 -- Max Kellermann <mk@cm4all.com>  Thu, 30 Nov 2017 12:05:07 -0000

cm4all-beng-proxy (13.0.12) unstable; urgency=low

  * merge release 12.8
  * http_cache: handle If-None-Match, If-Modified-Since etc.
  * spawn: raise the command-line argument limit
  * log internal server errors even without --verbose

 -- Max Kellermann <mk@cm4all.com>  Tue, 21 Nov 2017 11:58:58 -0000

cm4all-beng-proxy (13.0.11) unstable; urgency=low

  * bp: map EACCES/EPERM to "403 Forbidden"
  * log-cat: use the local time zone

 -- Max Kellermann <mk@cm4all.com>  Mon, 06 Nov 2017 09:29:22 -0000

cm4all-beng-proxy (13.0.10) unstable; urgency=low

  * avahi: make services visible initially (13.0.9 regression)
  * lb: add client address filter for global_http_check
  * python/control/client: add methods send_{en,dis}able_zeroconf()

 -- Max Kellermann <mk@cm4all.com>  Tue, 10 Oct 2017 21:51:40 -0000

cm4all-beng-proxy (13.0.9) unstable; urgency=low

  * lb: support monitors in Zeroconf clusters
  * lb/config: require certificate even if ssl_cert_db is used
  * lb/monitor/expect: fix memory leak
  * certdb: retry ACME "new-authz" after "unauthorized"
  * certdb: generate a new private key for each "new-cert"
  * certdb: fix collisions with ACME challenge certificates
  * certdb: allow altNames longer than 64 characters with ACME
  * log: add attribute "FORWARDED_TO"
  * control: add packets "DISABLE_ZEROCONF", "ENABLE_ZEROCONF"

 -- Max Kellermann <mk@cm4all.com>  Fri, 06 Oct 2017 11:20:15 -0000

cm4all-beng-proxy (13.0.8.1) unstable; urgency=low

  * fix assertion failure when sending large HTTP headers
  * http_server: disallow request headers larger than 8 kB

 -- Max Kellermann <mk@cm4all.com>  Tue, 17 Oct 2017 09:49:47 -0000

cm4all-beng-proxy (13.0.8) unstable; urgency=low

  * certdb: check for database commit errors
  * certdb: repeat after PostgreSQL serialization failure

 -- Max Kellermann <mk@cm4all.com>  Tue, 26 Sep 2017 19:59:53 -0000

cm4all-beng-proxy (13.0.7) unstable; urgency=low

  * fcache: fix bogus memory leak test
  * handler: change "Translation server failed" to "Configuration server ..."
  * spawn: wait & try again after "Unit cm4all-beng-spawn.scope already exists"

 -- Max Kellermann <mk@cm4all.com>  Mon, 25 Sep 2017 13:16:21 -0000

cm4all-beng-proxy (13.0.6) unstable; urgency=low

  * merge release 12.5
  * widget/inline: fix memory leak on canceled POST
  * widget/inline: implement a response header timeout of 5s
  * certdb: fix notifications in non-default PostgreSQL schema

 -- Max Kellermann <mk@cm4all.com>  Wed, 20 Sep 2017 20:56:04 -0000

cm4all-beng-proxy (13.0.5) unstable; urgency=low

  * merge release 12.4
  * lb/http: fix several memory leaks with POST requests
  * lb: fix shutdown crash bug
  * lb: CONTROL_STATS returns translation cache size
  * log/lua: add a "filter" mode

 -- Max Kellermann <mk@cm4all.com>  Thu, 14 Sep 2017 18:39:12 -0000

cm4all-beng-proxy (13.0.4) unstable; urgency=low

  * lb: fix request headers in access logger (affects
    "ignore_localhost_200" and "User-Agent", "Referer", "Host",
    "X-Forwarded-For")

 -- Max Kellermann <mk@cm4all.com>  Mon, 11 Sep 2017 20:04:23 -0000

cm4all-beng-proxy (13.0.3) unstable; urgency=low

  * fix crash bug in CSS processor
  * lb: print the site name in access logs
  * log: add attribute MESSAGE

 -- Max Kellermann <mk@cm4all.com>  Mon, 11 Sep 2017 17:43:57 -0000

cm4all-beng-proxy (13.0.2) unstable; urgency=low

  * log translation server failures even without --verbose
  * translation: allow arbitrary non-zero characters in CHILD_TAG
  * control: add listener option "interface"
  * control: disable the "V6ONLY" flag on all IPv6 wildcard listeners
  * control: switch to IPv4 if joining IPv6 wildcard to IPv4 multicast group

 -- Max Kellermann <mk@cm4all.com>  Fri, 08 Sep 2017 12:24:04 -0000

cm4all-beng-proxy (13.0.1) unstable; urgency=low

  * remove libdaemon dependency
  * lhttp: FADE_CHILDEN prevents reusing existing busy processes
  * bp: allow CONTROL_FADE_CHILDREN with tag as payload

 -- Max Kellermann <mk@cm4all.com>  Tue, 29 Aug 2017 10:40:13 -0000

cm4all-beng-proxy (12.9) unstable; urgency=low

  * was: fix crash after malformed HEAD response
  * http_client: fix retry after error
  * lb/lua: allow building with LuaJIT 2.1

 -- Max Kellermann <mk@cm4all.com>  Mon, 18 Dec 2017 10:03:34 -0000

cm4all-beng-proxy (12.8) unstable; urgency=low

  * file: emit "Last-Modified" header in "304" responses
  * file: improved support for the user.ETag xattr
  * http_cache: update "Expires" from "304" responses

 -- Max Kellermann <mk@cm4all.com>  Fri, 17 Nov 2017 11:41:02 -0000

cm4all-beng-proxy (12.7) unstable; urgency=low

  * file: ignore If-Modified-Since after successful If-None-Match
  * file: emit cache headers in "304" responses (v11 regression)
  * file: failed If-None-Match emits "304" response, not "412"

 -- Max Kellermann <mk@cm4all.com>  Thu, 16 Nov 2017 12:19:44 -0000

cm4all-beng-proxy (12.6) unstable; urgency=low

  * fix assertion failure when sending large HTTP headers
  * http_server: disallow request headers larger than 8 kB
  * spawn: wait & try again after "Unit cm4all-beng-spawn.scope already exists"
  * widget/inline: fix memory leak on canceled POST
  * control: add listener option "interface"
  * control: disable the "V6ONLY" flag on all IPv6 wildcard listeners
  * control: switch to IPv4 if joining IPv6 wildcard to IPv4 multicast group
  * lb: print the site name in access logs
  * lb: fix request headers in access logger (affects
    "ignore_localhost_200" and "User-Agent", "Referer", "Host",
    "X-Forwarded-For")
  * lb/monitor/expect: fix memory leak
  * certdb: fix notifications in non-default PostgreSQL schema

 -- Max Kellermann <mk@cm4all.com>  Tue, 17 Oct 2017 10:58:40 -0000

cm4all-beng-proxy (12.5) unstable; urgency=low

  * lb/http: fix another memory leak with POST requests
  * lb: fix shutdown crash bug
  * certdb: fix crash after PostgreSQL host lookup failure

 -- Max Kellermann <mk@cm4all.com>  Wed, 20 Sep 2017 10:30:52 -0000

cm4all-beng-proxy (12.4) unstable; urgency=low

  * lb/http: fix several memory leaks with POST requests
  * fix crash bug in CSS processor

 -- Max Kellermann <mk@cm4all.com>  Wed, 13 Sep 2017 13:58:06 -0000

cm4all-beng-proxy (12.3) unstable; urgency=low

  * remove libhttp dependency
  * logger: fix off-by-one bug in log level check
  * http_server: fix crash bug

 -- Max Kellermann <mk@cm4all.com>  Tue, 29 Aug 2017 09:44:27 -0000

cm4all-beng-proxy (12.2) unstable; urgency=low

  * spawn: use the "systemd" controller
  * debian/control: move from "non-free" to "main"

 -- Max Kellermann <mk@cm4all.com>  Wed, 23 Aug 2017 09:35:27 -0000

cm4all-beng-proxy (12.1) unstable; urgency=low

  * all code is now covered by the Simplified BSD License (BSD-2-Clause)

 -- Max Kellermann <mk@cm4all.com>  Fri, 18 Aug 2017 08:53:52 -0000

cm4all-beng-proxy (12.0.44) unstable; urgency=low

  * lb: retry after connect error to Zeroconf member
  * spawn: make /proc writable if user namespaces are allowed

 -- Max Kellermann <mk@cm4all.com>  Thu, 17 Aug 2017 11:26:34 -0000

cm4all-beng-proxy (12.0.43) unstable; urgency=low

  * spawn: fix MOUNT_ROOT_TMPFS failure with USER_NAMESPACE
  * lb/control: allow TCACHE_INVALIDATE on SITE
  * systemd: no "-v" by default

 -- Max Kellermann <mk@cm4all.com>  Tue, 15 Aug 2017 21:41:04 -0000

cm4all-beng-proxy (12.0.42) unstable; urgency=low

  * spawn: fix bogus pivot_root() error message
  * translation: add packet MOUNT_ROOT_TMPFS

 -- Max Kellermann <mk@cm4all.com>  Tue, 15 Aug 2017 09:39:08 -0000

cm4all-beng-proxy (12.0.41) unstable; urgency=low

  * spawn: fix NETWORK_NAMESPACE_NAME corruption
  * spawn: work around USER_NAMESPACE + NETWORK_NAMESPACE_NAME conflict

 -- Max Kellermann <mk@cm4all.com>  Fri, 04 Aug 2017 16:15:09 -0000

cm4all-beng-proxy (12.0.40) unstable; urgency=low

  * spawn: attach to existing network namespace with NETWORK_NAMESPACE_NAME
  * spawn: allow unshare(), mount(), umount(), pivot_root()

 -- Max Kellermann <mk@cm4all.com>  Fri, 04 Aug 2017 09:42:44 -0000

cm4all-beng-proxy (12.0.39) unstable; urgency=low

  * net: resolving "*" prefers the IPv6 wildcard "::"
  * spawn: run the PID namespace init process as root
  * spawn: tight system call whitelist for init process
  * spawn: forbid fanotify_*, nfsservctl, syslog
  * lb/translation: fix false cache misses
  * lb/control: TCACHE_INVALIDATE flushes all translation caches
  * lb/cluster: improve consistent hashing distribution
  * control: support more commands in TCACHE_INVALIDATE payload
  * translation: fix the FORBID_MULTICAST setting
  * translation: add packet FORBID_BIND

 -- Max Kellermann <mk@cm4all.com>  Tue, 01 Aug 2017 14:03:03 -0000

cm4all-beng-proxy (12.0.38) unstable; urgency=low

  * fcgi: fix crash bug

 -- Max Kellermann <mk@cm4all.com>  Wed, 26 Jul 2017 17:43:05 -0000

cm4all-beng-proxy (12.0.37) unstable; urgency=low

  * bp: check HTTPS_ONLY before anything else

 -- Max Kellermann <mk@cm4all.com>  Thu, 20 Jul 2017 15:00:37 -0000

cm4all-beng-proxy (12.0.36) unstable; urgency=low

  * translation: add packet HTTPS_ONLY

 -- Max Kellermann <mk@cm4all.com>  Thu, 20 Jul 2017 13:26:49 -0000

cm4all-beng-proxy (12.0.35) unstable; urgency=low

  * bp: translation REQUEST_HEADER overrides existing request headers
  * bp: never forward the "X-CM4all-DocRoot" header
  * lb: set the "X-CM4all-HTTPS" header
  * cgi, fcgi: set HTTPS=on if the "X-CM4all-HTTPS" header is set

 -- Max Kellermann <mk@cm4all.com>  Wed, 19 Jul 2017 12:36:36 -0000

cm4all-beng-proxy (12.0.34) unstable; urgency=low

  * http_client: disable the read timeout

 -- Max Kellermann <mk@cm4all.com>  Wed, 19 Jul 2017 08:16:09 -0000

cm4all-beng-proxy (12.0.33) unstable; urgency=low

  * log-exec: allow multiple multicast processes on same host
  * headers: rename "X-CM4all-BENG-SSL" to "X-CM4all-HTTPS"
  * access_log: add option "send_to" which replaces log-forward

 -- Max Kellermann <mk@cm4all.com>  Tue, 18 Jul 2017 09:51:01 -0000

cm4all-beng-proxy (12.0.32) unstable; urgency=low

  * lb/translation: fix bogus wildcard cache entries
  * lb/translation: obey MAX_AGE=0
  * logger: fix log level
  * access_log: use microsecond precision in "timestamp" attribute
  * log-json: enclose output in "[]" and put commas between records
  * log-json: add "logger_client" attribute
  * log-lua: new access logger which calls a Lua script
  * config: make "access_logger" a block
  * config: add "access_logger" options "trust_xff", "ignore_localhost_200"
  * headers: add "X-CM4all-BENG-SSL" to group "SSL"

 -- Max Kellermann <mk@cm4all.com>  Mon, 17 Jul 2017 20:33:46 -0000

cm4all-beng-proxy (12.0.31) unstable; urgency=low

  * translation: add packet FORBID_MULTICAST
  * spawn: system call filter errors are fatal if explicitly enabled
  * spawn: apply cgroup namespace again after moving to new cgroup
  * net: support interface name as scope id in IPv6 addresses
  * config: support per-"control" setting "multicast_group"
  * log-exec: fix binding to wildcard address via "*"

 -- Max Kellermann <mk@cm4all.com>  Fri, 14 Jul 2017 08:19:05 -0000

cm4all-beng-proxy (12.0.30) unstable; urgency=low

  * bp: rename zeroconf_type to zeroconf_service
  * bp: control server supports IPv6 multicast
  * config: check Zeroconf service names
  * config: allow zeroconf_service with raw service name
  * log-exec: multicast support
  * translation: add packet REDIRECT_FULL_URI

 -- Max Kellermann <mk@cm4all.com>  Thu, 13 Jul 2017 12:13:19 -0000

cm4all-beng-proxy (12.0.29) unstable; urgency=low

  * lb: use consistent hashing to pick Zeroconf members
  * lhttp: fix bogus assertion failure during shutdown

 -- Max Kellermann <mk@cm4all.com>  Mon, 10 Jul 2017 21:49:23 -0000

cm4all-beng-proxy (12.0.28) unstable; urgency=low

  * config: add listener option "free_bind"
  * don't confuse child processes with different BIND_MOUNT settings
  * lb: add sticky_mode "xhost"'

 -- Max Kellermann <mk@cm4all.com>  Mon, 10 Jul 2017 10:20:26 -0000

cm4all-beng-proxy (12.0.27) unstable; urgency=low

  * access_log: reduce system calls in all access loggers
  * translation: add packet CGROUP_NAMESPACE
  * translation: allow underscore in cgroup controller name

 -- Max Kellermann <mk@cm4all.com>  Fri, 07 Jul 2017 15:19:28 -0000

cm4all-beng-proxy (12.0.26) unstable; urgency=low

  * spawn: abort the process immediately after uid/gid_map failure
  * spawn: create STDERR_PATH with mode 0600
  * spawn: fix socket family filter
  * translation: add packets UMASK, STDERR_PATH_JAILED

 -- Max Kellermann <mk@cm4all.com>  Tue, 04 Jul 2017 16:16:07 -0000

cm4all-beng-proxy (12.0.25) unstable; urgency=low

  * eliminate dependency on GLib
  * spawn: mount a new /proc for the PID namespace
  * spawn: implement user namespaces properly
  * spawn: fix seccomp filters on old kernels
  * spawn: fix journal for jailed processes
  * spawn: allow only local, IPv4 and IPv6 sockets
  * spawn: rename the PID namespace init process to "init"

 -- Max Kellermann <mk@cm4all.com>  Thu, 29 Jun 2017 20:10:24 -0000

cm4all-beng-proxy (12.0.24) unstable; urgency=low

  * spawn: unblock signals
  * http_server: fix memory leak
  * log: send the "Host" request header to the access logger
  * log-json: new access logger which dumps JSON
  * spawn: implement an init process for PID namespaces

 -- Max Kellermann <mk@cm4all.com>  Tue, 27 Jun 2017 11:21:19 -0000

cm4all-beng-proxy (12.0.23) unstable; urgency=low

  * lb: show the IP address of Zeroconf members in log messages
  * lb: disable failing Zeroconf members temporarily
  * config: add "spawn" section, replacing --allow-user and --allow-group

 -- Max Kellermann <mk@cm4all.com>  Wed, 21 Jun 2017 20:41:34 -0000

cm4all-beng-proxy (12.0.22) unstable; urgency=low

  * lb: suppress log message "malformed request URI"
  * was: fix assertion failure
  * translation: add packets SHELL, TOKEN

 -- Max Kellermann <mk@cm4all.com>  Tue, 20 Jun 2017 21:59:58 -0000

cm4all-beng-proxy (12.0.21) unstable; urgency=low

  * lower log level for "Peer closed the socket prematurely"
  * widget: set Request/LINK=no by default
  * translation: fix "std::exception" error messages

 -- Max Kellermann <mk@cm4all.com>  Tue, 20 Jun 2017 11:17:56 -0000

cm4all-beng-proxy (12.0.20) unstable; urgency=low

  * merge release 11.26
  * move the delegate-helper to a non-jailed package
  * translation: ignore whitespace in RLIMITS packet
  * headers: add "Referer" to group "LINK", off by default

 -- Max Kellermann <mk@cm4all.com>  Sat, 17 Jun 2017 09:49:46 -0000

cm4all-beng-proxy (12.0.19) unstable; urgency=low

  * lb: fix assertion failure with translated POST requests
  * lb: add "tag" setting to "listener" (translation packet LISTENER_TAG)

 -- Max Kellermann <mk@cm4all.com>  Mon, 12 Jun 2017 21:46:25 -0000

cm4all-beng-proxy (12.0.18) unstable; urgency=low

  * lb: SIGHUP flushes all translate_handler caches
  * certdb: command "names" obeys the "deleted" flag
  * certdb: command "find" prints column headers only with "--headers"
  * certdb: remove obsolete option "--all"

 -- Max Kellermann <mk@cm4all.com>  Tue, 06 Jun 2017 20:46:15 -0000

cm4all-beng-proxy (12.0.17) unstable; urgency=low

  * translation: add packet CANONICAL_HOST
  * lb: implement a translation_handler cache

 -- Max Kellermann <mk@cm4all.com>  Fri, 02 Jun 2017 11:25:35 -0000

cm4all-beng-proxy (12.0.16) unstable; urgency=low

  * lb: create monitors referenced only by {lua,translation}_handler
  * lb: allow the translation server to refer to branches and other types
  * lb/monitor: fix shutdown hang due to event leak
  * lb: add sticky mode "host"
  * lb: fix assertion failure with Zeroconf and sticky
  * lb: fix crash bug when Zeroconf cluster is empty
  * bp: fix crash bug

 -- Max Kellermann <mk@cm4all.com>  Wed, 31 May 2017 22:21:38 -0000

cm4all-beng-proxy (12.0.15) unstable; urgency=low

  * merge release 11.25
  * certdb: fix column "issuer_common_name" management
  * certdb: add column "handle"
    - new commands "names", "set-handle"
    - commands "load" requires handle parameter
    - command "delete" uses handle
    - commands "monitor" and "tail" print handles
    - acme commands "new-cert" and "new-authz-cert" require handle parameter
    - new acme command "renew-cert", replacing "new-authz-cert --all"
  * certdb: add command "get"
  * certdb: command "find" prints a list of matching certificates
  * certdb: add option "--progress" for Workshop
  * translation: add packet MESSAGE

 -- Max Kellermann <mk@cm4all.com>  Tue, 30 May 2017 21:42:23 -0000

cm4all-beng-proxy (12.0.14) unstable; urgency=low

  * merge release 11.24
  * certdb: add column "issuer_common_name"

 -- Max Kellermann <mk@cm4all.com>  Wed, 24 May 2017 10:27:17 -0000

cm4all-beng-proxy (12.0.13) unstable; urgency=low

  * merge release 11.23
  * lb/lua: catch "panics" and report error
  * lb/lua: fix Lua stack leaks
  * lb: allow a translation server to pick a cluster
  * fix use-after-free bug in HTTP request handler
  * spawn: forbid more dangerous system calls
  * spawn: activate system call filter for all architectures
  * translation: add packet FORBID_USER_NS

 -- Max Kellermann <mk@cm4all.com>  Sat, 20 May 2017 11:40:50 -0000

cm4all-beng-proxy (12.0.12) unstable; urgency=low

  * bp: pass the listener "interface" setting to Avahi
  * lb: fix crash with --check
  * lb: allow Lua scripts to handle HTTP requests

 -- Max Kellermann <mk@cm4all.com>  Thu, 27 Apr 2017 21:50:32 -0000

cm4all-beng-proxy (12.0.11) unstable; urgency=low

  * certdb: fix crash after PostgreSQL host lookup failure
  * transformation: fix crash due to compiler optimization
  * lb: fix crash while waiting for the Avahi resolver

 -- Max Kellermann <mk@cm4all.com>  Wed, 26 Apr 2017 11:49:48 -0000

cm4all-beng-proxy (12.0.10) unstable; urgency=low

  * merge release 11.22
  * lb: implement "sticky" in ZeroConf TCP pools
  * improved uid/gid verify error messages
  * certdb: update the Let's Encrypt agreement URL
  * certdb: add option "--agreement"

 -- Max Kellermann <mk@cm4all.com>  Tue, 18 Apr 2017 11:00:29 -0000

cm4all-beng-proxy (12.0.9) unstable; urgency=low

  * fix error "Failed to accept connection: Invalid argument"
  * lb: implement "sticky" in ZeroConf pools

 -- Max Kellermann <mk@cm4all.com>  Tue, 21 Mar 2017 09:38:04 -0000

cm4all-beng-proxy (12.0.8) unstable; urgency=low

  * merge release 11.21
  * build with Meson and Ninja
  * lb/certdb: fix assertion failure during shutdown

 -- Max Kellermann <mk@cm4all.com>  Wed, 15 Mar 2017 16:20:50 -0000

cm4all-beng-proxy (12.0.7) unstable; urgency=low

  * merge release 11.17
  * lb/http: add "redirect" as a possible destination for "branch"
  * ssl: fix memory leak
  * certdb: use $http_proxy
  * certdb: exclude *.acme.invalid from --all

 -- Max Kellermann <mk@cm4all.com>  Mon, 06 Feb 2017 22:22:08 -0000

cm4all-beng-proxy (12.0.6) unstable; urgency=low

  * lb/http: add "status" as a possible destination for "branch"
  * translation: add packet EXECUTE

 -- Max Kellermann <mk@cm4all.com>  Wed, 25 Jan 2017 21:11:58 -0000

cm4all-beng-proxy (12.0.5) unstable; urgency=low

  * merge release 11.15
  * lb/tcp: fix crash bug after connect failure
  * lb/tcp: connect outbound after SSL handshake is finished

 -- Max Kellermann <mk@cm4all.com>  Fri, 20 Jan 2017 14:12:25 -0000

cm4all-beng-proxy (12.0.4) unstable; urgency=low

  * merge release 11.13
  * spawn: forbid ptrace() and other dangerous system calls
  * certdb: add "--all" option to "new-cert" and "new-authz-cert"

 -- Max Kellermann <mk@cm4all.com>  Mon, 16 Jan 2017 19:47:31 -0000

cm4all-beng-proxy (12.0.3) unstable; urgency=low

  * config: add "access_logger", replacing the *.default setting
  * translation: add packets BIND_MOUNT_EXEC, STDERR_NULL

 -- Max Kellermann <mk@cm4all.com>  Thu, 08 Dec 2016 10:35:47 -0000

cm4all-beng-proxy (12.0.2) unstable; urgency=low

  * merge release 11.12
  * http_client: fix use-after-free bug on request cancellation
  * processor: fix buffer corruption bug
  * spawn/Systemd: fix hang while creating systemd scope
  * config: fix session_save_path corruption

 -- Max Kellermann <mk@cm4all.com>  Tue, 06 Dec 2016 11:01:26 -0000

cm4all-beng-proxy (12.0.1) unstable; urgency=low

  * move various buffers from the pool allocator to the slice allocator
  * translation: add packet CRON

 -- Max Kellermann <mk@cm4all.com>  Wed, 23 Nov 2016 14:57:02 -0000

cm4all-beng-proxy (11.26) unstable; urgency=low

  * was: added kludge to avoid killing process after STOP
  * lb/monitor: fix shutdown hang due to event leak

 -- Max Kellermann <mk@cm4all.com>  Fri, 16 Jun 2017 20:53:29 -0000

cm4all-beng-proxy (11.25) unstable; urgency=low

  * lb: fix error "Too many members"

 -- Max Kellermann <mk@cm4all.com>  Tue, 30 May 2017 18:17:53 -0000

cm4all-beng-proxy (11.24) unstable; urgency=low

  * {http,ajp}_client: fix crash after malformed URI without Keep-Alive

 -- Max Kellermann <mk@cm4all.com>  Wed, 24 May 2017 10:15:04 -0000

cm4all-beng-proxy (11.23) unstable; urgency=low

  * lb/tcp: fix stall bug
  * ssl: fix two stall bugs

 -- Max Kellermann <mk@cm4all.com>  Tue, 09 May 2017 16:25:08 -0000

cm4all-beng-proxy (11.22) unstable; urgency=low

  * bp: allow '=' in listener tag after --listen
  * was: fix crash bug
  * was: fix assertion failure

 -- Max Kellermann <mk@cm4all.com>  Thu, 13 Apr 2017 08:39:38 -0000

cm4all-beng-proxy (11.21) unstable; urgency=low

  * strmap: fix off-by-one bug
  * ssl: fix assertion failure
  * filter_cache: fix assertion failure
  * widget: detailed error message after untrusted host name mismatch
  * session: always apply SESSION_SITE

 -- Max Kellermann <mk@cm4all.com>  Wed, 15 Mar 2017 15:53:29 -0000

cm4all-beng-proxy (11.20) unstable; urgency=low

  * was: fix crash due to recursive error while sending STOP
  * was: fix crash if BODY is immediately followed by STATUS
  * widget: remove warning "... didn't send a response body"
  * filter_cache: fix assertion failure during shutdown
  * fcgi: fix assertion failure during shutdown

 -- Max Kellermann <mk@cm4all.com>  Mon, 13 Mar 2017 21:32:02 -0000

cm4all-beng-proxy (11.19) unstable; urgency=low

  * fix crash bug (assertion failure)
  * debian: remove unnecessary dependency on cm4all-certdb-sql

 -- Max Kellermann <mk@cm4all.com>  Mon, 13 Mar 2017 17:12:25 -0000

cm4all-beng-proxy (11.18) unstable; urgency=low

  * merge release 10.37

 -- Max Kellermann <mk@cm4all.com>  Tue, 28 Feb 2017 13:22:25 -0000

cm4all-beng-proxy (11.17) unstable; urgency=low

  * ssl: check for early PostgreSQL errors (e.g. DNS lookup failures)
  * certdb: set line-buffering mode
  * certdb: show HTTP status code in error message

 -- Max Kellermann <mk@cm4all.com>  Mon, 06 Feb 2017 17:08:23 -0000

cm4all-beng-proxy (11.16) unstable; urgency=low

  * http_{server,client}: reduce memory pool sizes
  * lb: SIGHUP flushes the certdb SSL session cache as well
  * lb: flush expired OpenSSL sessions every 10 minutes
  * lb: expire unused OpenSSL certificates after 24 hours
  * widget: enable Location header forwarding by default
  * translation: split header group "SSL" from "SECURE"
  * debian: move SQL scripts to package cm4all-certdb-sql

 -- Max Kellermann <mk@cm4all.com>  Mon, 30 Jan 2017 07:45:50 -0000

cm4all-beng-proxy (11.15) unstable; urgency=low

  * ssl: fix stall bug

 -- Max Kellermann <mk@cm4all.com>  Thu, 19 Jan 2017 20:56:55 -0000

cm4all-beng-proxy (11.14) unstable; urgency=low

  * http_client: fix assertion failure on chunked response cancellation
  * lb/tcp: fix assertion failure
  * ssl/filter: detect full input buffer, fail instead of stalling
  * enlarge I/O buffers to 16 kB to make large TLS fragments work

 -- Max Kellermann <mk@cm4all.com>  Tue, 17 Jan 2017 20:21:00 -0000

cm4all-beng-proxy (11.13) unstable; urgency=low

  * merge release 10.36
  * certdb: prefer certificates which expire later

 -- Max Kellermann <mk@cm4all.com>  Thu, 12 Jan 2017 20:18:08 -0000

cm4all-beng-proxy (11.12) unstable; urgency=low

  * merge release 10.35

 -- Max Kellermann <mk@cm4all.com>  Tue, 06 Dec 2016 08:03:09 -0000

cm4all-beng-proxy (11.11) unstable; urgency=low

  * fix theoretical data corruption bug in the header buffer
  * was: wait longer for PREMATURE after sending STOP
  * was: ignore in-flight packets during STOP recovery
  * was: implement early STOP recovery (before response headers)

 -- Max Kellermann <mk@cm4all.com>  Wed, 16 Nov 2016 19:47:11 -0000

cm4all-beng-proxy (11.10) unstable; urgency=low

  * merge release 10.34
  * systemd: override the locale, fixes "_S_create_c_locale" error

 -- Max Kellermann <mk@cm4all.com>  Tue, 25 Oct 2016 11:51:18 -0000

cm4all-beng-proxy (11.9) unstable; urgency=low

  * merge release 10.33

 -- Max Kellermann <mk@cm4all.com>  Wed, 19 Oct 2016 20:04:13 -0000

cm4all-beng-proxy (11.8) unstable; urgency=low

  * tcp_stock: fix crash during cancellation
  * config: fix memory leak

 -- Max Kellermann <mk@cm4all.com>  Sun, 09 Oct 2016 15:53:22 -0000

cm4all-beng-proxy (11.7) unstable; urgency=low

  * merge release 10.32
  * enforce Zeroconf/avahi-daemon browser notify after restarting beng-proxy

 -- Max Kellermann <mk@cm4all.com>  Tue, 04 Oct 2016 21:59:34 -0000

cm4all-beng-proxy (11.6) unstable; urgency=low

  * was: fix use-after-free bug

 -- Max Kellermann <mk@cm4all.com>  Thu, 29 Sep 2016 14:26:50 -0000

cm4all-beng-proxy (11.5) unstable; urgency=low

  * avahi: fix interface and protocol published via Zeroconf
  * lb: fix collision in Zeroconf node lookups
  * lb: support IPv6 link-local addresses from Zeroconf
  * lb: work around avahi-daemon IPv4/IPv6 mixup bug
  * config: allow space after '=' in @set
  * doc: remove bogus semicolons from configuration examples

 -- Max Kellermann <mk@cm4all.com>  Wed, 28 Sep 2016 21:42:43 -0000

cm4all-beng-proxy (11.4) unstable; urgency=low

  * merge release 10.31
  * bp: fix Zeroconf with automatic port

 -- Max Kellermann <mk@cm4all.com>  Tue, 27 Sep 2016 19:29:24 -0000

cm4all-beng-proxy (11.3) unstable; urgency=low

  * delegate: fix memory leak after clone() failure
  * avahi/client: fix shutdown hang due to event leak
  * config: add listener options "interface", "reuse_port"
  * lb: fix dbus connect failure due to process isolation
  * config: rename "include" to "@include"
  * config: introduce variables

 -- Max Kellermann <mk@cm4all.com>  Mon, 26 Sep 2016 20:28:47 -0000

cm4all-beng-proxy (11.2) unstable; urgency=low

  * disable the "V6ONLY" flag on all IPv6 wildcard listeners
  * fix crash bug due to uninitialized memory
  * etc: include conf.d/*.conf
  * debian: re-add dh_installinit to install the *.default files

 -- Max Kellermann <mk@cm4all.com>  Mon, 12 Sep 2016 11:32:14 -0000

cm4all-beng-proxy (11.1) unstable; urgency=low

  * merge release 10.30

 -- Max Kellermann <mk@cm4all.com>  Fri, 09 Sep 2016 09:28:23 -0000

cm4all-beng-proxy (11.0.3) unstable; urgency=low

  * config: allow shell wildcard after "include"
  * fcgi: fix "Connection refused" error
  * widget: improve error message when there is no address

 -- Max Kellermann <mk@cm4all.com>  Fri, 02 Sep 2016 12:55:19 -0000

cm4all-beng-proxy (11.0.2) unstable; urgency=low

  * spawn: fix clone=ENOMEM due to broken PID namespace
  * control: allow only TCACHE_INVALIDATE, STATS and NODE_STATUS via IP
  * config: add command "include_optional"

 -- Max Kellermann <mk@cm4all.com>  Wed, 31 Aug 2016 13:32:35 -0000

cm4all-beng-proxy (11.0.1) unstable; urgency=low

  * spawn: switch to a new systemd scope
  * spawn: create new PID namespace
  * spawn: create systemd journal identifier
  * translation: add packets CGROUP, CGROUP_SET, EXTERNAL_SESSION_MANAGER,
    EXTERNAL_SESSION_KEEPALIVE
  * session: allow multiple realms per session
  * ssl: free more drained I/O buffers
  * ssl: reduce memory usage
  * SlicePool: reduce fragmentation
  * enable TCP_DEFER_ACCEPT for HTTP listeners
  * remove the "args_escape_char" kludge after 5 years of transition
  * support kB, MB, GB suffixes in cache size specifications
  * bp: add configuration file
  * bp: allow multiple control listeners
  * lb: allow including configuration files
  * debian/lb.postinst: move user "cm4all-beng-lb" to group "nogroup"
  * remove obsolete sysv init scripts, depend on systemd instead
  * ZeroConf publish support

 -- Max Kellermann <mk@cm4all.com>  Tue, 30 Aug 2016 22:24:03 -0000

cm4all-beng-proxy (10.37) unstable; urgency=low

  * translation: expand REDIRECT with BASE

 -- Max Kellermann <mk@cm4all.com>  Tue, 28 Feb 2017 13:16:57 -0000

cm4all-beng-proxy (10.36) unstable; urgency=low

  * certdb: fix crash bug
  * lb: allow core dumps from within the isolated process

 -- Max Kellermann <mk@cm4all.com>  Thu, 12 Jan 2017 20:08:07 -0000

cm4all-beng-proxy (10.35) unstable; urgency=low

  * ssl: OpenSSL 1.1 compatibility
  * bot: add another Majestic bot user agent string
  * systemd: depend on network-online.target

 -- Max Kellermann <mk@cm4all.com>  Tue, 06 Dec 2016 07:42:56 -0000

cm4all-beng-proxy (10.34) unstable; urgency=low

  * lb: adapt to Linux 4.8 user namespace API change

 -- Max Kellermann <mk@cm4all.com>  Tue, 25 Oct 2016 11:35:30 -0000

cm4all-beng-proxy (10.33) unstable; urgency=low

  * spawn: create systemd journal identifier
  * spawn: no signal interruption while waiting for client to become ready
  * spawn: allow numeric uids/gids after --allow-user / --allow-group
  * was: add stopwatch support

 -- Max Kellermann <mk@cm4all.com>  Wed, 19 Oct 2016 19:38:21 -0000

cm4all-beng-proxy (10.32) unstable; urgency=low

  * merge release 9.16

 -- Max Kellermann <mk@cm4all.com>  Tue, 04 Oct 2016 11:05:53 -0000

cm4all-beng-proxy (10.31) unstable; urgency=low

  * fix memory leak after resource loader failure
  * delegate: fix memory leak after clone() failure
  * was: fix crash on spawn error

 -- Max Kellermann <mk@cm4all.com>  Tue, 27 Sep 2016 18:54:54 -0000

cm4all-beng-proxy (10.30) unstable; urgency=low

  * merge release 9.15

 -- Max Kellermann <mk@cm4all.com>  Thu, 08 Sep 2016 14:50:50 -0000

cm4all-beng-proxy (10.29) unstable; urgency=low

  * istream/pipe: fix crash after running out of file descriptors
  * bp: raise default connection limit to 32k
  * delegate: fix potential crash
  * translation: detect BASE/URI mismatch with INTERNAL_REDIRECT
  * lb/monitor/expect: fix assertion failure on shutdown
  * systemd: set default NOFILE limits to 256k
  * systemd: enable crash dumps

 -- Max Kellermann <mk@cm4all.com>  Wed, 07 Sep 2016 07:57:48 -0000

cm4all-beng-proxy (10.28) unstable; urgency=low

  * widget: improve error message when there is no address
  * lb: fix default control port
  * debian: adjust Ruby dependencies for Debian Jessie

 -- Max Kellermann <mk@cm4all.com>  Mon, 05 Sep 2016 10:58:34 -0000

cm4all-beng-proxy (10.27) unstable; urgency=low

  * ssl: disable RC4
  * ssl: ignore the client's cipher preferences
  * ssl: send TLS alert to peer after handshake refusal
  * fix crash when compiled with GCC6

 -- Max Kellermann <mk@cm4all.com>  Mon, 22 Aug 2016 18:34:30 -0000

cm4all-beng-proxy (10.26) unstable; urgency=low

  * bot: recognize WordPress pingbacks as "bot"
  * lb/monitor/expect: delay the receive call by 10ms
  * certdb, bp_cmdline, log-forward: use IPv6 only if available

 -- Max Kellermann <mk@cm4all.com>  Thu, 11 Aug 2016 13:04:23 -0000

cm4all-beng-proxy (10.25) unstable; urgency=low

  * shm: fix double allocation bug which caused session corruption

 -- Max Kellermann <mk@cm4all.com>  Thu, 21 Jul 2016 18:54:12 -0000

cm4all-beng-proxy (10.24) unstable; urgency=low

  * http_client: fix "excess data" error after "100 Continue"

 -- Max Kellermann <mk@cm4all.com>  Wed, 20 Jul 2016 12:25:34 -0000

cm4all-beng-proxy (10.23) unstable; urgency=low

  * cgi: ignore the "Proxy" request header to work around security
    vulnerabilities in several CGI programs
  * http_client: differentiate between "empty response body" and "no body"
  * http_server: log "-" if there is no response body

 -- Max Kellermann <mk@cm4all.com>  Tue, 19 Jul 2016 13:43:34 -0000

cm4all-beng-proxy (10.22) unstable; urgency=low

  * debian/control: add missing dependency on libcm4all-inline-dev
  * http_address: ensure that at least one socket address is specified
  * systemd: implement "reload"

 -- Max Kellermann <mk@cm4all.com>  Mon, 04 Jul 2016 11:12:29 -0000

cm4all-beng-proxy (10.21) unstable; urgency=low

  * session: fix user expiry after defragmentation
  * session: save site name in session file

 -- Max Kellermann <mk@cm4all.com>  Wed, 08 Jun 2016 20:07:13 -0000

cm4all-beng-proxy (10.20) unstable; urgency=low

  * fix nullptr dereference while removing stale "session" parameter

 -- Max Kellermann <mk@cm4all.com>  Wed, 25 May 2016 11:06:38 -0000

cm4all-beng-proxy (10.19) unstable; urgency=low

  * merge release 9.14
  * log the request URI on session realm mismatch
  * omit stale "session" parameter in processed URIs

 -- Max Kellermann <mk@cm4all.com>  Tue, 24 May 2016 17:36:07 -0000

cm4all-beng-proxy (10.18) unstable; urgency=low

  * http_client: fix TLS memory leak / crash bug

 -- Max Kellermann <mk@cm4all.com>  Thu, 19 May 2016 10:49:58 -0000

cm4all-beng-proxy (10.17) unstable; urgency=low

  * spawn/client: handle empty payloads from recvmmsg()

 -- Max Kellermann <mk@cm4all.com>  Mon, 09 May 2016 10:05:55 -0000

cm4all-beng-proxy (10.16) unstable; urgency=low

  * control: enable SO_REUSEADDR on the UDP socket

 -- Max Kellermann <mk@cm4all.com>  Fri, 29 Apr 2016 13:13:31 -0000

cm4all-beng-proxy (10.15) unstable; urgency=low

  * was: fix crash after spawn failure
  * spawn/client: abort worker process when the spawner is gone
  * spawn/client: optimize message receiver
  * spawn/server: retry sending after EAGAIN

 -- Max Kellermann <mk@cm4all.com>  Fri, 29 Apr 2016 09:31:54 -0000

cm4all-beng-proxy (10.14) unstable; urgency=low

  * enable TCP_DEFER_ACCEPT for HTTP and SSL listeners
  * ssl: increase the handshake timeout to 60 seconds
  * lb: log the client IP address

 -- Max Kellermann <mk@cm4all.com>  Thu, 28 Apr 2016 09:24:19 -0000

cm4all-beng-proxy (10.13) unstable; urgency=low

  * was: fix crash after early-crashing WAS process
  * was: fix crash after WAS process has been released
  * ssl: limit the handshake duration
  * beng-proxy: support listening on UNIX domain sockets

 -- Max Kellermann <mk@cm4all.com>  Wed, 27 Apr 2016 18:34:26 -0000

cm4all-beng-proxy (10.12) unstable; urgency=low

  * ssl: reduce allocator fragmentation, cycle another buffer

 -- Max Kellermann <mk@cm4all.com>  Thu, 21 Apr 2016 07:29:51 -0000

cm4all-beng-proxy (10.11) unstable; urgency=low

  * thread_queue: fix race condition
  * ssl: reduce allocator fragmentation

 -- Max Kellermann <mk@cm4all.com>  Mon, 18 Apr 2016 14:51:41 -0000

cm4all-beng-proxy (10.10) unstable; urgency=low

  * merge release 9.13
  * SlicePool: reduce fragmentation

 -- Max Kellermann <mk@cm4all.com>  Tue, 12 Apr 2016 15:12:03 -0000

cm4all-beng-proxy (10.9) unstable; urgency=low

  * merge release 9.12

 -- Max Kellermann <mk@cm4all.com>  Wed, 06 Apr 2016 12:11:38 -0000

cm4all-beng-proxy (10.8) unstable; urgency=low

  * SlicePool: optimize allocation
  * lb: cycle buffers before compressing slice allocator
  * was: fix spurious "Resource temporarily unavailable" warnings

 -- Max Kellermann <mk@cm4all.com>  Wed, 06 Apr 2016 06:35:37 -0000

cm4all-beng-proxy (10.7) unstable; urgency=low

  * lb: fix systemd service start timeout
  * spawn: fix assertion failure when STDERR_PATH fails
  * was: fix use-after-free bug

 -- Max Kellermann <mk@cm4all.com>  Tue, 29 Mar 2016 10:31:34 -0000

cm4all-beng-proxy (10.6) unstable; urgency=low

  * lb: fix false memory leak during shutdown
  * ssl: cycle buffers to reduce allocator fragmentation

 -- Max Kellermann <mk@cm4all.com>  Wed, 23 Mar 2016 14:16:55 -0000

cm4all-beng-proxy (10.5) unstable; urgency=low

  * lb: fix crash due to duplicate OpenSSL initialization by libpq
  * lb: check cert_db.ca_cert settings with --check
  * lb: fix shutdown with --watchdog
  * http_client: fix assertion failure with keep-alive disabled
  * http_server: fix missing "100 Continue"
  * certdb: unwrap key in "new-cert
  * certdb: allow overriding database with /etc/cm4all/beng/certdb.connect
  * spawn: fix assertion failure

 -- Max Kellermann <mk@cm4all.com>  Tue, 08 Mar 2016 16:01:22 -0000

cm4all-beng-proxy (10.4) unstable; urgency=low

  * merge release 9.11
  * spawn: fix uninitialized MOUNT_TMP_TMPFS setting

 -- Max Kellermann <mk@cm4all.com>  Thu, 03 Mar 2016 13:11:49 -0000

cm4all-beng-proxy (10.3) unstable; urgency=low

  * lhttp: fix double free bug
  * lhttp, fcgi: abandon child process after connect failure
  * spawn: wait for spawn process during shutdown
  * {http,filter,nfs}_cache: raise cacheable size limit to 512 kB
  * http_client: reschedule read event after blocking write recovery

 -- Max Kellermann <mk@cm4all.com>  Wed, 02 Mar 2016 14:06:44 -0000

cm4all-beng-proxy (10.2) unstable; urgency=low

  * rubber: remove excessive debugging code to speed up cache flush
  * spawn: fix SETENV breakage
  * spawn: initialize supplementary groups
  * spawn: change to user www-data by default
  * http_client: fix double free bug
  * fcache: raise default expiration to one week
  * systemd: set "Type=notify"

 -- Max Kellermann <mk@cm4all.com>  Tue, 01 Mar 2016 18:43:23 -0000

cm4all-beng-proxy (10.1) unstable; urgency=low

  * merge release 9.10
  * python: add missing constant TRANSLATE_REALM_FROM_AUTH_BASE
  * spawn: dedicated process for spawning child processes
  * fcgi: terminate FastCGI processes with SIGTERM instead of SIGUSR1
  * was: implement response body interruption
  * translation: add packet NO_NEW_PRIVS
  * session: 128 bit session ids
  * emit systemd "READY" notification
  * debian: eliminate the TOI build

 -- Max Kellermann <mk@cm4all.com>  Thu, 25 Feb 2016 23:55:33 -0000

cm4all-beng-proxy (10.0.5) unstable; urgency=low

  * http_client: fix memory leak
  * spawn/prepared: fix environment variable breakage
  * request: fix crash (due to realm regression in 10.0.4)

 -- Max Kellermann <mk@cm4all.com>  Tue, 09 Feb 2016 18:09:43 -0000

cm4all-beng-proxy (10.0.4) unstable; urgency=low

  * istream/dechunk: merge chunk sizes
  * istream/dechunk: fix bogus "closed prematurely" error
  * spawn/JailConfig: fix jail.conf parser regression
  * translate_parser: fix JailCGI home path regression
  * translation: add packet REALM_FROM_AUTH_BASE
  * translation: allow mount options in MOUNT_TMP_TMPFS
  * pipe_filter: add JailCGI support
  * fcgi/stock: fix double free bug
  * http_request: fix connection leak after OpenSSL error
  * ssl/cache: fix two crash bugs
  * ssl/cache: reduce delay from 1s to 200ms
  * ssl/cache: maintain cache only in worker process
  * ssl/cache: support CA chains
  * ssl/factory: support the subjectAltName extension
  * ssl/filter: handle "close notify" alerts
  * certdb: rename PostgreSQL table to singular
  * certdb: load PostgreSQL connect string from lb.conf
  * certdb: support the subjectAltName extension
  * certdb: implement the ACME protocol
  * systemd/lb: disable --watchdog, set Restart=on-failure instead
  * systemd/bp: default to --workers=0, set Restart=on-failure instead

 -- Max Kellermann <mk@cm4all.com>  Thu, 04 Feb 2016 21:12:22 -0000

cm4all-beng-proxy (10.0.3) unstable; urgency=low

  * ssl/cache: populate name cache asynchronously
  * certdb: add command "populate"

 -- Max Kellermann <mk@cm4all.com>  Tue, 12 Jan 2016 10:35:32 -0000

cm4all-beng-proxy (10.0.2) unstable; urgency=low

  * ssl/cache: open multiple PostgreSQL connections on demand
  * ssl/cache: mirror a list of all certificate host names
  * certdb: add command "delete"

 -- Max Kellermann <mk@cm4all.com>  Wed, 06 Jan 2016 11:11:51 -0000

cm4all-beng-proxy (10.0.1) unstable; urgency=low

  * drop support for Debian Squeeze
  * inline_widget: time out after 10 seconds
  * lb: support SSL certificates stored in PostgreSQL database
  * disable the access log by default

 -- Max Kellermann <mk@cm4all.com>  Fri, 18 Dec 2015 18:48:31 -0000

cm4all-beng-proxy (9.16) unstable; urgency=low

  * fix memory leak after resource loader failure
  * was: fix crash on spawn error
  * fcache: check X-CM4all-BENG-User (via REVEAL_USER) in cache lookup

 -- Max Kellermann <mk@cm4all.com>  Tue, 04 Oct 2016 10:44:09 -0000

cm4all-beng-proxy (9.15) unstable; urgency=low

  * cgi: ignore the "Proxy" request header to work around security
    vulnerabilities in several CGI programs
  * http_address: ensure that at least one socket address is specified
  * http_server: update the "raw bytes sent" attribute properly
  * http_client: differentiate between "empty response body" and "no body"
  * http_client: fix "excess data" error after "100 Continue"
  * fcgi: fix assertion failure
  * shm: fix double allocation bug which caused session corruption
  * session: fix user expiry after defragmentation
  * omit stale "session" parameter in processed URIs
  * bot: recognize WordPress pingbacks as "bot"
  * fix crash when compiled with GCC6
  * bp: raise default connection limit to 32k
  * systemd: set default NOFILE limits to 256k
  * systemd: enable crash dumps

 -- Max Kellermann <mk@cm4all.com>  Thu, 08 Sep 2016 14:25:37 -0000

cm4all-beng-proxy (9.14) unstable; urgency=low

  * merge release 8.13
  * was: fix crash on malformed STATUS packet

 -- Max Kellermann <mk@cm4all.com>  Fri, 20 May 2016 15:43:48 -0000

cm4all-beng-proxy (9.13) unstable; urgency=low

  * merge release 8.12
  * lb: fix false memory leak during shutdown

 -- Max Kellermann <mk@cm4all.com>  Tue, 12 Apr 2016 13:03:18 -0000

cm4all-beng-proxy (9.12) unstable; urgency=low

  * header-forward: fix duplicate "Location" header

 -- Max Kellermann <mk@cm4all.com>  Wed, 06 Apr 2016 12:09:46 -0000

cm4all-beng-proxy (9.11) unstable; urgency=low

  * merge release 8.11

 -- Max Kellermann <mk@cm4all.com>  Thu, 03 Mar 2016 13:03:41 -0000

cm4all-beng-proxy (9.10) unstable; urgency=low

  * merge release 8.10

 -- Max Kellermann <mk@cm4all.com>  Wed, 24 Feb 2016 11:46:38 -0000

cm4all-beng-proxy (9.9) unstable; urgency=low

  * merge release 8.9

 -- Max Kellermann <mk@cm4all.com>  Tue, 23 Feb 2016 15:56:21 -0000

cm4all-beng-proxy (9.8) unstable; urgency=low

  * merge release 8.8

 -- Max Kellermann <mk@cm4all.com>  Tue, 16 Feb 2016 11:30:47 -0000

cm4all-beng-proxy (9.7) unstable; urgency=low

  * merge release 8.7
  * http_request: fix connection leak after OpenSSL error

 -- Max Kellermann <mk@cm4all.com>  Tue, 26 Jan 2016 15:56:31 -0000

cm4all-beng-proxy (9.6) unstable; urgency=low

  * systemd: log to systemd-journald by default
  * header_forward: fix duplicate "Location" header
  * "--access-logger=null" disables the access log
  * widget: log Set-Cookie without host

 -- Max Kellermann <mk@cm4all.com>  Thu, 17 Dec 2015 22:15:04 -0000

cm4all-beng-proxy (9.5) unstable; urgency=low

  * merge release 4.23
  * auth: send the LISTENER_TAG packet with AUTH requests

 -- Max Kellermann <mk@cm4all.com>  Tue, 15 Dec 2015 13:46:36 -0000

cm4all-beng-proxy (9.4) unstable; urgency=low

  * processor: fix crash bug
  * ajp: fix bogus error "Peer closed the socket prematurely"
  * fcgi: fail after receiving excess data at end of response body
  * fcgi: fix assertion failure on i386
  * was: fold header name case
  * was: announce request body length as early as possible
  * was: fix crash bug with empty response

 -- Max Kellermann <mk@cm4all.com>  Thu, 19 Nov 2015 11:28:59 -0000

cm4all-beng-proxy (9.3) unstable; urgency=low

  * fcgi: fix buffer overflow with large response body
  * header_forward: always forward "Allow"

 -- Max Kellermann <mk@cm4all.com>  Tue, 17 Nov 2015 00:33:20 -0000

cm4all-beng-proxy (9.2) unstable; urgency=low

  * translate_client: fix crash bug

 -- Max Kellermann <mk@cm4all.com>  Mon, 16 Nov 2015 08:38:02 -0000

cm4all-beng-proxy (9.1) unstable; urgency=low

  * feature freeze
  * http_client: response body allows optimized socket writes
  * http_cache: response body allows optimized socket writes
  * fcgi: fix stall bug
  * fcgi: optimized response body chunking
  * fcgi: don't send empty PARAMS packet when request headers are empty
  * handler: use lstat() for FILE_NOT_FOUND
  * client_balancer: fix memory leak
  * istream: fix assertion failure
  * istream_tee: fix size miscalculation
  * nfs_stock: fix assertion failure
  * translate_cache: optimize memory usage
  * reduce fork() overhead

 -- Max Kellermann <mk@cm4all.com>  Fri, 13 Nov 2015 00:50:52 -0000

cm4all-beng-proxy (9.0.9) unstable; urgency=low

  * tstock: fix libevent crash on connection failure
  * tstock: fix hanging process during shutdown
  * request_session: don't send cleared session id of ignored session
  * pipe_stock: fix EBADF error due to malformed pointer cast
  * http_{client,server}: optimize chunked socket writes

 -- Max Kellermann <mk@cm4all.com>  Fri, 06 Nov 2015 23:39:50 -0000

cm4all-beng-proxy (9.0.8) unstable; urgency=low

  * child_stock: fix crash bug
  * translate_stock: fix use-after-free crash bug

 -- Max Kellermann <mk@cm4all.com>  Thu, 05 Nov 2015 15:14:43 -0000

cm4all-beng-proxy (9.0.7) unstable; urgency=low

  * merge release 8.6
  * ajp: fix regression after code refactoring
  * http_{client,server}: optimize socket writes
  * translate_stock: configurable stock limit, defaulting to 64
  * translate_cache: fix crash bug when cache is disabled
  * errdoc: fix crash bug when aborting error document generator

 -- Max Kellermann <mk@cm4all.com>  Wed, 04 Nov 2015 21:50:44 -0000

cm4all-beng-proxy (9.0.6) unstable; urgency=low

  * debian/rules: cross-compiler support
  * debian: build with gcc 5 on Debian Stretch
  * processor: fix broken URI rewrite after <script> due to inverted check
  * widget: log class name

 -- Max Kellermann <mk@cm4all.com>  Fri, 16 Oct 2015 10:21:42 -0000

cm4all-beng-proxy (9.0.5) unstable; urgency=low

  * merge release 8.5

 -- Max Kellermann <mk@cm4all.com>  Mon, 12 Oct 2015 10:44:20 -0000

cm4all-beng-proxy (9.0.4) unstable; urgency=low

  * xml_parser: fix assertion failure on abort
  * css_parser: fix buffer overflow due to off-by-one check

 -- Max Kellermann <mk@cm4all.com>  Thu, 08 Oct 2015 19:32:07 -0000

cm4all-beng-proxy (9.0.3) unstable; urgency=low

  * fcgi: fix uninitialized variable
  * processor: fix heap corruption due to wrong string length

 -- Max Kellermann <mk@cm4all.com>  Wed, 07 Oct 2015 19:56:05 -0000

cm4all-beng-proxy (9.0.2) unstable; urgency=low

  * translation: packet REVEAL_USER sends X-CM4all-BENG-User to filter

 -- Max Kellermann <mk@cm4all.com>  Mon, 05 Oct 2015 19:08:22 -0000

cm4all-beng-proxy (9.0.1) unstable; urgency=low

  * merge release 8.4
  * translation: add header group "LINK"
  * translation: add packet MOUNT_TMPFS
  * fix spurious BIND_MOUNT_RW failures

 -- Max Kellermann <mk@cm4all.com>  Fri, 02 Oct 2015 15:36:42 -0000

cm4all-beng-proxy (8.13) unstable; urgency=low

  * http_client: fix TLS memory leak
  * http_client: fix assertion failure with keep-alive disabled
  * was: fix crash after early-crashing WAS process
  * lb: fix false memory leak during shutdown
  * http_server: fix missing "100 Continue"
  * {http,filter,nfs}_cache: raise cacheable size limit to 512 kB
  * fcache: raise default expiration to one week
  * rubber: remove excessive debugging code to speed up cache flush

 -- Max Kellermann <mk@cm4all.com>  Fri, 20 May 2016 15:34:32 -0000

cm4all-beng-proxy (8.12) unstable; urgency=low

  * was: fix crash on malformed STATUS packet
  * was: allow 16 bit STATUS packet

 -- Max Kellermann <mk@cm4all.com>  Tue, 12 Apr 2016 12:28:21 -0000

cm4all-beng-proxy (8.11) unstable; urgency=low

  * http_client: fix assertion failure with TLS
  * lhttp, fcgi: abandon child process after connect failure
  * http_client: reschedule read event after blocking write recovery

 -- Max Kellermann <mk@cm4all.com>  Thu, 03 Mar 2016 12:59:50 -0000

cm4all-beng-proxy (8.10) unstable; urgency=low

  * was/input: verify the announced LENGTH
  * was/input: fix the "available" formula

 -- Max Kellermann <mk@cm4all.com>  Wed, 24 Feb 2016 11:31:50 -0000

cm4all-beng-proxy (8.9) unstable; urgency=low

  * istream/catch: fix another assertion failure

 -- Max Kellermann <mk@cm4all.com>  Tue, 23 Feb 2016 15:52:46 -0000

cm4all-beng-proxy (8.8) unstable; urgency=low

  * istream/catch: fix assertion failure

 -- Max Kellermann <mk@cm4all.com>  Tue, 16 Feb 2016 11:21:25 -0000

cm4all-beng-proxy (8.7) unstable; urgency=low

  * cgi, pipe: fix off-by-one bug in stderr filter

 -- Max Kellermann <mk@cm4all.com>  Tue, 26 Jan 2016 15:55:03 -0000

cm4all-beng-proxy (8.6) unstable; urgency=low

  * merge release 7.9

 -- Max Kellermann <mk@cm4all.com>  Mon, 26 Oct 2015 09:48:00 -0000

cm4all-beng-proxy (8.5) unstable; urgency=low

  * css_parser: fix buffer overflow due to off-by-one check
  * fcgi: fix uninitialized variable
  * fix spurious BIND_MOUNT_RW failures
  * fix two crashes due to malformed URI escapes

 -- Max Kellermann <mk@cm4all.com>  Mon, 12 Oct 2015 10:20:32 -0000

cm4all-beng-proxy (8.4) unstable; urgency=low

  * was: fix another memory leak

 -- Max Kellermann <mk@cm4all.com>  Fri, 02 Oct 2015 11:05:21 -0000

cm4all-beng-proxy (8.3) unstable; urgency=low

  * was: fix several memory leaks

 -- Max Kellermann <mk@cm4all.com>  Fri, 02 Oct 2015 09:54:09 -0000

cm4all-beng-proxy (8.2) unstable; urgency=low

  * debian/control: add "Breaks" on old translation servers to avoid
    runtime breakages due to broken widget descriptors; the translation
    server 1.9.1 contains a workaround
  * translate_parser: fix crash after malformed/misplaced
    UNTRUSTED_*_SITE_SUFFIX packet

 -- Max Kellermann <mk@cm4all.com>  Fri, 25 Sep 2015 12:55:18 -0000

cm4all-beng-proxy (8.1) unstable; urgency=low

  * feature freeze
  * fb_pool: compress I/O buffers periodically
  * http_cache, fcache, nfs_cache: compress the cache periodically

 -- Max Kellermann <mk@cm4all.com>  Tue, 22 Sep 2015 17:26:06 -0000

cm4all-beng-proxy (8.0.13) unstable; urgency=low

  * merge release 7.8
  * translation: support writable bind mounts (BIND_MOUNT_RW)
  * translation: add packet UNTRUSTED_RAW_SITE_SUFFIX
  * ssl: initialize OpenSSL engines
  * rewrite_uri: support "https://" and "//" URIs
  * regex: fix double free bug

 -- Max Kellermann <mk@cm4all.com>  Tue, 22 Sep 2015 08:00:20 -0000

cm4all-beng-proxy (8.0.12) unstable; urgency=low

  * merge release 7.7
  * rubber: optimized hole search
  * rubber: simplified defragmentation on tail allocation

 -- Max Kellermann <mk@cm4all.com>  Thu, 17 Sep 2015 20:41:59 -0000

cm4all-beng-proxy (8.0.11) unstable; urgency=low

  * regex: fix move operator, fixes spurious "Invalid regex capture"

 -- Max Kellermann <mk@cm4all.com>  Thu, 03 Sep 2015 13:08:16 -0000

cm4all-beng-proxy (8.0.10) unstable; urgency=low

  * regex: mismatching optional capture expands to empty string
  * regex: work around problem with mismatching optional last capture
  * request: avoid compressing the response body twice

 -- Max Kellermann <mk@cm4all.com>  Wed, 02 Sep 2015 15:56:38 -0000

cm4all-beng-proxy (8.0.9) unstable; urgency=low

  * merge release 7.6
  * regex: fix off-by-one error in capture range check

 -- Max Kellermann <mk@cm4all.com>  Tue, 01 Sep 2015 13:57:06 -0000

cm4all-beng-proxy (8.0.8) unstable; urgency=low

  * tcache: fix crash on regex mismatch

 -- Max Kellermann <mk@cm4all.com>  Mon, 31 Aug 2015 05:35:14 -0000

cm4all-beng-proxy (8.0.7) unstable; urgency=low

  * merge release 7.5
  * regex: fix spurious compile failures
  * fcache: include actual body data in stats
  * nfs_cache: add stats
  * fix several crash bugs with malformed URI escapes
  * control/stats: add cache brutto sizes
  * control/stats: add I/O buffers size

 -- Max Kellermann <mk@cm4all.com>  Thu, 27 Aug 2015 22:11:02 -0000

cm4all-beng-proxy (8.0.6) unstable; urgency=low

  * translation: decouple REGEX_UNESCAPE from INVERSE_REGEX

 -- Max Kellermann <mk@cm4all.com>  Tue, 25 Aug 2015 09:57:23 -0000

cm4all-beng-proxy (8.0.5) unstable; urgency=low

  * translation: add packet INVERSE_REGEX_UNESCAPE

 -- Max Kellermann <mk@cm4all.com>  Mon, 24 Aug 2015 16:58:16 -0000

cm4all-beng-proxy (8.0.4) unstable; urgency=low

  * translate_client: fix crash due to uninitialized variable

 -- Max Kellermann <mk@cm4all.com>  Fri, 21 Aug 2015 11:26:40 -0000

cm4all-beng-proxy (8.0.3) unstable; urgency=low

  * translation: add login packet SERVICE
  * translation: login allows packet LISTENER_TAG
  * translation: protocol v3 uses anchored regex
  * regex: disable the "multi-line" option
  * regex: switch to the PCRE library

 -- Max Kellermann <mk@cm4all.com>  Mon, 17 Aug 2015 14:31:32 -0000

cm4all-beng-proxy (8.0.2) unstable; urgency=low

  * translation: add packets LOGIN, PASSWORD, UID_GID
  * translation: native Refence support

 -- Max Kellermann <mk@cm4all.com>  Thu, 06 Aug 2015 11:15:58 -0000

cm4all-beng-proxy (8.0.1) unstable; urgency=low

  * cgi, pipe: log PID in stderr output
  * translation: add packets AUTO_GZIP, INTERNAL_REDIRECT

 -- Max Kellermann <mk@cm4all.com>  Fri, 24 Jul 2015 10:27:51 -0000

cm4all-beng-proxy (7.9) unstable; urgency=low

  * merge release 6.12

 -- Max Kellermann <mk@cm4all.com>  Mon, 26 Oct 2015 09:37:41 -0000

cm4all-beng-proxy (7.8) unstable; urgency=low

  * support SESSION_SITE in processor

 -- Max Kellermann <mk@cm4all.com>  Mon, 21 Sep 2015 12:26:13 -0000

cm4all-beng-proxy (7.7) unstable; urgency=low

  * merge release 6.11

 -- Max Kellermann <mk@cm4all.com>  Thu, 17 Sep 2015 19:08:50 -0000

cm4all-beng-proxy (7.6) unstable; urgency=low

  * merge release 6.10
  * fcache: include actual body data in stats
  * nfs_cache: add stats
  * control/stats: add cache brutto sizes
  * control/stats: add I/O buffers size

 -- Max Kellermann <mk@cm4all.com>  Tue, 01 Sep 2015 12:48:48 -0000

cm4all-beng-proxy (7.5) unstable; urgency=low

  * merge release 6.9

 -- Max Kellermann <mk@cm4all.com>  Thu, 27 Aug 2015 14:30:18 -0000

cm4all-beng-proxy (7.4) unstable; urgency=low

  * merge release 6.8
  * tcache: fix minor memory leak

 -- Max Kellermann <mk@cm4all.com>  Wed, 26 Aug 2015 13:29:42 -0000

cm4all-beng-proxy (7.3) unstable; urgency=low

  * merge release 6.7

 -- Max Kellermann <mk@cm4all.com>  Wed, 22 Jul 2015 21:18:30 -0000

cm4all-beng-proxy (7.2) unstable; urgency=low

  * translation: allow REGEX_ON_{HOST,USER}_URI with INVERSE_REGEX

 -- Max Kellermann <mk@cm4all.com>  Fri, 17 Jul 2015 06:53:50 -0000

cm4all-beng-proxy (7.1) unstable; urgency=low

  * feature freeze
  * translation: WANT supports USER
  * translation: add packet REGEX_ON_USER_URI

 -- Max Kellermann <mk@cm4all.com>  Tue, 14 Jul 2015 20:46:43 -0000

cm4all-beng-proxy (7.0.10) unstable; urgency=low

  * fix crash on "Cache-Control: only-if-cached"
  * fix worker respawn

 -- Max Kellermann <mk@cm4all.com>  Sat, 11 Jul 2015 10:19:11 -0000

cm4all-beng-proxy (7.0.9) unstable; urgency=low

  * istream_escape: fix crash bug when last byte is escaped
  * stats: don't crash master process on CONTROL_STATS
  * debian/rules: add kludge to support dh_python2 on Squeeze

 -- Max Kellermann <mk@cm4all.com>  Thu, 09 Jul 2015 11:40:12 -0000

cm4all-beng-proxy (7.0.8) unstable; urgency=low

  * translation: add packets EXPAND_HOME, EXPAND_STDERR_PATH
  * translation: apply EXPAND_URI to CGI addresses
  * session: fix crash while invalidating widget session

 -- Max Kellermann <mk@cm4all.com>  Thu, 25 Jun 2015 13:29:01 -0000

cm4all-beng-proxy (7.0.7) unstable; urgency=low

  * translation: add packet AUTO_DEFLATE
  * istream_deflate: fix stalled stream
  * tcache: expand uncacheable responses

 -- Max Kellermann <mk@cm4all.com>  Wed, 24 Jun 2015 11:43:47 -0000

cm4all-beng-proxy (7.0.6) unstable; urgency=low

  * tcache: expand responses of uncacheable requests

 -- Max Kellermann <mk@cm4all.com>  Fri, 19 Jun 2015 13:02:32 -0000

cm4all-beng-proxy (7.0.5) unstable; urgency=low

  * merge release 6.6
  * control: flush the whole translation cache if the TCACHE_INVALIDATE
    payload is empty
  * namespace: support IPC namespaces

 -- Max Kellermann <mk@cm4all.com>  Thu, 11 Jun 2015 16:31:34 -0000

cm4all-beng-proxy (7.0.4) unstable; urgency=low

  * handler: send LISTENER_TAG if translation protocol version is not yet
    negotiated
  * handler: bypass translation cache during protocol version negotiation

 -- Max Kellermann <mk@cm4all.com>  Thu, 28 May 2015 13:10:12 -0000

cm4all-beng-proxy (7.0.3) unstable; urgency=low

  * handler: more "verbose_response" messages
  * handler: return "502 Bad Gateway" on translation server error
  * translation: protocol v2 always transmits LISTENER_TAG
  * translation: add packets REGEX_ON_HOST_URI, SESSION_SITE
  * session_manager: fix bogus assertion failure in cleanup
  * build with libwas 1.0

 -- Max Kellermann <mk@cm4all.com>  Wed, 20 May 2015 16:41:44 -0000

cm4all-beng-proxy (7.0.2) unstable; urgency=low

  * merge release 6.5
  * require Boost 1.49

 -- Max Kellermann <mk@cm4all.com>  Wed, 29 Apr 2015 11:43:57 -0000

cm4all-beng-proxy (7.0.1) unstable; urgency=low

  * forward the "Accept-Ranges" response header
  * forward the "Range" request header
  * forward the request headers "Accept-Charset" and "Accept-Encoding" to
    frame widgets

 -- Max Kellermann <mk@cm4all.com>  Fri, 13 Mar 2015 16:53:29 -0000

cm4all-beng-proxy (6.12) unstable; urgency=low

  * css_parser: fix buffer overflow due to off-by-one check
  * fcgi: fix uninitialized variable
  * was: fix error after blocking send on control channel
  * fb_pool: compress I/O buffers periodically
  * ssl: initialize OpenSSL engines
  * support SESSION_SITE in processor
  * lb: never forward headers X-CM4all-BENG-Peer-Subject and
    X-CM4all-BENG-Peer-Issuer-Subject

 -- Max Kellermann <mk@cm4all.com>  Mon, 26 Oct 2015 09:34:09 -0000

cm4all-beng-proxy (6.11) unstable; urgency=low

  * fcgi_client: fix hang after error logger failure

 -- Max Kellermann <mk@cm4all.com>  Thu, 17 Sep 2015 19:06:14 -0000

cm4all-beng-proxy (6.10) unstable; urgency=low

  * translate_parser: allow absolute LOCAL_URI
  * uri-verify: don't check the query string
  * bp_control: let worker handle control packets in single-worker mode
  * stock: fix "outgoing_connections" being always zero in control stats
  * lb_stats: include TCP connections in "outgoing_connections"

 -- Max Kellermann <mk@cm4all.com>  Tue, 01 Sep 2015 11:51:11 -0000

cm4all-beng-proxy (6.9) unstable; urgency=low

  * fcgi_client: ignore STDERR packets in size calculation

 -- Max Kellermann <mk@cm4all.com>  Thu, 27 Aug 2015 14:04:04 -0000

cm4all-beng-proxy (6.8) unstable; urgency=low

  * tcache: verify URI after cache miss

 -- Max Kellermann <mk@cm4all.com>  Wed, 26 Aug 2015 12:32:19 -0000

cm4all-beng-proxy (6.7) unstable; urgency=low

  * ssl: fix certificate chain with Server Name Indication
  * lb: fix hang during shutdown

 -- Max Kellermann <mk@cm4all.com>  Wed, 22 Jul 2015 20:47:55 -0000

cm4all-beng-proxy (6.6) unstable; urgency=low

  * debian/rules: remove remaining python-central invocation
  * init: enable session_save_path by default if
    /var/run/cm4all/beng-proxy exists
  * init: read /etc/default/cm4all-beng-proxy.local
  * namespace: set "setgroups=deny" for Linux 3.18+
  * namespace: retry with mount flag "noexec" if mounting fails
  * build with libwas 1.0

 -- Max Kellermann <mk@cm4all.com>  Thu, 11 Jun 2015 15:22:14 -0000

cm4all-beng-proxy (6.5) unstable; urgency=low

  * debian: improve clang build-dependency
  * debian: migrate from python-central to dh_python2
  * debian: add missing dependency on python-twisted-names

 -- Max Kellermann <mk@cm4all.com>  Mon, 27 Apr 2015 15:27:10 -0000

cm4all-beng-proxy (6.4) unstable; urgency=low

  * widget: fix "Range" request headers with non-default view

 -- Max Kellermann <mk@cm4all.com>  Fri, 10 Apr 2015 12:28:47 -0000

cm4all-beng-proxy (6.3) unstable; urgency=low

  * forward the request headers "If-Modified-Since", "If-Unmodified-Since",
    "If-Match", "If-None-Match" and "If-Range" to frame widgets
  * session: improve session cleanup reliability
  * lb: verify SSL certificates in --check
  * ssl: reduce CPU overhead during TLS handshake

 -- Max Kellermann <mk@cm4all.com>  Tue, 24 Mar 2015 16:56:00 -0000

cm4all-beng-proxy (6.2) unstable; urgency=low

  * merge release 5.16

 -- Max Kellermann <mk@cm4all.com>  Wed, 18 Mar 2015 10:11:04 -0000

cm4all-beng-proxy (6.1) unstable; urgency=low

  * feature freeze

 -- Max Kellermann <mk@cm4all.com>  Thu, 05 Mar 2015 10:57:18 -0000

cm4all-beng-proxy (6.0.16) unstable; urgency=low

  * don't drop WANT request packet in repeated translation

 -- Max Kellermann <mk@cm4all.com>  Mon, 02 Mar 2015 08:38:49 -0000

cm4all-beng-proxy (6.0.15) unstable; urgency=low

  * widget: support the CONTENT_TYPE_LOOKUP protocol
  * CGI: disable request URI forwarding if there's a SCRIPT_NAME

 -- Max Kellermann <mk@cm4all.com>  Tue, 24 Feb 2015 16:44:37 -0000

cm4all-beng-proxy (6.0.14) unstable; urgency=low

  * merge release 5.15

 -- Max Kellermann <mk@cm4all.com>  Mon, 23 Feb 2015 12:48:39 -0000

cm4all-beng-proxy (6.0.13) unstable; urgency=low

  * don't steal the X-CM4all-View header from the HTTP cache

 -- Max Kellermann <mk@cm4all.com>  Fri, 20 Feb 2015 11:35:10 -0000

cm4all-beng-proxy (6.0.12) unstable; urgency=low

  * fcgi: don't redirect stderro to /dev/null
  * handler: reserve request body for focused widget even if processor
    disabled
  * remove the X-CM4all-View header after using it
  * headers: add group "TRANSFORMATION"
  * translation: add packet EXPAND_HEADER

 -- Max Kellermann <mk@cm4all.com>  Thu, 19 Feb 2015 15:36:19 -0000

cm4all-beng-proxy (6.0.11) unstable; urgency=low

  * translation: add packet EXPAND_READ_FILE
  * control: add command CONTROL_FADE_CHILDREN

 -- Max Kellermann <mk@cm4all.com>  Tue, 17 Feb 2015 12:02:40 -0000

cm4all-beng-proxy (6.0.10) unstable; urgency=low

  * merge release 5.14
  * translation: add packets NON_BLOCKING, READ_FILE

 -- Max Kellermann <mk@cm4all.com>  Fri, 13 Feb 2015 17:24:35 -0000

cm4all-beng-proxy (6.0.9) unstable; urgency=low

  * namespace_options: improved PIVOT_ROOT error message
  * translation: add packet EXPAND_BIND_MOUNT

 -- Max Kellermann <mk@cm4all.com>  Wed, 11 Feb 2015 11:36:51 -0000

cm4all-beng-proxy (6.0.8) unstable; urgency=low

  * debian: remove translation server demo packages
  * init: change default translation server address to @translation
  * translation: add packet EXPAND_COOKIE_HOST

 -- Max Kellermann <mk@cm4all.com>  Tue, 10 Feb 2015 12:24:22 -0000

cm4all-beng-proxy (6.0.7) unstable; urgency=low

  * translation: add packet LISTENER_TAG

 -- Max Kellermann <mk@cm4all.com>  Mon, 09 Feb 2015 11:02:06 -0000

cm4all-beng-proxy (6.0.6) unstable; urgency=low

  * http_server, http_client: reduce overhead of proxying chunked body

 -- Max Kellermann <mk@cm4all.com>  Fri, 06 Feb 2015 07:44:17 -0000

cm4all-beng-proxy (6.0.5) unstable; urgency=low

  * merge release 5.13
  * translate_client: check for PROBE_PATH_SUFFIXES without PROBE_SUFFIX
  * fix stack overflow on PROBE_SUFFIXES loop

 -- Max Kellermann <mk@cm4all.com>  Thu, 05 Feb 2015 13:30:21 -0000

cm4all-beng-proxy (6.0.4) unstable; urgency=low

  * hstock: fix memory leak
  * response: fix crash on invalid X-CM4all-View header
  * translation: add packets AUTH_FILE, EXPAND_AUTH_FILE,
    APPEND_AUTH, EXPAND_APPEND_AUTH
  * log unknown view names in X-CM4all-View

 -- Max Kellermann <mk@cm4all.com>  Wed, 04 Feb 2015 22:16:07 -0000

cm4all-beng-proxy (6.0.3) unstable; urgency=low

  * support response header X-CM4all-View for all responses
  * reduce fork overhead by dropping NFS cache
  * reduce I/O multi-threading overhead

 -- Max Kellermann <mk@cm4all.com>  Tue, 03 Feb 2015 14:50:27 -0000

cm4all-beng-proxy (6.0.2) unstable; urgency=low

  * translate_client: allow BASE="/" (regression fix)

 -- Max Kellermann <mk@cm4all.com>  Mon, 02 Feb 2015 11:32:01 -0000

cm4all-beng-proxy (6.0.1) unstable; urgency=low

  * translation: add packets EXPAND_DOCUMENT_ROOT, PROBE_PATH_SUFFIXES

 -- Max Kellermann <mk@cm4all.com>  Thu, 29 Jan 2015 22:32:02 -0000

cm4all-beng-proxy (5.16) unstable; urgency=low

  * net: fix crash due to parsing '@' twice
  * net: fix another off-by-one bug in local socket addresses
  * random: fix partial entropy collection
  * http_server: support method PATCH (RFC 5789)

 -- Max Kellermann <mk@cm4all.com>  Wed, 18 Mar 2015 09:56:43 -0000

cm4all-beng-proxy (5.15) unstable; urgency=low

  * ssl_client: fix crash on request with Keep-Alive disabled

 -- Max Kellermann <mk@cm4all.com>  Mon, 23 Feb 2015 12:44:50 -0000

cm4all-beng-proxy (5.14) unstable; urgency=low

  * merge release 4.22

 -- Max Kellermann <mk@cm4all.com>  Wed, 11 Feb 2015 20:50:41 -0000

cm4all-beng-proxy (5.13) unstable; urgency=low

  * ssl: throttle when OpenSSL buffer grows too large

 -- Max Kellermann <mk@cm4all.com>  Thu, 05 Feb 2015 10:14:15 -0000

cm4all-beng-proxy (5.12) unstable; urgency=low

  * merge release 4.21

 -- Max Kellermann <mk@cm4all.com>  Thu, 22 Jan 2015 16:42:55 -0000

cm4all-beng-proxy (5.11) unstable; urgency=low

  * merge release 4.20
  * ssl: disable weak ciphers

 -- Max Kellermann <mk@cm4all.com>  Fri, 16 Jan 2015 12:20:58 -0000

cm4all-beng-proxy (5.10) unstable; urgency=low

  * fix cookie mangling in CGI handlers

 -- Max Kellermann <mk@cm4all.com>  Wed, 14 Jan 2015 21:45:01 -0000

cm4all-beng-proxy (5.9) unstable; urgency=low

  * merge release 4.19
  * log-tee: new access logger

 -- Max Kellermann <mk@cm4all.com>  Wed, 24 Sep 2014 14:41:51 -0000

cm4all-beng-proxy (5.8) unstable; urgency=low

  * fcache: work around assertion failure

 -- Max Kellermann <mk@cm4all.com>  Thu, 18 Sep 2014 17:47:40 -0000

cm4all-beng-proxy (5.7) unstable; urgency=low

  * was_client: fix crash bug

 -- Max Kellermann <mk@cm4all.com>  Wed, 17 Sep 2014 18:39:12 -0000

cm4all-beng-proxy (5.6) unstable; urgency=low

  * ssl_filter: fix stalled connection

 -- Max Kellermann <mk@cm4all.com>  Wed, 17 Sep 2014 06:43:12 -0000

cm4all-beng-proxy (5.5) unstable; urgency=low

  * merge release 4.18

 -- Max Kellermann <mk@cm4all.com>  Fri, 12 Sep 2014 10:30:14 -0000

cm4all-beng-proxy (5.4) unstable; urgency=low

  * merge release 4.16

 -- Max Kellermann <mk@cm4all.com>  Wed, 10 Sep 2014 06:19:42 -0000

cm4all-beng-proxy (5.3) unstable; urgency=low

  * child_manager: fix tree insertion bug
  * http_server: fix logger assertion failure

 -- Max Kellermann <mk@cm4all.com>  Fri, 29 Aug 2014 18:50:09 -0000

cm4all-beng-proxy (5.2) unstable; urgency=low

  * was_input: fix assertion failure

 -- Max Kellermann <mk@cm4all.com>  Fri, 29 Aug 2014 11:30:37 -0000

cm4all-beng-proxy (5.1) unstable; urgency=low

  * merge release 4.15
  * net: fix off-by-one bug in local socket addresses

 -- Max Kellermann <mk@cm4all.com>  Fri, 29 Aug 2014 08:55:55 -0000

cm4all-beng-proxy (5.0.14) unstable; urgency=low

  * buffered_socket: reduce memory usage
  * ssl_filter: reduce memory usage further

 -- Max Kellermann <mk@cm4all.com>  Wed, 13 Aug 2014 11:01:56 -0000

cm4all-beng-proxy (5.0.13) unstable; urgency=low

  * merge release 4.14
  * ssl_filter: reduce memory usage

 -- Max Kellermann <mk@cm4all.com>  Fri, 08 Aug 2014 17:45:33 -0000

cm4all-beng-proxy (5.0.12) unstable; urgency=low

  * merge release 4.13
  * http_cache: fix memcached crash bug
  * lb: SIGHUP flushes the SSL session cache
  * ssl_factory: reduce memory usage

 -- Max Kellermann <mk@cm4all.com>  Tue, 05 Aug 2014 12:53:05 -0000

cm4all-beng-proxy (5.0.11) unstable; urgency=low

  * merge release 4.11
  * http_{client,server}: support WebSocket (RFC 6455)

 -- Max Kellermann <mk@cm4all.com>  Tue, 29 Jul 2014 20:31:30 -0000

cm4all-beng-proxy (5.0.10) unstable; urgency=low

  * merge release 4.10
  * http_server: don't disable keep-alive when discarding optional request
    body ("Expect: 100-continue")

 -- Max Kellermann <mk@cm4all.com>  Wed, 23 Jul 2014 17:51:02 -0000

cm4all-beng-proxy (5.0.9) unstable; urgency=low

  * merge release 4.9
  * translation: CONTENT_TYPE_LOOKUP response may contain transformations

 -- Max Kellermann <mk@cm4all.com>  Mon, 21 Jul 2014 16:37:34 -0000

cm4all-beng-proxy (5.0.8) unstable; urgency=low

  * merge release 4.8
  * translation: new packet AUTO_GZIPPED

 -- Max Kellermann <mk@cm4all.com>  Fri, 18 Jul 2014 19:04:45 -0000

cm4all-beng-proxy (5.0.7) unstable; urgency=low

  * lb: add per-listener option "verbose_response"
  * header_forward: another COOKIE=BOTH forwarding bug fix
  * translation: new packets REQUEST_HEADER, EXPAND_REQUEST_HEADER

 -- Max Kellermann <mk@cm4all.com>  Fri, 11 Jul 2014 13:46:08 -0000

cm4all-beng-proxy (5.0.6) unstable; urgency=low

  * merge release 4.7
  * translation: add packet EXPAND_SITE

 -- Max Kellermann <mk@cm4all.com>  Wed, 02 Jul 2014 12:58:55 +0200

cm4all-beng-proxy (5.0.5) unstable; urgency=low

  * translation: add packet EXPAND_URI
  * tcache: VALIDATE_MTIME=0 matches when the file does not exist

 -- Max Kellermann <mk@cm4all.com>  Mon, 30 Jun 2014 14:15:02 -0000

cm4all-beng-proxy (5.0.4) unstable; urgency=low

  * merge release 4.6

 -- Max Kellermann <mk@cm4all.com>  Wed, 25 Jun 2014 13:05:26 -0000

cm4all-beng-proxy (5.0.3) unstable; urgency=low

  * tcache: optimize invalidation with host filter
  * tcache: optimize invalidation with site filter

 -- Max Kellermann <mk@cm4all.com>  Tue, 24 Jun 2014 20:24:25 -0000

cm4all-beng-proxy (5.0.2) unstable; urgency=low

  * merge release 4.5
  * session: fix potential crash on shared memory exhaustion
  * session: really purge new sessions first
  * translate_client: strict HEADER_FORWARD checks
  * translate_client: fix the COOKIE=BOTH parser
  * header_forward: fix COOKIE=BOTH forwarding

 -- Max Kellermann <mk@cm4all.com>  Mon, 16 Jun 2014 14:26:06 -0000

cm4all-beng-proxy (5.0.1) unstable; urgency=low

  * processor: allow Content-Type application/xml
  * was, pipe_filter: don't inherit environment variables
  * pipe_filter: fix command-line argument corruption bug
  * pipe_filter: support custom environment variables
  * translation: SETENV sets environment vars for FastCGI and WAS
  * header_forward: add mode COOKIE=BOTH

 -- Max Kellermann <mk@cm4all.com>  Fri, 06 Jun 2014 13:41:44 -0000

cm4all-beng-proxy (4.23) unstable; urgency=low

  * http_server: support method PATCH (RFC 5789)
  * session: fix expiration timer
  * session: allocate 64k sessions (was 32k)
  * session: work around high CPU usage due to session purging
  * request_session: don't send cleared session id of ignored session
  * ajp: fix bogus error "Peer closed the socket prematurely"
  * fcgi: fix uninitialized variable
  * fcgi: fix hang after error logger failure
  * fcgi: ignore STDERR packets in size calculation
  * header_forward: always forward "Allow"
  * translate_cache: optimize memory usage
  * css_parser: fix buffer overflow due to off-by-one check
  * support SESSION_SITE in processor
  * lb: fix hang during shutdown
  * namespace: retry with mount flag "noexec" if mounting fails
  * random: fix partial entropy collection

 -- Max Kellermann <mk@cm4all.com>  Fri, 04 Dec 2015 16:52:26 -0000

cm4all-beng-proxy (4.22) unstable; urgency=low

  * fcgi: fix wrong child process reuse with different JailCGI homes

 -- Max Kellermann <mk@cm4all.com>  Wed, 11 Feb 2015 19:30:05 -0000

cm4all-beng-proxy (4.21) unstable; urgency=low

  * cgi, pipe: fix crash after fork failure when input is a regular file

 -- Max Kellermann <mk@cm4all.com>  Thu, 22 Jan 2015 16:38:00 -0000

cm4all-beng-proxy (4.20) unstable; urgency=low

  * ssl_server: disable SSLv2 and SSLv3 because they are insecure
  * ssl_client: enable TLS versions newer than 1.1

 -- Max Kellermann <mk@cm4all.com>  Fri, 16 Jan 2015 12:12:02 -0000

cm4all-beng-proxy (4.19) unstable; urgency=low

  * lb/tcp: fix assertion failure

 -- Max Kellermann <mk@cm4all.com>  Wed, 24 Sep 2014 14:31:24 -0000

cm4all-beng-proxy (4.18) unstable; urgency=low

  * http_server: fix missing response (Keep-Alive disabled)

 -- Max Kellermann <mk@cm4all.com>  Fri, 12 Sep 2014 10:22:51 -0000

cm4all-beng-proxy (4.17) unstable; urgency=low

  * http_server: fix logger assertion failure

 -- Max Kellermann <mk@cm4all.com>  Thu, 11 Sep 2014 08:52:31 -0000

cm4all-beng-proxy (4.16) unstable; urgency=low

  * was_client: fix assertion failure

 -- Max Kellermann <mk@cm4all.com>  Wed, 10 Sep 2014 06:17:58 -0000

cm4all-beng-proxy (4.15) unstable; urgency=low

  * merge release 3.1.38

 -- Max Kellermann <mk@cm4all.com>  Fri, 29 Aug 2014 08:52:10 -0000

cm4all-beng-proxy (4.14) unstable; urgency=low

  * ssl_filter: fix error check
  * http_server: log failed requests
  * lb_http: reduce verbosity of ECONNRESET log message

 -- Max Kellermann <mk@cm4all.com>  Fri, 08 Aug 2014 17:41:52 -0000

cm4all-beng-proxy (4.13) unstable; urgency=low

  * thread_worker: smaller thread stack (64 kB)
  * ssl_factory: enable ECDH for perfect forward secrecy
  * thread_socket_filter: reinvoke writing after recovering from full
    output buffer
  * buffered_socket: reschedule reading after input buffer drained

 -- Max Kellermann <mk@cm4all.com>  Tue, 05 Aug 2014 12:37:11 -0000

cm4all-beng-proxy (4.12) unstable; urgency=low

  * pool: fix bogus assertion failure after SSL disconnect
  * lb/tcp: fix send error message
  * lb/tcp: fix crash after write error
  * thread_socket_filter: fix assertion failure with full output buffer
  * thread_socket_filter: fix crash after write error

 -- Max Kellermann <mk@cm4all.com>  Thu, 31 Jul 2014 16:19:57 -0000

cm4all-beng-proxy (4.11) unstable; urgency=low

  * merge release 3.1.37

 -- Max Kellermann <mk@cm4all.com>  Mon, 28 Jul 2014 15:34:53 -0000

cm4all-beng-proxy (4.10) unstable; urgency=low

  * merge release 3.1.36
  * lhttp_stock: fix crash after fork failure

 -- Max Kellermann <mk@cm4all.com>  Wed, 23 Jul 2014 17:47:36 -0000

cm4all-beng-proxy (4.9) unstable; urgency=low

  * merge release 3.1.35

 -- Max Kellermann <mk@cm4all.com>  Mon, 21 Jul 2014 16:34:15 -0000

cm4all-beng-proxy (4.8) unstable; urgency=low

  * ssl: fix choking decryption on large SSL packets
  * http_server: discard incoming data while waiting for drained response

 -- Max Kellermann <mk@cm4all.com>  Thu, 17 Jul 2014 23:16:21 -0000

cm4all-beng-proxy (4.7) unstable; urgency=low

  * lb: flush all output buffers before closing HTTPS connection

 -- Max Kellermann <mk@cm4all.com>  Wed, 02 Jul 2014 10:46:07 -0000

cm4all-beng-proxy (4.6) unstable; urgency=low

  * merge release 3.1.34

 -- Max Kellermann <mk@cm4all.com>  Wed, 25 Jun 2014 13:02:07 -0000

cm4all-beng-proxy (4.5) unstable; urgency=low

  * tcache: enable VARY on LOCAL_ADDRESS_STRING

 -- Max Kellermann <mk@cm4all.com>  Sun, 15 Jun 2014 21:14:17 -0000

cm4all-beng-proxy (4.4) unstable; urgency=low

  * debian/control: refuse to build with libnfs 1.9.3-1 due to broken
    package name

 -- Max Kellermann <mk@cm4all.com>  Tue, 10 Jun 2014 09:59:57 -0000

cm4all-beng-proxy (4.3) unstable; urgency=low

  * merge release 3.1.33
  * widget_uri, cgi_address: fix potential crash

 -- Max Kellermann <mk@cm4all.com>  Tue, 10 Jun 2014 08:47:34 -0000

cm4all-beng-proxy (4.2) unstable; urgency=low

  * widget: avoid double slash when concatenating (Local) HTTP URI and
    path_info

 -- Max Kellermann <mk@cm4all.com>  Tue, 03 Jun 2014 18:08:54 -0000

cm4all-beng-proxy (4.1) unstable; urgency=medium

  * feature freeze

 -- Max Kellermann <mk@cm4all.com>  Fri, 30 May 2014 13:42:38 +0200

cm4all-beng-proxy (4.0.49) unstable; urgency=low

  * lb_config: allow escaping backslash in lb.conf
  * translation: add packet AUTH (yet another authentication protocol)

 -- Max Kellermann <mk@cm4all.com>  Wed, 28 May 2014 15:14:54 -0000

cm4all-beng-proxy (4.0.48) unstable; urgency=low

  * cgi_address: avoid double slash when concatenating script_name and
    path_info
  * cgi_address: default to script_name="/"

 -- Max Kellermann <mk@cm4all.com>  Tue, 27 May 2014 11:47:19 -0000

cm4all-beng-proxy (4.0.47) unstable; urgency=low

  * args: unescape values with dollar sign (4.0.46 regression)
  * translate_client: fix "Could not locate resource" (4.0.38 regression)

 -- Max Kellermann <mk@cm4all.com>  Mon, 26 May 2014 17:02:48 -0000

cm4all-beng-proxy (4.0.46) unstable; urgency=low

  * translate_client: check for valid base address after EASY_BASE
  * fcgi_client: detect bogus Content-Length response header

 -- Max Kellermann <mk@cm4all.com>  Mon, 26 May 2014 12:11:55 -0000

cm4all-beng-proxy (4.0.45) unstable; urgency=low

  * translate_client: fix crash after misplaced AUTO_BASE
  * fcgi_client: support STDERR_PATH for FastCGI's STDERR stream

 -- Max Kellermann <mk@cm4all.com>  Thu, 22 May 2014 15:42:08 -0000

cm4all-beng-proxy (4.0.44) unstable; urgency=low

  * cgi_address: unescape PATH_INFO in ENOTDIR handler
  * python/translation/response: add method bind_mount()

 -- Max Kellermann <mk@cm4all.com>  Wed, 21 May 2014 13:58:15 -0000

cm4all-beng-proxy (4.0.43) unstable; urgency=low

  * merge release 3.1.32
  * lhttp_stock: handle fork() failures
  * handler: fix assertion failure on malformed request URI

 -- Max Kellermann <mk@cm4all.com>  Wed, 21 May 2014 07:27:05 -0000

cm4all-beng-proxy (4.0.42) unstable; urgency=low

  * tstock: log abstract socket paths properly
  * translation: add packet COOKIE_PATH
  * cookie_{server,client}: upgrade to RFC 6265
  * http_string: allow comma in cookie values (RFC ignorant)

 -- Max Kellermann <mk@cm4all.com>  Wed, 14 May 2014 10:41:34 -0000

cm4all-beng-proxy (4.0.41) unstable; urgency=low

  * handler: forget CHECK after the check has completed
  * handler: apply SESSION before repeating translation
  * fcgi, lhttp, delegate: apply STDERR_PATH to stdout

 -- Max Kellermann <mk@cm4all.com>  Tue, 13 May 2014 15:14:58 -0000

cm4all-beng-proxy (4.0.40) unstable; urgency=low

  * file_hander: fix memory leak
  * rerror: add option "verbose_response"
  * translation: rename LHTTP_EXPAND_URI to EXPAND_LHTTP_URI
  * tcache: raise MAX_AGE limit to one day
  * ajp_client: fix header corruption
  * ajp_client: fix buffer overflow
  * python/translation/response: add method expand_pair()

 -- Max Kellermann <mk@cm4all.com>  Mon, 12 May 2014 15:58:07 -0000

cm4all-beng-proxy (4.0.39) unstable; urgency=low

  * file_enotdir: fix PATH_INFO forwarding for LHTTP

 -- Max Kellermann <mk@cm4all.com>  Fri, 09 May 2014 13:38:57 -0000

cm4all-beng-proxy (4.0.38) unstable; urgency=low

  * translation: add packet STDERR_PATH
  * translate_client: detect missing LHTTP_URI, NFS_EXPORT
  * handler: fix the USER translation packet (broken since 4.0.17)

 -- Max Kellermann <mk@cm4all.com>  Thu, 08 May 2014 21:49:55 -0000

cm4all-beng-proxy (4.0.37) unstable; urgency=low

  * enotdir: forward PATH_INFO to LHTTP server
  * lhttp: support environment variables via PAIR

 -- Max Kellermann <mk@cm4all.com>  Thu, 08 May 2014 12:59:50 -0000

cm4all-beng-proxy (4.0.36) unstable; urgency=low

  * tcache: log the final cache key
  * translation: add packet ENOTDIR

 -- Max Kellermann <mk@cm4all.com>  Thu, 08 May 2014 08:56:13 -0000

cm4all-beng-proxy (4.0.35) unstable; urgency=low

  * namespace_options, client-socket: Debian Squeeze compatibility tweaks
  * tcache: paranoid checks for REGEX (optional via UNSAFE_BASE)
  * translation: add packet REDIRECT_QUERY_STRING

 -- Max Kellermann <mk@cm4all.com>  Tue, 06 May 2014 16:20:22 -0000

cm4all-beng-proxy (4.0.34) unstable; urgency=low

  * tcache: fix URI with BASE
  * tcache: allow URI with AUTO_BASE/EASY_BASE
  * tcache: allow TEST_PATH with BASE
  * translation: add packet EXPAND_TEST_PATH

 -- Max Kellermann <mk@cm4all.com>  Tue, 06 May 2014 12:58:50 -0000

cm4all-beng-proxy (4.0.33) unstable; urgency=low

  * allow FILE_NOT_FOUND depth 20
  * translation: add packets EXPAND_SCRIPT_NAME, TEST_PATH

 -- Max Kellermann <mk@cm4all.com>  Mon, 05 May 2014 16:05:09 -0000

cm4all-beng-proxy (4.0.32) unstable; urgency=low

  * cgi_address: allow BASE without PATH_INFO
  * implement FILE_NOT_FOUND support for CGI, FastCGI, WAS, LHTTP

 -- Max Kellermann <mk@cm4all.com>  Fri, 02 May 2014 14:32:47 -0000

cm4all-beng-proxy (4.0.31) unstable; urgency=low

  * translation: add packet EXPAND_REDIRECT
  * tcache: regex compiler errors and base mismatches are fatal

 -- Max Kellermann <mk@cm4all.com>  Thu, 01 May 2014 18:23:24 -0000

cm4all-beng-proxy (4.0.30) unstable; urgency=low

  * merge release 3.1.31
  * uri_base: fix BASE store bug after request to the BASE

 -- Max Kellermann <mk@cm4all.com>  Tue, 29 Apr 2014 21:53:37 -0000

cm4all-beng-proxy (4.0.29) unstable; urgency=low

  * processor: add URI rewrite mode "response"

 -- Max Kellermann <mk@cm4all.com>  Wed, 23 Apr 2014 23:59:00 -0000

cm4all-beng-proxy (4.0.28) unstable; urgency=low

  * handler: fix SESSION and PARAM breakage
  * tcache: fix VARY/PARAM check
  * translation: allow null bytes in SESSION

 -- Max Kellermann <mk@cm4all.com>  Thu, 17 Apr 2014 12:21:29 -0000

cm4all-beng-proxy (4.0.27) unstable; urgency=low

  * tstock: support abstract sockets

 -- Max Kellermann <mk@cm4all.com>  Fri, 04 Apr 2014 12:58:09 -0000

cm4all-beng-proxy (4.0.26) unstable; urgency=low

  * merge release 3.1.28
  * translation: add packet EXPIRES_RELATIVE

 -- Max Kellermann <mk@cm4all.com>  Tue, 01 Apr 2014 17:18:55 -0000

cm4all-beng-proxy (4.0.25) unstable; urgency=low

  * merge release 3.1.27
  * lb/tcp: fix busy loop

 -- Max Kellermann <mk@cm4all.com>  Thu, 27 Mar 2014 11:22:05 -0000

cm4all-beng-proxy (4.0.24) unstable; urgency=low

  * failure: fix bogus assertion failure with abstract sockets
  * lb/tcp: fix memory leaks
  * lb/tcp: drain output buffers before closing the connection

 -- Max Kellermann <mk@cm4all.com>  Mon, 24 Mar 2014 17:42:04 -0000

cm4all-beng-proxy (4.0.23) unstable; urgency=low

  * translation: new packet DIRECTORY_INDEX

 -- Max Kellermann <mk@cm4all.com>  Fri, 21 Mar 2014 13:00:39 -0000

cm4all-beng-proxy (4.0.22) unstable; urgency=low

  * translation: allow ERROR_DOCUMENT payload, echo
  * translation: new packets FILE_NOT_FOUND, CONTENT_TYPE_LOOKUP
  * translate_client: check for multiple REGEX / INVERSE_REGEX
  * translate_client: support abstract sockets in ADDRESS_STRING

 -- Max Kellermann <mk@cm4all.com>  Thu, 20 Mar 2014 12:28:04 -0000

cm4all-beng-proxy (4.0.21) unstable; urgency=low

  * merge release 3.1.26
  * handler: forward HTTP errors from translation cache to browser
  * tcache: reduce memory usage
  * translate_client: don't send REMOTE_HOST unless requested via WANT
  * translate_client: check if BASE matches request URI
  * translation: make "UNSAFE_BASE" a modifier for "BASE"
  * translation: new packet "EASY_BASE" simplifies "BASE" usage
  * translation: new packets "REGEX_TAIL", "REGEX_UNESCAPE"

 -- Max Kellermann <mk@cm4all.com>  Mon, 17 Mar 2014 22:00:23 -0000

cm4all-beng-proxy (4.0.20) unstable; urgency=low

  * merge release 3.1.25
  * translate_client: refuse to parse incoming request packets
  * translate_client: check for illegal null bytes
  * translation: add packet "UNSAFE_BASE"
  * lb: drop root privileges irreversibly using PR_SET_NO_NEW_PRIVS

 -- Max Kellermann <mk@cm4all.com>  Thu, 13 Mar 2014 13:34:47 -0000

cm4all-beng-proxy (4.0.19) unstable; urgency=low

  * translation: add packet WANT, make several packets optional
  * translate_client: allow combining CHECK and WANT_FULL_URI
  * tcache: make PARAM cacheable, supported by VARY
  * python/translation/request: accept BEGIN in packetReceived()
  * python/translation/request: add attribute "protocol_version"
  * lb: detach from file system (security)

 -- Max Kellermann <mk@cm4all.com>  Wed, 05 Mar 2014 14:16:42 -0000

cm4all-beng-proxy (4.0.18) unstable; urgency=low

  * doc/lb: document sticky mode "source_ip"
  * lb/tcp: fix endless loop due to misrouted write event

 -- Max Kellermann <mk@cm4all.com>  Tue, 18 Feb 2014 14:48:47 -0000

cm4all-beng-proxy (4.0.17) unstable; urgency=low

  * handler: apply session directives from current translation response
    before resuming the "previous" response

 -- Max Kellermann <mk@cm4all.com>  Mon, 17 Feb 2014 17:46:44 -0000

cm4all-beng-proxy (4.0.16) unstable; urgency=low

  * namespace: set up uid/gid mapping without MOUNT_PROC
  * namespace: allow BIND_MOUNT, MOUNT_PROC, MOUNT_HOME, MOUNT_TMP_TMPFS without
    PIVOT_ROOT
  * configurable resource limits for child processes

 -- Max Kellermann <mk@cm4all.com>  Fri, 07 Feb 2014 12:48:44 -0000

cm4all-beng-proxy (4.0.15) unstable; urgency=low

  * daemon: set up supplementary groups
  * child_manager: log resource usage
  * fcgi_stock: kill child process after connect failure
  * fcgi_stock: kill child process after repeated timeout

 -- Max Kellermann <mk@cm4all.com>  Tue, 04 Feb 2014 15:17:36 -0000

cm4all-beng-proxy (4.0.14) unstable; urgency=low

  * add systemd unit
  * cgi, delegate, lhttp, pipe: enable missing namespace features
  * cgi, pipe: fix /proc mount failure
  * namespace: secure /proc flags
  * namespace: work around uid/gid mapper failure using PR_SET_DUMPABLE

 -- Max Kellermann <mk@cm4all.com>  Mon, 03 Feb 2014 20:40:49 -0000

cm4all-beng-proxy (4.0.13) unstable; urgency=low

  * namespace: make new root directory read-only
  * namespace: add option to mount tmpfs on /tmp
  * namespace: arbitrary bind-mounts
  * namespace: support UTS namespaces
  * namespace: set up uid/gid mapping in user namespace

 -- Max Kellermann <mk@cm4all.com>  Tue, 28 Jan 2014 22:37:47 -0000

cm4all-beng-proxy (4.0.12) unstable; urgency=low

  * cache: use monotonic clock
  * namespace: support PID namespaces
  * namespace: support mount namespace and pivot_root()
  * namespace: can mount new /proc, $HOME

 -- Max Kellermann <mk@cm4all.com>  Fri, 24 Jan 2014 14:02:34 -0000

cm4all-beng-proxy (4.0.11) unstable; urgency=low

  * was: fix misdirected pipes (4.0.10 regression)
  * translation: add packets EXPAND_APPEND, EXPAND_PAIR
  * file_handler: allow character devices

 -- Max Kellermann <mk@cm4all.com>  Tue, 21 Jan 2014 18:24:14 -0000

cm4all-beng-proxy (4.0.10) unstable; urgency=low

  * merge release 3.1.24
  * response: don't report version in "Server" response header
  * lhttp, delegate: support namespaces
  * delegate: fix spontaneous shutdown due to misrouted SIGTERM signal

 -- Max Kellermann <mk@cm4all.com>  Fri, 03 Jan 2014 21:18:45 -0000

cm4all-beng-proxy (4.0.9) unstable; urgency=low

  * pipe: fix signal handler race condition
  * pipe, CGI, FastCGI, WAS: support user/network namespaces

 -- Max Kellermann <mk@cm4all.com>  Mon, 23 Dec 2013 18:55:03 -0000

cm4all-beng-proxy (4.0.8) unstable; urgency=low

  * CGI, FastCGI, WAS: support command-line arguments
  * header-forward: add groups "CORS", "SECURE"

 -- Max Kellermann <mk@cm4all.com>  Mon, 16 Dec 2013 18:26:12 -0000

cm4all-beng-proxy (4.0.7) unstable; urgency=low

  * merge release 3.1.23
  * ssl_filter: fix stalled SSL read
  * thread_socket_filter: fix stalled SSL write

 -- Max Kellermann <mk@cm4all.com>  Sat, 07 Dec 2013 07:39:16 -0000

cm4all-beng-proxy (4.0.6) unstable; urgency=low

  * thread_queue: fix spurious thread exit

 -- Max Kellermann <mk@cm4all.com>  Tue, 26 Nov 2013 20:45:30 -0000

cm4all-beng-proxy (4.0.5) unstable; urgency=low

  * merge release 3.1.22

 -- Max Kellermann <mk@cm4all.com>  Mon, 25 Nov 2013 13:03:15 -0000

cm4all-beng-proxy (4.0.4) unstable; urgency=low

  * merge release 3.1.21
  * nfs: bind to privileged port

 -- Max Kellermann <mk@cm4all.com>  Sun, 24 Nov 2013 08:30:58 -0000

cm4all-beng-proxy (4.0.3) unstable; urgency=low

  * lb: allow the kernel to chooes a TCP bind port
  * lb: support forwarding HTTP requests with the original source IP

 -- Max Kellermann <mk@cm4all.com>  Sun, 10 Nov 2013 17:46:44 -0000

cm4all-beng-proxy (4.0.2) unstable; urgency=low

  * merge release 3.1.20
  * lb: support forwarding TCP connections with the original source IP

 -- Max Kellermann <mk@cm4all.com>  Tue, 05 Nov 2013 16:07:34 -0000

cm4all-beng-proxy (4.0.1) unstable; urgency=low

  * merge release 3.1.19

 -- Max Kellermann <mk@cm4all.com>  Wed, 30 Oct 2013 15:26:16 -0000

cm4all-beng-proxy (4.0) unstable; urgency=low

  * translation: rename TRANSLATE_PROXY to TRANSLATE_HTTP
  * thread_pool: start SSL worker threads on the first use
  * translate-client, resource-loader: support https://

 -- Max Kellermann <mk@cm4all.com>  Wed, 23 Oct 2013 19:29:38 -0000

cm4all-beng-proxy (3.1.38) unstable; urgency=low

  * istream: fix assertion failure due to inverted check
  * was_control: fix assertion failure due to missing check

 -- Max Kellermann <mk@cm4all.com>  Fri, 29 Aug 2014 08:52:53 -0000

cm4all-beng-proxy (3.1.37) unstable; urgency=low

  * http_cache: fix caching (Fast-)CGI responses
  * http_client: fix bug with HTTP 1.0 Keep-Alive
  * stock: destroy only surplus idle items

 -- Max Kellermann <mk@cm4all.com>  Mon, 28 Jul 2014 15:30:50 -0000

cm4all-beng-proxy (3.1.36) unstable; urgency=low

  * http_server: ignore case in "Connection" request header
  * http_client: allow comma-separated list in "Connection" response
    header

 -- Max Kellermann <mk@cm4all.com>  Wed, 23 Jul 2014 17:43:09 -0000

cm4all-beng-proxy (3.1.35) unstable; urgency=low

  * lb_tcp: fix memory leak after send failure
  * ssl_filter: fix race condition
  * ssl_filter: fix memory leak with client certificates

 -- Max Kellermann <mk@cm4all.com>  Mon, 21 Jul 2014 16:20:14 -0000

cm4all-beng-proxy (3.1.34) unstable; urgency=low

  * session: fix potential crash on shared memory exhaustion
  * session: really purge new sessions first
  * istream-iconv: fix endless loop with unknown charset

 -- Max Kellermann <mk@cm4all.com>  Wed, 25 Jun 2014 12:58:03 -0000

cm4all-beng-proxy (3.1.33) unstable; urgency=low

  * widget: avoid double slash when concatenating (Local) HTTP URI and
    path_info
  * pipe: fix command-line argument corruption bug
  * fcgi_client: detect bogus Content-Length response header

 -- Max Kellermann <mk@cm4all.com>  Tue, 10 Jun 2014 08:30:39 -0000

cm4all-beng-proxy (3.1.32) unstable; urgency=low

  * http_string: allow comma in cookie values (RFC ignorant)

 -- Max Kellermann <mk@cm4all.com>  Mon, 19 May 2014 07:52:24 -0000

cm4all-beng-proxy (3.1.31) unstable; urgency=low

  * rewrite-uri: fix view name corruption

 -- Max Kellermann <mk@cm4all.com>  Mon, 28 Apr 2014 16:30:17 -0000

cm4all-beng-proxy (3.1.30) unstable; urgency=low

  * translate-client: fix EXPAND_PATH on HTTP address

 -- Max Kellermann <mk@cm4all.com>  Mon, 28 Apr 2014 14:44:22 -0000

cm4all-beng-proxy (3.1.29) unstable; urgency=low

  * http-server: fix potential crash with too many request headers

 -- Max Kellermann <mk@cm4all.com>  Fri, 25 Apr 2014 15:52:16 -0000

cm4all-beng-proxy (3.1.28) unstable; urgency=low

  * buffered_socket: fix bogus assertion failure

 -- Max Kellermann <mk@cm4all.com>  Tue, 01 Apr 2014 16:53:22 -0000

cm4all-beng-proxy (3.1.27) unstable; urgency=low

  * fcgi-stock: show process name in log messages
  * fcgi-stock: check connection state before issuing new request

 -- Max Kellermann <mk@cm4all.com>  Tue, 25 Mar 2014 20:02:23 -0000

cm4all-beng-proxy (3.1.26) unstable; urgency=low

  * http-client: fix bogus assertion failure

 -- Max Kellermann <mk@cm4all.com>  Fri, 14 Mar 2014 14:36:12 -0000

cm4all-beng-proxy (3.1.25) unstable; urgency=low

  * escape: fix data corruption with glibc 2.18

 -- Max Kellermann <mk@cm4all.com>  Thu, 06 Mar 2014 11:47:14 -0000

cm4all-beng-proxy (3.1.24) unstable; urgency=low

  * fcgi-stock: fix crash on fork() failure
  * fcache: fix crash on responses without body

 -- Max Kellermann <mk@cm4all.com>  Thu, 02 Jan 2014 22:57:50 -0000

cm4all-beng-proxy (3.1.23) unstable; urgency=low

  * was-output: fix event leak
  * was-output: fix crash in error handler
  * was-client: free the request body on empty response
  * was-client: reuse connection after empty response
  * was-client: fix stalled response on LENGTH=0

 -- Max Kellermann <mk@cm4all.com>  Fri, 06 Dec 2013 13:23:40 -0000

cm4all-beng-proxy (3.1.22) unstable; urgency=low

  * http_server: fix stalled response

 -- Max Kellermann <mk@cm4all.com>  Mon, 25 Nov 2013 13:00:33 -0000

cm4all-beng-proxy (3.1.21) unstable; urgency=low

  * merge release 3.0.34
  * was-client: fix crash on abort
  * was-client: fix off-by-one error in header parser

 -- Max Kellermann <mk@cm4all.com>  Sun, 24 Nov 2013 08:04:41 -0000

cm4all-beng-proxy (3.1.20) unstable; urgency=low

  * jail: add "--" after last option, allows passing options to jail
  * keep CAP_KILL to be able to kill jailed child processes

 -- Max Kellermann <mk@cm4all.com>  Mon, 04 Nov 2013 14:41:34 -0000

cm4all-beng-proxy (3.1.19) unstable; urgency=low

  * handler: work around crash due to translation cache invalidation
  * child: send SIGKILL after 60 seconds

 -- Max Kellermann <mk@cm4all.com>  Wed, 30 Oct 2013 12:12:31 -0000

cm4all-beng-proxy (3.1.18) unstable; urgency=low

  * nfs: translate NFS3ERR_NOENT to "404 Not Found"
  * nfs_client: don't leak file descriptor to child processes

 -- Max Kellermann <mk@cm4all.com>  Wed, 30 Oct 2013 09:28:11 -0000

cm4all-beng-proxy (3.1.17) unstable; urgency=low

  * tcache: cache translation responses that contain STATUS

 -- Max Kellermann <mk@cm4all.com>  Fri, 25 Oct 2013 17:10:26 -0000

cm4all-beng-proxy (3.1.16) unstable; urgency=low

  * fcgi-stock: kill child processes with SIGUSR1 instead of SIGTERM

 -- Max Kellermann <mk@cm4all.com>  Wed, 23 Oct 2013 08:54:03 -0000

cm4all-beng-proxy (3.1.15) unstable; urgency=low

  * lhttp_address: don't unescape the BASE suffix
  * {file,nfs}_address: unescape EXPAND_PATH(_INFO) substitutions
  * child_stock: fix another assertion failure

 -- Max Kellermann <mk@cm4all.com>  Tue, 22 Oct 2013 15:15:42 -0000

cm4all-beng-proxy (3.1.14) unstable; urgency=low

  * istream_nfs: fix assertion failure on empty file
  * nfs_client: fix crash on malformed path
  * nfs_client: improved error messages
  * child_stock: fix assertion failure when busy child process gets killed

 -- Max Kellermann <mk@cm4all.com>  Mon, 21 Oct 2013 15:38:28 -0000

cm4all-beng-proxy (3.1.13) unstable; urgency=low

  * merge release 3.0.33
  * translation: new packet WANT_FULL_URI for obtaining the full URI

 -- Max Kellermann <mk@cm4all.com>  Wed, 09 Oct 2013 10:40:35 -0000

cm4all-beng-proxy (3.1.12) unstable; urgency=low

  * merge release 3.0.31
  * translation: new packet CONCURRENCY controls number of LHTTP
    connections per process

 -- Max Kellermann <mk@cm4all.com>  Sat, 05 Oct 2013 11:34:04 -0000

cm4all-beng-proxy (3.1.11) unstable; urgency=low

  * lhttp_stock: allow 4 concurrent connections per LHTTP process

 -- Max Kellermann <mk@cm4all.com>  Mon, 30 Sep 2013 16:10:05 -0000

cm4all-beng-proxy (3.1.10) unstable; urgency=low

  * resource-address: fix assertion failure in LHTTP operation
  * lhttp_request: use the LHTTP_HOST attribute
  * kill the logger process on shutdown

 -- Max Kellermann <mk@cm4all.com>  Wed, 25 Sep 2013 17:29:56 -0000

cm4all-beng-proxy (3.1.9) unstable; urgency=low

  * {fcgi,lhttp}_stock: reuse child processes after connection closed
  * translate-client: ignore DEFLATED,GZIPPED on NFS address
  * translate-client: ignore EXPAND_PATH_INFO on local file
  * ssl_factory: wildcard matches single letter
  * ssl_factory: wildcard matches only one segment

 -- Max Kellermann <mk@cm4all.com>  Tue, 24 Sep 2013 10:31:30 -0000

cm4all-beng-proxy (3.1.8) unstable; urgency=low

  * ssl_factory: fix broken certificat/key matching
  * doc: various manual updates (RFC 2617, ...)

 -- Max Kellermann <mk@cm4all.com>  Fri, 20 Sep 2013 12:55:55 -0000

cm4all-beng-proxy (3.1.7) unstable; urgency=low

  * merge release 3.0.30
  * resource-loader: new protocol "Local HTTP"

 -- Max Kellermann <mk@cm4all.com>  Tue, 17 Sep 2013 13:36:20 -0000

cm4all-beng-proxy (3.1.6) unstable; urgency=low

  * buffered_socket: fix assertion failure

 -- Max Kellermann <mk@cm4all.com>  Fri, 23 Aug 2013 12:39:47 -0000

cm4all-beng-proxy (3.1.5) unstable; urgency=low

  * merge release 3.0.26
  * lb: disallow deprecated configuration keywords
  * lb: conditional pools
  * lb_config: setting "ssl_cert" specifies both certificate and key
  * ssl_filter: support TLS Server Name Indication

 -- Max Kellermann <mk@cm4all.com>  Fri, 16 Aug 2013 16:29:34 -0000

cm4all-beng-proxy (3.1.4) unstable; urgency=low

  * nfs_cache: new dedicated cache for NFS files
  * nfs_{handler,request}: use Content-Type from translation server

 -- Max Kellermann <mk@cm4all.com>  Mon, 10 Jun 2013 20:50:58 -0000

cm4all-beng-proxy (3.1.3) unstable; urgency=low

  * nfs_client: fix crash due to uninitialized memory
  * nfs_client: disconnect idle connections
  * nfs_client: expire file metadata
  * istream-nfs: fix resuming a blocking sink
  * istream-nfs: detect file truncation

 -- Max Kellermann <mk@cm4all.com>  Mon, 03 Jun 2013 19:30:20 -0000

cm4all-beng-proxy (3.1.2) unstable; urgency=low

  * nfs_client: read larger chunks
  * nfs_handler: implement cache revalidation and byte ranges

 -- Max Kellermann <mk@cm4all.com>  Wed, 29 May 2013 16:23:15 -0000

cm4all-beng-proxy (3.1.1) unstable; urgency=low

  * nfs_client: fix crash on HEAD request
  * nfs_client: generate Last-Modified and ETag
  * http-cache: allow caching NFS files

 -- Max Kellermann <mk@cm4all.com>  Thu, 23 May 2013 11:00:49 -0000

cm4all-beng-proxy (3.1) unstable; urgency=low

  * nfs_client: new resource loader backend

 -- Max Kellermann <mk@cm4all.com>  Tue, 21 May 2013 21:14:06 -0000

cm4all-beng-proxy (3.0.34) unstable; urgency=low

  * processor: fix use-after-free crash bug

 -- Max Kellermann <mk@cm4all.com>  Sun, 24 Nov 2013 07:46:29 -0000

cm4all-beng-proxy (3.0.33) unstable; urgency=low

  * tcache: limit the cacheable CHECK length
  * tcache: allow binary data in the CHECK payload
  * tcache: fix matching the URI on INVALIDATE with CHECK

 -- Max Kellermann <mk@cm4all.com>  Wed, 09 Oct 2013 09:52:47 -0000

cm4all-beng-proxy (3.0.32) unstable; urgency=low

  * tcache: apply BASE to responses without an address
  * tcache: fix BASE on responses with CHECK
  * handler: fix crash after malformed CHECK/PREVIOUS translation

 -- Max Kellermann <mk@cm4all.com>  Tue, 08 Oct 2013 15:48:07 -0000

cm4all-beng-proxy (3.0.31) unstable; urgency=low

  * socket_wrapper: work around libevent timeout reset bug

 -- Max Kellermann <mk@cm4all.com>  Wed, 02 Oct 2013 15:30:11 -0000

cm4all-beng-proxy (3.0.30) unstable; urgency=low

  * istream-file: fix crash bug
  * fcgi, was: fix memory leak on malformed translation response

 -- Max Kellermann <mk@cm4all.com>  Tue, 17 Sep 2013 13:23:28 -0000

cm4all-beng-proxy (3.0.29) unstable; urgency=low

  * fcgi-client: fix crash on certain malformed responses
  * parser: fix crash on certain CDATA sections

 -- Max Kellermann <mk@cm4all.com>  Mon, 02 Sep 2013 10:51:58 -0000

cm4all-beng-proxy (3.0.28) unstable; urgency=low

  * processor: fix widget lookup regression

 -- Max Kellermann <mk@cm4all.com>  Mon, 26 Aug 2013 18:21:03 -0000

cm4all-beng-proxy (3.0.27) unstable; urgency=low

  * processor: fix stalled transfer with two nested processors

 -- Max Kellermann <mk@cm4all.com>  Mon, 26 Aug 2013 17:09:47 -0000

cm4all-beng-proxy (3.0.26) unstable; urgency=low

  * respones: generate header P3P:CP="CAO PSA OUR" to work around IE10 bug
  * init: auto-create /var/run/cm4all
  * lb: enable GLib multi-threading

 -- Max Kellermann <mk@cm4all.com>  Fri, 26 Jul 2013 07:21:15 -0000

cm4all-beng-proxy (3.0.25) unstable; urgency=low

  * stock: fix access to undefind memory
  * file-handler, http-util: fix If-Match / If-None-Match check

 -- Max Kellermann <mk@cm4all.com>  Wed, 29 May 2013 16:13:54 -0000

cm4all-beng-proxy (3.0.24) unstable; urgency=low

  * memcached-client: fix bogus "peer closed socket prematurely"

 -- Max Kellermann <mk@cm4all.com>  Tue, 23 Apr 2013 11:20:00 -0000

cm4all-beng-proxy (3.0.23) unstable; urgency=low

  * lb: fix memory leak when request with body gets aborted early

 -- Max Kellermann <mk@cm4all.com>  Thu, 04 Apr 2013 15:33:57 -0000

cm4all-beng-proxy (3.0.22) unstable; urgency=low

  * http-server: fix rare crash in request body handler
  * http-client: fix memory leak

 -- Max Kellermann <mk@cm4all.com>  Tue, 26 Mar 2013 07:24:22 -0000

cm4all-beng-proxy (3.0.21) unstable; urgency=low

  * ajp-client: fix malformed request packet with empty request body

 -- Max Kellermann <mk@cm4all.com>  Thu, 21 Mar 2013 17:11:22 -0000

cm4all-beng-proxy (3.0.20) unstable; urgency=low

  * http-client: fix assertion failure with certain chunked responses

 -- Max Kellermann <mk@cm4all.com>  Thu, 21 Mar 2013 10:21:13 -0000

cm4all-beng-proxy (3.0.19) unstable; urgency=low

  * istream_tee: fix crash / memory leak on I/O error before request body
    was delivered to widget

 -- Max Kellermann <mk@cm4all.com>  Mon, 18 Mar 2013 11:23:27 -0000

cm4all-beng-proxy (3.0.18) unstable; urgency=low

  * bot: detect more crawler/bot user-agents
  * lb.init: add ACCESS_LOGGER variable

 -- Max Kellermann <mk@cm4all.com>  Fri, 15 Mar 2013 14:47:08 -0000

cm4all-beng-proxy (3.0.17) unstable; urgency=low

  * lb: add ssl_verify "optional"

 -- Max Kellermann <mk@cm4all.com>  Fri, 08 Mar 2013 14:31:25 -0000

cm4all-beng-proxy (3.0.16) unstable; urgency=low

  * http-request: fix assertion failure
  * log-{cat,split}: use unsigned characters in backslash-escape

 -- Max Kellermann <mk@cm4all.com>  Thu, 07 Mar 2013 15:26:26 -0000

cm4all-beng-proxy (3.0.15) unstable; urgency=low

  * stock: fix another assertion failure during idle cleanup
  * inline-widget: avoid unrecoverable I/O errors during initialisation

 -- Max Kellermann <mk@cm4all.com>  Tue, 05 Mar 2013 07:11:46 -0000

cm4all-beng-proxy (3.0.14) unstable; urgency=low

  * stock: fix assertion failure during idle cleanup
  * http-server: count bytes received, fixes regression
  * http-server: send "100 Continue", fixes regression
  * http-client: fix potential assertion failure after "100 Continue"

 -- Max Kellermann <mk@cm4all.com>  Fri, 01 Mar 2013 16:53:54 -0000

cm4all-beng-proxy (3.0.13) unstable; urgency=low

  * merge release 2.3.7
  * uri-verify: allow double slashes
  * change product token to "CM4all Webserver"

 -- Max Kellermann <mk@cm4all.com>  Mon, 18 Feb 2013 11:35:29 -0000

cm4all-beng-proxy (3.0.12) unstable; urgency=low

  * listener: enable TCP Fast Open (requires Linux 3.7)
  * rubber: optimize huge page allocation
  * rubber: optimize hole search
  * translate-cache: optimize INVALIDATE=HOST
  * filter-cache: reserve some space in the rubber allocator

 -- Max Kellermann <mk@cm4all.com>  Fri, 15 Feb 2013 09:57:51 -0000

cm4all-beng-proxy (3.0.11) unstable; urgency=low

  * stock: slow down destruction of surplus idle items
  * fcgi-client: try harder to reuse existing FastCGI connections
  * cmdline: new options to control the FastCGI/WAS stock

 -- Max Kellermann <mk@cm4all.com>  Tue, 12 Feb 2013 09:38:35 -0000

cm4all-beng-proxy (3.0.10) unstable; urgency=low

  * child: reduce verbosity of SIGTERM log message
  * connection: reduce verbosity of ECONNRESET log message
  * http-server: fix duplicate abort call
  * http-server: add missing pool reference in request body eof
  * handler: catch malformed URIs earlier
  * rubber: allocate from holes, avoid costly compression steps
  * http-cache: reserve some space in the rubber allocator

 -- Max Kellermann <mk@cm4all.com>  Fri, 08 Feb 2013 13:15:31 -0000

cm4all-beng-proxy (3.0.9) unstable; urgency=low

  * merge release 2.3.5
  * parser: fix malformed attribute value bounds
  * translation: packet VALIDATE_MTIME discards cache items after a file
    has been modified
  * http-server: fix spurious "closed prematurely" log messages
  * http-{server,client}: improve error messages
  * istream: clear the "direct" flag set on new streams
  * slice_pool: fix slice size and slices per area calculation

 -- Max Kellermann <mk@cm4all.com>  Wed, 06 Feb 2013 17:48:47 -0000

cm4all-beng-proxy (3.0.8) unstable; urgency=low

  * merge release 2.3.3
  * return unused I/O buffers to operating system
  * parser: optimize the attribute value parser
  * sink_rubber: fix assertion failure

 -- Max Kellermann <mk@cm4all.com>  Thu, 31 Jan 2013 13:27:39 -0000

cm4all-beng-proxy (3.0.7) unstable; urgency=low

  * istream-tee: fix crash due to erroneous read

 -- Max Kellermann <mk@cm4all.com>  Fri, 18 Jan 2013 13:32:49 -0000

cm4all-beng-proxy (3.0.6) unstable; urgency=low

  * control: new command "VERBOSE" manipulates logger verbosity
  * cmdline: remove obsolete option "enable_splice"
  * ajp-client: discard response body after HEAD request
  * fcgi-client: fix assertion failure after malformed HEAD response
  * fcgi-client: don't ignore log messages after HEAD request
  * translate-client: fix assertion failure after connection reset

 -- Max Kellermann <mk@cm4all.com>  Fri, 04 Jan 2013 13:14:09 -0000

cm4all-beng-proxy (3.0.5) unstable; urgency=low

  * translate-client: reduce number of system calls (optimization)
  * http-client: release the socket earlier for reusal
  * ajp-client: fix decoding the "special" response headers
  * ajp-client: wait for "end" packet before delivering empty response
  * ajp-client: use the Content-Length response header
  * ajp-client: send Content-Length request header only if body present
  * ajp-client: support HEAD requests
  * fcgi-client: support HEAD requests
  * fcgi-client: use the Content-Length response header
  * fcgi-client: don't discard buffer after socket has been closed
  * fcgi-client: continue parsing after response has been delivered
  * fcgi-client: don't attempt to write repeatedly if request body blocks
  * fcgi-client: optimized keep-alive after empty response

 -- Max Kellermann <mk@cm4all.com>  Fri, 28 Dec 2012 13:16:02 -0000

cm4all-beng-proxy (3.0.4) unstable; urgency=low

  * {http,filter}-cache: fix garbled data on large cache entries

 -- Max Kellermann <mk@cm4all.com>  Tue, 11 Dec 2012 15:17:17 -0000

cm4all-beng-proxy (3.0.3) unstable; urgency=low

  * memcached-client: fix assertion failure

 -- Max Kellermann <mk@cm4all.com>  Fri, 07 Dec 2012 18:52:33 -0000

cm4all-beng-proxy (3.0.2) unstable; urgency=low

  * merge release 2.3.1
  * lb: verify the client certificate issuer (option "ssl_verify")
  * lb: client certificate is mandatory if "ssl_verify" is enabled
  * lb: support extra CA certificate file (option "ssl_ca_cert")
  * cmdline: can't specify both --memcached-server and http_cache_size
  * init: default to one worker

 -- Max Kellermann <mk@cm4all.com>  Fri, 07 Dec 2012 09:24:52 -0000

cm4all-beng-proxy (3.0.1) unstable; urgency=low

  * http-cache: reduce memory usage while storing
  * {http,filter}-cache: reduce fork overhead
  * pool: fix crash when first allocation is large

 -- Max Kellermann <mk@cm4all.com>  Wed, 05 Dec 2012 14:05:28 -0000

cm4all-beng-proxy (3.0) unstable; urgency=low

  * {http,filter}-cache: reduce overhead when cache is disabled
  * {http,filter}-cache: exclude allocator table from reported size
  * filter-cache: reduce memory usage while storing
  * {http,filter,translate}-cache: return more free memory to operating system
  * pool: further overhead reduction
  * pool: reduce CPU overhead for large areas
  * rubber: fix assertion failure

 -- Max Kellermann <mk@cm4all.com>  Tue, 30 Oct 2012 16:32:45 -0000

cm4all-beng-proxy (2.2.1) unstable; urgency=low

  * merge release 2.1.13
  * control_local: fix assertion failure

 -- Max Kellermann <mk@cm4all.com>  Tue, 16 Oct 2012 15:46:16 -0000

cm4all-beng-proxy (2.2) unstable; urgency=low

  * cache: optimize lookups
  * pool: reduce overhead
  * pool: optimize the linear area recycler
  * resource-address: reduce memory overhead
  * session: reduce memory usage
  * http-cache, filter-cache: return free memory to operating system
  * control_server: support local and abstract sockets
  * python/control: support abstract sockets
  * bp_control: create implicit control channel for each worker process
  * require automake 1.11

 -- Max Kellermann <mk@cm4all.com>  Tue, 09 Oct 2012 15:11:24 -0000

cm4all-beng-proxy (2.3.7) unstable; urgency=low

  * tcache: fix assertion failure in BASE handler

 -- Max Kellermann <mk@cm4all.com>  Mon, 18 Feb 2013 11:58:01 -0000

cm4all-beng-proxy (2.3.6) unstable; urgency=low

  * listener: increase the backlog to 64
  * shm: reserve swap space, avoids theoretical crash

 -- Max Kellermann <mk@cm4all.com>  Sun, 17 Feb 2013 09:29:24 -0000

cm4all-beng-proxy (2.3.5) unstable; urgency=low

  * tcache: reduce CPU pressure when there are many virtual hosts (hot fix)
  * launch the access logger after daemonizing
  * user the configured logger user for the access logger
  * auto-close the access logger
  * debian/rules: compile with -fno-omit-frame-pointer

 -- Max Kellermann <mk@cm4all.com>  Tue, 05 Feb 2013 16:27:46 -0000

cm4all-beng-proxy (2.3.4) unstable; urgency=low

  * log-split: print referer and user agent
  * log-split: cache the last file
  * log-split: allow logging local time stamps
  * log-{split,cat}: escape URI, Referer and User-Agent
  * init: add ACCESS_LOGGER variable

 -- Max Kellermann <mk@cm4all.com>  Tue, 05 Feb 2013 01:31:31 -0000

cm4all-beng-proxy (2.3.3) unstable; urgency=low

  * pool: fix a memory leak in the temporary pool
  * processor: hard limit on length of attributes and parameters

 -- Max Kellermann <mk@cm4all.com>  Thu, 31 Jan 2013 13:16:33 -0000

cm4all-beng-proxy (2.3.2) unstable; urgency=low

  * merge release 2.1.17

 -- Max Kellermann <mk@cm4all.com>  Tue, 29 Jan 2013 00:01:23 -0000

cm4all-beng-proxy (2.3.1) unstable; urgency=low

  * merge release 2.1.16
  * pool: reduce CPU overhead for large areas

 -- Max Kellermann <mk@cm4all.com>  Thu, 06 Dec 2012 16:40:02 -0000

cm4all-beng-proxy (2.3) unstable; urgency=low

  * new stable branch based on v2.1.x, without the work-in-progress
    improvements from v2.2.x
  * cache: optimize lookups
  * pool: reduce overhead
  * pool: optimize the linear area recycler
  * resource-address: reduce memory overhead
  * session: reduce memory usage
  * {http,filter}-cache: reduce overhead when cache is disabled

 -- Max Kellermann <mk@cm4all.com>  Mon, 22 Oct 2012 13:48:20 -0000

cm4all-beng-proxy (2.1.17) unstable; urgency=low

  * merge release 2.0.55

 -- Max Kellermann <mk@cm4all.com>  Mon, 28 Jan 2013 23:59:54 -0000

cm4all-beng-proxy (2.1.16) unstable; urgency=low

  * merge release 2.0.54

 -- Max Kellermann <mk@cm4all.com>  Thu, 06 Dec 2012 16:35:17 -0000

cm4all-beng-proxy (2.1.15) unstable; urgency=low

  * merge release 2.0.53

 -- Max Kellermann <mk@cm4all.com>  Mon, 22 Oct 2012 12:26:57 -0000

cm4all-beng-proxy (2.1.14) unstable; urgency=low

  * merge release 2.0.52

 -- Max Kellermann <mk@cm4all.com>  Fri, 19 Oct 2012 12:10:09 -0000

cm4all-beng-proxy (2.1.13) unstable; urgency=low

  * merge release 2.0.51

 -- Max Kellermann <mk@cm4all.com>  Tue, 16 Oct 2012 15:41:58 -0000

cm4all-beng-proxy (2.1.12) unstable; urgency=low

  * merge release 2.0.50

 -- Max Kellermann <mk@cm4all.com>  Fri, 05 Oct 2012 12:26:24 -0000

cm4all-beng-proxy (2.1.11) unstable; urgency=low

  * merge release 2.0.49

 -- Max Kellermann <mk@cm4all.com>  Fri, 28 Sep 2012 15:04:36 -0000

cm4all-beng-proxy (2.1.10) unstable; urgency=low

  * merge release 2.0.48

 -- Max Kellermann <mk@cm4all.com>  Mon, 24 Sep 2012 15:43:46 -0000

cm4all-beng-proxy (2.1.9) unstable; urgency=low

  * merge release 2.0.47
  * lb: eliminate the duplicate "Date" response header (#1169)

 -- Max Kellermann <mk@cm4all.com>  Fri, 21 Sep 2012 15:56:06 -0000

cm4all-beng-proxy (2.1.8) unstable; urgency=low

  * control: publish statistics over the control protocol

 -- Max Kellermann <mk@cm4all.com>  Fri, 07 Sep 2012 12:47:34 -0000

cm4all-beng-proxy (2.1.7) unstable; urgency=low

  * resource-address: support expanding PIPE addresses
  * translation: support EXPAND_PATH for PROXY
  * reduced connect timeouts for translation server, FastCGI and beng-lb
  * uri-relative: support relative URI with just a query string
  * uri-relative: support relative URIs starting with a double slash
  * lb: improve error messages, include listener/pool name
  * lb: validate the selected sticky modde
  * lb: add sticky mode "source_ip"

 -- Max Kellermann <mk@cm4all.com>  Fri, 31 Aug 2012 14:03:41 -0000

cm4all-beng-proxy (2.1.6) unstable; urgency=low

  * merge release 2.0.46

 -- Max Kellermann <mk@cm4all.com>  Fri, 24 Aug 2012 11:11:20 -0000

cm4all-beng-proxy (2.1.5) unstable; urgency=low

  * lb_expect_monitor: configurable connect timeout

 -- Max Kellermann <mk@cm4all.com>  Mon, 20 Aug 2012 05:40:44 -0000

cm4all-beng-proxy (2.1.4) unstable; urgency=low

  * lb_monitor: configurable timeout

 -- Max Kellermann <mk@cm4all.com>  Fri, 17 Aug 2012 09:16:36 -0000

cm4all-beng-proxy (2.1.3) unstable; urgency=low

  * merge release 2.0.44
  * lb: implement tcp_expect option "expect_graceful"

 -- Max Kellermann <mk@cm4all.com>  Tue, 14 Aug 2012 14:30:57 -0000

cm4all-beng-proxy (2.1.2) unstable; urgency=low

  * support extended HTTP status codes from RFC 6585 and WebDAV

 -- Max Kellermann <mk@cm4all.com>  Thu, 09 Aug 2012 10:10:35 -0000

cm4all-beng-proxy (2.1.1) unstable; urgency=low

  * merge release 2.0.43
  * lb: support TRACE, OPTIONS and WebDAV

 -- Max Kellermann <mk@cm4all.com>  Fri, 03 Aug 2012 11:48:46 -0000

cm4all-beng-proxy (2.1) unstable; urgency=low

  * lb: add sticky mode "jvm_route" (Tomcat)

 -- Max Kellermann <mk@cm4all.com>  Mon, 30 Jul 2012 15:53:43 -0000

cm4all-beng-proxy (2.0.55) unstable; urgency=low

  * istream-tee: fix crash due to erroneous read
  * fix random crashes in the optimized build

 -- Max Kellermann <mk@cm4all.com>  Mon, 28 Jan 2013 23:52:26 -0000

cm4all-beng-proxy (2.0.54) unstable; urgency=low

  * http-cache: fix revalidation of memcached entries

 -- Max Kellermann <mk@cm4all.com>  Thu, 06 Dec 2012 16:31:23 -0000

cm4all-beng-proxy (2.0.53) unstable; urgency=low

  * filter-cache: fix assertion failure on serving empty response
  * http-cache: limit maximum age to 5 minutes if "Vary" includes cookies
  * lb: FADE_NODE lasts for 3 hours

 -- Max Kellermann <mk@cm4all.com>  Mon, 22 Oct 2012 12:21:18 -0000

cm4all-beng-proxy (2.0.52) unstable; urgency=low

  * {http,filter}-cache: include headers in cache size calculation
  * {http,filter}-cache: reduce headers memory usage
  * http-cache: limit maximum age to 1 week
    - 1 hour when "Vary" is used
    - 30 minutes when "Vary" includes "X-WidgetId" or "X-WidgetHref"
    - 5 minutes when "Vary" includes "X-CM4all-BENG-User"
  * cache: reduce number of system calls during lookup

 -- Max Kellermann <mk@cm4all.com>  Fri, 19 Oct 2012 12:07:10 -0000

cm4all-beng-proxy (2.0.51) unstable; urgency=low

  * merge release 1.4.33
  * processor: fix assertion failure with embedded CSS
  * lb: move control channel handler to worker process

 -- Max Kellermann <mk@cm4all.com>  Tue, 16 Oct 2012 15:39:32 -0000

cm4all-beng-proxy (2.0.50) unstable; urgency=low

  * pool: reduce memory overhead of debug data
  * fcgi-client: fix assertion failure due to redundant read event
  * lb: fix crash after pipe-to-socket splice I/O error

 -- Max Kellermann <mk@cm4all.com>  Fri, 05 Oct 2012 12:23:15 -0000

cm4all-beng-proxy (2.0.49) unstable; urgency=low

  * merge release 1.4.32

 -- Max Kellermann <mk@cm4all.com>  Fri, 28 Sep 2012 15:01:26 -0000

cm4all-beng-proxy (2.0.48) unstable; urgency=low

  * lb: fix duplicate monitor requests with --watchdog
  * child: verbose logging of child process events
  * log shutdown signal

 -- Max Kellermann <mk@cm4all.com>  Mon, 24 Sep 2012 15:36:03 -0000

cm4all-beng-proxy (2.0.47) unstable; urgency=low

  * merge release 1.4.31
  * cache: disable excessive debugging checks

 -- Max Kellermann <mk@cm4all.com>  Fri, 21 Sep 2012 15:24:30 -0000

cm4all-beng-proxy (2.0.46) unstable; urgency=low

  * merge release 1.4.30
  * lb: add option --config-file

 -- Max Kellermann <mk@cm4all.com>  Fri, 24 Aug 2012 10:52:29 -0000

cm4all-beng-proxy (2.0.45) unstable; urgency=low

  * merge release 1.4.29

 -- Max Kellermann <mk@cm4all.com>  Tue, 21 Aug 2012 15:49:49 -0000

cm4all-beng-proxy (2.0.44) unstable; urgency=low

  * lb: allow sticky with only one node
  * lb: add option "--check"
  * lb: run all monitors right after startup
  * lb: disable expiry of monitor results
  * lb: improved fallback for "sticky cookie"
  * lb: use Bulldog for "sticky cookie"
  * balancer, lb: persistent "fade" flag
  * balancer, lb: use the Bulldog "graceful" flag
  * control: add packet CONTROL_DUMP_POOLS

 -- Max Kellermann <mk@cm4all.com>  Tue, 14 Aug 2012 13:13:01 -0000

cm4all-beng-proxy (2.0.43) unstable; urgency=low

  * merge release 1.4.28
  * istream-replace: fix assertion failure with embedded CSS

 -- Max Kellermann <mk@cm4all.com>  Thu, 02 Aug 2012 11:14:27 -0000

cm4all-beng-proxy (2.0.42) unstable; urgency=low

  * js: new higher-level API

 -- Max Kellermann <mk@cm4all.com>  Wed, 01 Aug 2012 11:32:28 -0000

cm4all-beng-proxy (2.0.41) unstable; urgency=low

  * session: fix bogus assertion failure when loading expired session

 -- Max Kellermann <mk@cm4all.com>  Fri, 27 Jul 2012 12:47:49 -0000

cm4all-beng-proxy (2.0.40) unstable; urgency=low

  * merge release 1.4.27

 -- Max Kellermann <mk@cm4all.com>  Tue, 24 Jul 2012 16:29:13 -0000

cm4all-beng-proxy (2.0.39) unstable; urgency=low

  * merge release 1.4.26

 -- Max Kellermann <mk@cm4all.com>  Tue, 17 Jul 2012 17:00:20 -0000

cm4all-beng-proxy (2.0.38) unstable; urgency=low

  * merge release 1.4.25
  * strset: fix GROUP_CONTAINER false negatives

 -- Max Kellermann <mk@cm4all.com>  Tue, 17 Jul 2012 16:03:49 -0000

cm4all-beng-proxy (2.0.37) unstable; urgency=low

  * merge release 1.4.24

 -- Max Kellermann <mk@cm4all.com>  Mon, 16 Jul 2012 10:36:57 -0000

cm4all-beng-proxy (2.0.36) unstable; urgency=low

  * proxy-handler: re-add the URI suffix for "transparent" requests

 -- Max Kellermann <mk@cm4all.com>  Wed, 11 Jul 2012 14:12:11 -0000

cm4all-beng-proxy (2.0.35) unstable; urgency=low

  * translate: allow WIDGET_GROUP without PROCESS

 -- Max Kellermann <mk@cm4all.com>  Thu, 05 Jul 2012 13:03:21 -0000

cm4all-beng-proxy (2.0.34) unstable; urgency=low

  * session_save: skip shutdown code if saving is not configured
  * http-server: fix assertion on I/O error during POST
  * header-forward: new group FORWARD to forward the "Host" header

 -- Max Kellermann <mk@cm4all.com>  Tue, 03 Jul 2012 16:46:39 -0000

cm4all-beng-proxy (2.0.33) unstable; urgency=low

  * processor: option SELF_CONTAINER allows widget to only embed itself
  * processor: allow embedding approved widget groups
  * processor: optionally invoke CSS processor for style attributes
  * response, lb_http: put "Discard" cookie attribute to the end (Android bug)

 -- Max Kellermann <mk@cm4all.com>  Mon, 02 Jul 2012 17:52:32 -0000

cm4all-beng-proxy (2.0.32) unstable; urgency=low

  * socket_wrapper: fix two assertion failures
  * pheaders: emit Cache-Control:no-store to work around IE quirk

 -- Max Kellermann <mk@cm4all.com>  Tue, 26 Jun 2012 09:41:51 -0000

cm4all-beng-proxy (2.0.31) unstable; urgency=low

  * lb: publish the SSL peer issuer subject
  * widget-registry: copy the direct_addressing attribute

 -- Max Kellermann <mk@cm4all.com>  Wed, 06 Jun 2012 13:36:04 -0000

cm4all-beng-proxy (2.0.30) unstable; urgency=low

  * init: add --group variable to .default file
  * doc: update view security documentation
  * processor: apply underscore prefix to <A NAME="...">
  * session: restore sessions from a file

 -- Max Kellermann <mk@cm4all.com>  Fri, 01 Jun 2012 11:06:50 -0000

cm4all-beng-proxy (2.0.29) unstable; urgency=low

  * widget: optional direct URI addressing scheme
  * processor: eliminate additional underscore from class prefix
  * ssl_filter: support TLS client certificates

 -- Max Kellermann <mk@cm4all.com>  Tue, 29 May 2012 13:29:06 -0000

cm4all-beng-proxy (2.0.28) unstable; urgency=low

  * merge release 1.4.22

 -- Max Kellermann <mk@cm4all.com>  Wed, 16 May 2012 10:24:31 -0000

cm4all-beng-proxy (2.0.27) unstable; urgency=low

  * uri-address: fix assertion failures with UNIX domain sockets
  * uri-address: fix redirects with matching absolute URI

 -- Max Kellermann <mk@cm4all.com>  Wed, 09 May 2012 16:16:06 -0000

cm4all-beng-proxy (2.0.26) unstable; urgency=low

  * processor: rewrite URIs in META/refresh

 -- Max Kellermann <mk@cm4all.com>  Thu, 03 May 2012 14:43:03 -0000

cm4all-beng-proxy (2.0.25) unstable; urgency=low

  * merge release 1.4.21
  * processor: fix double free bug on failed widget lookup
  * session: don't access the session manager after worker crash
  * proxy-widget: fix assertion failure with empty view name

 -- Max Kellermann <mk@cm4all.com>  Thu, 26 Apr 2012 14:22:10 -0000

cm4all-beng-proxy (2.0.24) unstable; urgency=low

  * processor: optionally invoke CSS processor for <style>

 -- Max Kellermann <mk@cm4all.com>  Fri, 20 Apr 2012 12:10:42 -0000

cm4all-beng-proxy (2.0.23) unstable; urgency=low

  * widget-resolver: check for translation server failure
  * widget-resolver: don't sync with session when view is invalid
  * rewrite-uri: check for invalid view name
  * {css_,}processor: eliminate second underscore from class prefix
  * doc: document the algorithm for replacing two leading underscores

 -- Max Kellermann <mk@cm4all.com>  Thu, 29 Mar 2012 15:37:52 -0000

cm4all-beng-proxy (2.0.22) unstable; urgency=low

  * merge release 1.4.20
  * proxy-widget: forbid client to select view with address
  * proxy-widget: allow any view selection when widget is not a container
  * widget-http: allow any view selection for unprocessable response
  * widget-http: inherit the view from the template
  * widget-request: sync with session only if processor is enabled
  * widget-http: postpone saving to session after receiving response headers
  * processor: add entities &c:id; &c:type; &c:class;

 -- Max Kellermann <mk@cm4all.com>  Mon, 26 Mar 2012 14:05:05 -0000

cm4all-beng-proxy (2.0.21) unstable; urgency=low

  * css_processor: use mode "partial" for @import
  * rewrite-uri: use mode "partial" on invalid input

 -- Max Kellermann <mk@cm4all.com>  Tue, 20 Mar 2012 18:11:28 -0000

cm4all-beng-proxy (2.0.20) unstable; urgency=low

  * {css_,}processor: default mode is "partial"
  * processor: handle underscore prefixes in the "for" attribute

 -- Max Kellermann <mk@cm4all.com>  Tue, 20 Mar 2012 16:48:51 -0000

cm4all-beng-proxy (2.0.19) unstable; urgency=low

  * merge release 1.4.19

 -- Max Kellermann <mk@cm4all.com>  Tue, 20 Mar 2012 08:41:03 -0000

cm4all-beng-proxy (2.0.18) unstable; urgency=low

  * merge release 1.4.18

 -- Max Kellermann <mk@cm4all.com>  Thu, 15 Mar 2012 15:53:12 -0000

cm4all-beng-proxy (2.0.17) unstable; urgency=low

  * merge release 1.4.17
  * css_parser: check for url() following another token
  * css_processor: rewrite @import URIs
  * {text_,}processor: new entity &c:local;

 -- Max Kellermann <mk@cm4all.com>  Fri, 09 Mar 2012 16:50:19 -0000

cm4all-beng-proxy (2.0.16) unstable; urgency=low

  * response: generate Vary response header from translation response
  * widget-resolver: fix NULL dereference after failure
  * translation: User-Agent classification

 -- Max Kellermann <mk@cm4all.com>  Tue, 06 Mar 2012 11:54:10 -0000

cm4all-beng-proxy (2.0.15) unstable; urgency=low

  * merge release 1.4.16
  * uri-address: fix NULL dereference on certain malformed URIs

 -- Max Kellermann <mk@cm4all.com>  Fri, 02 Mar 2012 16:28:54 -0000

cm4all-beng-proxy (2.0.14) unstable; urgency=low

  * address-resolver: add missing initialization
  * rewrite-uri: fix NULL pointer dereference with "local URI"
  * rewrite-uri: allow mode=proxy (optional temporary kludge)
  * widget-http: auto-disable processor (optional temporary kludge)

 -- Max Kellermann <mk@cm4all.com>  Thu, 01 Mar 2012 18:36:38 -0000

cm4all-beng-proxy (2.0.13) unstable; urgency=low

  * merge release 1.4.15
  * translation: make CGI auto-base optional
  * handler: fix up translation client errors

 -- Max Kellermann <mk@cm4all.com>  Thu, 23 Feb 2012 17:31:03 -0000

cm4all-beng-proxy (2.0.12) unstable; urgency=low

  * merge release 1.4.13

 -- Max Kellermann <mk@cm4all.com>  Thu, 16 Feb 2012 14:41:45 -0000

cm4all-beng-proxy (2.0.11) unstable; urgency=low

  * merge release 1.4.11
  * processor: skip rewriting absolute URIs

 -- Max Kellermann <mk@cm4all.com>  Thu, 09 Feb 2012 09:43:06 -0000

cm4all-beng-proxy (2.0.10) unstable; urgency=low

  * resource-address: initialise type, fixes assertion failure

 -- Max Kellermann <mk@cm4all.com>  Tue, 07 Feb 2012 16:57:06 -0000

cm4all-beng-proxy (2.0.9) unstable; urgency=low

  * [css]processor: expand underscore only XML id / CSS class
  * widget-http: filter processor response headers
  * processor: forward Wildfire headers in the debug build

 -- Max Kellermann <mk@cm4all.com>  Tue, 07 Feb 2012 12:32:33 -0000

cm4all-beng-proxy (2.0.8) unstable; urgency=low

  * rewrite-uri: prefix "@/" refers to widget's "local URI"

 -- Max Kellermann <mk@cm4all.com>  Fri, 03 Feb 2012 13:50:16 -0000

cm4all-beng-proxy (2.0.7) unstable; urgency=low

  * merge release 1.4.10
  * stock: clear idle objects periodically

 -- Max Kellermann <mk@cm4all.com>  Thu, 02 Feb 2012 14:10:24 -0000

cm4all-beng-proxy (2.0.6) unstable; urgency=low

  * merge release 1.4.9

 -- Max Kellermann <mk@cm4all.com>  Tue, 31 Jan 2012 15:10:18 -0000

cm4all-beng-proxy (2.0.5) unstable; urgency=low

  * merge release 1.4.8
  * translate-client: verify the PROXY and AJP payloads
  * translation: support inserting regex matches into CGI/file path
  * translation: support customizing the cookie's "Domain" attribute
  * request: new option "dynamic_session_cookie" adds suffix to cookie
    name
  * uri-address: verify the path component

 -- Max Kellermann <mk@cm4all.com>  Wed, 25 Jan 2012 17:05:09 -0000

cm4all-beng-proxy (2.0.4) unstable; urgency=low

  * merge release 1.4.6
  * access-log: don't log the remote port
  * translation: support inserting regex matches into CGI's PATH_INFO
  * tcache: generate BASE automatically for CGI

 -- Max Kellermann <mk@cm4all.com>  Tue, 10 Jan 2012 15:18:37 -0000

cm4all-beng-proxy (2.0.3) unstable; urgency=low

  * merge release 1.4.4
  * http-server: log remote host address

 -- Max Kellermann <mk@cm4all.com>  Tue, 27 Dec 2011 07:41:15 -0000

cm4all-beng-proxy (2.0.2) unstable; urgency=low

  * merge release 1.4.2
  * widget-http: improved HTTP error messages
  * processor: forbid widget request after URI compress failure

 -- Max Kellermann <mk@cm4all.com>  Wed, 07 Dec 2011 16:51:58 -0000

cm4all-beng-proxy (2.0.1) unstable; urgency=low

  * merge release 1.4.1

 -- Max Kellermann <mk@cm4all.com>  Fri, 18 Nov 2011 13:57:27 -0000

cm4all-beng-proxy (2.0) unstable; urgency=low

  * rewrite-uri: reapply 'drop the deprecated mode "proxy"'
  * proxy-widget: reapply 'client can choose only views that have an address'

 -- Max Kellermann <mk@cm4all.com>  Thu, 17 Nov 2011 08:22:39 +0100

cm4all-beng-proxy (1.4.33) unstable; urgency=low

  * istream-file: reduce memory usage for small files
  * file-handler: fix xattr usage on ranged file request (possible
    assertion failure)

 -- Max Kellermann <mk@cm4all.com>  Tue, 16 Oct 2012 15:28:57 -0000

cm4all-beng-proxy (1.4.32) unstable; urgency=low

  * cgi: fix spontaneous shutdown due to misrouted SIGTERM signal

 -- Max Kellermann <mk@cm4all.com>  Fri, 28 Sep 2012 14:39:13 -0000

cm4all-beng-proxy (1.4.31) unstable; urgency=low

  * shm: fix check for shared memory allocation failure
  * child: handle lost SIGCHLD events
  * child: ignore stale child processes

 -- Max Kellermann <mk@cm4all.com>  Fri, 21 Sep 2012 15:21:20 -0000

cm4all-beng-proxy (1.4.30) unstable; urgency=low

  * http-server: parse all tokens in the "Connection" request header

 -- Max Kellermann <mk@cm4all.com>  Fri, 24 Aug 2012 10:50:28 -0000

cm4all-beng-proxy (1.4.29) unstable; urgency=low

  * proxy-widget: fix memory leak on aborted POST request

 -- Max Kellermann <mk@cm4all.com>  Tue, 21 Aug 2012 15:05:12 -0000

cm4all-beng-proxy (1.4.28) unstable; urgency=low

  * worker: reinitialize signal handlers after fork failure
  * lb: work around libevent bug that freezes during shutdown

 -- Max Kellermann <mk@cm4all.com>  Thu, 02 Aug 2012 13:53:18 -0000

cm4all-beng-proxy (1.4.27) unstable; urgency=low

  * lb: fix hanging SSL connection on bulk transfer

 -- Max Kellermann <mk@cm4all.com>  Tue, 24 Jul 2012 14:58:17 -0000

cm4all-beng-proxy (1.4.26) unstable; urgency=low

  * processor: fix regression, missing NULL check

 -- Max Kellermann <mk@cm4all.com>  Tue, 17 Jul 2012 16:55:24 -0000

cm4all-beng-proxy (1.4.25) unstable; urgency=low

  * processor: don't rewrite the fragment part of the URI

 -- Max Kellermann <mk@cm4all.com>  Tue, 17 Jul 2012 15:50:06 -0000

cm4all-beng-proxy (1.4.24) unstable; urgency=low

  * lb: fix splicing with SSL

 -- Max Kellermann <mk@cm4all.com>  Mon, 16 Jul 2012 10:32:17 -0000

cm4all-beng-proxy (1.4.23) unstable; urgency=low

  * widget-http: fix double free bug when POST is aborted

 -- Max Kellermann <mk@cm4all.com>  Tue, 03 Jul 2012 16:42:28 -0000

cm4all-beng-proxy (1.4.22) unstable; urgency=low

  * merge release 1.2.27
  * widget: backport memory leak fix from 2.0
  * widget-http: fix memory leak on abort

 -- Max Kellermann <mk@cm4all.com>  Wed, 16 May 2012 10:00:23 -0000

cm4all-beng-proxy (1.4.21) unstable; urgency=low

  * merge release 1.2.26

 -- Max Kellermann <mk@cm4all.com>  Thu, 26 Apr 2012 14:17:56 -0000

cm4all-beng-proxy (1.4.20) unstable; urgency=low

  * merge release 1.2.25

 -- Max Kellermann <mk@cm4all.com>  Mon, 26 Mar 2012 14:03:14 -0000

cm4all-beng-proxy (1.4.19) unstable; urgency=low

  * merge release 1.2.24

 -- Max Kellermann <mk@cm4all.com>  Tue, 20 Mar 2012 08:36:19 -0000

cm4all-beng-proxy (1.4.18) unstable; urgency=low

  * merge release 1.2.23

 -- Max Kellermann <mk@cm4all.com>  Thu, 15 Mar 2012 15:50:20 -0000

cm4all-beng-proxy (1.4.17) unstable; urgency=low

  * merge release 1.2.22

 -- Max Kellermann <mk@cm4all.com>  Thu, 08 Mar 2012 18:36:00 -0000

cm4all-beng-proxy (1.4.16) unstable; urgency=low

  * merge release 1.2.21

 -- Max Kellermann <mk@cm4all.com>  Fri, 02 Mar 2012 16:03:51 -0000

cm4all-beng-proxy (1.4.15) unstable; urgency=low

  * merge release 1.2.20

 -- Max Kellermann <mk@cm4all.com>  Thu, 23 Feb 2012 17:12:30 -0000

cm4all-beng-proxy (1.4.14) unstable; urgency=low

  * merge release 1.2.19

 -- Max Kellermann <mk@cm4all.com>  Thu, 23 Feb 2012 15:35:04 -0000

cm4all-beng-proxy (1.4.13) unstable; urgency=low

  * merge release 1.2.18

 -- Max Kellermann <mk@cm4all.com>  Thu, 16 Feb 2012 13:53:49 -0000

cm4all-beng-proxy (1.4.12) unstable; urgency=low

  * merge release 1.2.17

 -- Max Kellermann <mk@cm4all.com>  Wed, 15 Feb 2012 09:27:50 -0000

cm4all-beng-proxy (1.4.11) unstable; urgency=low

  * merge release 1.2.16

 -- Max Kellermann <mk@cm4all.com>  Thu, 09 Feb 2012 09:33:30 -0000

cm4all-beng-proxy (1.4.10) unstable; urgency=low

  * merge release 1.2.15

 -- Max Kellermann <mk@cm4all.com>  Thu, 02 Feb 2012 13:43:11 -0000

cm4all-beng-proxy (1.4.9) unstable; urgency=low

  * merge release 1.2.14

 -- Max Kellermann <mk@cm4all.com>  Tue, 31 Jan 2012 15:06:57 -0000

cm4all-beng-proxy (1.4.8) unstable; urgency=low

  * merge release 1.2.13

 -- Max Kellermann <mk@cm4all.com>  Wed, 25 Jan 2012 12:16:53 -0000

cm4all-beng-proxy (1.4.7) unstable; urgency=low

  * merge release 1.2.12

 -- Max Kellermann <mk@cm4all.com>  Tue, 17 Jan 2012 08:37:01 -0000

cm4all-beng-proxy (1.4.6) unstable; urgency=low

  * merge release 1.2.11

 -- Max Kellermann <mk@cm4all.com>  Wed, 04 Jan 2012 15:41:43 -0000

cm4all-beng-proxy (1.4.5) unstable; urgency=low

  * merge release 1.2.10

 -- Max Kellermann <mk@cm4all.com>  Wed, 28 Dec 2011 17:07:13 -0000

cm4all-beng-proxy (1.4.4) unstable; urgency=low

  * merge release 1.2.9

 -- Max Kellermann <mk@cm4all.com>  Thu, 22 Dec 2011 11:28:39 -0000

cm4all-beng-proxy (1.4.3) unstable; urgency=low

  * merge release 1.2.8

 -- Max Kellermann <mk@cm4all.com>  Wed, 14 Dec 2011 11:20:04 -0000

cm4all-beng-proxy (1.4.2) unstable; urgency=low

  * text-processor: allow processing "application/javascript",
    "application/json"
  * uri-relative: allow backtracking to the widget base with "../"
  * merge release 1.2.7

 -- Max Kellermann <mk@cm4all.com>  Tue, 06 Dec 2011 12:39:24 -0000

cm4all-beng-proxy (1.4.1) unstable; urgency=low

  * merge release 1.2.6

 -- Max Kellermann <mk@cm4all.com>  Fri, 18 Nov 2011 13:53:56 -0000

cm4all-beng-proxy (1.4) unstable; urgency=low

  * proxy-widget: revert 'client can choose only views that have an address'
  * rewrite-uri: revert 'drop the deprecated mode "proxy"'

 -- Max Kellermann <mk@cm4all.com>  Thu, 17 Nov 2011 08:10:42 +0100

cm4all-beng-proxy (1.3.2) unstable; urgency=low

  * tcache: add regex matching, translation packets REGEX, INVERSE_REGEX
  * widget: don't start the prefix with an underscore
  * translation: add new packet PROCESS_TEXT, to expand entity references
  * translation: add new packet WIDGET_INFO, enables additional request headers
  * doc: document the algorithm for replacing three leading underscores

 -- Max Kellermann <mk@cm4all.com>  Wed, 16 Nov 2011 17:00:16 +0100

cm4all-beng-proxy (1.3.1) unstable; urgency=low

  * merge release 1.2.5

 -- Max Kellermann <mk@cm4all.com>  Tue, 08 Nov 2011 19:51:18 +0100

cm4all-beng-proxy (1.3) unstable; urgency=low

  * rewrite-uri: drop the deprecated mode "proxy"
  * proxy-widget: client can choose only views that have an address

 -- Max Kellermann <mk@cm4all.com>  Mon, 31 Oct 2011 17:41:14 +0100

cm4all-beng-proxy (1.2.27) unstable; urgency=low

  * merge release 1.1.40

 -- Max Kellermann <mk@cm4all.com>  Wed, 16 May 2012 09:51:50 -0000

cm4all-beng-proxy (1.2.26) unstable; urgency=low

  * merge release 1.1.39

 -- Max Kellermann <mk@cm4all.com>  Thu, 26 Apr 2012 14:16:40 -0000

cm4all-beng-proxy (1.2.25) unstable; urgency=low

  * merge release 1.1.38

 -- Max Kellermann <mk@cm4all.com>  Mon, 26 Mar 2012 14:01:44 -0000

cm4all-beng-proxy (1.2.24) unstable; urgency=low

  * merge release 1.1.37

 -- Max Kellermann <mk@cm4all.com>  Tue, 20 Mar 2012 08:33:31 -0000

cm4all-beng-proxy (1.2.23) unstable; urgency=low

  * merge release 1.1.36

 -- Max Kellermann <mk@cm4all.com>  Thu, 15 Mar 2012 15:37:10 -0000

cm4all-beng-proxy (1.2.22) unstable; urgency=low

  * merge release 1.1.35

 -- Max Kellermann <mk@cm4all.com>  Thu, 08 Mar 2012 18:29:39 -0000

cm4all-beng-proxy (1.2.21) unstable; urgency=low

  * merge release 1.1.34

 -- Max Kellermann <mk@cm4all.com>  Fri, 02 Mar 2012 16:02:00 -0000

cm4all-beng-proxy (1.2.20) unstable; urgency=low

  * merge release 1.1.33

 -- Max Kellermann <mk@cm4all.com>  Thu, 23 Feb 2012 17:11:15 -0000

cm4all-beng-proxy (1.2.19) unstable; urgency=low

  * merge release 1.1.32

 -- Max Kellermann <mk@cm4all.com>  Thu, 23 Feb 2012 15:18:36 -0000

cm4all-beng-proxy (1.2.18) unstable; urgency=low

  * merge release 1.1.31

 -- Max Kellermann <mk@cm4all.com>  Thu, 16 Feb 2012 13:52:42 -0000

cm4all-beng-proxy (1.2.17) unstable; urgency=low

  * merge release 1.1.30

 -- Max Kellermann <mk@cm4all.com>  Wed, 15 Feb 2012 09:26:45 -0000

cm4all-beng-proxy (1.2.16) unstable; urgency=low

  * merge release 1.1.29

 -- Max Kellermann <mk@cm4all.com>  Thu, 09 Feb 2012 09:31:50 -0000

cm4all-beng-proxy (1.2.15) unstable; urgency=low

  * merge release 1.1.28

 -- Max Kellermann <mk@cm4all.com>  Thu, 02 Feb 2012 13:41:45 -0000

cm4all-beng-proxy (1.2.14) unstable; urgency=low

  * merge release 1.1.27

 -- Max Kellermann <mk@cm4all.com>  Tue, 31 Jan 2012 15:04:32 -0000

cm4all-beng-proxy (1.2.13) unstable; urgency=low

  * merge release 1.1.26

 -- Max Kellermann <mk@cm4all.com>  Wed, 25 Jan 2012 12:15:19 -0000

cm4all-beng-proxy (1.2.12) unstable; urgency=low

  * merge release 1.1.25

 -- Max Kellermann <mk@cm4all.com>  Tue, 17 Jan 2012 08:31:44 -0000

cm4all-beng-proxy (1.2.11) unstable; urgency=low

  * merge release 1.1.24

 -- Max Kellermann <mk@cm4all.com>  Wed, 04 Jan 2012 15:38:27 -0000

cm4all-beng-proxy (1.2.10) unstable; urgency=low

  * merge release 1.1.23

 -- Max Kellermann <mk@cm4all.com>  Wed, 28 Dec 2011 17:01:43 -0000

cm4all-beng-proxy (1.2.9) unstable; urgency=low

  * merge release 1.1.22

 -- Max Kellermann <mk@cm4all.com>  Thu, 22 Dec 2011 10:28:29 -0000

cm4all-beng-proxy (1.2.8) unstable; urgency=low

  * merge release 1.1.21

 -- Max Kellermann <mk@cm4all.com>  Wed, 14 Dec 2011 11:12:32 -0000

cm4all-beng-proxy (1.2.7) unstable; urgency=low

  * merge release 1.1.20

 -- Max Kellermann <mk@cm4all.com>  Tue, 06 Dec 2011 11:43:10 -0000

cm4all-beng-proxy (1.2.6) unstable; urgency=low

  * merge release 1.1.19

 -- Max Kellermann <mk@cm4all.com>  Fri, 18 Nov 2011 13:47:43 -0000

cm4all-beng-proxy (1.2.5) unstable; urgency=low

  * merge release 1.1.18
  * file-handler: handle If-Modified-Since followed by filter

 -- Max Kellermann <mk@cm4all.com>  Tue, 08 Nov 2011 19:43:58 +0100

cm4all-beng-proxy (1.2.4) unstable; urgency=low

  * merge release 1.1.17

 -- Max Kellermann <mk@cm4all.com>  Wed, 02 Nov 2011 16:58:28 +0100

cm4all-beng-proxy (1.2.3) unstable; urgency=low

  * merge release 1.1.16

 -- Max Kellermann <mk@cm4all.com>  Fri, 21 Oct 2011 15:16:13 +0200

cm4all-beng-proxy (1.2.2) unstable; urgency=low

  * merge release 1.1.15
  * widget-view: an empty name refers to the default view
  * processor: new entity &c:view;

 -- Max Kellermann <mk@cm4all.com>  Wed, 19 Oct 2011 11:43:20 +0200

cm4all-beng-proxy (1.2.1) unstable; urgency=low

  * merge release 1.1.13

 -- Max Kellermann <mk@cm4all.com>  Wed, 05 Oct 2011 17:16:04 +0200

cm4all-beng-proxy (1.2) unstable; urgency=low

  * delegate-client: improved error reporting
  * response-error: resolve errno codes
  * python/control/client: bind the unix domain socket
  * python/control/client: implement timeout
  * lb_control: allow querying node status over control socket

 -- Max Kellermann <mk@cm4all.com>  Tue, 27 Sep 2011 12:00:44 +0200

cm4all-beng-proxy (1.1.40) unstable; urgency=low

  * merge release 1.0.34

 -- Max Kellermann <mk@cm4all.com>  Wed, 16 May 2012 09:50:37 -0000

cm4all-beng-proxy (1.1.39) unstable; urgency=low

  * merge release 1.0.33

 -- Max Kellermann <mk@cm4all.com>  Thu, 26 Apr 2012 14:12:30 -0000

cm4all-beng-proxy (1.1.38) unstable; urgency=low

  * merge release 1.0.32

 -- Max Kellermann <mk@cm4all.com>  Mon, 26 Mar 2012 14:00:38 -0000

cm4all-beng-proxy (1.1.37) unstable; urgency=low

  * merge release 1.0.31

 -- Max Kellermann <mk@cm4all.com>  Tue, 20 Mar 2012 08:31:08 -0000

cm4all-beng-proxy (1.1.36) unstable; urgency=low

  * merge release 1.0.30

 -- Max Kellermann <mk@cm4all.com>  Thu, 15 Mar 2012 15:36:15 -0000

cm4all-beng-proxy (1.1.35) unstable; urgency=low

  * merge release 1.0.29
  * css_processor: delete "-c-mode" and "-c-view" from output

 -- Max Kellermann <mk@cm4all.com>  Thu, 08 Mar 2012 18:16:03 -0000

cm4all-beng-proxy (1.1.34) unstable; urgency=low

  * merge release 1.0.28

 -- Max Kellermann <mk@cm4all.com>  Fri, 02 Mar 2012 15:26:44 -0000

cm4all-beng-proxy (1.1.33) unstable; urgency=low

  * merge release 1.0.27

 -- Max Kellermann <mk@cm4all.com>  Thu, 23 Feb 2012 17:09:57 -0000

cm4all-beng-proxy (1.1.32) unstable; urgency=low

  * merge release 1.0.26

 -- Max Kellermann <mk@cm4all.com>  Thu, 23 Feb 2012 15:14:56 -0000

cm4all-beng-proxy (1.1.31) unstable; urgency=low

  * merge release 1.0.25

 -- Max Kellermann <mk@cm4all.com>  Thu, 16 Feb 2012 13:49:26 -0000

cm4all-beng-proxy (1.1.30) unstable; urgency=low

  * merge release 1.0.24

 -- Max Kellermann <mk@cm4all.com>  Wed, 15 Feb 2012 09:25:38 -0000

cm4all-beng-proxy (1.1.29) unstable; urgency=low

  * merge release 1.0.23

 -- Max Kellermann <mk@cm4all.com>  Thu, 09 Feb 2012 09:30:18 -0000

cm4all-beng-proxy (1.1.28) unstable; urgency=low

  * merge release 1.0.22

 -- Max Kellermann <mk@cm4all.com>  Thu, 02 Feb 2012 13:39:21 -0000

cm4all-beng-proxy (1.1.27) unstable; urgency=low

  * merge release 1.0.21

 -- Max Kellermann <mk@cm4all.com>  Tue, 31 Jan 2012 14:59:06 -0000

cm4all-beng-proxy (1.1.26) unstable; urgency=low

  * merge release 1.0.20

 -- Max Kellermann <mk@cm4all.com>  Wed, 25 Jan 2012 12:13:43 -0000

cm4all-beng-proxy (1.1.25) unstable; urgency=low

  * merge release 1.0.19

 -- Max Kellermann <mk@cm4all.com>  Tue, 17 Jan 2012 08:29:34 -0000

cm4all-beng-proxy (1.1.24) unstable; urgency=low

  * merge release 1.0.18

 -- Max Kellermann <mk@cm4all.com>  Wed, 04 Jan 2012 15:27:35 -0000

cm4all-beng-proxy (1.1.23) unstable; urgency=low

  * header-forward: remove port number from X-Forwarded-For

 -- Max Kellermann <mk@cm4all.com>  Wed, 28 Dec 2011 16:51:41 -0000

cm4all-beng-proxy (1.1.22) unstable; urgency=low

  * merge release 1.0.17
  * istream-socket: fix potential assertion failure

 -- Max Kellermann <mk@cm4all.com>  Wed, 21 Dec 2011 16:44:46 -0000

cm4all-beng-proxy (1.1.21) unstable; urgency=low

  * merge release 1.0.16

 -- Max Kellermann <mk@cm4all.com>  Wed, 14 Dec 2011 11:07:58 -0000

cm4all-beng-proxy (1.1.20) unstable; urgency=low

  * merge release 1.0.15
  * processor: don't rewrite "mailto:" hyperlinks

 -- Max Kellermann <mk@cm4all.com>  Mon, 05 Dec 2011 18:37:10 -0000

cm4all-beng-proxy (1.1.19) unstable; urgency=low

  * {css_,}processor: quote widget classes for prefixing XML IDs, CSS classes

 -- Max Kellermann <mk@cm4all.com>  Fri, 18 Nov 2011 13:17:02 -0000

cm4all-beng-proxy (1.1.18) unstable; urgency=low

  * merge release 1.0.13
  * lb_http: eliminate the duplicate "Date" response header

 -- Max Kellermann <mk@cm4all.com>  Tue, 08 Nov 2011 19:33:07 +0100

cm4all-beng-proxy (1.1.17) unstable; urgency=low

  * merge release 1.0.13

 -- Max Kellermann <mk@cm4all.com>  Wed, 02 Nov 2011 16:52:21 +0100

cm4all-beng-proxy (1.1.16) unstable; urgency=low

  * merge release 1.0.12

 -- Max Kellermann <mk@cm4all.com>  Fri, 21 Oct 2011 15:09:55 +0200

cm4all-beng-proxy (1.1.15) unstable; urgency=low

  * merge release 1.0.11

 -- Max Kellermann <mk@cm4all.com>  Wed, 19 Oct 2011 09:36:38 +0200

cm4all-beng-proxy (1.1.14) unstable; urgency=low

  * merge release 1.0.10

 -- Max Kellermann <mk@cm4all.com>  Fri, 07 Oct 2011 15:15:00 +0200

cm4all-beng-proxy (1.1.13) unstable; urgency=low

  * merge release 1.0.9

 -- Max Kellermann <mk@cm4all.com>  Thu, 29 Sep 2011 16:47:56 +0200

cm4all-beng-proxy (1.1.12) unstable; urgency=low

  * merge release 1.0.8

 -- Max Kellermann <mk@cm4all.com>  Thu, 22 Sep 2011 17:13:41 +0200

cm4all-beng-proxy (1.1.11) unstable; urgency=low

  * merge release 1.0.7
  * widget-http: response header X-CM4all-View selects a view
  * processor, css_processor: support prefixing XML ids
  * processor: property "c:view" selects a view

 -- Max Kellermann <mk@cm4all.com>  Fri, 16 Sep 2011 12:25:24 +0200

cm4all-beng-proxy (1.1.10) unstable; urgency=low

  * merge release 1.0.6
  * http-request: don't clear failure state on successful TCP connection
  * istream-socket: fix assertion failure after receive error
  * ssl_filter: check for end-of-file on plain socket
  * ssl_filter: fix buffer assertion failures

 -- Max Kellermann <mk@cm4all.com>  Tue, 13 Sep 2011 18:50:18 +0200

cm4all-beng-proxy (1.1.9) unstable; urgency=low

  * http-request: improve keep-alive cancellation detection
  * http-request: mark server "failed" after HTTP client error
  * lb: implement the control protocol
    - can disable and re-enable workers
  * lb: don't allow sticky pool with only one member
  * lb: verify that a new sticky host is alive
  * lb: mark server "failed" after HTTP client error

 -- Max Kellermann <mk@cm4all.com>  Fri, 09 Sep 2011 13:03:55 +0200

cm4all-beng-proxy (1.1.8) unstable; urgency=low

  * merge release 1.0.5
  * {css_,}processor: one more underscore for the prefix
  * processor: remove rewrite-uri processing instructions from output
  * translate: unknown packet is a fatal error
  * processor: add option to set widget/focus by default
  * rewrite-uri: a leading tilde refers to the widget base; translation
    packet ANCHOR_ABSOLUTE enables it by default

 -- Max Kellermann <mk@cm4all.com>  Mon, 05 Sep 2011 17:56:31 +0200

cm4all-beng-proxy (1.1.7) unstable; urgency=low

  * css_processor: implement property "-c-mode"
  * css_processor: translate underscore prefix in class names
  * processor: translate underscore prefix in CSS class names

 -- Max Kellermann <mk@cm4all.com>  Mon, 29 Aug 2011 17:47:48 +0200

cm4all-beng-proxy (1.1.6) unstable; urgency=low

  * merge release 1.0.3
  * implement CSS processor

 -- Max Kellermann <mk@cm4all.com>  Mon, 22 Aug 2011 17:13:56 +0200

cm4all-beng-proxy (1.1.5) unstable; urgency=low

  * lb: optionally generate Via and X-Forwarded-For

 -- Max Kellermann <mk@cm4all.com>  Wed, 17 Aug 2011 12:45:14 +0200

cm4all-beng-proxy (1.1.4) unstable; urgency=low

  * pipe-stock: fix assertion failure after optimization bug
  * istream-pipe: reuse drained pipes immediately
  * sink-socket: reinstate write event during bulk transfers

 -- Max Kellermann <mk@cm4all.com>  Thu, 11 Aug 2011 14:41:37 +0200

cm4all-beng-proxy (1.1.3) unstable; urgency=low

  * widget: quote invalid XMLID/JS characters for &c:prefix;
  * lb: add protocol "tcp"

 -- Max Kellermann <mk@cm4all.com>  Wed, 10 Aug 2011 18:53:12 +0200

cm4all-beng-proxy (1.1.2) unstable; urgency=low

  * merge release 1.0.2
  * http-server: report detailed errors
  * widget-http: implement header dumps
  * cgi, fastcgi: enable cookie jar with custom cookie "host"

 -- Max Kellermann <mk@cm4all.com>  Thu, 04 Aug 2011 17:27:51 +0200

cm4all-beng-proxy (1.1.1) unstable; urgency=low

  * merge release 1.0.1
  * lb: don't ignore unimplemented configuration keywords
  * lb: configurable monitor check interval
  * session: configurable idle timeout

 -- Max Kellermann <mk@cm4all.com>  Tue, 26 Jul 2011 11:27:20 +0200

cm4all-beng-proxy (1.1) unstable; urgency=low

  * http-client: send "Expect: 100-continue" only for big request body
  * lb: implement monitors (ping, connect, tcp_expect)

 -- Max Kellermann <mk@cm4all.com>  Wed, 20 Jul 2011 15:04:22 +0200
  
cm4all-beng-proxy (1.0.34) unstable; urgency=low

  * resource-loader: don't strip last segment from IPv6 address

 -- Max Kellermann <mk@cm4all.com>  Wed, 16 May 2012 09:47:43 -0000

cm4all-beng-proxy (1.0.33) unstable; urgency=low

  * widget-resolver: fix assertion failure on recursive abort

 -- Max Kellermann <mk@cm4all.com>  Thu, 26 Apr 2012 14:04:01 -0000

cm4all-beng-proxy (1.0.32) unstable; urgency=low

  * http-cache: add missing initialization on memcached miss

 -- Max Kellermann <mk@cm4all.com>  Mon, 26 Mar 2012 13:35:01 -0000

cm4all-beng-proxy (1.0.31) unstable; urgency=low

  * proxy-widget: close the request body when the view doesn't exist

 -- Max Kellermann <mk@cm4all.com>  Tue, 20 Mar 2012 08:28:00 -0000

cm4all-beng-proxy (1.0.30) unstable; urgency=low

  * widget-view: initialize the header forward settings
  * translate-client: new view inherits header forward settings from
    default view
  * handler: clear transformation after translation error
  * http-cache: release the memcached response on abort
  * fcgi-request: close the request body on stock failure

 -- Max Kellermann <mk@cm4all.com>  Thu, 15 Mar 2012 15:34:18 -0000

cm4all-beng-proxy (1.0.29) unstable; urgency=low

  * processor: unescape custom header values
  * widget-resolver: fix NULL dereference after failure

 -- Max Kellermann <mk@cm4all.com>  Thu, 08 Mar 2012 18:10:14 -0000

cm4all-beng-proxy (1.0.28) unstable; urgency=low

  * widget-resolver: serve responses in the right order
  * widget-request: fix session related assertion failure
  * translate: initialize all GError variables

 -- Max Kellermann <mk@cm4all.com>  Fri, 02 Mar 2012 15:20:54 -0000

cm4all-beng-proxy (1.0.27) unstable; urgency=low

  * resource-address: fix regression when CGI URI is not set

 -- Max Kellermann <mk@cm4all.com>  Thu, 23 Feb 2012 17:08:16 -0000

cm4all-beng-proxy (1.0.26) unstable; urgency=low

  * resource-address: apply BASE to the CGI request URI

 -- Max Kellermann <mk@cm4all.com>  Thu, 23 Feb 2012 15:11:42 -0000

cm4all-beng-proxy (1.0.25) unstable; urgency=low

  * cgi-client: clear the input pointer on close

 -- Max Kellermann <mk@cm4all.com>  Thu, 16 Feb 2012 13:46:13 -0000

cm4all-beng-proxy (1.0.24) unstable; urgency=low

  * debian/rules: optimize parallel build
  * cgi: break loop when headers are finished

 -- Max Kellermann <mk@cm4all.com>  Wed, 15 Feb 2012 09:23:22 -0000

cm4all-beng-proxy (1.0.23) unstable; urgency=low

  * cgi: detect large response headers
  * cgi: continue parsing response headers after buffer boundary
  * cgi: bigger response header buffer
  * fcgi-client: detect large response headers

 -- Max Kellermann <mk@cm4all.com>  Thu, 09 Feb 2012 09:27:50 -0000

cm4all-beng-proxy (1.0.22) unstable; urgency=low

  * debian/rules: don't run libtool
  * lb: thread safety for the SSL filter
  * lb: fix crash during shutdown
  * http-server: fix uninitialised variable

 -- Max Kellermann <mk@cm4all.com>  Thu, 02 Feb 2012 13:03:08 -0000

cm4all-beng-proxy (1.0.21) unstable; urgency=low

  * hstock: fix memory leak
  * notify: fix endless busy loop
  * ssl_filter: fix hang while tearing down connection

 -- Max Kellermann <mk@cm4all.com>  Tue, 31 Jan 2012 15:24:50 -0000

cm4all-beng-proxy (1.0.20) unstable; urgency=low

  * ssl: load the whole certificate chain
  * translate: fix PATH+JAILCGI+SITE check
  * translate: fix HOME check
  * resource-address: include all CGI attributes in cache key

 -- Max Kellermann <mk@cm4all.com>  Wed, 25 Jan 2012 12:10:43 -0000

cm4all-beng-proxy (1.0.19) unstable; urgency=low

  * cookie-client: add a missing out-of-memory check

 -- Max Kellermann <mk@cm4all.com>  Tue, 17 Jan 2012 08:27:38 -0000

cm4all-beng-proxy (1.0.18) unstable; urgency=low

  * resource-address: support zero-length path_info prefix (for BASE)
  * hashmap: optimize insertions
  * http-server: limit the number of request headers
  * proxy-widget: discard the unused request body on error

 -- Max Kellermann <mk@cm4all.com>  Wed, 04 Jan 2012 14:55:59 -0000

cm4all-beng-proxy (1.0.17) unstable; urgency=low

  * istream-chunked: avoid recursive buffer write, fixes crash

 -- Max Kellermann <mk@cm4all.com>  Wed, 21 Dec 2011 16:37:44 -0000

cm4all-beng-proxy (1.0.16) unstable; urgency=low

  * http-server: disable timeout while waiting for CGI
  * cgi: fix segmentation fault
  * processor: discard child's request body on abort
  * proxy-widget: discard the unused request body on error

 -- Max Kellermann <mk@cm4all.com>  Wed, 14 Dec 2011 11:53:31 +0100

cm4all-beng-proxy (1.0.15) unstable; urgency=low

  * http-client: fix assertion failure on bogus "100 Continue"
  * handler: don't close the request body twice
  * session: add a missing out-of-memory check
  * fcgi-client: check for EV_READ event
  * fcgi-serialize: fix serializing parameter without value

 -- Max Kellermann <mk@cm4all.com>  Mon, 05 Dec 2011 17:47:20 -0000

cm4all-beng-proxy (1.0.14) unstable; urgency=low

  * http-server: don't generate chunked HEAD response
  * http-server: don't override Content-Length for HEAD response
  * lb_http, proxy-widget, response: forward Content-Length after HEAD

 -- Max Kellermann <mk@cm4all.com>  Tue, 08 Nov 2011 18:19:42 +0100

cm4all-beng-proxy (1.0.13) unstable; urgency=low

  * processor: initialize URI rewrite options for <?cm4all-rewrite-uri?>

 -- Max Kellermann <mk@cm4all.com>  Wed, 02 Nov 2011 16:47:48 +0100

cm4all-beng-proxy (1.0.12) unstable; urgency=low

  * http-server, proxy-widget: add missing newline to log message
  * fcgi_client: fix assertion failure on response body error
  * http-cache-choice: fix crash due to wrong filter callback

 -- Max Kellermann <mk@cm4all.com>  Fri, 21 Oct 2011 15:02:42 +0200

cm4all-beng-proxy (1.0.11) unstable; urgency=low

  * lb_config: fix binding to wildcard address
  * rewrite-uri: clarify warning message when widget has no id

 -- Max Kellermann <mk@cm4all.com>  Wed, 19 Oct 2011 09:26:48 +0200

cm4all-beng-proxy (1.0.10) unstable; urgency=low

  * debian/control: beng-lb doesn't need "daemon" anymore
  * http-string: allow space in unquoted cookie values (RFC ignorant)

 -- Max Kellermann <mk@cm4all.com>  Fri, 07 Oct 2011 15:06:32 +0200

cm4all-beng-proxy (1.0.9) unstable; urgency=low

  * tcp-balancer: store a copy of the socket address
  * lb: default log directory is /var/log/cm4all/beng-lb
  * lb: use new built-in watchdog instead of /usr/bin/daemon

 -- Max Kellermann <mk@cm4all.com>  Thu, 29 Sep 2011 16:19:34 +0200

cm4all-beng-proxy (1.0.8) unstable; urgency=low

  * resource-address: copy the delegate JailCGI parameters (crash bug fix)
  * response: use the same URI for storing and dropping widget sessions

 -- Max Kellermann <mk@cm4all.com>  Thu, 22 Sep 2011 13:39:08 +0200

cm4all-beng-proxy (1.0.7) unstable; urgency=low

  * inline-widget: discard request body when class lookup fails

 -- Max Kellermann <mk@cm4all.com>  Fri, 16 Sep 2011 12:16:04 +0200

cm4all-beng-proxy (1.0.6) unstable; urgency=low

  * processor: support short "SCRIPT" tag
  * widget-uri: use the template's view specification

 -- Max Kellermann <mk@cm4all.com>  Tue, 13 Sep 2011 18:14:24 +0200

cm4all-beng-proxy (1.0.5) unstable; urgency=low

  * resource-loader: delete comma when extracting from X-Forwarded-For

 -- Max Kellermann <mk@cm4all.com>  Mon, 05 Sep 2011 17:43:22 +0200

cm4all-beng-proxy (1.0.4) unstable; urgency=low

  * istream-replace: update the buffer reader after new data was added

 -- Max Kellermann <mk@cm4all.com>  Mon, 05 Sep 2011 15:43:17 +0200

cm4all-beng-proxy (1.0.3) unstable; urgency=low

  * merge release 0.9.35
  * control-handler: fix uninitialized variable

 -- Max Kellermann <mk@cm4all.com>  Thu, 18 Aug 2011 15:15:52 +0200

cm4all-beng-proxy (1.0.2) unstable; urgency=low

  * merge release 0.9.34
  * handler: always log translate client errors
  * tcp-balancer: fix memory leak in error handler
  * http-string: allow more characters in cookie values (RFC ignorant)

 -- Max Kellermann <mk@cm4all.com>  Mon, 01 Aug 2011 16:30:05 +0200

cm4all-beng-proxy (1.0.1) unstable; urgency=low

  * session: increase idle timeout to 20 minutes

 -- Max Kellermann <mk@cm4all.com>  Tue, 26 Jul 2011 11:23:36 +0200

cm4all-beng-proxy (1.0) unstable; urgency=low

  * merge release 0.9.33
  * header-forward: eliminate the duplicate "Date" response header
  * proxy-handler: don't pass internal URI arguments to CGI

 -- Max Kellermann <mk@cm4all.com>  Mon, 18 Jul 2011 17:07:42 +0200

cm4all-beng-proxy (0.10.14) unstable; urgency=low

  * merge release 0.9.32

 -- Max Kellermann <mk@cm4all.com>  Tue, 12 Jul 2011 19:02:23 +0200

cm4all-beng-proxy (0.10.13) unstable; urgency=low

  * growing-buffer: reset the position when skipping buffers

 -- Max Kellermann <mk@cm4all.com>  Wed, 06 Jul 2011 10:07:50 +0200

cm4all-beng-proxy (0.10.12) unstable; urgency=low

  * merge release 0.9.31
  * rewrite-uri: log widget base mismatch
  * istream-replace: fix assertion failure with splitted buffer

 -- Max Kellermann <mk@cm4all.com>  Tue, 05 Jul 2011 22:05:44 +0200

cm4all-beng-proxy (0.10.11) unstable; urgency=low

  * merge release 0.9.30
  * lb: add SSL/TLS support

 -- Max Kellermann <mk@cm4all.com>  Mon, 04 Jul 2011 17:14:21 +0200

cm4all-beng-proxy (0.10.10) unstable; urgency=low

  * merge release 0.9.29

 -- Max Kellermann <mk@cm4all.com>  Tue, 28 Jun 2011 17:56:43 +0200

cm4all-beng-proxy (0.10.9) unstable; urgency=low

  * merge release 0.9.28

 -- Max Kellermann <mk@cm4all.com>  Mon, 27 Jun 2011 13:38:03 +0200

cm4all-beng-proxy (0.10.8) unstable; urgency=low

  * lb_http: don't access the connection object after it was closed
  * restart the load balancer automatically

 -- Max Kellermann <mk@cm4all.com>  Wed, 22 Jun 2011 12:38:39 +0200

cm4all-beng-proxy (0.10.7) unstable; urgency=low

  * config: make the session cookie name configurable
  * uri-relative: allow relative base URIs (for CGI)
  * widget-uri: combine existing CGI PATH_INFO and given widget location
  * python/translation/widget: support "path_info" specification

 -- Max Kellermann <mk@cm4all.com>  Mon, 20 Jun 2011 14:54:38 +0200

cm4all-beng-proxy (0.10.6) unstable; urgency=low

  * merge release 0.9.26

 -- Max Kellermann <mk@cm4all.com>  Wed, 15 Jun 2011 09:19:28 +0200

cm4all-beng-proxy (0.10.5) unstable; urgency=low

  * merge release 0.9.26

 -- Max Kellermann <mk@cm4all.com>  Fri, 10 Jun 2011 10:09:09 +0200

cm4all-beng-proxy (0.10.4) unstable; urgency=low

  * doc: add beng-lb documentation
  * lb: implement "fallback" option
  * merge release 0.9.25

 -- Max Kellermann <mk@cm4all.com>  Wed, 08 Jun 2011 14:13:43 +0200

cm4all-beng-proxy (0.10.3) unstable; urgency=low

  * python/translation.widget: support keyword "sticky"
  * lb: implement sticky modes "failover", "cookie"

 -- Max Kellermann <mk@cm4all.com>  Mon, 06 Jun 2011 15:51:36 +0200

cm4all-beng-proxy (0.10.2) unstable; urgency=low

  * debian: fix beng-lb pid file name
  * lb_http: implement sticky sessions
  * merge release 0.9.24

 -- Max Kellermann <mk@cm4all.com>  Tue, 31 May 2011 14:32:03 +0200

cm4all-beng-proxy (0.10.1) unstable; urgency=low

  * lb_http: close request body on error
  * lb_listener: print error message when binding fails
  * merge release 0.9.23

 -- Max Kellermann <mk@cm4all.com>  Fri, 27 May 2011 13:13:55 +0200

cm4all-beng-proxy (0.10) unstable; urgency=low

  * failure: fix inverted logic bug in expiry check
  * tcp-balancer: implement session stickiness
  * lb: new stand-alone load balancer

 -- Max Kellermann <mk@cm4all.com>  Thu, 26 May 2011 14:32:02 +0200

cm4all-beng-proxy (0.9.35) unstable; urgency=low

  * resource-loader: pass the last X-Forwarded-For element to AJP

 -- Max Kellermann <mk@cm4all.com>  Thu, 18 Aug 2011 15:05:02 +0200

cm4all-beng-proxy (0.9.34) unstable; urgency=low

  * request: fix double request body close in errdoc handler
  * handler: close request body on early abort

 -- Max Kellermann <mk@cm4all.com>  Mon, 01 Aug 2011 16:21:43 +0200

cm4all-beng-proxy (0.9.33) unstable; urgency=low

  * {http,ajp}-request, errdoc: check before closing the request body on
    error

 -- Max Kellermann <mk@cm4all.com>  Mon, 18 Jul 2011 16:30:29 +0200

cm4all-beng-proxy (0.9.32) unstable; urgency=low

  * processor: dispose request body when focused widget was not found
  * http-string: allow the slash in cookie values (RFC ignorant)

 -- Max Kellermann <mk@cm4all.com>  Tue, 12 Jul 2011 18:16:01 +0200

cm4all-beng-proxy (0.9.31) unstable; urgency=low

  * growing-buffer: fix assertion failure with empty first buffer

 -- Max Kellermann <mk@cm4all.com>  Tue, 05 Jul 2011 21:58:24 +0200

cm4all-beng-proxy (0.9.30) unstable; urgency=low

  * growing-buffer: fix assertion failure in reader when buffer is empty

 -- Max Kellermann <mk@cm4all.com>  Mon, 04 Jul 2011 16:59:28 +0200

cm4all-beng-proxy (0.9.29) unstable; urgency=low

  * http-string: allow the equality sign in cookie values (RFC ignorant)

 -- Max Kellermann <mk@cm4all.com>  Tue, 28 Jun 2011 17:50:23 +0200

cm4all-beng-proxy (0.9.28) unstable; urgency=low

  * http-string: allow round brackets in cookie values (RFC ignorant)

 -- Max Kellermann <mk@cm4all.com>  Mon, 27 Jun 2011 13:23:58 +0200

cm4all-beng-proxy (0.9.27) unstable; urgency=low

  * handler: don't delete existing session in TRANSPARENT mode

 -- Max Kellermann <mk@cm4all.com>  Wed, 15 Jun 2011 09:08:48 +0200

cm4all-beng-proxy (0.9.26) unstable; urgency=low

  * worker: read "crash" value before destroying shared memory
  * session: fix crash while discarding session

 -- Max Kellermann <mk@cm4all.com>  Fri, 10 Jun 2011 09:54:56 +0200

cm4all-beng-proxy (0.9.25) unstable; urgency=low

  * response: discard the request body before passing to errdoc
  * worker: don't restart all workers after "safe" worker crash
  * cgi: check for end-of-file after splice

 -- Max Kellermann <mk@cm4all.com>  Wed, 08 Jun 2011 15:02:35 +0200

cm4all-beng-proxy (0.9.24) unstable; urgency=low

  * fcgi-client: really discard packets on request id mismatch
  * memcached-client: don't schedule read event when buffer is full
  * session: support beng-lb sticky sessions

 -- Max Kellermann <mk@cm4all.com>  Tue, 31 May 2011 14:23:41 +0200

cm4all-beng-proxy (0.9.23) unstable; urgency=low

  * tcp-balancer: retry connecting to cluster if a node fails

 -- Max Kellermann <mk@cm4all.com>  Fri, 27 May 2011 13:01:31 +0200

cm4all-beng-proxy (0.9.22) unstable; urgency=low

  * failure: fix inverted logic bug in expiry check
  * uri-extract: support AJP URLs, fixes AJP cookies
  * ajp-client: don't schedule read event when buffer is full

 -- Max Kellermann <mk@cm4all.com>  Thu, 26 May 2011 08:32:32 +0200

cm4all-beng-proxy (0.9.21) unstable; urgency=low

  * balancer: re-enable load balancing (regression fix)
  * merge release 0.8.38

 -- Max Kellermann <mk@cm4all.com>  Fri, 20 May 2011 11:03:31 +0200

cm4all-beng-proxy (0.9.20) unstable; urgency=low

  * http-cache: fix assertion failure caused by wrong destructor
  * merge release 0.8.37

 -- Max Kellermann <mk@cm4all.com>  Mon, 16 May 2011 14:03:09 +0200

cm4all-beng-proxy (0.9.19) unstable; urgency=low

  * http-request: don't retry requests with a request body

 -- Max Kellermann <mk@cm4all.com>  Thu, 12 May 2011 11:35:55 +0200

cm4all-beng-proxy (0.9.18) unstable; urgency=low

  * http-body: fix assertion failure on EOF chunk after socket was closed
  * widget-http: fix crash in widget lookup error handler
  * merge release 0.8.36

 -- Max Kellermann <mk@cm4all.com>  Tue, 10 May 2011 18:56:33 +0200

cm4all-beng-proxy (0.9.17) unstable; urgency=low

  * growing-buffer: fix assertion failure after large initial write
  * http-request: retry after connection failure
  * test/t-cgi: fix bashisms in test scripts

 -- Max Kellermann <mk@cm4all.com>  Wed, 04 May 2011 18:54:57 +0200

cm4all-beng-proxy (0.9.16) unstable; urgency=low

  * resource-address: append "transparent" args to CGI path_info
  * tcache: fix crash on FastCGI with BASE

 -- Max Kellermann <mk@cm4all.com>  Mon, 02 May 2011 16:07:21 +0200

cm4all-beng-proxy (0.9.15) unstable; urgency=low

  * configure.ac: check if valgrind/memcheck.h is installed
  * configure.ac: check if libattr is available
  * access-log: log Referer and User-Agent
  * access-log: log the request duration
  * proxy-handler: allow forwarding URI arguments
  * merge release 0.8.35

 -- Max Kellermann <mk@cm4all.com>  Wed, 27 Apr 2011 18:54:17 +0200

cm4all-beng-proxy (0.9.14) unstable; urgency=low

  * processor: don't clear widget pointer at opening tag
  * debian: move ulimit call from init script to *.default
  * merge release 0.8.33

 -- Max Kellermann <mk@cm4all.com>  Wed, 13 Apr 2011 17:03:29 +0200

cm4all-beng-proxy (0.9.13) unstable; urgency=low

  * proxy-widget: apply the widget's response header forward settings
  * response: add option to dump the widget tree
  * widget-class: move header forward settings to view
  * merge release 0.8.30

 -- Max Kellermann <mk@cm4all.com>  Mon, 04 Apr 2011 16:31:26 +0200

cm4all-beng-proxy (0.9.12) unstable; urgency=low

  * widget: internal API refactorization
  * was-control: fix argument order in "abort" call
  * was-client: duplicate the GError object when it is used twice
  * {file,delegate}-handler: add Expires/ETag headers to 304 response
  * cgi: allow setting environment variables

 -- Max Kellermann <mk@cm4all.com>  Thu, 24 Mar 2011 15:12:54 +0100

cm4all-beng-proxy (0.9.11) unstable; urgency=low

  * processor: major API refactorization
  * merge release 0.8.29

 -- Max Kellermann <mk@cm4all.com>  Mon, 21 Mar 2011 19:43:28 +0100

cm4all-beng-proxy (0.9.10) unstable; urgency=low

  * merge release 0.8.27

 -- Max Kellermann <mk@cm4all.com>  Fri, 18 Mar 2011 14:11:16 +0100

cm4all-beng-proxy (0.9.9) unstable; urgency=low

  * merge release 0.8.25

 -- Max Kellermann <mk@cm4all.com>  Mon, 14 Mar 2011 16:05:51 +0100

cm4all-beng-proxy (0.9.8) unstable; urgency=low

  * translate: support UNIX domain sockets in ADDRESS_STRING
  * resource-address: support connections to existing FastCGI servers

 -- Max Kellermann <mk@cm4all.com>  Fri, 11 Mar 2011 19:24:33 +0100

cm4all-beng-proxy (0.9.7) unstable; urgency=low

  * merge release 0.8.24

 -- Max Kellermann <mk@cm4all.com>  Fri, 04 Mar 2011 13:07:36 +0100

cm4all-beng-proxy (0.9.6) unstable; urgency=low

  * merge release 0.8.23

 -- Max Kellermann <mk@cm4all.com>  Mon, 28 Feb 2011 11:47:45 +0100

cm4all-beng-proxy (0.9.5) unstable; urgency=low

  * translate: allow SITE without CGI

 -- Max Kellermann <mk@cm4all.com>  Mon, 31 Jan 2011 06:35:24 +0100

cm4all-beng-proxy (0.9.4) unstable; urgency=low

  * widget-class: allow distinct addresses for each view

 -- Max Kellermann <mk@cm4all.com>  Thu, 27 Jan 2011 17:51:21 +0100

cm4all-beng-proxy (0.9.3) unstable; urgency=low

  * istream-catch: log errors
  * proxy-handler: pass the original request URI to (Fast)CGI
  * proxy-handler: pass the original document root to (Fast)CGI
  * fcgi-stock: pass site id to child process
  * translation: new packet "HOME" for JailCGI
  * resource-loader: get remote host from "X-Forwarded-For"
  * cgi, fcgi-client: pass client IP address to application

 -- Max Kellermann <mk@cm4all.com>  Fri, 21 Jan 2011 18:13:38 +0100

cm4all-beng-proxy (0.9.2) unstable; urgency=low

  * merge release 0.8.21
  * http-response: better context for error messages
  * istream: method close() does not invoke handler->abort()
  * istream: better context for error messages
  * ajp-client: destruct properly when request stream fails
  * {delegate,fcgi,was}-stock: use the JailCGI 1.4 wrapper

 -- Max Kellermann <mk@cm4all.com>  Mon, 17 Jan 2011 12:08:04 +0100

cm4all-beng-proxy (0.9.1) unstable; urgency=low

  * http-server: count the number of raw bytes sent and received
  * control-handler: support TCACHE_INVALIDATE with SITE
  * new programs "log-forward", "log-exec" for network logging
  * new program "log-split" for creating per-site log files
  * new program "log-traffic" for creating per-site traffic logs
  * move logging servers to new package cm4all-beng-proxy-logging
  * python/control.client: add parameter "broadcast"

 -- Max Kellermann <mk@cm4all.com>  Thu, 02 Dec 2010 12:07:16 +0100

cm4all-beng-proxy (0.9) unstable; urgency=low

  * merge release 0.8.19
  * was-client: explicitly send 32 bit METHOD payload
  * was-client: explicitly parse STATUS as 32 bit integer
  * was-client: clear control channel object on destruction
  * was-client: reuse child process if state is clean on EOF
  * was-client: abort properly after receiving illegal packet
  * was-client: allow "request STOP" before response completed
  * was-client: postpone the response handler invocation
  * was-control: send packets in bulk
  * python: support WAS widgets
  * http-server: enable "cork" mode only for beginning of response
  * http-cache: don't access freed memory in pool_unref_denotify()
  * http: use libcm4all-http
  * new datagram based binary protocol for access logging
  * main: default WAS stock limit is 16

 -- Max Kellermann <mk@cm4all.com>  Thu, 18 Nov 2010 19:56:17 +0100

cm4all-beng-proxy (0.8.38) unstable; urgency=low

  * failure: update time stamp on existing item
  * errdoc: free the original response body on abort

 -- Max Kellermann <mk@cm4all.com>  Fri, 20 May 2011 10:17:14 +0200

cm4all-beng-proxy (0.8.37) unstable; urgency=low

  * widget-resolver: don't reuse failed resolver
  * http-request: fix NULL pointer dereference on invalid URI
  * config: disable the TCP stock limit by default

 -- Max Kellermann <mk@cm4all.com>  Mon, 16 May 2011 13:41:32 +0200

cm4all-beng-proxy (0.8.36) unstable; urgency=low

  * http-server: check if client closes connection while processing
  * http-client: release the socket before invoking the callback
  * fcgi-client: fix assertion failure on full input buffer
  * memcached-client: re-enable socket event after direct copy
  * istream-file: fix assertion failure on range request
  * test/t-cgi: fix bashisms in test scripts

 -- Max Kellermann <mk@cm4all.com>  Tue, 10 May 2011 18:45:48 +0200

cm4all-beng-proxy (0.8.35) unstable; urgency=low

  * session: fix potential session defragmentation crash
  * ajp-request: use "host:port" as TCP stock key
  * cgi: evaluate the Content-Length response header

 -- Max Kellermann <mk@cm4all.com>  Wed, 27 Apr 2011 13:32:05 +0200

cm4all-beng-proxy (0.8.34) unstable; urgency=low

  * js: replace all '%' with '$'
  * js: check if session_id is null
  * debian: add package cm4all-beng-proxy-tools

 -- Max Kellermann <mk@cm4all.com>  Tue, 19 Apr 2011 18:43:54 +0200

cm4all-beng-proxy (0.8.33) unstable; urgency=low

  * processor: don't quote query string arguments with dollar sign
  * widget-request: safely remove "view" and "path" from argument table
  * debian/control: add "Breaks << 0.8.32" on the JavaScript library

 -- Max Kellermann <mk@cm4all.com>  Tue, 12 Apr 2011 18:21:55 +0200

cm4all-beng-proxy (0.8.32) unstable; urgency=low

  * args: quote arguments with the dollar sign

 -- Max Kellermann <mk@cm4all.com>  Tue, 12 Apr 2011 13:34:42 +0200

cm4all-beng-proxy (0.8.31) unstable; urgency=low

  * proxy-widget: eliminate the duplicate "Server" response header
  * translation: add packet UNTRUSTED_SITE_SUFFIX

 -- Max Kellermann <mk@cm4all.com>  Thu, 07 Apr 2011 16:23:37 +0200

cm4all-beng-proxy (0.8.30) unstable; urgency=low

  * handler: make lower-case realm name from the "Host" header
  * session: copy attribute "realm", fixes segmentation fault

 -- Max Kellermann <mk@cm4all.com>  Tue, 29 Mar 2011 16:47:43 +0200

cm4all-beng-proxy (0.8.29) unstable; urgency=low

  * ajp-client: send query string in an AJP attribute

 -- Max Kellermann <mk@cm4all.com>  Mon, 21 Mar 2011 19:16:16 +0100

cm4all-beng-proxy (0.8.28) unstable; urgency=low

  * resource-loader: use X-Forwarded-For to obtain AJP remote host
  * resource-loader: strip port from AJP remote address
  * resource-loader: don't pass remote host to AJP server
  * resource-loader: parse server port for AJP
  * ajp-client: always send content-length
  * ajp-client: parse the remaining buffer after EAGAIN

 -- Max Kellermann <mk@cm4all.com>  Mon, 21 Mar 2011 11:12:07 +0100

cm4all-beng-proxy (0.8.27) unstable; urgency=low

  * http-request: close the request body on malformed URI
  * ajp-request: AJP translation packet contains ajp://host:port/path

 -- Max Kellermann <mk@cm4all.com>  Fri, 18 Mar 2011 14:04:21 +0100

cm4all-beng-proxy (0.8.26) unstable; urgency=low

  * python/response: fix typo in ajp()
  * session: validate sessions only within one realm

 -- Max Kellermann <mk@cm4all.com>  Fri, 18 Mar 2011 08:59:41 +0100

cm4all-beng-proxy (0.8.25) unstable; urgency=low

  * widget-http: discard request body on unknown view name
  * inline-widget: discard request body on error
  * {http,fcgi,was}-client: allocate response headers from caller pool
  * cmdline: fcgi_stock_limit defaults to 0 (no limit)

 -- Max Kellermann <mk@cm4all.com>  Mon, 14 Mar 2011 15:53:42 +0100

cm4all-beng-proxy (0.8.24) unstable; urgency=low

  * fcgi-client: release the connection even when padding not consumed
    after empty response

 -- Max Kellermann <mk@cm4all.com>  Wed, 02 Mar 2011 17:39:33 +0100

cm4all-beng-proxy (0.8.23) unstable; urgency=low

  * memcached-client: allocate a new memory pool
  * memcached-client: copy caller_pool reference before freeing the client
  * fcgi-client: check headers!=NULL
  * fcgi-client: release the connection even when padding not consumed

 -- Max Kellermann <mk@cm4all.com>  Mon, 28 Feb 2011 10:50:02 +0100

cm4all-beng-proxy (0.8.22) unstable; urgency=low

  * cgi: fill special variables CONTENT_TYPE, CONTENT_LENGTH
  * memcached-client: remove stray pool_unref() call
  * memcached-client: reuse the socket if the remaining value is buffered
  * http-cache-choice: abbreviate memcached keys
  * *-cache: allocate a parent pool for cache items
  * pool: re-enable linear pools
  * frame: free the request body on error
  * http-cache: free cached body which was dismissed

 -- Max Kellermann <mk@cm4all.com>  Mon, 07 Feb 2011 15:34:09 +0100

cm4all-beng-proxy (0.8.21) unstable; urgency=low

  * merge release 0.7.55
  * jail: translate the document root properly
  * header-forward: forward the "Host" header to CGI/FastCGI/AJP
  * http-error: map ENOTDIR to "404 Not Found"
  * http-server: fix assertion failure on write error
  * fcgi-stock: clear all environment variables

 -- Max Kellermann <mk@cm4all.com>  Thu, 06 Jan 2011 16:04:20 +0100

cm4all-beng-proxy (0.8.20) unstable; urgency=low

  * widget-resolver: add pedantic state assertions
  * async: remember a copy of the operation in !NDEBUG
  * python/translation/response: max_age() returns self

 -- Max Kellermann <mk@cm4all.com>  Mon, 06 Dec 2010 23:02:50 +0100

cm4all-beng-proxy (0.8.19) unstable; urgency=low

  * merge release 0.7.54

 -- Max Kellermann <mk@cm4all.com>  Wed, 17 Nov 2010 16:25:10 +0100

cm4all-beng-proxy (0.8.18) unstable; urgency=low

  * was-client: explicitly send 32 bit METHOD payload
  * was-client: explicitly parse STATUS as 32 bit integer
  * istream: check presence of as_fd() in optimized build

 -- Max Kellermann <mk@cm4all.com>  Fri, 05 Nov 2010 11:00:54 +0100

cm4all-beng-proxy (0.8.17) unstable; urgency=low

  * merged release 0.7.53
  * widget: use colon as widget path separator
  * was-client: check for abort during response handler
  * was-client: implement STOP
  * was-client: release memory pools
  * was-launch: enable non-blocking mode on input and output
  * http-server: don't crash on malformed pipelined request
  * main: free the WAS stock and the UDP listener in the SIGTERM handler

 -- Max Kellermann <mk@cm4all.com>  Thu, 28 Oct 2010 19:50:26 +0200

cm4all-beng-proxy (0.8.16) unstable; urgency=low

  * merged release 0.7.52
  * was-client: support for the WAS protocol

 -- Max Kellermann <mk@cm4all.com>  Wed, 13 Oct 2010 16:45:18 +0200

cm4all-beng-proxy (0.8.15) unstable; urgency=low

  * resource-address: don't skip question mark twice

 -- Max Kellermann <mk@cm4all.com>  Tue, 28 Sep 2010 12:20:33 +0200

cm4all-beng-proxy (0.8.14) unstable; urgency=low

  * processor: schedule "xmlns:c" deletion

 -- Max Kellermann <mk@cm4all.com>  Thu, 23 Sep 2010 14:42:31 +0200

cm4all-beng-proxy (0.8.13) unstable; urgency=low

  * processor: delete "xmlns:c" attributes from link elements
  * istream-{head,zero}: implement method available()
  * merged release 0.7.51

 -- Max Kellermann <mk@cm4all.com>  Tue, 17 Aug 2010 09:54:33 +0200

cm4all-beng-proxy (0.8.12) unstable; urgency=low

  * http-cache-memcached: copy resource address
  * debian/control: add missing ${shlibs:Depends}
  * merged release 0.7.50

 -- Max Kellermann <mk@cm4all.com>  Thu, 12 Aug 2010 20:17:52 +0200

cm4all-beng-proxy (0.8.11) unstable; urgency=low

  * delegate-client: fix SCM_RIGHTS check
  * use Linux 2.6 CLOEXEC/NONBLOCK flags
  * tcache: INVALIDATE removes all variants (error documents etc.)
  * control: new UDP based protocol, allows invalidating caches
  * hashmap: fix assertion failure in hashmap_remove_match()
  * merged release 0.7.49

 -- Max Kellermann <mk@cm4all.com>  Tue, 10 Aug 2010 15:48:10 +0200

cm4all-beng-proxy (0.8.10) unstable; urgency=low

  * tcache: copy response.previous

 -- Max Kellermann <mk@cm4all.com>  Mon, 02 Aug 2010 18:03:43 +0200

cm4all-beng-proxy (0.8.9) unstable; urgency=low

  * (f?)cgi-handler: forward query string only if focused
  * ajp-handler: merge into proxy-handler
  * proxy-handler: forward query string if focused
  * cgi, fastcgi-handler: enable the resource cache
  * translation: add packets CHECK and PREVIOUS for authentication
  * python: add Response.max_age()

 -- Max Kellermann <mk@cm4all.com>  Fri, 30 Jul 2010 11:39:22 +0200

cm4all-beng-proxy (0.8.8) unstable; urgency=low

  * prototypes/translate.py: added new ticket-fastcgi programs
  * http-cache: implement FastCGI caching
  * merged release 0.7.47

 -- Max Kellermann <mk@cm4all.com>  Wed, 21 Jul 2010 13:00:43 +0200

cm4all-beng-proxy (0.8.7) unstable; urgency=low

  * istream-delayed: update the "direct" bit mask
  * http-client: send "Expect: 100-continue"
  * response, widget-http: apply istream_pipe to filter input
  * proxy-handler: apply istream_pipe to request body
  * istream-ajp-body: send larger request body packets
  * ajp-client: support splice()
  * merged release 0.7.46

 -- Max Kellermann <mk@cm4all.com>  Fri, 25 Jun 2010 18:52:04 +0200

cm4all-beng-proxy (0.8.6) unstable; urgency=low

  * translation: added support for custom error documents
  * response: convert HEAD to GET if filter follows
  * processor: short-circuit on HEAD request
  * python: depend on python-twisted-core

 -- Max Kellermann <mk@cm4all.com>  Wed, 16 Jun 2010 16:37:42 +0200

cm4all-beng-proxy (0.8.5) unstable; urgency=low

  * istream-tee: allow second output to block
  * widget-http: don't transform error documents
  * response, widget-http: disable filters after widget frame request
  * translation: added packet FILTER_4XX to filter client errors
  * merged release 0.7.45

 -- Max Kellermann <mk@cm4all.com>  Thu, 10 Jun 2010 16:13:14 +0200

cm4all-beng-proxy (0.8.4) unstable; urgency=low

  * python: added missing "Response" import
  * python: resume parsing after deferred call
  * http-client: implement istream method as_fd()
  * merged release 0.7.44

 -- Max Kellermann <mk@cm4all.com>  Mon, 07 Jun 2010 17:01:16 +0200

cm4all-beng-proxy (0.8.3) unstable; urgency=low

  * file-handler: implement If-Range (RFC 2616 14.27)
  * merged release 0.7.42

 -- Max Kellermann <mk@cm4all.com>  Tue, 01 Jun 2010 16:17:13 +0200

cm4all-beng-proxy (0.8.2) unstable; urgency=low

  * cookie-client: verify the cookie path
  * python: use Twisted's logging library
  * python: added a widget registry class
  * merged release 0.7.41

 -- Max Kellermann <mk@cm4all.com>  Wed, 26 May 2010 13:08:16 +0200

cm4all-beng-proxy (0.8.1) unstable; urgency=low

  * http-cache-memcached: delete entity records on POST

 -- Max Kellermann <mk@cm4all.com>  Tue, 18 May 2010 12:21:55 +0200

cm4all-beng-proxy (0.8) unstable; urgency=low

  * istream: added method as_fd() to convert istream to file descriptor
  * fork: support passing stdin istream fd to child process
  * http-cache: discard only matching entries on POST
  * istream-html-escape: escape single and double quote
  * rewrite-uri: escape the result with XML entities

 -- Max Kellermann <mk@cm4all.com>  Thu, 13 May 2010 12:34:46 +0200

cm4all-beng-proxy (0.7.55) unstable; urgency=low

  * pool: reparent pools in optimized build
  * istream-deflate: add missing pool reference while reading
  * istream-deflate: fix several error handlers

 -- Max Kellermann <mk@cm4all.com>  Thu, 06 Jan 2011 12:59:39 +0100

cm4all-beng-proxy (0.7.54) unstable; urgency=low

  * http-server: fix crash on deferred chunked request body
  * parser: fix crash on malformed SCRIPT element

 -- Max Kellermann <mk@cm4all.com>  Wed, 17 Nov 2010 16:13:09 +0100

cm4all-beng-proxy (0.7.53) unstable; urgency=low

  * http-server: don't crash on malformed pipelined request
  * sink-header: fix assertion failure on empty trailer

 -- Max Kellermann <mk@cm4all.com>  Thu, 28 Oct 2010 18:39:01 +0200

cm4all-beng-proxy (0.7.52) unstable; urgency=low

  * fcgi-client: fix send timeout handler
  * fork: finish the buffer after pipe was drained

 -- Max Kellermann <mk@cm4all.com>  Wed, 13 Oct 2010 16:39:26 +0200

cm4all-beng-proxy (0.7.51) unstable; urgency=low

  * http-client: clear response body pointer before forwarding EOF event
  * processor: fix assertion failure for c:mode in c:widget

 -- Max Kellermann <mk@cm4all.com>  Mon, 16 Aug 2010 17:01:48 +0200

cm4all-beng-proxy (0.7.50) unstable; urgency=low

  * header-forward: don't forward the "Host" header to HTTP servers
  * resource-address: use uri_relative() for CGI
  * uri-relative: don't lose host name in uri_absolute()
  * uri-relative: don't fail on absolute URIs
  * http-cache-heap: don't use uninitialized item size

 -- Max Kellermann <mk@cm4all.com>  Thu, 12 Aug 2010 20:03:49 +0200

cm4all-beng-proxy (0.7.49) unstable; urgency=low

  * hashmap: fix assertion failure in hashmap_remove_value()

 -- Max Kellermann <mk@cm4all.com>  Tue, 10 Aug 2010 15:37:12 +0200

cm4all-beng-proxy (0.7.48) unstable; urgency=low

  * pipe-stock: add assertions on file descriptors

 -- Max Kellermann <mk@cm4all.com>  Mon, 09 Aug 2010 14:56:54 +0200

cm4all-beng-proxy (0.7.47) unstable; urgency=low

  * cmdline: add option "--group"

 -- Max Kellermann <mk@cm4all.com>  Fri, 16 Jul 2010 18:39:53 +0200

cm4all-beng-proxy (0.7.46) unstable; urgency=low

  * handler: initialize all translate_response attributes
  * http-client: consume buffer before header length check
  * istream-pipe: clear "direct" flags in constructor
  * istream-pipe: return gracefully when handler blocks
  * ajp-client: hold pool reference to reset TCP_CORK

 -- Max Kellermann <mk@cm4all.com>  Mon, 21 Jun 2010 17:53:21 +0200

cm4all-beng-proxy (0.7.45) unstable; urgency=low

  * istream-tee: separate "weak" values for the two outputs
  * fcache: don't close output when caching has been canceled
  * tcache: copy the attribute "secure_cookie"

 -- Max Kellermann <mk@cm4all.com>  Thu, 10 Jun 2010 15:21:34 +0200

cm4all-beng-proxy (0.7.44) unstable; urgency=low

  * http-client: check response header length
  * http-server: check request header length

 -- Max Kellermann <mk@cm4all.com>  Mon, 07 Jun 2010 16:51:57 +0200

cm4all-beng-proxy (0.7.43) unstable; urgency=low

  * http-cache: fixed NULL pointer dereference when storing empty response
    body on the heap

 -- Max Kellermann <mk@cm4all.com>  Tue, 01 Jun 2010 18:52:45 +0200

cm4all-beng-proxy (0.7.42) unstable; urgency=low

  * fork: check "direct" flag again after buffer flush
  * pool: pool_unref_denotify() remembers the code location
  * sink-{buffer,gstring}: don't invoke callback in abort()
  * async: added another debug flag to verify correctness

 -- Max Kellermann <mk@cm4all.com>  Mon, 31 May 2010 21:15:58 +0200

cm4all-beng-proxy (0.7.41) unstable; urgency=low

  * http-cache: initialize response status and headers on empty body

 -- Max Kellermann <mk@cm4all.com>  Tue, 25 May 2010 16:27:25 +0200

cm4all-beng-proxy (0.7.40) unstable; urgency=low

  * http-cache: fixed NULL pointer dereference when storing empty response
    body in memcached

 -- Max Kellermann <mk@cm4all.com>  Tue, 25 May 2010 15:04:44 +0200

cm4all-beng-proxy (0.7.39) unstable; urgency=low

  * memcached-stock: close value on connect failure
  * http: implement remaining status codes
  * http-cache: allow caching empty response body
  * http-cache: cache status codes 203, 206, 300, 301, 410
  * http-cache: don't cache authorized resources

 -- Max Kellermann <mk@cm4all.com>  Fri, 21 May 2010 17:37:29 +0200

cm4all-beng-proxy (0.7.38) unstable; urgency=low

  * http-server: send HTTP/1.1 declaration with "100 Continue"
  * connection: initialize "site_name", fixes crash bug
  * translation: added packet SECURE_COOKIE

 -- Max Kellermann <mk@cm4all.com>  Thu, 20 May 2010 15:40:34 +0200

cm4all-beng-proxy (0.7.37) unstable; urgency=low

  * *-client: implement a socket leak detector
  * handler: initialize response header without translation server

 -- Max Kellermann <mk@cm4all.com>  Tue, 18 May 2010 12:05:11 +0200

cm4all-beng-proxy (0.7.36) unstable; urgency=low

  * http-client: fixed NULL pointer dereference
  * handler, response: removed duplicate request body destruction calls

 -- Max Kellermann <mk@cm4all.com>  Tue, 11 May 2010 17:16:36 +0200

cm4all-beng-proxy (0.7.35) unstable; urgency=low

  * {http,fcgi,ajp}-request: close the request body on abort
  * handler: set fake translation response on malformed URI

 -- Max Kellermann <mk@cm4all.com>  Mon, 10 May 2010 11:22:23 +0200

cm4all-beng-proxy (0.7.34) unstable; urgency=low

  * translate: check the UNTRUSTED packet
  * translation: added packet UNTRUSTED_PREFIX

 -- Max Kellermann <mk@cm4all.com>  Fri, 30 Apr 2010 19:14:37 +0200

cm4all-beng-proxy (0.7.33) unstable; urgency=low

  * merged release 0.7.27.1
  * fcache: don't continue storing in background
  * fcgi-client: re-add event after some input data has been read

 -- Max Kellermann <mk@cm4all.com>  Fri, 30 Apr 2010 11:31:08 +0200

cm4all-beng-proxy (0.7.32) unstable; urgency=low

  * response: generate the "Server" response header
  * response: support the Authentication-Info response header
  * response: support custom authentication pages
  * translation: support custom response headers

 -- Max Kellermann <mk@cm4all.com>  Tue, 27 Apr 2010 17:09:59 +0200

cm4all-beng-proxy (0.7.31) unstable; urgency=low

  * support HTTP authentication (RFC 2617)

 -- Max Kellermann <mk@cm4all.com>  Mon, 26 Apr 2010 17:26:42 +0200

cm4all-beng-proxy (0.7.30) unstable; urgency=low

  * fcgi-client: support responses without a body
  * {http,fcgi}-client: hold caller pool reference during callback

 -- Max Kellermann <mk@cm4all.com>  Fri, 23 Apr 2010 14:41:05 +0200

cm4all-beng-proxy (0.7.29) unstable; urgency=low

  * http-cache: added missing pool_unref() in memcached_miss()
  * pool: added checked pool references

 -- Max Kellermann <mk@cm4all.com>  Thu, 22 Apr 2010 15:45:48 +0200

cm4all-beng-proxy (0.7.28) unstable; urgency=low

  * fcgi-client: support response status
  * translate: malformed packets are fatal
  * http-cache: don't cache resources with very long URIs
  * memcached-client: increase the maximum key size to 32 kB

 -- Max Kellermann <mk@cm4all.com>  Thu, 15 Apr 2010 15:06:51 +0200

cm4all-beng-proxy (0.7.27.1) unstable; urgency=low

  * http-cache: added missing pool_unref() in memcached_miss()
  * http-cache: don't cache resources with very long URIs
  * memcached-client: increase the maximum key size to 32 kB
  * fork: properly handle partially filled output buffer
  * fork: re-add event after some input data has been read

 -- Max Kellermann <mk@cm4all.com>  Thu, 29 Apr 2010 15:30:21 +0200

cm4all-beng-proxy (0.7.27) unstable; urgency=low

  * session: use GLib's PRNG to generate session ids
  * session: seed the PRNG with /dev/random
  * response: log UNTRUSTED violation attempts
  * response: drop widget sessions when there is no focus

 -- Max Kellermann <mk@cm4all.com>  Fri, 09 Apr 2010 12:04:18 +0200

cm4all-beng-proxy (0.7.26) unstable; urgency=low

  * memcached-client: schedule read event before callback
  * istream-tee: continue with second output if first is closed

 -- Max Kellermann <mk@cm4all.com>  Sun, 28 Mar 2010 18:08:11 +0200

cm4all-beng-proxy (0.7.25) unstable; urgency=low

  * memcached-client: don't poll if socket is closed
  * fork: close file descriptor on input error
  * pool: don't check attachments in pool_trash()

 -- Max Kellermann <mk@cm4all.com>  Thu, 25 Mar 2010 13:28:01 +0100

cm4all-beng-proxy (0.7.24) unstable; urgency=low

  * memcached-client: release socket after splice

 -- Max Kellermann <mk@cm4all.com>  Mon, 22 Mar 2010 11:29:45 +0100

cm4all-beng-proxy (0.7.23) unstable; urgency=low

  * sink-header: support splice
  * memcached-client: support splice (response)
  * fcgi-client: recover correctly after send error
  * fcgi-client: support chunked request body
  * fcgi-client: basic splice support for the request body
  * http-cache: duplicate headers
  * {http,memcached}-client: check "direct" mode after buffer flush
  * cmdline: added option "fcgi_stock_limit"
  * python: auto-export function write_packet()
  * python: Response methods return self

 -- Max Kellermann <mk@cm4all.com>  Fri, 19 Mar 2010 13:28:35 +0100

cm4all-beng-proxy (0.7.22) unstable; urgency=low

  * python: re-add function write_packet()

 -- Max Kellermann <mk@cm4all.com>  Fri, 12 Mar 2010 12:27:21 +0100

cm4all-beng-proxy (0.7.21) unstable; urgency=low

  * ajp-client: handle EAGAIN from send()
  * python: install the missing sources

 -- Max Kellermann <mk@cm4all.com>  Thu, 11 Mar 2010 16:58:25 +0100

cm4all-beng-proxy (0.7.20) unstable; urgency=low

  * http-client: don't reinstate event when socket is closed
  * access-log: log the site name
  * python: removed unused function write_packet()
  * python: split the module beng_proxy.translation
  * python: allow overriding query string and param in absolute_uri()
  * python: moved absolute_uri() to a separate library

 -- Max Kellermann <mk@cm4all.com>  Thu, 11 Mar 2010 09:48:52 +0100

cm4all-beng-proxy (0.7.19) unstable; urgency=low

  * client-socket: translate EV_TIMEOUT to ETIMEDOUT
  * fork: refill the input buffer as soon as possible
  * delegate-client: implement an abortable event
  * pool: added assertions for libevent leaks
  * direct: added option "-s enable_splice=no"

 -- Max Kellermann <mk@cm4all.com>  Thu, 04 Mar 2010 17:34:56 +0100

cm4all-beng-proxy (0.7.18) unstable; urgency=low

  * args: reserve memory for the trailing null byte

 -- Max Kellermann <mk@cm4all.com>  Tue, 23 Feb 2010 17:46:04 +0100

cm4all-beng-proxy (0.7.17) unstable; urgency=low

  * translation: added the BOUNCE packet (variant of REDIRECT)
  * translation: change widget packet HOST to UNTRUSTED
  * translation: pass internal URI arguments to the translation server
  * handler: use the specified status with REDIRECT
  * python: added method Request.absolute_uri()

 -- Max Kellermann <mk@cm4all.com>  Tue, 23 Feb 2010 16:15:22 +0100

cm4all-beng-proxy (0.7.16) unstable; urgency=low

  * processor: separate trusted from untrusted widgets by host name
  * processor: mode=partition is deprecated
  * translate: fix DOCUMENT_ROOT handler for CGI/FASTCGI
  * fcgi-request: added JailCGI support

 -- Max Kellermann <mk@cm4all.com>  Fri, 19 Feb 2010 14:29:29 +0100

cm4all-beng-proxy (0.7.15) unstable; urgency=low

  * processor: unreference the caller pool in abort()
  * tcache: clear BASE on mismatch
  * fcgi-client: generate the Content-Length request header
  * fcgi-client: send the CONTENT_TYPE parameter
  * prototypes/translate.py: use FastCGI to run PHP

 -- Max Kellermann <mk@cm4all.com>  Thu, 11 Feb 2010 14:43:21 +0100

cm4all-beng-proxy (0.7.14) unstable; urgency=low

  * connection: drop connections when the limit is exceeded
  * resource-address: added BASE support
  * fcgi-client: check the request ID in response packets
  * http-client: check response body when request body is closed
  * html-escape: use the last ampersand before the semicolon
  * html-escape: support &apos;
  * processor: unescape widget parameter values

 -- Max Kellermann <mk@cm4all.com>  Fri, 29 Jan 2010 17:49:43 +0100

cm4all-beng-proxy (0.7.13) unstable; urgency=low

  * fcgi-request: duplicate socket path
  * fcgi-request: support ACTION
  * fcgi-client: provide SCRIPT_FILENAME
  * fcgi-client: append empty PARAMS packet
  * fcgi-client: try to read response before request is finished
  * fcgi-client: implement the STDERR packet
  * fcgi-client: support request headers and body
  * fcgi-stock: manage one socket per child process
  * fcgi-stock: unlink socket path after connect
  * fcgi-stock: redirect fd 1,2 to /dev/null
  * fcgi-stock: kill FastCGI processes after 5 minutes idle
  * translation: new packet PAIR for passing parameters to FastCGI

 -- Max Kellermann <mk@cm4all.com>  Thu, 14 Jan 2010 13:36:48 +0100

cm4all-beng-proxy (0.7.12) unstable; urgency=low

  * http-cache: unlock the cache item after successful revalidation
  * http-cache-memcached: pass the expiration time to memcached
  * sink-header: comprise pending data in method available()
  * header-forward: forward the Expires response header

 -- Max Kellermann <mk@cm4all.com>  Tue, 22 Dec 2009 16:18:49 +0100

cm4all-beng-proxy (0.7.11) unstable; urgency=low

  * {ajp,memcached}-client: fix dis\appearing event for duplex socket
  * memcached-client: handle EAGAIN after send()
  * memcached-client: release socket as early as possible
  * header-forward: don't forward Accept-Encoding if transformation is
    enabled
  * widget-http, inline-widget: check Content-Encoding before processing
  * file-handler: send "Vary: Accept-Encoding" for compressed response
  * header-forward: support duplicate headers
  * fcache: implemented a 60 seconds timeout
  * fcache: copy pointer to local variable before callback
  * event2: refresh timeout after event has occurred

 -- Max Kellermann <mk@cm4all.com>  Fri, 18 Dec 2009 16:45:24 +0100

cm4all-beng-proxy (0.7.10) unstable; urgency=low

  * http-{server,client}: fix disappearing event for duplex socket

 -- Max Kellermann <mk@cm4all.com>  Mon, 14 Dec 2009 15:46:25 +0100

cm4all-beng-proxy (0.7.9) unstable; urgency=low

  * http: "Expect" is a hop-by-hop header
  * http-server: send "100 Continue" unless request body closed
  * http-client: poll socket after splice
  * http-server: handle EAGAIN after splice
  * http-server: send a 417 response on unrecognized "Expect" request
  * response, widget-http: append filter id to resource tag
  * resource-tag: check for "Cache-Control: no-store"

 -- Max Kellermann <mk@cm4all.com>  Mon, 14 Dec 2009 13:05:15 +0100

cm4all-beng-proxy (0.7.8) unstable; urgency=low

  * http-body: support partial response in method available()
  * file-handler: support pre-compressed static files
  * fcache: honor the "Cache-Control: no-store" response header

 -- Max Kellermann <mk@cm4all.com>  Wed, 09 Dec 2009 15:49:25 +0100

cm4all-beng-proxy (0.7.7) unstable; urgency=low

  * parser: allow underscore in attribute names
  * processor: check "type" attribute before URI rewriting
  * http-client: start receiving before request is sent
  * http-client: try to read response after write error
  * http-client: deliver response body after headers are finished
  * http-client: release socket as early as possible
  * http-client: serve buffer after socket has been closed
  * istream-chunked: clear input stream in abort handler
  * growing-buffer: fix crash after close in "data" callback

 -- Max Kellermann <mk@cm4all.com>  Thu, 03 Dec 2009 13:09:57 +0100

cm4all-beng-proxy (0.7.6) unstable; urgency=low

  * istream-hold: return -2 if handler is not available yet
  * http, ajp, fcgi: use istream_hold on request body
  * http-client: implemented splicing the request body
  * response: added missing URI substitution

 -- Max Kellermann <mk@cm4all.com>  Tue, 17 Nov 2009 15:25:35 +0100

cm4all-beng-proxy (0.7.5) unstable; urgency=low

  * session: 64 bit session ids
  * session: allow arbitrary session id size (at compile-time)
  * debian: larger default log file (16 * 4MB)
  * debian: added package cm4all-beng-proxy-toi

 -- Max Kellermann <mk@cm4all.com>  Mon, 16 Nov 2009 15:51:24 +0100

cm4all-beng-proxy (0.7.4) unstable; urgency=low

  * measure the latency of external resources
  * widget-http: partially revert "don't query session if !stateful"

 -- Max Kellermann <mk@cm4all.com>  Tue, 10 Nov 2009 15:06:03 +0100

cm4all-beng-proxy (0.7.3) unstable; urgency=low

  * uri-verify: don't reject double slash after first segment
  * hostname: allow the hyphen character
  * processor: allow processing without session
  * widget-http: don't query session if !stateful
  * request: disable session management for known bots
  * python: fixed AttributeError in __getattr__()
  * python: added method Response.process()
  * translation: added the response packets URI, HOST, SCHEME
  * translation: added header forward packets

 -- Max Kellermann <mk@cm4all.com>  Mon, 09 Nov 2009 16:40:27 +0100

cm4all-beng-proxy (0.7.2) unstable; urgency=low

  * fcache: close all caching connections on exit
  * istream-file: retry reading after EAGAIN
  * direct, istream-pipe: re-enable SPLICE_F_NONBLOCK
  * direct, istream-pipe: disable the SPLICE_F_MORE flag
  * http-client: handle EAGAIN after splice
  * http-client, header-writer: remove hop-by-hop response headers
  * response: optimized transformed response headers
  * handler: mangle CGI and FastCGI headers
  * header-forward: generate the X-Forwarded-For header
  * header-forward: add local host name to "Via" request header

 -- Max Kellermann <mk@cm4all.com>  Fri, 30 Oct 2009 13:41:02 +0100

cm4all-beng-proxy (0.7.1) unstable; urgency=low

  * file-handler: close the stream on "304 Not Modified"
  * pool: use assembler code only on gcc
  * cmdline: added option "--set tcp_stock_limit"
  * Makefile.am: enable the "subdir-objects" option

 -- Max Kellermann <mk@cm4all.com>  Thu, 22 Oct 2009 12:17:11 +0200

cm4all-beng-proxy (0.7) unstable; urgency=low

  * ajp-client: check if connection was closed during response callback
  * header-forward: log session id
  * istream: separate TCP splicing checks
  * istream-pipe: fix segmentation fault after incomplete direct transfer
  * istream-pipe: implement the "available" method
  * istream-pipe: allocate pipe only if handler supports it
  * istream-pipe: flush the pipe before reading from input
  * istream-pipe: reuse pipes in a stock
  * direct: support splice() from TCP socket to pipe
  * istream: direct() returns -3 if stream has been closed
  * hstock: don't destroy stocks while items are being created
  * tcp-stock: limit number of connections per host to 256
  * translate, http-client, ajp-client, cgi, http-cache: verify the HTTP
    response status
  * prototypes/translate.py: disallow "/../" and null bytes
  * prototypes/translate.py: added "/jail-delegate/" location
  * uri-parser: strict RFC 2396 URI verification
  * uri-parser: don't unescape the URI path
  * http-client, ajp-client: verify the request URI
  * uri-escape: unescape each character only once
  * http-cache: never use the memcached stock if caching is disabled
  * allow 8192 connections by default
  * allow 65536 file handles by default
  * added package cm4all-jailed-beng-proxy-delegate-helper

 -- Max Kellermann <mk@cm4all.com>  Wed, 21 Oct 2009 15:00:56 +0200

cm4all-beng-proxy (0.6.23) unstable; urgency=low

  * header-forward: log session information
  * prototypes/translate.py: added /cgi-bin/ location
  * http-server: disable keep-alive for HTTP/1.0 clients
  * http-server: don't send "Connection: Keep-Alive"
  * delegate-stock: clear the environment
  * delegate-stock: added jail support
  * delegate-client: reuse helper process after I/O error

 -- Max Kellermann <mk@cm4all.com>  Mon, 12 Oct 2009 17:29:35 +0200

cm4all-beng-proxy (0.6.22) unstable; urgency=low

  * istream-tee: clear both "enabled" flags in the eof/abort handler
  * istream-tee: fall back to first data() return value if second stream
    closed itself
  * http-cache: don't log body_abort after close

 -- Max Kellermann <mk@cm4all.com>  Thu, 01 Oct 2009 19:19:37 +0200

cm4all-beng-proxy (0.6.21) unstable; urgency=low

  * http-client: log more error messages
  * delegate-stock: added the DOCUMENT_ROOT environment variable
  * response, widget: accept "application/xhtml+xml"
  * cookie-server: allow square brackets in unquoted cookie values
    (violating RFC 2109 and RFC 2616)

 -- Max Kellermann <mk@cm4all.com>  Thu, 01 Oct 2009 13:55:40 +0200

cm4all-beng-proxy (0.6.20) unstable; urgency=low

  * stock: clear stock after 60 seconds idle
  * hstock: remove empty stocks
  * http-server, http-client, cgi: fixed off-by-one bug in header parser
  * istream-pipe: fix the direct() return value on error
  * istream-pipe: fix formula in range assertion
  * http-cache-memcached: implemented "remove"
  * handler: added FastCGI handler
  * fcgi-client: unref caller pool after socket release
  * fcgi-client: implemented response headers

 -- Max Kellermann <mk@cm4all.com>  Tue, 29 Sep 2009 14:07:13 +0200

cm4all-beng-proxy (0.6.19) unstable; urgency=low

  * http-client: release caller pool after socket release
  * memcached-client: release socket on marshalling error
  * stock: unref caller pool in abort handler
  * stock: lazy cleanup
  * http-cache: copy caller_pool to local variable

 -- Max Kellermann <mk@cm4all.com>  Thu, 24 Sep 2009 16:02:17 +0200

cm4all-beng-proxy (0.6.18) unstable; urgency=low

  * delegate-handler: support conditional GET and ranges
  * file-handler: fix suffix-byte-range-spec parser
  * delegate-helper: call open() with O_CLOEXEC|O_NOCTTY
  * istream-file: don't set FD_CLOEXEC if O_CLOEXEC is available
  * stock: hold caller pool during "get" operation
  * main: free balancer object during shutdown
  * memcached-client: enable socket timeout
  * delegate-stock: set FD_CLOEXEC on socket

 -- Max Kellermann <mk@cm4all.com>  Thu, 24 Sep 2009 10:50:53 +0200

cm4all-beng-proxy (0.6.17) unstable; urgency=low

  * tcp-stock: implemented a load balancer
  * python: accept address list in the ajp() method
  * http-server: added timeout for the HTTP request headers
  * response: close template when the content type is wrong
  * delegate-get: implemented response headers
  * delegate-get: provide status codes and error messages

 -- Max Kellermann <mk@cm4all.com>  Fri, 18 Sep 2009 15:36:57 +0200

cm4all-beng-proxy (0.6.16) unstable; urgency=low

  * tcp-stock: added support for bulldog-tyke
  * sink-buffer: close input if it's not used in the constructor
  * http-cache-memcached: close response body when deserialization fails
  * serialize: fix regression in serialize_uint64()

 -- Max Kellermann <mk@cm4all.com>  Tue, 15 Sep 2009 19:26:07 +0200

cm4all-beng-proxy (0.6.15) unstable; urgency=low

  * http-cache-choice: find more duplicates during cleanup
  * handler: added AJP handler
  * ajp-request: unref pool only on tcp_stock failure
  * ajp-client: prevent parser recursion
  * ajp-client: free request body when response is closed
  * ajp-client: reuse connection after END_RESPONSE packet
  * ajp-client: enable TCP_CORK while sending
  * istream-ajp-body: added a second "length" header field
  * ajp-client: auto-send empty request body chunk
  * ajp-client: register "write" event after GET_BODY_CHUNK packet
  * ajp-client: implemented request and response headers
  * http-cache-rfc: don't rewind tpool if called recursively

 -- Max Kellermann <mk@cm4all.com>  Fri, 11 Sep 2009 16:04:06 +0200

cm4all-beng-proxy (0.6.14) unstable; urgency=low

  * istream-tee: don't restart reading if already in progress

 -- Max Kellermann <mk@cm4all.com>  Thu, 03 Sep 2009 13:21:06 +0200

cm4all-beng-proxy (0.6.13) unstable; urgency=low

  * cookie-server: fix parsing multiple cookies
  * http-cache-memcached: clean up expired "choice" items
  * sink-gstring: use callback instead of public struct
  * istream-tee: restart reading when one output is closed

 -- Max Kellermann <mk@cm4all.com>  Wed, 02 Sep 2009 17:02:53 +0200

cm4all-beng-proxy (0.6.12) unstable; urgency=low

  * http-cache: don't attempt to remove cache items when the cache is disabled

 -- Max Kellermann <mk@cm4all.com>  Fri, 28 Aug 2009 15:40:48 +0200

cm4all-beng-proxy (0.6.11) unstable; urgency=low

  * http-cache-memcached: store HTTP status and response headers
  * http-cache-memcached: implemented flush (SIGHUP)
  * http-cache-memcached: support "Vary"
  * http-client: work around assertion failure in response_stream_close()

 -- Max Kellermann <mk@cm4all.com>  Thu, 27 Aug 2009 12:33:17 +0200

cm4all-beng-proxy (0.6.10) unstable; urgency=low

  * parser: finish tag before bailing out
  * http-request: allow URLs without path component
  * fork: clear event in read() method
  * istream-file: pass options O_CLOEXEC|O_NOCTTY to open()
  * response: check if the "Host" request header is valid

 -- Max Kellermann <mk@cm4all.com>  Tue, 18 Aug 2009 16:37:19 +0200

cm4all-beng-proxy (0.6.9) unstable; urgency=low

  * direct: disable SPLICE_F_NONBLOCK (temporary NFS EAGAIN workaround)

 -- Max Kellermann <mk@cm4all.com>  Mon, 17 Aug 2009 13:52:49 +0200

cm4all-beng-proxy (0.6.8) unstable; urgency=low

  * widget-http: close response body in error code path
  * http-cache: implemented memcached backend (--memcached-server)
  * processor: &c:base; returns the URI without scheme and host

 -- Max Kellermann <mk@cm4all.com>  Mon, 17 Aug 2009 12:29:19 +0200

cm4all-beng-proxy (0.6.7) unstable; urgency=low

  * file-handler: generate Expires from xattr user.MaxAge
  * cmdline: added option --set to configure:
    - max_connections
    - http_cache_size
    - filter_cache_size
    - translate_cache_size
  * flush caches on SIGHUP

 -- Max Kellermann <mk@cm4all.com>  Fri, 07 Aug 2009 11:41:10 +0200

cm4all-beng-proxy (0.6.6) unstable; urgency=low

  * added missing GLib build dependency
  * cgi-handler: set the "body_consumed" flag

 -- Max Kellermann <mk@cm4all.com>  Tue, 04 Aug 2009 09:53:01 +0200

cm4all-beng-proxy (0.6.5) unstable; urgency=low

  * shm: pass MAP_NORESERVE to mmap()
  * proxy-handler: support cookies
  * translation: added DISCARD_SESSION packet

 -- Max Kellermann <mk@cm4all.com>  Wed, 15 Jul 2009 18:00:33 +0200

cm4all-beng-proxy (0.6.4) unstable; urgency=low

  * http-client: don't read response body in HEAD requests
  * ajp-client: invoke the "abort" handler on error
  * filter-cache: lock cache items while they are served

 -- Max Kellermann <mk@cm4all.com>  Thu, 09 Jul 2009 14:36:14 +0200

cm4all-beng-proxy (0.6.3) unstable; urgency=low

  * http-server: implemented the DELETE method
  * http-server: refuse HTTP/0.9 requests
  * proxy-handler: send request body to template when no widget is focused
  * widget-request: pass original HTTP method to widget
  * session: automatically defragment sessions

 -- Max Kellermann <mk@cm4all.com>  Tue, 07 Jul 2009 16:57:22 +0200

cm4all-beng-proxy (0.6.2) unstable; urgency=low

  * lock: fixed race condition in debug flag updates
  * session: use rwlock for the session manager
  * proxy-handler: pass request headers to the remote HTTP server
  * proxy-handler: forward original Accept-Charset if processor is disabled
  * pipe: don't filter resources without a body
  * fcache: forward original HTTP status over "pipe" filter
  * cgi: support the "Status" line

 -- Max Kellermann <mk@cm4all.com>  Mon, 06 Jul 2009 16:38:26 +0200

cm4all-beng-proxy (0.6.1) unstable; urgency=low

  * session: consistently lock all session objects
  * rewrite-uri: check if widget_external_uri() returns NULL
  * widget-uri: don't generate the "path" argument when it's NULL
  * widget-uri: strip superfluous question mark from widget_base_address()
  * widget-uri: append parameters from the template first
  * widget-uri: re-add configured query string in widget_absolute_uri()
  * widget-uri: eliminate configured query string in widget_external_uri()
  * processor: don't consider session data for base=child and base=parent

 -- Max Kellermann <mk@cm4all.com>  Fri, 03 Jul 2009 15:52:01 +0200

cm4all-beng-proxy (0.6) unstable; urgency=low

  * inline-widget: check the widget HTTP response status
  * response: don't apply transformation on failed response
  * resource-address: include pipe arguments in filter cache key
  * handler: removed session redirect on the first request
  * http-cache: accept ETag response header instead of Last-Modified
  * filter-cache: don't require Last-Modified or Expires
  * file-handler: disable ETag only when processor comes first
  * file-handler: read ETag from xattr
  * pipe: generate new ETag for piped resource
  * session: purge sessions when shared memory is full
  * handler: don't enforce sessions for filtered responses

 -- Max Kellermann <mk@cm4all.com>  Tue, 30 Jun 2009 17:48:20 +0200

cm4all-beng-proxy (0.5.14) unstable; urgency=low

  * ajp-client: implemented request body
  * cookie-client: obey "max-age=0" properly
  * processor: forward the original HTTP status
  * response, widget-http: don't allow processing resource without body
  * widget-http: check the Content-Type before invoking processor
  * response: pass the "Location" response header
  * debian: added a separate -optimized-dbg package
  * added init script support for multiple ports (--port) and multiple listen
    (--listen) command line argumnents
  * translation: added the "APPEND" packet for command line arguments
  * pipe: support command line arguments

 -- Max Kellermann <mk@cm4all.com>  Mon, 29 Jun 2009 16:51:16 +0200

cm4all-beng-proxy (0.5.13) unstable; urgency=low

  * widget-registry: clear local_address in translate request
  * cmdline: added the "--listen" option

 -- Max Kellermann <mk@cm4all.com>  Wed, 24 Jun 2009 12:27:17 +0200

cm4all-beng-proxy (0.5.12) unstable; urgency=low

  * response: pass the "Location" response handler
  * added support for multiple listener ports

 -- Max Kellermann <mk@cm4all.com>  Tue, 23 Jun 2009 23:34:55 +0200

cm4all-beng-proxy (0.5.11) unstable; urgency=low

  * build with autotools
  * use libcm4all-socket, GLib
  * Makefile.am: support out-of-tree builds
  * added optimized Debian package
  * tcache: fixed wrong assignment in VARY=HOST
  * translation: added request packet LOCAL_ADDRESS

 -- Max Kellermann <mk@cm4all.com>  Tue, 23 Jun 2009 15:42:12 +0200

cm4all-beng-proxy (0.5.10) unstable; urgency=low

  * widget-http: assign the "address" variable

 -- Max Kellermann <mk@cm4all.com>  Mon, 15 Jun 2009 18:38:58 +0200

cm4all-beng-proxy (0.5.9) unstable; urgency=low

  * tcache: fixed typo in tcache_string_match()
  * tcache: support VARY=SESSION
  * translate: added the INVALIDATE response packet
  * cache, session: higher size limits
  * widget-uri: separate query_string from path_info
  * widget-uri: ignore widget parameters in widget_external_uri()

 -- Max Kellermann <mk@cm4all.com>  Mon, 15 Jun 2009 17:06:11 +0200

cm4all-beng-proxy (0.5.8) unstable; urgency=low

  * handler: fixed double free bug in translate_callback()

 -- Max Kellermann <mk@cm4all.com>  Sun, 14 Jun 2009 19:05:09 +0200

cm4all-beng-proxy (0.5.7) unstable; urgency=low

  * forward the Content-Disposition header
  * handler: assign new session to local variable, fix segfault
  * handler: don't dereference the NULL session

 -- Max Kellermann <mk@cm4all.com>  Sun, 14 Jun 2009 13:01:52 +0200

cm4all-beng-proxy (0.5.6) unstable; urgency=low

  * widget-http: send the "Via" request header instead of "X-Forwarded-For"
  * proxy-handler: send the "Via" request header
  * widget-request: check the "path" argument before calling uri_compress()

 -- Max Kellermann <mk@cm4all.com>  Tue, 09 Jun 2009 12:21:00 +0200

cm4all-beng-proxy (0.5.5) unstable; urgency=low

  * processor: allow specifying relative URI in c:base=child
  * widget-request: verify the "path" argument
  * widget: allocate address from widget's pool
  * widget-http: support multiple Set-Cookie response headers

 -- Max Kellermann <mk@cm4all.com>  Thu, 04 Jun 2009 15:10:15 +0200

cm4all-beng-proxy (0.5.4) unstable; urgency=low

  * implemented delegation of open() to a helper program
  * added the BASE translation packet, supported by the translation cache
  * deprecated c:mode=proxy
  * rewrite-uri: always enable focus in mode=partial
  * http-cache: don't cache resources with query string (RFC 2616 13.9)
  * http-cache: lock cache items while they are served

 -- Max Kellermann <mk@cm4all.com>  Thu, 28 May 2009 11:44:01 +0200

cm4all-beng-proxy (0.5.3) unstable; urgency=low

  * cgi: close request body on fork() failure
  * fork: added workaround for pipe-to-pipe splice()
  * http-cache: use cache entry when response ETag matches
  * cgi: loop in istream_cgi_read() to prevent blocking
  * cache: check for expired items once a minute
  * cache: optimize search for oldest item

 -- Max Kellermann <mk@cm4all.com>  Wed, 06 May 2009 13:23:46 +0200

cm4all-beng-proxy (0.5.2) unstable; urgency=low

  * added filter cache
  * header-parser: added missing range check in header_parse_line()
  * fork: added event for writing to the child process
  * fork: don't splice() from a pipe
  * response: don't pass request body to unfocused processor
  * added filter type "pipe"

 -- Max Kellermann <mk@cm4all.com>  Wed, 29 Apr 2009 13:24:26 +0200

cm4all-beng-proxy (0.5.1) unstable; urgency=low

  * processor: fixed base=child assertion failure
  * handler: close request body if it was not consumed
  * static-file: generate Last-Modified and ETag response headers
  * static-file: obey the Content-Type provided by the translation server
  * static-file: get Content-Type from extended attribute
  * http-cache: use istream_null when cached resource is empty

 -- Max Kellermann <mk@cm4all.com>  Mon, 27 Apr 2009 10:00:20 +0200

cm4all-beng-proxy (0.5) unstable; urgency=low

  * processor: accept c:mode/c:base attributes in any order
  * processor: removed alternative (anchor) rewrite syntax

 -- Max Kellermann <mk@cm4all.com>  Mon, 20 Apr 2009 22:04:19 +0200

cm4all-beng-proxy (0.4.10) unstable; urgency=low

  * processor: lift length limitation for widget parameters
  * translate: abort if a packet is too large
  * translate: support MAX_AGE for the whole response
  * hashmap: fix corruption of slot chain in hashmap_remove_value()

 -- Max Kellermann <mk@cm4all.com>  Fri, 17 Apr 2009 13:02:50 +0200

cm4all-beng-proxy (0.4.9) unstable; urgency=low

  * http-cache: explicitly start reading into cache
  * cgi: clear "headers" variable before publishing the response
  * translate: use DOCUMENT_ROOT as CGI parameter

 -- Max Kellermann <mk@cm4all.com>  Mon, 06 Apr 2009 16:21:57 +0200

cm4all-beng-proxy (0.4.8) unstable; urgency=low

  * translate: allow ADDRESS packets in AJP addresses
  * translate: initialize all fields of a FastCGI address
  * http-cache: close all caching connections on exit
  * processor: don't rewrite SCRIPT SRC attribute when proxying

 -- Max Kellermann <mk@cm4all.com>  Thu, 02 Apr 2009 15:45:46 +0200

cm4all-beng-proxy (0.4.7) unstable; urgency=low

  * http-server: use istream_null for empty request body
  * parser: check for trailing slash only in TAG_OPEN tags
  * parser: added support for XML Processing Instructions
  * processor: implemented XML Processing Instruction "cm4all-rewrite-uri"
  * uri-escape: escape the slash character
  * cache: remove all matching items in cache_remove()
  * http-cache: lock cache items while holding a reference

 -- Max Kellermann <mk@cm4all.com>  Thu, 02 Apr 2009 12:02:53 +0200

cm4all-beng-proxy (0.4.6) unstable; urgency=low

  * file_handler: fixed logic error in If-Modified-Since check
  * date: return UTC time stamp in http_date_parse()
  * cache: continue search after item was invalidated
  * cache: remove the correct cache item
  * istream-chunked: work around invalid assertion failure
  * istream-subst: fixed corruption after partial match

 -- Max Kellermann <mk@cm4all.com>  Wed, 25 Mar 2009 15:03:10 +0100

cm4all-beng-proxy (0.4.5) unstable; urgency=low

  * http-server: assume keep-alive is enabled on HTTP 1.1
  * http-client: unregister EV_READ when the buffer is full
  * translation: added QUERY_STRING packet
  * processor: optionally parse base/mode from URI

 -- Max Kellermann <mk@cm4all.com>  Tue, 17 Mar 2009 13:04:25 +0100

cm4all-beng-proxy (0.4.4) unstable; urgency=low

  * forward Accept-Language request header to the translation server
  * translate: added the USER_AGENT request packet
  * session: obey the USER/MAX_AGE setting
  * use libcm4all-inline-dev in libcm4all-beng-proxy-dev
  * added pkg-config file for libcm4all-beng-proxy-dev
  * updated python-central dependencies
  * processor: parse c:base/c:mode attributes in PARAM tags

 -- Max Kellermann <mk@cm4all.com>  Wed, 11 Mar 2009 09:43:48 +0100

cm4all-beng-proxy (0.4.3) unstable; urgency=low

  * processor: rewrite URI in LINK tags
  * processor: rewrite URI in PARAM tags
  * use splice() from glibc 2.7
  * translate: added VARY response packet
  * build documentation with texlive

 -- Max Kellermann <mk@cm4all.com>  Wed, 04 Mar 2009 09:53:56 +0100

cm4all-beng-proxy (0.4.2) unstable; urgency=low

  * hashmap: fix corruption in slot chain
  * use monotonic clock to calculate expiry times
  * processor: rewrite URIs in the EMBED, VIDEO, AUDIO tags

 -- Max Kellermann <mk@cm4all.com>  Tue, 17 Feb 2009 17:14:48 +0100

cm4all-beng-proxy (0.4.1) unstable; urgency=low

  * translate: clear client->transformation
  * handler: check for translation errors
  * http-server: fixed assertion failure during shutdown
  * http-server: send "Keep-Alive" response header
  * worker: after fork(), call event_reinit() in the parent process
  * added valgrind build dependency
  * build with Debian's libevent-1.4 package

 -- Max Kellermann <mk@cm4all.com>  Tue, 10 Feb 2009 11:48:53 +0100

cm4all-beng-proxy (0.4) unstable; urgency=low

  * added support for transformation views
    - in the JavaScript API, mode=proxy is now deprecated
  * http-cache: fix segfault when request_headers==NULL
  * http-cache: store multiple (varying) versions of a resource
  * http-cache: use the "max-age" cache-control response

 -- Max Kellermann <mk@cm4all.com>  Fri, 30 Jan 2009 13:29:43 +0100

cm4all-beng-proxy (0.3.9) unstable; urgency=low

  * http-client: assume keep-alive is enabled on HTTP 1.1
  * processor: use configured/session path-info for mode=child URIs

 -- Max Kellermann <mk@cm4all.com>  Tue, 27 Jan 2009 13:07:51 +0100

cm4all-beng-proxy (0.3.8) unstable; urgency=low

  * processor: pass Content-Type and Content-Language headers from
    template
  * http-client: allow chunked response body without keep-alive

 -- Max Kellermann <mk@cm4all.com>  Fri, 23 Jan 2009 13:02:42 +0100

cm4all-beng-proxy (0.3.7) unstable; urgency=low

  * istream_subst: exit the loop if state==INSERT
  * istream_iconv: check if the full buffer could be flushed
  * worker: don't reinitialize session manager during shutdown

 -- Max Kellermann <mk@cm4all.com>  Thu, 15 Jan 2009 10:39:47 +0100

cm4all-beng-proxy (0.3.6) unstable; urgency=low

  * processor: ignore closing </header>
  * widget-http: now really don't check content-type in frame parents
  * parser: skip comments
  * processor: implemented c:base="parent"
  * processor: added "c:" prefix to c:widget child elements
  * processor: renamed the "c:param" element to "c:parameter"

 -- Max Kellermann <mk@cm4all.com>  Thu, 08 Jan 2009 11:17:29 +0100

cm4all-beng-proxy (0.3.5) unstable; urgency=low

  * widget-http: don't check content-type in frame parents
  * istream-subst: allow null bytes in the input stream
  * js: added the "translate" parameter for passing values to the
    translation server
  * rewrite-uri: refuse to rewrite a frame URI without widget id

 -- Max Kellermann <mk@cm4all.com>  Mon, 05 Jan 2009 16:46:32 +0100

cm4all-beng-proxy (0.3.4) unstable; urgency=low

  * processor: added support for custom widget request headers
  * http-cache: obey the "Vary" response header
  * http-cache: pass the new http_cache_info object when testing a cache
    item

 -- Max Kellermann <mk@cm4all.com>  Tue, 30 Dec 2008 15:46:44 +0100

cm4all-beng-proxy (0.3.3) unstable; urgency=low

  * processor: grew widget parameter buffer to 512 bytes
  * widget-resolver: clear widget->resolver on abort
  * cgi: clear the input's handler in cgi_async_abort()
  * widget-stream: use istream_hold (reverts r4171)

 -- Max Kellermann <mk@cm4all.com>  Fri, 05 Dec 2008 14:43:05 +0100

cm4all-beng-proxy (0.3.2) unstable; urgency=low

  * processor: free memory before calling embed_frame_widget()
  * processor: allocate query string from the widget pool
  * processor: removed the obsolete widget attributes "tag" and "style"
  * parser: hold a reference to the pool

 -- Max Kellermann <mk@cm4all.com>  Mon, 01 Dec 2008 14:15:38 +0100

cm4all-beng-proxy (0.3.1) unstable; urgency=low

  * http-client: remove Transfer-Encoding and Content-Length from response
    headers
  * http-client: don't read body after invoke_response()
  * fork: retry splice() after EAGAIN
  * fork: don't close input when splice() fails
  * cgi: abort the response handler when the stdin stream fails
  * istream_file, istream_pipe, fork, client_socket, listener: fixed file
    descriptor leaks
  * processor: hold a reference to the caller's pool
  * debian/rules: enabled test suite

 -- Max Kellermann <mk@cm4all.com>  Thu, 27 Nov 2008 16:01:16 +0100

cm4all-beng-proxy (0.3) unstable; urgency=low

  * implemented widget filters
  * translate: initialize all fields of a CGI address
  * fork: read request body on EAGAIN
  * fork: implemented the direct() method with splice()
  * python: added class Response
  * prototypes/translate.py:
    - support "filter"
    - support "content_type"
  * demo: added widget filter demo

 -- Max Kellermann <mk@cm4all.com>  Wed, 26 Nov 2008 16:27:29 +0100

cm4all-beng-proxy (0.2) unstable; urgency=low

  * don't quote text/xml widgets
  * widget-resolver: pass widget_pool to widget_class_lookup()
  * widget-registry: allocate widget_class from widget_pool
  * widget-stream: eliminated the async operation proxy, because the
    operation cannot be aborted before the constructor returns
  * widget-stream: don't clear the "delayed" stream in the response() callback
  * rewrite-uri: trigger istream_read(delayed) after istream_delayed_set()
  * doc: clarified XSLT integration

 -- Max Kellermann <mk@cm4all.com>  Tue, 25 Nov 2008 15:28:54 +0100

cm4all-beng-proxy (0.1) unstable; urgency=low

  * initial release

 -- Max Kellermann <mk@cm4all.com>  Mon, 17 Nov 2008 11:59:36 +0100<|MERGE_RESOLUTION|>--- conflicted
+++ resolved
@@ -1,7 +1,6 @@
-<<<<<<< HEAD
 cm4all-beng-proxy (18.0.6) unstable; urgency=low
 
-  * 
+  * merge release 17.7
 
  --   
 
@@ -35,13 +34,12 @@
   * translation: add packet WRITE_FILE
 
  -- Max Kellermann <mk@cm4all.com>  Fri, 16 Sep 2022 17:25:24 +0200
-=======
+
 cm4all-beng-proxy (17.7) unstable; urgency=low
 
   * lb: fix connection reset in TLS+TCP mode
 
  -- Max Kellermann <mk@cm4all.com>  Thu, 03 Nov 2022 23:00:04 +0100
->>>>>>> a7bfabad
 
 cm4all-beng-proxy (17.6) unstable; urgency=low
 
