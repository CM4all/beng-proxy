--- conflicted
+++ resolved
@@ -1,6 +1,6 @@
-<<<<<<< HEAD
 cm4all-beng-proxy (2.0.11) unstable; urgency=low
 
+  * merge release 1.4.11
   * processor: skip rewriting absolute URIs
 
  --   
@@ -86,13 +86,12 @@
   * proxy-widget: reapply 'client can choose only views that have an address'
 
  -- Max Kellermann <mk@cm4all.com>  Thu, 17 Nov 2011 08:22:39 +0100
-=======
+
 cm4all-beng-proxy (1.4.11) unstable; urgency=low
 
   * merge release 1.2.16
 
  -- Max Kellermann <mk@cm4all.com>  Thu, 09 Feb 2012 09:33:30 -0000
->>>>>>> 5b694e1b
 
 cm4all-beng-proxy (1.4.10) unstable; urgency=low
 
