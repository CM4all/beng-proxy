<<<<<<< HEAD
cm4all-beng-proxy (9.0.1) unstable; urgency=low

  * 

 --   
=======
cm4all-beng-proxy (8.2) unstable; urgency=low

  * debian/control: add "Breaks" on old translation servers to avoid
    runtime breakages due to broken widget descriptors; the translation
    server 1.9.1 contains a workaround
  * translate_parser: fix crash after malformed/misplaced
    UNTRUSTED_*_SITE_SUFFIX packet

 -- Max Kellermann <mk@cm4all.com>  Fri, 25 Sep 2015 12:55:18 -0000
>>>>>>> 455eaa97

cm4all-beng-proxy (8.1) unstable; urgency=low

  * feature freeze
  * fb_pool: compress I/O buffers periodically
  * http_cache, fcache, nfs_cache: compress the cache periodically

 -- Max Kellermann <mk@cm4all.com>  Tue, 22 Sep 2015 17:26:06 -0000

cm4all-beng-proxy (8.0.13) unstable; urgency=low

  * merge release 7.8
  * translation: support writable bind mounts (BIND_MOUNT_RW)
  * translation: add packet UNTRUSTED_RAW_SITE_SUFFIX
  * ssl: initialize OpenSSL engines
  * rewrite_uri: support "https://" and "//" URIs
  * regex: fix double free bug

 -- Max Kellermann <mk@cm4all.com>  Tue, 22 Sep 2015 08:00:20 -0000

cm4all-beng-proxy (8.0.12) unstable; urgency=low

  * merge release 7.7
  * rubber: optimized hole search
  * rubber: simplified defragmentation on tail allocation

 -- Max Kellermann <mk@cm4all.com>  Thu, 17 Sep 2015 20:41:59 -0000

cm4all-beng-proxy (8.0.11) unstable; urgency=low

  * regex: fix move operator, fixes spurious "Invalid regex capture"

 -- Max Kellermann <mk@cm4all.com>  Thu, 03 Sep 2015 13:08:16 -0000

cm4all-beng-proxy (8.0.10) unstable; urgency=low

  * regex: mismatching optional capture expands to empty string
  * regex: work around problem with mismatching optional last capture
  * request: avoid compressing the response body twice

 -- Max Kellermann <mk@cm4all.com>  Wed, 02 Sep 2015 15:56:38 -0000

cm4all-beng-proxy (8.0.9) unstable; urgency=low

  * merge release 7.6
  * regex: fix off-by-one error in capture range check

 -- Max Kellermann <mk@cm4all.com>  Tue, 01 Sep 2015 13:57:06 -0000

cm4all-beng-proxy (8.0.8) unstable; urgency=low

  * tcache: fix crash on regex mismatch

 -- Max Kellermann <mk@cm4all.com>  Mon, 31 Aug 2015 05:35:14 -0000

cm4all-beng-proxy (8.0.7) unstable; urgency=low

  * merge release 7.5
  * regex: fix spurious compile failures
  * fcache: include actual body data in stats
  * nfs_cache: add stats
  * fix several crash bugs with malformed URI escapes
  * control/stats: add cache brutto sizes
  * control/stats: add I/O buffers size

 -- Max Kellermann <mk@cm4all.com>  Thu, 27 Aug 2015 22:11:02 -0000

cm4all-beng-proxy (8.0.6) unstable; urgency=low

  * translation: decouple REGEX_UNESCAPE from INVERSE_REGEX

 -- Max Kellermann <mk@cm4all.com>  Tue, 25 Aug 2015 09:57:23 -0000

cm4all-beng-proxy (8.0.5) unstable; urgency=low

  * translation: add packet INVERSE_REGEX_UNESCAPE

 -- Max Kellermann <mk@cm4all.com>  Mon, 24 Aug 2015 16:58:16 -0000

cm4all-beng-proxy (8.0.4) unstable; urgency=low

  * translate_client: fix crash due to uninitialized variable

 -- Max Kellermann <mk@cm4all.com>  Fri, 21 Aug 2015 11:26:40 -0000

cm4all-beng-proxy (8.0.3) unstable; urgency=low

  * translation: add login packet SERVICE
  * translation: login allows packet LISTENER_TAG
  * translation: protocol v3 uses anchored regex
  * regex: disable the "multi-line" option
  * regex: switch to the PCRE library

 -- Max Kellermann <mk@cm4all.com>  Mon, 17 Aug 2015 14:31:32 -0000

cm4all-beng-proxy (8.0.2) unstable; urgency=low

  * translation: add packets LOGIN, PASSWORD, UID_GID
  * translation: native Refence support

 -- Max Kellermann <mk@cm4all.com>  Thu, 06 Aug 2015 11:15:58 -0000

cm4all-beng-proxy (8.0.1) unstable; urgency=low

  * cgi, pipe: log PID in stderr output
  * translation: add packets AUTO_GZIP, INTERNAL_REDIRECT

 -- Max Kellermann <mk@cm4all.com>  Fri, 24 Jul 2015 10:27:51 -0000

cm4all-beng-proxy (7.8) unstable; urgency=low

  * support SESSION_SITE in processor

 -- Max Kellermann <mk@cm4all.com>  Mon, 21 Sep 2015 12:26:13 -0000

cm4all-beng-proxy (7.7) unstable; urgency=low

  * merge release 6.11

 -- Max Kellermann <mk@cm4all.com>  Thu, 17 Sep 2015 19:08:50 -0000

cm4all-beng-proxy (7.6) unstable; urgency=low

  * merge release 6.10
  * fcache: include actual body data in stats
  * nfs_cache: add stats
  * control/stats: add cache brutto sizes
  * control/stats: add I/O buffers size

 -- Max Kellermann <mk@cm4all.com>  Tue, 01 Sep 2015 12:48:48 -0000

cm4all-beng-proxy (7.5) unstable; urgency=low

  * merge release 6.9

 -- Max Kellermann <mk@cm4all.com>  Thu, 27 Aug 2015 14:30:18 -0000

cm4all-beng-proxy (7.4) unstable; urgency=low

  * merge release 6.8
  * tcache: fix minor memory leak

 -- Max Kellermann <mk@cm4all.com>  Wed, 26 Aug 2015 13:29:42 -0000

cm4all-beng-proxy (7.3) unstable; urgency=low

  * merge release 6.7

 -- Max Kellermann <mk@cm4all.com>  Wed, 22 Jul 2015 21:18:30 -0000

cm4all-beng-proxy (7.2) unstable; urgency=low

  * translation: allow REGEX_ON_{HOST,USER}_URI with INVERSE_REGEX

 -- Max Kellermann <mk@cm4all.com>  Fri, 17 Jul 2015 06:53:50 -0000

cm4all-beng-proxy (7.1) unstable; urgency=low

  * feature freeze
  * translation: WANT supports USER
  * translation: add packet REGEX_ON_USER_URI

 -- Max Kellermann <mk@cm4all.com>  Tue, 14 Jul 2015 20:46:43 -0000

cm4all-beng-proxy (7.0.10) unstable; urgency=low

  * fix crash on "Cache-Control: only-if-cached"
  * fix worker respawn

 -- Max Kellermann <mk@cm4all.com>  Sat, 11 Jul 2015 10:19:11 -0000

cm4all-beng-proxy (7.0.9) unstable; urgency=low

  * istream_escape: fix crash bug when last byte is escaped
  * stats: don't crash master process on CONTROL_STATS
  * debian/rules: add kludge to support dh_python2 on Squeeze

 -- Max Kellermann <mk@cm4all.com>  Thu, 09 Jul 2015 11:40:12 -0000

cm4all-beng-proxy (7.0.8) unstable; urgency=low

  * translation: add packets EXPAND_HOME, EXPAND_STDERR_PATH
  * translation: apply EXPAND_URI to CGI addresses
  * session: fix crash while invalidating widget session

 -- Max Kellermann <mk@cm4all.com>  Thu, 25 Jun 2015 13:29:01 -0000

cm4all-beng-proxy (7.0.7) unstable; urgency=low

  * translation: add packet AUTO_DEFLATE
  * istream_deflate: fix stalled stream
  * tcache: expand uncacheable responses

 -- Max Kellermann <mk@cm4all.com>  Wed, 24 Jun 2015 11:43:47 -0000

cm4all-beng-proxy (7.0.6) unstable; urgency=low

  * tcache: expand responses of uncacheable requests

 -- Max Kellermann <mk@cm4all.com>  Fri, 19 Jun 2015 13:02:32 -0000

cm4all-beng-proxy (7.0.5) unstable; urgency=low

  * merge release 6.6
  * control: flush the whole translation cache if the TCACHE_INVALIDATE
    payload is empty
  * namespace: support IPC namespaces

 -- Max Kellermann <mk@cm4all.com>  Thu, 11 Jun 2015 16:31:34 -0000

cm4all-beng-proxy (7.0.4) unstable; urgency=low

  * handler: send LISTENER_TAG if translation protocol version is not yet
    negotiated
  * handler: bypass translation cache during protocol version negotiation

 -- Max Kellermann <mk@cm4all.com>  Thu, 28 May 2015 13:10:12 -0000

cm4all-beng-proxy (7.0.3) unstable; urgency=low

  * handler: more "verbose_response" messages
  * handler: return "502 Bad Gateway" on translation server error
  * translation: protocol v2 always transmits LISTENER_TAG
  * translation: add packets REGEX_ON_HOST_URI, SESSION_SITE
  * session_manager: fix bogus assertion failure in cleanup
  * build with libwas 1.0

 -- Max Kellermann <mk@cm4all.com>  Wed, 20 May 2015 16:41:44 -0000

cm4all-beng-proxy (7.0.2) unstable; urgency=low

  * merge release 6.5
  * require Boost 1.49

 -- Max Kellermann <mk@cm4all.com>  Wed, 29 Apr 2015 11:43:57 -0000

cm4all-beng-proxy (7.0.1) unstable; urgency=low

  * forward the "Accept-Ranges" response header
  * forward the "Range" request header
  * forward the request headers "Accept-Charset" and "Accept-Encoding" to
    frame widgets

 -- Max Kellermann <mk@cm4all.com>  Fri, 13 Mar 2015 16:53:29 -0000

cm4all-beng-proxy (6.11) unstable; urgency=low

  * fcgi_client: fix hang after error logger failure

 -- Max Kellermann <mk@cm4all.com>  Thu, 17 Sep 2015 19:06:14 -0000

cm4all-beng-proxy (6.10) unstable; urgency=low

  * translate_parser: allow absolute LOCAL_URI
  * uri-verify: don't check the query string
  * bp_control: let worker handle control packets in single-worker mode
  * stock: fix "outgoing_connections" being always zero in control stats
  * lb_stats: include TCP connections in "outgoing_connections"

 -- Max Kellermann <mk@cm4all.com>  Tue, 01 Sep 2015 11:51:11 -0000

cm4all-beng-proxy (6.9) unstable; urgency=low

  * fcgi_client: ignore STDERR packets in size calculation

 -- Max Kellermann <mk@cm4all.com>  Thu, 27 Aug 2015 14:04:04 -0000

cm4all-beng-proxy (6.8) unstable; urgency=low

  * tcache: verify URI after cache miss

 -- Max Kellermann <mk@cm4all.com>  Wed, 26 Aug 2015 12:32:19 -0000

cm4all-beng-proxy (6.7) unstable; urgency=low

  * ssl: fix certificate chain with Server Name Indication
  * lb: fix hang during shutdown

 -- Max Kellermann <mk@cm4all.com>  Wed, 22 Jul 2015 20:47:55 -0000

cm4all-beng-proxy (6.6) unstable; urgency=low

  * debian/rules: remove remaining python-central invocation
  * init: enable session_save_path by default if
    /var/run/cm4all/beng-proxy exists
  * init: read /etc/default/cm4all-beng-proxy.local
  * namespace: set "setgroups=deny" for Linux 3.18+
  * namespace: retry with mount flag "noexec" if mounting fails
  * build with libwas 1.0

 -- Max Kellermann <mk@cm4all.com>  Thu, 11 Jun 2015 15:22:14 -0000

cm4all-beng-proxy (6.5) unstable; urgency=low

  * debian: improve clang build-dependency
  * debian: migrate from python-central to dh_python2
  * debian: add missing dependency on python-twisted-names

 -- Max Kellermann <mk@cm4all.com>  Mon, 27 Apr 2015 15:27:10 -0000

cm4all-beng-proxy (6.4) unstable; urgency=low

  * widget: fix "Range" request headers with non-default view

 -- Max Kellermann <mk@cm4all.com>  Fri, 10 Apr 2015 12:28:47 -0000

cm4all-beng-proxy (6.3) unstable; urgency=low

  * forward the request headers "If-Modified-Since", "If-Unmodified-Since",
    "If-Match", "If-None-Match" and "If-Range" to frame widgets
  * session: improve session cleanup reliability
  * lb: verify SSL certificates in --check
  * ssl: reduce CPU overhead during TLS handshake

 -- Max Kellermann <mk@cm4all.com>  Tue, 24 Mar 2015 16:56:00 -0000

cm4all-beng-proxy (6.2) unstable; urgency=low

  * merge release 5.16

 -- Max Kellermann <mk@cm4all.com>  Wed, 18 Mar 2015 10:11:04 -0000

cm4all-beng-proxy (6.1) unstable; urgency=low

  * feature freeze

 -- Max Kellermann <mk@cm4all.com>  Thu, 05 Mar 2015 10:57:18 -0000

cm4all-beng-proxy (6.0.16) unstable; urgency=low

  * don't drop WANT request packet in repeated translation

 -- Max Kellermann <mk@cm4all.com>  Mon, 02 Mar 2015 08:38:49 -0000

cm4all-beng-proxy (6.0.15) unstable; urgency=low

  * widget: support the CONTENT_TYPE_LOOKUP protocol
  * CGI: disable request URI forwarding if there's a SCRIPT_NAME

 -- Max Kellermann <mk@cm4all.com>  Tue, 24 Feb 2015 16:44:37 -0000

cm4all-beng-proxy (6.0.14) unstable; urgency=low

  * merge release 5.15

 -- Max Kellermann <mk@cm4all.com>  Mon, 23 Feb 2015 12:48:39 -0000

cm4all-beng-proxy (6.0.13) unstable; urgency=low

  * don't steal the X-CM4all-View header from the HTTP cache

 -- Max Kellermann <mk@cm4all.com>  Fri, 20 Feb 2015 11:35:10 -0000

cm4all-beng-proxy (6.0.12) unstable; urgency=low

  * fcgi: don't redirect stderro to /dev/null
  * handler: reserve request body for focused widget even if processor
    disabled
  * remove the X-CM4all-View header after using it
  * headers: add group "TRANSFORMATION"
  * translation: add packet EXPAND_HEADER

 -- Max Kellermann <mk@cm4all.com>  Thu, 19 Feb 2015 15:36:19 -0000

cm4all-beng-proxy (6.0.11) unstable; urgency=low

  * translation: add packet EXPAND_READ_FILE
  * control: add command CONTROL_FADE_CHILDREN

 -- Max Kellermann <mk@cm4all.com>  Tue, 17 Feb 2015 12:02:40 -0000

cm4all-beng-proxy (6.0.10) unstable; urgency=low

  * merge release 5.14
  * translation: add packets NON_BLOCKING, READ_FILE

 -- Max Kellermann <mk@cm4all.com>  Fri, 13 Feb 2015 17:24:35 -0000

cm4all-beng-proxy (6.0.9) unstable; urgency=low

  * namespace_options: improved PIVOT_ROOT error message
  * translation: add packet EXPAND_BIND_MOUNT

 -- Max Kellermann <mk@cm4all.com>  Wed, 11 Feb 2015 11:36:51 -0000

cm4all-beng-proxy (6.0.8) unstable; urgency=low

  * debian: remove translation server demo packages
  * init: change default translation server address to @translation
  * translation: add packet EXPAND_COOKIE_HOST

 -- Max Kellermann <mk@cm4all.com>  Tue, 10 Feb 2015 12:24:22 -0000

cm4all-beng-proxy (6.0.7) unstable; urgency=low

  * translation: add packet LISTENER_TAG

 -- Max Kellermann <mk@cm4all.com>  Mon, 09 Feb 2015 11:02:06 -0000

cm4all-beng-proxy (6.0.6) unstable; urgency=low

  * http_server, http_client: reduce overhead of proxying chunked body

 -- Max Kellermann <mk@cm4all.com>  Fri, 06 Feb 2015 07:44:17 -0000

cm4all-beng-proxy (6.0.5) unstable; urgency=low

  * merge release 5.13
  * translate_client: check for PROBE_PATH_SUFFIXES without PROBE_SUFFIX
  * fix stack overflow on PROBE_SUFFIXES loop

 -- Max Kellermann <mk@cm4all.com>  Thu, 05 Feb 2015 13:30:21 -0000

cm4all-beng-proxy (6.0.4) unstable; urgency=low

  * hstock: fix memory leak
  * response: fix crash on invalid X-CM4all-View header
  * translation: add packets AUTH_FILE, EXPAND_AUTH_FILE,
    APPEND_AUTH, EXPAND_APPEND_AUTH
  * log unknown view names in X-CM4all-View

 -- Max Kellermann <mk@cm4all.com>  Wed, 04 Feb 2015 22:16:07 -0000

cm4all-beng-proxy (6.0.3) unstable; urgency=low

  * support response header X-CM4all-View for all responses
  * reduce fork overhead by dropping NFS cache
  * reduce I/O multi-threading overhead

 -- Max Kellermann <mk@cm4all.com>  Tue, 03 Feb 2015 14:50:27 -0000

cm4all-beng-proxy (6.0.2) unstable; urgency=low

  * translate_client: allow BASE="/" (regression fix)

 -- Max Kellermann <mk@cm4all.com>  Mon, 02 Feb 2015 11:32:01 -0000

cm4all-beng-proxy (6.0.1) unstable; urgency=low

  * translation: add packets EXPAND_DOCUMENT_ROOT, PROBE_PATH_SUFFIXES

 -- Max Kellermann <mk@cm4all.com>  Thu, 29 Jan 2015 22:32:02 -0000

cm4all-beng-proxy (5.16) unstable; urgency=low

  * net: fix crash due to parsing '@' twice
  * net: fix another off-by-one bug in local socket addresses
  * random: fix partial entropy collection
  * http_server: support method PATCH (RFC 5789)

 -- Max Kellermann <mk@cm4all.com>  Wed, 18 Mar 2015 09:56:43 -0000

cm4all-beng-proxy (5.15) unstable; urgency=low

  * ssl_client: fix crash on request with Keep-Alive disabled

 -- Max Kellermann <mk@cm4all.com>  Mon, 23 Feb 2015 12:44:50 -0000

cm4all-beng-proxy (5.14) unstable; urgency=low

  * merge release 4.22

 -- Max Kellermann <mk@cm4all.com>  Wed, 11 Feb 2015 20:50:41 -0000

cm4all-beng-proxy (5.13) unstable; urgency=low

  * ssl: throttle when OpenSSL buffer grows too large

 -- Max Kellermann <mk@cm4all.com>  Thu, 05 Feb 2015 10:14:15 -0000

cm4all-beng-proxy (5.12) unstable; urgency=low

  * merge release 4.21

 -- Max Kellermann <mk@cm4all.com>  Thu, 22 Jan 2015 16:42:55 -0000

cm4all-beng-proxy (5.11) unstable; urgency=low

  * merge release 4.20
  * ssl: disable weak ciphers

 -- Max Kellermann <mk@cm4all.com>  Fri, 16 Jan 2015 12:20:58 -0000

cm4all-beng-proxy (5.10) unstable; urgency=low

  * fix cookie mangling in CGI handlers

 -- Max Kellermann <mk@cm4all.com>  Wed, 14 Jan 2015 21:45:01 -0000

cm4all-beng-proxy (5.9) unstable; urgency=low

  * merge release 4.19
  * log-tee: new access logger

 -- Max Kellermann <mk@cm4all.com>  Wed, 24 Sep 2014 14:41:51 -0000

cm4all-beng-proxy (5.8) unstable; urgency=low

  * fcache: work around assertion failure

 -- Max Kellermann <mk@cm4all.com>  Thu, 18 Sep 2014 17:47:40 -0000

cm4all-beng-proxy (5.7) unstable; urgency=low

  * was_client: fix crash bug

 -- Max Kellermann <mk@cm4all.com>  Wed, 17 Sep 2014 18:39:12 -0000

cm4all-beng-proxy (5.6) unstable; urgency=low

  * ssl_filter: fix stalled connection

 -- Max Kellermann <mk@cm4all.com>  Wed, 17 Sep 2014 06:43:12 -0000

cm4all-beng-proxy (5.5) unstable; urgency=low

  * merge release 4.18

 -- Max Kellermann <mk@cm4all.com>  Fri, 12 Sep 2014 10:30:14 -0000

cm4all-beng-proxy (5.4) unstable; urgency=low

  * merge release 4.16

 -- Max Kellermann <mk@cm4all.com>  Wed, 10 Sep 2014 06:19:42 -0000

cm4all-beng-proxy (5.3) unstable; urgency=low

  * child_manager: fix tree insertion bug
  * http_server: fix logger assertion failure

 -- Max Kellermann <mk@cm4all.com>  Fri, 29 Aug 2014 18:50:09 -0000

cm4all-beng-proxy (5.2) unstable; urgency=low

  * was_input: fix assertion failure

 -- Max Kellermann <mk@cm4all.com>  Fri, 29 Aug 2014 11:30:37 -0000

cm4all-beng-proxy (5.1) unstable; urgency=low

  * merge release 4.15
  * net: fix off-by-one bug in local socket addresses

 -- Max Kellermann <mk@cm4all.com>  Fri, 29 Aug 2014 08:55:55 -0000

cm4all-beng-proxy (5.0.14) unstable; urgency=low

  * buffered_socket: reduce memory usage
  * ssl_filter: reduce memory usage further

 -- Max Kellermann <mk@cm4all.com>  Wed, 13 Aug 2014 11:01:56 -0000

cm4all-beng-proxy (5.0.13) unstable; urgency=low

  * merge release 4.14
  * ssl_filter: reduce memory usage

 -- Max Kellermann <mk@cm4all.com>  Fri, 08 Aug 2014 17:45:33 -0000

cm4all-beng-proxy (5.0.12) unstable; urgency=low

  * merge release 4.13
  * http_cache: fix memcached crash bug
  * lb: SIGHUP flushes the SSL session cache
  * ssl_factory: reduce memory usage

 -- Max Kellermann <mk@cm4all.com>  Tue, 05 Aug 2014 12:53:05 -0000

cm4all-beng-proxy (5.0.11) unstable; urgency=low

  * merge release 4.11
  * http_{client,server}: support WebSocket (RFC 6455)

 -- Max Kellermann <mk@cm4all.com>  Tue, 29 Jul 2014 20:31:30 -0000

cm4all-beng-proxy (5.0.10) unstable; urgency=low

  * merge release 4.10
  * http_server: don't disable keep-alive when discarding optional request
    body ("Expect: 100-continue")

 -- Max Kellermann <mk@cm4all.com>  Wed, 23 Jul 2014 17:51:02 -0000

cm4all-beng-proxy (5.0.9) unstable; urgency=low

  * merge release 4.9
  * translation: CONTENT_TYPE_LOOKUP response may contain transformations

 -- Max Kellermann <mk@cm4all.com>  Mon, 21 Jul 2014 16:37:34 -0000

cm4all-beng-proxy (5.0.8) unstable; urgency=low

  * merge release 4.8
  * translation: new packet AUTO_GZIPPED

 -- Max Kellermann <mk@cm4all.com>  Fri, 18 Jul 2014 19:04:45 -0000

cm4all-beng-proxy (5.0.7) unstable; urgency=low

  * lb: add per-listener option "verbose_response"
  * header_forward: another COOKIE=BOTH forwarding bug fix
  * translation: new packets REQUEST_HEADER, EXPAND_REQUEST_HEADER

 -- Max Kellermann <mk@cm4all.com>  Fri, 11 Jul 2014 13:46:08 -0000

cm4all-beng-proxy (5.0.6) unstable; urgency=low

  * merge release 4.7
  * translation: add packet EXPAND_SITE

 -- Max Kellermann <mk@cm4all.com>  Wed, 02 Jul 2014 12:58:55 +0200

cm4all-beng-proxy (5.0.5) unstable; urgency=low

  * translation: add packet EXPAND_URI
  * tcache: VALIDATE_MTIME=0 matches when the file does not exist

 -- Max Kellermann <mk@cm4all.com>  Mon, 30 Jun 2014 14:15:02 -0000

cm4all-beng-proxy (5.0.4) unstable; urgency=low

  * merge release 4.6

 -- Max Kellermann <mk@cm4all.com>  Wed, 25 Jun 2014 13:05:26 -0000

cm4all-beng-proxy (5.0.3) unstable; urgency=low

  * tcache: optimize invalidation with host filter
  * tcache: optimize invalidation with site filter

 -- Max Kellermann <mk@cm4all.com>  Tue, 24 Jun 2014 20:24:25 -0000

cm4all-beng-proxy (5.0.2) unstable; urgency=low

  * merge release 4.5
  * session: fix potential crash on shared memory exhaustion
  * session: really purge new sessions first
  * translate_client: strict HEADER_FORWARD checks
  * translate_client: fix the COOKIE=BOTH parser
  * header_forward: fix COOKIE=BOTH forwarding

 -- Max Kellermann <mk@cm4all.com>  Mon, 16 Jun 2014 14:26:06 -0000

cm4all-beng-proxy (5.0.1) unstable; urgency=low

  * processor: allow Content-Type application/xml
  * was, pipe_filter: don't inherit environment variables
  * pipe_filter: fix command-line argument corruption bug
  * pipe_filter: support custom environment variables
  * translation: SETENV sets environment vars for FastCGI and WAS
  * header_forward: add mode COOKIE=BOTH

 -- Max Kellermann <mk@cm4all.com>  Fri, 06 Jun 2014 13:41:44 -0000

cm4all-beng-proxy (4.22) unstable; urgency=low

  * fcgi: fix wrong child process reuse with different JailCGI homes

 -- Max Kellermann <mk@cm4all.com>  Wed, 11 Feb 2015 19:30:05 -0000

cm4all-beng-proxy (4.21) unstable; urgency=low

  * cgi, pipe: fix crash after fork failure when input is a regular file

 -- Max Kellermann <mk@cm4all.com>  Thu, 22 Jan 2015 16:38:00 -0000

cm4all-beng-proxy (4.20) unstable; urgency=low

  * ssl_server: disable SSLv2 and SSLv3 because they are insecure
  * ssl_client: enable TLS versions newer than 1.1

 -- Max Kellermann <mk@cm4all.com>  Fri, 16 Jan 2015 12:12:02 -0000

cm4all-beng-proxy (4.19) unstable; urgency=low

  * lb/tcp: fix assertion failure

 -- Max Kellermann <mk@cm4all.com>  Wed, 24 Sep 2014 14:31:24 -0000

cm4all-beng-proxy (4.18) unstable; urgency=low

  * http_server: fix missing response (Keep-Alive disabled)

 -- Max Kellermann <mk@cm4all.com>  Fri, 12 Sep 2014 10:22:51 -0000

cm4all-beng-proxy (4.17) unstable; urgency=low

  * http_server: fix logger assertion failure

 -- Max Kellermann <mk@cm4all.com>  Thu, 11 Sep 2014 08:52:31 -0000

cm4all-beng-proxy (4.16) unstable; urgency=low

  * was_client: fix assertion failure

 -- Max Kellermann <mk@cm4all.com>  Wed, 10 Sep 2014 06:17:58 -0000

cm4all-beng-proxy (4.15) unstable; urgency=low

  * merge release 3.1.38

 -- Max Kellermann <mk@cm4all.com>  Fri, 29 Aug 2014 08:52:10 -0000

cm4all-beng-proxy (4.14) unstable; urgency=low

  * ssl_filter: fix error check
  * http_server: log failed requests
  * lb_http: reduce verbosity of ECONNRESET log message

 -- Max Kellermann <mk@cm4all.com>  Fri, 08 Aug 2014 17:41:52 -0000

cm4all-beng-proxy (4.13) unstable; urgency=low

  * thread_worker: smaller thread stack (64 kB)
  * ssl_factory: enable ECDH for perfect forward secrecy
  * thread_socket_filter: reinvoke writing after recovering from full
    output buffer
  * buffered_socket: reschedule reading after input buffer drained

 -- Max Kellermann <mk@cm4all.com>  Tue, 05 Aug 2014 12:37:11 -0000

cm4all-beng-proxy (4.12) unstable; urgency=low

  * pool: fix bogus assertion failure after SSL disconnect
  * lb/tcp: fix send error message
  * lb/tcp: fix crash after write error
  * thread_socket_filter: fix assertion failure with full output buffer
  * thread_socket_filter: fix crash after write error

 -- Max Kellermann <mk@cm4all.com>  Thu, 31 Jul 2014 16:19:57 -0000

cm4all-beng-proxy (4.11) unstable; urgency=low

  * merge release 3.1.37

 -- Max Kellermann <mk@cm4all.com>  Mon, 28 Jul 2014 15:34:53 -0000

cm4all-beng-proxy (4.10) unstable; urgency=low

  * merge release 3.1.36
  * lhttp_stock: fix crash after fork failure

 -- Max Kellermann <mk@cm4all.com>  Wed, 23 Jul 2014 17:47:36 -0000

cm4all-beng-proxy (4.9) unstable; urgency=low

  * merge release 3.1.35

 -- Max Kellermann <mk@cm4all.com>  Mon, 21 Jul 2014 16:34:15 -0000

cm4all-beng-proxy (4.8) unstable; urgency=low

  * ssl: fix choking decryption on large SSL packets
  * http_server: discard incoming data while waiting for drained response

 -- Max Kellermann <mk@cm4all.com>  Thu, 17 Jul 2014 23:16:21 -0000

cm4all-beng-proxy (4.7) unstable; urgency=low

  * lb: flush all output buffers before closing HTTPS connection

 -- Max Kellermann <mk@cm4all.com>  Wed, 02 Jul 2014 10:46:07 -0000

cm4all-beng-proxy (4.6) unstable; urgency=low

  * merge release 3.1.34

 -- Max Kellermann <mk@cm4all.com>  Wed, 25 Jun 2014 13:02:07 -0000

cm4all-beng-proxy (4.5) unstable; urgency=low

  * tcache: enable VARY on LOCAL_ADDRESS_STRING

 -- Max Kellermann <mk@cm4all.com>  Sun, 15 Jun 2014 21:14:17 -0000

cm4all-beng-proxy (4.4) unstable; urgency=low

  * debian/control: refuse to build with libnfs 1.9.3-1 due to broken
    package name

 -- Max Kellermann <mk@cm4all.com>  Tue, 10 Jun 2014 09:59:57 -0000

cm4all-beng-proxy (4.3) unstable; urgency=low

  * merge release 3.1.33
  * widget_uri, cgi_address: fix potential crash

 -- Max Kellermann <mk@cm4all.com>  Tue, 10 Jun 2014 08:47:34 -0000

cm4all-beng-proxy (4.2) unstable; urgency=low

  * widget: avoid double slash when concatenating (Local) HTTP URI and
    path_info

 -- Max Kellermann <mk@cm4all.com>  Tue, 03 Jun 2014 18:08:54 -0000

cm4all-beng-proxy (4.1) unstable; urgency=medium

  * feature freeze

 -- Max Kellermann <mk@cm4all.com>  Fri, 30 May 2014 13:42:38 +0200

cm4all-beng-proxy (4.0.49) unstable; urgency=low

  * lb_config: allow escaping backslash in lb.conf
  * translation: add packet AUTH (yet another authentication protocol)

 -- Max Kellermann <mk@cm4all.com>  Wed, 28 May 2014 15:14:54 -0000

cm4all-beng-proxy (4.0.48) unstable; urgency=low

  * cgi_address: avoid double slash when concatenating script_name and
    path_info
  * cgi_address: default to script_name="/"

 -- Max Kellermann <mk@cm4all.com>  Tue, 27 May 2014 11:47:19 -0000

cm4all-beng-proxy (4.0.47) unstable; urgency=low

  * args: unescape values with dollar sign (4.0.46 regression)
  * translate_client: fix "Could not locate resource" (4.0.38 regression)

 -- Max Kellermann <mk@cm4all.com>  Mon, 26 May 2014 17:02:48 -0000

cm4all-beng-proxy (4.0.46) unstable; urgency=low

  * translate_client: check for valid base address after EASY_BASE
  * fcgi_client: detect bogus Content-Length response header

 -- Max Kellermann <mk@cm4all.com>  Mon, 26 May 2014 12:11:55 -0000

cm4all-beng-proxy (4.0.45) unstable; urgency=low

  * translate_client: fix crash after misplaced AUTO_BASE
  * fcgi_client: support STDERR_PATH for FastCGI's STDERR stream

 -- Max Kellermann <mk@cm4all.com>  Thu, 22 May 2014 15:42:08 -0000

cm4all-beng-proxy (4.0.44) unstable; urgency=low

  * cgi_address: unescape PATH_INFO in ENOTDIR handler
  * python/translation/response: add method bind_mount()

 -- Max Kellermann <mk@cm4all.com>  Wed, 21 May 2014 13:58:15 -0000

cm4all-beng-proxy (4.0.43) unstable; urgency=low

  * merge release 3.1.32
  * lhttp_stock: handle fork() failures
  * handler: fix assertion failure on malformed request URI

 -- Max Kellermann <mk@cm4all.com>  Wed, 21 May 2014 07:27:05 -0000

cm4all-beng-proxy (4.0.42) unstable; urgency=low

  * tstock: log abstract socket paths properly
  * translation: add packet COOKIE_PATH
  * cookie_{server,client}: upgrade to RFC 6265
  * http_string: allow comma in cookie values (RFC ignorant)

 -- Max Kellermann <mk@cm4all.com>  Wed, 14 May 2014 10:41:34 -0000

cm4all-beng-proxy (4.0.41) unstable; urgency=low

  * handler: forget CHECK after the check has completed
  * handler: apply SESSION before repeating translation
  * fcgi, lhttp, delegate: apply STDERR_PATH to stdout

 -- Max Kellermann <mk@cm4all.com>  Tue, 13 May 2014 15:14:58 -0000

cm4all-beng-proxy (4.0.40) unstable; urgency=low

  * file_hander: fix memory leak
  * rerror: add option "verbose_response"
  * translation: rename LHTTP_EXPAND_URI to EXPAND_LHTTP_URI
  * tcache: raise MAX_AGE limit to one day
  * ajp_client: fix header corruption
  * ajp_client: fix buffer overflow
  * python/translation/response: add method expand_pair()

 -- Max Kellermann <mk@cm4all.com>  Mon, 12 May 2014 15:58:07 -0000

cm4all-beng-proxy (4.0.39) unstable; urgency=low

  * file_enotdir: fix PATH_INFO forwarding for LHTTP

 -- Max Kellermann <mk@cm4all.com>  Fri, 09 May 2014 13:38:57 -0000

cm4all-beng-proxy (4.0.38) unstable; urgency=low

  * translation: add packet STDERR_PATH
  * translate_client: detect missing LHTTP_URI, NFS_EXPORT
  * handler: fix the USER translation packet (broken since 4.0.17)

 -- Max Kellermann <mk@cm4all.com>  Thu, 08 May 2014 21:49:55 -0000

cm4all-beng-proxy (4.0.37) unstable; urgency=low

  * enotdir: forward PATH_INFO to LHTTP server
  * lhttp: support environment variables via PAIR

 -- Max Kellermann <mk@cm4all.com>  Thu, 08 May 2014 12:59:50 -0000

cm4all-beng-proxy (4.0.36) unstable; urgency=low

  * tcache: log the final cache key
  * translation: add packet ENOTDIR

 -- Max Kellermann <mk@cm4all.com>  Thu, 08 May 2014 08:56:13 -0000

cm4all-beng-proxy (4.0.35) unstable; urgency=low

  * namespace_options, client-socket: Debian Squeeze compatibility tweaks
  * tcache: paranoid checks for REGEX (optional via UNSAFE_BASE)
  * translation: add packet REDIRECT_QUERY_STRING

 -- Max Kellermann <mk@cm4all.com>  Tue, 06 May 2014 16:20:22 -0000

cm4all-beng-proxy (4.0.34) unstable; urgency=low

  * tcache: fix URI with BASE
  * tcache: allow URI with AUTO_BASE/EASY_BASE
  * tcache: allow TEST_PATH with BASE
  * translation: add packet EXPAND_TEST_PATH

 -- Max Kellermann <mk@cm4all.com>  Tue, 06 May 2014 12:58:50 -0000

cm4all-beng-proxy (4.0.33) unstable; urgency=low

  * allow FILE_NOT_FOUND depth 20
  * translation: add packets EXPAND_SCRIPT_NAME, TEST_PATH

 -- Max Kellermann <mk@cm4all.com>  Mon, 05 May 2014 16:05:09 -0000

cm4all-beng-proxy (4.0.32) unstable; urgency=low

  * cgi_address: allow BASE without PATH_INFO
  * implement FILE_NOT_FOUND support for CGI, FastCGI, WAS, LHTTP

 -- Max Kellermann <mk@cm4all.com>  Fri, 02 May 2014 14:32:47 -0000

cm4all-beng-proxy (4.0.31) unstable; urgency=low

  * translation: add packet EXPAND_REDIRECT
  * tcache: regex compiler errors and base mismatches are fatal

 -- Max Kellermann <mk@cm4all.com>  Thu, 01 May 2014 18:23:24 -0000

cm4all-beng-proxy (4.0.30) unstable; urgency=low

  * merge release 3.1.31
  * uri_base: fix BASE store bug after request to the BASE

 -- Max Kellermann <mk@cm4all.com>  Tue, 29 Apr 2014 21:53:37 -0000

cm4all-beng-proxy (4.0.29) unstable; urgency=low

  * processor: add URI rewrite mode "response"

 -- Max Kellermann <mk@cm4all.com>  Wed, 23 Apr 2014 23:59:00 -0000

cm4all-beng-proxy (4.0.28) unstable; urgency=low

  * handler: fix SESSION and PARAM breakage
  * tcache: fix VARY/PARAM check
  * translation: allow null bytes in SESSION

 -- Max Kellermann <mk@cm4all.com>  Thu, 17 Apr 2014 12:21:29 -0000

cm4all-beng-proxy (4.0.27) unstable; urgency=low

  * tstock: support abstract sockets

 -- Max Kellermann <mk@cm4all.com>  Fri, 04 Apr 2014 12:58:09 -0000

cm4all-beng-proxy (4.0.26) unstable; urgency=low

  * merge release 3.1.28
  * translation: add packet EXPIRES_RELATIVE

 -- Max Kellermann <mk@cm4all.com>  Tue, 01 Apr 2014 17:18:55 -0000

cm4all-beng-proxy (4.0.25) unstable; urgency=low

  * merge release 3.1.27
  * lb/tcp: fix busy loop

 -- Max Kellermann <mk@cm4all.com>  Thu, 27 Mar 2014 11:22:05 -0000

cm4all-beng-proxy (4.0.24) unstable; urgency=low

  * failure: fix bogus assertion failure with abstract sockets
  * lb/tcp: fix memory leaks
  * lb/tcp: drain output buffers before closing the connection

 -- Max Kellermann <mk@cm4all.com>  Mon, 24 Mar 2014 17:42:04 -0000

cm4all-beng-proxy (4.0.23) unstable; urgency=low

  * translation: new packet DIRECTORY_INDEX

 -- Max Kellermann <mk@cm4all.com>  Fri, 21 Mar 2014 13:00:39 -0000

cm4all-beng-proxy (4.0.22) unstable; urgency=low

  * translation: allow ERROR_DOCUMENT payload, echo
  * translation: new packets FILE_NOT_FOUND, CONTENT_TYPE_LOOKUP
  * translate_client: check for multiple REGEX / INVERSE_REGEX
  * translate_client: support abstract sockets in ADDRESS_STRING

 -- Max Kellermann <mk@cm4all.com>  Thu, 20 Mar 2014 12:28:04 -0000

cm4all-beng-proxy (4.0.21) unstable; urgency=low

  * merge release 3.1.26
  * handler: forward HTTP errors from translation cache to browser
  * tcache: reduce memory usage
  * translate_client: don't send REMOTE_HOST unless requested via WANT
  * translate_client: check if BASE matches request URI
  * translation: make "UNSAFE_BASE" a modifier for "BASE"
  * translation: new packet "EASY_BASE" simplifies "BASE" usage
  * translation: new packets "REGEX_TAIL", "REGEX_UNESCAPE"

 -- Max Kellermann <mk@cm4all.com>  Mon, 17 Mar 2014 22:00:23 -0000

cm4all-beng-proxy (4.0.20) unstable; urgency=low

  * merge release 3.1.25
  * translate_client: refuse to parse incoming request packets
  * translate_client: check for illegal null bytes
  * translation: add packet "UNSAFE_BASE"
  * lb: drop root privileges irreversibly using PR_SET_NO_NEW_PRIVS

 -- Max Kellermann <mk@cm4all.com>  Thu, 13 Mar 2014 13:34:47 -0000

cm4all-beng-proxy (4.0.19) unstable; urgency=low

  * translation: add packet WANT, make several packets optional
  * translate_client: allow combining CHECK and WANT_FULL_URI
  * tcache: make PARAM cacheable, supported by VARY
  * python/translation/request: accept BEGIN in packetReceived()
  * python/translation/request: add attribute "protocol_version"
  * lb: detach from file system (security)

 -- Max Kellermann <mk@cm4all.com>  Wed, 05 Mar 2014 14:16:42 -0000

cm4all-beng-proxy (4.0.18) unstable; urgency=low

  * doc/lb: document sticky mode "source_ip"
  * lb/tcp: fix endless loop due to misrouted write event

 -- Max Kellermann <mk@cm4all.com>  Tue, 18 Feb 2014 14:48:47 -0000

cm4all-beng-proxy (4.0.17) unstable; urgency=low

  * handler: apply session directives from current translation response
    before resuming the "previous" response

 -- Max Kellermann <mk@cm4all.com>  Mon, 17 Feb 2014 17:46:44 -0000

cm4all-beng-proxy (4.0.16) unstable; urgency=low

  * namespace: set up uid/gid mapping without MOUNT_PROC
  * namespace: allow BIND_MOUNT, MOUNT_PROC, MOUNT_HOME, MOUNT_TMP_TMPFS without
    PIVOT_ROOT
  * configurable resource limits for child processes

 -- Max Kellermann <mk@cm4all.com>  Fri, 07 Feb 2014 12:48:44 -0000

cm4all-beng-proxy (4.0.15) unstable; urgency=low

  * daemon: set up supplementary groups
  * child_manager: log resource usage
  * fcgi_stock: kill child process after connect failure
  * fcgi_stock: kill child process after repeated timeout

 -- Max Kellermann <mk@cm4all.com>  Tue, 04 Feb 2014 15:17:36 -0000

cm4all-beng-proxy (4.0.14) unstable; urgency=low

  * add systemd unit
  * cgi, delegate, lhttp, pipe: enable missing namespace features
  * cgi, pipe: fix /proc mount failure
  * namespace: secure /proc flags
  * namespace: work around uid/gid mapper failure using PR_SET_DUMPABLE

 -- Max Kellermann <mk@cm4all.com>  Mon, 03 Feb 2014 20:40:49 -0000

cm4all-beng-proxy (4.0.13) unstable; urgency=low

  * namespace: make new root directory read-only
  * namespace: add option to mount tmpfs on /tmp
  * namespace: arbitrary bind-mounts
  * namespace: support UTS namespaces
  * namespace: set up uid/gid mapping in user namespace

 -- Max Kellermann <mk@cm4all.com>  Tue, 28 Jan 2014 22:37:47 -0000

cm4all-beng-proxy (4.0.12) unstable; urgency=low

  * cache: use monotonic clock
  * namespace: support PID namespaces
  * namespace: support mount namespace and pivot_root()
  * namespace: can mount new /proc, $HOME

 -- Max Kellermann <mk@cm4all.com>  Fri, 24 Jan 2014 14:02:34 -0000

cm4all-beng-proxy (4.0.11) unstable; urgency=low

  * was: fix misdirected pipes (4.0.10 regression)
  * translation: add packets EXPAND_APPEND, EXPAND_PAIR
  * file_handler: allow character devices

 -- Max Kellermann <mk@cm4all.com>  Tue, 21 Jan 2014 18:24:14 -0000

cm4all-beng-proxy (4.0.10) unstable; urgency=low

  * merge release 3.1.24
  * response: don't report version in "Server" response header
  * lhttp, delegate: support namespaces
  * delegate: fix spontaneous shutdown due to misrouted SIGTERM signal

 -- Max Kellermann <mk@cm4all.com>  Fri, 03 Jan 2014 21:18:45 -0000

cm4all-beng-proxy (4.0.9) unstable; urgency=low

  * pipe: fix signal handler race condition
  * pipe, CGI, FastCGI, WAS: support user/network namespaces

 -- Max Kellermann <mk@cm4all.com>  Mon, 23 Dec 2013 18:55:03 -0000

cm4all-beng-proxy (4.0.8) unstable; urgency=low

  * CGI, FastCGI, WAS: support command-line arguments
  * header-forward: add groups "CORS", "SECURE"

 -- Max Kellermann <mk@cm4all.com>  Mon, 16 Dec 2013 18:26:12 -0000

cm4all-beng-proxy (4.0.7) unstable; urgency=low

  * merge release 3.1.23
  * ssl_filter: fix stalled SSL read
  * thread_socket_filter: fix stalled SSL write

 -- Max Kellermann <mk@cm4all.com>  Sat, 07 Dec 2013 07:39:16 -0000

cm4all-beng-proxy (4.0.6) unstable; urgency=low

  * thread_queue: fix spurious thread exit

 -- Max Kellermann <mk@cm4all.com>  Tue, 26 Nov 2013 20:45:30 -0000

cm4all-beng-proxy (4.0.5) unstable; urgency=low

  * merge release 3.1.22

 -- Max Kellermann <mk@cm4all.com>  Mon, 25 Nov 2013 13:03:15 -0000

cm4all-beng-proxy (4.0.4) unstable; urgency=low

  * merge release 3.1.21
  * nfs: bind to privileged port

 -- Max Kellermann <mk@cm4all.com>  Sun, 24 Nov 2013 08:30:58 -0000

cm4all-beng-proxy (4.0.3) unstable; urgency=low

  * lb: allow the kernel to chooes a TCP bind port
  * lb: support forwarding HTTP requests with the original source IP

 -- Max Kellermann <mk@cm4all.com>  Sun, 10 Nov 2013 17:46:44 -0000

cm4all-beng-proxy (4.0.2) unstable; urgency=low

  * merge release 3.1.20
  * lb: support forwarding TCP connections with the original source IP

 -- Max Kellermann <mk@cm4all.com>  Tue, 05 Nov 2013 16:07:34 -0000

cm4all-beng-proxy (4.0.1) unstable; urgency=low

  * merge release 3.1.19

 -- Max Kellermann <mk@cm4all.com>  Wed, 30 Oct 2013 15:26:16 -0000

cm4all-beng-proxy (4.0) unstable; urgency=low

  * translation: rename TRANSLATE_PROXY to TRANSLATE_HTTP
  * thread_pool: start SSL worker threads on the first use
  * translate-client, resource-loader: support https://

 -- Max Kellermann <mk@cm4all.com>  Wed, 23 Oct 2013 19:29:38 -0000

cm4all-beng-proxy (3.1.38) unstable; urgency=low

  * istream: fix assertion failure due to inverted check
  * was_control: fix assertion failure due to missing check

 -- Max Kellermann <mk@cm4all.com>  Fri, 29 Aug 2014 08:52:53 -0000

cm4all-beng-proxy (3.1.37) unstable; urgency=low

  * http_cache: fix caching (Fast-)CGI responses
  * http_client: fix bug with HTTP 1.0 Keep-Alive
  * stock: destroy only surplus idle items

 -- Max Kellermann <mk@cm4all.com>  Mon, 28 Jul 2014 15:30:50 -0000

cm4all-beng-proxy (3.1.36) unstable; urgency=low

  * http_server: ignore case in "Connection" request header
  * http_client: allow comma-separated list in "Connection" response
    header

 -- Max Kellermann <mk@cm4all.com>  Wed, 23 Jul 2014 17:43:09 -0000

cm4all-beng-proxy (3.1.35) unstable; urgency=low

  * lb_tcp: fix memory leak after send failure
  * ssl_filter: fix race condition
  * ssl_filter: fix memory leak with client certificates

 -- Max Kellermann <mk@cm4all.com>  Mon, 21 Jul 2014 16:20:14 -0000

cm4all-beng-proxy (3.1.34) unstable; urgency=low

  * session: fix potential crash on shared memory exhaustion
  * session: really purge new sessions first
  * istream-iconv: fix endless loop with unknown charset

 -- Max Kellermann <mk@cm4all.com>  Wed, 25 Jun 2014 12:58:03 -0000

cm4all-beng-proxy (3.1.33) unstable; urgency=low

  * widget: avoid double slash when concatenating (Local) HTTP URI and
    path_info
  * pipe: fix command-line argument corruption bug
  * fcgi_client: detect bogus Content-Length response header

 -- Max Kellermann <mk@cm4all.com>  Tue, 10 Jun 2014 08:30:39 -0000

cm4all-beng-proxy (3.1.32) unstable; urgency=low

  * http_string: allow comma in cookie values (RFC ignorant)

 -- Max Kellermann <mk@cm4all.com>  Mon, 19 May 2014 07:52:24 -0000

cm4all-beng-proxy (3.1.31) unstable; urgency=low

  * rewrite-uri: fix view name corruption

 -- Max Kellermann <mk@cm4all.com>  Mon, 28 Apr 2014 16:30:17 -0000

cm4all-beng-proxy (3.1.30) unstable; urgency=low

  * translate-client: fix EXPAND_PATH on HTTP address

 -- Max Kellermann <mk@cm4all.com>  Mon, 28 Apr 2014 14:44:22 -0000

cm4all-beng-proxy (3.1.29) unstable; urgency=low

  * http-server: fix potential crash with too many request headers

 -- Max Kellermann <mk@cm4all.com>  Fri, 25 Apr 2014 15:52:16 -0000

cm4all-beng-proxy (3.1.28) unstable; urgency=low

  * buffered_socket: fix bogus assertion failure

 -- Max Kellermann <mk@cm4all.com>  Tue, 01 Apr 2014 16:53:22 -0000

cm4all-beng-proxy (3.1.27) unstable; urgency=low

  * fcgi-stock: show process name in log messages
  * fcgi-stock: check connection state before issuing new request

 -- Max Kellermann <mk@cm4all.com>  Tue, 25 Mar 2014 20:02:23 -0000

cm4all-beng-proxy (3.1.26) unstable; urgency=low

  * http-client: fix bogus assertion failure

 -- Max Kellermann <mk@cm4all.com>  Fri, 14 Mar 2014 14:36:12 -0000

cm4all-beng-proxy (3.1.25) unstable; urgency=low

  * escape: fix data corruption with glibc 2.18

 -- Max Kellermann <mk@cm4all.com>  Thu, 06 Mar 2014 11:47:14 -0000

cm4all-beng-proxy (3.1.24) unstable; urgency=low

  * fcgi-stock: fix crash on fork() failure
  * fcache: fix crash on responses without body

 -- Max Kellermann <mk@cm4all.com>  Thu, 02 Jan 2014 22:57:50 -0000

cm4all-beng-proxy (3.1.23) unstable; urgency=low

  * was-output: fix event leak
  * was-output: fix crash in error handler
  * was-client: free the request body on empty response
  * was-client: reuse connection after empty response
  * was-client: fix stalled response on LENGTH=0

 -- Max Kellermann <mk@cm4all.com>  Fri, 06 Dec 2013 13:23:40 -0000

cm4all-beng-proxy (3.1.22) unstable; urgency=low

  * http_server: fix stalled response

 -- Max Kellermann <mk@cm4all.com>  Mon, 25 Nov 2013 13:00:33 -0000

cm4all-beng-proxy (3.1.21) unstable; urgency=low

  * merge release 3.0.34
  * was-client: fix crash on abort
  * was-client: fix off-by-one error in header parser

 -- Max Kellermann <mk@cm4all.com>  Sun, 24 Nov 2013 08:04:41 -0000

cm4all-beng-proxy (3.1.20) unstable; urgency=low

  * jail: add "--" after last option, allows passing options to jail
  * keep CAP_KILL to be able to kill jailed child processes

 -- Max Kellermann <mk@cm4all.com>  Mon, 04 Nov 2013 14:41:34 -0000

cm4all-beng-proxy (3.1.19) unstable; urgency=low

  * handler: work around crash due to translation cache invalidation
  * child: send SIGKILL after 60 seconds

 -- Max Kellermann <mk@cm4all.com>  Wed, 30 Oct 2013 12:12:31 -0000

cm4all-beng-proxy (3.1.18) unstable; urgency=low

  * nfs: translate NFS3ERR_NOENT to "404 Not Found"
  * nfs_client: don't leak file descriptor to child processes

 -- Max Kellermann <mk@cm4all.com>  Wed, 30 Oct 2013 09:28:11 -0000

cm4all-beng-proxy (3.1.17) unstable; urgency=low

  * tcache: cache translation responses that contain STATUS

 -- Max Kellermann <mk@cm4all.com>  Fri, 25 Oct 2013 17:10:26 -0000

cm4all-beng-proxy (3.1.16) unstable; urgency=low

  * fcgi-stock: kill child processes with SIGUSR1 instead of SIGTERM

 -- Max Kellermann <mk@cm4all.com>  Wed, 23 Oct 2013 08:54:03 -0000

cm4all-beng-proxy (3.1.15) unstable; urgency=low

  * lhttp_address: don't unescape the BASE suffix
  * {file,nfs}_address: unescape EXPAND_PATH(_INFO) substitutions
  * child_stock: fix another assertion failure

 -- Max Kellermann <mk@cm4all.com>  Tue, 22 Oct 2013 15:15:42 -0000

cm4all-beng-proxy (3.1.14) unstable; urgency=low

  * istream_nfs: fix assertion failure on empty file
  * nfs_client: fix crash on malformed path
  * nfs_client: improved error messages
  * child_stock: fix assertion failure when busy child process gets killed

 -- Max Kellermann <mk@cm4all.com>  Mon, 21 Oct 2013 15:38:28 -0000

cm4all-beng-proxy (3.1.13) unstable; urgency=low

  * merge release 3.0.33
  * translation: new packet WANT_FULL_URI for obtaining the full URI

 -- Max Kellermann <mk@cm4all.com>  Wed, 09 Oct 2013 10:40:35 -0000

cm4all-beng-proxy (3.1.12) unstable; urgency=low

  * merge release 3.0.31
  * translation: new packet CONCURRENCY controls number of LHTTP
    connections per process

 -- Max Kellermann <mk@cm4all.com>  Sat, 05 Oct 2013 11:34:04 -0000

cm4all-beng-proxy (3.1.11) unstable; urgency=low

  * lhttp_stock: allow 4 concurrent connections per LHTTP process

 -- Max Kellermann <mk@cm4all.com>  Mon, 30 Sep 2013 16:10:05 -0000

cm4all-beng-proxy (3.1.10) unstable; urgency=low

  * resource-address: fix assertion failure in LHTTP operation
  * lhttp_request: use the LHTTP_HOST attribute
  * kill the logger process on shutdown

 -- Max Kellermann <mk@cm4all.com>  Wed, 25 Sep 2013 17:29:56 -0000

cm4all-beng-proxy (3.1.9) unstable; urgency=low

  * {fcgi,lhttp}_stock: reuse child processes after connection closed
  * translate-client: ignore DEFLATED,GZIPPED on NFS address
  * translate-client: ignore EXPAND_PATH_INFO on local file
  * ssl_factory: wildcard matches single letter
  * ssl_factory: wildcard matches only one segment

 -- Max Kellermann <mk@cm4all.com>  Tue, 24 Sep 2013 10:31:30 -0000

cm4all-beng-proxy (3.1.8) unstable; urgency=low

  * ssl_factory: fix broken certificat/key matching
  * doc: various manual updates (RFC 2617, ...)

 -- Max Kellermann <mk@cm4all.com>  Fri, 20 Sep 2013 12:55:55 -0000

cm4all-beng-proxy (3.1.7) unstable; urgency=low

  * merge release 3.0.30
  * resource-loader: new protocol "Local HTTP"

 -- Max Kellermann <mk@cm4all.com>  Tue, 17 Sep 2013 13:36:20 -0000

cm4all-beng-proxy (3.1.6) unstable; urgency=low

  * buffered_socket: fix assertion failure

 -- Max Kellermann <mk@cm4all.com>  Fri, 23 Aug 2013 12:39:47 -0000

cm4all-beng-proxy (3.1.5) unstable; urgency=low

  * merge release 3.0.26
  * lb: disallow deprecated configuration keywords
  * lb: conditional pools
  * lb_config: setting "ssl_cert" specifies both certificate and key
  * ssl_filter: support TLS Server Name Indication

 -- Max Kellermann <mk@cm4all.com>  Fri, 16 Aug 2013 16:29:34 -0000

cm4all-beng-proxy (3.1.4) unstable; urgency=low

  * nfs_cache: new dedicated cache for NFS files
  * nfs_{handler,request}: use Content-Type from translation server

 -- Max Kellermann <mk@cm4all.com>  Mon, 10 Jun 2013 20:50:58 -0000

cm4all-beng-proxy (3.1.3) unstable; urgency=low

  * nfs_client: fix crash due to uninitialized memory
  * nfs_client: disconnect idle connections
  * nfs_client: expire file metadata
  * istream-nfs: fix resuming a blocking sink
  * istream-nfs: detect file truncation

 -- Max Kellermann <mk@cm4all.com>  Mon, 03 Jun 2013 19:30:20 -0000

cm4all-beng-proxy (3.1.2) unstable; urgency=low

  * nfs_client: read larger chunks
  * nfs_handler: implement cache revalidation and byte ranges

 -- Max Kellermann <mk@cm4all.com>  Wed, 29 May 2013 16:23:15 -0000

cm4all-beng-proxy (3.1.1) unstable; urgency=low

  * nfs_client: fix crash on HEAD request
  * nfs_client: generate Last-Modified and ETag
  * http-cache: allow caching NFS files

 -- Max Kellermann <mk@cm4all.com>  Thu, 23 May 2013 11:00:49 -0000

cm4all-beng-proxy (3.1) unstable; urgency=low

  * nfs_client: new resource loader backend

 -- Max Kellermann <mk@cm4all.com>  Tue, 21 May 2013 21:14:06 -0000

cm4all-beng-proxy (3.0.34) unstable; urgency=low

  * processor: fix use-after-free crash bug

 -- Max Kellermann <mk@cm4all.com>  Sun, 24 Nov 2013 07:46:29 -0000

cm4all-beng-proxy (3.0.33) unstable; urgency=low

  * tcache: limit the cacheable CHECK length
  * tcache: allow binary data in the CHECK payload
  * tcache: fix matching the URI on INVALIDATE with CHECK

 -- Max Kellermann <mk@cm4all.com>  Wed, 09 Oct 2013 09:52:47 -0000

cm4all-beng-proxy (3.0.32) unstable; urgency=low

  * tcache: apply BASE to responses without an address
  * tcache: fix BASE on responses with CHECK
  * handler: fix crash after malformed CHECK/PREVIOUS translation

 -- Max Kellermann <mk@cm4all.com>  Tue, 08 Oct 2013 15:48:07 -0000

cm4all-beng-proxy (3.0.31) unstable; urgency=low

  * socket_wrapper: work around libevent timeout reset bug

 -- Max Kellermann <mk@cm4all.com>  Wed, 02 Oct 2013 15:30:11 -0000

cm4all-beng-proxy (3.0.30) unstable; urgency=low

  * istream-file: fix crash bug
  * fcgi, was: fix memory leak on malformed translation response

 -- Max Kellermann <mk@cm4all.com>  Tue, 17 Sep 2013 13:23:28 -0000

cm4all-beng-proxy (3.0.29) unstable; urgency=low

  * fcgi-client: fix crash on certain malformed responses
  * parser: fix crash on certain CDATA sections

 -- Max Kellermann <mk@cm4all.com>  Mon, 02 Sep 2013 10:51:58 -0000

cm4all-beng-proxy (3.0.28) unstable; urgency=low

  * processor: fix widget lookup regression

 -- Max Kellermann <mk@cm4all.com>  Mon, 26 Aug 2013 18:21:03 -0000

cm4all-beng-proxy (3.0.27) unstable; urgency=low

  * processor: fix stalled transfer with two nested processors

 -- Max Kellermann <mk@cm4all.com>  Mon, 26 Aug 2013 17:09:47 -0000

cm4all-beng-proxy (3.0.26) unstable; urgency=low

  * respones: generate header P3P:CP="CAO PSA OUR" to work around IE10 bug
  * init: auto-create /var/run/cm4all
  * lb: enable GLib multi-threading

 -- Max Kellermann <mk@cm4all.com>  Fri, 26 Jul 2013 07:21:15 -0000

cm4all-beng-proxy (3.0.25) unstable; urgency=low

  * stock: fix access to undefind memory
  * file-handler, http-util: fix If-Match / If-None-Match check

 -- Max Kellermann <mk@cm4all.com>  Wed, 29 May 2013 16:13:54 -0000

cm4all-beng-proxy (3.0.24) unstable; urgency=low

  * memcached-client: fix bogus "peer closed socket prematurely"

 -- Max Kellermann <mk@cm4all.com>  Tue, 23 Apr 2013 11:20:00 -0000

cm4all-beng-proxy (3.0.23) unstable; urgency=low

  * lb: fix memory leak when request with body gets aborted early

 -- Max Kellermann <mk@cm4all.com>  Thu, 04 Apr 2013 15:33:57 -0000

cm4all-beng-proxy (3.0.22) unstable; urgency=low

  * http-server: fix rare crash in request body handler
  * http-client: fix memory leak

 -- Max Kellermann <mk@cm4all.com>  Tue, 26 Mar 2013 07:24:22 -0000

cm4all-beng-proxy (3.0.21) unstable; urgency=low

  * ajp-client: fix malformed request packet with empty request body

 -- Max Kellermann <mk@cm4all.com>  Thu, 21 Mar 2013 17:11:22 -0000

cm4all-beng-proxy (3.0.20) unstable; urgency=low

  * http-client: fix assertion failure with certain chunked responses

 -- Max Kellermann <mk@cm4all.com>  Thu, 21 Mar 2013 10:21:13 -0000

cm4all-beng-proxy (3.0.19) unstable; urgency=low

  * istream_tee: fix crash / memory leak on I/O error before request body
    was delivered to widget

 -- Max Kellermann <mk@cm4all.com>  Mon, 18 Mar 2013 11:23:27 -0000

cm4all-beng-proxy (3.0.18) unstable; urgency=low

  * bot: detect more crawler/bot user-agents
  * lb.init: add ACCESS_LOGGER variable

 -- Max Kellermann <mk@cm4all.com>  Fri, 15 Mar 2013 14:47:08 -0000

cm4all-beng-proxy (3.0.17) unstable; urgency=low

  * lb: add ssl_verify "optional"

 -- Max Kellermann <mk@cm4all.com>  Fri, 08 Mar 2013 14:31:25 -0000

cm4all-beng-proxy (3.0.16) unstable; urgency=low

  * http-request: fix assertion failure
  * log-{cat,split}: use unsigned characters in backslash-escape

 -- Max Kellermann <mk@cm4all.com>  Thu, 07 Mar 2013 15:26:26 -0000

cm4all-beng-proxy (3.0.15) unstable; urgency=low

  * stock: fix another assertion failure during idle cleanup
  * inline-widget: avoid unrecoverable I/O errors during initialisation

 -- Max Kellermann <mk@cm4all.com>  Tue, 05 Mar 2013 07:11:46 -0000

cm4all-beng-proxy (3.0.14) unstable; urgency=low

  * stock: fix assertion failure during idle cleanup
  * http-server: count bytes received, fixes regression
  * http-server: send "100 Continue", fixes regression
  * http-client: fix potential assertion failure after "100 Continue"

 -- Max Kellermann <mk@cm4all.com>  Fri, 01 Mar 2013 16:53:54 -0000

cm4all-beng-proxy (3.0.13) unstable; urgency=low

  * merge release 2.3.7
  * uri-verify: allow double slashes
  * change product token to "CM4all Webserver"

 -- Max Kellermann <mk@cm4all.com>  Mon, 18 Feb 2013 11:35:29 -0000

cm4all-beng-proxy (3.0.12) unstable; urgency=low

  * listener: enable TCP Fast Open (requires Linux 3.7)
  * rubber: optimize huge page allocation
  * rubber: optimize hole search
  * translate-cache: optimize INVALIDATE=HOST
  * filter-cache: reserve some space in the rubber allocator

 -- Max Kellermann <mk@cm4all.com>  Fri, 15 Feb 2013 09:57:51 -0000

cm4all-beng-proxy (3.0.11) unstable; urgency=low

  * stock: slow down destruction of surplus idle items
  * fcgi-client: try harder to reuse existing FastCGI connections
  * cmdline: new options to control the FastCGI/WAS stock

 -- Max Kellermann <mk@cm4all.com>  Tue, 12 Feb 2013 09:38:35 -0000

cm4all-beng-proxy (3.0.10) unstable; urgency=low

  * child: reduce verbosity of SIGTERM log message
  * connection: reduce verbosity of ECONNRESET log message
  * http-server: fix duplicate abort call
  * http-server: add missing pool reference in request body eof
  * handler: catch malformed URIs earlier
  * rubber: allocate from holes, avoid costly compression steps
  * http-cache: reserve some space in the rubber allocator

 -- Max Kellermann <mk@cm4all.com>  Fri, 08 Feb 2013 13:15:31 -0000

cm4all-beng-proxy (3.0.9) unstable; urgency=low

  * merge release 2.3.5
  * parser: fix malformed attribute value bounds
  * translation: packet VALIDATE_MTIME discards cache items after a file
    has been modified
  * http-server: fix spurious "closed prematurely" log messages
  * http-{server,client}: improve error messages
  * istream: clear the "direct" flag set on new streams
  * slice_pool: fix slice size and slices per area calculation

 -- Max Kellermann <mk@cm4all.com>  Wed, 06 Feb 2013 17:48:47 -0000

cm4all-beng-proxy (3.0.8) unstable; urgency=low

  * merge release 2.3.3
  * return unused I/O buffers to operating system
  * parser: optimize the attribute value parser
  * sink_rubber: fix assertion failure

 -- Max Kellermann <mk@cm4all.com>  Thu, 31 Jan 2013 13:27:39 -0000

cm4all-beng-proxy (3.0.7) unstable; urgency=low

  * istream-tee: fix crash due to erroneous read

 -- Max Kellermann <mk@cm4all.com>  Fri, 18 Jan 2013 13:32:49 -0000

cm4all-beng-proxy (3.0.6) unstable; urgency=low

  * control: new command "VERBOSE" manipulates logger verbosity
  * cmdline: remove obsolete option "enable_splice"
  * ajp-client: discard response body after HEAD request
  * fcgi-client: fix assertion failure after malformed HEAD response
  * fcgi-client: don't ignore log messages after HEAD request
  * translate-client: fix assertion failure after connection reset

 -- Max Kellermann <mk@cm4all.com>  Fri, 04 Jan 2013 13:14:09 -0000

cm4all-beng-proxy (3.0.5) unstable; urgency=low

  * translate-client: reduce number of system calls (optimization)
  * http-client: release the socket earlier for reusal
  * ajp-client: fix decoding the "special" response headers
  * ajp-client: wait for "end" packet before delivering empty response
  * ajp-client: use the Content-Length response header
  * ajp-client: send Content-Length request header only if body present
  * ajp-client: support HEAD requests
  * fcgi-client: support HEAD requests
  * fcgi-client: use the Content-Length response header
  * fcgi-client: don't discard buffer after socket has been closed
  * fcgi-client: continue parsing after response has been delivered
  * fcgi-client: don't attempt to write repeatedly if request body blocks
  * fcgi-client: optimized keep-alive after empty response

 -- Max Kellermann <mk@cm4all.com>  Fri, 28 Dec 2012 13:16:02 -0000

cm4all-beng-proxy (3.0.4) unstable; urgency=low

  * {http,filter}-cache: fix garbled data on large cache entries

 -- Max Kellermann <mk@cm4all.com>  Tue, 11 Dec 2012 15:17:17 -0000

cm4all-beng-proxy (3.0.3) unstable; urgency=low

  * memcached-client: fix assertion failure

 -- Max Kellermann <mk@cm4all.com>  Fri, 07 Dec 2012 18:52:33 -0000

cm4all-beng-proxy (3.0.2) unstable; urgency=low

  * merge release 2.3.1
  * lb: verify the client certificate issuer (option "ssl_verify")
  * lb: client certificate is mandatory if "ssl_verify" is enabled
  * lb: support extra CA certificate file (option "ssl_ca_cert")
  * cmdline: can't specify both --memcached-server and http_cache_size
  * init: default to one worker

 -- Max Kellermann <mk@cm4all.com>  Fri, 07 Dec 2012 09:24:52 -0000

cm4all-beng-proxy (3.0.1) unstable; urgency=low

  * http-cache: reduce memory usage while storing
  * {http,filter}-cache: reduce fork overhead
  * pool: fix crash when first allocation is large

 -- Max Kellermann <mk@cm4all.com>  Wed, 05 Dec 2012 14:05:28 -0000

cm4all-beng-proxy (3.0) unstable; urgency=low

  * {http,filter}-cache: reduce overhead when cache is disabled
  * {http,filter}-cache: exclude allocator table from reported size
  * filter-cache: reduce memory usage while storing
  * {http,filter,translate}-cache: return more free memory to operating system
  * pool: further overhead reduction
  * pool: reduce CPU overhead for large areas
  * rubber: fix assertion failure

 -- Max Kellermann <mk@cm4all.com>  Tue, 30 Oct 2012 16:32:45 -0000

cm4all-beng-proxy (2.2.1) unstable; urgency=low

  * merge release 2.1.13
  * control_local: fix assertion failure

 -- Max Kellermann <mk@cm4all.com>  Tue, 16 Oct 2012 15:46:16 -0000

cm4all-beng-proxy (2.2) unstable; urgency=low

  * cache: optimize lookups
  * pool: reduce overhead
  * pool: optimize the linear area recycler
  * resource-address: reduce memory overhead
  * session: reduce memory usage
  * http-cache, filter-cache: return free memory to operating system
  * control_server: support local and abstract sockets
  * python/control: support abstract sockets
  * bp_control: create implicit control channel for each worker process
  * require automake 1.11

 -- Max Kellermann <mk@cm4all.com>  Tue, 09 Oct 2012 15:11:24 -0000

cm4all-beng-proxy (2.3.7) unstable; urgency=low

  * tcache: fix assertion failure in BASE handler

 -- Max Kellermann <mk@cm4all.com>  Mon, 18 Feb 2013 11:58:01 -0000

cm4all-beng-proxy (2.3.6) unstable; urgency=low

  * listener: increase the backlog to 64
  * shm: reserve swap space, avoids theoretical crash

 -- Max Kellermann <mk@cm4all.com>  Sun, 17 Feb 2013 09:29:24 -0000

cm4all-beng-proxy (2.3.5) unstable; urgency=low

  * tcache: reduce CPU pressure when there are many virtual hosts (hot fix)
  * launch the access logger after daemonizing
  * user the configured logger user for the access logger
  * auto-close the access logger
  * debian/rules: compile with -fno-omit-frame-pointer

 -- Max Kellermann <mk@cm4all.com>  Tue, 05 Feb 2013 16:27:46 -0000

cm4all-beng-proxy (2.3.4) unstable; urgency=low

  * log-split: print referer and user agent
  * log-split: cache the last file
  * log-split: allow logging local time stamps
  * log-{split,cat}: escape URI, Referer and User-Agent
  * init: add ACCESS_LOGGER variable

 -- Max Kellermann <mk@cm4all.com>  Tue, 05 Feb 2013 01:31:31 -0000

cm4all-beng-proxy (2.3.3) unstable; urgency=low

  * pool: fix a memory leak in the temporary pool
  * processor: hard limit on length of attributes and parameters

 -- Max Kellermann <mk@cm4all.com>  Thu, 31 Jan 2013 13:16:33 -0000

cm4all-beng-proxy (2.3.2) unstable; urgency=low

  * merge release 2.1.17

 -- Max Kellermann <mk@cm4all.com>  Tue, 29 Jan 2013 00:01:23 -0000

cm4all-beng-proxy (2.3.1) unstable; urgency=low

  * merge release 2.1.16
  * pool: reduce CPU overhead for large areas

 -- Max Kellermann <mk@cm4all.com>  Thu, 06 Dec 2012 16:40:02 -0000

cm4all-beng-proxy (2.3) unstable; urgency=low

  * new stable branch based on v2.1.x, without the work-in-progress
    improvements from v2.2.x
  * cache: optimize lookups
  * pool: reduce overhead
  * pool: optimize the linear area recycler
  * resource-address: reduce memory overhead
  * session: reduce memory usage
  * {http,filter}-cache: reduce overhead when cache is disabled

 -- Max Kellermann <mk@cm4all.com>  Mon, 22 Oct 2012 13:48:20 -0000

cm4all-beng-proxy (2.1.17) unstable; urgency=low

  * merge release 2.0.55

 -- Max Kellermann <mk@cm4all.com>  Mon, 28 Jan 2013 23:59:54 -0000

cm4all-beng-proxy (2.1.16) unstable; urgency=low

  * merge release 2.0.54

 -- Max Kellermann <mk@cm4all.com>  Thu, 06 Dec 2012 16:35:17 -0000

cm4all-beng-proxy (2.1.15) unstable; urgency=low

  * merge release 2.0.53

 -- Max Kellermann <mk@cm4all.com>  Mon, 22 Oct 2012 12:26:57 -0000

cm4all-beng-proxy (2.1.14) unstable; urgency=low

  * merge release 2.0.52

 -- Max Kellermann <mk@cm4all.com>  Fri, 19 Oct 2012 12:10:09 -0000

cm4all-beng-proxy (2.1.13) unstable; urgency=low

  * merge release 2.0.51

 -- Max Kellermann <mk@cm4all.com>  Tue, 16 Oct 2012 15:41:58 -0000

cm4all-beng-proxy (2.1.12) unstable; urgency=low

  * merge release 2.0.50

 -- Max Kellermann <mk@cm4all.com>  Fri, 05 Oct 2012 12:26:24 -0000

cm4all-beng-proxy (2.1.11) unstable; urgency=low

  * merge release 2.0.49

 -- Max Kellermann <mk@cm4all.com>  Fri, 28 Sep 2012 15:04:36 -0000

cm4all-beng-proxy (2.1.10) unstable; urgency=low

  * merge release 2.0.48

 -- Max Kellermann <mk@cm4all.com>  Mon, 24 Sep 2012 15:43:46 -0000

cm4all-beng-proxy (2.1.9) unstable; urgency=low

  * merge release 2.0.47
  * lb: eliminate the duplicate "Date" response header (#1169)

 -- Max Kellermann <mk@cm4all.com>  Fri, 21 Sep 2012 15:56:06 -0000

cm4all-beng-proxy (2.1.8) unstable; urgency=low

  * control: publish statistics over the control protocol

 -- Max Kellermann <mk@cm4all.com>  Fri, 07 Sep 2012 12:47:34 -0000

cm4all-beng-proxy (2.1.7) unstable; urgency=low

  * resource-address: support expanding PIPE addresses
  * translation: support EXPAND_PATH for PROXY
  * reduced connect timeouts for translation server, FastCGI and beng-lb
  * uri-relative: support relative URI with just a query string
  * uri-relative: support relative URIs starting with a double slash
  * lb: improve error messages, include listener/pool name
  * lb: validate the selected sticky modde
  * lb: add sticky mode "source_ip"

 -- Max Kellermann <mk@cm4all.com>  Fri, 31 Aug 2012 14:03:41 -0000

cm4all-beng-proxy (2.1.6) unstable; urgency=low

  * merge release 2.0.46

 -- Max Kellermann <mk@cm4all.com>  Fri, 24 Aug 2012 11:11:20 -0000

cm4all-beng-proxy (2.1.5) unstable; urgency=low

  * lb_expect_monitor: configurable connect timeout

 -- Max Kellermann <mk@cm4all.com>  Mon, 20 Aug 2012 05:40:44 -0000

cm4all-beng-proxy (2.1.4) unstable; urgency=low

  * lb_monitor: configurable timeout

 -- Max Kellermann <mk@cm4all.com>  Fri, 17 Aug 2012 09:16:36 -0000

cm4all-beng-proxy (2.1.3) unstable; urgency=low

  * merge release 2.0.44
  * lb: implement tcp_expect option "expect_graceful"

 -- Max Kellermann <mk@cm4all.com>  Tue, 14 Aug 2012 14:30:57 -0000

cm4all-beng-proxy (2.1.2) unstable; urgency=low

  * support extended HTTP status codes from RFC 6585 and WebDAV

 -- Max Kellermann <mk@cm4all.com>  Thu, 09 Aug 2012 10:10:35 -0000

cm4all-beng-proxy (2.1.1) unstable; urgency=low

  * merge release 2.0.43
  * lb: support TRACE, OPTIONS and WebDAV

 -- Max Kellermann <mk@cm4all.com>  Fri, 03 Aug 2012 11:48:46 -0000

cm4all-beng-proxy (2.1) unstable; urgency=low

  * lb: add sticky mode "jvm_route" (Tomcat)

 -- Max Kellermann <mk@cm4all.com>  Mon, 30 Jul 2012 15:53:43 -0000

cm4all-beng-proxy (2.0.55) unstable; urgency=low

  * istream-tee: fix crash due to erroneous read
  * fix random crashes in the optimized build

 -- Max Kellermann <mk@cm4all.com>  Mon, 28 Jan 2013 23:52:26 -0000

cm4all-beng-proxy (2.0.54) unstable; urgency=low

  * http-cache: fix revalidation of memcached entries

 -- Max Kellermann <mk@cm4all.com>  Thu, 06 Dec 2012 16:31:23 -0000

cm4all-beng-proxy (2.0.53) unstable; urgency=low

  * filter-cache: fix assertion failure on serving empty response
  * http-cache: limit maximum age to 5 minutes if "Vary" includes cookies
  * lb: FADE_NODE lasts for 3 hours

 -- Max Kellermann <mk@cm4all.com>  Mon, 22 Oct 2012 12:21:18 -0000

cm4all-beng-proxy (2.0.52) unstable; urgency=low

  * {http,filter}-cache: include headers in cache size calculation
  * {http,filter}-cache: reduce headers memory usage
  * http-cache: limit maximum age to 1 week
    - 1 hour when "Vary" is used
    - 30 minutes when "Vary" includes "X-WidgetId" or "X-WidgetHref"
    - 5 minutes when "Vary" includes "X-CM4all-BENG-User"
  * cache: reduce number of system calls during lookup

 -- Max Kellermann <mk@cm4all.com>  Fri, 19 Oct 2012 12:07:10 -0000

cm4all-beng-proxy (2.0.51) unstable; urgency=low

  * merge release 1.4.33
  * processor: fix assertion failure with embedded CSS
  * lb: move control channel handler to worker process

 -- Max Kellermann <mk@cm4all.com>  Tue, 16 Oct 2012 15:39:32 -0000

cm4all-beng-proxy (2.0.50) unstable; urgency=low

  * pool: reduce memory overhead of debug data
  * fcgi-client: fix assertion failure due to redundant read event
  * lb: fix crash after pipe-to-socket splice I/O error

 -- Max Kellermann <mk@cm4all.com>  Fri, 05 Oct 2012 12:23:15 -0000

cm4all-beng-proxy (2.0.49) unstable; urgency=low

  * merge release 1.4.32

 -- Max Kellermann <mk@cm4all.com>  Fri, 28 Sep 2012 15:01:26 -0000

cm4all-beng-proxy (2.0.48) unstable; urgency=low

  * lb: fix duplicate monitor requests with --watchdog
  * child: verbose logging of child process events
  * log shutdown signal

 -- Max Kellermann <mk@cm4all.com>  Mon, 24 Sep 2012 15:36:03 -0000

cm4all-beng-proxy (2.0.47) unstable; urgency=low

  * merge release 1.4.31
  * cache: disable excessive debugging checks

 -- Max Kellermann <mk@cm4all.com>  Fri, 21 Sep 2012 15:24:30 -0000

cm4all-beng-proxy (2.0.46) unstable; urgency=low

  * merge release 1.4.30
  * lb: add option --config-file

 -- Max Kellermann <mk@cm4all.com>  Fri, 24 Aug 2012 10:52:29 -0000

cm4all-beng-proxy (2.0.45) unstable; urgency=low

  * merge release 1.4.29

 -- Max Kellermann <mk@cm4all.com>  Tue, 21 Aug 2012 15:49:49 -0000

cm4all-beng-proxy (2.0.44) unstable; urgency=low

  * lb: allow sticky with only one node
  * lb: add option "--check"
  * lb: run all monitors right after startup
  * lb: disable expiry of monitor results
  * lb: improved fallback for "sticky cookie"
  * lb: use Bulldog for "sticky cookie"
  * balancer, lb: persistent "fade" flag
  * balancer, lb: use the Bulldog "graceful" flag
  * control: add packet CONTROL_DUMP_POOLS

 -- Max Kellermann <mk@cm4all.com>  Tue, 14 Aug 2012 13:13:01 -0000

cm4all-beng-proxy (2.0.43) unstable; urgency=low

  * merge release 1.4.28
  * istream-replace: fix assertion failure with embedded CSS

 -- Max Kellermann <mk@cm4all.com>  Thu, 02 Aug 2012 11:14:27 -0000

cm4all-beng-proxy (2.0.42) unstable; urgency=low

  * js: new higher-level API

 -- Max Kellermann <mk@cm4all.com>  Wed, 01 Aug 2012 11:32:28 -0000

cm4all-beng-proxy (2.0.41) unstable; urgency=low

  * session: fix bogus assertion failure when loading expired session

 -- Max Kellermann <mk@cm4all.com>  Fri, 27 Jul 2012 12:47:49 -0000

cm4all-beng-proxy (2.0.40) unstable; urgency=low

  * merge release 1.4.27

 -- Max Kellermann <mk@cm4all.com>  Tue, 24 Jul 2012 16:29:13 -0000

cm4all-beng-proxy (2.0.39) unstable; urgency=low

  * merge release 1.4.26

 -- Max Kellermann <mk@cm4all.com>  Tue, 17 Jul 2012 17:00:20 -0000

cm4all-beng-proxy (2.0.38) unstable; urgency=low

  * merge release 1.4.25
  * strset: fix GROUP_CONTAINER false negatives

 -- Max Kellermann <mk@cm4all.com>  Tue, 17 Jul 2012 16:03:49 -0000

cm4all-beng-proxy (2.0.37) unstable; urgency=low

  * merge release 1.4.24

 -- Max Kellermann <mk@cm4all.com>  Mon, 16 Jul 2012 10:36:57 -0000

cm4all-beng-proxy (2.0.36) unstable; urgency=low

  * proxy-handler: re-add the URI suffix for "transparent" requests

 -- Max Kellermann <mk@cm4all.com>  Wed, 11 Jul 2012 14:12:11 -0000

cm4all-beng-proxy (2.0.35) unstable; urgency=low

  * translate: allow WIDGET_GROUP without PROCESS

 -- Max Kellermann <mk@cm4all.com>  Thu, 05 Jul 2012 13:03:21 -0000

cm4all-beng-proxy (2.0.34) unstable; urgency=low

  * session_save: skip shutdown code if saving is not configured
  * http-server: fix assertion on I/O error during POST
  * header-forward: new group FORWARD to forward the "Host" header

 -- Max Kellermann <mk@cm4all.com>  Tue, 03 Jul 2012 16:46:39 -0000

cm4all-beng-proxy (2.0.33) unstable; urgency=low

  * processor: option SELF_CONTAINER allows widget to only embed itself
  * processor: allow embedding approved widget groups
  * processor: optionally invoke CSS processor for style attributes
  * response, lb_http: put "Discard" cookie attribute to the end (Android bug)

 -- Max Kellermann <mk@cm4all.com>  Mon, 02 Jul 2012 17:52:32 -0000

cm4all-beng-proxy (2.0.32) unstable; urgency=low

  * socket_wrapper: fix two assertion failures
  * pheaders: emit Cache-Control:no-store to work around IE quirk

 -- Max Kellermann <mk@cm4all.com>  Tue, 26 Jun 2012 09:41:51 -0000

cm4all-beng-proxy (2.0.31) unstable; urgency=low

  * lb: publish the SSL peer issuer subject
  * widget-registry: copy the direct_addressing attribute

 -- Max Kellermann <mk@cm4all.com>  Wed, 06 Jun 2012 13:36:04 -0000

cm4all-beng-proxy (2.0.30) unstable; urgency=low

  * init: add --group variable to .default file
  * doc: update view security documentation
  * processor: apply underscore prefix to <A NAME="...">
  * session: restore sessions from a file

 -- Max Kellermann <mk@cm4all.com>  Fri, 01 Jun 2012 11:06:50 -0000

cm4all-beng-proxy (2.0.29) unstable; urgency=low

  * widget: optional direct URI addressing scheme
  * processor: eliminate additional underscore from class prefix
  * ssl_filter: support TLS client certificates

 -- Max Kellermann <mk@cm4all.com>  Tue, 29 May 2012 13:29:06 -0000

cm4all-beng-proxy (2.0.28) unstable; urgency=low

  * merge release 1.4.22

 -- Max Kellermann <mk@cm4all.com>  Wed, 16 May 2012 10:24:31 -0000

cm4all-beng-proxy (2.0.27) unstable; urgency=low

  * uri-address: fix assertion failures with UNIX domain sockets
  * uri-address: fix redirects with matching absolute URI

 -- Max Kellermann <mk@cm4all.com>  Wed, 09 May 2012 16:16:06 -0000

cm4all-beng-proxy (2.0.26) unstable; urgency=low

  * processor: rewrite URIs in META/refresh

 -- Max Kellermann <mk@cm4all.com>  Thu, 03 May 2012 14:43:03 -0000

cm4all-beng-proxy (2.0.25) unstable; urgency=low

  * merge release 1.4.21
  * processor: fix double free bug on failed widget lookup
  * session: don't access the session manager after worker crash
  * proxy-widget: fix assertion failure with empty view name

 -- Max Kellermann <mk@cm4all.com>  Thu, 26 Apr 2012 14:22:10 -0000

cm4all-beng-proxy (2.0.24) unstable; urgency=low

  * processor: optionally invoke CSS processor for <style>

 -- Max Kellermann <mk@cm4all.com>  Fri, 20 Apr 2012 12:10:42 -0000

cm4all-beng-proxy (2.0.23) unstable; urgency=low

  * widget-resolver: check for translation server failure
  * widget-resolver: don't sync with session when view is invalid
  * rewrite-uri: check for invalid view name
  * {css_,}processor: eliminate second underscore from class prefix
  * doc: document the algorithm for replacing two leading underscores

 -- Max Kellermann <mk@cm4all.com>  Thu, 29 Mar 2012 15:37:52 -0000

cm4all-beng-proxy (2.0.22) unstable; urgency=low

  * merge release 1.4.20
  * proxy-widget: forbid client to select view with address
  * proxy-widget: allow any view selection when widget is not a container
  * widget-http: allow any view selection for unprocessable response
  * widget-http: inherit the view from the template
  * widget-request: sync with session only if processor is enabled
  * widget-http: postpone saving to session after receiving response headers
  * processor: add entities &c:id; &c:type; &c:class;

 -- Max Kellermann <mk@cm4all.com>  Mon, 26 Mar 2012 14:05:05 -0000

cm4all-beng-proxy (2.0.21) unstable; urgency=low

  * css_processor: use mode "partial" for @import
  * rewrite-uri: use mode "partial" on invalid input

 -- Max Kellermann <mk@cm4all.com>  Tue, 20 Mar 2012 18:11:28 -0000

cm4all-beng-proxy (2.0.20) unstable; urgency=low

  * {css_,}processor: default mode is "partial"
  * processor: handle underscore prefixes in the "for" attribute

 -- Max Kellermann <mk@cm4all.com>  Tue, 20 Mar 2012 16:48:51 -0000

cm4all-beng-proxy (2.0.19) unstable; urgency=low

  * merge release 1.4.19

 -- Max Kellermann <mk@cm4all.com>  Tue, 20 Mar 2012 08:41:03 -0000

cm4all-beng-proxy (2.0.18) unstable; urgency=low

  * merge release 1.4.18

 -- Max Kellermann <mk@cm4all.com>  Thu, 15 Mar 2012 15:53:12 -0000

cm4all-beng-proxy (2.0.17) unstable; urgency=low

  * merge release 1.4.17
  * css_parser: check for url() following another token
  * css_processor: rewrite @import URIs
  * {text_,}processor: new entity &c:local;

 -- Max Kellermann <mk@cm4all.com>  Fri, 09 Mar 2012 16:50:19 -0000

cm4all-beng-proxy (2.0.16) unstable; urgency=low

  * response: generate Vary response header from translation response
  * widget-resolver: fix NULL dereference after failure
  * translation: User-Agent classification

 -- Max Kellermann <mk@cm4all.com>  Tue, 06 Mar 2012 11:54:10 -0000

cm4all-beng-proxy (2.0.15) unstable; urgency=low

  * merge release 1.4.16
  * uri-address: fix NULL dereference on certain malformed URIs

 -- Max Kellermann <mk@cm4all.com>  Fri, 02 Mar 2012 16:28:54 -0000

cm4all-beng-proxy (2.0.14) unstable; urgency=low

  * address-resolver: add missing initialization
  * rewrite-uri: fix NULL pointer dereference with "local URI"
  * rewrite-uri: allow mode=proxy (optional temporary kludge)
  * widget-http: auto-disable processor (optional temporary kludge)

 -- Max Kellermann <mk@cm4all.com>  Thu, 01 Mar 2012 18:36:38 -0000

cm4all-beng-proxy (2.0.13) unstable; urgency=low

  * merge release 1.4.15
  * translation: make CGI auto-base optional
  * handler: fix up translation client errors

 -- Max Kellermann <mk@cm4all.com>  Thu, 23 Feb 2012 17:31:03 -0000

cm4all-beng-proxy (2.0.12) unstable; urgency=low

  * merge release 1.4.13

 -- Max Kellermann <mk@cm4all.com>  Thu, 16 Feb 2012 14:41:45 -0000

cm4all-beng-proxy (2.0.11) unstable; urgency=low

  * merge release 1.4.11
  * processor: skip rewriting absolute URIs

 -- Max Kellermann <mk@cm4all.com>  Thu, 09 Feb 2012 09:43:06 -0000

cm4all-beng-proxy (2.0.10) unstable; urgency=low

  * resource-address: initialise type, fixes assertion failure

 -- Max Kellermann <mk@cm4all.com>  Tue, 07 Feb 2012 16:57:06 -0000

cm4all-beng-proxy (2.0.9) unstable; urgency=low

  * [css]processor: expand underscore only XML id / CSS class
  * widget-http: filter processor response headers
  * processor: forward Wildfire headers in the debug build

 -- Max Kellermann <mk@cm4all.com>  Tue, 07 Feb 2012 12:32:33 -0000

cm4all-beng-proxy (2.0.8) unstable; urgency=low

  * rewrite-uri: prefix "@/" refers to widget's "local URI"

 -- Max Kellermann <mk@cm4all.com>  Fri, 03 Feb 2012 13:50:16 -0000

cm4all-beng-proxy (2.0.7) unstable; urgency=low

  * merge release 1.4.10
  * stock: clear idle objects periodically

 -- Max Kellermann <mk@cm4all.com>  Thu, 02 Feb 2012 14:10:24 -0000

cm4all-beng-proxy (2.0.6) unstable; urgency=low

  * merge release 1.4.9

 -- Max Kellermann <mk@cm4all.com>  Tue, 31 Jan 2012 15:10:18 -0000

cm4all-beng-proxy (2.0.5) unstable; urgency=low

  * merge release 1.4.8
  * translate-client: verify the PROXY and AJP payloads
  * translation: support inserting regex matches into CGI/file path
  * translation: support customizing the cookie's "Domain" attribute
  * request: new option "dynamic_session_cookie" adds suffix to cookie
    name
  * uri-address: verify the path component

 -- Max Kellermann <mk@cm4all.com>  Wed, 25 Jan 2012 17:05:09 -0000

cm4all-beng-proxy (2.0.4) unstable; urgency=low

  * merge release 1.4.6
  * access-log: don't log the remote port
  * translation: support inserting regex matches into CGI's PATH_INFO
  * tcache: generate BASE automatically for CGI

 -- Max Kellermann <mk@cm4all.com>  Tue, 10 Jan 2012 15:18:37 -0000

cm4all-beng-proxy (2.0.3) unstable; urgency=low

  * merge release 1.4.4
  * http-server: log remote host address

 -- Max Kellermann <mk@cm4all.com>  Tue, 27 Dec 2011 07:41:15 -0000

cm4all-beng-proxy (2.0.2) unstable; urgency=low

  * merge release 1.4.2
  * widget-http: improved HTTP error messages
  * processor: forbid widget request after URI compress failure

 -- Max Kellermann <mk@cm4all.com>  Wed, 07 Dec 2011 16:51:58 -0000

cm4all-beng-proxy (2.0.1) unstable; urgency=low

  * merge release 1.4.1

 -- Max Kellermann <mk@cm4all.com>  Fri, 18 Nov 2011 13:57:27 -0000

cm4all-beng-proxy (2.0) unstable; urgency=low

  * rewrite-uri: reapply 'drop the deprecated mode "proxy"'
  * proxy-widget: reapply 'client can choose only views that have an address'

 -- Max Kellermann <mk@cm4all.com>  Thu, 17 Nov 2011 08:22:39 +0100

cm4all-beng-proxy (1.4.33) unstable; urgency=low

  * istream-file: reduce memory usage for small files
  * file-handler: fix xattr usage on ranged file request (possible
    assertion failure)

 -- Max Kellermann <mk@cm4all.com>  Tue, 16 Oct 2012 15:28:57 -0000

cm4all-beng-proxy (1.4.32) unstable; urgency=low

  * cgi: fix spontaneous shutdown due to misrouted SIGTERM signal

 -- Max Kellermann <mk@cm4all.com>  Fri, 28 Sep 2012 14:39:13 -0000

cm4all-beng-proxy (1.4.31) unstable; urgency=low

  * shm: fix check for shared memory allocation failure
  * child: handle lost SIGCHLD events
  * child: ignore stale child processes

 -- Max Kellermann <mk@cm4all.com>  Fri, 21 Sep 2012 15:21:20 -0000

cm4all-beng-proxy (1.4.30) unstable; urgency=low

  * http-server: parse all tokens in the "Connection" request header

 -- Max Kellermann <mk@cm4all.com>  Fri, 24 Aug 2012 10:50:28 -0000

cm4all-beng-proxy (1.4.29) unstable; urgency=low

  * proxy-widget: fix memory leak on aborted POST request

 -- Max Kellermann <mk@cm4all.com>  Tue, 21 Aug 2012 15:05:12 -0000

cm4all-beng-proxy (1.4.28) unstable; urgency=low

  * worker: reinitialize signal handlers after fork failure
  * lb: work around libevent bug that freezes during shutdown

 -- Max Kellermann <mk@cm4all.com>  Thu, 02 Aug 2012 13:53:18 -0000

cm4all-beng-proxy (1.4.27) unstable; urgency=low

  * lb: fix hanging SSL connection on bulk transfer

 -- Max Kellermann <mk@cm4all.com>  Tue, 24 Jul 2012 14:58:17 -0000

cm4all-beng-proxy (1.4.26) unstable; urgency=low

  * processor: fix regression, missing NULL check

 -- Max Kellermann <mk@cm4all.com>  Tue, 17 Jul 2012 16:55:24 -0000

cm4all-beng-proxy (1.4.25) unstable; urgency=low

  * processor: don't rewrite the fragment part of the URI

 -- Max Kellermann <mk@cm4all.com>  Tue, 17 Jul 2012 15:50:06 -0000

cm4all-beng-proxy (1.4.24) unstable; urgency=low

  * lb: fix splicing with SSL

 -- Max Kellermann <mk@cm4all.com>  Mon, 16 Jul 2012 10:32:17 -0000

cm4all-beng-proxy (1.4.23) unstable; urgency=low

  * widget-http: fix double free bug when POST is aborted

 -- Max Kellermann <mk@cm4all.com>  Tue, 03 Jul 2012 16:42:28 -0000

cm4all-beng-proxy (1.4.22) unstable; urgency=low

  * merge release 1.2.27
  * widget: backport memory leak fix from 2.0
  * widget-http: fix memory leak on abort

 -- Max Kellermann <mk@cm4all.com>  Wed, 16 May 2012 10:00:23 -0000

cm4all-beng-proxy (1.4.21) unstable; urgency=low

  * merge release 1.2.26

 -- Max Kellermann <mk@cm4all.com>  Thu, 26 Apr 2012 14:17:56 -0000

cm4all-beng-proxy (1.4.20) unstable; urgency=low

  * merge release 1.2.25

 -- Max Kellermann <mk@cm4all.com>  Mon, 26 Mar 2012 14:03:14 -0000

cm4all-beng-proxy (1.4.19) unstable; urgency=low

  * merge release 1.2.24

 -- Max Kellermann <mk@cm4all.com>  Tue, 20 Mar 2012 08:36:19 -0000

cm4all-beng-proxy (1.4.18) unstable; urgency=low

  * merge release 1.2.23

 -- Max Kellermann <mk@cm4all.com>  Thu, 15 Mar 2012 15:50:20 -0000

cm4all-beng-proxy (1.4.17) unstable; urgency=low

  * merge release 1.2.22

 -- Max Kellermann <mk@cm4all.com>  Thu, 08 Mar 2012 18:36:00 -0000

cm4all-beng-proxy (1.4.16) unstable; urgency=low

  * merge release 1.2.21

 -- Max Kellermann <mk@cm4all.com>  Fri, 02 Mar 2012 16:03:51 -0000

cm4all-beng-proxy (1.4.15) unstable; urgency=low

  * merge release 1.2.20

 -- Max Kellermann <mk@cm4all.com>  Thu, 23 Feb 2012 17:12:30 -0000

cm4all-beng-proxy (1.4.14) unstable; urgency=low

  * merge release 1.2.19

 -- Max Kellermann <mk@cm4all.com>  Thu, 23 Feb 2012 15:35:04 -0000

cm4all-beng-proxy (1.4.13) unstable; urgency=low

  * merge release 1.2.18

 -- Max Kellermann <mk@cm4all.com>  Thu, 16 Feb 2012 13:53:49 -0000

cm4all-beng-proxy (1.4.12) unstable; urgency=low

  * merge release 1.2.17

 -- Max Kellermann <mk@cm4all.com>  Wed, 15 Feb 2012 09:27:50 -0000

cm4all-beng-proxy (1.4.11) unstable; urgency=low

  * merge release 1.2.16

 -- Max Kellermann <mk@cm4all.com>  Thu, 09 Feb 2012 09:33:30 -0000

cm4all-beng-proxy (1.4.10) unstable; urgency=low

  * merge release 1.2.15

 -- Max Kellermann <mk@cm4all.com>  Thu, 02 Feb 2012 13:43:11 -0000

cm4all-beng-proxy (1.4.9) unstable; urgency=low

  * merge release 1.2.14

 -- Max Kellermann <mk@cm4all.com>  Tue, 31 Jan 2012 15:06:57 -0000

cm4all-beng-proxy (1.4.8) unstable; urgency=low

  * merge release 1.2.13

 -- Max Kellermann <mk@cm4all.com>  Wed, 25 Jan 2012 12:16:53 -0000

cm4all-beng-proxy (1.4.7) unstable; urgency=low

  * merge release 1.2.12

 -- Max Kellermann <mk@cm4all.com>  Tue, 17 Jan 2012 08:37:01 -0000

cm4all-beng-proxy (1.4.6) unstable; urgency=low

  * merge release 1.2.11

 -- Max Kellermann <mk@cm4all.com>  Wed, 04 Jan 2012 15:41:43 -0000

cm4all-beng-proxy (1.4.5) unstable; urgency=low

  * merge release 1.2.10

 -- Max Kellermann <mk@cm4all.com>  Wed, 28 Dec 2011 17:07:13 -0000

cm4all-beng-proxy (1.4.4) unstable; urgency=low

  * merge release 1.2.9

 -- Max Kellermann <mk@cm4all.com>  Thu, 22 Dec 2011 11:28:39 -0000

cm4all-beng-proxy (1.4.3) unstable; urgency=low

  * merge release 1.2.8

 -- Max Kellermann <mk@cm4all.com>  Wed, 14 Dec 2011 11:20:04 -0000

cm4all-beng-proxy (1.4.2) unstable; urgency=low

  * text-processor: allow processing "application/javascript",
    "application/json"
  * uri-relative: allow backtracking to the widget base with "../"
  * merge release 1.2.7

 -- Max Kellermann <mk@cm4all.com>  Tue, 06 Dec 2011 12:39:24 -0000

cm4all-beng-proxy (1.4.1) unstable; urgency=low

  * merge release 1.2.6

 -- Max Kellermann <mk@cm4all.com>  Fri, 18 Nov 2011 13:53:56 -0000

cm4all-beng-proxy (1.4) unstable; urgency=low

  * proxy-widget: revert 'client can choose only views that have an address'
  * rewrite-uri: revert 'drop the deprecated mode "proxy"'

 -- Max Kellermann <mk@cm4all.com>  Thu, 17 Nov 2011 08:10:42 +0100

cm4all-beng-proxy (1.3.2) unstable; urgency=low

  * tcache: add regex matching, translation packets REGEX, INVERSE_REGEX
  * widget: don't start the prefix with an underscore
  * translation: add new packet PROCESS_TEXT, to expand entity references
  * translation: add new packet WIDGET_INFO, enables additional request headers
  * doc: document the algorithm for replacing three leading underscores

 -- Max Kellermann <mk@cm4all.com>  Wed, 16 Nov 2011 17:00:16 +0100

cm4all-beng-proxy (1.3.1) unstable; urgency=low

  * merge release 1.2.5

 -- Max Kellermann <mk@cm4all.com>  Tue, 08 Nov 2011 19:51:18 +0100

cm4all-beng-proxy (1.3) unstable; urgency=low

  * rewrite-uri: drop the deprecated mode "proxy"
  * proxy-widget: client can choose only views that have an address

 -- Max Kellermann <mk@cm4all.com>  Mon, 31 Oct 2011 17:41:14 +0100

cm4all-beng-proxy (1.2.27) unstable; urgency=low

  * merge release 1.1.40

 -- Max Kellermann <mk@cm4all.com>  Wed, 16 May 2012 09:51:50 -0000

cm4all-beng-proxy (1.2.26) unstable; urgency=low

  * merge release 1.1.39

 -- Max Kellermann <mk@cm4all.com>  Thu, 26 Apr 2012 14:16:40 -0000

cm4all-beng-proxy (1.2.25) unstable; urgency=low

  * merge release 1.1.38

 -- Max Kellermann <mk@cm4all.com>  Mon, 26 Mar 2012 14:01:44 -0000

cm4all-beng-proxy (1.2.24) unstable; urgency=low

  * merge release 1.1.37

 -- Max Kellermann <mk@cm4all.com>  Tue, 20 Mar 2012 08:33:31 -0000

cm4all-beng-proxy (1.2.23) unstable; urgency=low

  * merge release 1.1.36

 -- Max Kellermann <mk@cm4all.com>  Thu, 15 Mar 2012 15:37:10 -0000

cm4all-beng-proxy (1.2.22) unstable; urgency=low

  * merge release 1.1.35

 -- Max Kellermann <mk@cm4all.com>  Thu, 08 Mar 2012 18:29:39 -0000

cm4all-beng-proxy (1.2.21) unstable; urgency=low

  * merge release 1.1.34

 -- Max Kellermann <mk@cm4all.com>  Fri, 02 Mar 2012 16:02:00 -0000

cm4all-beng-proxy (1.2.20) unstable; urgency=low

  * merge release 1.1.33

 -- Max Kellermann <mk@cm4all.com>  Thu, 23 Feb 2012 17:11:15 -0000

cm4all-beng-proxy (1.2.19) unstable; urgency=low

  * merge release 1.1.32

 -- Max Kellermann <mk@cm4all.com>  Thu, 23 Feb 2012 15:18:36 -0000

cm4all-beng-proxy (1.2.18) unstable; urgency=low

  * merge release 1.1.31

 -- Max Kellermann <mk@cm4all.com>  Thu, 16 Feb 2012 13:52:42 -0000

cm4all-beng-proxy (1.2.17) unstable; urgency=low

  * merge release 1.1.30

 -- Max Kellermann <mk@cm4all.com>  Wed, 15 Feb 2012 09:26:45 -0000

cm4all-beng-proxy (1.2.16) unstable; urgency=low

  * merge release 1.1.29

 -- Max Kellermann <mk@cm4all.com>  Thu, 09 Feb 2012 09:31:50 -0000

cm4all-beng-proxy (1.2.15) unstable; urgency=low

  * merge release 1.1.28

 -- Max Kellermann <mk@cm4all.com>  Thu, 02 Feb 2012 13:41:45 -0000

cm4all-beng-proxy (1.2.14) unstable; urgency=low

  * merge release 1.1.27

 -- Max Kellermann <mk@cm4all.com>  Tue, 31 Jan 2012 15:04:32 -0000

cm4all-beng-proxy (1.2.13) unstable; urgency=low

  * merge release 1.1.26

 -- Max Kellermann <mk@cm4all.com>  Wed, 25 Jan 2012 12:15:19 -0000

cm4all-beng-proxy (1.2.12) unstable; urgency=low

  * merge release 1.1.25

 -- Max Kellermann <mk@cm4all.com>  Tue, 17 Jan 2012 08:31:44 -0000

cm4all-beng-proxy (1.2.11) unstable; urgency=low

  * merge release 1.1.24

 -- Max Kellermann <mk@cm4all.com>  Wed, 04 Jan 2012 15:38:27 -0000

cm4all-beng-proxy (1.2.10) unstable; urgency=low

  * merge release 1.1.23

 -- Max Kellermann <mk@cm4all.com>  Wed, 28 Dec 2011 17:01:43 -0000

cm4all-beng-proxy (1.2.9) unstable; urgency=low

  * merge release 1.1.22

 -- Max Kellermann <mk@cm4all.com>  Thu, 22 Dec 2011 10:28:29 -0000

cm4all-beng-proxy (1.2.8) unstable; urgency=low

  * merge release 1.1.21

 -- Max Kellermann <mk@cm4all.com>  Wed, 14 Dec 2011 11:12:32 -0000

cm4all-beng-proxy (1.2.7) unstable; urgency=low

  * merge release 1.1.20

 -- Max Kellermann <mk@cm4all.com>  Tue, 06 Dec 2011 11:43:10 -0000

cm4all-beng-proxy (1.2.6) unstable; urgency=low

  * merge release 1.1.19

 -- Max Kellermann <mk@cm4all.com>  Fri, 18 Nov 2011 13:47:43 -0000

cm4all-beng-proxy (1.2.5) unstable; urgency=low

  * merge release 1.1.18
  * file-handler: handle If-Modified-Since followed by filter

 -- Max Kellermann <mk@cm4all.com>  Tue, 08 Nov 2011 19:43:58 +0100

cm4all-beng-proxy (1.2.4) unstable; urgency=low

  * merge release 1.1.17

 -- Max Kellermann <mk@cm4all.com>  Wed, 02 Nov 2011 16:58:28 +0100

cm4all-beng-proxy (1.2.3) unstable; urgency=low

  * merge release 1.1.16

 -- Max Kellermann <mk@cm4all.com>  Fri, 21 Oct 2011 15:16:13 +0200

cm4all-beng-proxy (1.2.2) unstable; urgency=low

  * merge release 1.1.15
  * widget-view: an empty name refers to the default view
  * processor: new entity &c:view;

 -- Max Kellermann <mk@cm4all.com>  Wed, 19 Oct 2011 11:43:20 +0200

cm4all-beng-proxy (1.2.1) unstable; urgency=low

  * merge release 1.1.13

 -- Max Kellermann <mk@cm4all.com>  Wed, 05 Oct 2011 17:16:04 +0200

cm4all-beng-proxy (1.2) unstable; urgency=low

  * delegate-client: improved error reporting
  * response-error: resolve errno codes
  * python/control/client: bind the unix domain socket
  * python/control/client: implement timeout
  * lb_control: allow querying node status over control socket

 -- Max Kellermann <mk@cm4all.com>  Tue, 27 Sep 2011 12:00:44 +0200

cm4all-beng-proxy (1.1.40) unstable; urgency=low

  * merge release 1.0.34

 -- Max Kellermann <mk@cm4all.com>  Wed, 16 May 2012 09:50:37 -0000

cm4all-beng-proxy (1.1.39) unstable; urgency=low

  * merge release 1.0.33

 -- Max Kellermann <mk@cm4all.com>  Thu, 26 Apr 2012 14:12:30 -0000

cm4all-beng-proxy (1.1.38) unstable; urgency=low

  * merge release 1.0.32

 -- Max Kellermann <mk@cm4all.com>  Mon, 26 Mar 2012 14:00:38 -0000

cm4all-beng-proxy (1.1.37) unstable; urgency=low

  * merge release 1.0.31

 -- Max Kellermann <mk@cm4all.com>  Tue, 20 Mar 2012 08:31:08 -0000

cm4all-beng-proxy (1.1.36) unstable; urgency=low

  * merge release 1.0.30

 -- Max Kellermann <mk@cm4all.com>  Thu, 15 Mar 2012 15:36:15 -0000

cm4all-beng-proxy (1.1.35) unstable; urgency=low

  * merge release 1.0.29
  * css_processor: delete "-c-mode" and "-c-view" from output

 -- Max Kellermann <mk@cm4all.com>  Thu, 08 Mar 2012 18:16:03 -0000

cm4all-beng-proxy (1.1.34) unstable; urgency=low

  * merge release 1.0.28

 -- Max Kellermann <mk@cm4all.com>  Fri, 02 Mar 2012 15:26:44 -0000

cm4all-beng-proxy (1.1.33) unstable; urgency=low

  * merge release 1.0.27

 -- Max Kellermann <mk@cm4all.com>  Thu, 23 Feb 2012 17:09:57 -0000

cm4all-beng-proxy (1.1.32) unstable; urgency=low

  * merge release 1.0.26

 -- Max Kellermann <mk@cm4all.com>  Thu, 23 Feb 2012 15:14:56 -0000

cm4all-beng-proxy (1.1.31) unstable; urgency=low

  * merge release 1.0.25

 -- Max Kellermann <mk@cm4all.com>  Thu, 16 Feb 2012 13:49:26 -0000

cm4all-beng-proxy (1.1.30) unstable; urgency=low

  * merge release 1.0.24

 -- Max Kellermann <mk@cm4all.com>  Wed, 15 Feb 2012 09:25:38 -0000

cm4all-beng-proxy (1.1.29) unstable; urgency=low

  * merge release 1.0.23

 -- Max Kellermann <mk@cm4all.com>  Thu, 09 Feb 2012 09:30:18 -0000

cm4all-beng-proxy (1.1.28) unstable; urgency=low

  * merge release 1.0.22

 -- Max Kellermann <mk@cm4all.com>  Thu, 02 Feb 2012 13:39:21 -0000

cm4all-beng-proxy (1.1.27) unstable; urgency=low

  * merge release 1.0.21

 -- Max Kellermann <mk@cm4all.com>  Tue, 31 Jan 2012 14:59:06 -0000

cm4all-beng-proxy (1.1.26) unstable; urgency=low

  * merge release 1.0.20

 -- Max Kellermann <mk@cm4all.com>  Wed, 25 Jan 2012 12:13:43 -0000

cm4all-beng-proxy (1.1.25) unstable; urgency=low

  * merge release 1.0.19

 -- Max Kellermann <mk@cm4all.com>  Tue, 17 Jan 2012 08:29:34 -0000

cm4all-beng-proxy (1.1.24) unstable; urgency=low

  * merge release 1.0.18

 -- Max Kellermann <mk@cm4all.com>  Wed, 04 Jan 2012 15:27:35 -0000

cm4all-beng-proxy (1.1.23) unstable; urgency=low

  * header-forward: remove port number from X-Forwarded-For

 -- Max Kellermann <mk@cm4all.com>  Wed, 28 Dec 2011 16:51:41 -0000

cm4all-beng-proxy (1.1.22) unstable; urgency=low

  * merge release 1.0.17
  * istream-socket: fix potential assertion failure

 -- Max Kellermann <mk@cm4all.com>  Wed, 21 Dec 2011 16:44:46 -0000

cm4all-beng-proxy (1.1.21) unstable; urgency=low

  * merge release 1.0.16

 -- Max Kellermann <mk@cm4all.com>  Wed, 14 Dec 2011 11:07:58 -0000

cm4all-beng-proxy (1.1.20) unstable; urgency=low

  * merge release 1.0.15
  * processor: don't rewrite "mailto:" hyperlinks

 -- Max Kellermann <mk@cm4all.com>  Mon, 05 Dec 2011 18:37:10 -0000

cm4all-beng-proxy (1.1.19) unstable; urgency=low

  * {css_,}processor: quote widget classes for prefixing XML IDs, CSS classes

 -- Max Kellermann <mk@cm4all.com>  Fri, 18 Nov 2011 13:17:02 -0000

cm4all-beng-proxy (1.1.18) unstable; urgency=low

  * merge release 1.0.13
  * lb_http: eliminate the duplicate "Date" response header

 -- Max Kellermann <mk@cm4all.com>  Tue, 08 Nov 2011 19:33:07 +0100

cm4all-beng-proxy (1.1.17) unstable; urgency=low

  * merge release 1.0.13

 -- Max Kellermann <mk@cm4all.com>  Wed, 02 Nov 2011 16:52:21 +0100

cm4all-beng-proxy (1.1.16) unstable; urgency=low

  * merge release 1.0.12

 -- Max Kellermann <mk@cm4all.com>  Fri, 21 Oct 2011 15:09:55 +0200

cm4all-beng-proxy (1.1.15) unstable; urgency=low

  * merge release 1.0.11

 -- Max Kellermann <mk@cm4all.com>  Wed, 19 Oct 2011 09:36:38 +0200

cm4all-beng-proxy (1.1.14) unstable; urgency=low

  * merge release 1.0.10

 -- Max Kellermann <mk@cm4all.com>  Fri, 07 Oct 2011 15:15:00 +0200

cm4all-beng-proxy (1.1.13) unstable; urgency=low

  * merge release 1.0.9

 -- Max Kellermann <mk@cm4all.com>  Thu, 29 Sep 2011 16:47:56 +0200

cm4all-beng-proxy (1.1.12) unstable; urgency=low

  * merge release 1.0.8

 -- Max Kellermann <mk@cm4all.com>  Thu, 22 Sep 2011 17:13:41 +0200

cm4all-beng-proxy (1.1.11) unstable; urgency=low

  * merge release 1.0.7
  * widget-http: response header X-CM4all-View selects a view
  * processor, css_processor: support prefixing XML ids
  * processor: property "c:view" selects a view

 -- Max Kellermann <mk@cm4all.com>  Fri, 16 Sep 2011 12:25:24 +0200

cm4all-beng-proxy (1.1.10) unstable; urgency=low

  * merge release 1.0.6
  * http-request: don't clear failure state on successful TCP connection
  * istream-socket: fix assertion failure after receive error
  * ssl_filter: check for end-of-file on plain socket
  * ssl_filter: fix buffer assertion failures

 -- Max Kellermann <mk@cm4all.com>  Tue, 13 Sep 2011 18:50:18 +0200

cm4all-beng-proxy (1.1.9) unstable; urgency=low

  * http-request: improve keep-alive cancellation detection
  * http-request: mark server "failed" after HTTP client error
  * lb: implement the control protocol
    - can disable and re-enable workers
  * lb: don't allow sticky pool with only one member
  * lb: verify that a new sticky host is alive
  * lb: mark server "failed" after HTTP client error

 -- Max Kellermann <mk@cm4all.com>  Fri, 09 Sep 2011 13:03:55 +0200

cm4all-beng-proxy (1.1.8) unstable; urgency=low

  * merge release 1.0.5
  * {css_,}processor: one more underscore for the prefix
  * processor: remove rewrite-uri processing instructions from output
  * translate: unknown packet is a fatal error
  * processor: add option to set widget/focus by default
  * rewrite-uri: a leading tilde refers to the widget base; translation
    packet ANCHOR_ABSOLUTE enables it by default

 -- Max Kellermann <mk@cm4all.com>  Mon, 05 Sep 2011 17:56:31 +0200

cm4all-beng-proxy (1.1.7) unstable; urgency=low

  * css_processor: implement property "-c-mode"
  * css_processor: translate underscore prefix in class names
  * processor: translate underscore prefix in CSS class names

 -- Max Kellermann <mk@cm4all.com>  Mon, 29 Aug 2011 17:47:48 +0200

cm4all-beng-proxy (1.1.6) unstable; urgency=low

  * merge release 1.0.3
  * implement CSS processor

 -- Max Kellermann <mk@cm4all.com>  Mon, 22 Aug 2011 17:13:56 +0200

cm4all-beng-proxy (1.1.5) unstable; urgency=low

  * lb: optionally generate Via and X-Forwarded-For

 -- Max Kellermann <mk@cm4all.com>  Wed, 17 Aug 2011 12:45:14 +0200

cm4all-beng-proxy (1.1.4) unstable; urgency=low

  * pipe-stock: fix assertion failure after optimization bug
  * istream-pipe: reuse drained pipes immediately
  * sink-socket: reinstate write event during bulk transfers

 -- Max Kellermann <mk@cm4all.com>  Thu, 11 Aug 2011 14:41:37 +0200

cm4all-beng-proxy (1.1.3) unstable; urgency=low

  * widget: quote invalid XMLID/JS characters for &c:prefix;
  * lb: add protocol "tcp"

 -- Max Kellermann <mk@cm4all.com>  Wed, 10 Aug 2011 18:53:12 +0200

cm4all-beng-proxy (1.1.2) unstable; urgency=low

  * merge release 1.0.2
  * http-server: report detailed errors
  * widget-http: implement header dumps
  * cgi, fastcgi: enable cookie jar with custom cookie "host"

 -- Max Kellermann <mk@cm4all.com>  Thu, 04 Aug 2011 17:27:51 +0200

cm4all-beng-proxy (1.1.1) unstable; urgency=low

  * merge release 1.0.1
  * lb: don't ignore unimplemented configuration keywords
  * lb: configurable monitor check interval
  * session: configurable idle timeout

 -- Max Kellermann <mk@cm4all.com>  Tue, 26 Jul 2011 11:27:20 +0200

cm4all-beng-proxy (1.1) unstable; urgency=low

  * http-client: send "Expect: 100-continue" only for big request body
  * lb: implement monitors (ping, connect, tcp_expect)

 -- Max Kellermann <mk@cm4all.com>  Wed, 20 Jul 2011 15:04:22 +0200
  
cm4all-beng-proxy (1.0.34) unstable; urgency=low

  * resource-loader: don't strip last segment from IPv6 address

 -- Max Kellermann <mk@cm4all.com>  Wed, 16 May 2012 09:47:43 -0000

cm4all-beng-proxy (1.0.33) unstable; urgency=low

  * widget-resolver: fix assertion failure on recursive abort

 -- Max Kellermann <mk@cm4all.com>  Thu, 26 Apr 2012 14:04:01 -0000

cm4all-beng-proxy (1.0.32) unstable; urgency=low

  * http-cache: add missing initialization on memcached miss

 -- Max Kellermann <mk@cm4all.com>  Mon, 26 Mar 2012 13:35:01 -0000

cm4all-beng-proxy (1.0.31) unstable; urgency=low

  * proxy-widget: close the request body when the view doesn't exist

 -- Max Kellermann <mk@cm4all.com>  Tue, 20 Mar 2012 08:28:00 -0000

cm4all-beng-proxy (1.0.30) unstable; urgency=low

  * widget-view: initialize the header forward settings
  * translate-client: new view inherits header forward settings from
    default view
  * handler: clear transformation after translation error
  * http-cache: release the memcached response on abort
  * fcgi-request: close the request body on stock failure

 -- Max Kellermann <mk@cm4all.com>  Thu, 15 Mar 2012 15:34:18 -0000

cm4all-beng-proxy (1.0.29) unstable; urgency=low

  * processor: unescape custom header values
  * widget-resolver: fix NULL dereference after failure

 -- Max Kellermann <mk@cm4all.com>  Thu, 08 Mar 2012 18:10:14 -0000

cm4all-beng-proxy (1.0.28) unstable; urgency=low

  * widget-resolver: serve responses in the right order
  * widget-request: fix session related assertion failure
  * translate: initialize all GError variables

 -- Max Kellermann <mk@cm4all.com>  Fri, 02 Mar 2012 15:20:54 -0000

cm4all-beng-proxy (1.0.27) unstable; urgency=low

  * resource-address: fix regression when CGI URI is not set

 -- Max Kellermann <mk@cm4all.com>  Thu, 23 Feb 2012 17:08:16 -0000

cm4all-beng-proxy (1.0.26) unstable; urgency=low

  * resource-address: apply BASE to the CGI request URI

 -- Max Kellermann <mk@cm4all.com>  Thu, 23 Feb 2012 15:11:42 -0000

cm4all-beng-proxy (1.0.25) unstable; urgency=low

  * cgi-client: clear the input pointer on close

 -- Max Kellermann <mk@cm4all.com>  Thu, 16 Feb 2012 13:46:13 -0000

cm4all-beng-proxy (1.0.24) unstable; urgency=low

  * debian/rules: optimize parallel build
  * cgi: break loop when headers are finished

 -- Max Kellermann <mk@cm4all.com>  Wed, 15 Feb 2012 09:23:22 -0000

cm4all-beng-proxy (1.0.23) unstable; urgency=low

  * cgi: detect large response headers
  * cgi: continue parsing response headers after buffer boundary
  * cgi: bigger response header buffer
  * fcgi-client: detect large response headers

 -- Max Kellermann <mk@cm4all.com>  Thu, 09 Feb 2012 09:27:50 -0000

cm4all-beng-proxy (1.0.22) unstable; urgency=low

  * debian/rules: don't run libtool
  * lb: thread safety for the SSL filter
  * lb: fix crash during shutdown
  * http-server: fix uninitialised variable

 -- Max Kellermann <mk@cm4all.com>  Thu, 02 Feb 2012 13:03:08 -0000

cm4all-beng-proxy (1.0.21) unstable; urgency=low

  * hstock: fix memory leak
  * notify: fix endless busy loop
  * ssl_filter: fix hang while tearing down connection

 -- Max Kellermann <mk@cm4all.com>  Tue, 31 Jan 2012 15:24:50 -0000

cm4all-beng-proxy (1.0.20) unstable; urgency=low

  * ssl: load the whole certificate chain
  * translate: fix PATH+JAILCGI+SITE check
  * translate: fix HOME check
  * resource-address: include all CGI attributes in cache key

 -- Max Kellermann <mk@cm4all.com>  Wed, 25 Jan 2012 12:10:43 -0000

cm4all-beng-proxy (1.0.19) unstable; urgency=low

  * cookie-client: add a missing out-of-memory check

 -- Max Kellermann <mk@cm4all.com>  Tue, 17 Jan 2012 08:27:38 -0000

cm4all-beng-proxy (1.0.18) unstable; urgency=low

  * resource-address: support zero-length path_info prefix (for BASE)
  * hashmap: optimize insertions
  * http-server: limit the number of request headers
  * proxy-widget: discard the unused request body on error

 -- Max Kellermann <mk@cm4all.com>  Wed, 04 Jan 2012 14:55:59 -0000

cm4all-beng-proxy (1.0.17) unstable; urgency=low

  * istream-chunked: avoid recursive buffer write, fixes crash

 -- Max Kellermann <mk@cm4all.com>  Wed, 21 Dec 2011 16:37:44 -0000

cm4all-beng-proxy (1.0.16) unstable; urgency=low

  * http-server: disable timeout while waiting for CGI
  * cgi: fix segmentation fault
  * processor: discard child's request body on abort
  * proxy-widget: discard the unused request body on error

 -- Max Kellermann <mk@cm4all.com>  Wed, 14 Dec 2011 11:53:31 +0100

cm4all-beng-proxy (1.0.15) unstable; urgency=low

  * http-client: fix assertion failure on bogus "100 Continue"
  * handler: don't close the request body twice
  * session: add a missing out-of-memory check
  * fcgi-client: check for EV_READ event
  * fcgi-serialize: fix serializing parameter without value

 -- Max Kellermann <mk@cm4all.com>  Mon, 05 Dec 2011 17:47:20 -0000

cm4all-beng-proxy (1.0.14) unstable; urgency=low

  * http-server: don't generate chunked HEAD response
  * http-server: don't override Content-Length for HEAD response
  * lb_http, proxy-widget, response: forward Content-Length after HEAD

 -- Max Kellermann <mk@cm4all.com>  Tue, 08 Nov 2011 18:19:42 +0100

cm4all-beng-proxy (1.0.13) unstable; urgency=low

  * processor: initialize URI rewrite options for <?cm4all-rewrite-uri?>

 -- Max Kellermann <mk@cm4all.com>  Wed, 02 Nov 2011 16:47:48 +0100

cm4all-beng-proxy (1.0.12) unstable; urgency=low

  * http-server, proxy-widget: add missing newline to log message
  * fcgi_client: fix assertion failure on response body error
  * http-cache-choice: fix crash due to wrong filter callback

 -- Max Kellermann <mk@cm4all.com>  Fri, 21 Oct 2011 15:02:42 +0200

cm4all-beng-proxy (1.0.11) unstable; urgency=low

  * lb_config: fix binding to wildcard address
  * rewrite-uri: clarify warning message when widget has no id

 -- Max Kellermann <mk@cm4all.com>  Wed, 19 Oct 2011 09:26:48 +0200

cm4all-beng-proxy (1.0.10) unstable; urgency=low

  * debian/control: beng-lb doesn't need "daemon" anymore
  * http-string: allow space in unquoted cookie values (RFC ignorant)

 -- Max Kellermann <mk@cm4all.com>  Fri, 07 Oct 2011 15:06:32 +0200

cm4all-beng-proxy (1.0.9) unstable; urgency=low

  * tcp-balancer: store a copy of the socket address
  * lb: default log directory is /var/log/cm4all/beng-lb
  * lb: use new built-in watchdog instead of /usr/bin/daemon

 -- Max Kellermann <mk@cm4all.com>  Thu, 29 Sep 2011 16:19:34 +0200

cm4all-beng-proxy (1.0.8) unstable; urgency=low

  * resource-address: copy the delegate JailCGI parameters (crash bug fix)
  * response: use the same URI for storing and dropping widget sessions

 -- Max Kellermann <mk@cm4all.com>  Thu, 22 Sep 2011 13:39:08 +0200

cm4all-beng-proxy (1.0.7) unstable; urgency=low

  * inline-widget: discard request body when class lookup fails

 -- Max Kellermann <mk@cm4all.com>  Fri, 16 Sep 2011 12:16:04 +0200

cm4all-beng-proxy (1.0.6) unstable; urgency=low

  * processor: support short "SCRIPT" tag
  * widget-uri: use the template's view specification

 -- Max Kellermann <mk@cm4all.com>  Tue, 13 Sep 2011 18:14:24 +0200

cm4all-beng-proxy (1.0.5) unstable; urgency=low

  * resource-loader: delete comma when extracting from X-Forwarded-For

 -- Max Kellermann <mk@cm4all.com>  Mon, 05 Sep 2011 17:43:22 +0200

cm4all-beng-proxy (1.0.4) unstable; urgency=low

  * istream-replace: update the buffer reader after new data was added

 -- Max Kellermann <mk@cm4all.com>  Mon, 05 Sep 2011 15:43:17 +0200

cm4all-beng-proxy (1.0.3) unstable; urgency=low

  * merge release 0.9.35
  * control-handler: fix uninitialized variable

 -- Max Kellermann <mk@cm4all.com>  Thu, 18 Aug 2011 15:15:52 +0200

cm4all-beng-proxy (1.0.2) unstable; urgency=low

  * merge release 0.9.34
  * handler: always log translate client errors
  * tcp-balancer: fix memory leak in error handler
  * http-string: allow more characters in cookie values (RFC ignorant)

 -- Max Kellermann <mk@cm4all.com>  Mon, 01 Aug 2011 16:30:05 +0200

cm4all-beng-proxy (1.0.1) unstable; urgency=low

  * session: increase idle timeout to 20 minutes

 -- Max Kellermann <mk@cm4all.com>  Tue, 26 Jul 2011 11:23:36 +0200

cm4all-beng-proxy (1.0) unstable; urgency=low

  * merge release 0.9.33
  * header-forward: eliminate the duplicate "Date" response header
  * proxy-handler: don't pass internal URI arguments to CGI

 -- Max Kellermann <mk@cm4all.com>  Mon, 18 Jul 2011 17:07:42 +0200

cm4all-beng-proxy (0.10.14) unstable; urgency=low

  * merge release 0.9.32

 -- Max Kellermann <mk@cm4all.com>  Tue, 12 Jul 2011 19:02:23 +0200

cm4all-beng-proxy (0.10.13) unstable; urgency=low

  * growing-buffer: reset the position when skipping buffers

 -- Max Kellermann <mk@cm4all.com>  Wed, 06 Jul 2011 10:07:50 +0200

cm4all-beng-proxy (0.10.12) unstable; urgency=low

  * merge release 0.9.31
  * rewrite-uri: log widget base mismatch
  * istream-replace: fix assertion failure with splitted buffer

 -- Max Kellermann <mk@cm4all.com>  Tue, 05 Jul 2011 22:05:44 +0200

cm4all-beng-proxy (0.10.11) unstable; urgency=low

  * merge release 0.9.30
  * lb: add SSL/TLS support

 -- Max Kellermann <mk@cm4all.com>  Mon, 04 Jul 2011 17:14:21 +0200

cm4all-beng-proxy (0.10.10) unstable; urgency=low

  * merge release 0.9.29

 -- Max Kellermann <mk@cm4all.com>  Tue, 28 Jun 2011 17:56:43 +0200

cm4all-beng-proxy (0.10.9) unstable; urgency=low

  * merge release 0.9.28

 -- Max Kellermann <mk@cm4all.com>  Mon, 27 Jun 2011 13:38:03 +0200

cm4all-beng-proxy (0.10.8) unstable; urgency=low

  * lb_http: don't access the connection object after it was closed
  * restart the load balancer automatically

 -- Max Kellermann <mk@cm4all.com>  Wed, 22 Jun 2011 12:38:39 +0200

cm4all-beng-proxy (0.10.7) unstable; urgency=low

  * config: make the session cookie name configurable
  * uri-relative: allow relative base URIs (for CGI)
  * widget-uri: combine existing CGI PATH_INFO and given widget location
  * python/translation/widget: support "path_info" specification

 -- Max Kellermann <mk@cm4all.com>  Mon, 20 Jun 2011 14:54:38 +0200

cm4all-beng-proxy (0.10.6) unstable; urgency=low

  * merge release 0.9.26

 -- Max Kellermann <mk@cm4all.com>  Wed, 15 Jun 2011 09:19:28 +0200

cm4all-beng-proxy (0.10.5) unstable; urgency=low

  * merge release 0.9.26

 -- Max Kellermann <mk@cm4all.com>  Fri, 10 Jun 2011 10:09:09 +0200

cm4all-beng-proxy (0.10.4) unstable; urgency=low

  * doc: add beng-lb documentation
  * lb: implement "fallback" option
  * merge release 0.9.25

 -- Max Kellermann <mk@cm4all.com>  Wed, 08 Jun 2011 14:13:43 +0200

cm4all-beng-proxy (0.10.3) unstable; urgency=low

  * python/translation.widget: support keyword "sticky"
  * lb: implement sticky modes "failover", "cookie"

 -- Max Kellermann <mk@cm4all.com>  Mon, 06 Jun 2011 15:51:36 +0200

cm4all-beng-proxy (0.10.2) unstable; urgency=low

  * debian: fix beng-lb pid file name
  * lb_http: implement sticky sessions
  * merge release 0.9.24

 -- Max Kellermann <mk@cm4all.com>  Tue, 31 May 2011 14:32:03 +0200

cm4all-beng-proxy (0.10.1) unstable; urgency=low

  * lb_http: close request body on error
  * lb_listener: print error message when binding fails
  * merge release 0.9.23

 -- Max Kellermann <mk@cm4all.com>  Fri, 27 May 2011 13:13:55 +0200

cm4all-beng-proxy (0.10) unstable; urgency=low

  * failure: fix inverted logic bug in expiry check
  * tcp-balancer: implement session stickiness
  * lb: new stand-alone load balancer

 -- Max Kellermann <mk@cm4all.com>  Thu, 26 May 2011 14:32:02 +0200

cm4all-beng-proxy (0.9.35) unstable; urgency=low

  * resource-loader: pass the last X-Forwarded-For element to AJP

 -- Max Kellermann <mk@cm4all.com>  Thu, 18 Aug 2011 15:05:02 +0200

cm4all-beng-proxy (0.9.34) unstable; urgency=low

  * request: fix double request body close in errdoc handler
  * handler: close request body on early abort

 -- Max Kellermann <mk@cm4all.com>  Mon, 01 Aug 2011 16:21:43 +0200

cm4all-beng-proxy (0.9.33) unstable; urgency=low

  * {http,ajp}-request, errdoc: check before closing the request body on
    error

 -- Max Kellermann <mk@cm4all.com>  Mon, 18 Jul 2011 16:30:29 +0200

cm4all-beng-proxy (0.9.32) unstable; urgency=low

  * processor: dispose request body when focused widget was not found
  * http-string: allow the slash in cookie values (RFC ignorant)

 -- Max Kellermann <mk@cm4all.com>  Tue, 12 Jul 2011 18:16:01 +0200

cm4all-beng-proxy (0.9.31) unstable; urgency=low

  * growing-buffer: fix assertion failure with empty first buffer

 -- Max Kellermann <mk@cm4all.com>  Tue, 05 Jul 2011 21:58:24 +0200

cm4all-beng-proxy (0.9.30) unstable; urgency=low

  * growing-buffer: fix assertion failure in reader when buffer is empty

 -- Max Kellermann <mk@cm4all.com>  Mon, 04 Jul 2011 16:59:28 +0200

cm4all-beng-proxy (0.9.29) unstable; urgency=low

  * http-string: allow the equality sign in cookie values (RFC ignorant)

 -- Max Kellermann <mk@cm4all.com>  Tue, 28 Jun 2011 17:50:23 +0200

cm4all-beng-proxy (0.9.28) unstable; urgency=low

  * http-string: allow round brackets in cookie values (RFC ignorant)

 -- Max Kellermann <mk@cm4all.com>  Mon, 27 Jun 2011 13:23:58 +0200

cm4all-beng-proxy (0.9.27) unstable; urgency=low

  * handler: don't delete existing session in TRANSPARENT mode

 -- Max Kellermann <mk@cm4all.com>  Wed, 15 Jun 2011 09:08:48 +0200

cm4all-beng-proxy (0.9.26) unstable; urgency=low

  * worker: read "crash" value before destroying shared memory
  * session: fix crash while discarding session

 -- Max Kellermann <mk@cm4all.com>  Fri, 10 Jun 2011 09:54:56 +0200

cm4all-beng-proxy (0.9.25) unstable; urgency=low

  * response: discard the request body before passing to errdoc
  * worker: don't restart all workers after "safe" worker crash
  * cgi: check for end-of-file after splice

 -- Max Kellermann <mk@cm4all.com>  Wed, 08 Jun 2011 15:02:35 +0200

cm4all-beng-proxy (0.9.24) unstable; urgency=low

  * fcgi-client: really discard packets on request id mismatch
  * memcached-client: don't schedule read event when buffer is full
  * session: support beng-lb sticky sessions

 -- Max Kellermann <mk@cm4all.com>  Tue, 31 May 2011 14:23:41 +0200

cm4all-beng-proxy (0.9.23) unstable; urgency=low

  * tcp-balancer: retry connecting to cluster if a node fails

 -- Max Kellermann <mk@cm4all.com>  Fri, 27 May 2011 13:01:31 +0200

cm4all-beng-proxy (0.9.22) unstable; urgency=low

  * failure: fix inverted logic bug in expiry check
  * uri-extract: support AJP URLs, fixes AJP cookies
  * ajp-client: don't schedule read event when buffer is full

 -- Max Kellermann <mk@cm4all.com>  Thu, 26 May 2011 08:32:32 +0200

cm4all-beng-proxy (0.9.21) unstable; urgency=low

  * balancer: re-enable load balancing (regression fix)
  * merge release 0.8.38

 -- Max Kellermann <mk@cm4all.com>  Fri, 20 May 2011 11:03:31 +0200

cm4all-beng-proxy (0.9.20) unstable; urgency=low

  * http-cache: fix assertion failure caused by wrong destructor
  * merge release 0.8.37

 -- Max Kellermann <mk@cm4all.com>  Mon, 16 May 2011 14:03:09 +0200

cm4all-beng-proxy (0.9.19) unstable; urgency=low

  * http-request: don't retry requests with a request body

 -- Max Kellermann <mk@cm4all.com>  Thu, 12 May 2011 11:35:55 +0200

cm4all-beng-proxy (0.9.18) unstable; urgency=low

  * http-body: fix assertion failure on EOF chunk after socket was closed
  * widget-http: fix crash in widget lookup error handler
  * merge release 0.8.36

 -- Max Kellermann <mk@cm4all.com>  Tue, 10 May 2011 18:56:33 +0200

cm4all-beng-proxy (0.9.17) unstable; urgency=low

  * growing-buffer: fix assertion failure after large initial write
  * http-request: retry after connection failure
  * test/t-cgi: fix bashisms in test scripts

 -- Max Kellermann <mk@cm4all.com>  Wed, 04 May 2011 18:54:57 +0200

cm4all-beng-proxy (0.9.16) unstable; urgency=low

  * resource-address: append "transparent" args to CGI path_info
  * tcache: fix crash on FastCGI with BASE

 -- Max Kellermann <mk@cm4all.com>  Mon, 02 May 2011 16:07:21 +0200

cm4all-beng-proxy (0.9.15) unstable; urgency=low

  * configure.ac: check if valgrind/memcheck.h is installed
  * configure.ac: check if libattr is available
  * access-log: log Referer and User-Agent
  * access-log: log the request duration
  * proxy-handler: allow forwarding URI arguments
  * merge release 0.8.35

 -- Max Kellermann <mk@cm4all.com>  Wed, 27 Apr 2011 18:54:17 +0200

cm4all-beng-proxy (0.9.14) unstable; urgency=low

  * processor: don't clear widget pointer at opening tag
  * debian: move ulimit call from init script to *.default
  * merge release 0.8.33

 -- Max Kellermann <mk@cm4all.com>  Wed, 13 Apr 2011 17:03:29 +0200

cm4all-beng-proxy (0.9.13) unstable; urgency=low

  * proxy-widget: apply the widget's response header forward settings
  * response: add option to dump the widget tree
  * widget-class: move header forward settings to view
  * merge release 0.8.30

 -- Max Kellermann <mk@cm4all.com>  Mon, 04 Apr 2011 16:31:26 +0200

cm4all-beng-proxy (0.9.12) unstable; urgency=low

  * widget: internal API refactorization
  * was-control: fix argument order in "abort" call
  * was-client: duplicate the GError object when it is used twice
  * {file,delegate}-handler: add Expires/ETag headers to 304 response
  * cgi: allow setting environment variables

 -- Max Kellermann <mk@cm4all.com>  Thu, 24 Mar 2011 15:12:54 +0100

cm4all-beng-proxy (0.9.11) unstable; urgency=low

  * processor: major API refactorization
  * merge release 0.8.29

 -- Max Kellermann <mk@cm4all.com>  Mon, 21 Mar 2011 19:43:28 +0100

cm4all-beng-proxy (0.9.10) unstable; urgency=low

  * merge release 0.8.27

 -- Max Kellermann <mk@cm4all.com>  Fri, 18 Mar 2011 14:11:16 +0100

cm4all-beng-proxy (0.9.9) unstable; urgency=low

  * merge release 0.8.25

 -- Max Kellermann <mk@cm4all.com>  Mon, 14 Mar 2011 16:05:51 +0100

cm4all-beng-proxy (0.9.8) unstable; urgency=low

  * translate: support UNIX domain sockets in ADDRESS_STRING
  * resource-address: support connections to existing FastCGI servers

 -- Max Kellermann <mk@cm4all.com>  Fri, 11 Mar 2011 19:24:33 +0100

cm4all-beng-proxy (0.9.7) unstable; urgency=low

  * merge release 0.8.24

 -- Max Kellermann <mk@cm4all.com>  Fri, 04 Mar 2011 13:07:36 +0100

cm4all-beng-proxy (0.9.6) unstable; urgency=low

  * merge release 0.8.23

 -- Max Kellermann <mk@cm4all.com>  Mon, 28 Feb 2011 11:47:45 +0100

cm4all-beng-proxy (0.9.5) unstable; urgency=low

  * translate: allow SITE without CGI

 -- Max Kellermann <mk@cm4all.com>  Mon, 31 Jan 2011 06:35:24 +0100

cm4all-beng-proxy (0.9.4) unstable; urgency=low

  * widget-class: allow distinct addresses for each view

 -- Max Kellermann <mk@cm4all.com>  Thu, 27 Jan 2011 17:51:21 +0100

cm4all-beng-proxy (0.9.3) unstable; urgency=low

  * istream-catch: log errors
  * proxy-handler: pass the original request URI to (Fast)CGI
  * proxy-handler: pass the original document root to (Fast)CGI
  * fcgi-stock: pass site id to child process
  * translation: new packet "HOME" for JailCGI
  * resource-loader: get remote host from "X-Forwarded-For"
  * cgi, fcgi-client: pass client IP address to application

 -- Max Kellermann <mk@cm4all.com>  Fri, 21 Jan 2011 18:13:38 +0100

cm4all-beng-proxy (0.9.2) unstable; urgency=low

  * merge release 0.8.21
  * http-response: better context for error messages
  * istream: method close() does not invoke handler->abort()
  * istream: better context for error messages
  * ajp-client: destruct properly when request stream fails
  * {delegate,fcgi,was}-stock: use the JailCGI 1.4 wrapper

 -- Max Kellermann <mk@cm4all.com>  Mon, 17 Jan 2011 12:08:04 +0100

cm4all-beng-proxy (0.9.1) unstable; urgency=low

  * http-server: count the number of raw bytes sent and received
  * control-handler: support TCACHE_INVALIDATE with SITE
  * new programs "log-forward", "log-exec" for network logging
  * new program "log-split" for creating per-site log files
  * new program "log-traffic" for creating per-site traffic logs
  * move logging servers to new package cm4all-beng-proxy-logging
  * python/control.client: add parameter "broadcast"

 -- Max Kellermann <mk@cm4all.com>  Thu, 02 Dec 2010 12:07:16 +0100

cm4all-beng-proxy (0.9) unstable; urgency=low

  * merge release 0.8.19
  * was-client: explicitly send 32 bit METHOD payload
  * was-client: explicitly parse STATUS as 32 bit integer
  * was-client: clear control channel object on destruction
  * was-client: reuse child process if state is clean on EOF
  * was-client: abort properly after receiving illegal packet
  * was-client: allow "request STOP" before response completed
  * was-client: postpone the response handler invocation
  * was-control: send packets in bulk
  * python: support WAS widgets
  * http-server: enable "cork" mode only for beginning of response
  * http-cache: don't access freed memory in pool_unref_denotify()
  * http: use libcm4all-http
  * new datagram based binary protocol for access logging
  * main: default WAS stock limit is 16

 -- Max Kellermann <mk@cm4all.com>  Thu, 18 Nov 2010 19:56:17 +0100

cm4all-beng-proxy (0.8.38) unstable; urgency=low

  * failure: update time stamp on existing item
  * errdoc: free the original response body on abort

 -- Max Kellermann <mk@cm4all.com>  Fri, 20 May 2011 10:17:14 +0200

cm4all-beng-proxy (0.8.37) unstable; urgency=low

  * widget-resolver: don't reuse failed resolver
  * http-request: fix NULL pointer dereference on invalid URI
  * config: disable the TCP stock limit by default

 -- Max Kellermann <mk@cm4all.com>  Mon, 16 May 2011 13:41:32 +0200

cm4all-beng-proxy (0.8.36) unstable; urgency=low

  * http-server: check if client closes connection while processing
  * http-client: release the socket before invoking the callback
  * fcgi-client: fix assertion failure on full input buffer
  * memcached-client: re-enable socket event after direct copy
  * istream-file: fix assertion failure on range request
  * test/t-cgi: fix bashisms in test scripts

 -- Max Kellermann <mk@cm4all.com>  Tue, 10 May 2011 18:45:48 +0200

cm4all-beng-proxy (0.8.35) unstable; urgency=low

  * session: fix potential session defragmentation crash
  * ajp-request: use "host:port" as TCP stock key
  * cgi: evaluate the Content-Length response header

 -- Max Kellermann <mk@cm4all.com>  Wed, 27 Apr 2011 13:32:05 +0200

cm4all-beng-proxy (0.8.34) unstable; urgency=low

  * js: replace all '%' with '$'
  * js: check if session_id is null
  * debian: add package cm4all-beng-proxy-tools

 -- Max Kellermann <mk@cm4all.com>  Tue, 19 Apr 2011 18:43:54 +0200

cm4all-beng-proxy (0.8.33) unstable; urgency=low

  * processor: don't quote query string arguments with dollar sign
  * widget-request: safely remove "view" and "path" from argument table
  * debian/control: add "Breaks << 0.8.32" on the JavaScript library

 -- Max Kellermann <mk@cm4all.com>  Tue, 12 Apr 2011 18:21:55 +0200

cm4all-beng-proxy (0.8.32) unstable; urgency=low

  * args: quote arguments with the dollar sign

 -- Max Kellermann <mk@cm4all.com>  Tue, 12 Apr 2011 13:34:42 +0200

cm4all-beng-proxy (0.8.31) unstable; urgency=low

  * proxy-widget: eliminate the duplicate "Server" response header
  * translation: add packet UNTRUSTED_SITE_SUFFIX

 -- Max Kellermann <mk@cm4all.com>  Thu, 07 Apr 2011 16:23:37 +0200

cm4all-beng-proxy (0.8.30) unstable; urgency=low

  * handler: make lower-case realm name from the "Host" header
  * session: copy attribute "realm", fixes segmentation fault

 -- Max Kellermann <mk@cm4all.com>  Tue, 29 Mar 2011 16:47:43 +0200

cm4all-beng-proxy (0.8.29) unstable; urgency=low

  * ajp-client: send query string in an AJP attribute

 -- Max Kellermann <mk@cm4all.com>  Mon, 21 Mar 2011 19:16:16 +0100

cm4all-beng-proxy (0.8.28) unstable; urgency=low

  * resource-loader: use X-Forwarded-For to obtain AJP remote host
  * resource-loader: strip port from AJP remote address
  * resource-loader: don't pass remote host to AJP server
  * resource-loader: parse server port for AJP
  * ajp-client: always send content-length
  * ajp-client: parse the remaining buffer after EAGAIN

 -- Max Kellermann <mk@cm4all.com>  Mon, 21 Mar 2011 11:12:07 +0100

cm4all-beng-proxy (0.8.27) unstable; urgency=low

  * http-request: close the request body on malformed URI
  * ajp-request: AJP translation packet contains ajp://host:port/path

 -- Max Kellermann <mk@cm4all.com>  Fri, 18 Mar 2011 14:04:21 +0100

cm4all-beng-proxy (0.8.26) unstable; urgency=low

  * python/response: fix typo in ajp()
  * session: validate sessions only within one realm

 -- Max Kellermann <mk@cm4all.com>  Fri, 18 Mar 2011 08:59:41 +0100

cm4all-beng-proxy (0.8.25) unstable; urgency=low

  * widget-http: discard request body on unknown view name
  * inline-widget: discard request body on error
  * {http,fcgi,was}-client: allocate response headers from caller pool
  * cmdline: fcgi_stock_limit defaults to 0 (no limit)

 -- Max Kellermann <mk@cm4all.com>  Mon, 14 Mar 2011 15:53:42 +0100

cm4all-beng-proxy (0.8.24) unstable; urgency=low

  * fcgi-client: release the connection even when padding not consumed
    after empty response

 -- Max Kellermann <mk@cm4all.com>  Wed, 02 Mar 2011 17:39:33 +0100

cm4all-beng-proxy (0.8.23) unstable; urgency=low

  * memcached-client: allocate a new memory pool
  * memcached-client: copy caller_pool reference before freeing the client
  * fcgi-client: check headers!=NULL
  * fcgi-client: release the connection even when padding not consumed

 -- Max Kellermann <mk@cm4all.com>  Mon, 28 Feb 2011 10:50:02 +0100

cm4all-beng-proxy (0.8.22) unstable; urgency=low

  * cgi: fill special variables CONTENT_TYPE, CONTENT_LENGTH
  * memcached-client: remove stray pool_unref() call
  * memcached-client: reuse the socket if the remaining value is buffered
  * http-cache-choice: abbreviate memcached keys
  * *-cache: allocate a parent pool for cache items
  * pool: re-enable linear pools
  * frame: free the request body on error
  * http-cache: free cached body which was dismissed

 -- Max Kellermann <mk@cm4all.com>  Mon, 07 Feb 2011 15:34:09 +0100

cm4all-beng-proxy (0.8.21) unstable; urgency=low

  * merge release 0.7.55
  * jail: translate the document root properly
  * header-forward: forward the "Host" header to CGI/FastCGI/AJP
  * http-error: map ENOTDIR to "404 Not Found"
  * http-server: fix assertion failure on write error
  * fcgi-stock: clear all environment variables

 -- Max Kellermann <mk@cm4all.com>  Thu, 06 Jan 2011 16:04:20 +0100

cm4all-beng-proxy (0.8.20) unstable; urgency=low

  * widget-resolver: add pedantic state assertions
  * async: remember a copy of the operation in !NDEBUG
  * python/translation/response: max_age() returns self

 -- Max Kellermann <mk@cm4all.com>  Mon, 06 Dec 2010 23:02:50 +0100

cm4all-beng-proxy (0.8.19) unstable; urgency=low

  * merge release 0.7.54

 -- Max Kellermann <mk@cm4all.com>  Wed, 17 Nov 2010 16:25:10 +0100

cm4all-beng-proxy (0.8.18) unstable; urgency=low

  * was-client: explicitly send 32 bit METHOD payload
  * was-client: explicitly parse STATUS as 32 bit integer
  * istream: check presence of as_fd() in optimized build

 -- Max Kellermann <mk@cm4all.com>  Fri, 05 Nov 2010 11:00:54 +0100

cm4all-beng-proxy (0.8.17) unstable; urgency=low

  * merged release 0.7.53
  * widget: use colon as widget path separator
  * was-client: check for abort during response handler
  * was-client: implement STOP
  * was-client: release memory pools
  * was-launch: enable non-blocking mode on input and output
  * http-server: don't crash on malformed pipelined request
  * main: free the WAS stock and the UDP listener in the SIGTERM handler

 -- Max Kellermann <mk@cm4all.com>  Thu, 28 Oct 2010 19:50:26 +0200

cm4all-beng-proxy (0.8.16) unstable; urgency=low

  * merged release 0.7.52
  * was-client: support for the WAS protocol

 -- Max Kellermann <mk@cm4all.com>  Wed, 13 Oct 2010 16:45:18 +0200

cm4all-beng-proxy (0.8.15) unstable; urgency=low

  * resource-address: don't skip question mark twice

 -- Max Kellermann <mk@cm4all.com>  Tue, 28 Sep 2010 12:20:33 +0200

cm4all-beng-proxy (0.8.14) unstable; urgency=low

  * processor: schedule "xmlns:c" deletion

 -- Max Kellermann <mk@cm4all.com>  Thu, 23 Sep 2010 14:42:31 +0200

cm4all-beng-proxy (0.8.13) unstable; urgency=low

  * processor: delete "xmlns:c" attributes from link elements
  * istream-{head,zero}: implement method available()
  * merged release 0.7.51

 -- Max Kellermann <mk@cm4all.com>  Tue, 17 Aug 2010 09:54:33 +0200

cm4all-beng-proxy (0.8.12) unstable; urgency=low

  * http-cache-memcached: copy resource address
  * debian/control: add missing ${shlibs:Depends}
  * merged release 0.7.50

 -- Max Kellermann <mk@cm4all.com>  Thu, 12 Aug 2010 20:17:52 +0200

cm4all-beng-proxy (0.8.11) unstable; urgency=low

  * delegate-client: fix SCM_RIGHTS check
  * use Linux 2.6 CLOEXEC/NONBLOCK flags
  * tcache: INVALIDATE removes all variants (error documents etc.)
  * control: new UDP based protocol, allows invalidating caches
  * hashmap: fix assertion failure in hashmap_remove_match()
  * merged release 0.7.49

 -- Max Kellermann <mk@cm4all.com>  Tue, 10 Aug 2010 15:48:10 +0200

cm4all-beng-proxy (0.8.10) unstable; urgency=low

  * tcache: copy response.previous

 -- Max Kellermann <mk@cm4all.com>  Mon, 02 Aug 2010 18:03:43 +0200

cm4all-beng-proxy (0.8.9) unstable; urgency=low

  * (f?)cgi-handler: forward query string only if focused
  * ajp-handler: merge into proxy-handler
  * proxy-handler: forward query string if focused
  * cgi, fastcgi-handler: enable the resource cache
  * translation: add packets CHECK and PREVIOUS for authentication
  * python: add Response.max_age()

 -- Max Kellermann <mk@cm4all.com>  Fri, 30 Jul 2010 11:39:22 +0200

cm4all-beng-proxy (0.8.8) unstable; urgency=low

  * prototypes/translate.py: added new ticket-fastcgi programs
  * http-cache: implement FastCGI caching
  * merged release 0.7.47

 -- Max Kellermann <mk@cm4all.com>  Wed, 21 Jul 2010 13:00:43 +0200

cm4all-beng-proxy (0.8.7) unstable; urgency=low

  * istream-delayed: update the "direct" bit mask
  * http-client: send "Expect: 100-continue"
  * response, widget-http: apply istream_pipe to filter input
  * proxy-handler: apply istream_pipe to request body
  * istream-ajp-body: send larger request body packets
  * ajp-client: support splice()
  * merged release 0.7.46

 -- Max Kellermann <mk@cm4all.com>  Fri, 25 Jun 2010 18:52:04 +0200

cm4all-beng-proxy (0.8.6) unstable; urgency=low

  * translation: added support for custom error documents
  * response: convert HEAD to GET if filter follows
  * processor: short-circuit on HEAD request
  * python: depend on python-twisted-core

 -- Max Kellermann <mk@cm4all.com>  Wed, 16 Jun 2010 16:37:42 +0200

cm4all-beng-proxy (0.8.5) unstable; urgency=low

  * istream-tee: allow second output to block
  * widget-http: don't transform error documents
  * response, widget-http: disable filters after widget frame request
  * translation: added packet FILTER_4XX to filter client errors
  * merged release 0.7.45

 -- Max Kellermann <mk@cm4all.com>  Thu, 10 Jun 2010 16:13:14 +0200

cm4all-beng-proxy (0.8.4) unstable; urgency=low

  * python: added missing "Response" import
  * python: resume parsing after deferred call
  * http-client: implement istream method as_fd()
  * merged release 0.7.44

 -- Max Kellermann <mk@cm4all.com>  Mon, 07 Jun 2010 17:01:16 +0200

cm4all-beng-proxy (0.8.3) unstable; urgency=low

  * file-handler: implement If-Range (RFC 2616 14.27)
  * merged release 0.7.42

 -- Max Kellermann <mk@cm4all.com>  Tue, 01 Jun 2010 16:17:13 +0200

cm4all-beng-proxy (0.8.2) unstable; urgency=low

  * cookie-client: verify the cookie path
  * python: use Twisted's logging library
  * python: added a widget registry class
  * merged release 0.7.41

 -- Max Kellermann <mk@cm4all.com>  Wed, 26 May 2010 13:08:16 +0200

cm4all-beng-proxy (0.8.1) unstable; urgency=low

  * http-cache-memcached: delete entity records on POST

 -- Max Kellermann <mk@cm4all.com>  Tue, 18 May 2010 12:21:55 +0200

cm4all-beng-proxy (0.8) unstable; urgency=low

  * istream: added method as_fd() to convert istream to file descriptor
  * fork: support passing stdin istream fd to child process
  * http-cache: discard only matching entries on POST
  * istream-html-escape: escape single and double quote
  * rewrite-uri: escape the result with XML entities

 -- Max Kellermann <mk@cm4all.com>  Thu, 13 May 2010 12:34:46 +0200

cm4all-beng-proxy (0.7.55) unstable; urgency=low

  * pool: reparent pools in optimized build
  * istream-deflate: add missing pool reference while reading
  * istream-deflate: fix several error handlers

 -- Max Kellermann <mk@cm4all.com>  Thu, 06 Jan 2011 12:59:39 +0100

cm4all-beng-proxy (0.7.54) unstable; urgency=low

  * http-server: fix crash on deferred chunked request body
  * parser: fix crash on malformed SCRIPT element

 -- Max Kellermann <mk@cm4all.com>  Wed, 17 Nov 2010 16:13:09 +0100

cm4all-beng-proxy (0.7.53) unstable; urgency=low

  * http-server: don't crash on malformed pipelined request
  * sink-header: fix assertion failure on empty trailer

 -- Max Kellermann <mk@cm4all.com>  Thu, 28 Oct 2010 18:39:01 +0200

cm4all-beng-proxy (0.7.52) unstable; urgency=low

  * fcgi-client: fix send timeout handler
  * fork: finish the buffer after pipe was drained

 -- Max Kellermann <mk@cm4all.com>  Wed, 13 Oct 2010 16:39:26 +0200

cm4all-beng-proxy (0.7.51) unstable; urgency=low

  * http-client: clear response body pointer before forwarding EOF event
  * processor: fix assertion failure for c:mode in c:widget

 -- Max Kellermann <mk@cm4all.com>  Mon, 16 Aug 2010 17:01:48 +0200

cm4all-beng-proxy (0.7.50) unstable; urgency=low

  * header-forward: don't forward the "Host" header to HTTP servers
  * resource-address: use uri_relative() for CGI
  * uri-relative: don't lose host name in uri_absolute()
  * uri-relative: don't fail on absolute URIs
  * http-cache-heap: don't use uninitialized item size

 -- Max Kellermann <mk@cm4all.com>  Thu, 12 Aug 2010 20:03:49 +0200

cm4all-beng-proxy (0.7.49) unstable; urgency=low

  * hashmap: fix assertion failure in hashmap_remove_value()

 -- Max Kellermann <mk@cm4all.com>  Tue, 10 Aug 2010 15:37:12 +0200

cm4all-beng-proxy (0.7.48) unstable; urgency=low

  * pipe-stock: add assertions on file descriptors

 -- Max Kellermann <mk@cm4all.com>  Mon, 09 Aug 2010 14:56:54 +0200

cm4all-beng-proxy (0.7.47) unstable; urgency=low

  * cmdline: add option "--group"

 -- Max Kellermann <mk@cm4all.com>  Fri, 16 Jul 2010 18:39:53 +0200

cm4all-beng-proxy (0.7.46) unstable; urgency=low

  * handler: initialize all translate_response attributes
  * http-client: consume buffer before header length check
  * istream-pipe: clear "direct" flags in constructor
  * istream-pipe: return gracefully when handler blocks
  * ajp-client: hold pool reference to reset TCP_CORK

 -- Max Kellermann <mk@cm4all.com>  Mon, 21 Jun 2010 17:53:21 +0200

cm4all-beng-proxy (0.7.45) unstable; urgency=low

  * istream-tee: separate "weak" values for the two outputs
  * fcache: don't close output when caching has been canceled
  * tcache: copy the attribute "secure_cookie"

 -- Max Kellermann <mk@cm4all.com>  Thu, 10 Jun 2010 15:21:34 +0200

cm4all-beng-proxy (0.7.44) unstable; urgency=low

  * http-client: check response header length
  * http-server: check request header length

 -- Max Kellermann <mk@cm4all.com>  Mon, 07 Jun 2010 16:51:57 +0200

cm4all-beng-proxy (0.7.43) unstable; urgency=low

  * http-cache: fixed NULL pointer dereference when storing empty response
    body on the heap

 -- Max Kellermann <mk@cm4all.com>  Tue, 01 Jun 2010 18:52:45 +0200

cm4all-beng-proxy (0.7.42) unstable; urgency=low

  * fork: check "direct" flag again after buffer flush
  * pool: pool_unref_denotify() remembers the code location
  * sink-{buffer,gstring}: don't invoke callback in abort()
  * async: added another debug flag to verify correctness

 -- Max Kellermann <mk@cm4all.com>  Mon, 31 May 2010 21:15:58 +0200

cm4all-beng-proxy (0.7.41) unstable; urgency=low

  * http-cache: initialize response status and headers on empty body

 -- Max Kellermann <mk@cm4all.com>  Tue, 25 May 2010 16:27:25 +0200

cm4all-beng-proxy (0.7.40) unstable; urgency=low

  * http-cache: fixed NULL pointer dereference when storing empty response
    body in memcached

 -- Max Kellermann <mk@cm4all.com>  Tue, 25 May 2010 15:04:44 +0200

cm4all-beng-proxy (0.7.39) unstable; urgency=low

  * memcached-stock: close value on connect failure
  * http: implement remaining status codes
  * http-cache: allow caching empty response body
  * http-cache: cache status codes 203, 206, 300, 301, 410
  * http-cache: don't cache authorized resources

 -- Max Kellermann <mk@cm4all.com>  Fri, 21 May 2010 17:37:29 +0200

cm4all-beng-proxy (0.7.38) unstable; urgency=low

  * http-server: send HTTP/1.1 declaration with "100 Continue"
  * connection: initialize "site_name", fixes crash bug
  * translation: added packet SECURE_COOKIE

 -- Max Kellermann <mk@cm4all.com>  Thu, 20 May 2010 15:40:34 +0200

cm4all-beng-proxy (0.7.37) unstable; urgency=low

  * *-client: implement a socket leak detector
  * handler: initialize response header without translation server

 -- Max Kellermann <mk@cm4all.com>  Tue, 18 May 2010 12:05:11 +0200

cm4all-beng-proxy (0.7.36) unstable; urgency=low

  * http-client: fixed NULL pointer dereference
  * handler, response: removed duplicate request body destruction calls

 -- Max Kellermann <mk@cm4all.com>  Tue, 11 May 2010 17:16:36 +0200

cm4all-beng-proxy (0.7.35) unstable; urgency=low

  * {http,fcgi,ajp}-request: close the request body on abort
  * handler: set fake translation response on malformed URI

 -- Max Kellermann <mk@cm4all.com>  Mon, 10 May 2010 11:22:23 +0200

cm4all-beng-proxy (0.7.34) unstable; urgency=low

  * translate: check the UNTRUSTED packet
  * translation: added packet UNTRUSTED_PREFIX

 -- Max Kellermann <mk@cm4all.com>  Fri, 30 Apr 2010 19:14:37 +0200

cm4all-beng-proxy (0.7.33) unstable; urgency=low

  * merged release 0.7.27.1
  * fcache: don't continue storing in background
  * fcgi-client: re-add event after some input data has been read

 -- Max Kellermann <mk@cm4all.com>  Fri, 30 Apr 2010 11:31:08 +0200

cm4all-beng-proxy (0.7.32) unstable; urgency=low

  * response: generate the "Server" response header
  * response: support the Authentication-Info response header
  * response: support custom authentication pages
  * translation: support custom response headers

 -- Max Kellermann <mk@cm4all.com>  Tue, 27 Apr 2010 17:09:59 +0200

cm4all-beng-proxy (0.7.31) unstable; urgency=low

  * support HTTP authentication (RFC 2617)

 -- Max Kellermann <mk@cm4all.com>  Mon, 26 Apr 2010 17:26:42 +0200

cm4all-beng-proxy (0.7.30) unstable; urgency=low

  * fcgi-client: support responses without a body
  * {http,fcgi}-client: hold caller pool reference during callback

 -- Max Kellermann <mk@cm4all.com>  Fri, 23 Apr 2010 14:41:05 +0200

cm4all-beng-proxy (0.7.29) unstable; urgency=low

  * http-cache: added missing pool_unref() in memcached_miss()
  * pool: added checked pool references

 -- Max Kellermann <mk@cm4all.com>  Thu, 22 Apr 2010 15:45:48 +0200

cm4all-beng-proxy (0.7.28) unstable; urgency=low

  * fcgi-client: support response status
  * translate: malformed packets are fatal
  * http-cache: don't cache resources with very long URIs
  * memcached-client: increase the maximum key size to 32 kB

 -- Max Kellermann <mk@cm4all.com>  Thu, 15 Apr 2010 15:06:51 +0200

cm4all-beng-proxy (0.7.27.1) unstable; urgency=low

  * http-cache: added missing pool_unref() in memcached_miss()
  * http-cache: don't cache resources with very long URIs
  * memcached-client: increase the maximum key size to 32 kB
  * fork: properly handle partially filled output buffer
  * fork: re-add event after some input data has been read

 -- Max Kellermann <mk@cm4all.com>  Thu, 29 Apr 2010 15:30:21 +0200

cm4all-beng-proxy (0.7.27) unstable; urgency=low

  * session: use GLib's PRNG to generate session ids
  * session: seed the PRNG with /dev/random
  * response: log UNTRUSTED violation attempts
  * response: drop widget sessions when there is no focus

 -- Max Kellermann <mk@cm4all.com>  Fri, 09 Apr 2010 12:04:18 +0200

cm4all-beng-proxy (0.7.26) unstable; urgency=low

  * memcached-client: schedule read event before callback
  * istream-tee: continue with second output if first is closed

 -- Max Kellermann <mk@cm4all.com>  Sun, 28 Mar 2010 18:08:11 +0200

cm4all-beng-proxy (0.7.25) unstable; urgency=low

  * memcached-client: don't poll if socket is closed
  * fork: close file descriptor on input error
  * pool: don't check attachments in pool_trash()

 -- Max Kellermann <mk@cm4all.com>  Thu, 25 Mar 2010 13:28:01 +0100

cm4all-beng-proxy (0.7.24) unstable; urgency=low

  * memcached-client: release socket after splice

 -- Max Kellermann <mk@cm4all.com>  Mon, 22 Mar 2010 11:29:45 +0100

cm4all-beng-proxy (0.7.23) unstable; urgency=low

  * sink-header: support splice
  * memcached-client: support splice (response)
  * fcgi-client: recover correctly after send error
  * fcgi-client: support chunked request body
  * fcgi-client: basic splice support for the request body
  * http-cache: duplicate headers
  * {http,memcached}-client: check "direct" mode after buffer flush
  * cmdline: added option "fcgi_stock_limit"
  * python: auto-export function write_packet()
  * python: Response methods return self

 -- Max Kellermann <mk@cm4all.com>  Fri, 19 Mar 2010 13:28:35 +0100

cm4all-beng-proxy (0.7.22) unstable; urgency=low

  * python: re-add function write_packet()

 -- Max Kellermann <mk@cm4all.com>  Fri, 12 Mar 2010 12:27:21 +0100

cm4all-beng-proxy (0.7.21) unstable; urgency=low

  * ajp-client: handle EAGAIN from send()
  * python: install the missing sources

 -- Max Kellermann <mk@cm4all.com>  Thu, 11 Mar 2010 16:58:25 +0100

cm4all-beng-proxy (0.7.20) unstable; urgency=low

  * http-client: don't reinstate event when socket is closed
  * access-log: log the site name
  * python: removed unused function write_packet()
  * python: split the module beng_proxy.translation
  * python: allow overriding query string and param in absolute_uri()
  * python: moved absolute_uri() to a separate library

 -- Max Kellermann <mk@cm4all.com>  Thu, 11 Mar 2010 09:48:52 +0100

cm4all-beng-proxy (0.7.19) unstable; urgency=low

  * client-socket: translate EV_TIMEOUT to ETIMEDOUT
  * fork: refill the input buffer as soon as possible
  * delegate-client: implement an abortable event
  * pool: added assertions for libevent leaks
  * direct: added option "-s enable_splice=no"

 -- Max Kellermann <mk@cm4all.com>  Thu, 04 Mar 2010 17:34:56 +0100

cm4all-beng-proxy (0.7.18) unstable; urgency=low

  * args: reserve memory for the trailing null byte

 -- Max Kellermann <mk@cm4all.com>  Tue, 23 Feb 2010 17:46:04 +0100

cm4all-beng-proxy (0.7.17) unstable; urgency=low

  * translation: added the BOUNCE packet (variant of REDIRECT)
  * translation: change widget packet HOST to UNTRUSTED
  * translation: pass internal URI arguments to the translation server
  * handler: use the specified status with REDIRECT
  * python: added method Request.absolute_uri()

 -- Max Kellermann <mk@cm4all.com>  Tue, 23 Feb 2010 16:15:22 +0100

cm4all-beng-proxy (0.7.16) unstable; urgency=low

  * processor: separate trusted from untrusted widgets by host name
  * processor: mode=partition is deprecated
  * translate: fix DOCUMENT_ROOT handler for CGI/FASTCGI
  * fcgi-request: added JailCGI support

 -- Max Kellermann <mk@cm4all.com>  Fri, 19 Feb 2010 14:29:29 +0100

cm4all-beng-proxy (0.7.15) unstable; urgency=low

  * processor: unreference the caller pool in abort()
  * tcache: clear BASE on mismatch
  * fcgi-client: generate the Content-Length request header
  * fcgi-client: send the CONTENT_TYPE parameter
  * prototypes/translate.py: use FastCGI to run PHP

 -- Max Kellermann <mk@cm4all.com>  Thu, 11 Feb 2010 14:43:21 +0100

cm4all-beng-proxy (0.7.14) unstable; urgency=low

  * connection: drop connections when the limit is exceeded
  * resource-address: added BASE support
  * fcgi-client: check the request ID in response packets
  * http-client: check response body when request body is closed
  * html-escape: use the last ampersand before the semicolon
  * html-escape: support &apos;
  * processor: unescape widget parameter values

 -- Max Kellermann <mk@cm4all.com>  Fri, 29 Jan 2010 17:49:43 +0100

cm4all-beng-proxy (0.7.13) unstable; urgency=low

  * fcgi-request: duplicate socket path
  * fcgi-request: support ACTION
  * fcgi-client: provide SCRIPT_FILENAME
  * fcgi-client: append empty PARAMS packet
  * fcgi-client: try to read response before request is finished
  * fcgi-client: implement the STDERR packet
  * fcgi-client: support request headers and body
  * fcgi-stock: manage one socket per child process
  * fcgi-stock: unlink socket path after connect
  * fcgi-stock: redirect fd 1,2 to /dev/null
  * fcgi-stock: kill FastCGI processes after 5 minutes idle
  * translation: new packet PAIR for passing parameters to FastCGI

 -- Max Kellermann <mk@cm4all.com>  Thu, 14 Jan 2010 13:36:48 +0100

cm4all-beng-proxy (0.7.12) unstable; urgency=low

  * http-cache: unlock the cache item after successful revalidation
  * http-cache-memcached: pass the expiration time to memcached
  * sink-header: comprise pending data in method available()
  * header-forward: forward the Expires response header

 -- Max Kellermann <mk@cm4all.com>  Tue, 22 Dec 2009 16:18:49 +0100

cm4all-beng-proxy (0.7.11) unstable; urgency=low

  * {ajp,memcached}-client: fix dis\appearing event for duplex socket
  * memcached-client: handle EAGAIN after send()
  * memcached-client: release socket as early as possible
  * header-forward: don't forward Accept-Encoding if transformation is
    enabled
  * widget-http, inline-widget: check Content-Encoding before processing
  * file-handler: send "Vary: Accept-Encoding" for compressed response
  * header-forward: support duplicate headers
  * fcache: implemented a 60 seconds timeout
  * fcache: copy pointer to local variable before callback
  * event2: refresh timeout after event has occurred

 -- Max Kellermann <mk@cm4all.com>  Fri, 18 Dec 2009 16:45:24 +0100

cm4all-beng-proxy (0.7.10) unstable; urgency=low

  * http-{server,client}: fix disappearing event for duplex socket

 -- Max Kellermann <mk@cm4all.com>  Mon, 14 Dec 2009 15:46:25 +0100

cm4all-beng-proxy (0.7.9) unstable; urgency=low

  * http: "Expect" is a hop-by-hop header
  * http-server: send "100 Continue" unless request body closed
  * http-client: poll socket after splice
  * http-server: handle EAGAIN after splice
  * http-server: send a 417 response on unrecognized "Expect" request
  * response, widget-http: append filter id to resource tag
  * resource-tag: check for "Cache-Control: no-store"

 -- Max Kellermann <mk@cm4all.com>  Mon, 14 Dec 2009 13:05:15 +0100

cm4all-beng-proxy (0.7.8) unstable; urgency=low

  * http-body: support partial response in method available()
  * file-handler: support pre-compressed static files
  * fcache: honor the "Cache-Control: no-store" response header

 -- Max Kellermann <mk@cm4all.com>  Wed, 09 Dec 2009 15:49:25 +0100

cm4all-beng-proxy (0.7.7) unstable; urgency=low

  * parser: allow underscore in attribute names
  * processor: check "type" attribute before URI rewriting
  * http-client: start receiving before request is sent
  * http-client: try to read response after write error
  * http-client: deliver response body after headers are finished
  * http-client: release socket as early as possible
  * http-client: serve buffer after socket has been closed
  * istream-chunked: clear input stream in abort handler
  * growing-buffer: fix crash after close in "data" callback

 -- Max Kellermann <mk@cm4all.com>  Thu, 03 Dec 2009 13:09:57 +0100

cm4all-beng-proxy (0.7.6) unstable; urgency=low

  * istream-hold: return -2 if handler is not available yet
  * http, ajp, fcgi: use istream_hold on request body
  * http-client: implemented splicing the request body
  * response: added missing URI substitution

 -- Max Kellermann <mk@cm4all.com>  Tue, 17 Nov 2009 15:25:35 +0100

cm4all-beng-proxy (0.7.5) unstable; urgency=low

  * session: 64 bit session ids
  * session: allow arbitrary session id size (at compile-time)
  * debian: larger default log file (16 * 4MB)
  * debian: added package cm4all-beng-proxy-toi

 -- Max Kellermann <mk@cm4all.com>  Mon, 16 Nov 2009 15:51:24 +0100

cm4all-beng-proxy (0.7.4) unstable; urgency=low

  * measure the latency of external resources
  * widget-http: partially revert "don't query session if !stateful"

 -- Max Kellermann <mk@cm4all.com>  Tue, 10 Nov 2009 15:06:03 +0100

cm4all-beng-proxy (0.7.3) unstable; urgency=low

  * uri-verify: don't reject double slash after first segment
  * hostname: allow the hyphen character
  * processor: allow processing without session
  * widget-http: don't query session if !stateful
  * request: disable session management for known bots
  * python: fixed AttributeError in __getattr__()
  * python: added method Response.process()
  * translation: added the response packets URI, HOST, SCHEME
  * translation: added header forward packets

 -- Max Kellermann <mk@cm4all.com>  Mon, 09 Nov 2009 16:40:27 +0100

cm4all-beng-proxy (0.7.2) unstable; urgency=low

  * fcache: close all caching connections on exit
  * istream-file: retry reading after EAGAIN
  * direct, istream-pipe: re-enable SPLICE_F_NONBLOCK
  * direct, istream-pipe: disable the SPLICE_F_MORE flag
  * http-client: handle EAGAIN after splice
  * http-client, header-writer: remove hop-by-hop response headers
  * response: optimized transformed response headers
  * handler: mangle CGI and FastCGI headers
  * header-forward: generate the X-Forwarded-For header
  * header-forward: add local host name to "Via" request header

 -- Max Kellermann <mk@cm4all.com>  Fri, 30 Oct 2009 13:41:02 +0100

cm4all-beng-proxy (0.7.1) unstable; urgency=low

  * file-handler: close the stream on "304 Not Modified"
  * pool: use assembler code only on gcc
  * cmdline: added option "--set tcp_stock_limit"
  * Makefile.am: enable the "subdir-objects" option

 -- Max Kellermann <mk@cm4all.com>  Thu, 22 Oct 2009 12:17:11 +0200

cm4all-beng-proxy (0.7) unstable; urgency=low

  * ajp-client: check if connection was closed during response callback
  * header-forward: log session id
  * istream: separate TCP splicing checks
  * istream-pipe: fix segmentation fault after incomplete direct transfer
  * istream-pipe: implement the "available" method
  * istream-pipe: allocate pipe only if handler supports it
  * istream-pipe: flush the pipe before reading from input
  * istream-pipe: reuse pipes in a stock
  * direct: support splice() from TCP socket to pipe
  * istream: direct() returns -3 if stream has been closed
  * hstock: don't destroy stocks while items are being created
  * tcp-stock: limit number of connections per host to 256
  * translate, http-client, ajp-client, cgi, http-cache: verify the HTTP
    response status
  * prototypes/translate.py: disallow "/../" and null bytes
  * prototypes/translate.py: added "/jail-delegate/" location
  * uri-parser: strict RFC 2396 URI verification
  * uri-parser: don't unescape the URI path
  * http-client, ajp-client: verify the request URI
  * uri-escape: unescape each character only once
  * http-cache: never use the memcached stock if caching is disabled
  * allow 8192 connections by default
  * allow 65536 file handles by default
  * added package cm4all-jailed-beng-proxy-delegate-helper

 -- Max Kellermann <mk@cm4all.com>  Wed, 21 Oct 2009 15:00:56 +0200

cm4all-beng-proxy (0.6.23) unstable; urgency=low

  * header-forward: log session information
  * prototypes/translate.py: added /cgi-bin/ location
  * http-server: disable keep-alive for HTTP/1.0 clients
  * http-server: don't send "Connection: Keep-Alive"
  * delegate-stock: clear the environment
  * delegate-stock: added jail support
  * delegate-client: reuse helper process after I/O error

 -- Max Kellermann <mk@cm4all.com>  Mon, 12 Oct 2009 17:29:35 +0200

cm4all-beng-proxy (0.6.22) unstable; urgency=low

  * istream-tee: clear both "enabled" flags in the eof/abort handler
  * istream-tee: fall back to first data() return value if second stream
    closed itself
  * http-cache: don't log body_abort after close

 -- Max Kellermann <mk@cm4all.com>  Thu, 01 Oct 2009 19:19:37 +0200

cm4all-beng-proxy (0.6.21) unstable; urgency=low

  * http-client: log more error messages
  * delegate-stock: added the DOCUMENT_ROOT environment variable
  * response, widget: accept "application/xhtml+xml"
  * cookie-server: allow square brackets in unquoted cookie values
    (violating RFC 2109 and RFC 2616)

 -- Max Kellermann <mk@cm4all.com>  Thu, 01 Oct 2009 13:55:40 +0200

cm4all-beng-proxy (0.6.20) unstable; urgency=low

  * stock: clear stock after 60 seconds idle
  * hstock: remove empty stocks
  * http-server, http-client, cgi: fixed off-by-one bug in header parser
  * istream-pipe: fix the direct() return value on error
  * istream-pipe: fix formula in range assertion
  * http-cache-memcached: implemented "remove"
  * handler: added FastCGI handler
  * fcgi-client: unref caller pool after socket release
  * fcgi-client: implemented response headers

 -- Max Kellermann <mk@cm4all.com>  Tue, 29 Sep 2009 14:07:13 +0200

cm4all-beng-proxy (0.6.19) unstable; urgency=low

  * http-client: release caller pool after socket release
  * memcached-client: release socket on marshalling error
  * stock: unref caller pool in abort handler
  * stock: lazy cleanup
  * http-cache: copy caller_pool to local variable

 -- Max Kellermann <mk@cm4all.com>  Thu, 24 Sep 2009 16:02:17 +0200

cm4all-beng-proxy (0.6.18) unstable; urgency=low

  * delegate-handler: support conditional GET and ranges
  * file-handler: fix suffix-byte-range-spec parser
  * delegate-helper: call open() with O_CLOEXEC|O_NOCTTY
  * istream-file: don't set FD_CLOEXEC if O_CLOEXEC is available
  * stock: hold caller pool during "get" operation
  * main: free balancer object during shutdown
  * memcached-client: enable socket timeout
  * delegate-stock: set FD_CLOEXEC on socket

 -- Max Kellermann <mk@cm4all.com>  Thu, 24 Sep 2009 10:50:53 +0200

cm4all-beng-proxy (0.6.17) unstable; urgency=low

  * tcp-stock: implemented a load balancer
  * python: accept address list in the ajp() method
  * http-server: added timeout for the HTTP request headers
  * response: close template when the content type is wrong
  * delegate-get: implemented response headers
  * delegate-get: provide status codes and error messages

 -- Max Kellermann <mk@cm4all.com>  Fri, 18 Sep 2009 15:36:57 +0200

cm4all-beng-proxy (0.6.16) unstable; urgency=low

  * tcp-stock: added support for bulldog-tyke
  * sink-buffer: close input if it's not used in the constructor
  * http-cache-memcached: close response body when deserialization fails
  * serialize: fix regression in serialize_uint64()

 -- Max Kellermann <mk@cm4all.com>  Tue, 15 Sep 2009 19:26:07 +0200

cm4all-beng-proxy (0.6.15) unstable; urgency=low

  * http-cache-choice: find more duplicates during cleanup
  * handler: added AJP handler
  * ajp-request: unref pool only on tcp_stock failure
  * ajp-client: prevent parser recursion
  * ajp-client: free request body when response is closed
  * ajp-client: reuse connection after END_RESPONSE packet
  * ajp-client: enable TCP_CORK while sending
  * istream-ajp-body: added a second "length" header field
  * ajp-client: auto-send empty request body chunk
  * ajp-client: register "write" event after GET_BODY_CHUNK packet
  * ajp-client: implemented request and response headers
  * http-cache-rfc: don't rewind tpool if called recursively

 -- Max Kellermann <mk@cm4all.com>  Fri, 11 Sep 2009 16:04:06 +0200

cm4all-beng-proxy (0.6.14) unstable; urgency=low

  * istream-tee: don't restart reading if already in progress

 -- Max Kellermann <mk@cm4all.com>  Thu, 03 Sep 2009 13:21:06 +0200

cm4all-beng-proxy (0.6.13) unstable; urgency=low

  * cookie-server: fix parsing multiple cookies
  * http-cache-memcached: clean up expired "choice" items
  * sink-gstring: use callback instead of public struct
  * istream-tee: restart reading when one output is closed

 -- Max Kellermann <mk@cm4all.com>  Wed, 02 Sep 2009 17:02:53 +0200

cm4all-beng-proxy (0.6.12) unstable; urgency=low

  * http-cache: don't attempt to remove cache items when the cache is disabled

 -- Max Kellermann <mk@cm4all.com>  Fri, 28 Aug 2009 15:40:48 +0200

cm4all-beng-proxy (0.6.11) unstable; urgency=low

  * http-cache-memcached: store HTTP status and response headers
  * http-cache-memcached: implemented flush (SIGHUP)
  * http-cache-memcached: support "Vary"
  * http-client: work around assertion failure in response_stream_close()

 -- Max Kellermann <mk@cm4all.com>  Thu, 27 Aug 2009 12:33:17 +0200

cm4all-beng-proxy (0.6.10) unstable; urgency=low

  * parser: finish tag before bailing out
  * http-request: allow URLs without path component
  * fork: clear event in read() method
  * istream-file: pass options O_CLOEXEC|O_NOCTTY to open()
  * response: check if the "Host" request header is valid

 -- Max Kellermann <mk@cm4all.com>  Tue, 18 Aug 2009 16:37:19 +0200

cm4all-beng-proxy (0.6.9) unstable; urgency=low

  * direct: disable SPLICE_F_NONBLOCK (temporary NFS EAGAIN workaround)

 -- Max Kellermann <mk@cm4all.com>  Mon, 17 Aug 2009 13:52:49 +0200

cm4all-beng-proxy (0.6.8) unstable; urgency=low

  * widget-http: close response body in error code path
  * http-cache: implemented memcached backend (--memcached-server)
  * processor: &c:base; returns the URI without scheme and host

 -- Max Kellermann <mk@cm4all.com>  Mon, 17 Aug 2009 12:29:19 +0200

cm4all-beng-proxy (0.6.7) unstable; urgency=low

  * file-handler: generate Expires from xattr user.MaxAge
  * cmdline: added option --set to configure:
    - max_connections
    - http_cache_size
    - filter_cache_size
    - translate_cache_size
  * flush caches on SIGHUP

 -- Max Kellermann <mk@cm4all.com>  Fri, 07 Aug 2009 11:41:10 +0200

cm4all-beng-proxy (0.6.6) unstable; urgency=low

  * added missing GLib build dependency
  * cgi-handler: set the "body_consumed" flag

 -- Max Kellermann <mk@cm4all.com>  Tue, 04 Aug 2009 09:53:01 +0200

cm4all-beng-proxy (0.6.5) unstable; urgency=low

  * shm: pass MAP_NORESERVE to mmap()
  * proxy-handler: support cookies
  * translation: added DISCARD_SESSION packet

 -- Max Kellermann <mk@cm4all.com>  Wed, 15 Jul 2009 18:00:33 +0200

cm4all-beng-proxy (0.6.4) unstable; urgency=low

  * http-client: don't read response body in HEAD requests
  * ajp-client: invoke the "abort" handler on error
  * filter-cache: lock cache items while they are served

 -- Max Kellermann <mk@cm4all.com>  Thu, 09 Jul 2009 14:36:14 +0200

cm4all-beng-proxy (0.6.3) unstable; urgency=low

  * http-server: implemented the DELETE method
  * http-server: refuse HTTP/0.9 requests
  * proxy-handler: send request body to template when no widget is focused
  * widget-request: pass original HTTP method to widget
  * session: automatically defragment sessions

 -- Max Kellermann <mk@cm4all.com>  Tue, 07 Jul 2009 16:57:22 +0200

cm4all-beng-proxy (0.6.2) unstable; urgency=low

  * lock: fixed race condition in debug flag updates
  * session: use rwlock for the session manager
  * proxy-handler: pass request headers to the remote HTTP server
  * proxy-handler: forward original Accept-Charset if processor is disabled
  * pipe: don't filter resources without a body
  * fcache: forward original HTTP status over "pipe" filter
  * cgi: support the "Status" line

 -- Max Kellermann <mk@cm4all.com>  Mon, 06 Jul 2009 16:38:26 +0200

cm4all-beng-proxy (0.6.1) unstable; urgency=low

  * session: consistently lock all session objects
  * rewrite-uri: check if widget_external_uri() returns NULL
  * widget-uri: don't generate the "path" argument when it's NULL
  * widget-uri: strip superfluous question mark from widget_base_address()
  * widget-uri: append parameters from the template first
  * widget-uri: re-add configured query string in widget_absolute_uri()
  * widget-uri: eliminate configured query string in widget_external_uri()
  * processor: don't consider session data for base=child and base=parent

 -- Max Kellermann <mk@cm4all.com>  Fri, 03 Jul 2009 15:52:01 +0200

cm4all-beng-proxy (0.6) unstable; urgency=low

  * inline-widget: check the widget HTTP response status
  * response: don't apply transformation on failed response
  * resource-address: include pipe arguments in filter cache key
  * handler: removed session redirect on the first request
  * http-cache: accept ETag response header instead of Last-Modified
  * filter-cache: don't require Last-Modified or Expires
  * file-handler: disable ETag only when processor comes first
  * file-handler: read ETag from xattr
  * pipe: generate new ETag for piped resource
  * session: purge sessions when shared memory is full
  * handler: don't enforce sessions for filtered responses

 -- Max Kellermann <mk@cm4all.com>  Tue, 30 Jun 2009 17:48:20 +0200

cm4all-beng-proxy (0.5.14) unstable; urgency=low

  * ajp-client: implemented request body
  * cookie-client: obey "max-age=0" properly
  * processor: forward the original HTTP status
  * response, widget-http: don't allow processing resource without body
  * widget-http: check the Content-Type before invoking processor
  * response: pass the "Location" response header
  * debian: added a separate -optimized-dbg package
  * added init script support for multiple ports (--port) and multiple listen
    (--listen) command line argumnents
  * translation: added the "APPEND" packet for command line arguments
  * pipe: support command line arguments

 -- Max Kellermann <mk@cm4all.com>  Mon, 29 Jun 2009 16:51:16 +0200

cm4all-beng-proxy (0.5.13) unstable; urgency=low

  * widget-registry: clear local_address in translate request
  * cmdline: added the "--listen" option

 -- Max Kellermann <mk@cm4all.com>  Wed, 24 Jun 2009 12:27:17 +0200

cm4all-beng-proxy (0.5.12) unstable; urgency=low

  * response: pass the "Location" response handler
  * added support for multiple listener ports

 -- Max Kellermann <mk@cm4all.com>  Tue, 23 Jun 2009 23:34:55 +0200

cm4all-beng-proxy (0.5.11) unstable; urgency=low

  * build with autotools
  * use libcm4all-socket, GLib
  * Makefile.am: support out-of-tree builds
  * added optimized Debian package
  * tcache: fixed wrong assignment in VARY=HOST
  * translation: added request packet LOCAL_ADDRESS

 -- Max Kellermann <mk@cm4all.com>  Tue, 23 Jun 2009 15:42:12 +0200

cm4all-beng-proxy (0.5.10) unstable; urgency=low

  * widget-http: assign the "address" variable

 -- Max Kellermann <mk@cm4all.com>  Mon, 15 Jun 2009 18:38:58 +0200

cm4all-beng-proxy (0.5.9) unstable; urgency=low

  * tcache: fixed typo in tcache_string_match()
  * tcache: support VARY=SESSION
  * translate: added the INVALIDATE response packet
  * cache, session: higher size limits
  * widget-uri: separate query_string from path_info
  * widget-uri: ignore widget parameters in widget_external_uri()

 -- Max Kellermann <mk@cm4all.com>  Mon, 15 Jun 2009 17:06:11 +0200

cm4all-beng-proxy (0.5.8) unstable; urgency=low

  * handler: fixed double free bug in translate_callback()

 -- Max Kellermann <mk@cm4all.com>  Sun, 14 Jun 2009 19:05:09 +0200

cm4all-beng-proxy (0.5.7) unstable; urgency=low

  * forward the Content-Disposition header
  * handler: assign new session to local variable, fix segfault
  * handler: don't dereference the NULL session

 -- Max Kellermann <mk@cm4all.com>  Sun, 14 Jun 2009 13:01:52 +0200

cm4all-beng-proxy (0.5.6) unstable; urgency=low

  * widget-http: send the "Via" request header instead of "X-Forwarded-For"
  * proxy-handler: send the "Via" request header
  * widget-request: check the "path" argument before calling uri_compress()

 -- Max Kellermann <mk@cm4all.com>  Tue, 09 Jun 2009 12:21:00 +0200

cm4all-beng-proxy (0.5.5) unstable; urgency=low

  * processor: allow specifying relative URI in c:base=child
  * widget-request: verify the "path" argument
  * widget: allocate address from widget's pool
  * widget-http: support multiple Set-Cookie response headers

 -- Max Kellermann <mk@cm4all.com>  Thu, 04 Jun 2009 15:10:15 +0200

cm4all-beng-proxy (0.5.4) unstable; urgency=low

  * implemented delegation of open() to a helper program
  * added the BASE translation packet, supported by the translation cache
  * deprecated c:mode=proxy
  * rewrite-uri: always enable focus in mode=partial
  * http-cache: don't cache resources with query string (RFC 2616 13.9)
  * http-cache: lock cache items while they are served

 -- Max Kellermann <mk@cm4all.com>  Thu, 28 May 2009 11:44:01 +0200

cm4all-beng-proxy (0.5.3) unstable; urgency=low

  * cgi: close request body on fork() failure
  * fork: added workaround for pipe-to-pipe splice()
  * http-cache: use cache entry when response ETag matches
  * cgi: loop in istream_cgi_read() to prevent blocking
  * cache: check for expired items once a minute
  * cache: optimize search for oldest item

 -- Max Kellermann <mk@cm4all.com>  Wed, 06 May 2009 13:23:46 +0200

cm4all-beng-proxy (0.5.2) unstable; urgency=low

  * added filter cache
  * header-parser: added missing range check in header_parse_line()
  * fork: added event for writing to the child process
  * fork: don't splice() from a pipe
  * response: don't pass request body to unfocused processor
  * added filter type "pipe"

 -- Max Kellermann <mk@cm4all.com>  Wed, 29 Apr 2009 13:24:26 +0200

cm4all-beng-proxy (0.5.1) unstable; urgency=low

  * processor: fixed base=child assertion failure
  * handler: close request body if it was not consumed
  * static-file: generate Last-Modified and ETag response headers
  * static-file: obey the Content-Type provided by the translation server
  * static-file: get Content-Type from extended attribute
  * http-cache: use istream_null when cached resource is empty

 -- Max Kellermann <mk@cm4all.com>  Mon, 27 Apr 2009 10:00:20 +0200

cm4all-beng-proxy (0.5) unstable; urgency=low

  * processor: accept c:mode/c:base attributes in any order
  * processor: removed alternative (anchor) rewrite syntax

 -- Max Kellermann <mk@cm4all.com>  Mon, 20 Apr 2009 22:04:19 +0200

cm4all-beng-proxy (0.4.10) unstable; urgency=low

  * processor: lift length limitation for widget parameters
  * translate: abort if a packet is too large
  * translate: support MAX_AGE for the whole response
  * hashmap: fix corruption of slot chain in hashmap_remove_value()

 -- Max Kellermann <mk@cm4all.com>  Fri, 17 Apr 2009 13:02:50 +0200

cm4all-beng-proxy (0.4.9) unstable; urgency=low

  * http-cache: explicitly start reading into cache
  * cgi: clear "headers" variable before publishing the response
  * translate: use DOCUMENT_ROOT as CGI parameter

 -- Max Kellermann <mk@cm4all.com>  Mon, 06 Apr 2009 16:21:57 +0200

cm4all-beng-proxy (0.4.8) unstable; urgency=low

  * translate: allow ADDRESS packets in AJP addresses
  * translate: initialize all fields of a FastCGI address
  * http-cache: close all caching connections on exit
  * processor: don't rewrite SCRIPT SRC attribute when proxying

 -- Max Kellermann <mk@cm4all.com>  Thu, 02 Apr 2009 15:45:46 +0200

cm4all-beng-proxy (0.4.7) unstable; urgency=low

  * http-server: use istream_null for empty request body
  * parser: check for trailing slash only in TAG_OPEN tags
  * parser: added support for XML Processing Instructions
  * processor: implemented XML Processing Instruction "cm4all-rewrite-uri"
  * uri-escape: escape the slash character
  * cache: remove all matching items in cache_remove()
  * http-cache: lock cache items while holding a reference

 -- Max Kellermann <mk@cm4all.com>  Thu, 02 Apr 2009 12:02:53 +0200

cm4all-beng-proxy (0.4.6) unstable; urgency=low

  * file_handler: fixed logic error in If-Modified-Since check
  * date: return UTC time stamp in http_date_parse()
  * cache: continue search after item was invalidated
  * cache: remove the correct cache item
  * istream-chunked: work around invalid assertion failure
  * istream-subst: fixed corruption after partial match

 -- Max Kellermann <mk@cm4all.com>  Wed, 25 Mar 2009 15:03:10 +0100

cm4all-beng-proxy (0.4.5) unstable; urgency=low

  * http-server: assume keep-alive is enabled on HTTP 1.1
  * http-client: unregister EV_READ when the buffer is full
  * translation: added QUERY_STRING packet
  * processor: optionally parse base/mode from URI

 -- Max Kellermann <mk@cm4all.com>  Tue, 17 Mar 2009 13:04:25 +0100

cm4all-beng-proxy (0.4.4) unstable; urgency=low

  * forward Accept-Language request header to the translation server
  * translate: added the USER_AGENT request packet
  * session: obey the USER/MAX_AGE setting
  * use libcm4all-inline-dev in libcm4all-beng-proxy-dev
  * added pkg-config file for libcm4all-beng-proxy-dev
  * updated python-central dependencies
  * processor: parse c:base/c:mode attributes in PARAM tags

 -- Max Kellermann <mk@cm4all.com>  Wed, 11 Mar 2009 09:43:48 +0100

cm4all-beng-proxy (0.4.3) unstable; urgency=low

  * processor: rewrite URI in LINK tags
  * processor: rewrite URI in PARAM tags
  * use splice() from glibc 2.7
  * translate: added VARY response packet
  * build documentation with texlive

 -- Max Kellermann <mk@cm4all.com>  Wed, 04 Mar 2009 09:53:56 +0100

cm4all-beng-proxy (0.4.2) unstable; urgency=low

  * hashmap: fix corruption in slot chain
  * use monotonic clock to calculate expiry times
  * processor: rewrite URIs in the EMBED, VIDEO, AUDIO tags

 -- Max Kellermann <mk@cm4all.com>  Tue, 17 Feb 2009 17:14:48 +0100

cm4all-beng-proxy (0.4.1) unstable; urgency=low

  * translate: clear client->transformation
  * handler: check for translation errors
  * http-server: fixed assertion failure during shutdown
  * http-server: send "Keep-Alive" response header
  * worker: after fork(), call event_reinit() in the parent process
  * added valgrind build dependency
  * build with Debian's libevent-1.4 package

 -- Max Kellermann <mk@cm4all.com>  Tue, 10 Feb 2009 11:48:53 +0100

cm4all-beng-proxy (0.4) unstable; urgency=low

  * added support for transformation views
    - in the JavaScript API, mode=proxy is now deprecated
  * http-cache: fix segfault when request_headers==NULL
  * http-cache: store multiple (varying) versions of a resource
  * http-cache: use the "max-age" cache-control response

 -- Max Kellermann <mk@cm4all.com>  Fri, 30 Jan 2009 13:29:43 +0100

cm4all-beng-proxy (0.3.9) unstable; urgency=low

  * http-client: assume keep-alive is enabled on HTTP 1.1
  * processor: use configured/session path-info for mode=child URIs

 -- Max Kellermann <mk@cm4all.com>  Tue, 27 Jan 2009 13:07:51 +0100

cm4all-beng-proxy (0.3.8) unstable; urgency=low

  * processor: pass Content-Type and Content-Language headers from
    template
  * http-client: allow chunked response body without keep-alive

 -- Max Kellermann <mk@cm4all.com>  Fri, 23 Jan 2009 13:02:42 +0100

cm4all-beng-proxy (0.3.7) unstable; urgency=low

  * istream_subst: exit the loop if state==INSERT
  * istream_iconv: check if the full buffer could be flushed
  * worker: don't reinitialize session manager during shutdown

 -- Max Kellermann <mk@cm4all.com>  Thu, 15 Jan 2009 10:39:47 +0100

cm4all-beng-proxy (0.3.6) unstable; urgency=low

  * processor: ignore closing </header>
  * widget-http: now really don't check content-type in frame parents
  * parser: skip comments
  * processor: implemented c:base="parent"
  * processor: added "c:" prefix to c:widget child elements
  * processor: renamed the "c:param" element to "c:parameter"

 -- Max Kellermann <mk@cm4all.com>  Thu, 08 Jan 2009 11:17:29 +0100

cm4all-beng-proxy (0.3.5) unstable; urgency=low

  * widget-http: don't check content-type in frame parents
  * istream-subst: allow null bytes in the input stream
  * js: added the "translate" parameter for passing values to the
    translation server
  * rewrite-uri: refuse to rewrite a frame URI without widget id

 -- Max Kellermann <mk@cm4all.com>  Mon, 05 Jan 2009 16:46:32 +0100

cm4all-beng-proxy (0.3.4) unstable; urgency=low

  * processor: added support for custom widget request headers
  * http-cache: obey the "Vary" response header
  * http-cache: pass the new http_cache_info object when testing a cache
    item

 -- Max Kellermann <mk@cm4all.com>  Tue, 30 Dec 2008 15:46:44 +0100

cm4all-beng-proxy (0.3.3) unstable; urgency=low

  * processor: grew widget parameter buffer to 512 bytes
  * widget-resolver: clear widget->resolver on abort
  * cgi: clear the input's handler in cgi_async_abort()
  * widget-stream: use istream_hold (reverts r4171)

 -- Max Kellermann <mk@cm4all.com>  Fri, 05 Dec 2008 14:43:05 +0100

cm4all-beng-proxy (0.3.2) unstable; urgency=low

  * processor: free memory before calling embed_frame_widget()
  * processor: allocate query string from the widget pool
  * processor: removed the obsolete widget attributes "tag" and "style"
  * parser: hold a reference to the pool

 -- Max Kellermann <mk@cm4all.com>  Mon, 01 Dec 2008 14:15:38 +0100

cm4all-beng-proxy (0.3.1) unstable; urgency=low

  * http-client: remove Transfer-Encoding and Content-Length from response
    headers
  * http-client: don't read body after invoke_response()
  * fork: retry splice() after EAGAIN
  * fork: don't close input when splice() fails
  * cgi: abort the response handler when the stdin stream fails
  * istream_file, istream_pipe, fork, client_socket, listener: fixed file
    descriptor leaks
  * processor: hold a reference to the caller's pool
  * debian/rules: enabled test suite

 -- Max Kellermann <mk@cm4all.com>  Thu, 27 Nov 2008 16:01:16 +0100

cm4all-beng-proxy (0.3) unstable; urgency=low

  * implemented widget filters
  * translate: initialize all fields of a CGI address
  * fork: read request body on EAGAIN
  * fork: implemented the direct() method with splice()
  * python: added class Response
  * prototypes/translate.py:
    - support "filter"
    - support "content_type"
  * demo: added widget filter demo

 -- Max Kellermann <mk@cm4all.com>  Wed, 26 Nov 2008 16:27:29 +0100

cm4all-beng-proxy (0.2) unstable; urgency=low

  * don't quote text/xml widgets
  * widget-resolver: pass widget_pool to widget_class_lookup()
  * widget-registry: allocate widget_class from widget_pool
  * widget-stream: eliminated the async operation proxy, because the
    operation cannot be aborted before the constructor returns
  * widget-stream: don't clear the "delayed" stream in the response() callback
  * rewrite-uri: trigger istream_read(delayed) after istream_delayed_set()
  * doc: clarified XSLT integration

 -- Max Kellermann <mk@cm4all.com>  Tue, 25 Nov 2008 15:28:54 +0100

cm4all-beng-proxy (0.1) unstable; urgency=low

  * initial release

 -- Max Kellermann <mk@cm4all.com>  Mon, 17 Nov 2008 11:59:36 +0100<|MERGE_RESOLUTION|>--- conflicted
+++ resolved
@@ -1,10 +1,9 @@
-<<<<<<< HEAD
 cm4all-beng-proxy (9.0.1) unstable; urgency=low
 
-  * 
+  * merge release 8.2
 
  --   
-=======
+
 cm4all-beng-proxy (8.2) unstable; urgency=low
 
   * debian/control: add "Breaks" on old translation servers to avoid
@@ -14,7 +13,6 @@
     UNTRUSTED_*_SITE_SUFFIX packet
 
  -- Max Kellermann <mk@cm4all.com>  Fri, 25 Sep 2015 12:55:18 -0000
->>>>>>> 455eaa97
 
 cm4all-beng-proxy (8.1) unstable; urgency=low
 
