<<<<<<< HEAD
cm4all-beng-proxy (7.6) unstable; urgency=low

  * 

 --   

cm4all-beng-proxy (7.5) unstable; urgency=low

  * merge release 6.9

 -- Max Kellermann <mk@cm4all.com>  Thu, 27 Aug 2015 14:30:18 -0000

cm4all-beng-proxy (7.4) unstable; urgency=low

  * merge release 6.8
  * tcache: fix minor memory leak

 -- Max Kellermann <mk@cm4all.com>  Wed, 26 Aug 2015 13:29:42 -0000

cm4all-beng-proxy (7.3) unstable; urgency=low

  * merge release 6.7

 -- Max Kellermann <mk@cm4all.com>  Wed, 22 Jul 2015 21:18:30 -0000

cm4all-beng-proxy (7.2) unstable; urgency=low

  * translation: allow REGEX_ON_{HOST,USER}_URI with INVERSE_REGEX

 -- Max Kellermann <mk@cm4all.com>  Fri, 17 Jul 2015 06:53:50 -0000

cm4all-beng-proxy (7.1) unstable; urgency=low

  * feature freeze
  * translation: WANT supports USER
  * translation: add packet REGEX_ON_USER_URI

 -- Max Kellermann <mk@cm4all.com>  Tue, 14 Jul 2015 20:46:43 -0000

cm4all-beng-proxy (7.0.10) unstable; urgency=low

  * fix crash on "Cache-Control: only-if-cached"
  * fix worker respawn

 -- Max Kellermann <mk@cm4all.com>  Sat, 11 Jul 2015 10:19:11 -0000

cm4all-beng-proxy (7.0.9) unstable; urgency=low

  * istream_escape: fix crash bug when last byte is escaped
  * stats: don't crash master process on CONTROL_STATS
  * debian/rules: add kludge to support dh_python2 on Squeeze

 -- Max Kellermann <mk@cm4all.com>  Thu, 09 Jul 2015 11:40:12 -0000

cm4all-beng-proxy (7.0.8) unstable; urgency=low

  * translation: add packets EXPAND_HOME, EXPAND_STDERR_PATH
  * translation: apply EXPAND_URI to CGI addresses
  * session: fix crash while invalidating widget session

 -- Max Kellermann <mk@cm4all.com>  Thu, 25 Jun 2015 13:29:01 -0000

cm4all-beng-proxy (7.0.7) unstable; urgency=low

  * translation: add packet AUTO_DEFLATE
  * istream_deflate: fix stalled stream
  * tcache: expand uncacheable responses

 -- Max Kellermann <mk@cm4all.com>  Wed, 24 Jun 2015 11:43:47 -0000

cm4all-beng-proxy (7.0.6) unstable; urgency=low

  * tcache: expand responses of uncacheable requests

 -- Max Kellermann <mk@cm4all.com>  Fri, 19 Jun 2015 13:02:32 -0000

cm4all-beng-proxy (7.0.5) unstable; urgency=low

  * merge release 6.6
  * control: flush the whole translation cache if the TCACHE_INVALIDATE
    payload is empty
  * namespace: support IPC namespaces

 -- Max Kellermann <mk@cm4all.com>  Thu, 11 Jun 2015 16:31:34 -0000

cm4all-beng-proxy (7.0.4) unstable; urgency=low

  * handler: send LISTENER_TAG if translation protocol version is not yet
    negotiated
  * handler: bypass translation cache during protocol version negotiation

 -- Max Kellermann <mk@cm4all.com>  Thu, 28 May 2015 13:10:12 -0000

cm4all-beng-proxy (7.0.3) unstable; urgency=low

  * handler: more "verbose_response" messages
  * handler: return "502 Bad Gateway" on translation server error
  * translation: protocol v2 always transmits LISTENER_TAG
  * translation: add packets REGEX_ON_HOST_URI, SESSION_SITE
  * session_manager: fix bogus assertion failure in cleanup
  * build with libwas 1.0

 -- Max Kellermann <mk@cm4all.com>  Wed, 20 May 2015 16:41:44 -0000

cm4all-beng-proxy (7.0.2) unstable; urgency=low

  * merge release 6.5
  * require Boost 1.49

 -- Max Kellermann <mk@cm4all.com>  Wed, 29 Apr 2015 11:43:57 -0000

cm4all-beng-proxy (7.0.1) unstable; urgency=low

  * forward the "Accept-Ranges" response header
  * forward the "Range" request header
  * forward the request headers "Accept-Charset" and "Accept-Encoding" to
    frame widgets

 -- Max Kellermann <mk@cm4all.com>  Fri, 13 Mar 2015 16:53:29 -0000
=======
cm4all-beng-proxy (6.10) unstable; urgency=low

  * translate_parser: allow absolute LOCAL_URI
  * uri-verify: don't check the query string
  * bp_control: let worker handle control packets in single-worker mode
  * stock: fix "outgoing_connections" being always zero in control stats
  * lb_stats: include TCP connections in "outgoing_connections"

 -- Max Kellermann <mk@cm4all.com>  Tue, 01 Sep 2015 11:51:11 -0000
>>>>>>> ab4b1250

cm4all-beng-proxy (6.9) unstable; urgency=low

  * fcgi_client: ignore STDERR packets in size calculation

 -- Max Kellermann <mk@cm4all.com>  Thu, 27 Aug 2015 14:04:04 -0000

cm4all-beng-proxy (6.8) unstable; urgency=low

  * tcache: verify URI after cache miss

 -- Max Kellermann <mk@cm4all.com>  Wed, 26 Aug 2015 12:32:19 -0000

cm4all-beng-proxy (6.7) unstable; urgency=low

  * ssl: fix certificate chain with Server Name Indication
  * lb: fix hang during shutdown

 -- Max Kellermann <mk@cm4all.com>  Wed, 22 Jul 2015 20:47:55 -0000

cm4all-beng-proxy (6.6) unstable; urgency=low

  * debian/rules: remove remaining python-central invocation
  * init: enable session_save_path by default if
    /var/run/cm4all/beng-proxy exists
  * init: read /etc/default/cm4all-beng-proxy.local
  * namespace: set "setgroups=deny" for Linux 3.18+
  * namespace: retry with mount flag "noexec" if mounting fails
  * build with libwas 1.0

 -- Max Kellermann <mk@cm4all.com>  Thu, 11 Jun 2015 15:22:14 -0000

cm4all-beng-proxy (6.5) unstable; urgency=low

  * debian: improve clang build-dependency
  * debian: migrate from python-central to dh_python2
  * debian: add missing dependency on python-twisted-names

 -- Max Kellermann <mk@cm4all.com>  Mon, 27 Apr 2015 15:27:10 -0000

cm4all-beng-proxy (6.4) unstable; urgency=low

  * widget: fix "Range" request headers with non-default view

 -- Max Kellermann <mk@cm4all.com>  Fri, 10 Apr 2015 12:28:47 -0000

cm4all-beng-proxy (6.3) unstable; urgency=low

  * forward the request headers "If-Modified-Since", "If-Unmodified-Since",
    "If-Match", "If-None-Match" and "If-Range" to frame widgets
  * session: improve session cleanup reliability
  * lb: verify SSL certificates in --check
  * ssl: reduce CPU overhead during TLS handshake

 -- Max Kellermann <mk@cm4all.com>  Tue, 24 Mar 2015 16:56:00 -0000

cm4all-beng-proxy (6.2) unstable; urgency=low

  * merge release 5.16

 -- Max Kellermann <mk@cm4all.com>  Wed, 18 Mar 2015 10:11:04 -0000

cm4all-beng-proxy (6.1) unstable; urgency=low

  * feature freeze

 -- Max Kellermann <mk@cm4all.com>  Thu, 05 Mar 2015 10:57:18 -0000

cm4all-beng-proxy (6.0.16) unstable; urgency=low

  * don't drop WANT request packet in repeated translation

 -- Max Kellermann <mk@cm4all.com>  Mon, 02 Mar 2015 08:38:49 -0000

cm4all-beng-proxy (6.0.15) unstable; urgency=low

  * widget: support the CONTENT_TYPE_LOOKUP protocol
  * CGI: disable request URI forwarding if there's a SCRIPT_NAME

 -- Max Kellermann <mk@cm4all.com>  Tue, 24 Feb 2015 16:44:37 -0000

cm4all-beng-proxy (6.0.14) unstable; urgency=low

  * merge release 5.15

 -- Max Kellermann <mk@cm4all.com>  Mon, 23 Feb 2015 12:48:39 -0000

cm4all-beng-proxy (6.0.13) unstable; urgency=low

  * don't steal the X-CM4all-View header from the HTTP cache

 -- Max Kellermann <mk@cm4all.com>  Fri, 20 Feb 2015 11:35:10 -0000

cm4all-beng-proxy (6.0.12) unstable; urgency=low

  * fcgi: don't redirect stderro to /dev/null
  * handler: reserve request body for focused widget even if processor
    disabled
  * remove the X-CM4all-View header after using it
  * headers: add group "TRANSFORMATION"
  * translation: add packet EXPAND_HEADER

 -- Max Kellermann <mk@cm4all.com>  Thu, 19 Feb 2015 15:36:19 -0000

cm4all-beng-proxy (6.0.11) unstable; urgency=low

  * translation: add packet EXPAND_READ_FILE
  * control: add command CONTROL_FADE_CHILDREN

 -- Max Kellermann <mk@cm4all.com>  Tue, 17 Feb 2015 12:02:40 -0000

cm4all-beng-proxy (6.0.10) unstable; urgency=low

  * merge release 5.14
  * translation: add packets NON_BLOCKING, READ_FILE

 -- Max Kellermann <mk@cm4all.com>  Fri, 13 Feb 2015 17:24:35 -0000

cm4all-beng-proxy (6.0.9) unstable; urgency=low

  * namespace_options: improved PIVOT_ROOT error message
  * translation: add packet EXPAND_BIND_MOUNT

 -- Max Kellermann <mk@cm4all.com>  Wed, 11 Feb 2015 11:36:51 -0000

cm4all-beng-proxy (6.0.8) unstable; urgency=low

  * debian: remove translation server demo packages
  * init: change default translation server address to @translation
  * translation: add packet EXPAND_COOKIE_HOST

 -- Max Kellermann <mk@cm4all.com>  Tue, 10 Feb 2015 12:24:22 -0000

cm4all-beng-proxy (6.0.7) unstable; urgency=low

  * translation: add packet LISTENER_TAG

 -- Max Kellermann <mk@cm4all.com>  Mon, 09 Feb 2015 11:02:06 -0000

cm4all-beng-proxy (6.0.6) unstable; urgency=low

  * http_server, http_client: reduce overhead of proxying chunked body

 -- Max Kellermann <mk@cm4all.com>  Fri, 06 Feb 2015 07:44:17 -0000

cm4all-beng-proxy (6.0.5) unstable; urgency=low

  * merge release 5.13
  * translate_client: check for PROBE_PATH_SUFFIXES without PROBE_SUFFIX
  * fix stack overflow on PROBE_SUFFIXES loop

 -- Max Kellermann <mk@cm4all.com>  Thu, 05 Feb 2015 13:30:21 -0000

cm4all-beng-proxy (6.0.4) unstable; urgency=low

  * hstock: fix memory leak
  * response: fix crash on invalid X-CM4all-View header
  * translation: add packets AUTH_FILE, EXPAND_AUTH_FILE,
    APPEND_AUTH, EXPAND_APPEND_AUTH
  * log unknown view names in X-CM4all-View

 -- Max Kellermann <mk@cm4all.com>  Wed, 04 Feb 2015 22:16:07 -0000

cm4all-beng-proxy (6.0.3) unstable; urgency=low

  * support response header X-CM4all-View for all responses
  * reduce fork overhead by dropping NFS cache
  * reduce I/O multi-threading overhead

 -- Max Kellermann <mk@cm4all.com>  Tue, 03 Feb 2015 14:50:27 -0000

cm4all-beng-proxy (6.0.2) unstable; urgency=low

  * translate_client: allow BASE="/" (regression fix)

 -- Max Kellermann <mk@cm4all.com>  Mon, 02 Feb 2015 11:32:01 -0000

cm4all-beng-proxy (6.0.1) unstable; urgency=low

  * translation: add packets EXPAND_DOCUMENT_ROOT, PROBE_PATH_SUFFIXES

 -- Max Kellermann <mk@cm4all.com>  Thu, 29 Jan 2015 22:32:02 -0000

cm4all-beng-proxy (5.16) unstable; urgency=low

  * net: fix crash due to parsing '@' twice
  * net: fix another off-by-one bug in local socket addresses
  * random: fix partial entropy collection
  * http_server: support method PATCH (RFC 5789)

 -- Max Kellermann <mk@cm4all.com>  Wed, 18 Mar 2015 09:56:43 -0000

cm4all-beng-proxy (5.15) unstable; urgency=low

  * ssl_client: fix crash on request with Keep-Alive disabled

 -- Max Kellermann <mk@cm4all.com>  Mon, 23 Feb 2015 12:44:50 -0000

cm4all-beng-proxy (5.14) unstable; urgency=low

  * merge release 4.22

 -- Max Kellermann <mk@cm4all.com>  Wed, 11 Feb 2015 20:50:41 -0000

cm4all-beng-proxy (5.13) unstable; urgency=low

  * ssl: throttle when OpenSSL buffer grows too large

 -- Max Kellermann <mk@cm4all.com>  Thu, 05 Feb 2015 10:14:15 -0000

cm4all-beng-proxy (5.12) unstable; urgency=low

  * merge release 4.21

 -- Max Kellermann <mk@cm4all.com>  Thu, 22 Jan 2015 16:42:55 -0000

cm4all-beng-proxy (5.11) unstable; urgency=low

  * merge release 4.20
  * ssl: disable weak ciphers

 -- Max Kellermann <mk@cm4all.com>  Fri, 16 Jan 2015 12:20:58 -0000

cm4all-beng-proxy (5.10) unstable; urgency=low

  * fix cookie mangling in CGI handlers

 -- Max Kellermann <mk@cm4all.com>  Wed, 14 Jan 2015 21:45:01 -0000

cm4all-beng-proxy (5.9) unstable; urgency=low

  * merge release 4.19
  * log-tee: new access logger

 -- Max Kellermann <mk@cm4all.com>  Wed, 24 Sep 2014 14:41:51 -0000

cm4all-beng-proxy (5.8) unstable; urgency=low

  * fcache: work around assertion failure

 -- Max Kellermann <mk@cm4all.com>  Thu, 18 Sep 2014 17:47:40 -0000

cm4all-beng-proxy (5.7) unstable; urgency=low

  * was_client: fix crash bug

 -- Max Kellermann <mk@cm4all.com>  Wed, 17 Sep 2014 18:39:12 -0000

cm4all-beng-proxy (5.6) unstable; urgency=low

  * ssl_filter: fix stalled connection

 -- Max Kellermann <mk@cm4all.com>  Wed, 17 Sep 2014 06:43:12 -0000

cm4all-beng-proxy (5.5) unstable; urgency=low

  * merge release 4.18

 -- Max Kellermann <mk@cm4all.com>  Fri, 12 Sep 2014 10:30:14 -0000

cm4all-beng-proxy (5.4) unstable; urgency=low

  * merge release 4.16

 -- Max Kellermann <mk@cm4all.com>  Wed, 10 Sep 2014 06:19:42 -0000

cm4all-beng-proxy (5.3) unstable; urgency=low

  * child_manager: fix tree insertion bug
  * http_server: fix logger assertion failure

 -- Max Kellermann <mk@cm4all.com>  Fri, 29 Aug 2014 18:50:09 -0000

cm4all-beng-proxy (5.2) unstable; urgency=low

  * was_input: fix assertion failure

 -- Max Kellermann <mk@cm4all.com>  Fri, 29 Aug 2014 11:30:37 -0000

cm4all-beng-proxy (5.1) unstable; urgency=low

  * merge release 4.15
  * net: fix off-by-one bug in local socket addresses

 -- Max Kellermann <mk@cm4all.com>  Fri, 29 Aug 2014 08:55:55 -0000

cm4all-beng-proxy (5.0.14) unstable; urgency=low

  * buffered_socket: reduce memory usage
  * ssl_filter: reduce memory usage further

 -- Max Kellermann <mk@cm4all.com>  Wed, 13 Aug 2014 11:01:56 -0000

cm4all-beng-proxy (5.0.13) unstable; urgency=low

  * merge release 4.14
  * ssl_filter: reduce memory usage

 -- Max Kellermann <mk@cm4all.com>  Fri, 08 Aug 2014 17:45:33 -0000

cm4all-beng-proxy (5.0.12) unstable; urgency=low

  * merge release 4.13
  * http_cache: fix memcached crash bug
  * lb: SIGHUP flushes the SSL session cache
  * ssl_factory: reduce memory usage

 -- Max Kellermann <mk@cm4all.com>  Tue, 05 Aug 2014 12:53:05 -0000

cm4all-beng-proxy (5.0.11) unstable; urgency=low

  * merge release 4.11
  * http_{client,server}: support WebSocket (RFC 6455)

 -- Max Kellermann <mk@cm4all.com>  Tue, 29 Jul 2014 20:31:30 -0000

cm4all-beng-proxy (5.0.10) unstable; urgency=low

  * merge release 4.10
  * http_server: don't disable keep-alive when discarding optional request
    body ("Expect: 100-continue")

 -- Max Kellermann <mk@cm4all.com>  Wed, 23 Jul 2014 17:51:02 -0000

cm4all-beng-proxy (5.0.9) unstable; urgency=low

  * merge release 4.9
  * translation: CONTENT_TYPE_LOOKUP response may contain transformations

 -- Max Kellermann <mk@cm4all.com>  Mon, 21 Jul 2014 16:37:34 -0000

cm4all-beng-proxy (5.0.8) unstable; urgency=low

  * merge release 4.8
  * translation: new packet AUTO_GZIPPED

 -- Max Kellermann <mk@cm4all.com>  Fri, 18 Jul 2014 19:04:45 -0000

cm4all-beng-proxy (5.0.7) unstable; urgency=low

  * lb: add per-listener option "verbose_response"
  * header_forward: another COOKIE=BOTH forwarding bug fix
  * translation: new packets REQUEST_HEADER, EXPAND_REQUEST_HEADER

 -- Max Kellermann <mk@cm4all.com>  Fri, 11 Jul 2014 13:46:08 -0000

cm4all-beng-proxy (5.0.6) unstable; urgency=low

  * merge release 4.7
  * translation: add packet EXPAND_SITE

 -- Max Kellermann <mk@cm4all.com>  Wed, 02 Jul 2014 12:58:55 +0200

cm4all-beng-proxy (5.0.5) unstable; urgency=low

  * translation: add packet EXPAND_URI
  * tcache: VALIDATE_MTIME=0 matches when the file does not exist

 -- Max Kellermann <mk@cm4all.com>  Mon, 30 Jun 2014 14:15:02 -0000

cm4all-beng-proxy (5.0.4) unstable; urgency=low

  * merge release 4.6

 -- Max Kellermann <mk@cm4all.com>  Wed, 25 Jun 2014 13:05:26 -0000

cm4all-beng-proxy (5.0.3) unstable; urgency=low

  * tcache: optimize invalidation with host filter
  * tcache: optimize invalidation with site filter

 -- Max Kellermann <mk@cm4all.com>  Tue, 24 Jun 2014 20:24:25 -0000

cm4all-beng-proxy (5.0.2) unstable; urgency=low

  * merge release 4.5
  * session: fix potential crash on shared memory exhaustion
  * session: really purge new sessions first
  * translate_client: strict HEADER_FORWARD checks
  * translate_client: fix the COOKIE=BOTH parser
  * header_forward: fix COOKIE=BOTH forwarding

 -- Max Kellermann <mk@cm4all.com>  Mon, 16 Jun 2014 14:26:06 -0000

cm4all-beng-proxy (5.0.1) unstable; urgency=low

  * processor: allow Content-Type application/xml
  * was, pipe_filter: don't inherit environment variables
  * pipe_filter: fix command-line argument corruption bug
  * pipe_filter: support custom environment variables
  * translation: SETENV sets environment vars for FastCGI and WAS
  * header_forward: add mode COOKIE=BOTH

 -- Max Kellermann <mk@cm4all.com>  Fri, 06 Jun 2014 13:41:44 -0000

cm4all-beng-proxy (4.22) unstable; urgency=low

  * fcgi: fix wrong child process reuse with different JailCGI homes

 -- Max Kellermann <mk@cm4all.com>  Wed, 11 Feb 2015 19:30:05 -0000

cm4all-beng-proxy (4.21) unstable; urgency=low

  * cgi, pipe: fix crash after fork failure when input is a regular file

 -- Max Kellermann <mk@cm4all.com>  Thu, 22 Jan 2015 16:38:00 -0000

cm4all-beng-proxy (4.20) unstable; urgency=low

  * ssl_server: disable SSLv2 and SSLv3 because they are insecure
  * ssl_client: enable TLS versions newer than 1.1

 -- Max Kellermann <mk@cm4all.com>  Fri, 16 Jan 2015 12:12:02 -0000

cm4all-beng-proxy (4.19) unstable; urgency=low

  * lb/tcp: fix assertion failure

 -- Max Kellermann <mk@cm4all.com>  Wed, 24 Sep 2014 14:31:24 -0000

cm4all-beng-proxy (4.18) unstable; urgency=low

  * http_server: fix missing response (Keep-Alive disabled)

 -- Max Kellermann <mk@cm4all.com>  Fri, 12 Sep 2014 10:22:51 -0000

cm4all-beng-proxy (4.17) unstable; urgency=low

  * http_server: fix logger assertion failure

 -- Max Kellermann <mk@cm4all.com>  Thu, 11 Sep 2014 08:52:31 -0000

cm4all-beng-proxy (4.16) unstable; urgency=low

  * was_client: fix assertion failure

 -- Max Kellermann <mk@cm4all.com>  Wed, 10 Sep 2014 06:17:58 -0000

cm4all-beng-proxy (4.15) unstable; urgency=low

  * merge release 3.1.38

 -- Max Kellermann <mk@cm4all.com>  Fri, 29 Aug 2014 08:52:10 -0000

cm4all-beng-proxy (4.14) unstable; urgency=low

  * ssl_filter: fix error check
  * http_server: log failed requests
  * lb_http: reduce verbosity of ECONNRESET log message

 -- Max Kellermann <mk@cm4all.com>  Fri, 08 Aug 2014 17:41:52 -0000

cm4all-beng-proxy (4.13) unstable; urgency=low

  * thread_worker: smaller thread stack (64 kB)
  * ssl_factory: enable ECDH for perfect forward secrecy
  * thread_socket_filter: reinvoke writing after recovering from full
    output buffer
  * buffered_socket: reschedule reading after input buffer drained

 -- Max Kellermann <mk@cm4all.com>  Tue, 05 Aug 2014 12:37:11 -0000

cm4all-beng-proxy (4.12) unstable; urgency=low

  * pool: fix bogus assertion failure after SSL disconnect
  * lb/tcp: fix send error message
  * lb/tcp: fix crash after write error
  * thread_socket_filter: fix assertion failure with full output buffer
  * thread_socket_filter: fix crash after write error

 -- Max Kellermann <mk@cm4all.com>  Thu, 31 Jul 2014 16:19:57 -0000

cm4all-beng-proxy (4.11) unstable; urgency=low

  * merge release 3.1.37

 -- Max Kellermann <mk@cm4all.com>  Mon, 28 Jul 2014 15:34:53 -0000

cm4all-beng-proxy (4.10) unstable; urgency=low

  * merge release 3.1.36
  * lhttp_stock: fix crash after fork failure

 -- Max Kellermann <mk@cm4all.com>  Wed, 23 Jul 2014 17:47:36 -0000

cm4all-beng-proxy (4.9) unstable; urgency=low

  * merge release 3.1.35

 -- Max Kellermann <mk@cm4all.com>  Mon, 21 Jul 2014 16:34:15 -0000

cm4all-beng-proxy (4.8) unstable; urgency=low

  * ssl: fix choking decryption on large SSL packets
  * http_server: discard incoming data while waiting for drained response

 -- Max Kellermann <mk@cm4all.com>  Thu, 17 Jul 2014 23:16:21 -0000

cm4all-beng-proxy (4.7) unstable; urgency=low

  * lb: flush all output buffers before closing HTTPS connection

 -- Max Kellermann <mk@cm4all.com>  Wed, 02 Jul 2014 10:46:07 -0000

cm4all-beng-proxy (4.6) unstable; urgency=low

  * merge release 3.1.34

 -- Max Kellermann <mk@cm4all.com>  Wed, 25 Jun 2014 13:02:07 -0000

cm4all-beng-proxy (4.5) unstable; urgency=low

  * tcache: enable VARY on LOCAL_ADDRESS_STRING

 -- Max Kellermann <mk@cm4all.com>  Sun, 15 Jun 2014 21:14:17 -0000

cm4all-beng-proxy (4.4) unstable; urgency=low

  * debian/control: refuse to build with libnfs 1.9.3-1 due to broken
    package name

 -- Max Kellermann <mk@cm4all.com>  Tue, 10 Jun 2014 09:59:57 -0000

cm4all-beng-proxy (4.3) unstable; urgency=low

  * merge release 3.1.33
  * widget_uri, cgi_address: fix potential crash

 -- Max Kellermann <mk@cm4all.com>  Tue, 10 Jun 2014 08:47:34 -0000

cm4all-beng-proxy (4.2) unstable; urgency=low

  * widget: avoid double slash when concatenating (Local) HTTP URI and
    path_info

 -- Max Kellermann <mk@cm4all.com>  Tue, 03 Jun 2014 18:08:54 -0000

cm4all-beng-proxy (4.1) unstable; urgency=medium

  * feature freeze

 -- Max Kellermann <mk@cm4all.com>  Fri, 30 May 2014 13:42:38 +0200

cm4all-beng-proxy (4.0.49) unstable; urgency=low

  * lb_config: allow escaping backslash in lb.conf
  * translation: add packet AUTH (yet another authentication protocol)

 -- Max Kellermann <mk@cm4all.com>  Wed, 28 May 2014 15:14:54 -0000

cm4all-beng-proxy (4.0.48) unstable; urgency=low

  * cgi_address: avoid double slash when concatenating script_name and
    path_info
  * cgi_address: default to script_name="/"

 -- Max Kellermann <mk@cm4all.com>  Tue, 27 May 2014 11:47:19 -0000

cm4all-beng-proxy (4.0.47) unstable; urgency=low

  * args: unescape values with dollar sign (4.0.46 regression)
  * translate_client: fix "Could not locate resource" (4.0.38 regression)

 -- Max Kellermann <mk@cm4all.com>  Mon, 26 May 2014 17:02:48 -0000

cm4all-beng-proxy (4.0.46) unstable; urgency=low

  * translate_client: check for valid base address after EASY_BASE
  * fcgi_client: detect bogus Content-Length response header

 -- Max Kellermann <mk@cm4all.com>  Mon, 26 May 2014 12:11:55 -0000

cm4all-beng-proxy (4.0.45) unstable; urgency=low

  * translate_client: fix crash after misplaced AUTO_BASE
  * fcgi_client: support STDERR_PATH for FastCGI's STDERR stream

 -- Max Kellermann <mk@cm4all.com>  Thu, 22 May 2014 15:42:08 -0000

cm4all-beng-proxy (4.0.44) unstable; urgency=low

  * cgi_address: unescape PATH_INFO in ENOTDIR handler
  * python/translation/response: add method bind_mount()

 -- Max Kellermann <mk@cm4all.com>  Wed, 21 May 2014 13:58:15 -0000

cm4all-beng-proxy (4.0.43) unstable; urgency=low

  * merge release 3.1.32
  * lhttp_stock: handle fork() failures
  * handler: fix assertion failure on malformed request URI

 -- Max Kellermann <mk@cm4all.com>  Wed, 21 May 2014 07:27:05 -0000

cm4all-beng-proxy (4.0.42) unstable; urgency=low

  * tstock: log abstract socket paths properly
  * translation: add packet COOKIE_PATH
  * cookie_{server,client}: upgrade to RFC 6265
  * http_string: allow comma in cookie values (RFC ignorant)

 -- Max Kellermann <mk@cm4all.com>  Wed, 14 May 2014 10:41:34 -0000

cm4all-beng-proxy (4.0.41) unstable; urgency=low

  * handler: forget CHECK after the check has completed
  * handler: apply SESSION before repeating translation
  * fcgi, lhttp, delegate: apply STDERR_PATH to stdout

 -- Max Kellermann <mk@cm4all.com>  Tue, 13 May 2014 15:14:58 -0000

cm4all-beng-proxy (4.0.40) unstable; urgency=low

  * file_hander: fix memory leak
  * rerror: add option "verbose_response"
  * translation: rename LHTTP_EXPAND_URI to EXPAND_LHTTP_URI
  * tcache: raise MAX_AGE limit to one day
  * ajp_client: fix header corruption
  * ajp_client: fix buffer overflow
  * python/translation/response: add method expand_pair()

 -- Max Kellermann <mk@cm4all.com>  Mon, 12 May 2014 15:58:07 -0000

cm4all-beng-proxy (4.0.39) unstable; urgency=low

  * file_enotdir: fix PATH_INFO forwarding for LHTTP

 -- Max Kellermann <mk@cm4all.com>  Fri, 09 May 2014 13:38:57 -0000

cm4all-beng-proxy (4.0.38) unstable; urgency=low

  * translation: add packet STDERR_PATH
  * translate_client: detect missing LHTTP_URI, NFS_EXPORT
  * handler: fix the USER translation packet (broken since 4.0.17)

 -- Max Kellermann <mk@cm4all.com>  Thu, 08 May 2014 21:49:55 -0000

cm4all-beng-proxy (4.0.37) unstable; urgency=low

  * enotdir: forward PATH_INFO to LHTTP server
  * lhttp: support environment variables via PAIR

 -- Max Kellermann <mk@cm4all.com>  Thu, 08 May 2014 12:59:50 -0000

cm4all-beng-proxy (4.0.36) unstable; urgency=low

  * tcache: log the final cache key
  * translation: add packet ENOTDIR

 -- Max Kellermann <mk@cm4all.com>  Thu, 08 May 2014 08:56:13 -0000

cm4all-beng-proxy (4.0.35) unstable; urgency=low

  * namespace_options, client-socket: Debian Squeeze compatibility tweaks
  * tcache: paranoid checks for REGEX (optional via UNSAFE_BASE)
  * translation: add packet REDIRECT_QUERY_STRING

 -- Max Kellermann <mk@cm4all.com>  Tue, 06 May 2014 16:20:22 -0000

cm4all-beng-proxy (4.0.34) unstable; urgency=low

  * tcache: fix URI with BASE
  * tcache: allow URI with AUTO_BASE/EASY_BASE
  * tcache: allow TEST_PATH with BASE
  * translation: add packet EXPAND_TEST_PATH

 -- Max Kellermann <mk@cm4all.com>  Tue, 06 May 2014 12:58:50 -0000

cm4all-beng-proxy (4.0.33) unstable; urgency=low

  * allow FILE_NOT_FOUND depth 20
  * translation: add packets EXPAND_SCRIPT_NAME, TEST_PATH

 -- Max Kellermann <mk@cm4all.com>  Mon, 05 May 2014 16:05:09 -0000

cm4all-beng-proxy (4.0.32) unstable; urgency=low

  * cgi_address: allow BASE without PATH_INFO
  * implement FILE_NOT_FOUND support for CGI, FastCGI, WAS, LHTTP

 -- Max Kellermann <mk@cm4all.com>  Fri, 02 May 2014 14:32:47 -0000

cm4all-beng-proxy (4.0.31) unstable; urgency=low

  * translation: add packet EXPAND_REDIRECT
  * tcache: regex compiler errors and base mismatches are fatal

 -- Max Kellermann <mk@cm4all.com>  Thu, 01 May 2014 18:23:24 -0000

cm4all-beng-proxy (4.0.30) unstable; urgency=low

  * merge release 3.1.31
  * uri_base: fix BASE store bug after request to the BASE

 -- Max Kellermann <mk@cm4all.com>  Tue, 29 Apr 2014 21:53:37 -0000

cm4all-beng-proxy (4.0.29) unstable; urgency=low

  * processor: add URI rewrite mode "response"

 -- Max Kellermann <mk@cm4all.com>  Wed, 23 Apr 2014 23:59:00 -0000

cm4all-beng-proxy (4.0.28) unstable; urgency=low

  * handler: fix SESSION and PARAM breakage
  * tcache: fix VARY/PARAM check
  * translation: allow null bytes in SESSION

 -- Max Kellermann <mk@cm4all.com>  Thu, 17 Apr 2014 12:21:29 -0000

cm4all-beng-proxy (4.0.27) unstable; urgency=low

  * tstock: support abstract sockets

 -- Max Kellermann <mk@cm4all.com>  Fri, 04 Apr 2014 12:58:09 -0000

cm4all-beng-proxy (4.0.26) unstable; urgency=low

  * merge release 3.1.28
  * translation: add packet EXPIRES_RELATIVE

 -- Max Kellermann <mk@cm4all.com>  Tue, 01 Apr 2014 17:18:55 -0000

cm4all-beng-proxy (4.0.25) unstable; urgency=low

  * merge release 3.1.27
  * lb/tcp: fix busy loop

 -- Max Kellermann <mk@cm4all.com>  Thu, 27 Mar 2014 11:22:05 -0000

cm4all-beng-proxy (4.0.24) unstable; urgency=low

  * failure: fix bogus assertion failure with abstract sockets
  * lb/tcp: fix memory leaks
  * lb/tcp: drain output buffers before closing the connection

 -- Max Kellermann <mk@cm4all.com>  Mon, 24 Mar 2014 17:42:04 -0000

cm4all-beng-proxy (4.0.23) unstable; urgency=low

  * translation: new packet DIRECTORY_INDEX

 -- Max Kellermann <mk@cm4all.com>  Fri, 21 Mar 2014 13:00:39 -0000

cm4all-beng-proxy (4.0.22) unstable; urgency=low

  * translation: allow ERROR_DOCUMENT payload, echo
  * translation: new packets FILE_NOT_FOUND, CONTENT_TYPE_LOOKUP
  * translate_client: check for multiple REGEX / INVERSE_REGEX
  * translate_client: support abstract sockets in ADDRESS_STRING

 -- Max Kellermann <mk@cm4all.com>  Thu, 20 Mar 2014 12:28:04 -0000

cm4all-beng-proxy (4.0.21) unstable; urgency=low

  * merge release 3.1.26
  * handler: forward HTTP errors from translation cache to browser
  * tcache: reduce memory usage
  * translate_client: don't send REMOTE_HOST unless requested via WANT
  * translate_client: check if BASE matches request URI
  * translation: make "UNSAFE_BASE" a modifier for "BASE"
  * translation: new packet "EASY_BASE" simplifies "BASE" usage
  * translation: new packets "REGEX_TAIL", "REGEX_UNESCAPE"

 -- Max Kellermann <mk@cm4all.com>  Mon, 17 Mar 2014 22:00:23 -0000

cm4all-beng-proxy (4.0.20) unstable; urgency=low

  * merge release 3.1.25
  * translate_client: refuse to parse incoming request packets
  * translate_client: check for illegal null bytes
  * translation: add packet "UNSAFE_BASE"
  * lb: drop root privileges irreversibly using PR_SET_NO_NEW_PRIVS

 -- Max Kellermann <mk@cm4all.com>  Thu, 13 Mar 2014 13:34:47 -0000

cm4all-beng-proxy (4.0.19) unstable; urgency=low

  * translation: add packet WANT, make several packets optional
  * translate_client: allow combining CHECK and WANT_FULL_URI
  * tcache: make PARAM cacheable, supported by VARY
  * python/translation/request: accept BEGIN in packetReceived()
  * python/translation/request: add attribute "protocol_version"
  * lb: detach from file system (security)

 -- Max Kellermann <mk@cm4all.com>  Wed, 05 Mar 2014 14:16:42 -0000

cm4all-beng-proxy (4.0.18) unstable; urgency=low

  * doc/lb: document sticky mode "source_ip"
  * lb/tcp: fix endless loop due to misrouted write event

 -- Max Kellermann <mk@cm4all.com>  Tue, 18 Feb 2014 14:48:47 -0000

cm4all-beng-proxy (4.0.17) unstable; urgency=low

  * handler: apply session directives from current translation response
    before resuming the "previous" response

 -- Max Kellermann <mk@cm4all.com>  Mon, 17 Feb 2014 17:46:44 -0000

cm4all-beng-proxy (4.0.16) unstable; urgency=low

  * namespace: set up uid/gid mapping without MOUNT_PROC
  * namespace: allow BIND_MOUNT, MOUNT_PROC, MOUNT_HOME, MOUNT_TMP_TMPFS without
    PIVOT_ROOT
  * configurable resource limits for child processes

 -- Max Kellermann <mk@cm4all.com>  Fri, 07 Feb 2014 12:48:44 -0000

cm4all-beng-proxy (4.0.15) unstable; urgency=low

  * daemon: set up supplementary groups
  * child_manager: log resource usage
  * fcgi_stock: kill child process after connect failure
  * fcgi_stock: kill child process after repeated timeout

 -- Max Kellermann <mk@cm4all.com>  Tue, 04 Feb 2014 15:17:36 -0000

cm4all-beng-proxy (4.0.14) unstable; urgency=low

  * add systemd unit
  * cgi, delegate, lhttp, pipe: enable missing namespace features
  * cgi, pipe: fix /proc mount failure
  * namespace: secure /proc flags
  * namespace: work around uid/gid mapper failure using PR_SET_DUMPABLE

 -- Max Kellermann <mk@cm4all.com>  Mon, 03 Feb 2014 20:40:49 -0000

cm4all-beng-proxy (4.0.13) unstable; urgency=low

  * namespace: make new root directory read-only
  * namespace: add option to mount tmpfs on /tmp
  * namespace: arbitrary bind-mounts
  * namespace: support UTS namespaces
  * namespace: set up uid/gid mapping in user namespace

 -- Max Kellermann <mk@cm4all.com>  Tue, 28 Jan 2014 22:37:47 -0000

cm4all-beng-proxy (4.0.12) unstable; urgency=low

  * cache: use monotonic clock
  * namespace: support PID namespaces
  * namespace: support mount namespace and pivot_root()
  * namespace: can mount new /proc, $HOME

 -- Max Kellermann <mk@cm4all.com>  Fri, 24 Jan 2014 14:02:34 -0000

cm4all-beng-proxy (4.0.11) unstable; urgency=low

  * was: fix misdirected pipes (4.0.10 regression)
  * translation: add packets EXPAND_APPEND, EXPAND_PAIR
  * file_handler: allow character devices

 -- Max Kellermann <mk@cm4all.com>  Tue, 21 Jan 2014 18:24:14 -0000

cm4all-beng-proxy (4.0.10) unstable; urgency=low

  * merge release 3.1.24
  * response: don't report version in "Server" response header
  * lhttp, delegate: support namespaces
  * delegate: fix spontaneous shutdown due to misrouted SIGTERM signal

 -- Max Kellermann <mk@cm4all.com>  Fri, 03 Jan 2014 21:18:45 -0000

cm4all-beng-proxy (4.0.9) unstable; urgency=low

  * pipe: fix signal handler race condition
  * pipe, CGI, FastCGI, WAS: support user/network namespaces

 -- Max Kellermann <mk@cm4all.com>  Mon, 23 Dec 2013 18:55:03 -0000

cm4all-beng-proxy (4.0.8) unstable; urgency=low

  * CGI, FastCGI, WAS: support command-line arguments
  * header-forward: add groups "CORS", "SECURE"

 -- Max Kellermann <mk@cm4all.com>  Mon, 16 Dec 2013 18:26:12 -0000

cm4all-beng-proxy (4.0.7) unstable; urgency=low

  * merge release 3.1.23
  * ssl_filter: fix stalled SSL read
  * thread_socket_filter: fix stalled SSL write

 -- Max Kellermann <mk@cm4all.com>  Sat, 07 Dec 2013 07:39:16 -0000

cm4all-beng-proxy (4.0.6) unstable; urgency=low

  * thread_queue: fix spurious thread exit

 -- Max Kellermann <mk@cm4all.com>  Tue, 26 Nov 2013 20:45:30 -0000

cm4all-beng-proxy (4.0.5) unstable; urgency=low

  * merge release 3.1.22

 -- Max Kellermann <mk@cm4all.com>  Mon, 25 Nov 2013 13:03:15 -0000

cm4all-beng-proxy (4.0.4) unstable; urgency=low

  * merge release 3.1.21
  * nfs: bind to privileged port

 -- Max Kellermann <mk@cm4all.com>  Sun, 24 Nov 2013 08:30:58 -0000

cm4all-beng-proxy (4.0.3) unstable; urgency=low

  * lb: allow the kernel to chooes a TCP bind port
  * lb: support forwarding HTTP requests with the original source IP

 -- Max Kellermann <mk@cm4all.com>  Sun, 10 Nov 2013 17:46:44 -0000

cm4all-beng-proxy (4.0.2) unstable; urgency=low

  * merge release 3.1.20
  * lb: support forwarding TCP connections with the original source IP

 -- Max Kellermann <mk@cm4all.com>  Tue, 05 Nov 2013 16:07:34 -0000

cm4all-beng-proxy (4.0.1) unstable; urgency=low

  * merge release 3.1.19

 -- Max Kellermann <mk@cm4all.com>  Wed, 30 Oct 2013 15:26:16 -0000

cm4all-beng-proxy (4.0) unstable; urgency=low

  * translation: rename TRANSLATE_PROXY to TRANSLATE_HTTP
  * thread_pool: start SSL worker threads on the first use
  * translate-client, resource-loader: support https://

 -- Max Kellermann <mk@cm4all.com>  Wed, 23 Oct 2013 19:29:38 -0000

cm4all-beng-proxy (3.1.38) unstable; urgency=low

  * istream: fix assertion failure due to inverted check
  * was_control: fix assertion failure due to missing check

 -- Max Kellermann <mk@cm4all.com>  Fri, 29 Aug 2014 08:52:53 -0000

cm4all-beng-proxy (3.1.37) unstable; urgency=low

  * http_cache: fix caching (Fast-)CGI responses
  * http_client: fix bug with HTTP 1.0 Keep-Alive
  * stock: destroy only surplus idle items

 -- Max Kellermann <mk@cm4all.com>  Mon, 28 Jul 2014 15:30:50 -0000

cm4all-beng-proxy (3.1.36) unstable; urgency=low

  * http_server: ignore case in "Connection" request header
  * http_client: allow comma-separated list in "Connection" response
    header

 -- Max Kellermann <mk@cm4all.com>  Wed, 23 Jul 2014 17:43:09 -0000

cm4all-beng-proxy (3.1.35) unstable; urgency=low

  * lb_tcp: fix memory leak after send failure
  * ssl_filter: fix race condition
  * ssl_filter: fix memory leak with client certificates

 -- Max Kellermann <mk@cm4all.com>  Mon, 21 Jul 2014 16:20:14 -0000

cm4all-beng-proxy (3.1.34) unstable; urgency=low

  * session: fix potential crash on shared memory exhaustion
  * session: really purge new sessions first
  * istream-iconv: fix endless loop with unknown charset

 -- Max Kellermann <mk@cm4all.com>  Wed, 25 Jun 2014 12:58:03 -0000

cm4all-beng-proxy (3.1.33) unstable; urgency=low

  * widget: avoid double slash when concatenating (Local) HTTP URI and
    path_info
  * pipe: fix command-line argument corruption bug
  * fcgi_client: detect bogus Content-Length response header

 -- Max Kellermann <mk@cm4all.com>  Tue, 10 Jun 2014 08:30:39 -0000

cm4all-beng-proxy (3.1.32) unstable; urgency=low

  * http_string: allow comma in cookie values (RFC ignorant)

 -- Max Kellermann <mk@cm4all.com>  Mon, 19 May 2014 07:52:24 -0000

cm4all-beng-proxy (3.1.31) unstable; urgency=low

  * rewrite-uri: fix view name corruption

 -- Max Kellermann <mk@cm4all.com>  Mon, 28 Apr 2014 16:30:17 -0000

cm4all-beng-proxy (3.1.30) unstable; urgency=low

  * translate-client: fix EXPAND_PATH on HTTP address

 -- Max Kellermann <mk@cm4all.com>  Mon, 28 Apr 2014 14:44:22 -0000

cm4all-beng-proxy (3.1.29) unstable; urgency=low

  * http-server: fix potential crash with too many request headers

 -- Max Kellermann <mk@cm4all.com>  Fri, 25 Apr 2014 15:52:16 -0000

cm4all-beng-proxy (3.1.28) unstable; urgency=low

  * buffered_socket: fix bogus assertion failure

 -- Max Kellermann <mk@cm4all.com>  Tue, 01 Apr 2014 16:53:22 -0000

cm4all-beng-proxy (3.1.27) unstable; urgency=low

  * fcgi-stock: show process name in log messages
  * fcgi-stock: check connection state before issuing new request

 -- Max Kellermann <mk@cm4all.com>  Tue, 25 Mar 2014 20:02:23 -0000

cm4all-beng-proxy (3.1.26) unstable; urgency=low

  * http-client: fix bogus assertion failure

 -- Max Kellermann <mk@cm4all.com>  Fri, 14 Mar 2014 14:36:12 -0000

cm4all-beng-proxy (3.1.25) unstable; urgency=low

  * escape: fix data corruption with glibc 2.18

 -- Max Kellermann <mk@cm4all.com>  Thu, 06 Mar 2014 11:47:14 -0000

cm4all-beng-proxy (3.1.24) unstable; urgency=low

  * fcgi-stock: fix crash on fork() failure
  * fcache: fix crash on responses without body

 -- Max Kellermann <mk@cm4all.com>  Thu, 02 Jan 2014 22:57:50 -0000

cm4all-beng-proxy (3.1.23) unstable; urgency=low

  * was-output: fix event leak
  * was-output: fix crash in error handler
  * was-client: free the request body on empty response
  * was-client: reuse connection after empty response
  * was-client: fix stalled response on LENGTH=0

 -- Max Kellermann <mk@cm4all.com>  Fri, 06 Dec 2013 13:23:40 -0000

cm4all-beng-proxy (3.1.22) unstable; urgency=low

  * http_server: fix stalled response

 -- Max Kellermann <mk@cm4all.com>  Mon, 25 Nov 2013 13:00:33 -0000

cm4all-beng-proxy (3.1.21) unstable; urgency=low

  * merge release 3.0.34
  * was-client: fix crash on abort
  * was-client: fix off-by-one error in header parser

 -- Max Kellermann <mk@cm4all.com>  Sun, 24 Nov 2013 08:04:41 -0000

cm4all-beng-proxy (3.1.20) unstable; urgency=low

  * jail: add "--" after last option, allows passing options to jail
  * keep CAP_KILL to be able to kill jailed child processes

 -- Max Kellermann <mk@cm4all.com>  Mon, 04 Nov 2013 14:41:34 -0000

cm4all-beng-proxy (3.1.19) unstable; urgency=low

  * handler: work around crash due to translation cache invalidation
  * child: send SIGKILL after 60 seconds

 -- Max Kellermann <mk@cm4all.com>  Wed, 30 Oct 2013 12:12:31 -0000

cm4all-beng-proxy (3.1.18) unstable; urgency=low

  * nfs: translate NFS3ERR_NOENT to "404 Not Found"
  * nfs_client: don't leak file descriptor to child processes

 -- Max Kellermann <mk@cm4all.com>  Wed, 30 Oct 2013 09:28:11 -0000

cm4all-beng-proxy (3.1.17) unstable; urgency=low

  * tcache: cache translation responses that contain STATUS

 -- Max Kellermann <mk@cm4all.com>  Fri, 25 Oct 2013 17:10:26 -0000

cm4all-beng-proxy (3.1.16) unstable; urgency=low

  * fcgi-stock: kill child processes with SIGUSR1 instead of SIGTERM

 -- Max Kellermann <mk@cm4all.com>  Wed, 23 Oct 2013 08:54:03 -0000

cm4all-beng-proxy (3.1.15) unstable; urgency=low

  * lhttp_address: don't unescape the BASE suffix
  * {file,nfs}_address: unescape EXPAND_PATH(_INFO) substitutions
  * child_stock: fix another assertion failure

 -- Max Kellermann <mk@cm4all.com>  Tue, 22 Oct 2013 15:15:42 -0000

cm4all-beng-proxy (3.1.14) unstable; urgency=low

  * istream_nfs: fix assertion failure on empty file
  * nfs_client: fix crash on malformed path
  * nfs_client: improved error messages
  * child_stock: fix assertion failure when busy child process gets killed

 -- Max Kellermann <mk@cm4all.com>  Mon, 21 Oct 2013 15:38:28 -0000

cm4all-beng-proxy (3.1.13) unstable; urgency=low

  * merge release 3.0.33
  * translation: new packet WANT_FULL_URI for obtaining the full URI

 -- Max Kellermann <mk@cm4all.com>  Wed, 09 Oct 2013 10:40:35 -0000

cm4all-beng-proxy (3.1.12) unstable; urgency=low

  * merge release 3.0.31
  * translation: new packet CONCURRENCY controls number of LHTTP
    connections per process

 -- Max Kellermann <mk@cm4all.com>  Sat, 05 Oct 2013 11:34:04 -0000

cm4all-beng-proxy (3.1.11) unstable; urgency=low

  * lhttp_stock: allow 4 concurrent connections per LHTTP process

 -- Max Kellermann <mk@cm4all.com>  Mon, 30 Sep 2013 16:10:05 -0000

cm4all-beng-proxy (3.1.10) unstable; urgency=low

  * resource-address: fix assertion failure in LHTTP operation
  * lhttp_request: use the LHTTP_HOST attribute
  * kill the logger process on shutdown

 -- Max Kellermann <mk@cm4all.com>  Wed, 25 Sep 2013 17:29:56 -0000

cm4all-beng-proxy (3.1.9) unstable; urgency=low

  * {fcgi,lhttp}_stock: reuse child processes after connection closed
  * translate-client: ignore DEFLATED,GZIPPED on NFS address
  * translate-client: ignore EXPAND_PATH_INFO on local file
  * ssl_factory: wildcard matches single letter
  * ssl_factory: wildcard matches only one segment

 -- Max Kellermann <mk@cm4all.com>  Tue, 24 Sep 2013 10:31:30 -0000

cm4all-beng-proxy (3.1.8) unstable; urgency=low

  * ssl_factory: fix broken certificat/key matching
  * doc: various manual updates (RFC 2617, ...)

 -- Max Kellermann <mk@cm4all.com>  Fri, 20 Sep 2013 12:55:55 -0000

cm4all-beng-proxy (3.1.7) unstable; urgency=low

  * merge release 3.0.30
  * resource-loader: new protocol "Local HTTP"

 -- Max Kellermann <mk@cm4all.com>  Tue, 17 Sep 2013 13:36:20 -0000

cm4all-beng-proxy (3.1.6) unstable; urgency=low

  * buffered_socket: fix assertion failure

 -- Max Kellermann <mk@cm4all.com>  Fri, 23 Aug 2013 12:39:47 -0000

cm4all-beng-proxy (3.1.5) unstable; urgency=low

  * merge release 3.0.26
  * lb: disallow deprecated configuration keywords
  * lb: conditional pools
  * lb_config: setting "ssl_cert" specifies both certificate and key
  * ssl_filter: support TLS Server Name Indication

 -- Max Kellermann <mk@cm4all.com>  Fri, 16 Aug 2013 16:29:34 -0000

cm4all-beng-proxy (3.1.4) unstable; urgency=low

  * nfs_cache: new dedicated cache for NFS files
  * nfs_{handler,request}: use Content-Type from translation server

 -- Max Kellermann <mk@cm4all.com>  Mon, 10 Jun 2013 20:50:58 -0000

cm4all-beng-proxy (3.1.3) unstable; urgency=low

  * nfs_client: fix crash due to uninitialized memory
  * nfs_client: disconnect idle connections
  * nfs_client: expire file metadata
  * istream-nfs: fix resuming a blocking sink
  * istream-nfs: detect file truncation

 -- Max Kellermann <mk@cm4all.com>  Mon, 03 Jun 2013 19:30:20 -0000

cm4all-beng-proxy (3.1.2) unstable; urgency=low

  * nfs_client: read larger chunks
  * nfs_handler: implement cache revalidation and byte ranges

 -- Max Kellermann <mk@cm4all.com>  Wed, 29 May 2013 16:23:15 -0000

cm4all-beng-proxy (3.1.1) unstable; urgency=low

  * nfs_client: fix crash on HEAD request
  * nfs_client: generate Last-Modified and ETag
  * http-cache: allow caching NFS files

 -- Max Kellermann <mk@cm4all.com>  Thu, 23 May 2013 11:00:49 -0000

cm4all-beng-proxy (3.1) unstable; urgency=low

  * nfs_client: new resource loader backend

 -- Max Kellermann <mk@cm4all.com>  Tue, 21 May 2013 21:14:06 -0000

cm4all-beng-proxy (3.0.34) unstable; urgency=low

  * processor: fix use-after-free crash bug

 -- Max Kellermann <mk@cm4all.com>  Sun, 24 Nov 2013 07:46:29 -0000

cm4all-beng-proxy (3.0.33) unstable; urgency=low

  * tcache: limit the cacheable CHECK length
  * tcache: allow binary data in the CHECK payload
  * tcache: fix matching the URI on INVALIDATE with CHECK

 -- Max Kellermann <mk@cm4all.com>  Wed, 09 Oct 2013 09:52:47 -0000

cm4all-beng-proxy (3.0.32) unstable; urgency=low

  * tcache: apply BASE to responses without an address
  * tcache: fix BASE on responses with CHECK
  * handler: fix crash after malformed CHECK/PREVIOUS translation

 -- Max Kellermann <mk@cm4all.com>  Tue, 08 Oct 2013 15:48:07 -0000

cm4all-beng-proxy (3.0.31) unstable; urgency=low

  * socket_wrapper: work around libevent timeout reset bug

 -- Max Kellermann <mk@cm4all.com>  Wed, 02 Oct 2013 15:30:11 -0000

cm4all-beng-proxy (3.0.30) unstable; urgency=low

  * istream-file: fix crash bug
  * fcgi, was: fix memory leak on malformed translation response

 -- Max Kellermann <mk@cm4all.com>  Tue, 17 Sep 2013 13:23:28 -0000

cm4all-beng-proxy (3.0.29) unstable; urgency=low

  * fcgi-client: fix crash on certain malformed responses
  * parser: fix crash on certain CDATA sections

 -- Max Kellermann <mk@cm4all.com>  Mon, 02 Sep 2013 10:51:58 -0000

cm4all-beng-proxy (3.0.28) unstable; urgency=low

  * processor: fix widget lookup regression

 -- Max Kellermann <mk@cm4all.com>  Mon, 26 Aug 2013 18:21:03 -0000

cm4all-beng-proxy (3.0.27) unstable; urgency=low

  * processor: fix stalled transfer with two nested processors

 -- Max Kellermann <mk@cm4all.com>  Mon, 26 Aug 2013 17:09:47 -0000

cm4all-beng-proxy (3.0.26) unstable; urgency=low

  * respones: generate header P3P:CP="CAO PSA OUR" to work around IE10 bug
  * init: auto-create /var/run/cm4all
  * lb: enable GLib multi-threading

 -- Max Kellermann <mk@cm4all.com>  Fri, 26 Jul 2013 07:21:15 -0000

cm4all-beng-proxy (3.0.25) unstable; urgency=low

  * stock: fix access to undefind memory
  * file-handler, http-util: fix If-Match / If-None-Match check

 -- Max Kellermann <mk@cm4all.com>  Wed, 29 May 2013 16:13:54 -0000

cm4all-beng-proxy (3.0.24) unstable; urgency=low

  * memcached-client: fix bogus "peer closed socket prematurely"

 -- Max Kellermann <mk@cm4all.com>  Tue, 23 Apr 2013 11:20:00 -0000

cm4all-beng-proxy (3.0.23) unstable; urgency=low

  * lb: fix memory leak when request with body gets aborted early

 -- Max Kellermann <mk@cm4all.com>  Thu, 04 Apr 2013 15:33:57 -0000

cm4all-beng-proxy (3.0.22) unstable; urgency=low

  * http-server: fix rare crash in request body handler
  * http-client: fix memory leak

 -- Max Kellermann <mk@cm4all.com>  Tue, 26 Mar 2013 07:24:22 -0000

cm4all-beng-proxy (3.0.21) unstable; urgency=low

  * ajp-client: fix malformed request packet with empty request body

 -- Max Kellermann <mk@cm4all.com>  Thu, 21 Mar 2013 17:11:22 -0000

cm4all-beng-proxy (3.0.20) unstable; urgency=low

  * http-client: fix assertion failure with certain chunked responses

 -- Max Kellermann <mk@cm4all.com>  Thu, 21 Mar 2013 10:21:13 -0000

cm4all-beng-proxy (3.0.19) unstable; urgency=low

  * istream_tee: fix crash / memory leak on I/O error before request body
    was delivered to widget

 -- Max Kellermann <mk@cm4all.com>  Mon, 18 Mar 2013 11:23:27 -0000

cm4all-beng-proxy (3.0.18) unstable; urgency=low

  * bot: detect more crawler/bot user-agents
  * lb.init: add ACCESS_LOGGER variable

 -- Max Kellermann <mk@cm4all.com>  Fri, 15 Mar 2013 14:47:08 -0000

cm4all-beng-proxy (3.0.17) unstable; urgency=low

  * lb: add ssl_verify "optional"

 -- Max Kellermann <mk@cm4all.com>  Fri, 08 Mar 2013 14:31:25 -0000

cm4all-beng-proxy (3.0.16) unstable; urgency=low

  * http-request: fix assertion failure
  * log-{cat,split}: use unsigned characters in backslash-escape

 -- Max Kellermann <mk@cm4all.com>  Thu, 07 Mar 2013 15:26:26 -0000

cm4all-beng-proxy (3.0.15) unstable; urgency=low

  * stock: fix another assertion failure during idle cleanup
  * inline-widget: avoid unrecoverable I/O errors during initialisation

 -- Max Kellermann <mk@cm4all.com>  Tue, 05 Mar 2013 07:11:46 -0000

cm4all-beng-proxy (3.0.14) unstable; urgency=low

  * stock: fix assertion failure during idle cleanup
  * http-server: count bytes received, fixes regression
  * http-server: send "100 Continue", fixes regression
  * http-client: fix potential assertion failure after "100 Continue"

 -- Max Kellermann <mk@cm4all.com>  Fri, 01 Mar 2013 16:53:54 -0000

cm4all-beng-proxy (3.0.13) unstable; urgency=low

  * merge release 2.3.7
  * uri-verify: allow double slashes
  * change product token to "CM4all Webserver"

 -- Max Kellermann <mk@cm4all.com>  Mon, 18 Feb 2013 11:35:29 -0000

cm4all-beng-proxy (3.0.12) unstable; urgency=low

  * listener: enable TCP Fast Open (requires Linux 3.7)
  * rubber: optimize huge page allocation
  * rubber: optimize hole search
  * translate-cache: optimize INVALIDATE=HOST
  * filter-cache: reserve some space in the rubber allocator

 -- Max Kellermann <mk@cm4all.com>  Fri, 15 Feb 2013 09:57:51 -0000

cm4all-beng-proxy (3.0.11) unstable; urgency=low

  * stock: slow down destruction of surplus idle items
  * fcgi-client: try harder to reuse existing FastCGI connections
  * cmdline: new options to control the FastCGI/WAS stock

 -- Max Kellermann <mk@cm4all.com>  Tue, 12 Feb 2013 09:38:35 -0000

cm4all-beng-proxy (3.0.10) unstable; urgency=low

  * child: reduce verbosity of SIGTERM log message
  * connection: reduce verbosity of ECONNRESET log message
  * http-server: fix duplicate abort call
  * http-server: add missing pool reference in request body eof
  * handler: catch malformed URIs earlier
  * rubber: allocate from holes, avoid costly compression steps
  * http-cache: reserve some space in the rubber allocator

 -- Max Kellermann <mk@cm4all.com>  Fri, 08 Feb 2013 13:15:31 -0000

cm4all-beng-proxy (3.0.9) unstable; urgency=low

  * merge release 2.3.5
  * parser: fix malformed attribute value bounds
  * translation: packet VALIDATE_MTIME discards cache items after a file
    has been modified
  * http-server: fix spurious "closed prematurely" log messages
  * http-{server,client}: improve error messages
  * istream: clear the "direct" flag set on new streams
  * slice_pool: fix slice size and slices per area calculation

 -- Max Kellermann <mk@cm4all.com>  Wed, 06 Feb 2013 17:48:47 -0000

cm4all-beng-proxy (3.0.8) unstable; urgency=low

  * merge release 2.3.3
  * return unused I/O buffers to operating system
  * parser: optimize the attribute value parser
  * sink_rubber: fix assertion failure

 -- Max Kellermann <mk@cm4all.com>  Thu, 31 Jan 2013 13:27:39 -0000

cm4all-beng-proxy (3.0.7) unstable; urgency=low

  * istream-tee: fix crash due to erroneous read

 -- Max Kellermann <mk@cm4all.com>  Fri, 18 Jan 2013 13:32:49 -0000

cm4all-beng-proxy (3.0.6) unstable; urgency=low

  * control: new command "VERBOSE" manipulates logger verbosity
  * cmdline: remove obsolete option "enable_splice"
  * ajp-client: discard response body after HEAD request
  * fcgi-client: fix assertion failure after malformed HEAD response
  * fcgi-client: don't ignore log messages after HEAD request
  * translate-client: fix assertion failure after connection reset

 -- Max Kellermann <mk@cm4all.com>  Fri, 04 Jan 2013 13:14:09 -0000

cm4all-beng-proxy (3.0.5) unstable; urgency=low

  * translate-client: reduce number of system calls (optimization)
  * http-client: release the socket earlier for reusal
  * ajp-client: fix decoding the "special" response headers
  * ajp-client: wait for "end" packet before delivering empty response
  * ajp-client: use the Content-Length response header
  * ajp-client: send Content-Length request header only if body present
  * ajp-client: support HEAD requests
  * fcgi-client: support HEAD requests
  * fcgi-client: use the Content-Length response header
  * fcgi-client: don't discard buffer after socket has been closed
  * fcgi-client: continue parsing after response has been delivered
  * fcgi-client: don't attempt to write repeatedly if request body blocks
  * fcgi-client: optimized keep-alive after empty response

 -- Max Kellermann <mk@cm4all.com>  Fri, 28 Dec 2012 13:16:02 -0000

cm4all-beng-proxy (3.0.4) unstable; urgency=low

  * {http,filter}-cache: fix garbled data on large cache entries

 -- Max Kellermann <mk@cm4all.com>  Tue, 11 Dec 2012 15:17:17 -0000

cm4all-beng-proxy (3.0.3) unstable; urgency=low

  * memcached-client: fix assertion failure

 -- Max Kellermann <mk@cm4all.com>  Fri, 07 Dec 2012 18:52:33 -0000

cm4all-beng-proxy (3.0.2) unstable; urgency=low

  * merge release 2.3.1
  * lb: verify the client certificate issuer (option "ssl_verify")
  * lb: client certificate is mandatory if "ssl_verify" is enabled
  * lb: support extra CA certificate file (option "ssl_ca_cert")
  * cmdline: can't specify both --memcached-server and http_cache_size
  * init: default to one worker

 -- Max Kellermann <mk@cm4all.com>  Fri, 07 Dec 2012 09:24:52 -0000

cm4all-beng-proxy (3.0.1) unstable; urgency=low

  * http-cache: reduce memory usage while storing
  * {http,filter}-cache: reduce fork overhead
  * pool: fix crash when first allocation is large

 -- Max Kellermann <mk@cm4all.com>  Wed, 05 Dec 2012 14:05:28 -0000

cm4all-beng-proxy (3.0) unstable; urgency=low

  * {http,filter}-cache: reduce overhead when cache is disabled
  * {http,filter}-cache: exclude allocator table from reported size
  * filter-cache: reduce memory usage while storing
  * {http,filter,translate}-cache: return more free memory to operating system
  * pool: further overhead reduction
  * pool: reduce CPU overhead for large areas
  * rubber: fix assertion failure

 -- Max Kellermann <mk@cm4all.com>  Tue, 30 Oct 2012 16:32:45 -0000

cm4all-beng-proxy (2.2.1) unstable; urgency=low

  * merge release 2.1.13
  * control_local: fix assertion failure

 -- Max Kellermann <mk@cm4all.com>  Tue, 16 Oct 2012 15:46:16 -0000

cm4all-beng-proxy (2.2) unstable; urgency=low

  * cache: optimize lookups
  * pool: reduce overhead
  * pool: optimize the linear area recycler
  * resource-address: reduce memory overhead
  * session: reduce memory usage
  * http-cache, filter-cache: return free memory to operating system
  * control_server: support local and abstract sockets
  * python/control: support abstract sockets
  * bp_control: create implicit control channel for each worker process
  * require automake 1.11

 -- Max Kellermann <mk@cm4all.com>  Tue, 09 Oct 2012 15:11:24 -0000

cm4all-beng-proxy (2.3.7) unstable; urgency=low

  * tcache: fix assertion failure in BASE handler

 -- Max Kellermann <mk@cm4all.com>  Mon, 18 Feb 2013 11:58:01 -0000

cm4all-beng-proxy (2.3.6) unstable; urgency=low

  * listener: increase the backlog to 64
  * shm: reserve swap space, avoids theoretical crash

 -- Max Kellermann <mk@cm4all.com>  Sun, 17 Feb 2013 09:29:24 -0000

cm4all-beng-proxy (2.3.5) unstable; urgency=low

  * tcache: reduce CPU pressure when there are many virtual hosts (hot fix)
  * launch the access logger after daemonizing
  * user the configured logger user for the access logger
  * auto-close the access logger
  * debian/rules: compile with -fno-omit-frame-pointer

 -- Max Kellermann <mk@cm4all.com>  Tue, 05 Feb 2013 16:27:46 -0000

cm4all-beng-proxy (2.3.4) unstable; urgency=low

  * log-split: print referer and user agent
  * log-split: cache the last file
  * log-split: allow logging local time stamps
  * log-{split,cat}: escape URI, Referer and User-Agent
  * init: add ACCESS_LOGGER variable

 -- Max Kellermann <mk@cm4all.com>  Tue, 05 Feb 2013 01:31:31 -0000

cm4all-beng-proxy (2.3.3) unstable; urgency=low

  * pool: fix a memory leak in the temporary pool
  * processor: hard limit on length of attributes and parameters

 -- Max Kellermann <mk@cm4all.com>  Thu, 31 Jan 2013 13:16:33 -0000

cm4all-beng-proxy (2.3.2) unstable; urgency=low

  * merge release 2.1.17

 -- Max Kellermann <mk@cm4all.com>  Tue, 29 Jan 2013 00:01:23 -0000

cm4all-beng-proxy (2.3.1) unstable; urgency=low

  * merge release 2.1.16
  * pool: reduce CPU overhead for large areas

 -- Max Kellermann <mk@cm4all.com>  Thu, 06 Dec 2012 16:40:02 -0000

cm4all-beng-proxy (2.3) unstable; urgency=low

  * new stable branch based on v2.1.x, without the work-in-progress
    improvements from v2.2.x
  * cache: optimize lookups
  * pool: reduce overhead
  * pool: optimize the linear area recycler
  * resource-address: reduce memory overhead
  * session: reduce memory usage
  * {http,filter}-cache: reduce overhead when cache is disabled

 -- Max Kellermann <mk@cm4all.com>  Mon, 22 Oct 2012 13:48:20 -0000

cm4all-beng-proxy (2.1.17) unstable; urgency=low

  * merge release 2.0.55

 -- Max Kellermann <mk@cm4all.com>  Mon, 28 Jan 2013 23:59:54 -0000

cm4all-beng-proxy (2.1.16) unstable; urgency=low

  * merge release 2.0.54

 -- Max Kellermann <mk@cm4all.com>  Thu, 06 Dec 2012 16:35:17 -0000

cm4all-beng-proxy (2.1.15) unstable; urgency=low

  * merge release 2.0.53

 -- Max Kellermann <mk@cm4all.com>  Mon, 22 Oct 2012 12:26:57 -0000

cm4all-beng-proxy (2.1.14) unstable; urgency=low

  * merge release 2.0.52

 -- Max Kellermann <mk@cm4all.com>  Fri, 19 Oct 2012 12:10:09 -0000

cm4all-beng-proxy (2.1.13) unstable; urgency=low

  * merge release 2.0.51

 -- Max Kellermann <mk@cm4all.com>  Tue, 16 Oct 2012 15:41:58 -0000

cm4all-beng-proxy (2.1.12) unstable; urgency=low

  * merge release 2.0.50

 -- Max Kellermann <mk@cm4all.com>  Fri, 05 Oct 2012 12:26:24 -0000

cm4all-beng-proxy (2.1.11) unstable; urgency=low

  * merge release 2.0.49

 -- Max Kellermann <mk@cm4all.com>  Fri, 28 Sep 2012 15:04:36 -0000

cm4all-beng-proxy (2.1.10) unstable; urgency=low

  * merge release 2.0.48

 -- Max Kellermann <mk@cm4all.com>  Mon, 24 Sep 2012 15:43:46 -0000

cm4all-beng-proxy (2.1.9) unstable; urgency=low

  * merge release 2.0.47
  * lb: eliminate the duplicate "Date" response header (#1169)

 -- Max Kellermann <mk@cm4all.com>  Fri, 21 Sep 2012 15:56:06 -0000

cm4all-beng-proxy (2.1.8) unstable; urgency=low

  * control: publish statistics over the control protocol

 -- Max Kellermann <mk@cm4all.com>  Fri, 07 Sep 2012 12:47:34 -0000

cm4all-beng-proxy (2.1.7) unstable; urgency=low

  * resource-address: support expanding PIPE addresses
  * translation: support EXPAND_PATH for PROXY
  * reduced connect timeouts for translation server, FastCGI and beng-lb
  * uri-relative: support relative URI with just a query string
  * uri-relative: support relative URIs starting with a double slash
  * lb: improve error messages, include listener/pool name
  * lb: validate the selected sticky modde
  * lb: add sticky mode "source_ip"

 -- Max Kellermann <mk@cm4all.com>  Fri, 31 Aug 2012 14:03:41 -0000

cm4all-beng-proxy (2.1.6) unstable; urgency=low

  * merge release 2.0.46

 -- Max Kellermann <mk@cm4all.com>  Fri, 24 Aug 2012 11:11:20 -0000

cm4all-beng-proxy (2.1.5) unstable; urgency=low

  * lb_expect_monitor: configurable connect timeout

 -- Max Kellermann <mk@cm4all.com>  Mon, 20 Aug 2012 05:40:44 -0000

cm4all-beng-proxy (2.1.4) unstable; urgency=low

  * lb_monitor: configurable timeout

 -- Max Kellermann <mk@cm4all.com>  Fri, 17 Aug 2012 09:16:36 -0000

cm4all-beng-proxy (2.1.3) unstable; urgency=low

  * merge release 2.0.44
  * lb: implement tcp_expect option "expect_graceful"

 -- Max Kellermann <mk@cm4all.com>  Tue, 14 Aug 2012 14:30:57 -0000

cm4all-beng-proxy (2.1.2) unstable; urgency=low

  * support extended HTTP status codes from RFC 6585 and WebDAV

 -- Max Kellermann <mk@cm4all.com>  Thu, 09 Aug 2012 10:10:35 -0000

cm4all-beng-proxy (2.1.1) unstable; urgency=low

  * merge release 2.0.43
  * lb: support TRACE, OPTIONS and WebDAV

 -- Max Kellermann <mk@cm4all.com>  Fri, 03 Aug 2012 11:48:46 -0000

cm4all-beng-proxy (2.1) unstable; urgency=low

  * lb: add sticky mode "jvm_route" (Tomcat)

 -- Max Kellermann <mk@cm4all.com>  Mon, 30 Jul 2012 15:53:43 -0000

cm4all-beng-proxy (2.0.55) unstable; urgency=low

  * istream-tee: fix crash due to erroneous read
  * fix random crashes in the optimized build

 -- Max Kellermann <mk@cm4all.com>  Mon, 28 Jan 2013 23:52:26 -0000

cm4all-beng-proxy (2.0.54) unstable; urgency=low

  * http-cache: fix revalidation of memcached entries

 -- Max Kellermann <mk@cm4all.com>  Thu, 06 Dec 2012 16:31:23 -0000

cm4all-beng-proxy (2.0.53) unstable; urgency=low

  * filter-cache: fix assertion failure on serving empty response
  * http-cache: limit maximum age to 5 minutes if "Vary" includes cookies
  * lb: FADE_NODE lasts for 3 hours

 -- Max Kellermann <mk@cm4all.com>  Mon, 22 Oct 2012 12:21:18 -0000

cm4all-beng-proxy (2.0.52) unstable; urgency=low

  * {http,filter}-cache: include headers in cache size calculation
  * {http,filter}-cache: reduce headers memory usage
  * http-cache: limit maximum age to 1 week
    - 1 hour when "Vary" is used
    - 30 minutes when "Vary" includes "X-WidgetId" or "X-WidgetHref"
    - 5 minutes when "Vary" includes "X-CM4all-BENG-User"
  * cache: reduce number of system calls during lookup

 -- Max Kellermann <mk@cm4all.com>  Fri, 19 Oct 2012 12:07:10 -0000

cm4all-beng-proxy (2.0.51) unstable; urgency=low

  * merge release 1.4.33
  * processor: fix assertion failure with embedded CSS
  * lb: move control channel handler to worker process

 -- Max Kellermann <mk@cm4all.com>  Tue, 16 Oct 2012 15:39:32 -0000

cm4all-beng-proxy (2.0.50) unstable; urgency=low

  * pool: reduce memory overhead of debug data
  * fcgi-client: fix assertion failure due to redundant read event
  * lb: fix crash after pipe-to-socket splice I/O error

 -- Max Kellermann <mk@cm4all.com>  Fri, 05 Oct 2012 12:23:15 -0000

cm4all-beng-proxy (2.0.49) unstable; urgency=low

  * merge release 1.4.32

 -- Max Kellermann <mk@cm4all.com>  Fri, 28 Sep 2012 15:01:26 -0000

cm4all-beng-proxy (2.0.48) unstable; urgency=low

  * lb: fix duplicate monitor requests with --watchdog
  * child: verbose logging of child process events
  * log shutdown signal

 -- Max Kellermann <mk@cm4all.com>  Mon, 24 Sep 2012 15:36:03 -0000

cm4all-beng-proxy (2.0.47) unstable; urgency=low

  * merge release 1.4.31
  * cache: disable excessive debugging checks

 -- Max Kellermann <mk@cm4all.com>  Fri, 21 Sep 2012 15:24:30 -0000

cm4all-beng-proxy (2.0.46) unstable; urgency=low

  * merge release 1.4.30
  * lb: add option --config-file

 -- Max Kellermann <mk@cm4all.com>  Fri, 24 Aug 2012 10:52:29 -0000

cm4all-beng-proxy (2.0.45) unstable; urgency=low

  * merge release 1.4.29

 -- Max Kellermann <mk@cm4all.com>  Tue, 21 Aug 2012 15:49:49 -0000

cm4all-beng-proxy (2.0.44) unstable; urgency=low

  * lb: allow sticky with only one node
  * lb: add option "--check"
  * lb: run all monitors right after startup
  * lb: disable expiry of monitor results
  * lb: improved fallback for "sticky cookie"
  * lb: use Bulldog for "sticky cookie"
  * balancer, lb: persistent "fade" flag
  * balancer, lb: use the Bulldog "graceful" flag
  * control: add packet CONTROL_DUMP_POOLS

 -- Max Kellermann <mk@cm4all.com>  Tue, 14 Aug 2012 13:13:01 -0000

cm4all-beng-proxy (2.0.43) unstable; urgency=low

  * merge release 1.4.28
  * istream-replace: fix assertion failure with embedded CSS

 -- Max Kellermann <mk@cm4all.com>  Thu, 02 Aug 2012 11:14:27 -0000

cm4all-beng-proxy (2.0.42) unstable; urgency=low

  * js: new higher-level API

 -- Max Kellermann <mk@cm4all.com>  Wed, 01 Aug 2012 11:32:28 -0000

cm4all-beng-proxy (2.0.41) unstable; urgency=low

  * session: fix bogus assertion failure when loading expired session

 -- Max Kellermann <mk@cm4all.com>  Fri, 27 Jul 2012 12:47:49 -0000

cm4all-beng-proxy (2.0.40) unstable; urgency=low

  * merge release 1.4.27

 -- Max Kellermann <mk@cm4all.com>  Tue, 24 Jul 2012 16:29:13 -0000

cm4all-beng-proxy (2.0.39) unstable; urgency=low

  * merge release 1.4.26

 -- Max Kellermann <mk@cm4all.com>  Tue, 17 Jul 2012 17:00:20 -0000

cm4all-beng-proxy (2.0.38) unstable; urgency=low

  * merge release 1.4.25
  * strset: fix GROUP_CONTAINER false negatives

 -- Max Kellermann <mk@cm4all.com>  Tue, 17 Jul 2012 16:03:49 -0000

cm4all-beng-proxy (2.0.37) unstable; urgency=low

  * merge release 1.4.24

 -- Max Kellermann <mk@cm4all.com>  Mon, 16 Jul 2012 10:36:57 -0000

cm4all-beng-proxy (2.0.36) unstable; urgency=low

  * proxy-handler: re-add the URI suffix for "transparent" requests

 -- Max Kellermann <mk@cm4all.com>  Wed, 11 Jul 2012 14:12:11 -0000

cm4all-beng-proxy (2.0.35) unstable; urgency=low

  * translate: allow WIDGET_GROUP without PROCESS

 -- Max Kellermann <mk@cm4all.com>  Thu, 05 Jul 2012 13:03:21 -0000

cm4all-beng-proxy (2.0.34) unstable; urgency=low

  * session_save: skip shutdown code if saving is not configured
  * http-server: fix assertion on I/O error during POST
  * header-forward: new group FORWARD to forward the "Host" header

 -- Max Kellermann <mk@cm4all.com>  Tue, 03 Jul 2012 16:46:39 -0000

cm4all-beng-proxy (2.0.33) unstable; urgency=low

  * processor: option SELF_CONTAINER allows widget to only embed itself
  * processor: allow embedding approved widget groups
  * processor: optionally invoke CSS processor for style attributes
  * response, lb_http: put "Discard" cookie attribute to the end (Android bug)

 -- Max Kellermann <mk@cm4all.com>  Mon, 02 Jul 2012 17:52:32 -0000

cm4all-beng-proxy (2.0.32) unstable; urgency=low

  * socket_wrapper: fix two assertion failures
  * pheaders: emit Cache-Control:no-store to work around IE quirk

 -- Max Kellermann <mk@cm4all.com>  Tue, 26 Jun 2012 09:41:51 -0000

cm4all-beng-proxy (2.0.31) unstable; urgency=low

  * lb: publish the SSL peer issuer subject
  * widget-registry: copy the direct_addressing attribute

 -- Max Kellermann <mk@cm4all.com>  Wed, 06 Jun 2012 13:36:04 -0000

cm4all-beng-proxy (2.0.30) unstable; urgency=low

  * init: add --group variable to .default file
  * doc: update view security documentation
  * processor: apply underscore prefix to <A NAME="...">
  * session: restore sessions from a file

 -- Max Kellermann <mk@cm4all.com>  Fri, 01 Jun 2012 11:06:50 -0000

cm4all-beng-proxy (2.0.29) unstable; urgency=low

  * widget: optional direct URI addressing scheme
  * processor: eliminate additional underscore from class prefix
  * ssl_filter: support TLS client certificates

 -- Max Kellermann <mk@cm4all.com>  Tue, 29 May 2012 13:29:06 -0000

cm4all-beng-proxy (2.0.28) unstable; urgency=low

  * merge release 1.4.22

 -- Max Kellermann <mk@cm4all.com>  Wed, 16 May 2012 10:24:31 -0000

cm4all-beng-proxy (2.0.27) unstable; urgency=low

  * uri-address: fix assertion failures with UNIX domain sockets
  * uri-address: fix redirects with matching absolute URI

 -- Max Kellermann <mk@cm4all.com>  Wed, 09 May 2012 16:16:06 -0000

cm4all-beng-proxy (2.0.26) unstable; urgency=low

  * processor: rewrite URIs in META/refresh

 -- Max Kellermann <mk@cm4all.com>  Thu, 03 May 2012 14:43:03 -0000

cm4all-beng-proxy (2.0.25) unstable; urgency=low

  * merge release 1.4.21
  * processor: fix double free bug on failed widget lookup
  * session: don't access the session manager after worker crash
  * proxy-widget: fix assertion failure with empty view name

 -- Max Kellermann <mk@cm4all.com>  Thu, 26 Apr 2012 14:22:10 -0000

cm4all-beng-proxy (2.0.24) unstable; urgency=low

  * processor: optionally invoke CSS processor for <style>

 -- Max Kellermann <mk@cm4all.com>  Fri, 20 Apr 2012 12:10:42 -0000

cm4all-beng-proxy (2.0.23) unstable; urgency=low

  * widget-resolver: check for translation server failure
  * widget-resolver: don't sync with session when view is invalid
  * rewrite-uri: check for invalid view name
  * {css_,}processor: eliminate second underscore from class prefix
  * doc: document the algorithm for replacing two leading underscores

 -- Max Kellermann <mk@cm4all.com>  Thu, 29 Mar 2012 15:37:52 -0000

cm4all-beng-proxy (2.0.22) unstable; urgency=low

  * merge release 1.4.20
  * proxy-widget: forbid client to select view with address
  * proxy-widget: allow any view selection when widget is not a container
  * widget-http: allow any view selection for unprocessable response
  * widget-http: inherit the view from the template
  * widget-request: sync with session only if processor is enabled
  * widget-http: postpone saving to session after receiving response headers
  * processor: add entities &c:id; &c:type; &c:class;

 -- Max Kellermann <mk@cm4all.com>  Mon, 26 Mar 2012 14:05:05 -0000

cm4all-beng-proxy (2.0.21) unstable; urgency=low

  * css_processor: use mode "partial" for @import
  * rewrite-uri: use mode "partial" on invalid input

 -- Max Kellermann <mk@cm4all.com>  Tue, 20 Mar 2012 18:11:28 -0000

cm4all-beng-proxy (2.0.20) unstable; urgency=low

  * {css_,}processor: default mode is "partial"
  * processor: handle underscore prefixes in the "for" attribute

 -- Max Kellermann <mk@cm4all.com>  Tue, 20 Mar 2012 16:48:51 -0000

cm4all-beng-proxy (2.0.19) unstable; urgency=low

  * merge release 1.4.19

 -- Max Kellermann <mk@cm4all.com>  Tue, 20 Mar 2012 08:41:03 -0000

cm4all-beng-proxy (2.0.18) unstable; urgency=low

  * merge release 1.4.18

 -- Max Kellermann <mk@cm4all.com>  Thu, 15 Mar 2012 15:53:12 -0000

cm4all-beng-proxy (2.0.17) unstable; urgency=low

  * merge release 1.4.17
  * css_parser: check for url() following another token
  * css_processor: rewrite @import URIs
  * {text_,}processor: new entity &c:local;

 -- Max Kellermann <mk@cm4all.com>  Fri, 09 Mar 2012 16:50:19 -0000

cm4all-beng-proxy (2.0.16) unstable; urgency=low

  * response: generate Vary response header from translation response
  * widget-resolver: fix NULL dereference after failure
  * translation: User-Agent classification

 -- Max Kellermann <mk@cm4all.com>  Tue, 06 Mar 2012 11:54:10 -0000

cm4all-beng-proxy (2.0.15) unstable; urgency=low

  * merge release 1.4.16
  * uri-address: fix NULL dereference on certain malformed URIs

 -- Max Kellermann <mk@cm4all.com>  Fri, 02 Mar 2012 16:28:54 -0000

cm4all-beng-proxy (2.0.14) unstable; urgency=low

  * address-resolver: add missing initialization
  * rewrite-uri: fix NULL pointer dereference with "local URI"
  * rewrite-uri: allow mode=proxy (optional temporary kludge)
  * widget-http: auto-disable processor (optional temporary kludge)

 -- Max Kellermann <mk@cm4all.com>  Thu, 01 Mar 2012 18:36:38 -0000

cm4all-beng-proxy (2.0.13) unstable; urgency=low

  * merge release 1.4.15
  * translation: make CGI auto-base optional
  * handler: fix up translation client errors

 -- Max Kellermann <mk@cm4all.com>  Thu, 23 Feb 2012 17:31:03 -0000

cm4all-beng-proxy (2.0.12) unstable; urgency=low

  * merge release 1.4.13

 -- Max Kellermann <mk@cm4all.com>  Thu, 16 Feb 2012 14:41:45 -0000

cm4all-beng-proxy (2.0.11) unstable; urgency=low

  * merge release 1.4.11
  * processor: skip rewriting absolute URIs

 -- Max Kellermann <mk@cm4all.com>  Thu, 09 Feb 2012 09:43:06 -0000

cm4all-beng-proxy (2.0.10) unstable; urgency=low

  * resource-address: initialise type, fixes assertion failure

 -- Max Kellermann <mk@cm4all.com>  Tue, 07 Feb 2012 16:57:06 -0000

cm4all-beng-proxy (2.0.9) unstable; urgency=low

  * [css]processor: expand underscore only XML id / CSS class
  * widget-http: filter processor response headers
  * processor: forward Wildfire headers in the debug build

 -- Max Kellermann <mk@cm4all.com>  Tue, 07 Feb 2012 12:32:33 -0000

cm4all-beng-proxy (2.0.8) unstable; urgency=low

  * rewrite-uri: prefix "@/" refers to widget's "local URI"

 -- Max Kellermann <mk@cm4all.com>  Fri, 03 Feb 2012 13:50:16 -0000

cm4all-beng-proxy (2.0.7) unstable; urgency=low

  * merge release 1.4.10
  * stock: clear idle objects periodically

 -- Max Kellermann <mk@cm4all.com>  Thu, 02 Feb 2012 14:10:24 -0000

cm4all-beng-proxy (2.0.6) unstable; urgency=low

  * merge release 1.4.9

 -- Max Kellermann <mk@cm4all.com>  Tue, 31 Jan 2012 15:10:18 -0000

cm4all-beng-proxy (2.0.5) unstable; urgency=low

  * merge release 1.4.8
  * translate-client: verify the PROXY and AJP payloads
  * translation: support inserting regex matches into CGI/file path
  * translation: support customizing the cookie's "Domain" attribute
  * request: new option "dynamic_session_cookie" adds suffix to cookie
    name
  * uri-address: verify the path component

 -- Max Kellermann <mk@cm4all.com>  Wed, 25 Jan 2012 17:05:09 -0000

cm4all-beng-proxy (2.0.4) unstable; urgency=low

  * merge release 1.4.6
  * access-log: don't log the remote port
  * translation: support inserting regex matches into CGI's PATH_INFO
  * tcache: generate BASE automatically for CGI

 -- Max Kellermann <mk@cm4all.com>  Tue, 10 Jan 2012 15:18:37 -0000

cm4all-beng-proxy (2.0.3) unstable; urgency=low

  * merge release 1.4.4
  * http-server: log remote host address

 -- Max Kellermann <mk@cm4all.com>  Tue, 27 Dec 2011 07:41:15 -0000

cm4all-beng-proxy (2.0.2) unstable; urgency=low

  * merge release 1.4.2
  * widget-http: improved HTTP error messages
  * processor: forbid widget request after URI compress failure

 -- Max Kellermann <mk@cm4all.com>  Wed, 07 Dec 2011 16:51:58 -0000

cm4all-beng-proxy (2.0.1) unstable; urgency=low

  * merge release 1.4.1

 -- Max Kellermann <mk@cm4all.com>  Fri, 18 Nov 2011 13:57:27 -0000

cm4all-beng-proxy (2.0) unstable; urgency=low

  * rewrite-uri: reapply 'drop the deprecated mode "proxy"'
  * proxy-widget: reapply 'client can choose only views that have an address'

 -- Max Kellermann <mk@cm4all.com>  Thu, 17 Nov 2011 08:22:39 +0100

cm4all-beng-proxy (1.4.33) unstable; urgency=low

  * istream-file: reduce memory usage for small files
  * file-handler: fix xattr usage on ranged file request (possible
    assertion failure)

 -- Max Kellermann <mk@cm4all.com>  Tue, 16 Oct 2012 15:28:57 -0000

cm4all-beng-proxy (1.4.32) unstable; urgency=low

  * cgi: fix spontaneous shutdown due to misrouted SIGTERM signal

 -- Max Kellermann <mk@cm4all.com>  Fri, 28 Sep 2012 14:39:13 -0000

cm4all-beng-proxy (1.4.31) unstable; urgency=low

  * shm: fix check for shared memory allocation failure
  * child: handle lost SIGCHLD events
  * child: ignore stale child processes

 -- Max Kellermann <mk@cm4all.com>  Fri, 21 Sep 2012 15:21:20 -0000

cm4all-beng-proxy (1.4.30) unstable; urgency=low

  * http-server: parse all tokens in the "Connection" request header

 -- Max Kellermann <mk@cm4all.com>  Fri, 24 Aug 2012 10:50:28 -0000

cm4all-beng-proxy (1.4.29) unstable; urgency=low

  * proxy-widget: fix memory leak on aborted POST request

 -- Max Kellermann <mk@cm4all.com>  Tue, 21 Aug 2012 15:05:12 -0000

cm4all-beng-proxy (1.4.28) unstable; urgency=low

  * worker: reinitialize signal handlers after fork failure
  * lb: work around libevent bug that freezes during shutdown

 -- Max Kellermann <mk@cm4all.com>  Thu, 02 Aug 2012 13:53:18 -0000

cm4all-beng-proxy (1.4.27) unstable; urgency=low

  * lb: fix hanging SSL connection on bulk transfer

 -- Max Kellermann <mk@cm4all.com>  Tue, 24 Jul 2012 14:58:17 -0000

cm4all-beng-proxy (1.4.26) unstable; urgency=low

  * processor: fix regression, missing NULL check

 -- Max Kellermann <mk@cm4all.com>  Tue, 17 Jul 2012 16:55:24 -0000

cm4all-beng-proxy (1.4.25) unstable; urgency=low

  * processor: don't rewrite the fragment part of the URI

 -- Max Kellermann <mk@cm4all.com>  Tue, 17 Jul 2012 15:50:06 -0000

cm4all-beng-proxy (1.4.24) unstable; urgency=low

  * lb: fix splicing with SSL

 -- Max Kellermann <mk@cm4all.com>  Mon, 16 Jul 2012 10:32:17 -0000

cm4all-beng-proxy (1.4.23) unstable; urgency=low

  * widget-http: fix double free bug when POST is aborted

 -- Max Kellermann <mk@cm4all.com>  Tue, 03 Jul 2012 16:42:28 -0000

cm4all-beng-proxy (1.4.22) unstable; urgency=low

  * merge release 1.2.27
  * widget: backport memory leak fix from 2.0
  * widget-http: fix memory leak on abort

 -- Max Kellermann <mk@cm4all.com>  Wed, 16 May 2012 10:00:23 -0000

cm4all-beng-proxy (1.4.21) unstable; urgency=low

  * merge release 1.2.26

 -- Max Kellermann <mk@cm4all.com>  Thu, 26 Apr 2012 14:17:56 -0000

cm4all-beng-proxy (1.4.20) unstable; urgency=low

  * merge release 1.2.25

 -- Max Kellermann <mk@cm4all.com>  Mon, 26 Mar 2012 14:03:14 -0000

cm4all-beng-proxy (1.4.19) unstable; urgency=low

  * merge release 1.2.24

 -- Max Kellermann <mk@cm4all.com>  Tue, 20 Mar 2012 08:36:19 -0000

cm4all-beng-proxy (1.4.18) unstable; urgency=low

  * merge release 1.2.23

 -- Max Kellermann <mk@cm4all.com>  Thu, 15 Mar 2012 15:50:20 -0000

cm4all-beng-proxy (1.4.17) unstable; urgency=low

  * merge release 1.2.22

 -- Max Kellermann <mk@cm4all.com>  Thu, 08 Mar 2012 18:36:00 -0000

cm4all-beng-proxy (1.4.16) unstable; urgency=low

  * merge release 1.2.21

 -- Max Kellermann <mk@cm4all.com>  Fri, 02 Mar 2012 16:03:51 -0000

cm4all-beng-proxy (1.4.15) unstable; urgency=low

  * merge release 1.2.20

 -- Max Kellermann <mk@cm4all.com>  Thu, 23 Feb 2012 17:12:30 -0000

cm4all-beng-proxy (1.4.14) unstable; urgency=low

  * merge release 1.2.19

 -- Max Kellermann <mk@cm4all.com>  Thu, 23 Feb 2012 15:35:04 -0000

cm4all-beng-proxy (1.4.13) unstable; urgency=low

  * merge release 1.2.18

 -- Max Kellermann <mk@cm4all.com>  Thu, 16 Feb 2012 13:53:49 -0000

cm4all-beng-proxy (1.4.12) unstable; urgency=low

  * merge release 1.2.17

 -- Max Kellermann <mk@cm4all.com>  Wed, 15 Feb 2012 09:27:50 -0000

cm4all-beng-proxy (1.4.11) unstable; urgency=low

  * merge release 1.2.16

 -- Max Kellermann <mk@cm4all.com>  Thu, 09 Feb 2012 09:33:30 -0000

cm4all-beng-proxy (1.4.10) unstable; urgency=low

  * merge release 1.2.15

 -- Max Kellermann <mk@cm4all.com>  Thu, 02 Feb 2012 13:43:11 -0000

cm4all-beng-proxy (1.4.9) unstable; urgency=low

  * merge release 1.2.14

 -- Max Kellermann <mk@cm4all.com>  Tue, 31 Jan 2012 15:06:57 -0000

cm4all-beng-proxy (1.4.8) unstable; urgency=low

  * merge release 1.2.13

 -- Max Kellermann <mk@cm4all.com>  Wed, 25 Jan 2012 12:16:53 -0000

cm4all-beng-proxy (1.4.7) unstable; urgency=low

  * merge release 1.2.12

 -- Max Kellermann <mk@cm4all.com>  Tue, 17 Jan 2012 08:37:01 -0000

cm4all-beng-proxy (1.4.6) unstable; urgency=low

  * merge release 1.2.11

 -- Max Kellermann <mk@cm4all.com>  Wed, 04 Jan 2012 15:41:43 -0000

cm4all-beng-proxy (1.4.5) unstable; urgency=low

  * merge release 1.2.10

 -- Max Kellermann <mk@cm4all.com>  Wed, 28 Dec 2011 17:07:13 -0000

cm4all-beng-proxy (1.4.4) unstable; urgency=low

  * merge release 1.2.9

 -- Max Kellermann <mk@cm4all.com>  Thu, 22 Dec 2011 11:28:39 -0000

cm4all-beng-proxy (1.4.3) unstable; urgency=low

  * merge release 1.2.8

 -- Max Kellermann <mk@cm4all.com>  Wed, 14 Dec 2011 11:20:04 -0000

cm4all-beng-proxy (1.4.2) unstable; urgency=low

  * text-processor: allow processing "application/javascript",
    "application/json"
  * uri-relative: allow backtracking to the widget base with "../"
  * merge release 1.2.7

 -- Max Kellermann <mk@cm4all.com>  Tue, 06 Dec 2011 12:39:24 -0000

cm4all-beng-proxy (1.4.1) unstable; urgency=low

  * merge release 1.2.6

 -- Max Kellermann <mk@cm4all.com>  Fri, 18 Nov 2011 13:53:56 -0000

cm4all-beng-proxy (1.4) unstable; urgency=low

  * proxy-widget: revert 'client can choose only views that have an address'
  * rewrite-uri: revert 'drop the deprecated mode "proxy"'

 -- Max Kellermann <mk@cm4all.com>  Thu, 17 Nov 2011 08:10:42 +0100

cm4all-beng-proxy (1.3.2) unstable; urgency=low

  * tcache: add regex matching, translation packets REGEX, INVERSE_REGEX
  * widget: don't start the prefix with an underscore
  * translation: add new packet PROCESS_TEXT, to expand entity references
  * translation: add new packet WIDGET_INFO, enables additional request headers
  * doc: document the algorithm for replacing three leading underscores

 -- Max Kellermann <mk@cm4all.com>  Wed, 16 Nov 2011 17:00:16 +0100

cm4all-beng-proxy (1.3.1) unstable; urgency=low

  * merge release 1.2.5

 -- Max Kellermann <mk@cm4all.com>  Tue, 08 Nov 2011 19:51:18 +0100

cm4all-beng-proxy (1.3) unstable; urgency=low

  * rewrite-uri: drop the deprecated mode "proxy"
  * proxy-widget: client can choose only views that have an address

 -- Max Kellermann <mk@cm4all.com>  Mon, 31 Oct 2011 17:41:14 +0100

cm4all-beng-proxy (1.2.27) unstable; urgency=low

  * merge release 1.1.40

 -- Max Kellermann <mk@cm4all.com>  Wed, 16 May 2012 09:51:50 -0000

cm4all-beng-proxy (1.2.26) unstable; urgency=low

  * merge release 1.1.39

 -- Max Kellermann <mk@cm4all.com>  Thu, 26 Apr 2012 14:16:40 -0000

cm4all-beng-proxy (1.2.25) unstable; urgency=low

  * merge release 1.1.38

 -- Max Kellermann <mk@cm4all.com>  Mon, 26 Mar 2012 14:01:44 -0000

cm4all-beng-proxy (1.2.24) unstable; urgency=low

  * merge release 1.1.37

 -- Max Kellermann <mk@cm4all.com>  Tue, 20 Mar 2012 08:33:31 -0000

cm4all-beng-proxy (1.2.23) unstable; urgency=low

  * merge release 1.1.36

 -- Max Kellermann <mk@cm4all.com>  Thu, 15 Mar 2012 15:37:10 -0000

cm4all-beng-proxy (1.2.22) unstable; urgency=low

  * merge release 1.1.35

 -- Max Kellermann <mk@cm4all.com>  Thu, 08 Mar 2012 18:29:39 -0000

cm4all-beng-proxy (1.2.21) unstable; urgency=low

  * merge release 1.1.34

 -- Max Kellermann <mk@cm4all.com>  Fri, 02 Mar 2012 16:02:00 -0000

cm4all-beng-proxy (1.2.20) unstable; urgency=low

  * merge release 1.1.33

 -- Max Kellermann <mk@cm4all.com>  Thu, 23 Feb 2012 17:11:15 -0000

cm4all-beng-proxy (1.2.19) unstable; urgency=low

  * merge release 1.1.32

 -- Max Kellermann <mk@cm4all.com>  Thu, 23 Feb 2012 15:18:36 -0000

cm4all-beng-proxy (1.2.18) unstable; urgency=low

  * merge release 1.1.31

 -- Max Kellermann <mk@cm4all.com>  Thu, 16 Feb 2012 13:52:42 -0000

cm4all-beng-proxy (1.2.17) unstable; urgency=low

  * merge release 1.1.30

 -- Max Kellermann <mk@cm4all.com>  Wed, 15 Feb 2012 09:26:45 -0000

cm4all-beng-proxy (1.2.16) unstable; urgency=low

  * merge release 1.1.29

 -- Max Kellermann <mk@cm4all.com>  Thu, 09 Feb 2012 09:31:50 -0000

cm4all-beng-proxy (1.2.15) unstable; urgency=low

  * merge release 1.1.28

 -- Max Kellermann <mk@cm4all.com>  Thu, 02 Feb 2012 13:41:45 -0000

cm4all-beng-proxy (1.2.14) unstable; urgency=low

  * merge release 1.1.27

 -- Max Kellermann <mk@cm4all.com>  Tue, 31 Jan 2012 15:04:32 -0000

cm4all-beng-proxy (1.2.13) unstable; urgency=low

  * merge release 1.1.26

 -- Max Kellermann <mk@cm4all.com>  Wed, 25 Jan 2012 12:15:19 -0000

cm4all-beng-proxy (1.2.12) unstable; urgency=low

  * merge release 1.1.25

 -- Max Kellermann <mk@cm4all.com>  Tue, 17 Jan 2012 08:31:44 -0000

cm4all-beng-proxy (1.2.11) unstable; urgency=low

  * merge release 1.1.24

 -- Max Kellermann <mk@cm4all.com>  Wed, 04 Jan 2012 15:38:27 -0000

cm4all-beng-proxy (1.2.10) unstable; urgency=low

  * merge release 1.1.23

 -- Max Kellermann <mk@cm4all.com>  Wed, 28 Dec 2011 17:01:43 -0000

cm4all-beng-proxy (1.2.9) unstable; urgency=low

  * merge release 1.1.22

 -- Max Kellermann <mk@cm4all.com>  Thu, 22 Dec 2011 10:28:29 -0000

cm4all-beng-proxy (1.2.8) unstable; urgency=low

  * merge release 1.1.21

 -- Max Kellermann <mk@cm4all.com>  Wed, 14 Dec 2011 11:12:32 -0000

cm4all-beng-proxy (1.2.7) unstable; urgency=low

  * merge release 1.1.20

 -- Max Kellermann <mk@cm4all.com>  Tue, 06 Dec 2011 11:43:10 -0000

cm4all-beng-proxy (1.2.6) unstable; urgency=low

  * merge release 1.1.19

 -- Max Kellermann <mk@cm4all.com>  Fri, 18 Nov 2011 13:47:43 -0000

cm4all-beng-proxy (1.2.5) unstable; urgency=low

  * merge release 1.1.18
  * file-handler: handle If-Modified-Since followed by filter

 -- Max Kellermann <mk@cm4all.com>  Tue, 08 Nov 2011 19:43:58 +0100

cm4all-beng-proxy (1.2.4) unstable; urgency=low

  * merge release 1.1.17

 -- Max Kellermann <mk@cm4all.com>  Wed, 02 Nov 2011 16:58:28 +0100

cm4all-beng-proxy (1.2.3) unstable; urgency=low

  * merge release 1.1.16

 -- Max Kellermann <mk@cm4all.com>  Fri, 21 Oct 2011 15:16:13 +0200

cm4all-beng-proxy (1.2.2) unstable; urgency=low

  * merge release 1.1.15
  * widget-view: an empty name refers to the default view
  * processor: new entity &c:view;

 -- Max Kellermann <mk@cm4all.com>  Wed, 19 Oct 2011 11:43:20 +0200

cm4all-beng-proxy (1.2.1) unstable; urgency=low

  * merge release 1.1.13

 -- Max Kellermann <mk@cm4all.com>  Wed, 05 Oct 2011 17:16:04 +0200

cm4all-beng-proxy (1.2) unstable; urgency=low

  * delegate-client: improved error reporting
  * response-error: resolve errno codes
  * python/control/client: bind the unix domain socket
  * python/control/client: implement timeout
  * lb_control: allow querying node status over control socket

 -- Max Kellermann <mk@cm4all.com>  Tue, 27 Sep 2011 12:00:44 +0200

cm4all-beng-proxy (1.1.40) unstable; urgency=low

  * merge release 1.0.34

 -- Max Kellermann <mk@cm4all.com>  Wed, 16 May 2012 09:50:37 -0000

cm4all-beng-proxy (1.1.39) unstable; urgency=low

  * merge release 1.0.33

 -- Max Kellermann <mk@cm4all.com>  Thu, 26 Apr 2012 14:12:30 -0000

cm4all-beng-proxy (1.1.38) unstable; urgency=low

  * merge release 1.0.32

 -- Max Kellermann <mk@cm4all.com>  Mon, 26 Mar 2012 14:00:38 -0000

cm4all-beng-proxy (1.1.37) unstable; urgency=low

  * merge release 1.0.31

 -- Max Kellermann <mk@cm4all.com>  Tue, 20 Mar 2012 08:31:08 -0000

cm4all-beng-proxy (1.1.36) unstable; urgency=low

  * merge release 1.0.30

 -- Max Kellermann <mk@cm4all.com>  Thu, 15 Mar 2012 15:36:15 -0000

cm4all-beng-proxy (1.1.35) unstable; urgency=low

  * merge release 1.0.29
  * css_processor: delete "-c-mode" and "-c-view" from output

 -- Max Kellermann <mk@cm4all.com>  Thu, 08 Mar 2012 18:16:03 -0000

cm4all-beng-proxy (1.1.34) unstable; urgency=low

  * merge release 1.0.28

 -- Max Kellermann <mk@cm4all.com>  Fri, 02 Mar 2012 15:26:44 -0000

cm4all-beng-proxy (1.1.33) unstable; urgency=low

  * merge release 1.0.27

 -- Max Kellermann <mk@cm4all.com>  Thu, 23 Feb 2012 17:09:57 -0000

cm4all-beng-proxy (1.1.32) unstable; urgency=low

  * merge release 1.0.26

 -- Max Kellermann <mk@cm4all.com>  Thu, 23 Feb 2012 15:14:56 -0000

cm4all-beng-proxy (1.1.31) unstable; urgency=low

  * merge release 1.0.25

 -- Max Kellermann <mk@cm4all.com>  Thu, 16 Feb 2012 13:49:26 -0000

cm4all-beng-proxy (1.1.30) unstable; urgency=low

  * merge release 1.0.24

 -- Max Kellermann <mk@cm4all.com>  Wed, 15 Feb 2012 09:25:38 -0000

cm4all-beng-proxy (1.1.29) unstable; urgency=low

  * merge release 1.0.23

 -- Max Kellermann <mk@cm4all.com>  Thu, 09 Feb 2012 09:30:18 -0000

cm4all-beng-proxy (1.1.28) unstable; urgency=low

  * merge release 1.0.22

 -- Max Kellermann <mk@cm4all.com>  Thu, 02 Feb 2012 13:39:21 -0000

cm4all-beng-proxy (1.1.27) unstable; urgency=low

  * merge release 1.0.21

 -- Max Kellermann <mk@cm4all.com>  Tue, 31 Jan 2012 14:59:06 -0000

cm4all-beng-proxy (1.1.26) unstable; urgency=low

  * merge release 1.0.20

 -- Max Kellermann <mk@cm4all.com>  Wed, 25 Jan 2012 12:13:43 -0000

cm4all-beng-proxy (1.1.25) unstable; urgency=low

  * merge release 1.0.19

 -- Max Kellermann <mk@cm4all.com>  Tue, 17 Jan 2012 08:29:34 -0000

cm4all-beng-proxy (1.1.24) unstable; urgency=low

  * merge release 1.0.18

 -- Max Kellermann <mk@cm4all.com>  Wed, 04 Jan 2012 15:27:35 -0000

cm4all-beng-proxy (1.1.23) unstable; urgency=low

  * header-forward: remove port number from X-Forwarded-For

 -- Max Kellermann <mk@cm4all.com>  Wed, 28 Dec 2011 16:51:41 -0000

cm4all-beng-proxy (1.1.22) unstable; urgency=low

  * merge release 1.0.17
  * istream-socket: fix potential assertion failure

 -- Max Kellermann <mk@cm4all.com>  Wed, 21 Dec 2011 16:44:46 -0000

cm4all-beng-proxy (1.1.21) unstable; urgency=low

  * merge release 1.0.16

 -- Max Kellermann <mk@cm4all.com>  Wed, 14 Dec 2011 11:07:58 -0000

cm4all-beng-proxy (1.1.20) unstable; urgency=low

  * merge release 1.0.15
  * processor: don't rewrite "mailto:" hyperlinks

 -- Max Kellermann <mk@cm4all.com>  Mon, 05 Dec 2011 18:37:10 -0000

cm4all-beng-proxy (1.1.19) unstable; urgency=low

  * {css_,}processor: quote widget classes for prefixing XML IDs, CSS classes

 -- Max Kellermann <mk@cm4all.com>  Fri, 18 Nov 2011 13:17:02 -0000

cm4all-beng-proxy (1.1.18) unstable; urgency=low

  * merge release 1.0.13
  * lb_http: eliminate the duplicate "Date" response header

 -- Max Kellermann <mk@cm4all.com>  Tue, 08 Nov 2011 19:33:07 +0100

cm4all-beng-proxy (1.1.17) unstable; urgency=low

  * merge release 1.0.13

 -- Max Kellermann <mk@cm4all.com>  Wed, 02 Nov 2011 16:52:21 +0100

cm4all-beng-proxy (1.1.16) unstable; urgency=low

  * merge release 1.0.12

 -- Max Kellermann <mk@cm4all.com>  Fri, 21 Oct 2011 15:09:55 +0200

cm4all-beng-proxy (1.1.15) unstable; urgency=low

  * merge release 1.0.11

 -- Max Kellermann <mk@cm4all.com>  Wed, 19 Oct 2011 09:36:38 +0200

cm4all-beng-proxy (1.1.14) unstable; urgency=low

  * merge release 1.0.10

 -- Max Kellermann <mk@cm4all.com>  Fri, 07 Oct 2011 15:15:00 +0200

cm4all-beng-proxy (1.1.13) unstable; urgency=low

  * merge release 1.0.9

 -- Max Kellermann <mk@cm4all.com>  Thu, 29 Sep 2011 16:47:56 +0200

cm4all-beng-proxy (1.1.12) unstable; urgency=low

  * merge release 1.0.8

 -- Max Kellermann <mk@cm4all.com>  Thu, 22 Sep 2011 17:13:41 +0200

cm4all-beng-proxy (1.1.11) unstable; urgency=low

  * merge release 1.0.7
  * widget-http: response header X-CM4all-View selects a view
  * processor, css_processor: support prefixing XML ids
  * processor: property "c:view" selects a view

 -- Max Kellermann <mk@cm4all.com>  Fri, 16 Sep 2011 12:25:24 +0200

cm4all-beng-proxy (1.1.10) unstable; urgency=low

  * merge release 1.0.6
  * http-request: don't clear failure state on successful TCP connection
  * istream-socket: fix assertion failure after receive error
  * ssl_filter: check for end-of-file on plain socket
  * ssl_filter: fix buffer assertion failures

 -- Max Kellermann <mk@cm4all.com>  Tue, 13 Sep 2011 18:50:18 +0200

cm4all-beng-proxy (1.1.9) unstable; urgency=low

  * http-request: improve keep-alive cancellation detection
  * http-request: mark server "failed" after HTTP client error
  * lb: implement the control protocol
    - can disable and re-enable workers
  * lb: don't allow sticky pool with only one member
  * lb: verify that a new sticky host is alive
  * lb: mark server "failed" after HTTP client error

 -- Max Kellermann <mk@cm4all.com>  Fri, 09 Sep 2011 13:03:55 +0200

cm4all-beng-proxy (1.1.8) unstable; urgency=low

  * merge release 1.0.5
  * {css_,}processor: one more underscore for the prefix
  * processor: remove rewrite-uri processing instructions from output
  * translate: unknown packet is a fatal error
  * processor: add option to set widget/focus by default
  * rewrite-uri: a leading tilde refers to the widget base; translation
    packet ANCHOR_ABSOLUTE enables it by default

 -- Max Kellermann <mk@cm4all.com>  Mon, 05 Sep 2011 17:56:31 +0200

cm4all-beng-proxy (1.1.7) unstable; urgency=low

  * css_processor: implement property "-c-mode"
  * css_processor: translate underscore prefix in class names
  * processor: translate underscore prefix in CSS class names

 -- Max Kellermann <mk@cm4all.com>  Mon, 29 Aug 2011 17:47:48 +0200

cm4all-beng-proxy (1.1.6) unstable; urgency=low

  * merge release 1.0.3
  * implement CSS processor

 -- Max Kellermann <mk@cm4all.com>  Mon, 22 Aug 2011 17:13:56 +0200

cm4all-beng-proxy (1.1.5) unstable; urgency=low

  * lb: optionally generate Via and X-Forwarded-For

 -- Max Kellermann <mk@cm4all.com>  Wed, 17 Aug 2011 12:45:14 +0200

cm4all-beng-proxy (1.1.4) unstable; urgency=low

  * pipe-stock: fix assertion failure after optimization bug
  * istream-pipe: reuse drained pipes immediately
  * sink-socket: reinstate write event during bulk transfers

 -- Max Kellermann <mk@cm4all.com>  Thu, 11 Aug 2011 14:41:37 +0200

cm4all-beng-proxy (1.1.3) unstable; urgency=low

  * widget: quote invalid XMLID/JS characters for &c:prefix;
  * lb: add protocol "tcp"

 -- Max Kellermann <mk@cm4all.com>  Wed, 10 Aug 2011 18:53:12 +0200

cm4all-beng-proxy (1.1.2) unstable; urgency=low

  * merge release 1.0.2
  * http-server: report detailed errors
  * widget-http: implement header dumps
  * cgi, fastcgi: enable cookie jar with custom cookie "host"

 -- Max Kellermann <mk@cm4all.com>  Thu, 04 Aug 2011 17:27:51 +0200

cm4all-beng-proxy (1.1.1) unstable; urgency=low

  * merge release 1.0.1
  * lb: don't ignore unimplemented configuration keywords
  * lb: configurable monitor check interval
  * session: configurable idle timeout

 -- Max Kellermann <mk@cm4all.com>  Tue, 26 Jul 2011 11:27:20 +0200

cm4all-beng-proxy (1.1) unstable; urgency=low

  * http-client: send "Expect: 100-continue" only for big request body
  * lb: implement monitors (ping, connect, tcp_expect)

 -- Max Kellermann <mk@cm4all.com>  Wed, 20 Jul 2011 15:04:22 +0200
  
cm4all-beng-proxy (1.0.34) unstable; urgency=low

  * resource-loader: don't strip last segment from IPv6 address

 -- Max Kellermann <mk@cm4all.com>  Wed, 16 May 2012 09:47:43 -0000

cm4all-beng-proxy (1.0.33) unstable; urgency=low

  * widget-resolver: fix assertion failure on recursive abort

 -- Max Kellermann <mk@cm4all.com>  Thu, 26 Apr 2012 14:04:01 -0000

cm4all-beng-proxy (1.0.32) unstable; urgency=low

  * http-cache: add missing initialization on memcached miss

 -- Max Kellermann <mk@cm4all.com>  Mon, 26 Mar 2012 13:35:01 -0000

cm4all-beng-proxy (1.0.31) unstable; urgency=low

  * proxy-widget: close the request body when the view doesn't exist

 -- Max Kellermann <mk@cm4all.com>  Tue, 20 Mar 2012 08:28:00 -0000

cm4all-beng-proxy (1.0.30) unstable; urgency=low

  * widget-view: initialize the header forward settings
  * translate-client: new view inherits header forward settings from
    default view
  * handler: clear transformation after translation error
  * http-cache: release the memcached response on abort
  * fcgi-request: close the request body on stock failure

 -- Max Kellermann <mk@cm4all.com>  Thu, 15 Mar 2012 15:34:18 -0000

cm4all-beng-proxy (1.0.29) unstable; urgency=low

  * processor: unescape custom header values
  * widget-resolver: fix NULL dereference after failure

 -- Max Kellermann <mk@cm4all.com>  Thu, 08 Mar 2012 18:10:14 -0000

cm4all-beng-proxy (1.0.28) unstable; urgency=low

  * widget-resolver: serve responses in the right order
  * widget-request: fix session related assertion failure
  * translate: initialize all GError variables

 -- Max Kellermann <mk@cm4all.com>  Fri, 02 Mar 2012 15:20:54 -0000

cm4all-beng-proxy (1.0.27) unstable; urgency=low

  * resource-address: fix regression when CGI URI is not set

 -- Max Kellermann <mk@cm4all.com>  Thu, 23 Feb 2012 17:08:16 -0000

cm4all-beng-proxy (1.0.26) unstable; urgency=low

  * resource-address: apply BASE to the CGI request URI

 -- Max Kellermann <mk@cm4all.com>  Thu, 23 Feb 2012 15:11:42 -0000

cm4all-beng-proxy (1.0.25) unstable; urgency=low

  * cgi-client: clear the input pointer on close

 -- Max Kellermann <mk@cm4all.com>  Thu, 16 Feb 2012 13:46:13 -0000

cm4all-beng-proxy (1.0.24) unstable; urgency=low

  * debian/rules: optimize parallel build
  * cgi: break loop when headers are finished

 -- Max Kellermann <mk@cm4all.com>  Wed, 15 Feb 2012 09:23:22 -0000

cm4all-beng-proxy (1.0.23) unstable; urgency=low

  * cgi: detect large response headers
  * cgi: continue parsing response headers after buffer boundary
  * cgi: bigger response header buffer
  * fcgi-client: detect large response headers

 -- Max Kellermann <mk@cm4all.com>  Thu, 09 Feb 2012 09:27:50 -0000

cm4all-beng-proxy (1.0.22) unstable; urgency=low

  * debian/rules: don't run libtool
  * lb: thread safety for the SSL filter
  * lb: fix crash during shutdown
  * http-server: fix uninitialised variable

 -- Max Kellermann <mk@cm4all.com>  Thu, 02 Feb 2012 13:03:08 -0000

cm4all-beng-proxy (1.0.21) unstable; urgency=low

  * hstock: fix memory leak
  * notify: fix endless busy loop
  * ssl_filter: fix hang while tearing down connection

 -- Max Kellermann <mk@cm4all.com>  Tue, 31 Jan 2012 15:24:50 -0000

cm4all-beng-proxy (1.0.20) unstable; urgency=low

  * ssl: load the whole certificate chain
  * translate: fix PATH+JAILCGI+SITE check
  * translate: fix HOME check
  * resource-address: include all CGI attributes in cache key

 -- Max Kellermann <mk@cm4all.com>  Wed, 25 Jan 2012 12:10:43 -0000

cm4all-beng-proxy (1.0.19) unstable; urgency=low

  * cookie-client: add a missing out-of-memory check

 -- Max Kellermann <mk@cm4all.com>  Tue, 17 Jan 2012 08:27:38 -0000

cm4all-beng-proxy (1.0.18) unstable; urgency=low

  * resource-address: support zero-length path_info prefix (for BASE)
  * hashmap: optimize insertions
  * http-server: limit the number of request headers
  * proxy-widget: discard the unused request body on error

 -- Max Kellermann <mk@cm4all.com>  Wed, 04 Jan 2012 14:55:59 -0000

cm4all-beng-proxy (1.0.17) unstable; urgency=low

  * istream-chunked: avoid recursive buffer write, fixes crash

 -- Max Kellermann <mk@cm4all.com>  Wed, 21 Dec 2011 16:37:44 -0000

cm4all-beng-proxy (1.0.16) unstable; urgency=low

  * http-server: disable timeout while waiting for CGI
  * cgi: fix segmentation fault
  * processor: discard child's request body on abort
  * proxy-widget: discard the unused request body on error

 -- Max Kellermann <mk@cm4all.com>  Wed, 14 Dec 2011 11:53:31 +0100

cm4all-beng-proxy (1.0.15) unstable; urgency=low

  * http-client: fix assertion failure on bogus "100 Continue"
  * handler: don't close the request body twice
  * session: add a missing out-of-memory check
  * fcgi-client: check for EV_READ event
  * fcgi-serialize: fix serializing parameter without value

 -- Max Kellermann <mk@cm4all.com>  Mon, 05 Dec 2011 17:47:20 -0000

cm4all-beng-proxy (1.0.14) unstable; urgency=low

  * http-server: don't generate chunked HEAD response
  * http-server: don't override Content-Length for HEAD response
  * lb_http, proxy-widget, response: forward Content-Length after HEAD

 -- Max Kellermann <mk@cm4all.com>  Tue, 08 Nov 2011 18:19:42 +0100

cm4all-beng-proxy (1.0.13) unstable; urgency=low

  * processor: initialize URI rewrite options for <?cm4all-rewrite-uri?>

 -- Max Kellermann <mk@cm4all.com>  Wed, 02 Nov 2011 16:47:48 +0100

cm4all-beng-proxy (1.0.12) unstable; urgency=low

  * http-server, proxy-widget: add missing newline to log message
  * fcgi_client: fix assertion failure on response body error
  * http-cache-choice: fix crash due to wrong filter callback

 -- Max Kellermann <mk@cm4all.com>  Fri, 21 Oct 2011 15:02:42 +0200

cm4all-beng-proxy (1.0.11) unstable; urgency=low

  * lb_config: fix binding to wildcard address
  * rewrite-uri: clarify warning message when widget has no id

 -- Max Kellermann <mk@cm4all.com>  Wed, 19 Oct 2011 09:26:48 +0200

cm4all-beng-proxy (1.0.10) unstable; urgency=low

  * debian/control: beng-lb doesn't need "daemon" anymore
  * http-string: allow space in unquoted cookie values (RFC ignorant)

 -- Max Kellermann <mk@cm4all.com>  Fri, 07 Oct 2011 15:06:32 +0200

cm4all-beng-proxy (1.0.9) unstable; urgency=low

  * tcp-balancer: store a copy of the socket address
  * lb: default log directory is /var/log/cm4all/beng-lb
  * lb: use new built-in watchdog instead of /usr/bin/daemon

 -- Max Kellermann <mk@cm4all.com>  Thu, 29 Sep 2011 16:19:34 +0200

cm4all-beng-proxy (1.0.8) unstable; urgency=low

  * resource-address: copy the delegate JailCGI parameters (crash bug fix)
  * response: use the same URI for storing and dropping widget sessions

 -- Max Kellermann <mk@cm4all.com>  Thu, 22 Sep 2011 13:39:08 +0200

cm4all-beng-proxy (1.0.7) unstable; urgency=low

  * inline-widget: discard request body when class lookup fails

 -- Max Kellermann <mk@cm4all.com>  Fri, 16 Sep 2011 12:16:04 +0200

cm4all-beng-proxy (1.0.6) unstable; urgency=low

  * processor: support short "SCRIPT" tag
  * widget-uri: use the template's view specification

 -- Max Kellermann <mk@cm4all.com>  Tue, 13 Sep 2011 18:14:24 +0200

cm4all-beng-proxy (1.0.5) unstable; urgency=low

  * resource-loader: delete comma when extracting from X-Forwarded-For

 -- Max Kellermann <mk@cm4all.com>  Mon, 05 Sep 2011 17:43:22 +0200

cm4all-beng-proxy (1.0.4) unstable; urgency=low

  * istream-replace: update the buffer reader after new data was added

 -- Max Kellermann <mk@cm4all.com>  Mon, 05 Sep 2011 15:43:17 +0200

cm4all-beng-proxy (1.0.3) unstable; urgency=low

  * merge release 0.9.35
  * control-handler: fix uninitialized variable

 -- Max Kellermann <mk@cm4all.com>  Thu, 18 Aug 2011 15:15:52 +0200

cm4all-beng-proxy (1.0.2) unstable; urgency=low

  * merge release 0.9.34
  * handler: always log translate client errors
  * tcp-balancer: fix memory leak in error handler
  * http-string: allow more characters in cookie values (RFC ignorant)

 -- Max Kellermann <mk@cm4all.com>  Mon, 01 Aug 2011 16:30:05 +0200

cm4all-beng-proxy (1.0.1) unstable; urgency=low

  * session: increase idle timeout to 20 minutes

 -- Max Kellermann <mk@cm4all.com>  Tue, 26 Jul 2011 11:23:36 +0200

cm4all-beng-proxy (1.0) unstable; urgency=low

  * merge release 0.9.33
  * header-forward: eliminate the duplicate "Date" response header
  * proxy-handler: don't pass internal URI arguments to CGI

 -- Max Kellermann <mk@cm4all.com>  Mon, 18 Jul 2011 17:07:42 +0200

cm4all-beng-proxy (0.10.14) unstable; urgency=low

  * merge release 0.9.32

 -- Max Kellermann <mk@cm4all.com>  Tue, 12 Jul 2011 19:02:23 +0200

cm4all-beng-proxy (0.10.13) unstable; urgency=low

  * growing-buffer: reset the position when skipping buffers

 -- Max Kellermann <mk@cm4all.com>  Wed, 06 Jul 2011 10:07:50 +0200

cm4all-beng-proxy (0.10.12) unstable; urgency=low

  * merge release 0.9.31
  * rewrite-uri: log widget base mismatch
  * istream-replace: fix assertion failure with splitted buffer

 -- Max Kellermann <mk@cm4all.com>  Tue, 05 Jul 2011 22:05:44 +0200

cm4all-beng-proxy (0.10.11) unstable; urgency=low

  * merge release 0.9.30
  * lb: add SSL/TLS support

 -- Max Kellermann <mk@cm4all.com>  Mon, 04 Jul 2011 17:14:21 +0200

cm4all-beng-proxy (0.10.10) unstable; urgency=low

  * merge release 0.9.29

 -- Max Kellermann <mk@cm4all.com>  Tue, 28 Jun 2011 17:56:43 +0200

cm4all-beng-proxy (0.10.9) unstable; urgency=low

  * merge release 0.9.28

 -- Max Kellermann <mk@cm4all.com>  Mon, 27 Jun 2011 13:38:03 +0200

cm4all-beng-proxy (0.10.8) unstable; urgency=low

  * lb_http: don't access the connection object after it was closed
  * restart the load balancer automatically

 -- Max Kellermann <mk@cm4all.com>  Wed, 22 Jun 2011 12:38:39 +0200

cm4all-beng-proxy (0.10.7) unstable; urgency=low

  * config: make the session cookie name configurable
  * uri-relative: allow relative base URIs (for CGI)
  * widget-uri: combine existing CGI PATH_INFO and given widget location
  * python/translation/widget: support "path_info" specification

 -- Max Kellermann <mk@cm4all.com>  Mon, 20 Jun 2011 14:54:38 +0200

cm4all-beng-proxy (0.10.6) unstable; urgency=low

  * merge release 0.9.26

 -- Max Kellermann <mk@cm4all.com>  Wed, 15 Jun 2011 09:19:28 +0200

cm4all-beng-proxy (0.10.5) unstable; urgency=low

  * merge release 0.9.26

 -- Max Kellermann <mk@cm4all.com>  Fri, 10 Jun 2011 10:09:09 +0200

cm4all-beng-proxy (0.10.4) unstable; urgency=low

  * doc: add beng-lb documentation
  * lb: implement "fallback" option
  * merge release 0.9.25

 -- Max Kellermann <mk@cm4all.com>  Wed, 08 Jun 2011 14:13:43 +0200

cm4all-beng-proxy (0.10.3) unstable; urgency=low

  * python/translation.widget: support keyword "sticky"
  * lb: implement sticky modes "failover", "cookie"

 -- Max Kellermann <mk@cm4all.com>  Mon, 06 Jun 2011 15:51:36 +0200

cm4all-beng-proxy (0.10.2) unstable; urgency=low

  * debian: fix beng-lb pid file name
  * lb_http: implement sticky sessions
  * merge release 0.9.24

 -- Max Kellermann <mk@cm4all.com>  Tue, 31 May 2011 14:32:03 +0200

cm4all-beng-proxy (0.10.1) unstable; urgency=low

  * lb_http: close request body on error
  * lb_listener: print error message when binding fails
  * merge release 0.9.23

 -- Max Kellermann <mk@cm4all.com>  Fri, 27 May 2011 13:13:55 +0200

cm4all-beng-proxy (0.10) unstable; urgency=low

  * failure: fix inverted logic bug in expiry check
  * tcp-balancer: implement session stickiness
  * lb: new stand-alone load balancer

 -- Max Kellermann <mk@cm4all.com>  Thu, 26 May 2011 14:32:02 +0200

cm4all-beng-proxy (0.9.35) unstable; urgency=low

  * resource-loader: pass the last X-Forwarded-For element to AJP

 -- Max Kellermann <mk@cm4all.com>  Thu, 18 Aug 2011 15:05:02 +0200

cm4all-beng-proxy (0.9.34) unstable; urgency=low

  * request: fix double request body close in errdoc handler
  * handler: close request body on early abort

 -- Max Kellermann <mk@cm4all.com>  Mon, 01 Aug 2011 16:21:43 +0200

cm4all-beng-proxy (0.9.33) unstable; urgency=low

  * {http,ajp}-request, errdoc: check before closing the request body on
    error

 -- Max Kellermann <mk@cm4all.com>  Mon, 18 Jul 2011 16:30:29 +0200

cm4all-beng-proxy (0.9.32) unstable; urgency=low

  * processor: dispose request body when focused widget was not found
  * http-string: allow the slash in cookie values (RFC ignorant)

 -- Max Kellermann <mk@cm4all.com>  Tue, 12 Jul 2011 18:16:01 +0200

cm4all-beng-proxy (0.9.31) unstable; urgency=low

  * growing-buffer: fix assertion failure with empty first buffer

 -- Max Kellermann <mk@cm4all.com>  Tue, 05 Jul 2011 21:58:24 +0200

cm4all-beng-proxy (0.9.30) unstable; urgency=low

  * growing-buffer: fix assertion failure in reader when buffer is empty

 -- Max Kellermann <mk@cm4all.com>  Mon, 04 Jul 2011 16:59:28 +0200

cm4all-beng-proxy (0.9.29) unstable; urgency=low

  * http-string: allow the equality sign in cookie values (RFC ignorant)

 -- Max Kellermann <mk@cm4all.com>  Tue, 28 Jun 2011 17:50:23 +0200

cm4all-beng-proxy (0.9.28) unstable; urgency=low

  * http-string: allow round brackets in cookie values (RFC ignorant)

 -- Max Kellermann <mk@cm4all.com>  Mon, 27 Jun 2011 13:23:58 +0200

cm4all-beng-proxy (0.9.27) unstable; urgency=low

  * handler: don't delete existing session in TRANSPARENT mode

 -- Max Kellermann <mk@cm4all.com>  Wed, 15 Jun 2011 09:08:48 +0200

cm4all-beng-proxy (0.9.26) unstable; urgency=low

  * worker: read "crash" value before destroying shared memory
  * session: fix crash while discarding session

 -- Max Kellermann <mk@cm4all.com>  Fri, 10 Jun 2011 09:54:56 +0200

cm4all-beng-proxy (0.9.25) unstable; urgency=low

  * response: discard the request body before passing to errdoc
  * worker: don't restart all workers after "safe" worker crash
  * cgi: check for end-of-file after splice

 -- Max Kellermann <mk@cm4all.com>  Wed, 08 Jun 2011 15:02:35 +0200

cm4all-beng-proxy (0.9.24) unstable; urgency=low

  * fcgi-client: really discard packets on request id mismatch
  * memcached-client: don't schedule read event when buffer is full
  * session: support beng-lb sticky sessions

 -- Max Kellermann <mk@cm4all.com>  Tue, 31 May 2011 14:23:41 +0200

cm4all-beng-proxy (0.9.23) unstable; urgency=low

  * tcp-balancer: retry connecting to cluster if a node fails

 -- Max Kellermann <mk@cm4all.com>  Fri, 27 May 2011 13:01:31 +0200

cm4all-beng-proxy (0.9.22) unstable; urgency=low

  * failure: fix inverted logic bug in expiry check
  * uri-extract: support AJP URLs, fixes AJP cookies
  * ajp-client: don't schedule read event when buffer is full

 -- Max Kellermann <mk@cm4all.com>  Thu, 26 May 2011 08:32:32 +0200

cm4all-beng-proxy (0.9.21) unstable; urgency=low

  * balancer: re-enable load balancing (regression fix)
  * merge release 0.8.38

 -- Max Kellermann <mk@cm4all.com>  Fri, 20 May 2011 11:03:31 +0200

cm4all-beng-proxy (0.9.20) unstable; urgency=low

  * http-cache: fix assertion failure caused by wrong destructor
  * merge release 0.8.37

 -- Max Kellermann <mk@cm4all.com>  Mon, 16 May 2011 14:03:09 +0200

cm4all-beng-proxy (0.9.19) unstable; urgency=low

  * http-request: don't retry requests with a request body

 -- Max Kellermann <mk@cm4all.com>  Thu, 12 May 2011 11:35:55 +0200

cm4all-beng-proxy (0.9.18) unstable; urgency=low

  * http-body: fix assertion failure on EOF chunk after socket was closed
  * widget-http: fix crash in widget lookup error handler
  * merge release 0.8.36

 -- Max Kellermann <mk@cm4all.com>  Tue, 10 May 2011 18:56:33 +0200

cm4all-beng-proxy (0.9.17) unstable; urgency=low

  * growing-buffer: fix assertion failure after large initial write
  * http-request: retry after connection failure
  * test/t-cgi: fix bashisms in test scripts

 -- Max Kellermann <mk@cm4all.com>  Wed, 04 May 2011 18:54:57 +0200

cm4all-beng-proxy (0.9.16) unstable; urgency=low

  * resource-address: append "transparent" args to CGI path_info
  * tcache: fix crash on FastCGI with BASE

 -- Max Kellermann <mk@cm4all.com>  Mon, 02 May 2011 16:07:21 +0200

cm4all-beng-proxy (0.9.15) unstable; urgency=low

  * configure.ac: check if valgrind/memcheck.h is installed
  * configure.ac: check if libattr is available
  * access-log: log Referer and User-Agent
  * access-log: log the request duration
  * proxy-handler: allow forwarding URI arguments
  * merge release 0.8.35

 -- Max Kellermann <mk@cm4all.com>  Wed, 27 Apr 2011 18:54:17 +0200

cm4all-beng-proxy (0.9.14) unstable; urgency=low

  * processor: don't clear widget pointer at opening tag
  * debian: move ulimit call from init script to *.default
  * merge release 0.8.33

 -- Max Kellermann <mk@cm4all.com>  Wed, 13 Apr 2011 17:03:29 +0200

cm4all-beng-proxy (0.9.13) unstable; urgency=low

  * proxy-widget: apply the widget's response header forward settings
  * response: add option to dump the widget tree
  * widget-class: move header forward settings to view
  * merge release 0.8.30

 -- Max Kellermann <mk@cm4all.com>  Mon, 04 Apr 2011 16:31:26 +0200

cm4all-beng-proxy (0.9.12) unstable; urgency=low

  * widget: internal API refactorization
  * was-control: fix argument order in "abort" call
  * was-client: duplicate the GError object when it is used twice
  * {file,delegate}-handler: add Expires/ETag headers to 304 response
  * cgi: allow setting environment variables

 -- Max Kellermann <mk@cm4all.com>  Thu, 24 Mar 2011 15:12:54 +0100

cm4all-beng-proxy (0.9.11) unstable; urgency=low

  * processor: major API refactorization
  * merge release 0.8.29

 -- Max Kellermann <mk@cm4all.com>  Mon, 21 Mar 2011 19:43:28 +0100

cm4all-beng-proxy (0.9.10) unstable; urgency=low

  * merge release 0.8.27

 -- Max Kellermann <mk@cm4all.com>  Fri, 18 Mar 2011 14:11:16 +0100

cm4all-beng-proxy (0.9.9) unstable; urgency=low

  * merge release 0.8.25

 -- Max Kellermann <mk@cm4all.com>  Mon, 14 Mar 2011 16:05:51 +0100

cm4all-beng-proxy (0.9.8) unstable; urgency=low

  * translate: support UNIX domain sockets in ADDRESS_STRING
  * resource-address: support connections to existing FastCGI servers

 -- Max Kellermann <mk@cm4all.com>  Fri, 11 Mar 2011 19:24:33 +0100

cm4all-beng-proxy (0.9.7) unstable; urgency=low

  * merge release 0.8.24

 -- Max Kellermann <mk@cm4all.com>  Fri, 04 Mar 2011 13:07:36 +0100

cm4all-beng-proxy (0.9.6) unstable; urgency=low

  * merge release 0.8.23

 -- Max Kellermann <mk@cm4all.com>  Mon, 28 Feb 2011 11:47:45 +0100

cm4all-beng-proxy (0.9.5) unstable; urgency=low

  * translate: allow SITE without CGI

 -- Max Kellermann <mk@cm4all.com>  Mon, 31 Jan 2011 06:35:24 +0100

cm4all-beng-proxy (0.9.4) unstable; urgency=low

  * widget-class: allow distinct addresses for each view

 -- Max Kellermann <mk@cm4all.com>  Thu, 27 Jan 2011 17:51:21 +0100

cm4all-beng-proxy (0.9.3) unstable; urgency=low

  * istream-catch: log errors
  * proxy-handler: pass the original request URI to (Fast)CGI
  * proxy-handler: pass the original document root to (Fast)CGI
  * fcgi-stock: pass site id to child process
  * translation: new packet "HOME" for JailCGI
  * resource-loader: get remote host from "X-Forwarded-For"
  * cgi, fcgi-client: pass client IP address to application

 -- Max Kellermann <mk@cm4all.com>  Fri, 21 Jan 2011 18:13:38 +0100

cm4all-beng-proxy (0.9.2) unstable; urgency=low

  * merge release 0.8.21
  * http-response: better context for error messages
  * istream: method close() does not invoke handler->abort()
  * istream: better context for error messages
  * ajp-client: destruct properly when request stream fails
  * {delegate,fcgi,was}-stock: use the JailCGI 1.4 wrapper

 -- Max Kellermann <mk@cm4all.com>  Mon, 17 Jan 2011 12:08:04 +0100

cm4all-beng-proxy (0.9.1) unstable; urgency=low

  * http-server: count the number of raw bytes sent and received
  * control-handler: support TCACHE_INVALIDATE with SITE
  * new programs "log-forward", "log-exec" for network logging
  * new program "log-split" for creating per-site log files
  * new program "log-traffic" for creating per-site traffic logs
  * move logging servers to new package cm4all-beng-proxy-logging
  * python/control.client: add parameter "broadcast"

 -- Max Kellermann <mk@cm4all.com>  Thu, 02 Dec 2010 12:07:16 +0100

cm4all-beng-proxy (0.9) unstable; urgency=low

  * merge release 0.8.19
  * was-client: explicitly send 32 bit METHOD payload
  * was-client: explicitly parse STATUS as 32 bit integer
  * was-client: clear control channel object on destruction
  * was-client: reuse child process if state is clean on EOF
  * was-client: abort properly after receiving illegal packet
  * was-client: allow "request STOP" before response completed
  * was-client: postpone the response handler invocation
  * was-control: send packets in bulk
  * python: support WAS widgets
  * http-server: enable "cork" mode only for beginning of response
  * http-cache: don't access freed memory in pool_unref_denotify()
  * http: use libcm4all-http
  * new datagram based binary protocol for access logging
  * main: default WAS stock limit is 16

 -- Max Kellermann <mk@cm4all.com>  Thu, 18 Nov 2010 19:56:17 +0100

cm4all-beng-proxy (0.8.38) unstable; urgency=low

  * failure: update time stamp on existing item
  * errdoc: free the original response body on abort

 -- Max Kellermann <mk@cm4all.com>  Fri, 20 May 2011 10:17:14 +0200

cm4all-beng-proxy (0.8.37) unstable; urgency=low

  * widget-resolver: don't reuse failed resolver
  * http-request: fix NULL pointer dereference on invalid URI
  * config: disable the TCP stock limit by default

 -- Max Kellermann <mk@cm4all.com>  Mon, 16 May 2011 13:41:32 +0200

cm4all-beng-proxy (0.8.36) unstable; urgency=low

  * http-server: check if client closes connection while processing
  * http-client: release the socket before invoking the callback
  * fcgi-client: fix assertion failure on full input buffer
  * memcached-client: re-enable socket event after direct copy
  * istream-file: fix assertion failure on range request
  * test/t-cgi: fix bashisms in test scripts

 -- Max Kellermann <mk@cm4all.com>  Tue, 10 May 2011 18:45:48 +0200

cm4all-beng-proxy (0.8.35) unstable; urgency=low

  * session: fix potential session defragmentation crash
  * ajp-request: use "host:port" as TCP stock key
  * cgi: evaluate the Content-Length response header

 -- Max Kellermann <mk@cm4all.com>  Wed, 27 Apr 2011 13:32:05 +0200

cm4all-beng-proxy (0.8.34) unstable; urgency=low

  * js: replace all '%' with '$'
  * js: check if session_id is null
  * debian: add package cm4all-beng-proxy-tools

 -- Max Kellermann <mk@cm4all.com>  Tue, 19 Apr 2011 18:43:54 +0200

cm4all-beng-proxy (0.8.33) unstable; urgency=low

  * processor: don't quote query string arguments with dollar sign
  * widget-request: safely remove "view" and "path" from argument table
  * debian/control: add "Breaks << 0.8.32" on the JavaScript library

 -- Max Kellermann <mk@cm4all.com>  Tue, 12 Apr 2011 18:21:55 +0200

cm4all-beng-proxy (0.8.32) unstable; urgency=low

  * args: quote arguments with the dollar sign

 -- Max Kellermann <mk@cm4all.com>  Tue, 12 Apr 2011 13:34:42 +0200

cm4all-beng-proxy (0.8.31) unstable; urgency=low

  * proxy-widget: eliminate the duplicate "Server" response header
  * translation: add packet UNTRUSTED_SITE_SUFFIX

 -- Max Kellermann <mk@cm4all.com>  Thu, 07 Apr 2011 16:23:37 +0200

cm4all-beng-proxy (0.8.30) unstable; urgency=low

  * handler: make lower-case realm name from the "Host" header
  * session: copy attribute "realm", fixes segmentation fault

 -- Max Kellermann <mk@cm4all.com>  Tue, 29 Mar 2011 16:47:43 +0200

cm4all-beng-proxy (0.8.29) unstable; urgency=low

  * ajp-client: send query string in an AJP attribute

 -- Max Kellermann <mk@cm4all.com>  Mon, 21 Mar 2011 19:16:16 +0100

cm4all-beng-proxy (0.8.28) unstable; urgency=low

  * resource-loader: use X-Forwarded-For to obtain AJP remote host
  * resource-loader: strip port from AJP remote address
  * resource-loader: don't pass remote host to AJP server
  * resource-loader: parse server port for AJP
  * ajp-client: always send content-length
  * ajp-client: parse the remaining buffer after EAGAIN

 -- Max Kellermann <mk@cm4all.com>  Mon, 21 Mar 2011 11:12:07 +0100

cm4all-beng-proxy (0.8.27) unstable; urgency=low

  * http-request: close the request body on malformed URI
  * ajp-request: AJP translation packet contains ajp://host:port/path

 -- Max Kellermann <mk@cm4all.com>  Fri, 18 Mar 2011 14:04:21 +0100

cm4all-beng-proxy (0.8.26) unstable; urgency=low

  * python/response: fix typo in ajp()
  * session: validate sessions only within one realm

 -- Max Kellermann <mk@cm4all.com>  Fri, 18 Mar 2011 08:59:41 +0100

cm4all-beng-proxy (0.8.25) unstable; urgency=low

  * widget-http: discard request body on unknown view name
  * inline-widget: discard request body on error
  * {http,fcgi,was}-client: allocate response headers from caller pool
  * cmdline: fcgi_stock_limit defaults to 0 (no limit)

 -- Max Kellermann <mk@cm4all.com>  Mon, 14 Mar 2011 15:53:42 +0100

cm4all-beng-proxy (0.8.24) unstable; urgency=low

  * fcgi-client: release the connection even when padding not consumed
    after empty response

 -- Max Kellermann <mk@cm4all.com>  Wed, 02 Mar 2011 17:39:33 +0100

cm4all-beng-proxy (0.8.23) unstable; urgency=low

  * memcached-client: allocate a new memory pool
  * memcached-client: copy caller_pool reference before freeing the client
  * fcgi-client: check headers!=NULL
  * fcgi-client: release the connection even when padding not consumed

 -- Max Kellermann <mk@cm4all.com>  Mon, 28 Feb 2011 10:50:02 +0100

cm4all-beng-proxy (0.8.22) unstable; urgency=low

  * cgi: fill special variables CONTENT_TYPE, CONTENT_LENGTH
  * memcached-client: remove stray pool_unref() call
  * memcached-client: reuse the socket if the remaining value is buffered
  * http-cache-choice: abbreviate memcached keys
  * *-cache: allocate a parent pool for cache items
  * pool: re-enable linear pools
  * frame: free the request body on error
  * http-cache: free cached body which was dismissed

 -- Max Kellermann <mk@cm4all.com>  Mon, 07 Feb 2011 15:34:09 +0100

cm4all-beng-proxy (0.8.21) unstable; urgency=low

  * merge release 0.7.55
  * jail: translate the document root properly
  * header-forward: forward the "Host" header to CGI/FastCGI/AJP
  * http-error: map ENOTDIR to "404 Not Found"
  * http-server: fix assertion failure on write error
  * fcgi-stock: clear all environment variables

 -- Max Kellermann <mk@cm4all.com>  Thu, 06 Jan 2011 16:04:20 +0100

cm4all-beng-proxy (0.8.20) unstable; urgency=low

  * widget-resolver: add pedantic state assertions
  * async: remember a copy of the operation in !NDEBUG
  * python/translation/response: max_age() returns self

 -- Max Kellermann <mk@cm4all.com>  Mon, 06 Dec 2010 23:02:50 +0100

cm4all-beng-proxy (0.8.19) unstable; urgency=low

  * merge release 0.7.54

 -- Max Kellermann <mk@cm4all.com>  Wed, 17 Nov 2010 16:25:10 +0100

cm4all-beng-proxy (0.8.18) unstable; urgency=low

  * was-client: explicitly send 32 bit METHOD payload
  * was-client: explicitly parse STATUS as 32 bit integer
  * istream: check presence of as_fd() in optimized build

 -- Max Kellermann <mk@cm4all.com>  Fri, 05 Nov 2010 11:00:54 +0100

cm4all-beng-proxy (0.8.17) unstable; urgency=low

  * merged release 0.7.53
  * widget: use colon as widget path separator
  * was-client: check for abort during response handler
  * was-client: implement STOP
  * was-client: release memory pools
  * was-launch: enable non-blocking mode on input and output
  * http-server: don't crash on malformed pipelined request
  * main: free the WAS stock and the UDP listener in the SIGTERM handler

 -- Max Kellermann <mk@cm4all.com>  Thu, 28 Oct 2010 19:50:26 +0200

cm4all-beng-proxy (0.8.16) unstable; urgency=low

  * merged release 0.7.52
  * was-client: support for the WAS protocol

 -- Max Kellermann <mk@cm4all.com>  Wed, 13 Oct 2010 16:45:18 +0200

cm4all-beng-proxy (0.8.15) unstable; urgency=low

  * resource-address: don't skip question mark twice

 -- Max Kellermann <mk@cm4all.com>  Tue, 28 Sep 2010 12:20:33 +0200

cm4all-beng-proxy (0.8.14) unstable; urgency=low

  * processor: schedule "xmlns:c" deletion

 -- Max Kellermann <mk@cm4all.com>  Thu, 23 Sep 2010 14:42:31 +0200

cm4all-beng-proxy (0.8.13) unstable; urgency=low

  * processor: delete "xmlns:c" attributes from link elements
  * istream-{head,zero}: implement method available()
  * merged release 0.7.51

 -- Max Kellermann <mk@cm4all.com>  Tue, 17 Aug 2010 09:54:33 +0200

cm4all-beng-proxy (0.8.12) unstable; urgency=low

  * http-cache-memcached: copy resource address
  * debian/control: add missing ${shlibs:Depends}
  * merged release 0.7.50

 -- Max Kellermann <mk@cm4all.com>  Thu, 12 Aug 2010 20:17:52 +0200

cm4all-beng-proxy (0.8.11) unstable; urgency=low

  * delegate-client: fix SCM_RIGHTS check
  * use Linux 2.6 CLOEXEC/NONBLOCK flags
  * tcache: INVALIDATE removes all variants (error documents etc.)
  * control: new UDP based protocol, allows invalidating caches
  * hashmap: fix assertion failure in hashmap_remove_match()
  * merged release 0.7.49

 -- Max Kellermann <mk@cm4all.com>  Tue, 10 Aug 2010 15:48:10 +0200

cm4all-beng-proxy (0.8.10) unstable; urgency=low

  * tcache: copy response.previous

 -- Max Kellermann <mk@cm4all.com>  Mon, 02 Aug 2010 18:03:43 +0200

cm4all-beng-proxy (0.8.9) unstable; urgency=low

  * (f?)cgi-handler: forward query string only if focused
  * ajp-handler: merge into proxy-handler
  * proxy-handler: forward query string if focused
  * cgi, fastcgi-handler: enable the resource cache
  * translation: add packets CHECK and PREVIOUS for authentication
  * python: add Response.max_age()

 -- Max Kellermann <mk@cm4all.com>  Fri, 30 Jul 2010 11:39:22 +0200

cm4all-beng-proxy (0.8.8) unstable; urgency=low

  * prototypes/translate.py: added new ticket-fastcgi programs
  * http-cache: implement FastCGI caching
  * merged release 0.7.47

 -- Max Kellermann <mk@cm4all.com>  Wed, 21 Jul 2010 13:00:43 +0200

cm4all-beng-proxy (0.8.7) unstable; urgency=low

  * istream-delayed: update the "direct" bit mask
  * http-client: send "Expect: 100-continue"
  * response, widget-http: apply istream_pipe to filter input
  * proxy-handler: apply istream_pipe to request body
  * istream-ajp-body: send larger request body packets
  * ajp-client: support splice()
  * merged release 0.7.46

 -- Max Kellermann <mk@cm4all.com>  Fri, 25 Jun 2010 18:52:04 +0200

cm4all-beng-proxy (0.8.6) unstable; urgency=low

  * translation: added support for custom error documents
  * response: convert HEAD to GET if filter follows
  * processor: short-circuit on HEAD request
  * python: depend on python-twisted-core

 -- Max Kellermann <mk@cm4all.com>  Wed, 16 Jun 2010 16:37:42 +0200

cm4all-beng-proxy (0.8.5) unstable; urgency=low

  * istream-tee: allow second output to block
  * widget-http: don't transform error documents
  * response, widget-http: disable filters after widget frame request
  * translation: added packet FILTER_4XX to filter client errors
  * merged release 0.7.45

 -- Max Kellermann <mk@cm4all.com>  Thu, 10 Jun 2010 16:13:14 +0200

cm4all-beng-proxy (0.8.4) unstable; urgency=low

  * python: added missing "Response" import
  * python: resume parsing after deferred call
  * http-client: implement istream method as_fd()
  * merged release 0.7.44

 -- Max Kellermann <mk@cm4all.com>  Mon, 07 Jun 2010 17:01:16 +0200

cm4all-beng-proxy (0.8.3) unstable; urgency=low

  * file-handler: implement If-Range (RFC 2616 14.27)
  * merged release 0.7.42

 -- Max Kellermann <mk@cm4all.com>  Tue, 01 Jun 2010 16:17:13 +0200

cm4all-beng-proxy (0.8.2) unstable; urgency=low

  * cookie-client: verify the cookie path
  * python: use Twisted's logging library
  * python: added a widget registry class
  * merged release 0.7.41

 -- Max Kellermann <mk@cm4all.com>  Wed, 26 May 2010 13:08:16 +0200

cm4all-beng-proxy (0.8.1) unstable; urgency=low

  * http-cache-memcached: delete entity records on POST

 -- Max Kellermann <mk@cm4all.com>  Tue, 18 May 2010 12:21:55 +0200

cm4all-beng-proxy (0.8) unstable; urgency=low

  * istream: added method as_fd() to convert istream to file descriptor
  * fork: support passing stdin istream fd to child process
  * http-cache: discard only matching entries on POST
  * istream-html-escape: escape single and double quote
  * rewrite-uri: escape the result with XML entities

 -- Max Kellermann <mk@cm4all.com>  Thu, 13 May 2010 12:34:46 +0200

cm4all-beng-proxy (0.7.55) unstable; urgency=low

  * pool: reparent pools in optimized build
  * istream-deflate: add missing pool reference while reading
  * istream-deflate: fix several error handlers

 -- Max Kellermann <mk@cm4all.com>  Thu, 06 Jan 2011 12:59:39 +0100

cm4all-beng-proxy (0.7.54) unstable; urgency=low

  * http-server: fix crash on deferred chunked request body
  * parser: fix crash on malformed SCRIPT element

 -- Max Kellermann <mk@cm4all.com>  Wed, 17 Nov 2010 16:13:09 +0100

cm4all-beng-proxy (0.7.53) unstable; urgency=low

  * http-server: don't crash on malformed pipelined request
  * sink-header: fix assertion failure on empty trailer

 -- Max Kellermann <mk@cm4all.com>  Thu, 28 Oct 2010 18:39:01 +0200

cm4all-beng-proxy (0.7.52) unstable; urgency=low

  * fcgi-client: fix send timeout handler
  * fork: finish the buffer after pipe was drained

 -- Max Kellermann <mk@cm4all.com>  Wed, 13 Oct 2010 16:39:26 +0200

cm4all-beng-proxy (0.7.51) unstable; urgency=low

  * http-client: clear response body pointer before forwarding EOF event
  * processor: fix assertion failure for c:mode in c:widget

 -- Max Kellermann <mk@cm4all.com>  Mon, 16 Aug 2010 17:01:48 +0200

cm4all-beng-proxy (0.7.50) unstable; urgency=low

  * header-forward: don't forward the "Host" header to HTTP servers
  * resource-address: use uri_relative() for CGI
  * uri-relative: don't lose host name in uri_absolute()
  * uri-relative: don't fail on absolute URIs
  * http-cache-heap: don't use uninitialized item size

 -- Max Kellermann <mk@cm4all.com>  Thu, 12 Aug 2010 20:03:49 +0200

cm4all-beng-proxy (0.7.49) unstable; urgency=low

  * hashmap: fix assertion failure in hashmap_remove_value()

 -- Max Kellermann <mk@cm4all.com>  Tue, 10 Aug 2010 15:37:12 +0200

cm4all-beng-proxy (0.7.48) unstable; urgency=low

  * pipe-stock: add assertions on file descriptors

 -- Max Kellermann <mk@cm4all.com>  Mon, 09 Aug 2010 14:56:54 +0200

cm4all-beng-proxy (0.7.47) unstable; urgency=low

  * cmdline: add option "--group"

 -- Max Kellermann <mk@cm4all.com>  Fri, 16 Jul 2010 18:39:53 +0200

cm4all-beng-proxy (0.7.46) unstable; urgency=low

  * handler: initialize all translate_response attributes
  * http-client: consume buffer before header length check
  * istream-pipe: clear "direct" flags in constructor
  * istream-pipe: return gracefully when handler blocks
  * ajp-client: hold pool reference to reset TCP_CORK

 -- Max Kellermann <mk@cm4all.com>  Mon, 21 Jun 2010 17:53:21 +0200

cm4all-beng-proxy (0.7.45) unstable; urgency=low

  * istream-tee: separate "weak" values for the two outputs
  * fcache: don't close output when caching has been canceled
  * tcache: copy the attribute "secure_cookie"

 -- Max Kellermann <mk@cm4all.com>  Thu, 10 Jun 2010 15:21:34 +0200

cm4all-beng-proxy (0.7.44) unstable; urgency=low

  * http-client: check response header length
  * http-server: check request header length

 -- Max Kellermann <mk@cm4all.com>  Mon, 07 Jun 2010 16:51:57 +0200

cm4all-beng-proxy (0.7.43) unstable; urgency=low

  * http-cache: fixed NULL pointer dereference when storing empty response
    body on the heap

 -- Max Kellermann <mk@cm4all.com>  Tue, 01 Jun 2010 18:52:45 +0200

cm4all-beng-proxy (0.7.42) unstable; urgency=low

  * fork: check "direct" flag again after buffer flush
  * pool: pool_unref_denotify() remembers the code location
  * sink-{buffer,gstring}: don't invoke callback in abort()
  * async: added another debug flag to verify correctness

 -- Max Kellermann <mk@cm4all.com>  Mon, 31 May 2010 21:15:58 +0200

cm4all-beng-proxy (0.7.41) unstable; urgency=low

  * http-cache: initialize response status and headers on empty body

 -- Max Kellermann <mk@cm4all.com>  Tue, 25 May 2010 16:27:25 +0200

cm4all-beng-proxy (0.7.40) unstable; urgency=low

  * http-cache: fixed NULL pointer dereference when storing empty response
    body in memcached

 -- Max Kellermann <mk@cm4all.com>  Tue, 25 May 2010 15:04:44 +0200

cm4all-beng-proxy (0.7.39) unstable; urgency=low

  * memcached-stock: close value on connect failure
  * http: implement remaining status codes
  * http-cache: allow caching empty response body
  * http-cache: cache status codes 203, 206, 300, 301, 410
  * http-cache: don't cache authorized resources

 -- Max Kellermann <mk@cm4all.com>  Fri, 21 May 2010 17:37:29 +0200

cm4all-beng-proxy (0.7.38) unstable; urgency=low

  * http-server: send HTTP/1.1 declaration with "100 Continue"
  * connection: initialize "site_name", fixes crash bug
  * translation: added packet SECURE_COOKIE

 -- Max Kellermann <mk@cm4all.com>  Thu, 20 May 2010 15:40:34 +0200

cm4all-beng-proxy (0.7.37) unstable; urgency=low

  * *-client: implement a socket leak detector
  * handler: initialize response header without translation server

 -- Max Kellermann <mk@cm4all.com>  Tue, 18 May 2010 12:05:11 +0200

cm4all-beng-proxy (0.7.36) unstable; urgency=low

  * http-client: fixed NULL pointer dereference
  * handler, response: removed duplicate request body destruction calls

 -- Max Kellermann <mk@cm4all.com>  Tue, 11 May 2010 17:16:36 +0200

cm4all-beng-proxy (0.7.35) unstable; urgency=low

  * {http,fcgi,ajp}-request: close the request body on abort
  * handler: set fake translation response on malformed URI

 -- Max Kellermann <mk@cm4all.com>  Mon, 10 May 2010 11:22:23 +0200

cm4all-beng-proxy (0.7.34) unstable; urgency=low

  * translate: check the UNTRUSTED packet
  * translation: added packet UNTRUSTED_PREFIX

 -- Max Kellermann <mk@cm4all.com>  Fri, 30 Apr 2010 19:14:37 +0200

cm4all-beng-proxy (0.7.33) unstable; urgency=low

  * merged release 0.7.27.1
  * fcache: don't continue storing in background
  * fcgi-client: re-add event after some input data has been read

 -- Max Kellermann <mk@cm4all.com>  Fri, 30 Apr 2010 11:31:08 +0200

cm4all-beng-proxy (0.7.32) unstable; urgency=low

  * response: generate the "Server" response header
  * response: support the Authentication-Info response header
  * response: support custom authentication pages
  * translation: support custom response headers

 -- Max Kellermann <mk@cm4all.com>  Tue, 27 Apr 2010 17:09:59 +0200

cm4all-beng-proxy (0.7.31) unstable; urgency=low

  * support HTTP authentication (RFC 2617)

 -- Max Kellermann <mk@cm4all.com>  Mon, 26 Apr 2010 17:26:42 +0200

cm4all-beng-proxy (0.7.30) unstable; urgency=low

  * fcgi-client: support responses without a body
  * {http,fcgi}-client: hold caller pool reference during callback

 -- Max Kellermann <mk@cm4all.com>  Fri, 23 Apr 2010 14:41:05 +0200

cm4all-beng-proxy (0.7.29) unstable; urgency=low

  * http-cache: added missing pool_unref() in memcached_miss()
  * pool: added checked pool references

 -- Max Kellermann <mk@cm4all.com>  Thu, 22 Apr 2010 15:45:48 +0200

cm4all-beng-proxy (0.7.28) unstable; urgency=low

  * fcgi-client: support response status
  * translate: malformed packets are fatal
  * http-cache: don't cache resources with very long URIs
  * memcached-client: increase the maximum key size to 32 kB

 -- Max Kellermann <mk@cm4all.com>  Thu, 15 Apr 2010 15:06:51 +0200

cm4all-beng-proxy (0.7.27.1) unstable; urgency=low

  * http-cache: added missing pool_unref() in memcached_miss()
  * http-cache: don't cache resources with very long URIs
  * memcached-client: increase the maximum key size to 32 kB
  * fork: properly handle partially filled output buffer
  * fork: re-add event after some input data has been read

 -- Max Kellermann <mk@cm4all.com>  Thu, 29 Apr 2010 15:30:21 +0200

cm4all-beng-proxy (0.7.27) unstable; urgency=low

  * session: use GLib's PRNG to generate session ids
  * session: seed the PRNG with /dev/random
  * response: log UNTRUSTED violation attempts
  * response: drop widget sessions when there is no focus

 -- Max Kellermann <mk@cm4all.com>  Fri, 09 Apr 2010 12:04:18 +0200

cm4all-beng-proxy (0.7.26) unstable; urgency=low

  * memcached-client: schedule read event before callback
  * istream-tee: continue with second output if first is closed

 -- Max Kellermann <mk@cm4all.com>  Sun, 28 Mar 2010 18:08:11 +0200

cm4all-beng-proxy (0.7.25) unstable; urgency=low

  * memcached-client: don't poll if socket is closed
  * fork: close file descriptor on input error
  * pool: don't check attachments in pool_trash()

 -- Max Kellermann <mk@cm4all.com>  Thu, 25 Mar 2010 13:28:01 +0100

cm4all-beng-proxy (0.7.24) unstable; urgency=low

  * memcached-client: release socket after splice

 -- Max Kellermann <mk@cm4all.com>  Mon, 22 Mar 2010 11:29:45 +0100

cm4all-beng-proxy (0.7.23) unstable; urgency=low

  * sink-header: support splice
  * memcached-client: support splice (response)
  * fcgi-client: recover correctly after send error
  * fcgi-client: support chunked request body
  * fcgi-client: basic splice support for the request body
  * http-cache: duplicate headers
  * {http,memcached}-client: check "direct" mode after buffer flush
  * cmdline: added option "fcgi_stock_limit"
  * python: auto-export function write_packet()
  * python: Response methods return self

 -- Max Kellermann <mk@cm4all.com>  Fri, 19 Mar 2010 13:28:35 +0100

cm4all-beng-proxy (0.7.22) unstable; urgency=low

  * python: re-add function write_packet()

 -- Max Kellermann <mk@cm4all.com>  Fri, 12 Mar 2010 12:27:21 +0100

cm4all-beng-proxy (0.7.21) unstable; urgency=low

  * ajp-client: handle EAGAIN from send()
  * python: install the missing sources

 -- Max Kellermann <mk@cm4all.com>  Thu, 11 Mar 2010 16:58:25 +0100

cm4all-beng-proxy (0.7.20) unstable; urgency=low

  * http-client: don't reinstate event when socket is closed
  * access-log: log the site name
  * python: removed unused function write_packet()
  * python: split the module beng_proxy.translation
  * python: allow overriding query string and param in absolute_uri()
  * python: moved absolute_uri() to a separate library

 -- Max Kellermann <mk@cm4all.com>  Thu, 11 Mar 2010 09:48:52 +0100

cm4all-beng-proxy (0.7.19) unstable; urgency=low

  * client-socket: translate EV_TIMEOUT to ETIMEDOUT
  * fork: refill the input buffer as soon as possible
  * delegate-client: implement an abortable event
  * pool: added assertions for libevent leaks
  * direct: added option "-s enable_splice=no"

 -- Max Kellermann <mk@cm4all.com>  Thu, 04 Mar 2010 17:34:56 +0100

cm4all-beng-proxy (0.7.18) unstable; urgency=low

  * args: reserve memory for the trailing null byte

 -- Max Kellermann <mk@cm4all.com>  Tue, 23 Feb 2010 17:46:04 +0100

cm4all-beng-proxy (0.7.17) unstable; urgency=low

  * translation: added the BOUNCE packet (variant of REDIRECT)
  * translation: change widget packet HOST to UNTRUSTED
  * translation: pass internal URI arguments to the translation server
  * handler: use the specified status with REDIRECT
  * python: added method Request.absolute_uri()

 -- Max Kellermann <mk@cm4all.com>  Tue, 23 Feb 2010 16:15:22 +0100

cm4all-beng-proxy (0.7.16) unstable; urgency=low

  * processor: separate trusted from untrusted widgets by host name
  * processor: mode=partition is deprecated
  * translate: fix DOCUMENT_ROOT handler for CGI/FASTCGI
  * fcgi-request: added JailCGI support

 -- Max Kellermann <mk@cm4all.com>  Fri, 19 Feb 2010 14:29:29 +0100

cm4all-beng-proxy (0.7.15) unstable; urgency=low

  * processor: unreference the caller pool in abort()
  * tcache: clear BASE on mismatch
  * fcgi-client: generate the Content-Length request header
  * fcgi-client: send the CONTENT_TYPE parameter
  * prototypes/translate.py: use FastCGI to run PHP

 -- Max Kellermann <mk@cm4all.com>  Thu, 11 Feb 2010 14:43:21 +0100

cm4all-beng-proxy (0.7.14) unstable; urgency=low

  * connection: drop connections when the limit is exceeded
  * resource-address: added BASE support
  * fcgi-client: check the request ID in response packets
  * http-client: check response body when request body is closed
  * html-escape: use the last ampersand before the semicolon
  * html-escape: support &apos;
  * processor: unescape widget parameter values

 -- Max Kellermann <mk@cm4all.com>  Fri, 29 Jan 2010 17:49:43 +0100

cm4all-beng-proxy (0.7.13) unstable; urgency=low

  * fcgi-request: duplicate socket path
  * fcgi-request: support ACTION
  * fcgi-client: provide SCRIPT_FILENAME
  * fcgi-client: append empty PARAMS packet
  * fcgi-client: try to read response before request is finished
  * fcgi-client: implement the STDERR packet
  * fcgi-client: support request headers and body
  * fcgi-stock: manage one socket per child process
  * fcgi-stock: unlink socket path after connect
  * fcgi-stock: redirect fd 1,2 to /dev/null
  * fcgi-stock: kill FastCGI processes after 5 minutes idle
  * translation: new packet PAIR for passing parameters to FastCGI

 -- Max Kellermann <mk@cm4all.com>  Thu, 14 Jan 2010 13:36:48 +0100

cm4all-beng-proxy (0.7.12) unstable; urgency=low

  * http-cache: unlock the cache item after successful revalidation
  * http-cache-memcached: pass the expiration time to memcached
  * sink-header: comprise pending data in method available()
  * header-forward: forward the Expires response header

 -- Max Kellermann <mk@cm4all.com>  Tue, 22 Dec 2009 16:18:49 +0100

cm4all-beng-proxy (0.7.11) unstable; urgency=low

  * {ajp,memcached}-client: fix dis\appearing event for duplex socket
  * memcached-client: handle EAGAIN after send()
  * memcached-client: release socket as early as possible
  * header-forward: don't forward Accept-Encoding if transformation is
    enabled
  * widget-http, inline-widget: check Content-Encoding before processing
  * file-handler: send "Vary: Accept-Encoding" for compressed response
  * header-forward: support duplicate headers
  * fcache: implemented a 60 seconds timeout
  * fcache: copy pointer to local variable before callback
  * event2: refresh timeout after event has occurred

 -- Max Kellermann <mk@cm4all.com>  Fri, 18 Dec 2009 16:45:24 +0100

cm4all-beng-proxy (0.7.10) unstable; urgency=low

  * http-{server,client}: fix disappearing event for duplex socket

 -- Max Kellermann <mk@cm4all.com>  Mon, 14 Dec 2009 15:46:25 +0100

cm4all-beng-proxy (0.7.9) unstable; urgency=low

  * http: "Expect" is a hop-by-hop header
  * http-server: send "100 Continue" unless request body closed
  * http-client: poll socket after splice
  * http-server: handle EAGAIN after splice
  * http-server: send a 417 response on unrecognized "Expect" request
  * response, widget-http: append filter id to resource tag
  * resource-tag: check for "Cache-Control: no-store"

 -- Max Kellermann <mk@cm4all.com>  Mon, 14 Dec 2009 13:05:15 +0100

cm4all-beng-proxy (0.7.8) unstable; urgency=low

  * http-body: support partial response in method available()
  * file-handler: support pre-compressed static files
  * fcache: honor the "Cache-Control: no-store" response header

 -- Max Kellermann <mk@cm4all.com>  Wed, 09 Dec 2009 15:49:25 +0100

cm4all-beng-proxy (0.7.7) unstable; urgency=low

  * parser: allow underscore in attribute names
  * processor: check "type" attribute before URI rewriting
  * http-client: start receiving before request is sent
  * http-client: try to read response after write error
  * http-client: deliver response body after headers are finished
  * http-client: release socket as early as possible
  * http-client: serve buffer after socket has been closed
  * istream-chunked: clear input stream in abort handler
  * growing-buffer: fix crash after close in "data" callback

 -- Max Kellermann <mk@cm4all.com>  Thu, 03 Dec 2009 13:09:57 +0100

cm4all-beng-proxy (0.7.6) unstable; urgency=low

  * istream-hold: return -2 if handler is not available yet
  * http, ajp, fcgi: use istream_hold on request body
  * http-client: implemented splicing the request body
  * response: added missing URI substitution

 -- Max Kellermann <mk@cm4all.com>  Tue, 17 Nov 2009 15:25:35 +0100

cm4all-beng-proxy (0.7.5) unstable; urgency=low

  * session: 64 bit session ids
  * session: allow arbitrary session id size (at compile-time)
  * debian: larger default log file (16 * 4MB)
  * debian: added package cm4all-beng-proxy-toi

 -- Max Kellermann <mk@cm4all.com>  Mon, 16 Nov 2009 15:51:24 +0100

cm4all-beng-proxy (0.7.4) unstable; urgency=low

  * measure the latency of external resources
  * widget-http: partially revert "don't query session if !stateful"

 -- Max Kellermann <mk@cm4all.com>  Tue, 10 Nov 2009 15:06:03 +0100

cm4all-beng-proxy (0.7.3) unstable; urgency=low

  * uri-verify: don't reject double slash after first segment
  * hostname: allow the hyphen character
  * processor: allow processing without session
  * widget-http: don't query session if !stateful
  * request: disable session management for known bots
  * python: fixed AttributeError in __getattr__()
  * python: added method Response.process()
  * translation: added the response packets URI, HOST, SCHEME
  * translation: added header forward packets

 -- Max Kellermann <mk@cm4all.com>  Mon, 09 Nov 2009 16:40:27 +0100

cm4all-beng-proxy (0.7.2) unstable; urgency=low

  * fcache: close all caching connections on exit
  * istream-file: retry reading after EAGAIN
  * direct, istream-pipe: re-enable SPLICE_F_NONBLOCK
  * direct, istream-pipe: disable the SPLICE_F_MORE flag
  * http-client: handle EAGAIN after splice
  * http-client, header-writer: remove hop-by-hop response headers
  * response: optimized transformed response headers
  * handler: mangle CGI and FastCGI headers
  * header-forward: generate the X-Forwarded-For header
  * header-forward: add local host name to "Via" request header

 -- Max Kellermann <mk@cm4all.com>  Fri, 30 Oct 2009 13:41:02 +0100

cm4all-beng-proxy (0.7.1) unstable; urgency=low

  * file-handler: close the stream on "304 Not Modified"
  * pool: use assembler code only on gcc
  * cmdline: added option "--set tcp_stock_limit"
  * Makefile.am: enable the "subdir-objects" option

 -- Max Kellermann <mk@cm4all.com>  Thu, 22 Oct 2009 12:17:11 +0200

cm4all-beng-proxy (0.7) unstable; urgency=low

  * ajp-client: check if connection was closed during response callback
  * header-forward: log session id
  * istream: separate TCP splicing checks
  * istream-pipe: fix segmentation fault after incomplete direct transfer
  * istream-pipe: implement the "available" method
  * istream-pipe: allocate pipe only if handler supports it
  * istream-pipe: flush the pipe before reading from input
  * istream-pipe: reuse pipes in a stock
  * direct: support splice() from TCP socket to pipe
  * istream: direct() returns -3 if stream has been closed
  * hstock: don't destroy stocks while items are being created
  * tcp-stock: limit number of connections per host to 256
  * translate, http-client, ajp-client, cgi, http-cache: verify the HTTP
    response status
  * prototypes/translate.py: disallow "/../" and null bytes
  * prototypes/translate.py: added "/jail-delegate/" location
  * uri-parser: strict RFC 2396 URI verification
  * uri-parser: don't unescape the URI path
  * http-client, ajp-client: verify the request URI
  * uri-escape: unescape each character only once
  * http-cache: never use the memcached stock if caching is disabled
  * allow 8192 connections by default
  * allow 65536 file handles by default
  * added package cm4all-jailed-beng-proxy-delegate-helper

 -- Max Kellermann <mk@cm4all.com>  Wed, 21 Oct 2009 15:00:56 +0200

cm4all-beng-proxy (0.6.23) unstable; urgency=low

  * header-forward: log session information
  * prototypes/translate.py: added /cgi-bin/ location
  * http-server: disable keep-alive for HTTP/1.0 clients
  * http-server: don't send "Connection: Keep-Alive"
  * delegate-stock: clear the environment
  * delegate-stock: added jail support
  * delegate-client: reuse helper process after I/O error

 -- Max Kellermann <mk@cm4all.com>  Mon, 12 Oct 2009 17:29:35 +0200

cm4all-beng-proxy (0.6.22) unstable; urgency=low

  * istream-tee: clear both "enabled" flags in the eof/abort handler
  * istream-tee: fall back to first data() return value if second stream
    closed itself
  * http-cache: don't log body_abort after close

 -- Max Kellermann <mk@cm4all.com>  Thu, 01 Oct 2009 19:19:37 +0200

cm4all-beng-proxy (0.6.21) unstable; urgency=low

  * http-client: log more error messages
  * delegate-stock: added the DOCUMENT_ROOT environment variable
  * response, widget: accept "application/xhtml+xml"
  * cookie-server: allow square brackets in unquoted cookie values
    (violating RFC 2109 and RFC 2616)

 -- Max Kellermann <mk@cm4all.com>  Thu, 01 Oct 2009 13:55:40 +0200

cm4all-beng-proxy (0.6.20) unstable; urgency=low

  * stock: clear stock after 60 seconds idle
  * hstock: remove empty stocks
  * http-server, http-client, cgi: fixed off-by-one bug in header parser
  * istream-pipe: fix the direct() return value on error
  * istream-pipe: fix formula in range assertion
  * http-cache-memcached: implemented "remove"
  * handler: added FastCGI handler
  * fcgi-client: unref caller pool after socket release
  * fcgi-client: implemented response headers

 -- Max Kellermann <mk@cm4all.com>  Tue, 29 Sep 2009 14:07:13 +0200

cm4all-beng-proxy (0.6.19) unstable; urgency=low

  * http-client: release caller pool after socket release
  * memcached-client: release socket on marshalling error
  * stock: unref caller pool in abort handler
  * stock: lazy cleanup
  * http-cache: copy caller_pool to local variable

 -- Max Kellermann <mk@cm4all.com>  Thu, 24 Sep 2009 16:02:17 +0200

cm4all-beng-proxy (0.6.18) unstable; urgency=low

  * delegate-handler: support conditional GET and ranges
  * file-handler: fix suffix-byte-range-spec parser
  * delegate-helper: call open() with O_CLOEXEC|O_NOCTTY
  * istream-file: don't set FD_CLOEXEC if O_CLOEXEC is available
  * stock: hold caller pool during "get" operation
  * main: free balancer object during shutdown
  * memcached-client: enable socket timeout
  * delegate-stock: set FD_CLOEXEC on socket

 -- Max Kellermann <mk@cm4all.com>  Thu, 24 Sep 2009 10:50:53 +0200

cm4all-beng-proxy (0.6.17) unstable; urgency=low

  * tcp-stock: implemented a load balancer
  * python: accept address list in the ajp() method
  * http-server: added timeout for the HTTP request headers
  * response: close template when the content type is wrong
  * delegate-get: implemented response headers
  * delegate-get: provide status codes and error messages

 -- Max Kellermann <mk@cm4all.com>  Fri, 18 Sep 2009 15:36:57 +0200

cm4all-beng-proxy (0.6.16) unstable; urgency=low

  * tcp-stock: added support for bulldog-tyke
  * sink-buffer: close input if it's not used in the constructor
  * http-cache-memcached: close response body when deserialization fails
  * serialize: fix regression in serialize_uint64()

 -- Max Kellermann <mk@cm4all.com>  Tue, 15 Sep 2009 19:26:07 +0200

cm4all-beng-proxy (0.6.15) unstable; urgency=low

  * http-cache-choice: find more duplicates during cleanup
  * handler: added AJP handler
  * ajp-request: unref pool only on tcp_stock failure
  * ajp-client: prevent parser recursion
  * ajp-client: free request body when response is closed
  * ajp-client: reuse connection after END_RESPONSE packet
  * ajp-client: enable TCP_CORK while sending
  * istream-ajp-body: added a second "length" header field
  * ajp-client: auto-send empty request body chunk
  * ajp-client: register "write" event after GET_BODY_CHUNK packet
  * ajp-client: implemented request and response headers
  * http-cache-rfc: don't rewind tpool if called recursively

 -- Max Kellermann <mk@cm4all.com>  Fri, 11 Sep 2009 16:04:06 +0200

cm4all-beng-proxy (0.6.14) unstable; urgency=low

  * istream-tee: don't restart reading if already in progress

 -- Max Kellermann <mk@cm4all.com>  Thu, 03 Sep 2009 13:21:06 +0200

cm4all-beng-proxy (0.6.13) unstable; urgency=low

  * cookie-server: fix parsing multiple cookies
  * http-cache-memcached: clean up expired "choice" items
  * sink-gstring: use callback instead of public struct
  * istream-tee: restart reading when one output is closed

 -- Max Kellermann <mk@cm4all.com>  Wed, 02 Sep 2009 17:02:53 +0200

cm4all-beng-proxy (0.6.12) unstable; urgency=low

  * http-cache: don't attempt to remove cache items when the cache is disabled

 -- Max Kellermann <mk@cm4all.com>  Fri, 28 Aug 2009 15:40:48 +0200

cm4all-beng-proxy (0.6.11) unstable; urgency=low

  * http-cache-memcached: store HTTP status and response headers
  * http-cache-memcached: implemented flush (SIGHUP)
  * http-cache-memcached: support "Vary"
  * http-client: work around assertion failure in response_stream_close()

 -- Max Kellermann <mk@cm4all.com>  Thu, 27 Aug 2009 12:33:17 +0200

cm4all-beng-proxy (0.6.10) unstable; urgency=low

  * parser: finish tag before bailing out
  * http-request: allow URLs without path component
  * fork: clear event in read() method
  * istream-file: pass options O_CLOEXEC|O_NOCTTY to open()
  * response: check if the "Host" request header is valid

 -- Max Kellermann <mk@cm4all.com>  Tue, 18 Aug 2009 16:37:19 +0200

cm4all-beng-proxy (0.6.9) unstable; urgency=low

  * direct: disable SPLICE_F_NONBLOCK (temporary NFS EAGAIN workaround)

 -- Max Kellermann <mk@cm4all.com>  Mon, 17 Aug 2009 13:52:49 +0200

cm4all-beng-proxy (0.6.8) unstable; urgency=low

  * widget-http: close response body in error code path
  * http-cache: implemented memcached backend (--memcached-server)
  * processor: &c:base; returns the URI without scheme and host

 -- Max Kellermann <mk@cm4all.com>  Mon, 17 Aug 2009 12:29:19 +0200

cm4all-beng-proxy (0.6.7) unstable; urgency=low

  * file-handler: generate Expires from xattr user.MaxAge
  * cmdline: added option --set to configure:
    - max_connections
    - http_cache_size
    - filter_cache_size
    - translate_cache_size
  * flush caches on SIGHUP

 -- Max Kellermann <mk@cm4all.com>  Fri, 07 Aug 2009 11:41:10 +0200

cm4all-beng-proxy (0.6.6) unstable; urgency=low

  * added missing GLib build dependency
  * cgi-handler: set the "body_consumed" flag

 -- Max Kellermann <mk@cm4all.com>  Tue, 04 Aug 2009 09:53:01 +0200

cm4all-beng-proxy (0.6.5) unstable; urgency=low

  * shm: pass MAP_NORESERVE to mmap()
  * proxy-handler: support cookies
  * translation: added DISCARD_SESSION packet

 -- Max Kellermann <mk@cm4all.com>  Wed, 15 Jul 2009 18:00:33 +0200

cm4all-beng-proxy (0.6.4) unstable; urgency=low

  * http-client: don't read response body in HEAD requests
  * ajp-client: invoke the "abort" handler on error
  * filter-cache: lock cache items while they are served

 -- Max Kellermann <mk@cm4all.com>  Thu, 09 Jul 2009 14:36:14 +0200

cm4all-beng-proxy (0.6.3) unstable; urgency=low

  * http-server: implemented the DELETE method
  * http-server: refuse HTTP/0.9 requests
  * proxy-handler: send request body to template when no widget is focused
  * widget-request: pass original HTTP method to widget
  * session: automatically defragment sessions

 -- Max Kellermann <mk@cm4all.com>  Tue, 07 Jul 2009 16:57:22 +0200

cm4all-beng-proxy (0.6.2) unstable; urgency=low

  * lock: fixed race condition in debug flag updates
  * session: use rwlock for the session manager
  * proxy-handler: pass request headers to the remote HTTP server
  * proxy-handler: forward original Accept-Charset if processor is disabled
  * pipe: don't filter resources without a body
  * fcache: forward original HTTP status over "pipe" filter
  * cgi: support the "Status" line

 -- Max Kellermann <mk@cm4all.com>  Mon, 06 Jul 2009 16:38:26 +0200

cm4all-beng-proxy (0.6.1) unstable; urgency=low

  * session: consistently lock all session objects
  * rewrite-uri: check if widget_external_uri() returns NULL
  * widget-uri: don't generate the "path" argument when it's NULL
  * widget-uri: strip superfluous question mark from widget_base_address()
  * widget-uri: append parameters from the template first
  * widget-uri: re-add configured query string in widget_absolute_uri()
  * widget-uri: eliminate configured query string in widget_external_uri()
  * processor: don't consider session data for base=child and base=parent

 -- Max Kellermann <mk@cm4all.com>  Fri, 03 Jul 2009 15:52:01 +0200

cm4all-beng-proxy (0.6) unstable; urgency=low

  * inline-widget: check the widget HTTP response status
  * response: don't apply transformation on failed response
  * resource-address: include pipe arguments in filter cache key
  * handler: removed session redirect on the first request
  * http-cache: accept ETag response header instead of Last-Modified
  * filter-cache: don't require Last-Modified or Expires
  * file-handler: disable ETag only when processor comes first
  * file-handler: read ETag from xattr
  * pipe: generate new ETag for piped resource
  * session: purge sessions when shared memory is full
  * handler: don't enforce sessions for filtered responses

 -- Max Kellermann <mk@cm4all.com>  Tue, 30 Jun 2009 17:48:20 +0200

cm4all-beng-proxy (0.5.14) unstable; urgency=low

  * ajp-client: implemented request body
  * cookie-client: obey "max-age=0" properly
  * processor: forward the original HTTP status
  * response, widget-http: don't allow processing resource without body
  * widget-http: check the Content-Type before invoking processor
  * response: pass the "Location" response header
  * debian: added a separate -optimized-dbg package
  * added init script support for multiple ports (--port) and multiple listen
    (--listen) command line argumnents
  * translation: added the "APPEND" packet for command line arguments
  * pipe: support command line arguments

 -- Max Kellermann <mk@cm4all.com>  Mon, 29 Jun 2009 16:51:16 +0200

cm4all-beng-proxy (0.5.13) unstable; urgency=low

  * widget-registry: clear local_address in translate request
  * cmdline: added the "--listen" option

 -- Max Kellermann <mk@cm4all.com>  Wed, 24 Jun 2009 12:27:17 +0200

cm4all-beng-proxy (0.5.12) unstable; urgency=low

  * response: pass the "Location" response handler
  * added support for multiple listener ports

 -- Max Kellermann <mk@cm4all.com>  Tue, 23 Jun 2009 23:34:55 +0200

cm4all-beng-proxy (0.5.11) unstable; urgency=low

  * build with autotools
  * use libcm4all-socket, GLib
  * Makefile.am: support out-of-tree builds
  * added optimized Debian package
  * tcache: fixed wrong assignment in VARY=HOST
  * translation: added request packet LOCAL_ADDRESS

 -- Max Kellermann <mk@cm4all.com>  Tue, 23 Jun 2009 15:42:12 +0200

cm4all-beng-proxy (0.5.10) unstable; urgency=low

  * widget-http: assign the "address" variable

 -- Max Kellermann <mk@cm4all.com>  Mon, 15 Jun 2009 18:38:58 +0200

cm4all-beng-proxy (0.5.9) unstable; urgency=low

  * tcache: fixed typo in tcache_string_match()
  * tcache: support VARY=SESSION
  * translate: added the INVALIDATE response packet
  * cache, session: higher size limits
  * widget-uri: separate query_string from path_info
  * widget-uri: ignore widget parameters in widget_external_uri()

 -- Max Kellermann <mk@cm4all.com>  Mon, 15 Jun 2009 17:06:11 +0200

cm4all-beng-proxy (0.5.8) unstable; urgency=low

  * handler: fixed double free bug in translate_callback()

 -- Max Kellermann <mk@cm4all.com>  Sun, 14 Jun 2009 19:05:09 +0200

cm4all-beng-proxy (0.5.7) unstable; urgency=low

  * forward the Content-Disposition header
  * handler: assign new session to local variable, fix segfault
  * handler: don't dereference the NULL session

 -- Max Kellermann <mk@cm4all.com>  Sun, 14 Jun 2009 13:01:52 +0200

cm4all-beng-proxy (0.5.6) unstable; urgency=low

  * widget-http: send the "Via" request header instead of "X-Forwarded-For"
  * proxy-handler: send the "Via" request header
  * widget-request: check the "path" argument before calling uri_compress()

 -- Max Kellermann <mk@cm4all.com>  Tue, 09 Jun 2009 12:21:00 +0200

cm4all-beng-proxy (0.5.5) unstable; urgency=low

  * processor: allow specifying relative URI in c:base=child
  * widget-request: verify the "path" argument
  * widget: allocate address from widget's pool
  * widget-http: support multiple Set-Cookie response headers

 -- Max Kellermann <mk@cm4all.com>  Thu, 04 Jun 2009 15:10:15 +0200

cm4all-beng-proxy (0.5.4) unstable; urgency=low

  * implemented delegation of open() to a helper program
  * added the BASE translation packet, supported by the translation cache
  * deprecated c:mode=proxy
  * rewrite-uri: always enable focus in mode=partial
  * http-cache: don't cache resources with query string (RFC 2616 13.9)
  * http-cache: lock cache items while they are served

 -- Max Kellermann <mk@cm4all.com>  Thu, 28 May 2009 11:44:01 +0200

cm4all-beng-proxy (0.5.3) unstable; urgency=low

  * cgi: close request body on fork() failure
  * fork: added workaround for pipe-to-pipe splice()
  * http-cache: use cache entry when response ETag matches
  * cgi: loop in istream_cgi_read() to prevent blocking
  * cache: check for expired items once a minute
  * cache: optimize search for oldest item

 -- Max Kellermann <mk@cm4all.com>  Wed, 06 May 2009 13:23:46 +0200

cm4all-beng-proxy (0.5.2) unstable; urgency=low

  * added filter cache
  * header-parser: added missing range check in header_parse_line()
  * fork: added event for writing to the child process
  * fork: don't splice() from a pipe
  * response: don't pass request body to unfocused processor
  * added filter type "pipe"

 -- Max Kellermann <mk@cm4all.com>  Wed, 29 Apr 2009 13:24:26 +0200

cm4all-beng-proxy (0.5.1) unstable; urgency=low

  * processor: fixed base=child assertion failure
  * handler: close request body if it was not consumed
  * static-file: generate Last-Modified and ETag response headers
  * static-file: obey the Content-Type provided by the translation server
  * static-file: get Content-Type from extended attribute
  * http-cache: use istream_null when cached resource is empty

 -- Max Kellermann <mk@cm4all.com>  Mon, 27 Apr 2009 10:00:20 +0200

cm4all-beng-proxy (0.5) unstable; urgency=low

  * processor: accept c:mode/c:base attributes in any order
  * processor: removed alternative (anchor) rewrite syntax

 -- Max Kellermann <mk@cm4all.com>  Mon, 20 Apr 2009 22:04:19 +0200

cm4all-beng-proxy (0.4.10) unstable; urgency=low

  * processor: lift length limitation for widget parameters
  * translate: abort if a packet is too large
  * translate: support MAX_AGE for the whole response
  * hashmap: fix corruption of slot chain in hashmap_remove_value()

 -- Max Kellermann <mk@cm4all.com>  Fri, 17 Apr 2009 13:02:50 +0200

cm4all-beng-proxy (0.4.9) unstable; urgency=low

  * http-cache: explicitly start reading into cache
  * cgi: clear "headers" variable before publishing the response
  * translate: use DOCUMENT_ROOT as CGI parameter

 -- Max Kellermann <mk@cm4all.com>  Mon, 06 Apr 2009 16:21:57 +0200

cm4all-beng-proxy (0.4.8) unstable; urgency=low

  * translate: allow ADDRESS packets in AJP addresses
  * translate: initialize all fields of a FastCGI address
  * http-cache: close all caching connections on exit
  * processor: don't rewrite SCRIPT SRC attribute when proxying

 -- Max Kellermann <mk@cm4all.com>  Thu, 02 Apr 2009 15:45:46 +0200

cm4all-beng-proxy (0.4.7) unstable; urgency=low

  * http-server: use istream_null for empty request body
  * parser: check for trailing slash only in TAG_OPEN tags
  * parser: added support for XML Processing Instructions
  * processor: implemented XML Processing Instruction "cm4all-rewrite-uri"
  * uri-escape: escape the slash character
  * cache: remove all matching items in cache_remove()
  * http-cache: lock cache items while holding a reference

 -- Max Kellermann <mk@cm4all.com>  Thu, 02 Apr 2009 12:02:53 +0200

cm4all-beng-proxy (0.4.6) unstable; urgency=low

  * file_handler: fixed logic error in If-Modified-Since check
  * date: return UTC time stamp in http_date_parse()
  * cache: continue search after item was invalidated
  * cache: remove the correct cache item
  * istream-chunked: work around invalid assertion failure
  * istream-subst: fixed corruption after partial match

 -- Max Kellermann <mk@cm4all.com>  Wed, 25 Mar 2009 15:03:10 +0100

cm4all-beng-proxy (0.4.5) unstable; urgency=low

  * http-server: assume keep-alive is enabled on HTTP 1.1
  * http-client: unregister EV_READ when the buffer is full
  * translation: added QUERY_STRING packet
  * processor: optionally parse base/mode from URI

 -- Max Kellermann <mk@cm4all.com>  Tue, 17 Mar 2009 13:04:25 +0100

cm4all-beng-proxy (0.4.4) unstable; urgency=low

  * forward Accept-Language request header to the translation server
  * translate: added the USER_AGENT request packet
  * session: obey the USER/MAX_AGE setting
  * use libcm4all-inline-dev in libcm4all-beng-proxy-dev
  * added pkg-config file for libcm4all-beng-proxy-dev
  * updated python-central dependencies
  * processor: parse c:base/c:mode attributes in PARAM tags

 -- Max Kellermann <mk@cm4all.com>  Wed, 11 Mar 2009 09:43:48 +0100

cm4all-beng-proxy (0.4.3) unstable; urgency=low

  * processor: rewrite URI in LINK tags
  * processor: rewrite URI in PARAM tags
  * use splice() from glibc 2.7
  * translate: added VARY response packet
  * build documentation with texlive

 -- Max Kellermann <mk@cm4all.com>  Wed, 04 Mar 2009 09:53:56 +0100

cm4all-beng-proxy (0.4.2) unstable; urgency=low

  * hashmap: fix corruption in slot chain
  * use monotonic clock to calculate expiry times
  * processor: rewrite URIs in the EMBED, VIDEO, AUDIO tags

 -- Max Kellermann <mk@cm4all.com>  Tue, 17 Feb 2009 17:14:48 +0100

cm4all-beng-proxy (0.4.1) unstable; urgency=low

  * translate: clear client->transformation
  * handler: check for translation errors
  * http-server: fixed assertion failure during shutdown
  * http-server: send "Keep-Alive" response header
  * worker: after fork(), call event_reinit() in the parent process
  * added valgrind build dependency
  * build with Debian's libevent-1.4 package

 -- Max Kellermann <mk@cm4all.com>  Tue, 10 Feb 2009 11:48:53 +0100

cm4all-beng-proxy (0.4) unstable; urgency=low

  * added support for transformation views
    - in the JavaScript API, mode=proxy is now deprecated
  * http-cache: fix segfault when request_headers==NULL
  * http-cache: store multiple (varying) versions of a resource
  * http-cache: use the "max-age" cache-control response

 -- Max Kellermann <mk@cm4all.com>  Fri, 30 Jan 2009 13:29:43 +0100

cm4all-beng-proxy (0.3.9) unstable; urgency=low

  * http-client: assume keep-alive is enabled on HTTP 1.1
  * processor: use configured/session path-info for mode=child URIs

 -- Max Kellermann <mk@cm4all.com>  Tue, 27 Jan 2009 13:07:51 +0100

cm4all-beng-proxy (0.3.8) unstable; urgency=low

  * processor: pass Content-Type and Content-Language headers from
    template
  * http-client: allow chunked response body without keep-alive

 -- Max Kellermann <mk@cm4all.com>  Fri, 23 Jan 2009 13:02:42 +0100

cm4all-beng-proxy (0.3.7) unstable; urgency=low

  * istream_subst: exit the loop if state==INSERT
  * istream_iconv: check if the full buffer could be flushed
  * worker: don't reinitialize session manager during shutdown

 -- Max Kellermann <mk@cm4all.com>  Thu, 15 Jan 2009 10:39:47 +0100

cm4all-beng-proxy (0.3.6) unstable; urgency=low

  * processor: ignore closing </header>
  * widget-http: now really don't check content-type in frame parents
  * parser: skip comments
  * processor: implemented c:base="parent"
  * processor: added "c:" prefix to c:widget child elements
  * processor: renamed the "c:param" element to "c:parameter"

 -- Max Kellermann <mk@cm4all.com>  Thu, 08 Jan 2009 11:17:29 +0100

cm4all-beng-proxy (0.3.5) unstable; urgency=low

  * widget-http: don't check content-type in frame parents
  * istream-subst: allow null bytes in the input stream
  * js: added the "translate" parameter for passing values to the
    translation server
  * rewrite-uri: refuse to rewrite a frame URI without widget id

 -- Max Kellermann <mk@cm4all.com>  Mon, 05 Jan 2009 16:46:32 +0100

cm4all-beng-proxy (0.3.4) unstable; urgency=low

  * processor: added support for custom widget request headers
  * http-cache: obey the "Vary" response header
  * http-cache: pass the new http_cache_info object when testing a cache
    item

 -- Max Kellermann <mk@cm4all.com>  Tue, 30 Dec 2008 15:46:44 +0100

cm4all-beng-proxy (0.3.3) unstable; urgency=low

  * processor: grew widget parameter buffer to 512 bytes
  * widget-resolver: clear widget->resolver on abort
  * cgi: clear the input's handler in cgi_async_abort()
  * widget-stream: use istream_hold (reverts r4171)

 -- Max Kellermann <mk@cm4all.com>  Fri, 05 Dec 2008 14:43:05 +0100

cm4all-beng-proxy (0.3.2) unstable; urgency=low

  * processor: free memory before calling embed_frame_widget()
  * processor: allocate query string from the widget pool
  * processor: removed the obsolete widget attributes "tag" and "style"
  * parser: hold a reference to the pool

 -- Max Kellermann <mk@cm4all.com>  Mon, 01 Dec 2008 14:15:38 +0100

cm4all-beng-proxy (0.3.1) unstable; urgency=low

  * http-client: remove Transfer-Encoding and Content-Length from response
    headers
  * http-client: don't read body after invoke_response()
  * fork: retry splice() after EAGAIN
  * fork: don't close input when splice() fails
  * cgi: abort the response handler when the stdin stream fails
  * istream_file, istream_pipe, fork, client_socket, listener: fixed file
    descriptor leaks
  * processor: hold a reference to the caller's pool
  * debian/rules: enabled test suite

 -- Max Kellermann <mk@cm4all.com>  Thu, 27 Nov 2008 16:01:16 +0100

cm4all-beng-proxy (0.3) unstable; urgency=low

  * implemented widget filters
  * translate: initialize all fields of a CGI address
  * fork: read request body on EAGAIN
  * fork: implemented the direct() method with splice()
  * python: added class Response
  * prototypes/translate.py:
    - support "filter"
    - support "content_type"
  * demo: added widget filter demo

 -- Max Kellermann <mk@cm4all.com>  Wed, 26 Nov 2008 16:27:29 +0100

cm4all-beng-proxy (0.2) unstable; urgency=low

  * don't quote text/xml widgets
  * widget-resolver: pass widget_pool to widget_class_lookup()
  * widget-registry: allocate widget_class from widget_pool
  * widget-stream: eliminated the async operation proxy, because the
    operation cannot be aborted before the constructor returns
  * widget-stream: don't clear the "delayed" stream in the response() callback
  * rewrite-uri: trigger istream_read(delayed) after istream_delayed_set()
  * doc: clarified XSLT integration

 -- Max Kellermann <mk@cm4all.com>  Tue, 25 Nov 2008 15:28:54 +0100

cm4all-beng-proxy (0.1) unstable; urgency=low

  * initial release

 -- Max Kellermann <mk@cm4all.com>  Mon, 17 Nov 2008 11:59:36 +0100<|MERGE_RESOLUTION|>--- conflicted
+++ resolved
@@ -1,7 +1,6 @@
-<<<<<<< HEAD
 cm4all-beng-proxy (7.6) unstable; urgency=low
 
-  * 
+  * merge release 6.10
 
  --   
 
@@ -118,7 +117,7 @@
     frame widgets
 
  -- Max Kellermann <mk@cm4all.com>  Fri, 13 Mar 2015 16:53:29 -0000
-=======
+
 cm4all-beng-proxy (6.10) unstable; urgency=low
 
   * translate_parser: allow absolute LOCAL_URI
@@ -128,7 +127,6 @@
   * lb_stats: include TCP connections in "outgoing_connections"
 
  -- Max Kellermann <mk@cm4all.com>  Tue, 01 Sep 2015 11:51:11 -0000
->>>>>>> ab4b1250
 
 cm4all-beng-proxy (6.9) unstable; urgency=low
 
