<<<<<<< HEAD
cm4all-beng-proxy (17.0.3) unstable; urgency=low

  * merge release 16.10

 --   

cm4all-beng-proxy (17.0.2) unstable; urgency=low

  * fix two HTTP/2 related crashes
  * bp: support incoming HTTP/2 connections via TLS-ALPN
  * processor: fix assertion failure

 -- Max Kellermann <mk@cm4all.com>  Thu, 19 Mar 2020 20:19:58 +0100

cm4all-beng-proxy (17.0.1) unstable; urgency=low

  * bp: advertise Zeroconf IPv6 wildcard listeners as IPv4 as well
  * lb: allow limiting Zeroconf search to an interface
  * lb: support incoming HTTP/2 connections via TLS-ALPN
  * certdb: remove obsolete challenge method "sni-01"
  * certdb: implement ACMEv2

 -- Max Kellermann <mk@cm4all.com>  Wed, 18 Mar 2020 16:54:20 +0100
=======
cm4all-beng-proxy (16.11) unstable; urgency=low

  * bp: discard LHTTP processes on memory shortage
  * bp: fix memory leak
  * bp: fix "Malformed URI" response status (and don't log it)
  * bp: retry after I/O error on outgoing HTTP connection
  * lb: lower log level for translation server errors
  * lb/systemd: implement "reload"
  * spawn: higher OOM score adjustment for jailed processes

 -- Max Kellermann <mk@cm4all.com>  Wed, 22 Apr 2020 14:17:23 +0200
>>>>>>> de8f352c

cm4all-beng-proxy (16.10) unstable; urgency=low

  * add listener option "v6only"

 -- Max Kellermann <mk@cm4all.com>  Tue, 24 Mar 2020 17:01:12 +0100

cm4all-beng-proxy (16.9) unstable; urgency=low

  * merge release 15.35

 -- Max Kellermann <mk@cm4all.com>  Mon, 16 Mar 2020 17:08:00 +0100

cm4all-beng-proxy (16.8) unstable; urgency=low

  * control: fix "stats" reply
  * ssl: fix busy loop during stalled read

 -- Max Kellermann <mk@cm4all.com>  Wed, 04 Mar 2020 14:08:06 +0100

cm4all-beng-proxy (16.7) unstable; urgency=low

  * stopwatch: show time since root initialization
  * translation: record connect event (stopwatch)
  * http_server: record cancel event (stopwatch)
  * bp: fix three crash bugs
  * http_client: fix two crash bugs

 -- Max Kellermann <mk@cm4all.com>  Tue, 03 Mar 2020 11:57:18 +0100

cm4all-beng-proxy (16.6) unstable; urgency=low

  * bp: advertise Zeroconf IPv6 wildcard listeners as IPv4 as well
  * lb: fix crash bug

 -- Max Kellermann <mk@cm4all.com>  Wed, 26 Feb 2020 14:25:16 +0100

cm4all-beng-proxy (16.5) unstable; urgency=low

  * bp: fix seven use-after-free crash bugs

 -- Max Kellermann <mk@cm4all.com>  Wed, 19 Feb 2020 17:05:44 +0100

cm4all-beng-proxy (16.4) unstable; urgency=low

  * bp/CssProcessor: fix use-after-free crash bug

 -- Max Kellermann <mk@cm4all.com>  Fri, 14 Feb 2020 19:48:38 +0100

cm4all-beng-proxy (16.3) unstable; urgency=low

  * merge release 15.33
  * fix resolver bug causing "Address already in use"
  * fix two crash bugs
  * fix "spawner gone, emergency"
  * bp: reduce FastCGI and LHTTP idle process limits
  * was, fcgi, lhttp: increase idle timeouts for non-jailed processes

 -- Max Kellermann <mk@cm4all.com>  Thu, 30 Jan 2020 23:18:17 +0100

cm4all-beng-proxy (16.2) unstable; urgency=low

  * bp: fix use-after-free bug

 -- Max Kellermann <mk@cm4all.com>  Wed, 29 Jan 2020 12:38:55 +0100

cm4all-beng-proxy (16.1) unstable; urgency=low

  * bp: limit widget request concurrency to 32
  * bp/processor: fix use-after-free buf

 -- Max Kellermann <mk@cm4all.com>  Fri, 24 Jan 2020 20:12:43 +0100

cm4all-beng-proxy (16.0.8) unstable; urgency=low

  * merge release 15.31
  * bp: convert SSL/TLS errors to "502 Bad Gateway"
  * bp/filter: fix use-after-free bug
  * control: rename STOPWATCH to STOPWATCH_PIPE
  * make Zeroconf, HTTP2, NFS, systemd and WAS build-time optional

 -- Max Kellermann <mk@cm4all.com>  Thu, 16 Jan 2020 18:34:58 +0100

cm4all-beng-proxy (16.0.7) unstable; urgency=low

  * merge release 15.29
  * use getrandom() instead of /dev/urandom if available
  * HTTP/2 client
  * ssl: support logging session keys for Wireshark
  * bp/processor: fix use-after-free bug

 -- Max Kellermann <mk@cm4all.com>  Tue, 10 Dec 2019 14:25:40 +0100

cm4all-beng-proxy (16.0.6) unstable; urgency=low

  * python/control/client: fix typo
  * python: add Python 3 package
  * debian/control: add missing dependency on python-future

 -- Max Kellermann <mk@cm4all.com>  Tue, 12 Nov 2019 20:20:36 +0100

cm4all-beng-proxy (16.0.5) unstable; urgency=low

  * merge release 15.26
  * spawn: support Memory{Min,Low,High,SwapMax}

 -- Max Kellermann <mk@cm4all.com>  Wed, 06 Nov 2019 14:12:53 +0100

cm4all-beng-proxy (16.0.4) unstable; urgency=low

  * bp: support the "SameSite" attribute in the session cookie

 -- Max Kellermann <mk@cm4all.com>  Thu, 17 Oct 2019 22:23:55 +0200

cm4all-beng-proxy (16.0.3) unstable; urgency=low

  * bp: optimized widget class cache
  * http_client: fix use-after-free bug
  * was_client: fix use-after-free bug
  * translation: fix use-after-free crash bug

 -- Max Kellermann <mk@cm4all.com>  Thu, 17 Oct 2019 13:16:31 +0200

cm4all-beng-proxy (16.0.2) unstable; urgency=low

  * fix several crash bugs

 -- Max Kellermann <mk@cm4all.com>  Mon, 07 Oct 2019 12:03:31 +0200

cm4all-beng-proxy (16.0.1) unstable; urgency=low

  * remove the obsolete Bulldog support
  * bp: move the spawner into cm4all.slice
  * bp: support time units in session_idle_timeout
  * bp: add setting "http_cache_obey_no_cache"
  * bp: write the session file atomically
  * bp: add Cross-Site Request Forgery blocker
  * bp: structured stopwatch output
  * bp: read stopwatch output using control client,
    deprecating the "stopwatch" setting
  * control: add packet FLUSH_FILTER_CACHE
  * control: new control client
  * translation: add packet CACHE_TAG
  * log: rate limit option for the child error logger
  * systemd: don't create /var/run/cm4all
  * debian: remove packages cm4all-beng-proxy-optimized, cm4all-beng-proxy-toi
  * debian: use debhelper 12

 -- Max Kellermann <mk@cm4all.com>  Fri, 27 Sep 2019 14:09:41 +0200

cm4all-beng-proxy (15.35) unstable; urgency=low

  * ssl: require TLS 1.2 or newer
  * ssl: disable insecure CBC ciphers

 -- Max Kellermann <mk@cm4all.com>  Mon, 16 Mar 2020 16:39:51 +0100

cm4all-beng-proxy (15.34) unstable; urgency=low

  * bot: add AspiegelBot (Huawei)
  * ssl: fix busy loop during stalled read
  * http_client: fix two crash bugs

 -- Max Kellermann <mk@cm4all.com>  Fri, 13 Mar 2020 13:37:48 +0100

cm4all-beng-proxy (15.33) unstable; urgency=low

  * bp/processor: escape substituted entity values using the URI syntax

 -- Max Kellermann <mk@cm4all.com>  Thu, 30 Jan 2020 16:29:36 +0100

cm4all-beng-proxy (15.32) unstable; urgency=low

  * bp/processor: escape "&c:XXX;" entity values

 -- Max Kellermann <mk@cm4all.com>  Thu, 30 Jan 2020 09:40:09 +0100

cm4all-beng-proxy (15.31) unstable; urgency=low

  * lhttp: use the configured concurrency for the listener backlog
  * fcache: cache "204 No Content" responses
  * fcache: fix memory leak

 -- Max Kellermann <mk@cm4all.com>  Tue, 14 Jan 2020 14:03:35 +0100

cm4all-beng-proxy (15.30) unstable; urgency=low

  * certdb: fix use-after-free bug after database disconnect
  * certdb: schedule database reconnect after reconnect failure

 -- Max Kellermann <mk@cm4all.com>  Tue, 17 Dec 2019 19:58:06 +0100

cm4all-beng-proxy (15.29) unstable; urgency=low

  * js: use `let` instead of `var` for local variables
  * spawn: show cgroup in init process name
  * remove "session" URI parameter, require cookies

 -- Max Kellermann <mk@cm4all.com>  Fri, 06 Dec 2019 12:00:01 +0100

cm4all-beng-proxy (15.28) unstable; urgency=low

  * bot: add adscanner, DotBot, serpstatbot
  * {http,was,fcgi,cgi}_client: validate response headers
  * "Base mismatch" throws status 502, not 400
  * fix assertion failure after base mismatch with INTERNAL_REDIRECT

 -- Max Kellermann <mk@cm4all.com>  Tue, 03 Dec 2019 20:13:36 +0100

cm4all-beng-proxy (15.27) unstable; urgency=low

  * ssl: fix crash due to race condition after "close notify" alert
  * debian: remove package cm4all-beng-proxy-optimized
  * debian: use debhelper 12

 -- Max Kellermann <mk@cm4all.com>  Wed, 20 Nov 2019 14:02:28 +0100

cm4all-beng-proxy (15.26) unstable; urgency=low

  * bp: allow Content-Length response header in HEAD requests
  * was: fix busy loop
  * ssl: fix race condition

 -- Max Kellermann <mk@cm4all.com>  Wed, 06 Nov 2019 13:54:22 +0100

cm4all-beng-proxy (15.25) unstable; urgency=low

  * spawn: fix orphaned LHTTP processes after EAGAIN on spawner socket
  * lb/certdb: don't reconnect to database after non-fatal error

 -- Max Kellermann <mk@cm4all.com>  Mon, 28 Oct 2019 14:19:52 +0100

cm4all-beng-proxy (15.24) unstable; urgency=low

  * lb: show listener name in SSL setup errors
  * lb: check if configured SSL certificate matches the key
  * control: recognize unbound local clients

 -- Max Kellermann <mk@cm4all.com>  Mon, 21 Oct 2019 17:26:32 +0200

cm4all-beng-proxy (15.23) unstable; urgency=low

  * certdb: fix path vulnerability in ACME "http-01" implementation

 -- Max Kellermann <mk@cm4all.com>  Fri, 27 Sep 2019 13:27:01 +0200

cm4all-beng-proxy (15.22) unstable; urgency=low

  * lb: fix TLS session resumption with client certificate

 -- Max Kellermann <mk@cm4all.com>  Fri, 06 Sep 2019 13:40:53 +0200

cm4all-beng-proxy (15.21) unstable; urgency=low

  * was: fix memory leak

 -- Max Kellermann <mk@cm4all.com>  Wed, 26 Jun 2019 13:04:13 +0200

cm4all-beng-proxy (15.20) unstable; urgency=low

  * was: fix memory leak

 -- Max Kellermann <mk@cm4all.com>  Fri, 07 Jun 2019 12:40:24 +0200

cm4all-beng-proxy (15.19) unstable; urgency=low

  * systemd: raise TasksMax to 50%

 -- Max Kellermann <mk@cm4all.com>  Tue, 04 Jun 2019 13:36:31 +0200

cm4all-beng-proxy (15.18) unstable; urgency=low

  * http_client: fix assertion failure

 -- Max Kellermann <mk@cm4all.com>  Wed, 08 May 2019 11:45:05 +0200

cm4all-beng-proxy (15.17) unstable; urgency=low

  * bp/mod_auth_easy: support the "apr1" password hash

 -- Max Kellermann <mk@cm4all.com>  Wed, 08 May 2019 09:31:09 +0200

cm4all-beng-proxy (15.16) unstable; urgency=low

  * debian/postinst: reload on trigger "cm4all-apps-changed" only if active

 -- Max Kellermann <mk@cm4all.com>  Wed, 13 Mar 2019 08:07:45 +0100

cm4all-beng-proxy (15.15) unstable; urgency=low

  * certdb: fix broken "tail" command
  * lb/certdb: reuse the database connection more often
  * lb/certdb: set schema after database reconnect
  * http_client: fix rare assertion failure on cancellation
  * bp: SIGHUP fades out child processes
  * debian: trigger "cm4all-apps-changed" fades out child processes

 -- Max Kellermann <mk@cm4all.com>  Mon, 11 Mar 2019 18:28:19 +0100

cm4all-beng-proxy (15.14) unstable; urgency=low

  * http_server: fix crash bug (15.12 regression)

 -- Max Kellermann <mk@cm4all.com>  Wed, 06 Mar 2019 10:35:38 +0100

cm4all-beng-proxy (15.13) unstable; urgency=low

  * balancer: fix crash bug (15.12 regression)

 -- Max Kellermann <mk@cm4all.com>  Wed, 06 Mar 2019 09:50:45 +0100

cm4all-beng-proxy (15.12) unstable; urgency=low

  * balancer: wait for consecutive failures before disabling node
  * http_client: continue receiving pending data after server closed the
    connection
  * http_server: preserve connection after discarding short request body
  * spawn/client: retry sending after EAGAIN

 -- Max Kellermann <mk@cm4all.com>  Wed, 06 Mar 2019 00:08:34 +0100

cm4all-beng-proxy (15.11) unstable; urgency=low

  * was, fcgi: truncate long stderr lines before sending to Pond
  * lb/control: log TCACHE_INVALIDATE packets
  * lb/certdb: fix shutdown hang

 -- Max Kellermann <mk@cm4all.com>  Tue, 26 Feb 2019 23:54:43 +0100

cm4all-beng-proxy (15.10) unstable; urgency=low

  * merge release 14.23

 -- Max Kellermann <mk@cm4all.com>  Wed, 13 Feb 2019 09:04:33 +0100

cm4all-beng-proxy (15.9) unstable; urgency=low

  * merge release 14.22
  * bot: add Applebot

 -- Max Kellermann <mk@cm4all.com>  Mon, 11 Feb 2019 08:57:30 +0100

cm4all-beng-proxy (15.8) unstable; urgency=low

  * lhttp: increase listener backlog
  * bp/mod_auth_easy: protect all files with .access

 -- Max Kellermann <mk@cm4all.com>  Wed, 06 Feb 2019 11:48:31 +0100

cm4all-beng-proxy (15.7) unstable; urgency=low

  * bp/mod_auth_easy: fix inverted check in .access file check
  * bp/processor: don't allow empty widget class name
  * debian: migrate from "-dbg" to "-dbgsym" packages
  * fix the pkg-config include directory

 -- Max Kellermann <mk@cm4all.com>  Mon, 28 Jan 2019 12:58:31 +0100

cm4all-beng-proxy (15.6) unstable; urgency=low

  * bp/mod_auth_easy: user name check is case insensitive
  * bp/mod_auth_easy: implement .access files

 -- Max Kellermann <mk@cm4all.com>  Tue, 22 Jan 2019 22:43:33 +0100

cm4all-beng-proxy (15.5) unstable; urgency=low

  * bp: add option to emulate mod_auth_easy

 -- Max Kellermann <mk@cm4all.com>  Mon, 21 Jan 2019 14:56:51 +0100

cm4all-beng-proxy (15.4) unstable; urgency=low

  * processor: rewrite empty form action URIs

 -- Max Kellermann <mk@cm4all.com>  Thu, 10 Jan 2019 11:11:45 +0100

cm4all-beng-proxy (15.3) unstable; urgency=low

  * merge release 14.21

 -- Max Kellermann <mk@cm4all.com>  Thu, 03 Jan 2019 11:28:35 +0100

cm4all-beng-proxy (15.2) unstable; urgency=low

  * merge release 14.20

 -- Max Kellermann <mk@cm4all.com>  Sun, 30 Dec 2018 13:52:14 +0100

cm4all-beng-proxy (15.1) unstable; urgency=low

  * feature freeze

 -- Max Kellermann <mk@cm4all.com>  Mon, 17 Dec 2018 15:10:07 +0100

cm4all-beng-proxy (15.0.14) unstable; urgency=low

  * merge release 14.19

 -- Max Kellermann <mk@cm4all.com>  Thu, 13 Dec 2018 10:46:26 +0100

cm4all-beng-proxy (15.0.13) unstable; urgency=low

  * spawn: configurable resource limits CPUWeight, TasksMax, MemoryMax
  * lhttp, fcgi: kill idle processes after 15 minutes
  * filter: use the previous status if filter returns "200 OK"
  * require OpenSSL 1.1

 -- Max Kellermann <mk@cm4all.com>  Mon, 10 Dec 2018 15:13:14 +0100

cm4all-beng-proxy (15.0.12) unstable; urgency=low

  * istream: fix two assertion failures

 -- Max Kellermann <mk@cm4all.com>  Mon, 03 Dec 2018 09:37:21 +0100

cm4all-beng-proxy (15.0.11) unstable; urgency=low

  * widget: widget tag headers replace existing headers

 -- Max Kellermann <mk@cm4all.com>  Thu, 29 Nov 2018 20:31:17 +0100

cm4all-beng-proxy (15.0.10) unstable; urgency=low

  * subst/yaml: use "{%name%}" and allow switching to "{[name]}" with
    SUBST_ALT_SYNTAX

 -- Max Kellermann <mk@cm4all.com>  Thu, 29 Nov 2018 13:14:59 +0100

cm4all-beng-proxy (15.0.9) unstable; urgency=low

  * fix EBADFD
  * subst/yaml: use "{[name]}" instead of "{{name}}"
  * subst/yaml: use the dot as a YAML path separator
  * subst/yaml: allow traversing child maps
  * bp/headers: optimize
  * bp/headers: add group "AUTH"

 -- Max Kellermann <mk@cm4all.com>  Tue, 27 Nov 2018 16:57:41 +0100

cm4all-beng-proxy (15.0.8) unstable; urgency=low

  * processor: don't rewrite "data:" links
  * processor: fix use-after-free crash bug in URI rewriter

 -- Max Kellermann <mk@cm4all.com>  Thu, 22 Nov 2018 09:24:35 +0100

cm4all-beng-proxy (15.0.7) unstable; urgency=low

  * translation: fix assertion failure
  * translation: fix use-after-free bug in PROBE_SUFFIX handler
  * certdb: add option --account-key

 -- Max Kellermann <mk@cm4all.com>  Wed, 21 Nov 2018 20:19:10 +0100

cm4all-beng-proxy (15.0.6) unstable; urgency=low

  * translation: fix bogus error "malformed MOUNT_UTS_NAMESPACE packet"
  * translation: add packet ALT_HOST

 -- Max Kellermann <mk@cm4all.com>  Fri, 16 Nov 2018 13:35:20 +0100

cm4all-beng-proxy (15.0.5) unstable; urgency=low

  * translation: add packet SUBST_YAML_FILE

 -- Max Kellermann <mk@cm4all.com>  Wed, 31 Oct 2018 12:38:58 +0100

cm4all-beng-proxy (15.0.4) unstable; urgency=low

  * merge release 14.18
  * bp: optimize the number of concurrent filter processes
  * translation: size optimizations
  * dev: convert headers to C++
  * ajp: remove unused AJPv13 protocol implementation
  * spawn: fix warning "... died from signal 31"

 -- Max Kellermann <mk@cm4all.com>  Mon, 22 Oct 2018 17:58:19 +0200

cm4all-beng-proxy (15.0.3) unstable; urgency=low

  * merge release 14.13

 -- Max Kellermann <mk@cm4all.com>  Mon, 01 Oct 2018 12:24:46 +0200

cm4all-beng-proxy (15.0.2) unstable; urgency=low

  * merge release 14.12
  * spawn: add fallback PATH

 -- Max Kellermann <mk@cm4all.com>  Thu, 27 Sep 2018 12:55:56 +0200

cm4all-beng-proxy (15.0.1) unstable; urgency=low

  * spawn: support reassociating with PID namespaces
  * http_{client,server}: remove HTTP/1.0 support
  * eliminate dependency on libevent

 -- Max Kellermann <mk@cm4all.com>  Mon, 03 Sep 2018 12:14:18 +0200

cm4all-beng-proxy (14.23) unstable; urgency=low

  * merge release 13.16

 -- Max Kellermann <mk@cm4all.com>  Wed, 13 Feb 2019 08:32:30 +0100

cm4all-beng-proxy (14.22) unstable; urgency=low

  * merge release 13.15

 -- Max Kellermann <mk@cm4all.com>  Mon, 11 Feb 2019 08:46:49 +0100

cm4all-beng-proxy (14.21) unstable; urgency=low

  * lhttp: fix crash bug (14.20 regression)

 -- Max Kellermann <mk@cm4all.com>  Thu, 03 Jan 2019 11:12:48 +0100

cm4all-beng-proxy (14.20) unstable; urgency=low

  * pipe: remove excess fcntl() system calls in the debug build
  * http_client: fix two crash bugs
  * http_client: fix stall bug with SSL
  * http_client: fix "Peer closed the socket prematurely" error with SSL

 -- Max Kellermann <mk@cm4all.com>  Sun, 30 Dec 2018 13:40:44 +0100

cm4all-beng-proxy (14.19) unstable; urgency=low

  * certdb: fix "std::bad_alloc" error after database connection loss
  * widget: fix missing request body for focused inline widget

 -- Max Kellermann <mk@cm4all.com>  Wed, 12 Dec 2018 22:23:06 +0100

cm4all-beng-proxy (14.18) unstable; urgency=low

  * was: fix use-after-free bug
  * enlarge I/O buffers to 32 for faster bulk transfers

 -- Max Kellermann <mk@cm4all.com>  Tue, 16 Oct 2018 19:05:34 +0200

cm4all-beng-proxy (14.17) unstable; urgency=low

  * translation, http_cache: fix use-after-free bugs

 -- Max Kellermann <mk@cm4all.com>  Mon, 15 Oct 2018 22:27:39 +0200

cm4all-beng-proxy (14.16) unstable; urgency=low

  * http_client: fix assertion failure due to unexpected recursion

 -- Max Kellermann <mk@cm4all.com>  Mon, 15 Oct 2018 17:03:13 +0200

cm4all-beng-proxy (14.15) unstable; urgency=low

  * spawn: fix error "Failed to create systemd scope: Unit
    cm4all-beng-spawn.scope not loaded"

 -- Max Kellermann <mk@cm4all.com>  Wed, 10 Oct 2018 11:49:25 +0200

cm4all-beng-proxy (14.14) unstable; urgency=low

  * merge release 13.13

 -- Max Kellermann <mk@cm4all.com>  Fri, 05 Oct 2018 14:10:08 +0200

cm4all-beng-proxy (14.13) unstable; urgency=low

  * spawn: fix "signalfd() failed: Bad file descriptor"
  * translation: fix crash bug
  * session: fix data loss after defragmentation

 -- Max Kellermann <mk@cm4all.com>  Fri, 28 Sep 2018 15:24:19 +0200

cm4all-beng-proxy (14.12) unstable; urgency=low

  * improved memory leak detector
  * add listener options "ack_timeout", "keepalive"
  * support HTTP method "REPORT"

 -- Max Kellermann <mk@cm4all.com>  Thu, 27 Sep 2018 10:55:50 +0200

cm4all-beng-proxy (14.11) unstable; urgency=low

  * merge release 13.12

 -- Max Kellermann <mk@cm4all.com>  Sat, 01 Sep 2018 19:46:50 +0200

cm4all-beng-proxy (14.10) unstable; urgency=low

  * http: don't require "Connection" header for WebSocket upgrade
  * bp/http: fix WebSocket header duplication

 -- Max Kellermann <mk@cm4all.com>  Wed, 22 Aug 2018 11:11:50 -0000

cm4all-beng-proxy (14.9) unstable; urgency=low

  * bp/http: abolish the forced "Connection:keep-alive" request header
  * spawn: work around LXC/systemd bug causing spawner failures

 -- Max Kellermann <mk@cm4all.com>  Thu, 16 Aug 2018 15:21:58 -0000

cm4all-beng-proxy (14.8) unstable; urgency=low

  * http_cache, fcache: fix use-after-free crash bug
  * spawn: support the systemd hybrid cgroup hierarchy

 -- Max Kellermann <mk@cm4all.com>  Tue, 19 Jun 2018 14:46:39 -0000

cm4all-beng-proxy (14.7) unstable; urgency=low

  * certdb: DELETE old name before INSERT to avoid constraint violation

 -- Max Kellermann <mk@cm4all.com>  Tue, 05 Jun 2018 20:12:17 -0000

cm4all-beng-proxy (14.6) unstable; urgency=low

  * http_client: fix use-after-free data corruption bug
  * fcache: fix use-after-free crash bug upon cancellation
  * access_log: fix crash after sendmsg() failure
  * istream/replace: fix stall bug
  * istream/subst: optimize mismatch check

 -- Max Kellermann <mk@cm4all.com>  Mon, 04 Jun 2018 10:22:47 -0000

cm4all-beng-proxy (14.5) unstable; urgency=low

  * access_log: fix CRC errors due to stack corruption

 -- Max Kellermann <mk@cm4all.com>  Mon, 14 May 2018 14:34:18 -0000

cm4all-beng-proxy (14.4) unstable; urgency=low

  * lb: fix "pivot_root" problem during start on kernel 4.9-
  * enable core dumps (PR_SET_DUMPABLE)
  * debian: don't start daemon during initial installation

 -- Max Kellermann <mk@cm4all.com>  Mon, 14 May 2018 10:42:12 -0000

cm4all-beng-proxy (14.3) unstable; urgency=low

  * bp: allow configuring child error logger without access logger
  * log: fix datagram corruption due to wrong attribute code
  * log-json: escape control characters

 -- Max Kellermann <mk@cm4all.com>  Thu, 26 Apr 2018 11:00:05 -0000

cm4all-beng-proxy (14.2) unstable; urgency=low

  * lb: fix use-after-free crash after using translation response
  * http_cache: fix use-after-free crash on request cancellation
  * http_client: fix assertion failure upon discarding large request body

 -- Max Kellermann <mk@cm4all.com>  Tue, 24 Apr 2018 11:11:36 -0000

cm4all-beng-proxy (14.1) unstable; urgency=low

  * feature freeze
  * lhttp: fix memory leak
  * lhttp: pass URI and site name to error logger
  * fcgi: implement "forward_child_errors" for STDERR payloads
  * pipe: fix assertion failure
  * cgi: fix crash bug
  * bp: SIGHUP flushes the NFS cache
  * control: add packet FLUSH_NFS_CACHE

 -- Max Kellermann <mk@cm4all.com>  Thu, 19 Apr 2018 08:43:23 -0000

cm4all-beng-proxy (14.0.9) unstable; urgency=low

  * translation: allow disabling the HTTP cache with "UNCACHED"
  * http_cache: remove the memcached backend
  * access_log: use protocol version 2
  * fcgi, was, lhttp: option "forward_child_errors" forwards stderr to logger

 -- Max Kellermann <mk@cm4all.com>  Mon, 26 Mar 2018 09:42:46 -0000

cm4all-beng-proxy (14.0.8) unstable; urgency=low

  * merge release 13.11
  * bp: add SSL/TLS support to the HTTP server
  * fix bogus assertion failure

 -- Max Kellermann <mk@cm4all.com>  Mon, 12 Mar 2018 10:38:35 -0000

cm4all-beng-proxy (14.0.7) unstable; urgency=low

  * merge release 13.10
  * header-forward: include "Content-Location" in header group "LINK"
  * http_client: enable keep-alive on HTTPS connections
  * ssl/client: send client certificates on server request
  * ssl/client: translation packet CERTIFICATE chooses client certificate
  * ssl/client: enable SNI

 -- Max Kellermann <mk@cm4all.com>  Thu, 01 Mar 2018 11:59:04 -0000

cm4all-beng-proxy (14.0.6) unstable; urgency=low

  * http_server: generate Content-Length for empty response (14.0.1
    regression)

 -- Max Kellermann <mk@cm4all.com>  Fri, 02 Feb 2018 10:54:19 -0000

cm4all-beng-proxy (14.0.5) unstable; urgency=low

  * bp: fix forwarding headers for request body

 -- Max Kellermann <mk@cm4all.com>  Thu, 25 Jan 2018 11:48:09 -0000

cm4all-beng-proxy (14.0.4) unstable; urgency=low

  * merge release 13.8
  * certdb: create ACME CSRs without subject, only subjectAltName

 -- Max Kellermann <mk@cm4all.com>  Tue, 23 Jan 2018 15:04:11 -0000

cm4all-beng-proxy (14.0.3) unstable; urgency=low

  * merge release 13.5
  * bp: fix nullptr dereference bug

 -- Max Kellermann <mk@cm4all.com>  Thu, 18 Jan 2018 18:24:29 -0000

cm4all-beng-proxy (14.0.2) unstable; urgency=low

  * access_log: support protocol version 2 (with CRC)
  * processor: rewrite URIs in META/property="og:{image,url}"
  * certdb: eliminate duplicate authz request
  * certdb: add ACME option "--debug"
  * certdb: implement ACME "http-01", option "--challenge-directory"

 -- Max Kellermann <mk@cm4all.com>  Fri, 12 Jan 2018 11:07:14 -0000

cm4all-beng-proxy (14.0.1) unstable; urgency=low

  * lb: forward HTTP from Lua to dynamic server (development feature)
  * certdb: retry ACME requests after status 5xx (server error)
  * certdb: support the Workshop control channel
  * log-json: generate JSONL (JSON Lines)

 -- Max Kellermann <mk@cm4all.com>  Fri, 05 Jan 2018 11:47:08 -0000

cm4all-beng-proxy (13.16) unstable; urgency=low

  * processor: fix crash due to malformed XML attribute
  * http_client: fix crash bug
  * ssl/cache: fix two crash bugs

 -- Max Kellermann <mk@cm4all.com>  Tue, 12 Feb 2019 21:39:41 +0100

cm4all-beng-proxy (13.15) unstable; urgency=low

  * was: send PREMATURE after client canceled the request

 -- Max Kellermann <mk@cm4all.com>  Mon, 11 Feb 2019 08:37:20 +0100

cm4all-beng-proxy (13.14) unstable; urgency=low

  * http_client: fix assertion failure due to unexpected recursion
  * lhttp: increase listener backlog
  * pipe: remove excess fcntl() system calls in the debug build
  * bp/processor: don't allow empty widget class name

 -- Max Kellermann <mk@cm4all.com>  Mon, 11 Feb 2019 07:40:00 +0100

cm4all-beng-proxy (13.13) unstable; urgency=low

  * was: fix memory leak
  * was: force pipe buffers to 256 kB
  * session: fix data loss after defragmentation

 -- Max Kellermann <mk@cm4all.com>  Fri, 05 Oct 2018 12:23:09 +0200

cm4all-beng-proxy (13.12) unstable; urgency=low

  * bp/http: abolish the forced "Connection:keep-alive" request header
  * session: fix two assertion failures
  * fcgi, lhttp: fix race condition with socket permissions
  * cgi: fix crash bug
  * pipe: fix assertion failure
  * fcache: fix crash due to mistakenly detected memory leak
  * lb: fix "pivot_root" problem during start on kernel 4.9-
  * enable core dumps (PR_SET_DUMPABLE)
  * debian: don't start daemon during initial installation

 -- Max Kellermann <mk@cm4all.com>  Sat, 01 Sep 2018 17:23:30 -0000

cm4all-beng-proxy (13.11) unstable; urgency=low

  * lb: ssl_cert_db and ssl_verify are mutually exclusive
  * log-json: fix crash bug with unknown type value
  * log: support type "SSH"

 -- Max Kellermann <mk@cm4all.com>  Fri, 09 Mar 2018 09:15:14 -0000

cm4all-beng-proxy (13.10) unstable; urgency=low

  * access_log: support record attribute "type"

 -- Max Kellermann <mk@cm4all.com>  Wed, 07 Feb 2018 08:27:48 -0000

cm4all-beng-proxy (13.9) unstable; urgency=low

  * spawn: fix kernel warning "oom_adj is deprecated, please use
    oom_score_adj instead"
  * lb/config: check whether sticky_mode is compatible with Zeroconf
  * access_log: fix crash on connect failure

 -- Max Kellermann <mk@cm4all.com>  Tue, 06 Feb 2018 09:23:23 -0000

cm4all-beng-proxy (13.8) unstable; urgency=low

  * lb/http: fix use-after-free bug

 -- Max Kellermann <mk@cm4all.com>  Tue, 23 Jan 2018 14:46:15 -0000

cm4all-beng-proxy (13.7) unstable; urgency=low

  * lb/tcp: fix use-after-free bug when outbound connect fails early
  * spawn: fix resource limits problem with user namespaces
  * spawn: increase the OOM score of child processes

 -- Max Kellermann <mk@cm4all.com>  Tue, 23 Jan 2018 11:54:03 -0000

cm4all-beng-proxy (13.6) unstable; urgency=low

  * http_server: fix two crash bugs with "417 Expectation failed"
  * lb: fix crash bug when POSTing to global_http_check
  * lb/tcp: fix double free bug when outbound is not yet connected

 -- Max Kellermann <mk@cm4all.com>  Mon, 22 Jan 2018 10:18:58 -0000

cm4all-beng-proxy (13.5) unstable; urgency=low

  * lb/tcp: fix crash with empty Zeroconf pool
  * nfs: fix memory leak
  * certdb: eliminate duplicate authz request
  * certdb: retry ACME nonce request after status 500
  * certdb: update the Let's Encrypt agreement URL to v1.2
  * certdb: add ACME option "--debug"
  * ssl: fix three transfer stall bugs
  * shrink I/O buffers back to 8 kB
  * access_log: support protocol version 2 (with CRC)

 -- Max Kellermann <mk@cm4all.com>  Thu, 18 Jan 2018 17:59:13 -0000

cm4all-beng-proxy (13.4) unstable; urgency=low

  * fcache: fix use-after-free crash bug

 -- Max Kellermann <mk@cm4all.com>  Wed, 03 Jan 2018 09:31:05 -0000

cm4all-beng-proxy (13.3) unstable; urgency=low

  * merge release 12.9

 -- Max Kellermann <mk@cm4all.com>  Mon, 18 Dec 2017 10:16:28 -0000

cm4all-beng-proxy (13.2) unstable; urgency=low

  * widget: case insensitive check for UNTRUSTED_SITE_SUFFIX and
    UNTRUSTED_RAW_SITE_SUFFIX

 -- Max Kellermann <mk@cm4all.com>  Fri, 01 Dec 2017 14:54:24 -0000

cm4all-beng-proxy (13.1) unstable; urgency=low

  * feature freeze

 -- Max Kellermann <mk@cm4all.com>  Thu, 30 Nov 2017 12:05:07 -0000

cm4all-beng-proxy (13.0.12) unstable; urgency=low

  * merge release 12.8
  * http_cache: handle If-None-Match, If-Modified-Since etc.
  * spawn: raise the command-line argument limit
  * log internal server errors even without --verbose

 -- Max Kellermann <mk@cm4all.com>  Tue, 21 Nov 2017 11:58:58 -0000

cm4all-beng-proxy (13.0.11) unstable; urgency=low

  * bp: map EACCES/EPERM to "403 Forbidden"
  * log-cat: use the local time zone

 -- Max Kellermann <mk@cm4all.com>  Mon, 06 Nov 2017 09:29:22 -0000

cm4all-beng-proxy (13.0.10) unstable; urgency=low

  * avahi: make services visible initially (13.0.9 regression)
  * lb: add client address filter for global_http_check
  * python/control/client: add methods send_{en,dis}able_zeroconf()

 -- Max Kellermann <mk@cm4all.com>  Tue, 10 Oct 2017 21:51:40 -0000

cm4all-beng-proxy (13.0.9) unstable; urgency=low

  * lb: support monitors in Zeroconf clusters
  * lb/config: require certificate even if ssl_cert_db is used
  * lb/monitor/expect: fix memory leak
  * certdb: retry ACME "new-authz" after "unauthorized"
  * certdb: generate a new private key for each "new-cert"
  * certdb: fix collisions with ACME challenge certificates
  * certdb: allow altNames longer than 64 characters with ACME
  * log: add attribute "FORWARDED_TO"
  * control: add packets "DISABLE_ZEROCONF", "ENABLE_ZEROCONF"

 -- Max Kellermann <mk@cm4all.com>  Fri, 06 Oct 2017 11:20:15 -0000

cm4all-beng-proxy (13.0.8.1) unstable; urgency=low

  * fix assertion failure when sending large HTTP headers
  * http_server: disallow request headers larger than 8 kB

 -- Max Kellermann <mk@cm4all.com>  Tue, 17 Oct 2017 09:49:47 -0000

cm4all-beng-proxy (13.0.8) unstable; urgency=low

  * certdb: check for database commit errors
  * certdb: repeat after PostgreSQL serialization failure

 -- Max Kellermann <mk@cm4all.com>  Tue, 26 Sep 2017 19:59:53 -0000

cm4all-beng-proxy (13.0.7) unstable; urgency=low

  * fcache: fix bogus memory leak test
  * handler: change "Translation server failed" to "Configuration server ..."
  * spawn: wait & try again after "Unit cm4all-beng-spawn.scope already exists"

 -- Max Kellermann <mk@cm4all.com>  Mon, 25 Sep 2017 13:16:21 -0000

cm4all-beng-proxy (13.0.6) unstable; urgency=low

  * merge release 12.5
  * widget/inline: fix memory leak on canceled POST
  * widget/inline: implement a response header timeout of 5s
  * certdb: fix notifications in non-default PostgreSQL schema

 -- Max Kellermann <mk@cm4all.com>  Wed, 20 Sep 2017 20:56:04 -0000

cm4all-beng-proxy (13.0.5) unstable; urgency=low

  * merge release 12.4
  * lb/http: fix several memory leaks with POST requests
  * lb: fix shutdown crash bug
  * lb: CONTROL_STATS returns translation cache size
  * log/lua: add a "filter" mode

 -- Max Kellermann <mk@cm4all.com>  Thu, 14 Sep 2017 18:39:12 -0000

cm4all-beng-proxy (13.0.4) unstable; urgency=low

  * lb: fix request headers in access logger (affects
    "ignore_localhost_200" and "User-Agent", "Referer", "Host",
    "X-Forwarded-For")

 -- Max Kellermann <mk@cm4all.com>  Mon, 11 Sep 2017 20:04:23 -0000

cm4all-beng-proxy (13.0.3) unstable; urgency=low

  * fix crash bug in CSS processor
  * lb: print the site name in access logs
  * log: add attribute MESSAGE

 -- Max Kellermann <mk@cm4all.com>  Mon, 11 Sep 2017 17:43:57 -0000

cm4all-beng-proxy (13.0.2) unstable; urgency=low

  * log translation server failures even without --verbose
  * translation: allow arbitrary non-zero characters in CHILD_TAG
  * control: add listener option "interface"
  * control: disable the "V6ONLY" flag on all IPv6 wildcard listeners
  * control: switch to IPv4 if joining IPv6 wildcard to IPv4 multicast group

 -- Max Kellermann <mk@cm4all.com>  Fri, 08 Sep 2017 12:24:04 -0000

cm4all-beng-proxy (13.0.1) unstable; urgency=low

  * remove libdaemon dependency
  * lhttp: FADE_CHILDEN prevents reusing existing busy processes
  * bp: allow CONTROL_FADE_CHILDREN with tag as payload

 -- Max Kellermann <mk@cm4all.com>  Tue, 29 Aug 2017 10:40:13 -0000

cm4all-beng-proxy (12.9) unstable; urgency=low

  * was: fix crash after malformed HEAD response
  * http_client: fix retry after error
  * lb/lua: allow building with LuaJIT 2.1

 -- Max Kellermann <mk@cm4all.com>  Mon, 18 Dec 2017 10:03:34 -0000

cm4all-beng-proxy (12.8) unstable; urgency=low

  * file: emit "Last-Modified" header in "304" responses
  * file: improved support for the user.ETag xattr
  * http_cache: update "Expires" from "304" responses

 -- Max Kellermann <mk@cm4all.com>  Fri, 17 Nov 2017 11:41:02 -0000

cm4all-beng-proxy (12.7) unstable; urgency=low

  * file: ignore If-Modified-Since after successful If-None-Match
  * file: emit cache headers in "304" responses (v11 regression)
  * file: failed If-None-Match emits "304" response, not "412"

 -- Max Kellermann <mk@cm4all.com>  Thu, 16 Nov 2017 12:19:44 -0000

cm4all-beng-proxy (12.6) unstable; urgency=low

  * fix assertion failure when sending large HTTP headers
  * http_server: disallow request headers larger than 8 kB
  * spawn: wait & try again after "Unit cm4all-beng-spawn.scope already exists"
  * widget/inline: fix memory leak on canceled POST
  * control: add listener option "interface"
  * control: disable the "V6ONLY" flag on all IPv6 wildcard listeners
  * control: switch to IPv4 if joining IPv6 wildcard to IPv4 multicast group
  * lb: print the site name in access logs
  * lb: fix request headers in access logger (affects
    "ignore_localhost_200" and "User-Agent", "Referer", "Host",
    "X-Forwarded-For")
  * lb/monitor/expect: fix memory leak
  * certdb: fix notifications in non-default PostgreSQL schema

 -- Max Kellermann <mk@cm4all.com>  Tue, 17 Oct 2017 10:58:40 -0000

cm4all-beng-proxy (12.5) unstable; urgency=low

  * lb/http: fix another memory leak with POST requests
  * lb: fix shutdown crash bug
  * certdb: fix crash after PostgreSQL host lookup failure

 -- Max Kellermann <mk@cm4all.com>  Wed, 20 Sep 2017 10:30:52 -0000

cm4all-beng-proxy (12.4) unstable; urgency=low

  * lb/http: fix several memory leaks with POST requests
  * fix crash bug in CSS processor

 -- Max Kellermann <mk@cm4all.com>  Wed, 13 Sep 2017 13:58:06 -0000

cm4all-beng-proxy (12.3) unstable; urgency=low

  * remove libhttp dependency
  * logger: fix off-by-one bug in log level check
  * http_server: fix crash bug

 -- Max Kellermann <mk@cm4all.com>  Tue, 29 Aug 2017 09:44:27 -0000

cm4all-beng-proxy (12.2) unstable; urgency=low

  * spawn: use the "systemd" controller
  * debian/control: move from "non-free" to "main"

 -- Max Kellermann <mk@cm4all.com>  Wed, 23 Aug 2017 09:35:27 -0000

cm4all-beng-proxy (12.1) unstable; urgency=low

  * all code is now covered by the Simplified BSD License (BSD-2-Clause)

 -- Max Kellermann <mk@cm4all.com>  Fri, 18 Aug 2017 08:53:52 -0000

cm4all-beng-proxy (12.0.44) unstable; urgency=low

  * lb: retry after connect error to Zeroconf member
  * spawn: make /proc writable if user namespaces are allowed

 -- Max Kellermann <mk@cm4all.com>  Thu, 17 Aug 2017 11:26:34 -0000

cm4all-beng-proxy (12.0.43) unstable; urgency=low

  * spawn: fix MOUNT_ROOT_TMPFS failure with USER_NAMESPACE
  * lb/control: allow TCACHE_INVALIDATE on SITE
  * systemd: no "-v" by default

 -- Max Kellermann <mk@cm4all.com>  Tue, 15 Aug 2017 21:41:04 -0000

cm4all-beng-proxy (12.0.42) unstable; urgency=low

  * spawn: fix bogus pivot_root() error message
  * translation: add packet MOUNT_ROOT_TMPFS

 -- Max Kellermann <mk@cm4all.com>  Tue, 15 Aug 2017 09:39:08 -0000

cm4all-beng-proxy (12.0.41) unstable; urgency=low

  * spawn: fix NETWORK_NAMESPACE_NAME corruption
  * spawn: work around USER_NAMESPACE + NETWORK_NAMESPACE_NAME conflict

 -- Max Kellermann <mk@cm4all.com>  Fri, 04 Aug 2017 16:15:09 -0000

cm4all-beng-proxy (12.0.40) unstable; urgency=low

  * spawn: attach to existing network namespace with NETWORK_NAMESPACE_NAME
  * spawn: allow unshare(), mount(), umount(), pivot_root()

 -- Max Kellermann <mk@cm4all.com>  Fri, 04 Aug 2017 09:42:44 -0000

cm4all-beng-proxy (12.0.39) unstable; urgency=low

  * net: resolving "*" prefers the IPv6 wildcard "::"
  * spawn: run the PID namespace init process as root
  * spawn: tight system call whitelist for init process
  * spawn: forbid fanotify_*, nfsservctl, syslog
  * lb/translation: fix false cache misses
  * lb/control: TCACHE_INVALIDATE flushes all translation caches
  * lb/cluster: improve consistent hashing distribution
  * control: support more commands in TCACHE_INVALIDATE payload
  * translation: fix the FORBID_MULTICAST setting
  * translation: add packet FORBID_BIND

 -- Max Kellermann <mk@cm4all.com>  Tue, 01 Aug 2017 14:03:03 -0000

cm4all-beng-proxy (12.0.38) unstable; urgency=low

  * fcgi: fix crash bug

 -- Max Kellermann <mk@cm4all.com>  Wed, 26 Jul 2017 17:43:05 -0000

cm4all-beng-proxy (12.0.37) unstable; urgency=low

  * bp: check HTTPS_ONLY before anything else

 -- Max Kellermann <mk@cm4all.com>  Thu, 20 Jul 2017 15:00:37 -0000

cm4all-beng-proxy (12.0.36) unstable; urgency=low

  * translation: add packet HTTPS_ONLY

 -- Max Kellermann <mk@cm4all.com>  Thu, 20 Jul 2017 13:26:49 -0000

cm4all-beng-proxy (12.0.35) unstable; urgency=low

  * bp: translation REQUEST_HEADER overrides existing request headers
  * bp: never forward the "X-CM4all-DocRoot" header
  * lb: set the "X-CM4all-HTTPS" header
  * cgi, fcgi: set HTTPS=on if the "X-CM4all-HTTPS" header is set

 -- Max Kellermann <mk@cm4all.com>  Wed, 19 Jul 2017 12:36:36 -0000

cm4all-beng-proxy (12.0.34) unstable; urgency=low

  * http_client: disable the read timeout

 -- Max Kellermann <mk@cm4all.com>  Wed, 19 Jul 2017 08:16:09 -0000

cm4all-beng-proxy (12.0.33) unstable; urgency=low

  * log-exec: allow multiple multicast processes on same host
  * headers: rename "X-CM4all-BENG-SSL" to "X-CM4all-HTTPS"
  * access_log: add option "send_to" which replaces log-forward

 -- Max Kellermann <mk@cm4all.com>  Tue, 18 Jul 2017 09:51:01 -0000

cm4all-beng-proxy (12.0.32) unstable; urgency=low

  * lb/translation: fix bogus wildcard cache entries
  * lb/translation: obey MAX_AGE=0
  * logger: fix log level
  * access_log: use microsecond precision in "timestamp" attribute
  * log-json: enclose output in "[]" and put commas between records
  * log-json: add "logger_client" attribute
  * log-lua: new access logger which calls a Lua script
  * config: make "access_logger" a block
  * config: add "access_logger" options "trust_xff", "ignore_localhost_200"
  * headers: add "X-CM4all-BENG-SSL" to group "SSL"

 -- Max Kellermann <mk@cm4all.com>  Mon, 17 Jul 2017 20:33:46 -0000

cm4all-beng-proxy (12.0.31) unstable; urgency=low

  * translation: add packet FORBID_MULTICAST
  * spawn: system call filter errors are fatal if explicitly enabled
  * spawn: apply cgroup namespace again after moving to new cgroup
  * net: support interface name as scope id in IPv6 addresses
  * config: support per-"control" setting "multicast_group"
  * log-exec: fix binding to wildcard address via "*"

 -- Max Kellermann <mk@cm4all.com>  Fri, 14 Jul 2017 08:19:05 -0000

cm4all-beng-proxy (12.0.30) unstable; urgency=low

  * bp: rename zeroconf_type to zeroconf_service
  * bp: control server supports IPv6 multicast
  * config: check Zeroconf service names
  * config: allow zeroconf_service with raw service name
  * log-exec: multicast support
  * translation: add packet REDIRECT_FULL_URI

 -- Max Kellermann <mk@cm4all.com>  Thu, 13 Jul 2017 12:13:19 -0000

cm4all-beng-proxy (12.0.29) unstable; urgency=low

  * lb: use consistent hashing to pick Zeroconf members
  * lhttp: fix bogus assertion failure during shutdown

 -- Max Kellermann <mk@cm4all.com>  Mon, 10 Jul 2017 21:49:23 -0000

cm4all-beng-proxy (12.0.28) unstable; urgency=low

  * config: add listener option "free_bind"
  * don't confuse child processes with different BIND_MOUNT settings
  * lb: add sticky_mode "xhost"'

 -- Max Kellermann <mk@cm4all.com>  Mon, 10 Jul 2017 10:20:26 -0000

cm4all-beng-proxy (12.0.27) unstable; urgency=low

  * access_log: reduce system calls in all access loggers
  * translation: add packet CGROUP_NAMESPACE
  * translation: allow underscore in cgroup controller name

 -- Max Kellermann <mk@cm4all.com>  Fri, 07 Jul 2017 15:19:28 -0000

cm4all-beng-proxy (12.0.26) unstable; urgency=low

  * spawn: abort the process immediately after uid/gid_map failure
  * spawn: create STDERR_PATH with mode 0600
  * spawn: fix socket family filter
  * translation: add packets UMASK, STDERR_PATH_JAILED

 -- Max Kellermann <mk@cm4all.com>  Tue, 04 Jul 2017 16:16:07 -0000

cm4all-beng-proxy (12.0.25) unstable; urgency=low

  * eliminate dependency on GLib
  * spawn: mount a new /proc for the PID namespace
  * spawn: implement user namespaces properly
  * spawn: fix seccomp filters on old kernels
  * spawn: fix journal for jailed processes
  * spawn: allow only local, IPv4 and IPv6 sockets
  * spawn: rename the PID namespace init process to "init"

 -- Max Kellermann <mk@cm4all.com>  Thu, 29 Jun 2017 20:10:24 -0000

cm4all-beng-proxy (12.0.24) unstable; urgency=low

  * spawn: unblock signals
  * http_server: fix memory leak
  * log: send the "Host" request header to the access logger
  * log-json: new access logger which dumps JSON
  * spawn: implement an init process for PID namespaces

 -- Max Kellermann <mk@cm4all.com>  Tue, 27 Jun 2017 11:21:19 -0000

cm4all-beng-proxy (12.0.23) unstable; urgency=low

  * lb: show the IP address of Zeroconf members in log messages
  * lb: disable failing Zeroconf members temporarily
  * config: add "spawn" section, replacing --allow-user and --allow-group

 -- Max Kellermann <mk@cm4all.com>  Wed, 21 Jun 2017 20:41:34 -0000

cm4all-beng-proxy (12.0.22) unstable; urgency=low

  * lb: suppress log message "malformed request URI"
  * was: fix assertion failure
  * translation: add packets SHELL, TOKEN

 -- Max Kellermann <mk@cm4all.com>  Tue, 20 Jun 2017 21:59:58 -0000

cm4all-beng-proxy (12.0.21) unstable; urgency=low

  * lower log level for "Peer closed the socket prematurely"
  * widget: set Request/LINK=no by default
  * translation: fix "std::exception" error messages

 -- Max Kellermann <mk@cm4all.com>  Tue, 20 Jun 2017 11:17:56 -0000

cm4all-beng-proxy (12.0.20) unstable; urgency=low

  * merge release 11.26
  * move the delegate-helper to a non-jailed package
  * translation: ignore whitespace in RLIMITS packet
  * headers: add "Referer" to group "LINK", off by default

 -- Max Kellermann <mk@cm4all.com>  Sat, 17 Jun 2017 09:49:46 -0000

cm4all-beng-proxy (12.0.19) unstable; urgency=low

  * lb: fix assertion failure with translated POST requests
  * lb: add "tag" setting to "listener" (translation packet LISTENER_TAG)

 -- Max Kellermann <mk@cm4all.com>  Mon, 12 Jun 2017 21:46:25 -0000

cm4all-beng-proxy (12.0.18) unstable; urgency=low

  * lb: SIGHUP flushes all translate_handler caches
  * certdb: command "names" obeys the "deleted" flag
  * certdb: command "find" prints column headers only with "--headers"
  * certdb: remove obsolete option "--all"

 -- Max Kellermann <mk@cm4all.com>  Tue, 06 Jun 2017 20:46:15 -0000

cm4all-beng-proxy (12.0.17) unstable; urgency=low

  * translation: add packet CANONICAL_HOST
  * lb: implement a translation_handler cache

 -- Max Kellermann <mk@cm4all.com>  Fri, 02 Jun 2017 11:25:35 -0000

cm4all-beng-proxy (12.0.16) unstable; urgency=low

  * lb: create monitors referenced only by {lua,translation}_handler
  * lb: allow the translation server to refer to branches and other types
  * lb/monitor: fix shutdown hang due to event leak
  * lb: add sticky mode "host"
  * lb: fix assertion failure with Zeroconf and sticky
  * lb: fix crash bug when Zeroconf cluster is empty
  * bp: fix crash bug

 -- Max Kellermann <mk@cm4all.com>  Wed, 31 May 2017 22:21:38 -0000

cm4all-beng-proxy (12.0.15) unstable; urgency=low

  * merge release 11.25
  * certdb: fix column "issuer_common_name" management
  * certdb: add column "handle"
    - new commands "names", "set-handle"
    - commands "load" requires handle parameter
    - command "delete" uses handle
    - commands "monitor" and "tail" print handles
    - acme commands "new-cert" and "new-authz-cert" require handle parameter
    - new acme command "renew-cert", replacing "new-authz-cert --all"
  * certdb: add command "get"
  * certdb: command "find" prints a list of matching certificates
  * certdb: add option "--progress" for Workshop
  * translation: add packet MESSAGE

 -- Max Kellermann <mk@cm4all.com>  Tue, 30 May 2017 21:42:23 -0000

cm4all-beng-proxy (12.0.14) unstable; urgency=low

  * merge release 11.24
  * certdb: add column "issuer_common_name"

 -- Max Kellermann <mk@cm4all.com>  Wed, 24 May 2017 10:27:17 -0000

cm4all-beng-proxy (12.0.13) unstable; urgency=low

  * merge release 11.23
  * lb/lua: catch "panics" and report error
  * lb/lua: fix Lua stack leaks
  * lb: allow a translation server to pick a cluster
  * fix use-after-free bug in HTTP request handler
  * spawn: forbid more dangerous system calls
  * spawn: activate system call filter for all architectures
  * translation: add packet FORBID_USER_NS

 -- Max Kellermann <mk@cm4all.com>  Sat, 20 May 2017 11:40:50 -0000

cm4all-beng-proxy (12.0.12) unstable; urgency=low

  * bp: pass the listener "interface" setting to Avahi
  * lb: fix crash with --check
  * lb: allow Lua scripts to handle HTTP requests

 -- Max Kellermann <mk@cm4all.com>  Thu, 27 Apr 2017 21:50:32 -0000

cm4all-beng-proxy (12.0.11) unstable; urgency=low

  * certdb: fix crash after PostgreSQL host lookup failure
  * transformation: fix crash due to compiler optimization
  * lb: fix crash while waiting for the Avahi resolver

 -- Max Kellermann <mk@cm4all.com>  Wed, 26 Apr 2017 11:49:48 -0000

cm4all-beng-proxy (12.0.10) unstable; urgency=low

  * merge release 11.22
  * lb: implement "sticky" in ZeroConf TCP pools
  * improved uid/gid verify error messages
  * certdb: update the Let's Encrypt agreement URL
  * certdb: add option "--agreement"

 -- Max Kellermann <mk@cm4all.com>  Tue, 18 Apr 2017 11:00:29 -0000

cm4all-beng-proxy (12.0.9) unstable; urgency=low

  * fix error "Failed to accept connection: Invalid argument"
  * lb: implement "sticky" in ZeroConf pools

 -- Max Kellermann <mk@cm4all.com>  Tue, 21 Mar 2017 09:38:04 -0000

cm4all-beng-proxy (12.0.8) unstable; urgency=low

  * merge release 11.21
  * build with Meson and Ninja
  * lb/certdb: fix assertion failure during shutdown

 -- Max Kellermann <mk@cm4all.com>  Wed, 15 Mar 2017 16:20:50 -0000

cm4all-beng-proxy (12.0.7) unstable; urgency=low

  * merge release 11.17
  * lb/http: add "redirect" as a possible destination for "branch"
  * ssl: fix memory leak
  * certdb: use $http_proxy
  * certdb: exclude *.acme.invalid from --all

 -- Max Kellermann <mk@cm4all.com>  Mon, 06 Feb 2017 22:22:08 -0000

cm4all-beng-proxy (12.0.6) unstable; urgency=low

  * lb/http: add "status" as a possible destination for "branch"
  * translation: add packet EXECUTE

 -- Max Kellermann <mk@cm4all.com>  Wed, 25 Jan 2017 21:11:58 -0000

cm4all-beng-proxy (12.0.5) unstable; urgency=low

  * merge release 11.15
  * lb/tcp: fix crash bug after connect failure
  * lb/tcp: connect outbound after SSL handshake is finished

 -- Max Kellermann <mk@cm4all.com>  Fri, 20 Jan 2017 14:12:25 -0000

cm4all-beng-proxy (12.0.4) unstable; urgency=low

  * merge release 11.13
  * spawn: forbid ptrace() and other dangerous system calls
  * certdb: add "--all" option to "new-cert" and "new-authz-cert"

 -- Max Kellermann <mk@cm4all.com>  Mon, 16 Jan 2017 19:47:31 -0000

cm4all-beng-proxy (12.0.3) unstable; urgency=low

  * config: add "access_logger", replacing the *.default setting
  * translation: add packets BIND_MOUNT_EXEC, STDERR_NULL

 -- Max Kellermann <mk@cm4all.com>  Thu, 08 Dec 2016 10:35:47 -0000

cm4all-beng-proxy (12.0.2) unstable; urgency=low

  * merge release 11.12
  * http_client: fix use-after-free bug on request cancellation
  * processor: fix buffer corruption bug
  * spawn/Systemd: fix hang while creating systemd scope
  * config: fix session_save_path corruption

 -- Max Kellermann <mk@cm4all.com>  Tue, 06 Dec 2016 11:01:26 -0000

cm4all-beng-proxy (12.0.1) unstable; urgency=low

  * move various buffers from the pool allocator to the slice allocator
  * translation: add packet CRON

 -- Max Kellermann <mk@cm4all.com>  Wed, 23 Nov 2016 14:57:02 -0000

cm4all-beng-proxy (11.26) unstable; urgency=low

  * was: added kludge to avoid killing process after STOP
  * lb/monitor: fix shutdown hang due to event leak

 -- Max Kellermann <mk@cm4all.com>  Fri, 16 Jun 2017 20:53:29 -0000

cm4all-beng-proxy (11.25) unstable; urgency=low

  * lb: fix error "Too many members"

 -- Max Kellermann <mk@cm4all.com>  Tue, 30 May 2017 18:17:53 -0000

cm4all-beng-proxy (11.24) unstable; urgency=low

  * {http,ajp}_client: fix crash after malformed URI without Keep-Alive

 -- Max Kellermann <mk@cm4all.com>  Wed, 24 May 2017 10:15:04 -0000

cm4all-beng-proxy (11.23) unstable; urgency=low

  * lb/tcp: fix stall bug
  * ssl: fix two stall bugs

 -- Max Kellermann <mk@cm4all.com>  Tue, 09 May 2017 16:25:08 -0000

cm4all-beng-proxy (11.22) unstable; urgency=low

  * bp: allow '=' in listener tag after --listen
  * was: fix crash bug
  * was: fix assertion failure

 -- Max Kellermann <mk@cm4all.com>  Thu, 13 Apr 2017 08:39:38 -0000

cm4all-beng-proxy (11.21) unstable; urgency=low

  * strmap: fix off-by-one bug
  * ssl: fix assertion failure
  * filter_cache: fix assertion failure
  * widget: detailed error message after untrusted host name mismatch
  * session: always apply SESSION_SITE

 -- Max Kellermann <mk@cm4all.com>  Wed, 15 Mar 2017 15:53:29 -0000

cm4all-beng-proxy (11.20) unstable; urgency=low

  * was: fix crash due to recursive error while sending STOP
  * was: fix crash if BODY is immediately followed by STATUS
  * widget: remove warning "... didn't send a response body"
  * filter_cache: fix assertion failure during shutdown
  * fcgi: fix assertion failure during shutdown

 -- Max Kellermann <mk@cm4all.com>  Mon, 13 Mar 2017 21:32:02 -0000

cm4all-beng-proxy (11.19) unstable; urgency=low

  * fix crash bug (assertion failure)
  * debian: remove unnecessary dependency on cm4all-certdb-sql

 -- Max Kellermann <mk@cm4all.com>  Mon, 13 Mar 2017 17:12:25 -0000

cm4all-beng-proxy (11.18) unstable; urgency=low

  * merge release 10.37

 -- Max Kellermann <mk@cm4all.com>  Tue, 28 Feb 2017 13:22:25 -0000

cm4all-beng-proxy (11.17) unstable; urgency=low

  * ssl: check for early PostgreSQL errors (e.g. DNS lookup failures)
  * certdb: set line-buffering mode
  * certdb: show HTTP status code in error message

 -- Max Kellermann <mk@cm4all.com>  Mon, 06 Feb 2017 17:08:23 -0000

cm4all-beng-proxy (11.16) unstable; urgency=low

  * http_{server,client}: reduce memory pool sizes
  * lb: SIGHUP flushes the certdb SSL session cache as well
  * lb: flush expired OpenSSL sessions every 10 minutes
  * lb: expire unused OpenSSL certificates after 24 hours
  * widget: enable Location header forwarding by default
  * translation: split header group "SSL" from "SECURE"
  * debian: move SQL scripts to package cm4all-certdb-sql

 -- Max Kellermann <mk@cm4all.com>  Mon, 30 Jan 2017 07:45:50 -0000

cm4all-beng-proxy (11.15) unstable; urgency=low

  * ssl: fix stall bug

 -- Max Kellermann <mk@cm4all.com>  Thu, 19 Jan 2017 20:56:55 -0000

cm4all-beng-proxy (11.14) unstable; urgency=low

  * http_client: fix assertion failure on chunked response cancellation
  * lb/tcp: fix assertion failure
  * ssl/filter: detect full input buffer, fail instead of stalling
  * enlarge I/O buffers to 16 kB to make large TLS fragments work

 -- Max Kellermann <mk@cm4all.com>  Tue, 17 Jan 2017 20:21:00 -0000

cm4all-beng-proxy (11.13) unstable; urgency=low

  * merge release 10.36
  * certdb: prefer certificates which expire later

 -- Max Kellermann <mk@cm4all.com>  Thu, 12 Jan 2017 20:18:08 -0000

cm4all-beng-proxy (11.12) unstable; urgency=low

  * merge release 10.35

 -- Max Kellermann <mk@cm4all.com>  Tue, 06 Dec 2016 08:03:09 -0000

cm4all-beng-proxy (11.11) unstable; urgency=low

  * fix theoretical data corruption bug in the header buffer
  * was: wait longer for PREMATURE after sending STOP
  * was: ignore in-flight packets during STOP recovery
  * was: implement early STOP recovery (before response headers)

 -- Max Kellermann <mk@cm4all.com>  Wed, 16 Nov 2016 19:47:11 -0000

cm4all-beng-proxy (11.10) unstable; urgency=low

  * merge release 10.34
  * systemd: override the locale, fixes "_S_create_c_locale" error

 -- Max Kellermann <mk@cm4all.com>  Tue, 25 Oct 2016 11:51:18 -0000

cm4all-beng-proxy (11.9) unstable; urgency=low

  * merge release 10.33

 -- Max Kellermann <mk@cm4all.com>  Wed, 19 Oct 2016 20:04:13 -0000

cm4all-beng-proxy (11.8) unstable; urgency=low

  * tcp_stock: fix crash during cancellation
  * config: fix memory leak

 -- Max Kellermann <mk@cm4all.com>  Sun, 09 Oct 2016 15:53:22 -0000

cm4all-beng-proxy (11.7) unstable; urgency=low

  * merge release 10.32
  * enforce Zeroconf/avahi-daemon browser notify after restarting beng-proxy

 -- Max Kellermann <mk@cm4all.com>  Tue, 04 Oct 2016 21:59:34 -0000

cm4all-beng-proxy (11.6) unstable; urgency=low

  * was: fix use-after-free bug

 -- Max Kellermann <mk@cm4all.com>  Thu, 29 Sep 2016 14:26:50 -0000

cm4all-beng-proxy (11.5) unstable; urgency=low

  * avahi: fix interface and protocol published via Zeroconf
  * lb: fix collision in Zeroconf node lookups
  * lb: support IPv6 link-local addresses from Zeroconf
  * lb: work around avahi-daemon IPv4/IPv6 mixup bug
  * config: allow space after '=' in @set
  * doc: remove bogus semicolons from configuration examples

 -- Max Kellermann <mk@cm4all.com>  Wed, 28 Sep 2016 21:42:43 -0000

cm4all-beng-proxy (11.4) unstable; urgency=low

  * merge release 10.31
  * bp: fix Zeroconf with automatic port

 -- Max Kellermann <mk@cm4all.com>  Tue, 27 Sep 2016 19:29:24 -0000

cm4all-beng-proxy (11.3) unstable; urgency=low

  * delegate: fix memory leak after clone() failure
  * avahi/client: fix shutdown hang due to event leak
  * config: add listener options "interface", "reuse_port"
  * lb: fix dbus connect failure due to process isolation
  * config: rename "include" to "@include"
  * config: introduce variables

 -- Max Kellermann <mk@cm4all.com>  Mon, 26 Sep 2016 20:28:47 -0000

cm4all-beng-proxy (11.2) unstable; urgency=low

  * disable the "V6ONLY" flag on all IPv6 wildcard listeners
  * fix crash bug due to uninitialized memory
  * etc: include conf.d/*.conf
  * debian: re-add dh_installinit to install the *.default files

 -- Max Kellermann <mk@cm4all.com>  Mon, 12 Sep 2016 11:32:14 -0000

cm4all-beng-proxy (11.1) unstable; urgency=low

  * merge release 10.30

 -- Max Kellermann <mk@cm4all.com>  Fri, 09 Sep 2016 09:28:23 -0000

cm4all-beng-proxy (11.0.3) unstable; urgency=low

  * config: allow shell wildcard after "include"
  * fcgi: fix "Connection refused" error
  * widget: improve error message when there is no address

 -- Max Kellermann <mk@cm4all.com>  Fri, 02 Sep 2016 12:55:19 -0000

cm4all-beng-proxy (11.0.2) unstable; urgency=low

  * spawn: fix clone=ENOMEM due to broken PID namespace
  * control: allow only TCACHE_INVALIDATE, STATS and NODE_STATUS via IP
  * config: add command "include_optional"

 -- Max Kellermann <mk@cm4all.com>  Wed, 31 Aug 2016 13:32:35 -0000

cm4all-beng-proxy (11.0.1) unstable; urgency=low

  * spawn: switch to a new systemd scope
  * spawn: create new PID namespace
  * spawn: create systemd journal identifier
  * translation: add packets CGROUP, CGROUP_SET, EXTERNAL_SESSION_MANAGER,
    EXTERNAL_SESSION_KEEPALIVE
  * session: allow multiple realms per session
  * ssl: free more drained I/O buffers
  * ssl: reduce memory usage
  * SlicePool: reduce fragmentation
  * enable TCP_DEFER_ACCEPT for HTTP listeners
  * remove the "args_escape_char" kludge after 5 years of transition
  * support kB, MB, GB suffixes in cache size specifications
  * bp: add configuration file
  * bp: allow multiple control listeners
  * lb: allow including configuration files
  * debian/lb.postinst: move user "cm4all-beng-lb" to group "nogroup"
  * remove obsolete sysv init scripts, depend on systemd instead
  * ZeroConf publish support

 -- Max Kellermann <mk@cm4all.com>  Tue, 30 Aug 2016 22:24:03 -0000

cm4all-beng-proxy (10.37) unstable; urgency=low

  * translation: expand REDIRECT with BASE

 -- Max Kellermann <mk@cm4all.com>  Tue, 28 Feb 2017 13:16:57 -0000

cm4all-beng-proxy (10.36) unstable; urgency=low

  * certdb: fix crash bug
  * lb: allow core dumps from within the isolated process

 -- Max Kellermann <mk@cm4all.com>  Thu, 12 Jan 2017 20:08:07 -0000

cm4all-beng-proxy (10.35) unstable; urgency=low

  * ssl: OpenSSL 1.1 compatibility
  * bot: add another Majestic bot user agent string
  * systemd: depend on network-online.target

 -- Max Kellermann <mk@cm4all.com>  Tue, 06 Dec 2016 07:42:56 -0000

cm4all-beng-proxy (10.34) unstable; urgency=low

  * lb: adapt to Linux 4.8 user namespace API change

 -- Max Kellermann <mk@cm4all.com>  Tue, 25 Oct 2016 11:35:30 -0000

cm4all-beng-proxy (10.33) unstable; urgency=low

  * spawn: create systemd journal identifier
  * spawn: no signal interruption while waiting for client to become ready
  * spawn: allow numeric uids/gids after --allow-user / --allow-group
  * was: add stopwatch support

 -- Max Kellermann <mk@cm4all.com>  Wed, 19 Oct 2016 19:38:21 -0000

cm4all-beng-proxy (10.32) unstable; urgency=low

  * merge release 9.16

 -- Max Kellermann <mk@cm4all.com>  Tue, 04 Oct 2016 11:05:53 -0000

cm4all-beng-proxy (10.31) unstable; urgency=low

  * fix memory leak after resource loader failure
  * delegate: fix memory leak after clone() failure
  * was: fix crash on spawn error

 -- Max Kellermann <mk@cm4all.com>  Tue, 27 Sep 2016 18:54:54 -0000

cm4all-beng-proxy (10.30) unstable; urgency=low

  * merge release 9.15

 -- Max Kellermann <mk@cm4all.com>  Thu, 08 Sep 2016 14:50:50 -0000

cm4all-beng-proxy (10.29) unstable; urgency=low

  * istream/pipe: fix crash after running out of file descriptors
  * bp: raise default connection limit to 32k
  * delegate: fix potential crash
  * translation: detect BASE/URI mismatch with INTERNAL_REDIRECT
  * lb/monitor/expect: fix assertion failure on shutdown
  * systemd: set default NOFILE limits to 256k
  * systemd: enable crash dumps

 -- Max Kellermann <mk@cm4all.com>  Wed, 07 Sep 2016 07:57:48 -0000

cm4all-beng-proxy (10.28) unstable; urgency=low

  * widget: improve error message when there is no address
  * lb: fix default control port
  * debian: adjust Ruby dependencies for Debian Jessie

 -- Max Kellermann <mk@cm4all.com>  Mon, 05 Sep 2016 10:58:34 -0000

cm4all-beng-proxy (10.27) unstable; urgency=low

  * ssl: disable RC4
  * ssl: ignore the client's cipher preferences
  * ssl: send TLS alert to peer after handshake refusal
  * fix crash when compiled with GCC6

 -- Max Kellermann <mk@cm4all.com>  Mon, 22 Aug 2016 18:34:30 -0000

cm4all-beng-proxy (10.26) unstable; urgency=low

  * bot: recognize WordPress pingbacks as "bot"
  * lb/monitor/expect: delay the receive call by 10ms
  * certdb, bp_cmdline, log-forward: use IPv6 only if available

 -- Max Kellermann <mk@cm4all.com>  Thu, 11 Aug 2016 13:04:23 -0000

cm4all-beng-proxy (10.25) unstable; urgency=low

  * shm: fix double allocation bug which caused session corruption

 -- Max Kellermann <mk@cm4all.com>  Thu, 21 Jul 2016 18:54:12 -0000

cm4all-beng-proxy (10.24) unstable; urgency=low

  * http_client: fix "excess data" error after "100 Continue"

 -- Max Kellermann <mk@cm4all.com>  Wed, 20 Jul 2016 12:25:34 -0000

cm4all-beng-proxy (10.23) unstable; urgency=low

  * cgi: ignore the "Proxy" request header to work around security
    vulnerabilities in several CGI programs
  * http_client: differentiate between "empty response body" and "no body"
  * http_server: log "-" if there is no response body

 -- Max Kellermann <mk@cm4all.com>  Tue, 19 Jul 2016 13:43:34 -0000

cm4all-beng-proxy (10.22) unstable; urgency=low

  * debian/control: add missing dependency on libcm4all-inline-dev
  * http_address: ensure that at least one socket address is specified
  * systemd: implement "reload"

 -- Max Kellermann <mk@cm4all.com>  Mon, 04 Jul 2016 11:12:29 -0000

cm4all-beng-proxy (10.21) unstable; urgency=low

  * session: fix user expiry after defragmentation
  * session: save site name in session file

 -- Max Kellermann <mk@cm4all.com>  Wed, 08 Jun 2016 20:07:13 -0000

cm4all-beng-proxy (10.20) unstable; urgency=low

  * fix nullptr dereference while removing stale "session" parameter

 -- Max Kellermann <mk@cm4all.com>  Wed, 25 May 2016 11:06:38 -0000

cm4all-beng-proxy (10.19) unstable; urgency=low

  * merge release 9.14
  * log the request URI on session realm mismatch
  * omit stale "session" parameter in processed URIs

 -- Max Kellermann <mk@cm4all.com>  Tue, 24 May 2016 17:36:07 -0000

cm4all-beng-proxy (10.18) unstable; urgency=low

  * http_client: fix TLS memory leak / crash bug

 -- Max Kellermann <mk@cm4all.com>  Thu, 19 May 2016 10:49:58 -0000

cm4all-beng-proxy (10.17) unstable; urgency=low

  * spawn/client: handle empty payloads from recvmmsg()

 -- Max Kellermann <mk@cm4all.com>  Mon, 09 May 2016 10:05:55 -0000

cm4all-beng-proxy (10.16) unstable; urgency=low

  * control: enable SO_REUSEADDR on the UDP socket

 -- Max Kellermann <mk@cm4all.com>  Fri, 29 Apr 2016 13:13:31 -0000

cm4all-beng-proxy (10.15) unstable; urgency=low

  * was: fix crash after spawn failure
  * spawn/client: abort worker process when the spawner is gone
  * spawn/client: optimize message receiver
  * spawn/server: retry sending after EAGAIN

 -- Max Kellermann <mk@cm4all.com>  Fri, 29 Apr 2016 09:31:54 -0000

cm4all-beng-proxy (10.14) unstable; urgency=low

  * enable TCP_DEFER_ACCEPT for HTTP and SSL listeners
  * ssl: increase the handshake timeout to 60 seconds
  * lb: log the client IP address

 -- Max Kellermann <mk@cm4all.com>  Thu, 28 Apr 2016 09:24:19 -0000

cm4all-beng-proxy (10.13) unstable; urgency=low

  * was: fix crash after early-crashing WAS process
  * was: fix crash after WAS process has been released
  * ssl: limit the handshake duration
  * beng-proxy: support listening on UNIX domain sockets

 -- Max Kellermann <mk@cm4all.com>  Wed, 27 Apr 2016 18:34:26 -0000

cm4all-beng-proxy (10.12) unstable; urgency=low

  * ssl: reduce allocator fragmentation, cycle another buffer

 -- Max Kellermann <mk@cm4all.com>  Thu, 21 Apr 2016 07:29:51 -0000

cm4all-beng-proxy (10.11) unstable; urgency=low

  * thread_queue: fix race condition
  * ssl: reduce allocator fragmentation

 -- Max Kellermann <mk@cm4all.com>  Mon, 18 Apr 2016 14:51:41 -0000

cm4all-beng-proxy (10.10) unstable; urgency=low

  * merge release 9.13
  * SlicePool: reduce fragmentation

 -- Max Kellermann <mk@cm4all.com>  Tue, 12 Apr 2016 15:12:03 -0000

cm4all-beng-proxy (10.9) unstable; urgency=low

  * merge release 9.12

 -- Max Kellermann <mk@cm4all.com>  Wed, 06 Apr 2016 12:11:38 -0000

cm4all-beng-proxy (10.8) unstable; urgency=low

  * SlicePool: optimize allocation
  * lb: cycle buffers before compressing slice allocator
  * was: fix spurious "Resource temporarily unavailable" warnings

 -- Max Kellermann <mk@cm4all.com>  Wed, 06 Apr 2016 06:35:37 -0000

cm4all-beng-proxy (10.7) unstable; urgency=low

  * lb: fix systemd service start timeout
  * spawn: fix assertion failure when STDERR_PATH fails
  * was: fix use-after-free bug

 -- Max Kellermann <mk@cm4all.com>  Tue, 29 Mar 2016 10:31:34 -0000

cm4all-beng-proxy (10.6) unstable; urgency=low

  * lb: fix false memory leak during shutdown
  * ssl: cycle buffers to reduce allocator fragmentation

 -- Max Kellermann <mk@cm4all.com>  Wed, 23 Mar 2016 14:16:55 -0000

cm4all-beng-proxy (10.5) unstable; urgency=low

  * lb: fix crash due to duplicate OpenSSL initialization by libpq
  * lb: check cert_db.ca_cert settings with --check
  * lb: fix shutdown with --watchdog
  * http_client: fix assertion failure with keep-alive disabled
  * http_server: fix missing "100 Continue"
  * certdb: unwrap key in "new-cert
  * certdb: allow overriding database with /etc/cm4all/beng/certdb.connect
  * spawn: fix assertion failure

 -- Max Kellermann <mk@cm4all.com>  Tue, 08 Mar 2016 16:01:22 -0000

cm4all-beng-proxy (10.4) unstable; urgency=low

  * merge release 9.11
  * spawn: fix uninitialized MOUNT_TMP_TMPFS setting

 -- Max Kellermann <mk@cm4all.com>  Thu, 03 Mar 2016 13:11:49 -0000

cm4all-beng-proxy (10.3) unstable; urgency=low

  * lhttp: fix double free bug
  * lhttp, fcgi: abandon child process after connect failure
  * spawn: wait for spawn process during shutdown
  * {http,filter,nfs}_cache: raise cacheable size limit to 512 kB
  * http_client: reschedule read event after blocking write recovery

 -- Max Kellermann <mk@cm4all.com>  Wed, 02 Mar 2016 14:06:44 -0000

cm4all-beng-proxy (10.2) unstable; urgency=low

  * rubber: remove excessive debugging code to speed up cache flush
  * spawn: fix SETENV breakage
  * spawn: initialize supplementary groups
  * spawn: change to user www-data by default
  * http_client: fix double free bug
  * fcache: raise default expiration to one week
  * systemd: set "Type=notify"

 -- Max Kellermann <mk@cm4all.com>  Tue, 01 Mar 2016 18:43:23 -0000

cm4all-beng-proxy (10.1) unstable; urgency=low

  * merge release 9.10
  * python: add missing constant TRANSLATE_REALM_FROM_AUTH_BASE
  * spawn: dedicated process for spawning child processes
  * fcgi: terminate FastCGI processes with SIGTERM instead of SIGUSR1
  * was: implement response body interruption
  * translation: add packet NO_NEW_PRIVS
  * session: 128 bit session ids
  * emit systemd "READY" notification
  * debian: eliminate the TOI build

 -- Max Kellermann <mk@cm4all.com>  Thu, 25 Feb 2016 23:55:33 -0000

cm4all-beng-proxy (10.0.5) unstable; urgency=low

  * http_client: fix memory leak
  * spawn/prepared: fix environment variable breakage
  * request: fix crash (due to realm regression in 10.0.4)

 -- Max Kellermann <mk@cm4all.com>  Tue, 09 Feb 2016 18:09:43 -0000

cm4all-beng-proxy (10.0.4) unstable; urgency=low

  * istream/dechunk: merge chunk sizes
  * istream/dechunk: fix bogus "closed prematurely" error
  * spawn/JailConfig: fix jail.conf parser regression
  * translate_parser: fix JailCGI home path regression
  * translation: add packet REALM_FROM_AUTH_BASE
  * translation: allow mount options in MOUNT_TMP_TMPFS
  * pipe_filter: add JailCGI support
  * fcgi/stock: fix double free bug
  * http_request: fix connection leak after OpenSSL error
  * ssl/cache: fix two crash bugs
  * ssl/cache: reduce delay from 1s to 200ms
  * ssl/cache: maintain cache only in worker process
  * ssl/cache: support CA chains
  * ssl/factory: support the subjectAltName extension
  * ssl/filter: handle "close notify" alerts
  * certdb: rename PostgreSQL table to singular
  * certdb: load PostgreSQL connect string from lb.conf
  * certdb: support the subjectAltName extension
  * certdb: implement the ACME protocol
  * systemd/lb: disable --watchdog, set Restart=on-failure instead
  * systemd/bp: default to --workers=0, set Restart=on-failure instead

 -- Max Kellermann <mk@cm4all.com>  Thu, 04 Feb 2016 21:12:22 -0000

cm4all-beng-proxy (10.0.3) unstable; urgency=low

  * ssl/cache: populate name cache asynchronously
  * certdb: add command "populate"

 -- Max Kellermann <mk@cm4all.com>  Tue, 12 Jan 2016 10:35:32 -0000

cm4all-beng-proxy (10.0.2) unstable; urgency=low

  * ssl/cache: open multiple PostgreSQL connections on demand
  * ssl/cache: mirror a list of all certificate host names
  * certdb: add command "delete"

 -- Max Kellermann <mk@cm4all.com>  Wed, 06 Jan 2016 11:11:51 -0000

cm4all-beng-proxy (10.0.1) unstable; urgency=low

  * drop support for Debian Squeeze
  * inline_widget: time out after 10 seconds
  * lb: support SSL certificates stored in PostgreSQL database
  * disable the access log by default

 -- Max Kellermann <mk@cm4all.com>  Fri, 18 Dec 2015 18:48:31 -0000

cm4all-beng-proxy (9.16) unstable; urgency=low

  * fix memory leak after resource loader failure
  * was: fix crash on spawn error
  * fcache: check X-CM4all-BENG-User (via REVEAL_USER) in cache lookup

 -- Max Kellermann <mk@cm4all.com>  Tue, 04 Oct 2016 10:44:09 -0000

cm4all-beng-proxy (9.15) unstable; urgency=low

  * cgi: ignore the "Proxy" request header to work around security
    vulnerabilities in several CGI programs
  * http_address: ensure that at least one socket address is specified
  * http_server: update the "raw bytes sent" attribute properly
  * http_client: differentiate between "empty response body" and "no body"
  * http_client: fix "excess data" error after "100 Continue"
  * fcgi: fix assertion failure
  * shm: fix double allocation bug which caused session corruption
  * session: fix user expiry after defragmentation
  * omit stale "session" parameter in processed URIs
  * bot: recognize WordPress pingbacks as "bot"
  * fix crash when compiled with GCC6
  * bp: raise default connection limit to 32k
  * systemd: set default NOFILE limits to 256k
  * systemd: enable crash dumps

 -- Max Kellermann <mk@cm4all.com>  Thu, 08 Sep 2016 14:25:37 -0000

cm4all-beng-proxy (9.14) unstable; urgency=low

  * merge release 8.13
  * was: fix crash on malformed STATUS packet

 -- Max Kellermann <mk@cm4all.com>  Fri, 20 May 2016 15:43:48 -0000

cm4all-beng-proxy (9.13) unstable; urgency=low

  * merge release 8.12
  * lb: fix false memory leak during shutdown

 -- Max Kellermann <mk@cm4all.com>  Tue, 12 Apr 2016 13:03:18 -0000

cm4all-beng-proxy (9.12) unstable; urgency=low

  * header-forward: fix duplicate "Location" header

 -- Max Kellermann <mk@cm4all.com>  Wed, 06 Apr 2016 12:09:46 -0000

cm4all-beng-proxy (9.11) unstable; urgency=low

  * merge release 8.11

 -- Max Kellermann <mk@cm4all.com>  Thu, 03 Mar 2016 13:03:41 -0000

cm4all-beng-proxy (9.10) unstable; urgency=low

  * merge release 8.10

 -- Max Kellermann <mk@cm4all.com>  Wed, 24 Feb 2016 11:46:38 -0000

cm4all-beng-proxy (9.9) unstable; urgency=low

  * merge release 8.9

 -- Max Kellermann <mk@cm4all.com>  Tue, 23 Feb 2016 15:56:21 -0000

cm4all-beng-proxy (9.8) unstable; urgency=low

  * merge release 8.8

 -- Max Kellermann <mk@cm4all.com>  Tue, 16 Feb 2016 11:30:47 -0000

cm4all-beng-proxy (9.7) unstable; urgency=low

  * merge release 8.7
  * http_request: fix connection leak after OpenSSL error

 -- Max Kellermann <mk@cm4all.com>  Tue, 26 Jan 2016 15:56:31 -0000

cm4all-beng-proxy (9.6) unstable; urgency=low

  * systemd: log to systemd-journald by default
  * header_forward: fix duplicate "Location" header
  * "--access-logger=null" disables the access log
  * widget: log Set-Cookie without host

 -- Max Kellermann <mk@cm4all.com>  Thu, 17 Dec 2015 22:15:04 -0000

cm4all-beng-proxy (9.5) unstable; urgency=low

  * merge release 4.23
  * auth: send the LISTENER_TAG packet with AUTH requests

 -- Max Kellermann <mk@cm4all.com>  Tue, 15 Dec 2015 13:46:36 -0000

cm4all-beng-proxy (9.4) unstable; urgency=low

  * processor: fix crash bug
  * ajp: fix bogus error "Peer closed the socket prematurely"
  * fcgi: fail after receiving excess data at end of response body
  * fcgi: fix assertion failure on i386
  * was: fold header name case
  * was: announce request body length as early as possible
  * was: fix crash bug with empty response

 -- Max Kellermann <mk@cm4all.com>  Thu, 19 Nov 2015 11:28:59 -0000

cm4all-beng-proxy (9.3) unstable; urgency=low

  * fcgi: fix buffer overflow with large response body
  * header_forward: always forward "Allow"

 -- Max Kellermann <mk@cm4all.com>  Tue, 17 Nov 2015 00:33:20 -0000

cm4all-beng-proxy (9.2) unstable; urgency=low

  * translate_client: fix crash bug

 -- Max Kellermann <mk@cm4all.com>  Mon, 16 Nov 2015 08:38:02 -0000

cm4all-beng-proxy (9.1) unstable; urgency=low

  * feature freeze
  * http_client: response body allows optimized socket writes
  * http_cache: response body allows optimized socket writes
  * fcgi: fix stall bug
  * fcgi: optimized response body chunking
  * fcgi: don't send empty PARAMS packet when request headers are empty
  * handler: use lstat() for FILE_NOT_FOUND
  * client_balancer: fix memory leak
  * istream: fix assertion failure
  * istream_tee: fix size miscalculation
  * nfs_stock: fix assertion failure
  * translate_cache: optimize memory usage
  * reduce fork() overhead

 -- Max Kellermann <mk@cm4all.com>  Fri, 13 Nov 2015 00:50:52 -0000

cm4all-beng-proxy (9.0.9) unstable; urgency=low

  * tstock: fix libevent crash on connection failure
  * tstock: fix hanging process during shutdown
  * request_session: don't send cleared session id of ignored session
  * pipe_stock: fix EBADF error due to malformed pointer cast
  * http_{client,server}: optimize chunked socket writes

 -- Max Kellermann <mk@cm4all.com>  Fri, 06 Nov 2015 23:39:50 -0000

cm4all-beng-proxy (9.0.8) unstable; urgency=low

  * child_stock: fix crash bug
  * translate_stock: fix use-after-free crash bug

 -- Max Kellermann <mk@cm4all.com>  Thu, 05 Nov 2015 15:14:43 -0000

cm4all-beng-proxy (9.0.7) unstable; urgency=low

  * merge release 8.6
  * ajp: fix regression after code refactoring
  * http_{client,server}: optimize socket writes
  * translate_stock: configurable stock limit, defaulting to 64
  * translate_cache: fix crash bug when cache is disabled
  * errdoc: fix crash bug when aborting error document generator

 -- Max Kellermann <mk@cm4all.com>  Wed, 04 Nov 2015 21:50:44 -0000

cm4all-beng-proxy (9.0.6) unstable; urgency=low

  * debian/rules: cross-compiler support
  * debian: build with gcc 5 on Debian Stretch
  * processor: fix broken URI rewrite after <script> due to inverted check
  * widget: log class name

 -- Max Kellermann <mk@cm4all.com>  Fri, 16 Oct 2015 10:21:42 -0000

cm4all-beng-proxy (9.0.5) unstable; urgency=low

  * merge release 8.5

 -- Max Kellermann <mk@cm4all.com>  Mon, 12 Oct 2015 10:44:20 -0000

cm4all-beng-proxy (9.0.4) unstable; urgency=low

  * xml_parser: fix assertion failure on abort
  * css_parser: fix buffer overflow due to off-by-one check

 -- Max Kellermann <mk@cm4all.com>  Thu, 08 Oct 2015 19:32:07 -0000

cm4all-beng-proxy (9.0.3) unstable; urgency=low

  * fcgi: fix uninitialized variable
  * processor: fix heap corruption due to wrong string length

 -- Max Kellermann <mk@cm4all.com>  Wed, 07 Oct 2015 19:56:05 -0000

cm4all-beng-proxy (9.0.2) unstable; urgency=low

  * translation: packet REVEAL_USER sends X-CM4all-BENG-User to filter

 -- Max Kellermann <mk@cm4all.com>  Mon, 05 Oct 2015 19:08:22 -0000

cm4all-beng-proxy (9.0.1) unstable; urgency=low

  * merge release 8.4
  * translation: add header group "LINK"
  * translation: add packet MOUNT_TMPFS
  * fix spurious BIND_MOUNT_RW failures

 -- Max Kellermann <mk@cm4all.com>  Fri, 02 Oct 2015 15:36:42 -0000

cm4all-beng-proxy (8.13) unstable; urgency=low

  * http_client: fix TLS memory leak
  * http_client: fix assertion failure with keep-alive disabled
  * was: fix crash after early-crashing WAS process
  * lb: fix false memory leak during shutdown
  * http_server: fix missing "100 Continue"
  * {http,filter,nfs}_cache: raise cacheable size limit to 512 kB
  * fcache: raise default expiration to one week
  * rubber: remove excessive debugging code to speed up cache flush

 -- Max Kellermann <mk@cm4all.com>  Fri, 20 May 2016 15:34:32 -0000

cm4all-beng-proxy (8.12) unstable; urgency=low

  * was: fix crash on malformed STATUS packet
  * was: allow 16 bit STATUS packet

 -- Max Kellermann <mk@cm4all.com>  Tue, 12 Apr 2016 12:28:21 -0000

cm4all-beng-proxy (8.11) unstable; urgency=low

  * http_client: fix assertion failure with TLS
  * lhttp, fcgi: abandon child process after connect failure
  * http_client: reschedule read event after blocking write recovery

 -- Max Kellermann <mk@cm4all.com>  Thu, 03 Mar 2016 12:59:50 -0000

cm4all-beng-proxy (8.10) unstable; urgency=low

  * was/input: verify the announced LENGTH
  * was/input: fix the "available" formula

 -- Max Kellermann <mk@cm4all.com>  Wed, 24 Feb 2016 11:31:50 -0000

cm4all-beng-proxy (8.9) unstable; urgency=low

  * istream/catch: fix another assertion failure

 -- Max Kellermann <mk@cm4all.com>  Tue, 23 Feb 2016 15:52:46 -0000

cm4all-beng-proxy (8.8) unstable; urgency=low

  * istream/catch: fix assertion failure

 -- Max Kellermann <mk@cm4all.com>  Tue, 16 Feb 2016 11:21:25 -0000

cm4all-beng-proxy (8.7) unstable; urgency=low

  * cgi, pipe: fix off-by-one bug in stderr filter

 -- Max Kellermann <mk@cm4all.com>  Tue, 26 Jan 2016 15:55:03 -0000

cm4all-beng-proxy (8.6) unstable; urgency=low

  * merge release 7.9

 -- Max Kellermann <mk@cm4all.com>  Mon, 26 Oct 2015 09:48:00 -0000

cm4all-beng-proxy (8.5) unstable; urgency=low

  * css_parser: fix buffer overflow due to off-by-one check
  * fcgi: fix uninitialized variable
  * fix spurious BIND_MOUNT_RW failures
  * fix two crashes due to malformed URI escapes

 -- Max Kellermann <mk@cm4all.com>  Mon, 12 Oct 2015 10:20:32 -0000

cm4all-beng-proxy (8.4) unstable; urgency=low

  * was: fix another memory leak

 -- Max Kellermann <mk@cm4all.com>  Fri, 02 Oct 2015 11:05:21 -0000

cm4all-beng-proxy (8.3) unstable; urgency=low

  * was: fix several memory leaks

 -- Max Kellermann <mk@cm4all.com>  Fri, 02 Oct 2015 09:54:09 -0000

cm4all-beng-proxy (8.2) unstable; urgency=low

  * debian/control: add "Breaks" on old translation servers to avoid
    runtime breakages due to broken widget descriptors; the translation
    server 1.9.1 contains a workaround
  * translate_parser: fix crash after malformed/misplaced
    UNTRUSTED_*_SITE_SUFFIX packet

 -- Max Kellermann <mk@cm4all.com>  Fri, 25 Sep 2015 12:55:18 -0000

cm4all-beng-proxy (8.1) unstable; urgency=low

  * feature freeze
  * fb_pool: compress I/O buffers periodically
  * http_cache, fcache, nfs_cache: compress the cache periodically

 -- Max Kellermann <mk@cm4all.com>  Tue, 22 Sep 2015 17:26:06 -0000

cm4all-beng-proxy (8.0.13) unstable; urgency=low

  * merge release 7.8
  * translation: support writable bind mounts (BIND_MOUNT_RW)
  * translation: add packet UNTRUSTED_RAW_SITE_SUFFIX
  * ssl: initialize OpenSSL engines
  * rewrite_uri: support "https://" and "//" URIs
  * regex: fix double free bug

 -- Max Kellermann <mk@cm4all.com>  Tue, 22 Sep 2015 08:00:20 -0000

cm4all-beng-proxy (8.0.12) unstable; urgency=low

  * merge release 7.7
  * rubber: optimized hole search
  * rubber: simplified defragmentation on tail allocation

 -- Max Kellermann <mk@cm4all.com>  Thu, 17 Sep 2015 20:41:59 -0000

cm4all-beng-proxy (8.0.11) unstable; urgency=low

  * regex: fix move operator, fixes spurious "Invalid regex capture"

 -- Max Kellermann <mk@cm4all.com>  Thu, 03 Sep 2015 13:08:16 -0000

cm4all-beng-proxy (8.0.10) unstable; urgency=low

  * regex: mismatching optional capture expands to empty string
  * regex: work around problem with mismatching optional last capture
  * request: avoid compressing the response body twice

 -- Max Kellermann <mk@cm4all.com>  Wed, 02 Sep 2015 15:56:38 -0000

cm4all-beng-proxy (8.0.9) unstable; urgency=low

  * merge release 7.6
  * regex: fix off-by-one error in capture range check

 -- Max Kellermann <mk@cm4all.com>  Tue, 01 Sep 2015 13:57:06 -0000

cm4all-beng-proxy (8.0.8) unstable; urgency=low

  * tcache: fix crash on regex mismatch

 -- Max Kellermann <mk@cm4all.com>  Mon, 31 Aug 2015 05:35:14 -0000

cm4all-beng-proxy (8.0.7) unstable; urgency=low

  * merge release 7.5
  * regex: fix spurious compile failures
  * fcache: include actual body data in stats
  * nfs_cache: add stats
  * fix several crash bugs with malformed URI escapes
  * control/stats: add cache brutto sizes
  * control/stats: add I/O buffers size

 -- Max Kellermann <mk@cm4all.com>  Thu, 27 Aug 2015 22:11:02 -0000

cm4all-beng-proxy (8.0.6) unstable; urgency=low

  * translation: decouple REGEX_UNESCAPE from INVERSE_REGEX

 -- Max Kellermann <mk@cm4all.com>  Tue, 25 Aug 2015 09:57:23 -0000

cm4all-beng-proxy (8.0.5) unstable; urgency=low

  * translation: add packet INVERSE_REGEX_UNESCAPE

 -- Max Kellermann <mk@cm4all.com>  Mon, 24 Aug 2015 16:58:16 -0000

cm4all-beng-proxy (8.0.4) unstable; urgency=low

  * translate_client: fix crash due to uninitialized variable

 -- Max Kellermann <mk@cm4all.com>  Fri, 21 Aug 2015 11:26:40 -0000

cm4all-beng-proxy (8.0.3) unstable; urgency=low

  * translation: add login packet SERVICE
  * translation: login allows packet LISTENER_TAG
  * translation: protocol v3 uses anchored regex
  * regex: disable the "multi-line" option
  * regex: switch to the PCRE library

 -- Max Kellermann <mk@cm4all.com>  Mon, 17 Aug 2015 14:31:32 -0000

cm4all-beng-proxy (8.0.2) unstable; urgency=low

  * translation: add packets LOGIN, PASSWORD, UID_GID
  * translation: native Refence support

 -- Max Kellermann <mk@cm4all.com>  Thu, 06 Aug 2015 11:15:58 -0000

cm4all-beng-proxy (8.0.1) unstable; urgency=low

  * cgi, pipe: log PID in stderr output
  * translation: add packets AUTO_GZIP, INTERNAL_REDIRECT

 -- Max Kellermann <mk@cm4all.com>  Fri, 24 Jul 2015 10:27:51 -0000

cm4all-beng-proxy (7.9) unstable; urgency=low

  * merge release 6.12

 -- Max Kellermann <mk@cm4all.com>  Mon, 26 Oct 2015 09:37:41 -0000

cm4all-beng-proxy (7.8) unstable; urgency=low

  * support SESSION_SITE in processor

 -- Max Kellermann <mk@cm4all.com>  Mon, 21 Sep 2015 12:26:13 -0000

cm4all-beng-proxy (7.7) unstable; urgency=low

  * merge release 6.11

 -- Max Kellermann <mk@cm4all.com>  Thu, 17 Sep 2015 19:08:50 -0000

cm4all-beng-proxy (7.6) unstable; urgency=low

  * merge release 6.10
  * fcache: include actual body data in stats
  * nfs_cache: add stats
  * control/stats: add cache brutto sizes
  * control/stats: add I/O buffers size

 -- Max Kellermann <mk@cm4all.com>  Tue, 01 Sep 2015 12:48:48 -0000

cm4all-beng-proxy (7.5) unstable; urgency=low

  * merge release 6.9

 -- Max Kellermann <mk@cm4all.com>  Thu, 27 Aug 2015 14:30:18 -0000

cm4all-beng-proxy (7.4) unstable; urgency=low

  * merge release 6.8
  * tcache: fix minor memory leak

 -- Max Kellermann <mk@cm4all.com>  Wed, 26 Aug 2015 13:29:42 -0000

cm4all-beng-proxy (7.3) unstable; urgency=low

  * merge release 6.7

 -- Max Kellermann <mk@cm4all.com>  Wed, 22 Jul 2015 21:18:30 -0000

cm4all-beng-proxy (7.2) unstable; urgency=low

  * translation: allow REGEX_ON_{HOST,USER}_URI with INVERSE_REGEX

 -- Max Kellermann <mk@cm4all.com>  Fri, 17 Jul 2015 06:53:50 -0000

cm4all-beng-proxy (7.1) unstable; urgency=low

  * feature freeze
  * translation: WANT supports USER
  * translation: add packet REGEX_ON_USER_URI

 -- Max Kellermann <mk@cm4all.com>  Tue, 14 Jul 2015 20:46:43 -0000

cm4all-beng-proxy (7.0.10) unstable; urgency=low

  * fix crash on "Cache-Control: only-if-cached"
  * fix worker respawn

 -- Max Kellermann <mk@cm4all.com>  Sat, 11 Jul 2015 10:19:11 -0000

cm4all-beng-proxy (7.0.9) unstable; urgency=low

  * istream_escape: fix crash bug when last byte is escaped
  * stats: don't crash master process on CONTROL_STATS
  * debian/rules: add kludge to support dh_python2 on Squeeze

 -- Max Kellermann <mk@cm4all.com>  Thu, 09 Jul 2015 11:40:12 -0000

cm4all-beng-proxy (7.0.8) unstable; urgency=low

  * translation: add packets EXPAND_HOME, EXPAND_STDERR_PATH
  * translation: apply EXPAND_URI to CGI addresses
  * session: fix crash while invalidating widget session

 -- Max Kellermann <mk@cm4all.com>  Thu, 25 Jun 2015 13:29:01 -0000

cm4all-beng-proxy (7.0.7) unstable; urgency=low

  * translation: add packet AUTO_DEFLATE
  * istream_deflate: fix stalled stream
  * tcache: expand uncacheable responses

 -- Max Kellermann <mk@cm4all.com>  Wed, 24 Jun 2015 11:43:47 -0000

cm4all-beng-proxy (7.0.6) unstable; urgency=low

  * tcache: expand responses of uncacheable requests

 -- Max Kellermann <mk@cm4all.com>  Fri, 19 Jun 2015 13:02:32 -0000

cm4all-beng-proxy (7.0.5) unstable; urgency=low

  * merge release 6.6
  * control: flush the whole translation cache if the TCACHE_INVALIDATE
    payload is empty
  * namespace: support IPC namespaces

 -- Max Kellermann <mk@cm4all.com>  Thu, 11 Jun 2015 16:31:34 -0000

cm4all-beng-proxy (7.0.4) unstable; urgency=low

  * handler: send LISTENER_TAG if translation protocol version is not yet
    negotiated
  * handler: bypass translation cache during protocol version negotiation

 -- Max Kellermann <mk@cm4all.com>  Thu, 28 May 2015 13:10:12 -0000

cm4all-beng-proxy (7.0.3) unstable; urgency=low

  * handler: more "verbose_response" messages
  * handler: return "502 Bad Gateway" on translation server error
  * translation: protocol v2 always transmits LISTENER_TAG
  * translation: add packets REGEX_ON_HOST_URI, SESSION_SITE
  * session_manager: fix bogus assertion failure in cleanup
  * build with libwas 1.0

 -- Max Kellermann <mk@cm4all.com>  Wed, 20 May 2015 16:41:44 -0000

cm4all-beng-proxy (7.0.2) unstable; urgency=low

  * merge release 6.5
  * require Boost 1.49

 -- Max Kellermann <mk@cm4all.com>  Wed, 29 Apr 2015 11:43:57 -0000

cm4all-beng-proxy (7.0.1) unstable; urgency=low

  * forward the "Accept-Ranges" response header
  * forward the "Range" request header
  * forward the request headers "Accept-Charset" and "Accept-Encoding" to
    frame widgets

 -- Max Kellermann <mk@cm4all.com>  Fri, 13 Mar 2015 16:53:29 -0000

cm4all-beng-proxy (6.12) unstable; urgency=low

  * css_parser: fix buffer overflow due to off-by-one check
  * fcgi: fix uninitialized variable
  * was: fix error after blocking send on control channel
  * fb_pool: compress I/O buffers periodically
  * ssl: initialize OpenSSL engines
  * support SESSION_SITE in processor
  * lb: never forward headers X-CM4all-BENG-Peer-Subject and
    X-CM4all-BENG-Peer-Issuer-Subject

 -- Max Kellermann <mk@cm4all.com>  Mon, 26 Oct 2015 09:34:09 -0000

cm4all-beng-proxy (6.11) unstable; urgency=low

  * fcgi_client: fix hang after error logger failure

 -- Max Kellermann <mk@cm4all.com>  Thu, 17 Sep 2015 19:06:14 -0000

cm4all-beng-proxy (6.10) unstable; urgency=low

  * translate_parser: allow absolute LOCAL_URI
  * uri-verify: don't check the query string
  * bp_control: let worker handle control packets in single-worker mode
  * stock: fix "outgoing_connections" being always zero in control stats
  * lb_stats: include TCP connections in "outgoing_connections"

 -- Max Kellermann <mk@cm4all.com>  Tue, 01 Sep 2015 11:51:11 -0000

cm4all-beng-proxy (6.9) unstable; urgency=low

  * fcgi_client: ignore STDERR packets in size calculation

 -- Max Kellermann <mk@cm4all.com>  Thu, 27 Aug 2015 14:04:04 -0000

cm4all-beng-proxy (6.8) unstable; urgency=low

  * tcache: verify URI after cache miss

 -- Max Kellermann <mk@cm4all.com>  Wed, 26 Aug 2015 12:32:19 -0000

cm4all-beng-proxy (6.7) unstable; urgency=low

  * ssl: fix certificate chain with Server Name Indication
  * lb: fix hang during shutdown

 -- Max Kellermann <mk@cm4all.com>  Wed, 22 Jul 2015 20:47:55 -0000

cm4all-beng-proxy (6.6) unstable; urgency=low

  * debian/rules: remove remaining python-central invocation
  * init: enable session_save_path by default if
    /var/run/cm4all/beng-proxy exists
  * init: read /etc/default/cm4all-beng-proxy.local
  * namespace: set "setgroups=deny" for Linux 3.18+
  * namespace: retry with mount flag "noexec" if mounting fails
  * build with libwas 1.0

 -- Max Kellermann <mk@cm4all.com>  Thu, 11 Jun 2015 15:22:14 -0000

cm4all-beng-proxy (6.5) unstable; urgency=low

  * debian: improve clang build-dependency
  * debian: migrate from python-central to dh_python2
  * debian: add missing dependency on python-twisted-names

 -- Max Kellermann <mk@cm4all.com>  Mon, 27 Apr 2015 15:27:10 -0000

cm4all-beng-proxy (6.4) unstable; urgency=low

  * widget: fix "Range" request headers with non-default view

 -- Max Kellermann <mk@cm4all.com>  Fri, 10 Apr 2015 12:28:47 -0000

cm4all-beng-proxy (6.3) unstable; urgency=low

  * forward the request headers "If-Modified-Since", "If-Unmodified-Since",
    "If-Match", "If-None-Match" and "If-Range" to frame widgets
  * session: improve session cleanup reliability
  * lb: verify SSL certificates in --check
  * ssl: reduce CPU overhead during TLS handshake

 -- Max Kellermann <mk@cm4all.com>  Tue, 24 Mar 2015 16:56:00 -0000

cm4all-beng-proxy (6.2) unstable; urgency=low

  * merge release 5.16

 -- Max Kellermann <mk@cm4all.com>  Wed, 18 Mar 2015 10:11:04 -0000

cm4all-beng-proxy (6.1) unstable; urgency=low

  * feature freeze

 -- Max Kellermann <mk@cm4all.com>  Thu, 05 Mar 2015 10:57:18 -0000

cm4all-beng-proxy (6.0.16) unstable; urgency=low

  * don't drop WANT request packet in repeated translation

 -- Max Kellermann <mk@cm4all.com>  Mon, 02 Mar 2015 08:38:49 -0000

cm4all-beng-proxy (6.0.15) unstable; urgency=low

  * widget: support the CONTENT_TYPE_LOOKUP protocol
  * CGI: disable request URI forwarding if there's a SCRIPT_NAME

 -- Max Kellermann <mk@cm4all.com>  Tue, 24 Feb 2015 16:44:37 -0000

cm4all-beng-proxy (6.0.14) unstable; urgency=low

  * merge release 5.15

 -- Max Kellermann <mk@cm4all.com>  Mon, 23 Feb 2015 12:48:39 -0000

cm4all-beng-proxy (6.0.13) unstable; urgency=low

  * don't steal the X-CM4all-View header from the HTTP cache

 -- Max Kellermann <mk@cm4all.com>  Fri, 20 Feb 2015 11:35:10 -0000

cm4all-beng-proxy (6.0.12) unstable; urgency=low

  * fcgi: don't redirect stderro to /dev/null
  * handler: reserve request body for focused widget even if processor
    disabled
  * remove the X-CM4all-View header after using it
  * headers: add group "TRANSFORMATION"
  * translation: add packet EXPAND_HEADER

 -- Max Kellermann <mk@cm4all.com>  Thu, 19 Feb 2015 15:36:19 -0000

cm4all-beng-proxy (6.0.11) unstable; urgency=low

  * translation: add packet EXPAND_READ_FILE
  * control: add command CONTROL_FADE_CHILDREN

 -- Max Kellermann <mk@cm4all.com>  Tue, 17 Feb 2015 12:02:40 -0000

cm4all-beng-proxy (6.0.10) unstable; urgency=low

  * merge release 5.14
  * translation: add packets NON_BLOCKING, READ_FILE

 -- Max Kellermann <mk@cm4all.com>  Fri, 13 Feb 2015 17:24:35 -0000

cm4all-beng-proxy (6.0.9) unstable; urgency=low

  * namespace_options: improved PIVOT_ROOT error message
  * translation: add packet EXPAND_BIND_MOUNT

 -- Max Kellermann <mk@cm4all.com>  Wed, 11 Feb 2015 11:36:51 -0000

cm4all-beng-proxy (6.0.8) unstable; urgency=low

  * debian: remove translation server demo packages
  * init: change default translation server address to @translation
  * translation: add packet EXPAND_COOKIE_HOST

 -- Max Kellermann <mk@cm4all.com>  Tue, 10 Feb 2015 12:24:22 -0000

cm4all-beng-proxy (6.0.7) unstable; urgency=low

  * translation: add packet LISTENER_TAG

 -- Max Kellermann <mk@cm4all.com>  Mon, 09 Feb 2015 11:02:06 -0000

cm4all-beng-proxy (6.0.6) unstable; urgency=low

  * http_server, http_client: reduce overhead of proxying chunked body

 -- Max Kellermann <mk@cm4all.com>  Fri, 06 Feb 2015 07:44:17 -0000

cm4all-beng-proxy (6.0.5) unstable; urgency=low

  * merge release 5.13
  * translate_client: check for PROBE_PATH_SUFFIXES without PROBE_SUFFIX
  * fix stack overflow on PROBE_SUFFIXES loop

 -- Max Kellermann <mk@cm4all.com>  Thu, 05 Feb 2015 13:30:21 -0000

cm4all-beng-proxy (6.0.4) unstable; urgency=low

  * hstock: fix memory leak
  * response: fix crash on invalid X-CM4all-View header
  * translation: add packets AUTH_FILE, EXPAND_AUTH_FILE,
    APPEND_AUTH, EXPAND_APPEND_AUTH
  * log unknown view names in X-CM4all-View

 -- Max Kellermann <mk@cm4all.com>  Wed, 04 Feb 2015 22:16:07 -0000

cm4all-beng-proxy (6.0.3) unstable; urgency=low

  * support response header X-CM4all-View for all responses
  * reduce fork overhead by dropping NFS cache
  * reduce I/O multi-threading overhead

 -- Max Kellermann <mk@cm4all.com>  Tue, 03 Feb 2015 14:50:27 -0000

cm4all-beng-proxy (6.0.2) unstable; urgency=low

  * translate_client: allow BASE="/" (regression fix)

 -- Max Kellermann <mk@cm4all.com>  Mon, 02 Feb 2015 11:32:01 -0000

cm4all-beng-proxy (6.0.1) unstable; urgency=low

  * translation: add packets EXPAND_DOCUMENT_ROOT, PROBE_PATH_SUFFIXES

 -- Max Kellermann <mk@cm4all.com>  Thu, 29 Jan 2015 22:32:02 -0000

cm4all-beng-proxy (5.16) unstable; urgency=low

  * net: fix crash due to parsing '@' twice
  * net: fix another off-by-one bug in local socket addresses
  * random: fix partial entropy collection
  * http_server: support method PATCH (RFC 5789)

 -- Max Kellermann <mk@cm4all.com>  Wed, 18 Mar 2015 09:56:43 -0000

cm4all-beng-proxy (5.15) unstable; urgency=low

  * ssl_client: fix crash on request with Keep-Alive disabled

 -- Max Kellermann <mk@cm4all.com>  Mon, 23 Feb 2015 12:44:50 -0000

cm4all-beng-proxy (5.14) unstable; urgency=low

  * merge release 4.22

 -- Max Kellermann <mk@cm4all.com>  Wed, 11 Feb 2015 20:50:41 -0000

cm4all-beng-proxy (5.13) unstable; urgency=low

  * ssl: throttle when OpenSSL buffer grows too large

 -- Max Kellermann <mk@cm4all.com>  Thu, 05 Feb 2015 10:14:15 -0000

cm4all-beng-proxy (5.12) unstable; urgency=low

  * merge release 4.21

 -- Max Kellermann <mk@cm4all.com>  Thu, 22 Jan 2015 16:42:55 -0000

cm4all-beng-proxy (5.11) unstable; urgency=low

  * merge release 4.20
  * ssl: disable weak ciphers

 -- Max Kellermann <mk@cm4all.com>  Fri, 16 Jan 2015 12:20:58 -0000

cm4all-beng-proxy (5.10) unstable; urgency=low

  * fix cookie mangling in CGI handlers

 -- Max Kellermann <mk@cm4all.com>  Wed, 14 Jan 2015 21:45:01 -0000

cm4all-beng-proxy (5.9) unstable; urgency=low

  * merge release 4.19
  * log-tee: new access logger

 -- Max Kellermann <mk@cm4all.com>  Wed, 24 Sep 2014 14:41:51 -0000

cm4all-beng-proxy (5.8) unstable; urgency=low

  * fcache: work around assertion failure

 -- Max Kellermann <mk@cm4all.com>  Thu, 18 Sep 2014 17:47:40 -0000

cm4all-beng-proxy (5.7) unstable; urgency=low

  * was_client: fix crash bug

 -- Max Kellermann <mk@cm4all.com>  Wed, 17 Sep 2014 18:39:12 -0000

cm4all-beng-proxy (5.6) unstable; urgency=low

  * ssl_filter: fix stalled connection

 -- Max Kellermann <mk@cm4all.com>  Wed, 17 Sep 2014 06:43:12 -0000

cm4all-beng-proxy (5.5) unstable; urgency=low

  * merge release 4.18

 -- Max Kellermann <mk@cm4all.com>  Fri, 12 Sep 2014 10:30:14 -0000

cm4all-beng-proxy (5.4) unstable; urgency=low

  * merge release 4.16

 -- Max Kellermann <mk@cm4all.com>  Wed, 10 Sep 2014 06:19:42 -0000

cm4all-beng-proxy (5.3) unstable; urgency=low

  * child_manager: fix tree insertion bug
  * http_server: fix logger assertion failure

 -- Max Kellermann <mk@cm4all.com>  Fri, 29 Aug 2014 18:50:09 -0000

cm4all-beng-proxy (5.2) unstable; urgency=low

  * was_input: fix assertion failure

 -- Max Kellermann <mk@cm4all.com>  Fri, 29 Aug 2014 11:30:37 -0000

cm4all-beng-proxy (5.1) unstable; urgency=low

  * merge release 4.15
  * net: fix off-by-one bug in local socket addresses

 -- Max Kellermann <mk@cm4all.com>  Fri, 29 Aug 2014 08:55:55 -0000

cm4all-beng-proxy (5.0.14) unstable; urgency=low

  * buffered_socket: reduce memory usage
  * ssl_filter: reduce memory usage further

 -- Max Kellermann <mk@cm4all.com>  Wed, 13 Aug 2014 11:01:56 -0000

cm4all-beng-proxy (5.0.13) unstable; urgency=low

  * merge release 4.14
  * ssl_filter: reduce memory usage

 -- Max Kellermann <mk@cm4all.com>  Fri, 08 Aug 2014 17:45:33 -0000

cm4all-beng-proxy (5.0.12) unstable; urgency=low

  * merge release 4.13
  * http_cache: fix memcached crash bug
  * lb: SIGHUP flushes the SSL session cache
  * ssl_factory: reduce memory usage

 -- Max Kellermann <mk@cm4all.com>  Tue, 05 Aug 2014 12:53:05 -0000

cm4all-beng-proxy (5.0.11) unstable; urgency=low

  * merge release 4.11
  * http_{client,server}: support WebSocket (RFC 6455)

 -- Max Kellermann <mk@cm4all.com>  Tue, 29 Jul 2014 20:31:30 -0000

cm4all-beng-proxy (5.0.10) unstable; urgency=low

  * merge release 4.10
  * http_server: don't disable keep-alive when discarding optional request
    body ("Expect: 100-continue")

 -- Max Kellermann <mk@cm4all.com>  Wed, 23 Jul 2014 17:51:02 -0000

cm4all-beng-proxy (5.0.9) unstable; urgency=low

  * merge release 4.9
  * translation: CONTENT_TYPE_LOOKUP response may contain transformations

 -- Max Kellermann <mk@cm4all.com>  Mon, 21 Jul 2014 16:37:34 -0000

cm4all-beng-proxy (5.0.8) unstable; urgency=low

  * merge release 4.8
  * translation: new packet AUTO_GZIPPED

 -- Max Kellermann <mk@cm4all.com>  Fri, 18 Jul 2014 19:04:45 -0000

cm4all-beng-proxy (5.0.7) unstable; urgency=low

  * lb: add per-listener option "verbose_response"
  * header_forward: another COOKIE=BOTH forwarding bug fix
  * translation: new packets REQUEST_HEADER, EXPAND_REQUEST_HEADER

 -- Max Kellermann <mk@cm4all.com>  Fri, 11 Jul 2014 13:46:08 -0000

cm4all-beng-proxy (5.0.6) unstable; urgency=low

  * merge release 4.7
  * translation: add packet EXPAND_SITE

 -- Max Kellermann <mk@cm4all.com>  Wed, 02 Jul 2014 12:58:55 +0200

cm4all-beng-proxy (5.0.5) unstable; urgency=low

  * translation: add packet EXPAND_URI
  * tcache: VALIDATE_MTIME=0 matches when the file does not exist

 -- Max Kellermann <mk@cm4all.com>  Mon, 30 Jun 2014 14:15:02 -0000

cm4all-beng-proxy (5.0.4) unstable; urgency=low

  * merge release 4.6

 -- Max Kellermann <mk@cm4all.com>  Wed, 25 Jun 2014 13:05:26 -0000

cm4all-beng-proxy (5.0.3) unstable; urgency=low

  * tcache: optimize invalidation with host filter
  * tcache: optimize invalidation with site filter

 -- Max Kellermann <mk@cm4all.com>  Tue, 24 Jun 2014 20:24:25 -0000

cm4all-beng-proxy (5.0.2) unstable; urgency=low

  * merge release 4.5
  * session: fix potential crash on shared memory exhaustion
  * session: really purge new sessions first
  * translate_client: strict HEADER_FORWARD checks
  * translate_client: fix the COOKIE=BOTH parser
  * header_forward: fix COOKIE=BOTH forwarding

 -- Max Kellermann <mk@cm4all.com>  Mon, 16 Jun 2014 14:26:06 -0000

cm4all-beng-proxy (5.0.1) unstable; urgency=low

  * processor: allow Content-Type application/xml
  * was, pipe_filter: don't inherit environment variables
  * pipe_filter: fix command-line argument corruption bug
  * pipe_filter: support custom environment variables
  * translation: SETENV sets environment vars for FastCGI and WAS
  * header_forward: add mode COOKIE=BOTH

 -- Max Kellermann <mk@cm4all.com>  Fri, 06 Jun 2014 13:41:44 -0000

cm4all-beng-proxy (4.23) unstable; urgency=low

  * http_server: support method PATCH (RFC 5789)
  * session: fix expiration timer
  * session: allocate 64k sessions (was 32k)
  * session: work around high CPU usage due to session purging
  * request_session: don't send cleared session id of ignored session
  * ajp: fix bogus error "Peer closed the socket prematurely"
  * fcgi: fix uninitialized variable
  * fcgi: fix hang after error logger failure
  * fcgi: ignore STDERR packets in size calculation
  * header_forward: always forward "Allow"
  * translate_cache: optimize memory usage
  * css_parser: fix buffer overflow due to off-by-one check
  * support SESSION_SITE in processor
  * lb: fix hang during shutdown
  * namespace: retry with mount flag "noexec" if mounting fails
  * random: fix partial entropy collection

 -- Max Kellermann <mk@cm4all.com>  Fri, 04 Dec 2015 16:52:26 -0000

cm4all-beng-proxy (4.22) unstable; urgency=low

  * fcgi: fix wrong child process reuse with different JailCGI homes

 -- Max Kellermann <mk@cm4all.com>  Wed, 11 Feb 2015 19:30:05 -0000

cm4all-beng-proxy (4.21) unstable; urgency=low

  * cgi, pipe: fix crash after fork failure when input is a regular file

 -- Max Kellermann <mk@cm4all.com>  Thu, 22 Jan 2015 16:38:00 -0000

cm4all-beng-proxy (4.20) unstable; urgency=low

  * ssl_server: disable SSLv2 and SSLv3 because they are insecure
  * ssl_client: enable TLS versions newer than 1.1

 -- Max Kellermann <mk@cm4all.com>  Fri, 16 Jan 2015 12:12:02 -0000

cm4all-beng-proxy (4.19) unstable; urgency=low

  * lb/tcp: fix assertion failure

 -- Max Kellermann <mk@cm4all.com>  Wed, 24 Sep 2014 14:31:24 -0000

cm4all-beng-proxy (4.18) unstable; urgency=low

  * http_server: fix missing response (Keep-Alive disabled)

 -- Max Kellermann <mk@cm4all.com>  Fri, 12 Sep 2014 10:22:51 -0000

cm4all-beng-proxy (4.17) unstable; urgency=low

  * http_server: fix logger assertion failure

 -- Max Kellermann <mk@cm4all.com>  Thu, 11 Sep 2014 08:52:31 -0000

cm4all-beng-proxy (4.16) unstable; urgency=low

  * was_client: fix assertion failure

 -- Max Kellermann <mk@cm4all.com>  Wed, 10 Sep 2014 06:17:58 -0000

cm4all-beng-proxy (4.15) unstable; urgency=low

  * merge release 3.1.38

 -- Max Kellermann <mk@cm4all.com>  Fri, 29 Aug 2014 08:52:10 -0000

cm4all-beng-proxy (4.14) unstable; urgency=low

  * ssl_filter: fix error check
  * http_server: log failed requests
  * lb_http: reduce verbosity of ECONNRESET log message

 -- Max Kellermann <mk@cm4all.com>  Fri, 08 Aug 2014 17:41:52 -0000

cm4all-beng-proxy (4.13) unstable; urgency=low

  * thread_worker: smaller thread stack (64 kB)
  * ssl_factory: enable ECDH for perfect forward secrecy
  * thread_socket_filter: reinvoke writing after recovering from full
    output buffer
  * buffered_socket: reschedule reading after input buffer drained

 -- Max Kellermann <mk@cm4all.com>  Tue, 05 Aug 2014 12:37:11 -0000

cm4all-beng-proxy (4.12) unstable; urgency=low

  * pool: fix bogus assertion failure after SSL disconnect
  * lb/tcp: fix send error message
  * lb/tcp: fix crash after write error
  * thread_socket_filter: fix assertion failure with full output buffer
  * thread_socket_filter: fix crash after write error

 -- Max Kellermann <mk@cm4all.com>  Thu, 31 Jul 2014 16:19:57 -0000

cm4all-beng-proxy (4.11) unstable; urgency=low

  * merge release 3.1.37

 -- Max Kellermann <mk@cm4all.com>  Mon, 28 Jul 2014 15:34:53 -0000

cm4all-beng-proxy (4.10) unstable; urgency=low

  * merge release 3.1.36
  * lhttp_stock: fix crash after fork failure

 -- Max Kellermann <mk@cm4all.com>  Wed, 23 Jul 2014 17:47:36 -0000

cm4all-beng-proxy (4.9) unstable; urgency=low

  * merge release 3.1.35

 -- Max Kellermann <mk@cm4all.com>  Mon, 21 Jul 2014 16:34:15 -0000

cm4all-beng-proxy (4.8) unstable; urgency=low

  * ssl: fix choking decryption on large SSL packets
  * http_server: discard incoming data while waiting for drained response

 -- Max Kellermann <mk@cm4all.com>  Thu, 17 Jul 2014 23:16:21 -0000

cm4all-beng-proxy (4.7) unstable; urgency=low

  * lb: flush all output buffers before closing HTTPS connection

 -- Max Kellermann <mk@cm4all.com>  Wed, 02 Jul 2014 10:46:07 -0000

cm4all-beng-proxy (4.6) unstable; urgency=low

  * merge release 3.1.34

 -- Max Kellermann <mk@cm4all.com>  Wed, 25 Jun 2014 13:02:07 -0000

cm4all-beng-proxy (4.5) unstable; urgency=low

  * tcache: enable VARY on LOCAL_ADDRESS_STRING

 -- Max Kellermann <mk@cm4all.com>  Sun, 15 Jun 2014 21:14:17 -0000

cm4all-beng-proxy (4.4) unstable; urgency=low

  * debian/control: refuse to build with libnfs 1.9.3-1 due to broken
    package name

 -- Max Kellermann <mk@cm4all.com>  Tue, 10 Jun 2014 09:59:57 -0000

cm4all-beng-proxy (4.3) unstable; urgency=low

  * merge release 3.1.33
  * widget_uri, cgi_address: fix potential crash

 -- Max Kellermann <mk@cm4all.com>  Tue, 10 Jun 2014 08:47:34 -0000

cm4all-beng-proxy (4.2) unstable; urgency=low

  * widget: avoid double slash when concatenating (Local) HTTP URI and
    path_info

 -- Max Kellermann <mk@cm4all.com>  Tue, 03 Jun 2014 18:08:54 -0000

cm4all-beng-proxy (4.1) unstable; urgency=medium

  * feature freeze

 -- Max Kellermann <mk@cm4all.com>  Fri, 30 May 2014 13:42:38 +0200

cm4all-beng-proxy (4.0.49) unstable; urgency=low

  * lb_config: allow escaping backslash in lb.conf
  * translation: add packet AUTH (yet another authentication protocol)

 -- Max Kellermann <mk@cm4all.com>  Wed, 28 May 2014 15:14:54 -0000

cm4all-beng-proxy (4.0.48) unstable; urgency=low

  * cgi_address: avoid double slash when concatenating script_name and
    path_info
  * cgi_address: default to script_name="/"

 -- Max Kellermann <mk@cm4all.com>  Tue, 27 May 2014 11:47:19 -0000

cm4all-beng-proxy (4.0.47) unstable; urgency=low

  * args: unescape values with dollar sign (4.0.46 regression)
  * translate_client: fix "Could not locate resource" (4.0.38 regression)

 -- Max Kellermann <mk@cm4all.com>  Mon, 26 May 2014 17:02:48 -0000

cm4all-beng-proxy (4.0.46) unstable; urgency=low

  * translate_client: check for valid base address after EASY_BASE
  * fcgi_client: detect bogus Content-Length response header

 -- Max Kellermann <mk@cm4all.com>  Mon, 26 May 2014 12:11:55 -0000

cm4all-beng-proxy (4.0.45) unstable; urgency=low

  * translate_client: fix crash after misplaced AUTO_BASE
  * fcgi_client: support STDERR_PATH for FastCGI's STDERR stream

 -- Max Kellermann <mk@cm4all.com>  Thu, 22 May 2014 15:42:08 -0000

cm4all-beng-proxy (4.0.44) unstable; urgency=low

  * cgi_address: unescape PATH_INFO in ENOTDIR handler
  * python/translation/response: add method bind_mount()

 -- Max Kellermann <mk@cm4all.com>  Wed, 21 May 2014 13:58:15 -0000

cm4all-beng-proxy (4.0.43) unstable; urgency=low

  * merge release 3.1.32
  * lhttp_stock: handle fork() failures
  * handler: fix assertion failure on malformed request URI

 -- Max Kellermann <mk@cm4all.com>  Wed, 21 May 2014 07:27:05 -0000

cm4all-beng-proxy (4.0.42) unstable; urgency=low

  * tstock: log abstract socket paths properly
  * translation: add packet COOKIE_PATH
  * cookie_{server,client}: upgrade to RFC 6265
  * http_string: allow comma in cookie values (RFC ignorant)

 -- Max Kellermann <mk@cm4all.com>  Wed, 14 May 2014 10:41:34 -0000

cm4all-beng-proxy (4.0.41) unstable; urgency=low

  * handler: forget CHECK after the check has completed
  * handler: apply SESSION before repeating translation
  * fcgi, lhttp, delegate: apply STDERR_PATH to stdout

 -- Max Kellermann <mk@cm4all.com>  Tue, 13 May 2014 15:14:58 -0000

cm4all-beng-proxy (4.0.40) unstable; urgency=low

  * file_hander: fix memory leak
  * rerror: add option "verbose_response"
  * translation: rename LHTTP_EXPAND_URI to EXPAND_LHTTP_URI
  * tcache: raise MAX_AGE limit to one day
  * ajp_client: fix header corruption
  * ajp_client: fix buffer overflow
  * python/translation/response: add method expand_pair()

 -- Max Kellermann <mk@cm4all.com>  Mon, 12 May 2014 15:58:07 -0000

cm4all-beng-proxy (4.0.39) unstable; urgency=low

  * file_enotdir: fix PATH_INFO forwarding for LHTTP

 -- Max Kellermann <mk@cm4all.com>  Fri, 09 May 2014 13:38:57 -0000

cm4all-beng-proxy (4.0.38) unstable; urgency=low

  * translation: add packet STDERR_PATH
  * translate_client: detect missing LHTTP_URI, NFS_EXPORT
  * handler: fix the USER translation packet (broken since 4.0.17)

 -- Max Kellermann <mk@cm4all.com>  Thu, 08 May 2014 21:49:55 -0000

cm4all-beng-proxy (4.0.37) unstable; urgency=low

  * enotdir: forward PATH_INFO to LHTTP server
  * lhttp: support environment variables via PAIR

 -- Max Kellermann <mk@cm4all.com>  Thu, 08 May 2014 12:59:50 -0000

cm4all-beng-proxy (4.0.36) unstable; urgency=low

  * tcache: log the final cache key
  * translation: add packet ENOTDIR

 -- Max Kellermann <mk@cm4all.com>  Thu, 08 May 2014 08:56:13 -0000

cm4all-beng-proxy (4.0.35) unstable; urgency=low

  * namespace_options, client-socket: Debian Squeeze compatibility tweaks
  * tcache: paranoid checks for REGEX (optional via UNSAFE_BASE)
  * translation: add packet REDIRECT_QUERY_STRING

 -- Max Kellermann <mk@cm4all.com>  Tue, 06 May 2014 16:20:22 -0000

cm4all-beng-proxy (4.0.34) unstable; urgency=low

  * tcache: fix URI with BASE
  * tcache: allow URI with AUTO_BASE/EASY_BASE
  * tcache: allow TEST_PATH with BASE
  * translation: add packet EXPAND_TEST_PATH

 -- Max Kellermann <mk@cm4all.com>  Tue, 06 May 2014 12:58:50 -0000

cm4all-beng-proxy (4.0.33) unstable; urgency=low

  * allow FILE_NOT_FOUND depth 20
  * translation: add packets EXPAND_SCRIPT_NAME, TEST_PATH

 -- Max Kellermann <mk@cm4all.com>  Mon, 05 May 2014 16:05:09 -0000

cm4all-beng-proxy (4.0.32) unstable; urgency=low

  * cgi_address: allow BASE without PATH_INFO
  * implement FILE_NOT_FOUND support for CGI, FastCGI, WAS, LHTTP

 -- Max Kellermann <mk@cm4all.com>  Fri, 02 May 2014 14:32:47 -0000

cm4all-beng-proxy (4.0.31) unstable; urgency=low

  * translation: add packet EXPAND_REDIRECT
  * tcache: regex compiler errors and base mismatches are fatal

 -- Max Kellermann <mk@cm4all.com>  Thu, 01 May 2014 18:23:24 -0000

cm4all-beng-proxy (4.0.30) unstable; urgency=low

  * merge release 3.1.31
  * uri_base: fix BASE store bug after request to the BASE

 -- Max Kellermann <mk@cm4all.com>  Tue, 29 Apr 2014 21:53:37 -0000

cm4all-beng-proxy (4.0.29) unstable; urgency=low

  * processor: add URI rewrite mode "response"

 -- Max Kellermann <mk@cm4all.com>  Wed, 23 Apr 2014 23:59:00 -0000

cm4all-beng-proxy (4.0.28) unstable; urgency=low

  * handler: fix SESSION and PARAM breakage
  * tcache: fix VARY/PARAM check
  * translation: allow null bytes in SESSION

 -- Max Kellermann <mk@cm4all.com>  Thu, 17 Apr 2014 12:21:29 -0000

cm4all-beng-proxy (4.0.27) unstable; urgency=low

  * tstock: support abstract sockets

 -- Max Kellermann <mk@cm4all.com>  Fri, 04 Apr 2014 12:58:09 -0000

cm4all-beng-proxy (4.0.26) unstable; urgency=low

  * merge release 3.1.28
  * translation: add packet EXPIRES_RELATIVE

 -- Max Kellermann <mk@cm4all.com>  Tue, 01 Apr 2014 17:18:55 -0000

cm4all-beng-proxy (4.0.25) unstable; urgency=low

  * merge release 3.1.27
  * lb/tcp: fix busy loop

 -- Max Kellermann <mk@cm4all.com>  Thu, 27 Mar 2014 11:22:05 -0000

cm4all-beng-proxy (4.0.24) unstable; urgency=low

  * failure: fix bogus assertion failure with abstract sockets
  * lb/tcp: fix memory leaks
  * lb/tcp: drain output buffers before closing the connection

 -- Max Kellermann <mk@cm4all.com>  Mon, 24 Mar 2014 17:42:04 -0000

cm4all-beng-proxy (4.0.23) unstable; urgency=low

  * translation: new packet DIRECTORY_INDEX

 -- Max Kellermann <mk@cm4all.com>  Fri, 21 Mar 2014 13:00:39 -0000

cm4all-beng-proxy (4.0.22) unstable; urgency=low

  * translation: allow ERROR_DOCUMENT payload, echo
  * translation: new packets FILE_NOT_FOUND, CONTENT_TYPE_LOOKUP
  * translate_client: check for multiple REGEX / INVERSE_REGEX
  * translate_client: support abstract sockets in ADDRESS_STRING

 -- Max Kellermann <mk@cm4all.com>  Thu, 20 Mar 2014 12:28:04 -0000

cm4all-beng-proxy (4.0.21) unstable; urgency=low

  * merge release 3.1.26
  * handler: forward HTTP errors from translation cache to browser
  * tcache: reduce memory usage
  * translate_client: don't send REMOTE_HOST unless requested via WANT
  * translate_client: check if BASE matches request URI
  * translation: make "UNSAFE_BASE" a modifier for "BASE"
  * translation: new packet "EASY_BASE" simplifies "BASE" usage
  * translation: new packets "REGEX_TAIL", "REGEX_UNESCAPE"

 -- Max Kellermann <mk@cm4all.com>  Mon, 17 Mar 2014 22:00:23 -0000

cm4all-beng-proxy (4.0.20) unstable; urgency=low

  * merge release 3.1.25
  * translate_client: refuse to parse incoming request packets
  * translate_client: check for illegal null bytes
  * translation: add packet "UNSAFE_BASE"
  * lb: drop root privileges irreversibly using PR_SET_NO_NEW_PRIVS

 -- Max Kellermann <mk@cm4all.com>  Thu, 13 Mar 2014 13:34:47 -0000

cm4all-beng-proxy (4.0.19) unstable; urgency=low

  * translation: add packet WANT, make several packets optional
  * translate_client: allow combining CHECK and WANT_FULL_URI
  * tcache: make PARAM cacheable, supported by VARY
  * python/translation/request: accept BEGIN in packetReceived()
  * python/translation/request: add attribute "protocol_version"
  * lb: detach from file system (security)

 -- Max Kellermann <mk@cm4all.com>  Wed, 05 Mar 2014 14:16:42 -0000

cm4all-beng-proxy (4.0.18) unstable; urgency=low

  * doc/lb: document sticky mode "source_ip"
  * lb/tcp: fix endless loop due to misrouted write event

 -- Max Kellermann <mk@cm4all.com>  Tue, 18 Feb 2014 14:48:47 -0000

cm4all-beng-proxy (4.0.17) unstable; urgency=low

  * handler: apply session directives from current translation response
    before resuming the "previous" response

 -- Max Kellermann <mk@cm4all.com>  Mon, 17 Feb 2014 17:46:44 -0000

cm4all-beng-proxy (4.0.16) unstable; urgency=low

  * namespace: set up uid/gid mapping without MOUNT_PROC
  * namespace: allow BIND_MOUNT, MOUNT_PROC, MOUNT_HOME, MOUNT_TMP_TMPFS without
    PIVOT_ROOT
  * configurable resource limits for child processes

 -- Max Kellermann <mk@cm4all.com>  Fri, 07 Feb 2014 12:48:44 -0000

cm4all-beng-proxy (4.0.15) unstable; urgency=low

  * daemon: set up supplementary groups
  * child_manager: log resource usage
  * fcgi_stock: kill child process after connect failure
  * fcgi_stock: kill child process after repeated timeout

 -- Max Kellermann <mk@cm4all.com>  Tue, 04 Feb 2014 15:17:36 -0000

cm4all-beng-proxy (4.0.14) unstable; urgency=low

  * add systemd unit
  * cgi, delegate, lhttp, pipe: enable missing namespace features
  * cgi, pipe: fix /proc mount failure
  * namespace: secure /proc flags
  * namespace: work around uid/gid mapper failure using PR_SET_DUMPABLE

 -- Max Kellermann <mk@cm4all.com>  Mon, 03 Feb 2014 20:40:49 -0000

cm4all-beng-proxy (4.0.13) unstable; urgency=low

  * namespace: make new root directory read-only
  * namespace: add option to mount tmpfs on /tmp
  * namespace: arbitrary bind-mounts
  * namespace: support UTS namespaces
  * namespace: set up uid/gid mapping in user namespace

 -- Max Kellermann <mk@cm4all.com>  Tue, 28 Jan 2014 22:37:47 -0000

cm4all-beng-proxy (4.0.12) unstable; urgency=low

  * cache: use monotonic clock
  * namespace: support PID namespaces
  * namespace: support mount namespace and pivot_root()
  * namespace: can mount new /proc, $HOME

 -- Max Kellermann <mk@cm4all.com>  Fri, 24 Jan 2014 14:02:34 -0000

cm4all-beng-proxy (4.0.11) unstable; urgency=low

  * was: fix misdirected pipes (4.0.10 regression)
  * translation: add packets EXPAND_APPEND, EXPAND_PAIR
  * file_handler: allow character devices

 -- Max Kellermann <mk@cm4all.com>  Tue, 21 Jan 2014 18:24:14 -0000

cm4all-beng-proxy (4.0.10) unstable; urgency=low

  * merge release 3.1.24
  * response: don't report version in "Server" response header
  * lhttp, delegate: support namespaces
  * delegate: fix spontaneous shutdown due to misrouted SIGTERM signal

 -- Max Kellermann <mk@cm4all.com>  Fri, 03 Jan 2014 21:18:45 -0000

cm4all-beng-proxy (4.0.9) unstable; urgency=low

  * pipe: fix signal handler race condition
  * pipe, CGI, FastCGI, WAS: support user/network namespaces

 -- Max Kellermann <mk@cm4all.com>  Mon, 23 Dec 2013 18:55:03 -0000

cm4all-beng-proxy (4.0.8) unstable; urgency=low

  * CGI, FastCGI, WAS: support command-line arguments
  * header-forward: add groups "CORS", "SECURE"

 -- Max Kellermann <mk@cm4all.com>  Mon, 16 Dec 2013 18:26:12 -0000

cm4all-beng-proxy (4.0.7) unstable; urgency=low

  * merge release 3.1.23
  * ssl_filter: fix stalled SSL read
  * thread_socket_filter: fix stalled SSL write

 -- Max Kellermann <mk@cm4all.com>  Sat, 07 Dec 2013 07:39:16 -0000

cm4all-beng-proxy (4.0.6) unstable; urgency=low

  * thread_queue: fix spurious thread exit

 -- Max Kellermann <mk@cm4all.com>  Tue, 26 Nov 2013 20:45:30 -0000

cm4all-beng-proxy (4.0.5) unstable; urgency=low

  * merge release 3.1.22

 -- Max Kellermann <mk@cm4all.com>  Mon, 25 Nov 2013 13:03:15 -0000

cm4all-beng-proxy (4.0.4) unstable; urgency=low

  * merge release 3.1.21
  * nfs: bind to privileged port

 -- Max Kellermann <mk@cm4all.com>  Sun, 24 Nov 2013 08:30:58 -0000

cm4all-beng-proxy (4.0.3) unstable; urgency=low

  * lb: allow the kernel to chooes a TCP bind port
  * lb: support forwarding HTTP requests with the original source IP

 -- Max Kellermann <mk@cm4all.com>  Sun, 10 Nov 2013 17:46:44 -0000

cm4all-beng-proxy (4.0.2) unstable; urgency=low

  * merge release 3.1.20
  * lb: support forwarding TCP connections with the original source IP

 -- Max Kellermann <mk@cm4all.com>  Tue, 05 Nov 2013 16:07:34 -0000

cm4all-beng-proxy (4.0.1) unstable; urgency=low

  * merge release 3.1.19

 -- Max Kellermann <mk@cm4all.com>  Wed, 30 Oct 2013 15:26:16 -0000

cm4all-beng-proxy (4.0) unstable; urgency=low

  * translation: rename TRANSLATE_PROXY to TRANSLATE_HTTP
  * thread_pool: start SSL worker threads on the first use
  * translate-client, resource-loader: support https://

 -- Max Kellermann <mk@cm4all.com>  Wed, 23 Oct 2013 19:29:38 -0000

cm4all-beng-proxy (3.1.38) unstable; urgency=low

  * istream: fix assertion failure due to inverted check
  * was_control: fix assertion failure due to missing check

 -- Max Kellermann <mk@cm4all.com>  Fri, 29 Aug 2014 08:52:53 -0000

cm4all-beng-proxy (3.1.37) unstable; urgency=low

  * http_cache: fix caching (Fast-)CGI responses
  * http_client: fix bug with HTTP 1.0 Keep-Alive
  * stock: destroy only surplus idle items

 -- Max Kellermann <mk@cm4all.com>  Mon, 28 Jul 2014 15:30:50 -0000

cm4all-beng-proxy (3.1.36) unstable; urgency=low

  * http_server: ignore case in "Connection" request header
  * http_client: allow comma-separated list in "Connection" response
    header

 -- Max Kellermann <mk@cm4all.com>  Wed, 23 Jul 2014 17:43:09 -0000

cm4all-beng-proxy (3.1.35) unstable; urgency=low

  * lb_tcp: fix memory leak after send failure
  * ssl_filter: fix race condition
  * ssl_filter: fix memory leak with client certificates

 -- Max Kellermann <mk@cm4all.com>  Mon, 21 Jul 2014 16:20:14 -0000

cm4all-beng-proxy (3.1.34) unstable; urgency=low

  * session: fix potential crash on shared memory exhaustion
  * session: really purge new sessions first
  * istream-iconv: fix endless loop with unknown charset

 -- Max Kellermann <mk@cm4all.com>  Wed, 25 Jun 2014 12:58:03 -0000

cm4all-beng-proxy (3.1.33) unstable; urgency=low

  * widget: avoid double slash when concatenating (Local) HTTP URI and
    path_info
  * pipe: fix command-line argument corruption bug
  * fcgi_client: detect bogus Content-Length response header

 -- Max Kellermann <mk@cm4all.com>  Tue, 10 Jun 2014 08:30:39 -0000

cm4all-beng-proxy (3.1.32) unstable; urgency=low

  * http_string: allow comma in cookie values (RFC ignorant)

 -- Max Kellermann <mk@cm4all.com>  Mon, 19 May 2014 07:52:24 -0000

cm4all-beng-proxy (3.1.31) unstable; urgency=low

  * rewrite-uri: fix view name corruption

 -- Max Kellermann <mk@cm4all.com>  Mon, 28 Apr 2014 16:30:17 -0000

cm4all-beng-proxy (3.1.30) unstable; urgency=low

  * translate-client: fix EXPAND_PATH on HTTP address

 -- Max Kellermann <mk@cm4all.com>  Mon, 28 Apr 2014 14:44:22 -0000

cm4all-beng-proxy (3.1.29) unstable; urgency=low

  * http-server: fix potential crash with too many request headers

 -- Max Kellermann <mk@cm4all.com>  Fri, 25 Apr 2014 15:52:16 -0000

cm4all-beng-proxy (3.1.28) unstable; urgency=low

  * buffered_socket: fix bogus assertion failure

 -- Max Kellermann <mk@cm4all.com>  Tue, 01 Apr 2014 16:53:22 -0000

cm4all-beng-proxy (3.1.27) unstable; urgency=low

  * fcgi-stock: show process name in log messages
  * fcgi-stock: check connection state before issuing new request

 -- Max Kellermann <mk@cm4all.com>  Tue, 25 Mar 2014 20:02:23 -0000

cm4all-beng-proxy (3.1.26) unstable; urgency=low

  * http-client: fix bogus assertion failure

 -- Max Kellermann <mk@cm4all.com>  Fri, 14 Mar 2014 14:36:12 -0000

cm4all-beng-proxy (3.1.25) unstable; urgency=low

  * escape: fix data corruption with glibc 2.18

 -- Max Kellermann <mk@cm4all.com>  Thu, 06 Mar 2014 11:47:14 -0000

cm4all-beng-proxy (3.1.24) unstable; urgency=low

  * fcgi-stock: fix crash on fork() failure
  * fcache: fix crash on responses without body

 -- Max Kellermann <mk@cm4all.com>  Thu, 02 Jan 2014 22:57:50 -0000

cm4all-beng-proxy (3.1.23) unstable; urgency=low

  * was-output: fix event leak
  * was-output: fix crash in error handler
  * was-client: free the request body on empty response
  * was-client: reuse connection after empty response
  * was-client: fix stalled response on LENGTH=0

 -- Max Kellermann <mk@cm4all.com>  Fri, 06 Dec 2013 13:23:40 -0000

cm4all-beng-proxy (3.1.22) unstable; urgency=low

  * http_server: fix stalled response

 -- Max Kellermann <mk@cm4all.com>  Mon, 25 Nov 2013 13:00:33 -0000

cm4all-beng-proxy (3.1.21) unstable; urgency=low

  * merge release 3.0.34
  * was-client: fix crash on abort
  * was-client: fix off-by-one error in header parser

 -- Max Kellermann <mk@cm4all.com>  Sun, 24 Nov 2013 08:04:41 -0000

cm4all-beng-proxy (3.1.20) unstable; urgency=low

  * jail: add "--" after last option, allows passing options to jail
  * keep CAP_KILL to be able to kill jailed child processes

 -- Max Kellermann <mk@cm4all.com>  Mon, 04 Nov 2013 14:41:34 -0000

cm4all-beng-proxy (3.1.19) unstable; urgency=low

  * handler: work around crash due to translation cache invalidation
  * child: send SIGKILL after 60 seconds

 -- Max Kellermann <mk@cm4all.com>  Wed, 30 Oct 2013 12:12:31 -0000

cm4all-beng-proxy (3.1.18) unstable; urgency=low

  * nfs: translate NFS3ERR_NOENT to "404 Not Found"
  * nfs_client: don't leak file descriptor to child processes

 -- Max Kellermann <mk@cm4all.com>  Wed, 30 Oct 2013 09:28:11 -0000

cm4all-beng-proxy (3.1.17) unstable; urgency=low

  * tcache: cache translation responses that contain STATUS

 -- Max Kellermann <mk@cm4all.com>  Fri, 25 Oct 2013 17:10:26 -0000

cm4all-beng-proxy (3.1.16) unstable; urgency=low

  * fcgi-stock: kill child processes with SIGUSR1 instead of SIGTERM

 -- Max Kellermann <mk@cm4all.com>  Wed, 23 Oct 2013 08:54:03 -0000

cm4all-beng-proxy (3.1.15) unstable; urgency=low

  * lhttp_address: don't unescape the BASE suffix
  * {file,nfs}_address: unescape EXPAND_PATH(_INFO) substitutions
  * child_stock: fix another assertion failure

 -- Max Kellermann <mk@cm4all.com>  Tue, 22 Oct 2013 15:15:42 -0000

cm4all-beng-proxy (3.1.14) unstable; urgency=low

  * istream_nfs: fix assertion failure on empty file
  * nfs_client: fix crash on malformed path
  * nfs_client: improved error messages
  * child_stock: fix assertion failure when busy child process gets killed

 -- Max Kellermann <mk@cm4all.com>  Mon, 21 Oct 2013 15:38:28 -0000

cm4all-beng-proxy (3.1.13) unstable; urgency=low

  * merge release 3.0.33
  * translation: new packet WANT_FULL_URI for obtaining the full URI

 -- Max Kellermann <mk@cm4all.com>  Wed, 09 Oct 2013 10:40:35 -0000

cm4all-beng-proxy (3.1.12) unstable; urgency=low

  * merge release 3.0.31
  * translation: new packet CONCURRENCY controls number of LHTTP
    connections per process

 -- Max Kellermann <mk@cm4all.com>  Sat, 05 Oct 2013 11:34:04 -0000

cm4all-beng-proxy (3.1.11) unstable; urgency=low

  * lhttp_stock: allow 4 concurrent connections per LHTTP process

 -- Max Kellermann <mk@cm4all.com>  Mon, 30 Sep 2013 16:10:05 -0000

cm4all-beng-proxy (3.1.10) unstable; urgency=low

  * resource-address: fix assertion failure in LHTTP operation
  * lhttp_request: use the LHTTP_HOST attribute
  * kill the logger process on shutdown

 -- Max Kellermann <mk@cm4all.com>  Wed, 25 Sep 2013 17:29:56 -0000

cm4all-beng-proxy (3.1.9) unstable; urgency=low

  * {fcgi,lhttp}_stock: reuse child processes after connection closed
  * translate-client: ignore DEFLATED,GZIPPED on NFS address
  * translate-client: ignore EXPAND_PATH_INFO on local file
  * ssl_factory: wildcard matches single letter
  * ssl_factory: wildcard matches only one segment

 -- Max Kellermann <mk@cm4all.com>  Tue, 24 Sep 2013 10:31:30 -0000

cm4all-beng-proxy (3.1.8) unstable; urgency=low

  * ssl_factory: fix broken certificat/key matching
  * doc: various manual updates (RFC 2617, ...)

 -- Max Kellermann <mk@cm4all.com>  Fri, 20 Sep 2013 12:55:55 -0000

cm4all-beng-proxy (3.1.7) unstable; urgency=low

  * merge release 3.0.30
  * resource-loader: new protocol "Local HTTP"

 -- Max Kellermann <mk@cm4all.com>  Tue, 17 Sep 2013 13:36:20 -0000

cm4all-beng-proxy (3.1.6) unstable; urgency=low

  * buffered_socket: fix assertion failure

 -- Max Kellermann <mk@cm4all.com>  Fri, 23 Aug 2013 12:39:47 -0000

cm4all-beng-proxy (3.1.5) unstable; urgency=low

  * merge release 3.0.26
  * lb: disallow deprecated configuration keywords
  * lb: conditional pools
  * lb_config: setting "ssl_cert" specifies both certificate and key
  * ssl_filter: support TLS Server Name Indication

 -- Max Kellermann <mk@cm4all.com>  Fri, 16 Aug 2013 16:29:34 -0000

cm4all-beng-proxy (3.1.4) unstable; urgency=low

  * nfs_cache: new dedicated cache for NFS files
  * nfs_{handler,request}: use Content-Type from translation server

 -- Max Kellermann <mk@cm4all.com>  Mon, 10 Jun 2013 20:50:58 -0000

cm4all-beng-proxy (3.1.3) unstable; urgency=low

  * nfs_client: fix crash due to uninitialized memory
  * nfs_client: disconnect idle connections
  * nfs_client: expire file metadata
  * istream-nfs: fix resuming a blocking sink
  * istream-nfs: detect file truncation

 -- Max Kellermann <mk@cm4all.com>  Mon, 03 Jun 2013 19:30:20 -0000

cm4all-beng-proxy (3.1.2) unstable; urgency=low

  * nfs_client: read larger chunks
  * nfs_handler: implement cache revalidation and byte ranges

 -- Max Kellermann <mk@cm4all.com>  Wed, 29 May 2013 16:23:15 -0000

cm4all-beng-proxy (3.1.1) unstable; urgency=low

  * nfs_client: fix crash on HEAD request
  * nfs_client: generate Last-Modified and ETag
  * http-cache: allow caching NFS files

 -- Max Kellermann <mk@cm4all.com>  Thu, 23 May 2013 11:00:49 -0000

cm4all-beng-proxy (3.1) unstable; urgency=low

  * nfs_client: new resource loader backend

 -- Max Kellermann <mk@cm4all.com>  Tue, 21 May 2013 21:14:06 -0000

cm4all-beng-proxy (3.0.34) unstable; urgency=low

  * processor: fix use-after-free crash bug

 -- Max Kellermann <mk@cm4all.com>  Sun, 24 Nov 2013 07:46:29 -0000

cm4all-beng-proxy (3.0.33) unstable; urgency=low

  * tcache: limit the cacheable CHECK length
  * tcache: allow binary data in the CHECK payload
  * tcache: fix matching the URI on INVALIDATE with CHECK

 -- Max Kellermann <mk@cm4all.com>  Wed, 09 Oct 2013 09:52:47 -0000

cm4all-beng-proxy (3.0.32) unstable; urgency=low

  * tcache: apply BASE to responses without an address
  * tcache: fix BASE on responses with CHECK
  * handler: fix crash after malformed CHECK/PREVIOUS translation

 -- Max Kellermann <mk@cm4all.com>  Tue, 08 Oct 2013 15:48:07 -0000

cm4all-beng-proxy (3.0.31) unstable; urgency=low

  * socket_wrapper: work around libevent timeout reset bug

 -- Max Kellermann <mk@cm4all.com>  Wed, 02 Oct 2013 15:30:11 -0000

cm4all-beng-proxy (3.0.30) unstable; urgency=low

  * istream-file: fix crash bug
  * fcgi, was: fix memory leak on malformed translation response

 -- Max Kellermann <mk@cm4all.com>  Tue, 17 Sep 2013 13:23:28 -0000

cm4all-beng-proxy (3.0.29) unstable; urgency=low

  * fcgi-client: fix crash on certain malformed responses
  * parser: fix crash on certain CDATA sections

 -- Max Kellermann <mk@cm4all.com>  Mon, 02 Sep 2013 10:51:58 -0000

cm4all-beng-proxy (3.0.28) unstable; urgency=low

  * processor: fix widget lookup regression

 -- Max Kellermann <mk@cm4all.com>  Mon, 26 Aug 2013 18:21:03 -0000

cm4all-beng-proxy (3.0.27) unstable; urgency=low

  * processor: fix stalled transfer with two nested processors

 -- Max Kellermann <mk@cm4all.com>  Mon, 26 Aug 2013 17:09:47 -0000

cm4all-beng-proxy (3.0.26) unstable; urgency=low

  * respones: generate header P3P:CP="CAO PSA OUR" to work around IE10 bug
  * init: auto-create /var/run/cm4all
  * lb: enable GLib multi-threading

 -- Max Kellermann <mk@cm4all.com>  Fri, 26 Jul 2013 07:21:15 -0000

cm4all-beng-proxy (3.0.25) unstable; urgency=low

  * stock: fix access to undefind memory
  * file-handler, http-util: fix If-Match / If-None-Match check

 -- Max Kellermann <mk@cm4all.com>  Wed, 29 May 2013 16:13:54 -0000

cm4all-beng-proxy (3.0.24) unstable; urgency=low

  * memcached-client: fix bogus "peer closed socket prematurely"

 -- Max Kellermann <mk@cm4all.com>  Tue, 23 Apr 2013 11:20:00 -0000

cm4all-beng-proxy (3.0.23) unstable; urgency=low

  * lb: fix memory leak when request with body gets aborted early

 -- Max Kellermann <mk@cm4all.com>  Thu, 04 Apr 2013 15:33:57 -0000

cm4all-beng-proxy (3.0.22) unstable; urgency=low

  * http-server: fix rare crash in request body handler
  * http-client: fix memory leak

 -- Max Kellermann <mk@cm4all.com>  Tue, 26 Mar 2013 07:24:22 -0000

cm4all-beng-proxy (3.0.21) unstable; urgency=low

  * ajp-client: fix malformed request packet with empty request body

 -- Max Kellermann <mk@cm4all.com>  Thu, 21 Mar 2013 17:11:22 -0000

cm4all-beng-proxy (3.0.20) unstable; urgency=low

  * http-client: fix assertion failure with certain chunked responses

 -- Max Kellermann <mk@cm4all.com>  Thu, 21 Mar 2013 10:21:13 -0000

cm4all-beng-proxy (3.0.19) unstable; urgency=low

  * istream_tee: fix crash / memory leak on I/O error before request body
    was delivered to widget

 -- Max Kellermann <mk@cm4all.com>  Mon, 18 Mar 2013 11:23:27 -0000

cm4all-beng-proxy (3.0.18) unstable; urgency=low

  * bot: detect more crawler/bot user-agents
  * lb.init: add ACCESS_LOGGER variable

 -- Max Kellermann <mk@cm4all.com>  Fri, 15 Mar 2013 14:47:08 -0000

cm4all-beng-proxy (3.0.17) unstable; urgency=low

  * lb: add ssl_verify "optional"

 -- Max Kellermann <mk@cm4all.com>  Fri, 08 Mar 2013 14:31:25 -0000

cm4all-beng-proxy (3.0.16) unstable; urgency=low

  * http-request: fix assertion failure
  * log-{cat,split}: use unsigned characters in backslash-escape

 -- Max Kellermann <mk@cm4all.com>  Thu, 07 Mar 2013 15:26:26 -0000

cm4all-beng-proxy (3.0.15) unstable; urgency=low

  * stock: fix another assertion failure during idle cleanup
  * inline-widget: avoid unrecoverable I/O errors during initialisation

 -- Max Kellermann <mk@cm4all.com>  Tue, 05 Mar 2013 07:11:46 -0000

cm4all-beng-proxy (3.0.14) unstable; urgency=low

  * stock: fix assertion failure during idle cleanup
  * http-server: count bytes received, fixes regression
  * http-server: send "100 Continue", fixes regression
  * http-client: fix potential assertion failure after "100 Continue"

 -- Max Kellermann <mk@cm4all.com>  Fri, 01 Mar 2013 16:53:54 -0000

cm4all-beng-proxy (3.0.13) unstable; urgency=low

  * merge release 2.3.7
  * uri-verify: allow double slashes
  * change product token to "CM4all Webserver"

 -- Max Kellermann <mk@cm4all.com>  Mon, 18 Feb 2013 11:35:29 -0000

cm4all-beng-proxy (3.0.12) unstable; urgency=low

  * listener: enable TCP Fast Open (requires Linux 3.7)
  * rubber: optimize huge page allocation
  * rubber: optimize hole search
  * translate-cache: optimize INVALIDATE=HOST
  * filter-cache: reserve some space in the rubber allocator

 -- Max Kellermann <mk@cm4all.com>  Fri, 15 Feb 2013 09:57:51 -0000

cm4all-beng-proxy (3.0.11) unstable; urgency=low

  * stock: slow down destruction of surplus idle items
  * fcgi-client: try harder to reuse existing FastCGI connections
  * cmdline: new options to control the FastCGI/WAS stock

 -- Max Kellermann <mk@cm4all.com>  Tue, 12 Feb 2013 09:38:35 -0000

cm4all-beng-proxy (3.0.10) unstable; urgency=low

  * child: reduce verbosity of SIGTERM log message
  * connection: reduce verbosity of ECONNRESET log message
  * http-server: fix duplicate abort call
  * http-server: add missing pool reference in request body eof
  * handler: catch malformed URIs earlier
  * rubber: allocate from holes, avoid costly compression steps
  * http-cache: reserve some space in the rubber allocator

 -- Max Kellermann <mk@cm4all.com>  Fri, 08 Feb 2013 13:15:31 -0000

cm4all-beng-proxy (3.0.9) unstable; urgency=low

  * merge release 2.3.5
  * parser: fix malformed attribute value bounds
  * translation: packet VALIDATE_MTIME discards cache items after a file
    has been modified
  * http-server: fix spurious "closed prematurely" log messages
  * http-{server,client}: improve error messages
  * istream: clear the "direct" flag set on new streams
  * slice_pool: fix slice size and slices per area calculation

 -- Max Kellermann <mk@cm4all.com>  Wed, 06 Feb 2013 17:48:47 -0000

cm4all-beng-proxy (3.0.8) unstable; urgency=low

  * merge release 2.3.3
  * return unused I/O buffers to operating system
  * parser: optimize the attribute value parser
  * sink_rubber: fix assertion failure

 -- Max Kellermann <mk@cm4all.com>  Thu, 31 Jan 2013 13:27:39 -0000

cm4all-beng-proxy (3.0.7) unstable; urgency=low

  * istream-tee: fix crash due to erroneous read

 -- Max Kellermann <mk@cm4all.com>  Fri, 18 Jan 2013 13:32:49 -0000

cm4all-beng-proxy (3.0.6) unstable; urgency=low

  * control: new command "VERBOSE" manipulates logger verbosity
  * cmdline: remove obsolete option "enable_splice"
  * ajp-client: discard response body after HEAD request
  * fcgi-client: fix assertion failure after malformed HEAD response
  * fcgi-client: don't ignore log messages after HEAD request
  * translate-client: fix assertion failure after connection reset

 -- Max Kellermann <mk@cm4all.com>  Fri, 04 Jan 2013 13:14:09 -0000

cm4all-beng-proxy (3.0.5) unstable; urgency=low

  * translate-client: reduce number of system calls (optimization)
  * http-client: release the socket earlier for reusal
  * ajp-client: fix decoding the "special" response headers
  * ajp-client: wait for "end" packet before delivering empty response
  * ajp-client: use the Content-Length response header
  * ajp-client: send Content-Length request header only if body present
  * ajp-client: support HEAD requests
  * fcgi-client: support HEAD requests
  * fcgi-client: use the Content-Length response header
  * fcgi-client: don't discard buffer after socket has been closed
  * fcgi-client: continue parsing after response has been delivered
  * fcgi-client: don't attempt to write repeatedly if request body blocks
  * fcgi-client: optimized keep-alive after empty response

 -- Max Kellermann <mk@cm4all.com>  Fri, 28 Dec 2012 13:16:02 -0000

cm4all-beng-proxy (3.0.4) unstable; urgency=low

  * {http,filter}-cache: fix garbled data on large cache entries

 -- Max Kellermann <mk@cm4all.com>  Tue, 11 Dec 2012 15:17:17 -0000

cm4all-beng-proxy (3.0.3) unstable; urgency=low

  * memcached-client: fix assertion failure

 -- Max Kellermann <mk@cm4all.com>  Fri, 07 Dec 2012 18:52:33 -0000

cm4all-beng-proxy (3.0.2) unstable; urgency=low

  * merge release 2.3.1
  * lb: verify the client certificate issuer (option "ssl_verify")
  * lb: client certificate is mandatory if "ssl_verify" is enabled
  * lb: support extra CA certificate file (option "ssl_ca_cert")
  * cmdline: can't specify both --memcached-server and http_cache_size
  * init: default to one worker

 -- Max Kellermann <mk@cm4all.com>  Fri, 07 Dec 2012 09:24:52 -0000

cm4all-beng-proxy (3.0.1) unstable; urgency=low

  * http-cache: reduce memory usage while storing
  * {http,filter}-cache: reduce fork overhead
  * pool: fix crash when first allocation is large

 -- Max Kellermann <mk@cm4all.com>  Wed, 05 Dec 2012 14:05:28 -0000

cm4all-beng-proxy (3.0) unstable; urgency=low

  * {http,filter}-cache: reduce overhead when cache is disabled
  * {http,filter}-cache: exclude allocator table from reported size
  * filter-cache: reduce memory usage while storing
  * {http,filter,translate}-cache: return more free memory to operating system
  * pool: further overhead reduction
  * pool: reduce CPU overhead for large areas
  * rubber: fix assertion failure

 -- Max Kellermann <mk@cm4all.com>  Tue, 30 Oct 2012 16:32:45 -0000

cm4all-beng-proxy (2.2.1) unstable; urgency=low

  * merge release 2.1.13
  * control_local: fix assertion failure

 -- Max Kellermann <mk@cm4all.com>  Tue, 16 Oct 2012 15:46:16 -0000

cm4all-beng-proxy (2.2) unstable; urgency=low

  * cache: optimize lookups
  * pool: reduce overhead
  * pool: optimize the linear area recycler
  * resource-address: reduce memory overhead
  * session: reduce memory usage
  * http-cache, filter-cache: return free memory to operating system
  * control_server: support local and abstract sockets
  * python/control: support abstract sockets
  * bp_control: create implicit control channel for each worker process
  * require automake 1.11

 -- Max Kellermann <mk@cm4all.com>  Tue, 09 Oct 2012 15:11:24 -0000

cm4all-beng-proxy (2.3.7) unstable; urgency=low

  * tcache: fix assertion failure in BASE handler

 -- Max Kellermann <mk@cm4all.com>  Mon, 18 Feb 2013 11:58:01 -0000

cm4all-beng-proxy (2.3.6) unstable; urgency=low

  * listener: increase the backlog to 64
  * shm: reserve swap space, avoids theoretical crash

 -- Max Kellermann <mk@cm4all.com>  Sun, 17 Feb 2013 09:29:24 -0000

cm4all-beng-proxy (2.3.5) unstable; urgency=low

  * tcache: reduce CPU pressure when there are many virtual hosts (hot fix)
  * launch the access logger after daemonizing
  * user the configured logger user for the access logger
  * auto-close the access logger
  * debian/rules: compile with -fno-omit-frame-pointer

 -- Max Kellermann <mk@cm4all.com>  Tue, 05 Feb 2013 16:27:46 -0000

cm4all-beng-proxy (2.3.4) unstable; urgency=low

  * log-split: print referer and user agent
  * log-split: cache the last file
  * log-split: allow logging local time stamps
  * log-{split,cat}: escape URI, Referer and User-Agent
  * init: add ACCESS_LOGGER variable

 -- Max Kellermann <mk@cm4all.com>  Tue, 05 Feb 2013 01:31:31 -0000

cm4all-beng-proxy (2.3.3) unstable; urgency=low

  * pool: fix a memory leak in the temporary pool
  * processor: hard limit on length of attributes and parameters

 -- Max Kellermann <mk@cm4all.com>  Thu, 31 Jan 2013 13:16:33 -0000

cm4all-beng-proxy (2.3.2) unstable; urgency=low

  * merge release 2.1.17

 -- Max Kellermann <mk@cm4all.com>  Tue, 29 Jan 2013 00:01:23 -0000

cm4all-beng-proxy (2.3.1) unstable; urgency=low

  * merge release 2.1.16
  * pool: reduce CPU overhead for large areas

 -- Max Kellermann <mk@cm4all.com>  Thu, 06 Dec 2012 16:40:02 -0000

cm4all-beng-proxy (2.3) unstable; urgency=low

  * new stable branch based on v2.1.x, without the work-in-progress
    improvements from v2.2.x
  * cache: optimize lookups
  * pool: reduce overhead
  * pool: optimize the linear area recycler
  * resource-address: reduce memory overhead
  * session: reduce memory usage
  * {http,filter}-cache: reduce overhead when cache is disabled

 -- Max Kellermann <mk@cm4all.com>  Mon, 22 Oct 2012 13:48:20 -0000

cm4all-beng-proxy (2.1.17) unstable; urgency=low

  * merge release 2.0.55

 -- Max Kellermann <mk@cm4all.com>  Mon, 28 Jan 2013 23:59:54 -0000

cm4all-beng-proxy (2.1.16) unstable; urgency=low

  * merge release 2.0.54

 -- Max Kellermann <mk@cm4all.com>  Thu, 06 Dec 2012 16:35:17 -0000

cm4all-beng-proxy (2.1.15) unstable; urgency=low

  * merge release 2.0.53

 -- Max Kellermann <mk@cm4all.com>  Mon, 22 Oct 2012 12:26:57 -0000

cm4all-beng-proxy (2.1.14) unstable; urgency=low

  * merge release 2.0.52

 -- Max Kellermann <mk@cm4all.com>  Fri, 19 Oct 2012 12:10:09 -0000

cm4all-beng-proxy (2.1.13) unstable; urgency=low

  * merge release 2.0.51

 -- Max Kellermann <mk@cm4all.com>  Tue, 16 Oct 2012 15:41:58 -0000

cm4all-beng-proxy (2.1.12) unstable; urgency=low

  * merge release 2.0.50

 -- Max Kellermann <mk@cm4all.com>  Fri, 05 Oct 2012 12:26:24 -0000

cm4all-beng-proxy (2.1.11) unstable; urgency=low

  * merge release 2.0.49

 -- Max Kellermann <mk@cm4all.com>  Fri, 28 Sep 2012 15:04:36 -0000

cm4all-beng-proxy (2.1.10) unstable; urgency=low

  * merge release 2.0.48

 -- Max Kellermann <mk@cm4all.com>  Mon, 24 Sep 2012 15:43:46 -0000

cm4all-beng-proxy (2.1.9) unstable; urgency=low

  * merge release 2.0.47
  * lb: eliminate the duplicate "Date" response header (#1169)

 -- Max Kellermann <mk@cm4all.com>  Fri, 21 Sep 2012 15:56:06 -0000

cm4all-beng-proxy (2.1.8) unstable; urgency=low

  * control: publish statistics over the control protocol

 -- Max Kellermann <mk@cm4all.com>  Fri, 07 Sep 2012 12:47:34 -0000

cm4all-beng-proxy (2.1.7) unstable; urgency=low

  * resource-address: support expanding PIPE addresses
  * translation: support EXPAND_PATH for PROXY
  * reduced connect timeouts for translation server, FastCGI and beng-lb
  * uri-relative: support relative URI with just a query string
  * uri-relative: support relative URIs starting with a double slash
  * lb: improve error messages, include listener/pool name
  * lb: validate the selected sticky modde
  * lb: add sticky mode "source_ip"

 -- Max Kellermann <mk@cm4all.com>  Fri, 31 Aug 2012 14:03:41 -0000

cm4all-beng-proxy (2.1.6) unstable; urgency=low

  * merge release 2.0.46

 -- Max Kellermann <mk@cm4all.com>  Fri, 24 Aug 2012 11:11:20 -0000

cm4all-beng-proxy (2.1.5) unstable; urgency=low

  * lb_expect_monitor: configurable connect timeout

 -- Max Kellermann <mk@cm4all.com>  Mon, 20 Aug 2012 05:40:44 -0000

cm4all-beng-proxy (2.1.4) unstable; urgency=low

  * lb_monitor: configurable timeout

 -- Max Kellermann <mk@cm4all.com>  Fri, 17 Aug 2012 09:16:36 -0000

cm4all-beng-proxy (2.1.3) unstable; urgency=low

  * merge release 2.0.44
  * lb: implement tcp_expect option "expect_graceful"

 -- Max Kellermann <mk@cm4all.com>  Tue, 14 Aug 2012 14:30:57 -0000

cm4all-beng-proxy (2.1.2) unstable; urgency=low

  * support extended HTTP status codes from RFC 6585 and WebDAV

 -- Max Kellermann <mk@cm4all.com>  Thu, 09 Aug 2012 10:10:35 -0000

cm4all-beng-proxy (2.1.1) unstable; urgency=low

  * merge release 2.0.43
  * lb: support TRACE, OPTIONS and WebDAV

 -- Max Kellermann <mk@cm4all.com>  Fri, 03 Aug 2012 11:48:46 -0000

cm4all-beng-proxy (2.1) unstable; urgency=low

  * lb: add sticky mode "jvm_route" (Tomcat)

 -- Max Kellermann <mk@cm4all.com>  Mon, 30 Jul 2012 15:53:43 -0000

cm4all-beng-proxy (2.0.55) unstable; urgency=low

  * istream-tee: fix crash due to erroneous read
  * fix random crashes in the optimized build

 -- Max Kellermann <mk@cm4all.com>  Mon, 28 Jan 2013 23:52:26 -0000

cm4all-beng-proxy (2.0.54) unstable; urgency=low

  * http-cache: fix revalidation of memcached entries

 -- Max Kellermann <mk@cm4all.com>  Thu, 06 Dec 2012 16:31:23 -0000

cm4all-beng-proxy (2.0.53) unstable; urgency=low

  * filter-cache: fix assertion failure on serving empty response
  * http-cache: limit maximum age to 5 minutes if "Vary" includes cookies
  * lb: FADE_NODE lasts for 3 hours

 -- Max Kellermann <mk@cm4all.com>  Mon, 22 Oct 2012 12:21:18 -0000

cm4all-beng-proxy (2.0.52) unstable; urgency=low

  * {http,filter}-cache: include headers in cache size calculation
  * {http,filter}-cache: reduce headers memory usage
  * http-cache: limit maximum age to 1 week
    - 1 hour when "Vary" is used
    - 30 minutes when "Vary" includes "X-WidgetId" or "X-WidgetHref"
    - 5 minutes when "Vary" includes "X-CM4all-BENG-User"
  * cache: reduce number of system calls during lookup

 -- Max Kellermann <mk@cm4all.com>  Fri, 19 Oct 2012 12:07:10 -0000

cm4all-beng-proxy (2.0.51) unstable; urgency=low

  * merge release 1.4.33
  * processor: fix assertion failure with embedded CSS
  * lb: move control channel handler to worker process

 -- Max Kellermann <mk@cm4all.com>  Tue, 16 Oct 2012 15:39:32 -0000

cm4all-beng-proxy (2.0.50) unstable; urgency=low

  * pool: reduce memory overhead of debug data
  * fcgi-client: fix assertion failure due to redundant read event
  * lb: fix crash after pipe-to-socket splice I/O error

 -- Max Kellermann <mk@cm4all.com>  Fri, 05 Oct 2012 12:23:15 -0000

cm4all-beng-proxy (2.0.49) unstable; urgency=low

  * merge release 1.4.32

 -- Max Kellermann <mk@cm4all.com>  Fri, 28 Sep 2012 15:01:26 -0000

cm4all-beng-proxy (2.0.48) unstable; urgency=low

  * lb: fix duplicate monitor requests with --watchdog
  * child: verbose logging of child process events
  * log shutdown signal

 -- Max Kellermann <mk@cm4all.com>  Mon, 24 Sep 2012 15:36:03 -0000

cm4all-beng-proxy (2.0.47) unstable; urgency=low

  * merge release 1.4.31
  * cache: disable excessive debugging checks

 -- Max Kellermann <mk@cm4all.com>  Fri, 21 Sep 2012 15:24:30 -0000

cm4all-beng-proxy (2.0.46) unstable; urgency=low

  * merge release 1.4.30
  * lb: add option --config-file

 -- Max Kellermann <mk@cm4all.com>  Fri, 24 Aug 2012 10:52:29 -0000

cm4all-beng-proxy (2.0.45) unstable; urgency=low

  * merge release 1.4.29

 -- Max Kellermann <mk@cm4all.com>  Tue, 21 Aug 2012 15:49:49 -0000

cm4all-beng-proxy (2.0.44) unstable; urgency=low

  * lb: allow sticky with only one node
  * lb: add option "--check"
  * lb: run all monitors right after startup
  * lb: disable expiry of monitor results
  * lb: improved fallback for "sticky cookie"
  * lb: use Bulldog for "sticky cookie"
  * balancer, lb: persistent "fade" flag
  * balancer, lb: use the Bulldog "graceful" flag
  * control: add packet CONTROL_DUMP_POOLS

 -- Max Kellermann <mk@cm4all.com>  Tue, 14 Aug 2012 13:13:01 -0000

cm4all-beng-proxy (2.0.43) unstable; urgency=low

  * merge release 1.4.28
  * istream-replace: fix assertion failure with embedded CSS

 -- Max Kellermann <mk@cm4all.com>  Thu, 02 Aug 2012 11:14:27 -0000

cm4all-beng-proxy (2.0.42) unstable; urgency=low

  * js: new higher-level API

 -- Max Kellermann <mk@cm4all.com>  Wed, 01 Aug 2012 11:32:28 -0000

cm4all-beng-proxy (2.0.41) unstable; urgency=low

  * session: fix bogus assertion failure when loading expired session

 -- Max Kellermann <mk@cm4all.com>  Fri, 27 Jul 2012 12:47:49 -0000

cm4all-beng-proxy (2.0.40) unstable; urgency=low

  * merge release 1.4.27

 -- Max Kellermann <mk@cm4all.com>  Tue, 24 Jul 2012 16:29:13 -0000

cm4all-beng-proxy (2.0.39) unstable; urgency=low

  * merge release 1.4.26

 -- Max Kellermann <mk@cm4all.com>  Tue, 17 Jul 2012 17:00:20 -0000

cm4all-beng-proxy (2.0.38) unstable; urgency=low

  * merge release 1.4.25
  * strset: fix GROUP_CONTAINER false negatives

 -- Max Kellermann <mk@cm4all.com>  Tue, 17 Jul 2012 16:03:49 -0000

cm4all-beng-proxy (2.0.37) unstable; urgency=low

  * merge release 1.4.24

 -- Max Kellermann <mk@cm4all.com>  Mon, 16 Jul 2012 10:36:57 -0000

cm4all-beng-proxy (2.0.36) unstable; urgency=low

  * proxy-handler: re-add the URI suffix for "transparent" requests

 -- Max Kellermann <mk@cm4all.com>  Wed, 11 Jul 2012 14:12:11 -0000

cm4all-beng-proxy (2.0.35) unstable; urgency=low

  * translate: allow WIDGET_GROUP without PROCESS

 -- Max Kellermann <mk@cm4all.com>  Thu, 05 Jul 2012 13:03:21 -0000

cm4all-beng-proxy (2.0.34) unstable; urgency=low

  * session_save: skip shutdown code if saving is not configured
  * http-server: fix assertion on I/O error during POST
  * header-forward: new group FORWARD to forward the "Host" header

 -- Max Kellermann <mk@cm4all.com>  Tue, 03 Jul 2012 16:46:39 -0000

cm4all-beng-proxy (2.0.33) unstable; urgency=low

  * processor: option SELF_CONTAINER allows widget to only embed itself
  * processor: allow embedding approved widget groups
  * processor: optionally invoke CSS processor for style attributes
  * response, lb_http: put "Discard" cookie attribute to the end (Android bug)

 -- Max Kellermann <mk@cm4all.com>  Mon, 02 Jul 2012 17:52:32 -0000

cm4all-beng-proxy (2.0.32) unstable; urgency=low

  * socket_wrapper: fix two assertion failures
  * pheaders: emit Cache-Control:no-store to work around IE quirk

 -- Max Kellermann <mk@cm4all.com>  Tue, 26 Jun 2012 09:41:51 -0000

cm4all-beng-proxy (2.0.31) unstable; urgency=low

  * lb: publish the SSL peer issuer subject
  * widget-registry: copy the direct_addressing attribute

 -- Max Kellermann <mk@cm4all.com>  Wed, 06 Jun 2012 13:36:04 -0000

cm4all-beng-proxy (2.0.30) unstable; urgency=low

  * init: add --group variable to .default file
  * doc: update view security documentation
  * processor: apply underscore prefix to <A NAME="...">
  * session: restore sessions from a file

 -- Max Kellermann <mk@cm4all.com>  Fri, 01 Jun 2012 11:06:50 -0000

cm4all-beng-proxy (2.0.29) unstable; urgency=low

  * widget: optional direct URI addressing scheme
  * processor: eliminate additional underscore from class prefix
  * ssl_filter: support TLS client certificates

 -- Max Kellermann <mk@cm4all.com>  Tue, 29 May 2012 13:29:06 -0000

cm4all-beng-proxy (2.0.28) unstable; urgency=low

  * merge release 1.4.22

 -- Max Kellermann <mk@cm4all.com>  Wed, 16 May 2012 10:24:31 -0000

cm4all-beng-proxy (2.0.27) unstable; urgency=low

  * uri-address: fix assertion failures with UNIX domain sockets
  * uri-address: fix redirects with matching absolute URI

 -- Max Kellermann <mk@cm4all.com>  Wed, 09 May 2012 16:16:06 -0000

cm4all-beng-proxy (2.0.26) unstable; urgency=low

  * processor: rewrite URIs in META/refresh

 -- Max Kellermann <mk@cm4all.com>  Thu, 03 May 2012 14:43:03 -0000

cm4all-beng-proxy (2.0.25) unstable; urgency=low

  * merge release 1.4.21
  * processor: fix double free bug on failed widget lookup
  * session: don't access the session manager after worker crash
  * proxy-widget: fix assertion failure with empty view name

 -- Max Kellermann <mk@cm4all.com>  Thu, 26 Apr 2012 14:22:10 -0000

cm4all-beng-proxy (2.0.24) unstable; urgency=low

  * processor: optionally invoke CSS processor for <style>

 -- Max Kellermann <mk@cm4all.com>  Fri, 20 Apr 2012 12:10:42 -0000

cm4all-beng-proxy (2.0.23) unstable; urgency=low

  * widget-resolver: check for translation server failure
  * widget-resolver: don't sync with session when view is invalid
  * rewrite-uri: check for invalid view name
  * {css_,}processor: eliminate second underscore from class prefix
  * doc: document the algorithm for replacing two leading underscores

 -- Max Kellermann <mk@cm4all.com>  Thu, 29 Mar 2012 15:37:52 -0000

cm4all-beng-proxy (2.0.22) unstable; urgency=low

  * merge release 1.4.20
  * proxy-widget: forbid client to select view with address
  * proxy-widget: allow any view selection when widget is not a container
  * widget-http: allow any view selection for unprocessable response
  * widget-http: inherit the view from the template
  * widget-request: sync with session only if processor is enabled
  * widget-http: postpone saving to session after receiving response headers
  * processor: add entities &c:id; &c:type; &c:class;

 -- Max Kellermann <mk@cm4all.com>  Mon, 26 Mar 2012 14:05:05 -0000

cm4all-beng-proxy (2.0.21) unstable; urgency=low

  * css_processor: use mode "partial" for @import
  * rewrite-uri: use mode "partial" on invalid input

 -- Max Kellermann <mk@cm4all.com>  Tue, 20 Mar 2012 18:11:28 -0000

cm4all-beng-proxy (2.0.20) unstable; urgency=low

  * {css_,}processor: default mode is "partial"
  * processor: handle underscore prefixes in the "for" attribute

 -- Max Kellermann <mk@cm4all.com>  Tue, 20 Mar 2012 16:48:51 -0000

cm4all-beng-proxy (2.0.19) unstable; urgency=low

  * merge release 1.4.19

 -- Max Kellermann <mk@cm4all.com>  Tue, 20 Mar 2012 08:41:03 -0000

cm4all-beng-proxy (2.0.18) unstable; urgency=low

  * merge release 1.4.18

 -- Max Kellermann <mk@cm4all.com>  Thu, 15 Mar 2012 15:53:12 -0000

cm4all-beng-proxy (2.0.17) unstable; urgency=low

  * merge release 1.4.17
  * css_parser: check for url() following another token
  * css_processor: rewrite @import URIs
  * {text_,}processor: new entity &c:local;

 -- Max Kellermann <mk@cm4all.com>  Fri, 09 Mar 2012 16:50:19 -0000

cm4all-beng-proxy (2.0.16) unstable; urgency=low

  * response: generate Vary response header from translation response
  * widget-resolver: fix NULL dereference after failure
  * translation: User-Agent classification

 -- Max Kellermann <mk@cm4all.com>  Tue, 06 Mar 2012 11:54:10 -0000

cm4all-beng-proxy (2.0.15) unstable; urgency=low

  * merge release 1.4.16
  * uri-address: fix NULL dereference on certain malformed URIs

 -- Max Kellermann <mk@cm4all.com>  Fri, 02 Mar 2012 16:28:54 -0000

cm4all-beng-proxy (2.0.14) unstable; urgency=low

  * address-resolver: add missing initialization
  * rewrite-uri: fix NULL pointer dereference with "local URI"
  * rewrite-uri: allow mode=proxy (optional temporary kludge)
  * widget-http: auto-disable processor (optional temporary kludge)

 -- Max Kellermann <mk@cm4all.com>  Thu, 01 Mar 2012 18:36:38 -0000

cm4all-beng-proxy (2.0.13) unstable; urgency=low

  * merge release 1.4.15
  * translation: make CGI auto-base optional
  * handler: fix up translation client errors

 -- Max Kellermann <mk@cm4all.com>  Thu, 23 Feb 2012 17:31:03 -0000

cm4all-beng-proxy (2.0.12) unstable; urgency=low

  * merge release 1.4.13

 -- Max Kellermann <mk@cm4all.com>  Thu, 16 Feb 2012 14:41:45 -0000

cm4all-beng-proxy (2.0.11) unstable; urgency=low

  * merge release 1.4.11
  * processor: skip rewriting absolute URIs

 -- Max Kellermann <mk@cm4all.com>  Thu, 09 Feb 2012 09:43:06 -0000

cm4all-beng-proxy (2.0.10) unstable; urgency=low

  * resource-address: initialise type, fixes assertion failure

 -- Max Kellermann <mk@cm4all.com>  Tue, 07 Feb 2012 16:57:06 -0000

cm4all-beng-proxy (2.0.9) unstable; urgency=low

  * [css]processor: expand underscore only XML id / CSS class
  * widget-http: filter processor response headers
  * processor: forward Wildfire headers in the debug build

 -- Max Kellermann <mk@cm4all.com>  Tue, 07 Feb 2012 12:32:33 -0000

cm4all-beng-proxy (2.0.8) unstable; urgency=low

  * rewrite-uri: prefix "@/" refers to widget's "local URI"

 -- Max Kellermann <mk@cm4all.com>  Fri, 03 Feb 2012 13:50:16 -0000

cm4all-beng-proxy (2.0.7) unstable; urgency=low

  * merge release 1.4.10
  * stock: clear idle objects periodically

 -- Max Kellermann <mk@cm4all.com>  Thu, 02 Feb 2012 14:10:24 -0000

cm4all-beng-proxy (2.0.6) unstable; urgency=low

  * merge release 1.4.9

 -- Max Kellermann <mk@cm4all.com>  Tue, 31 Jan 2012 15:10:18 -0000

cm4all-beng-proxy (2.0.5) unstable; urgency=low

  * merge release 1.4.8
  * translate-client: verify the PROXY and AJP payloads
  * translation: support inserting regex matches into CGI/file path
  * translation: support customizing the cookie's "Domain" attribute
  * request: new option "dynamic_session_cookie" adds suffix to cookie
    name
  * uri-address: verify the path component

 -- Max Kellermann <mk@cm4all.com>  Wed, 25 Jan 2012 17:05:09 -0000

cm4all-beng-proxy (2.0.4) unstable; urgency=low

  * merge release 1.4.6
  * access-log: don't log the remote port
  * translation: support inserting regex matches into CGI's PATH_INFO
  * tcache: generate BASE automatically for CGI

 -- Max Kellermann <mk@cm4all.com>  Tue, 10 Jan 2012 15:18:37 -0000

cm4all-beng-proxy (2.0.3) unstable; urgency=low

  * merge release 1.4.4
  * http-server: log remote host address

 -- Max Kellermann <mk@cm4all.com>  Tue, 27 Dec 2011 07:41:15 -0000

cm4all-beng-proxy (2.0.2) unstable; urgency=low

  * merge release 1.4.2
  * widget-http: improved HTTP error messages
  * processor: forbid widget request after URI compress failure

 -- Max Kellermann <mk@cm4all.com>  Wed, 07 Dec 2011 16:51:58 -0000

cm4all-beng-proxy (2.0.1) unstable; urgency=low

  * merge release 1.4.1

 -- Max Kellermann <mk@cm4all.com>  Fri, 18 Nov 2011 13:57:27 -0000

cm4all-beng-proxy (2.0) unstable; urgency=low

  * rewrite-uri: reapply 'drop the deprecated mode "proxy"'
  * proxy-widget: reapply 'client can choose only views that have an address'

 -- Max Kellermann <mk@cm4all.com>  Thu, 17 Nov 2011 08:22:39 +0100

cm4all-beng-proxy (1.4.33) unstable; urgency=low

  * istream-file: reduce memory usage for small files
  * file-handler: fix xattr usage on ranged file request (possible
    assertion failure)

 -- Max Kellermann <mk@cm4all.com>  Tue, 16 Oct 2012 15:28:57 -0000

cm4all-beng-proxy (1.4.32) unstable; urgency=low

  * cgi: fix spontaneous shutdown due to misrouted SIGTERM signal

 -- Max Kellermann <mk@cm4all.com>  Fri, 28 Sep 2012 14:39:13 -0000

cm4all-beng-proxy (1.4.31) unstable; urgency=low

  * shm: fix check for shared memory allocation failure
  * child: handle lost SIGCHLD events
  * child: ignore stale child processes

 -- Max Kellermann <mk@cm4all.com>  Fri, 21 Sep 2012 15:21:20 -0000

cm4all-beng-proxy (1.4.30) unstable; urgency=low

  * http-server: parse all tokens in the "Connection" request header

 -- Max Kellermann <mk@cm4all.com>  Fri, 24 Aug 2012 10:50:28 -0000

cm4all-beng-proxy (1.4.29) unstable; urgency=low

  * proxy-widget: fix memory leak on aborted POST request

 -- Max Kellermann <mk@cm4all.com>  Tue, 21 Aug 2012 15:05:12 -0000

cm4all-beng-proxy (1.4.28) unstable; urgency=low

  * worker: reinitialize signal handlers after fork failure
  * lb: work around libevent bug that freezes during shutdown

 -- Max Kellermann <mk@cm4all.com>  Thu, 02 Aug 2012 13:53:18 -0000

cm4all-beng-proxy (1.4.27) unstable; urgency=low

  * lb: fix hanging SSL connection on bulk transfer

 -- Max Kellermann <mk@cm4all.com>  Tue, 24 Jul 2012 14:58:17 -0000

cm4all-beng-proxy (1.4.26) unstable; urgency=low

  * processor: fix regression, missing NULL check

 -- Max Kellermann <mk@cm4all.com>  Tue, 17 Jul 2012 16:55:24 -0000

cm4all-beng-proxy (1.4.25) unstable; urgency=low

  * processor: don't rewrite the fragment part of the URI

 -- Max Kellermann <mk@cm4all.com>  Tue, 17 Jul 2012 15:50:06 -0000

cm4all-beng-proxy (1.4.24) unstable; urgency=low

  * lb: fix splicing with SSL

 -- Max Kellermann <mk@cm4all.com>  Mon, 16 Jul 2012 10:32:17 -0000

cm4all-beng-proxy (1.4.23) unstable; urgency=low

  * widget-http: fix double free bug when POST is aborted

 -- Max Kellermann <mk@cm4all.com>  Tue, 03 Jul 2012 16:42:28 -0000

cm4all-beng-proxy (1.4.22) unstable; urgency=low

  * merge release 1.2.27
  * widget: backport memory leak fix from 2.0
  * widget-http: fix memory leak on abort

 -- Max Kellermann <mk@cm4all.com>  Wed, 16 May 2012 10:00:23 -0000

cm4all-beng-proxy (1.4.21) unstable; urgency=low

  * merge release 1.2.26

 -- Max Kellermann <mk@cm4all.com>  Thu, 26 Apr 2012 14:17:56 -0000

cm4all-beng-proxy (1.4.20) unstable; urgency=low

  * merge release 1.2.25

 -- Max Kellermann <mk@cm4all.com>  Mon, 26 Mar 2012 14:03:14 -0000

cm4all-beng-proxy (1.4.19) unstable; urgency=low

  * merge release 1.2.24

 -- Max Kellermann <mk@cm4all.com>  Tue, 20 Mar 2012 08:36:19 -0000

cm4all-beng-proxy (1.4.18) unstable; urgency=low

  * merge release 1.2.23

 -- Max Kellermann <mk@cm4all.com>  Thu, 15 Mar 2012 15:50:20 -0000

cm4all-beng-proxy (1.4.17) unstable; urgency=low

  * merge release 1.2.22

 -- Max Kellermann <mk@cm4all.com>  Thu, 08 Mar 2012 18:36:00 -0000

cm4all-beng-proxy (1.4.16) unstable; urgency=low

  * merge release 1.2.21

 -- Max Kellermann <mk@cm4all.com>  Fri, 02 Mar 2012 16:03:51 -0000

cm4all-beng-proxy (1.4.15) unstable; urgency=low

  * merge release 1.2.20

 -- Max Kellermann <mk@cm4all.com>  Thu, 23 Feb 2012 17:12:30 -0000

cm4all-beng-proxy (1.4.14) unstable; urgency=low

  * merge release 1.2.19

 -- Max Kellermann <mk@cm4all.com>  Thu, 23 Feb 2012 15:35:04 -0000

cm4all-beng-proxy (1.4.13) unstable; urgency=low

  * merge release 1.2.18

 -- Max Kellermann <mk@cm4all.com>  Thu, 16 Feb 2012 13:53:49 -0000

cm4all-beng-proxy (1.4.12) unstable; urgency=low

  * merge release 1.2.17

 -- Max Kellermann <mk@cm4all.com>  Wed, 15 Feb 2012 09:27:50 -0000

cm4all-beng-proxy (1.4.11) unstable; urgency=low

  * merge release 1.2.16

 -- Max Kellermann <mk@cm4all.com>  Thu, 09 Feb 2012 09:33:30 -0000

cm4all-beng-proxy (1.4.10) unstable; urgency=low

  * merge release 1.2.15

 -- Max Kellermann <mk@cm4all.com>  Thu, 02 Feb 2012 13:43:11 -0000

cm4all-beng-proxy (1.4.9) unstable; urgency=low

  * merge release 1.2.14

 -- Max Kellermann <mk@cm4all.com>  Tue, 31 Jan 2012 15:06:57 -0000

cm4all-beng-proxy (1.4.8) unstable; urgency=low

  * merge release 1.2.13

 -- Max Kellermann <mk@cm4all.com>  Wed, 25 Jan 2012 12:16:53 -0000

cm4all-beng-proxy (1.4.7) unstable; urgency=low

  * merge release 1.2.12

 -- Max Kellermann <mk@cm4all.com>  Tue, 17 Jan 2012 08:37:01 -0000

cm4all-beng-proxy (1.4.6) unstable; urgency=low

  * merge release 1.2.11

 -- Max Kellermann <mk@cm4all.com>  Wed, 04 Jan 2012 15:41:43 -0000

cm4all-beng-proxy (1.4.5) unstable; urgency=low

  * merge release 1.2.10

 -- Max Kellermann <mk@cm4all.com>  Wed, 28 Dec 2011 17:07:13 -0000

cm4all-beng-proxy (1.4.4) unstable; urgency=low

  * merge release 1.2.9

 -- Max Kellermann <mk@cm4all.com>  Thu, 22 Dec 2011 11:28:39 -0000

cm4all-beng-proxy (1.4.3) unstable; urgency=low

  * merge release 1.2.8

 -- Max Kellermann <mk@cm4all.com>  Wed, 14 Dec 2011 11:20:04 -0000

cm4all-beng-proxy (1.4.2) unstable; urgency=low

  * text-processor: allow processing "application/javascript",
    "application/json"
  * uri-relative: allow backtracking to the widget base with "../"
  * merge release 1.2.7

 -- Max Kellermann <mk@cm4all.com>  Tue, 06 Dec 2011 12:39:24 -0000

cm4all-beng-proxy (1.4.1) unstable; urgency=low

  * merge release 1.2.6

 -- Max Kellermann <mk@cm4all.com>  Fri, 18 Nov 2011 13:53:56 -0000

cm4all-beng-proxy (1.4) unstable; urgency=low

  * proxy-widget: revert 'client can choose only views that have an address'
  * rewrite-uri: revert 'drop the deprecated mode "proxy"'

 -- Max Kellermann <mk@cm4all.com>  Thu, 17 Nov 2011 08:10:42 +0100

cm4all-beng-proxy (1.3.2) unstable; urgency=low

  * tcache: add regex matching, translation packets REGEX, INVERSE_REGEX
  * widget: don't start the prefix with an underscore
  * translation: add new packet PROCESS_TEXT, to expand entity references
  * translation: add new packet WIDGET_INFO, enables additional request headers
  * doc: document the algorithm for replacing three leading underscores

 -- Max Kellermann <mk@cm4all.com>  Wed, 16 Nov 2011 17:00:16 +0100

cm4all-beng-proxy (1.3.1) unstable; urgency=low

  * merge release 1.2.5

 -- Max Kellermann <mk@cm4all.com>  Tue, 08 Nov 2011 19:51:18 +0100

cm4all-beng-proxy (1.3) unstable; urgency=low

  * rewrite-uri: drop the deprecated mode "proxy"
  * proxy-widget: client can choose only views that have an address

 -- Max Kellermann <mk@cm4all.com>  Mon, 31 Oct 2011 17:41:14 +0100

cm4all-beng-proxy (1.2.27) unstable; urgency=low

  * merge release 1.1.40

 -- Max Kellermann <mk@cm4all.com>  Wed, 16 May 2012 09:51:50 -0000

cm4all-beng-proxy (1.2.26) unstable; urgency=low

  * merge release 1.1.39

 -- Max Kellermann <mk@cm4all.com>  Thu, 26 Apr 2012 14:16:40 -0000

cm4all-beng-proxy (1.2.25) unstable; urgency=low

  * merge release 1.1.38

 -- Max Kellermann <mk@cm4all.com>  Mon, 26 Mar 2012 14:01:44 -0000

cm4all-beng-proxy (1.2.24) unstable; urgency=low

  * merge release 1.1.37

 -- Max Kellermann <mk@cm4all.com>  Tue, 20 Mar 2012 08:33:31 -0000

cm4all-beng-proxy (1.2.23) unstable; urgency=low

  * merge release 1.1.36

 -- Max Kellermann <mk@cm4all.com>  Thu, 15 Mar 2012 15:37:10 -0000

cm4all-beng-proxy (1.2.22) unstable; urgency=low

  * merge release 1.1.35

 -- Max Kellermann <mk@cm4all.com>  Thu, 08 Mar 2012 18:29:39 -0000

cm4all-beng-proxy (1.2.21) unstable; urgency=low

  * merge release 1.1.34

 -- Max Kellermann <mk@cm4all.com>  Fri, 02 Mar 2012 16:02:00 -0000

cm4all-beng-proxy (1.2.20) unstable; urgency=low

  * merge release 1.1.33

 -- Max Kellermann <mk@cm4all.com>  Thu, 23 Feb 2012 17:11:15 -0000

cm4all-beng-proxy (1.2.19) unstable; urgency=low

  * merge release 1.1.32

 -- Max Kellermann <mk@cm4all.com>  Thu, 23 Feb 2012 15:18:36 -0000

cm4all-beng-proxy (1.2.18) unstable; urgency=low

  * merge release 1.1.31

 -- Max Kellermann <mk@cm4all.com>  Thu, 16 Feb 2012 13:52:42 -0000

cm4all-beng-proxy (1.2.17) unstable; urgency=low

  * merge release 1.1.30

 -- Max Kellermann <mk@cm4all.com>  Wed, 15 Feb 2012 09:26:45 -0000

cm4all-beng-proxy (1.2.16) unstable; urgency=low

  * merge release 1.1.29

 -- Max Kellermann <mk@cm4all.com>  Thu, 09 Feb 2012 09:31:50 -0000

cm4all-beng-proxy (1.2.15) unstable; urgency=low

  * merge release 1.1.28

 -- Max Kellermann <mk@cm4all.com>  Thu, 02 Feb 2012 13:41:45 -0000

cm4all-beng-proxy (1.2.14) unstable; urgency=low

  * merge release 1.1.27

 -- Max Kellermann <mk@cm4all.com>  Tue, 31 Jan 2012 15:04:32 -0000

cm4all-beng-proxy (1.2.13) unstable; urgency=low

  * merge release 1.1.26

 -- Max Kellermann <mk@cm4all.com>  Wed, 25 Jan 2012 12:15:19 -0000

cm4all-beng-proxy (1.2.12) unstable; urgency=low

  * merge release 1.1.25

 -- Max Kellermann <mk@cm4all.com>  Tue, 17 Jan 2012 08:31:44 -0000

cm4all-beng-proxy (1.2.11) unstable; urgency=low

  * merge release 1.1.24

 -- Max Kellermann <mk@cm4all.com>  Wed, 04 Jan 2012 15:38:27 -0000

cm4all-beng-proxy (1.2.10) unstable; urgency=low

  * merge release 1.1.23

 -- Max Kellermann <mk@cm4all.com>  Wed, 28 Dec 2011 17:01:43 -0000

cm4all-beng-proxy (1.2.9) unstable; urgency=low

  * merge release 1.1.22

 -- Max Kellermann <mk@cm4all.com>  Thu, 22 Dec 2011 10:28:29 -0000

cm4all-beng-proxy (1.2.8) unstable; urgency=low

  * merge release 1.1.21

 -- Max Kellermann <mk@cm4all.com>  Wed, 14 Dec 2011 11:12:32 -0000

cm4all-beng-proxy (1.2.7) unstable; urgency=low

  * merge release 1.1.20

 -- Max Kellermann <mk@cm4all.com>  Tue, 06 Dec 2011 11:43:10 -0000

cm4all-beng-proxy (1.2.6) unstable; urgency=low

  * merge release 1.1.19

 -- Max Kellermann <mk@cm4all.com>  Fri, 18 Nov 2011 13:47:43 -0000

cm4all-beng-proxy (1.2.5) unstable; urgency=low

  * merge release 1.1.18
  * file-handler: handle If-Modified-Since followed by filter

 -- Max Kellermann <mk@cm4all.com>  Tue, 08 Nov 2011 19:43:58 +0100

cm4all-beng-proxy (1.2.4) unstable; urgency=low

  * merge release 1.1.17

 -- Max Kellermann <mk@cm4all.com>  Wed, 02 Nov 2011 16:58:28 +0100

cm4all-beng-proxy (1.2.3) unstable; urgency=low

  * merge release 1.1.16

 -- Max Kellermann <mk@cm4all.com>  Fri, 21 Oct 2011 15:16:13 +0200

cm4all-beng-proxy (1.2.2) unstable; urgency=low

  * merge release 1.1.15
  * widget-view: an empty name refers to the default view
  * processor: new entity &c:view;

 -- Max Kellermann <mk@cm4all.com>  Wed, 19 Oct 2011 11:43:20 +0200

cm4all-beng-proxy (1.2.1) unstable; urgency=low

  * merge release 1.1.13

 -- Max Kellermann <mk@cm4all.com>  Wed, 05 Oct 2011 17:16:04 +0200

cm4all-beng-proxy (1.2) unstable; urgency=low

  * delegate-client: improved error reporting
  * response-error: resolve errno codes
  * python/control/client: bind the unix domain socket
  * python/control/client: implement timeout
  * lb_control: allow querying node status over control socket

 -- Max Kellermann <mk@cm4all.com>  Tue, 27 Sep 2011 12:00:44 +0200

cm4all-beng-proxy (1.1.40) unstable; urgency=low

  * merge release 1.0.34

 -- Max Kellermann <mk@cm4all.com>  Wed, 16 May 2012 09:50:37 -0000

cm4all-beng-proxy (1.1.39) unstable; urgency=low

  * merge release 1.0.33

 -- Max Kellermann <mk@cm4all.com>  Thu, 26 Apr 2012 14:12:30 -0000

cm4all-beng-proxy (1.1.38) unstable; urgency=low

  * merge release 1.0.32

 -- Max Kellermann <mk@cm4all.com>  Mon, 26 Mar 2012 14:00:38 -0000

cm4all-beng-proxy (1.1.37) unstable; urgency=low

  * merge release 1.0.31

 -- Max Kellermann <mk@cm4all.com>  Tue, 20 Mar 2012 08:31:08 -0000

cm4all-beng-proxy (1.1.36) unstable; urgency=low

  * merge release 1.0.30

 -- Max Kellermann <mk@cm4all.com>  Thu, 15 Mar 2012 15:36:15 -0000

cm4all-beng-proxy (1.1.35) unstable; urgency=low

  * merge release 1.0.29
  * css_processor: delete "-c-mode" and "-c-view" from output

 -- Max Kellermann <mk@cm4all.com>  Thu, 08 Mar 2012 18:16:03 -0000

cm4all-beng-proxy (1.1.34) unstable; urgency=low

  * merge release 1.0.28

 -- Max Kellermann <mk@cm4all.com>  Fri, 02 Mar 2012 15:26:44 -0000

cm4all-beng-proxy (1.1.33) unstable; urgency=low

  * merge release 1.0.27

 -- Max Kellermann <mk@cm4all.com>  Thu, 23 Feb 2012 17:09:57 -0000

cm4all-beng-proxy (1.1.32) unstable; urgency=low

  * merge release 1.0.26

 -- Max Kellermann <mk@cm4all.com>  Thu, 23 Feb 2012 15:14:56 -0000

cm4all-beng-proxy (1.1.31) unstable; urgency=low

  * merge release 1.0.25

 -- Max Kellermann <mk@cm4all.com>  Thu, 16 Feb 2012 13:49:26 -0000

cm4all-beng-proxy (1.1.30) unstable; urgency=low

  * merge release 1.0.24

 -- Max Kellermann <mk@cm4all.com>  Wed, 15 Feb 2012 09:25:38 -0000

cm4all-beng-proxy (1.1.29) unstable; urgency=low

  * merge release 1.0.23

 -- Max Kellermann <mk@cm4all.com>  Thu, 09 Feb 2012 09:30:18 -0000

cm4all-beng-proxy (1.1.28) unstable; urgency=low

  * merge release 1.0.22

 -- Max Kellermann <mk@cm4all.com>  Thu, 02 Feb 2012 13:39:21 -0000

cm4all-beng-proxy (1.1.27) unstable; urgency=low

  * merge release 1.0.21

 -- Max Kellermann <mk@cm4all.com>  Tue, 31 Jan 2012 14:59:06 -0000

cm4all-beng-proxy (1.1.26) unstable; urgency=low

  * merge release 1.0.20

 -- Max Kellermann <mk@cm4all.com>  Wed, 25 Jan 2012 12:13:43 -0000

cm4all-beng-proxy (1.1.25) unstable; urgency=low

  * merge release 1.0.19

 -- Max Kellermann <mk@cm4all.com>  Tue, 17 Jan 2012 08:29:34 -0000

cm4all-beng-proxy (1.1.24) unstable; urgency=low

  * merge release 1.0.18

 -- Max Kellermann <mk@cm4all.com>  Wed, 04 Jan 2012 15:27:35 -0000

cm4all-beng-proxy (1.1.23) unstable; urgency=low

  * header-forward: remove port number from X-Forwarded-For

 -- Max Kellermann <mk@cm4all.com>  Wed, 28 Dec 2011 16:51:41 -0000

cm4all-beng-proxy (1.1.22) unstable; urgency=low

  * merge release 1.0.17
  * istream-socket: fix potential assertion failure

 -- Max Kellermann <mk@cm4all.com>  Wed, 21 Dec 2011 16:44:46 -0000

cm4all-beng-proxy (1.1.21) unstable; urgency=low

  * merge release 1.0.16

 -- Max Kellermann <mk@cm4all.com>  Wed, 14 Dec 2011 11:07:58 -0000

cm4all-beng-proxy (1.1.20) unstable; urgency=low

  * merge release 1.0.15
  * processor: don't rewrite "mailto:" hyperlinks

 -- Max Kellermann <mk@cm4all.com>  Mon, 05 Dec 2011 18:37:10 -0000

cm4all-beng-proxy (1.1.19) unstable; urgency=low

  * {css_,}processor: quote widget classes for prefixing XML IDs, CSS classes

 -- Max Kellermann <mk@cm4all.com>  Fri, 18 Nov 2011 13:17:02 -0000

cm4all-beng-proxy (1.1.18) unstable; urgency=low

  * merge release 1.0.13
  * lb_http: eliminate the duplicate "Date" response header

 -- Max Kellermann <mk@cm4all.com>  Tue, 08 Nov 2011 19:33:07 +0100

cm4all-beng-proxy (1.1.17) unstable; urgency=low

  * merge release 1.0.13

 -- Max Kellermann <mk@cm4all.com>  Wed, 02 Nov 2011 16:52:21 +0100

cm4all-beng-proxy (1.1.16) unstable; urgency=low

  * merge release 1.0.12

 -- Max Kellermann <mk@cm4all.com>  Fri, 21 Oct 2011 15:09:55 +0200

cm4all-beng-proxy (1.1.15) unstable; urgency=low

  * merge release 1.0.11

 -- Max Kellermann <mk@cm4all.com>  Wed, 19 Oct 2011 09:36:38 +0200

cm4all-beng-proxy (1.1.14) unstable; urgency=low

  * merge release 1.0.10

 -- Max Kellermann <mk@cm4all.com>  Fri, 07 Oct 2011 15:15:00 +0200

cm4all-beng-proxy (1.1.13) unstable; urgency=low

  * merge release 1.0.9

 -- Max Kellermann <mk@cm4all.com>  Thu, 29 Sep 2011 16:47:56 +0200

cm4all-beng-proxy (1.1.12) unstable; urgency=low

  * merge release 1.0.8

 -- Max Kellermann <mk@cm4all.com>  Thu, 22 Sep 2011 17:13:41 +0200

cm4all-beng-proxy (1.1.11) unstable; urgency=low

  * merge release 1.0.7
  * widget-http: response header X-CM4all-View selects a view
  * processor, css_processor: support prefixing XML ids
  * processor: property "c:view" selects a view

 -- Max Kellermann <mk@cm4all.com>  Fri, 16 Sep 2011 12:25:24 +0200

cm4all-beng-proxy (1.1.10) unstable; urgency=low

  * merge release 1.0.6
  * http-request: don't clear failure state on successful TCP connection
  * istream-socket: fix assertion failure after receive error
  * ssl_filter: check for end-of-file on plain socket
  * ssl_filter: fix buffer assertion failures

 -- Max Kellermann <mk@cm4all.com>  Tue, 13 Sep 2011 18:50:18 +0200

cm4all-beng-proxy (1.1.9) unstable; urgency=low

  * http-request: improve keep-alive cancellation detection
  * http-request: mark server "failed" after HTTP client error
  * lb: implement the control protocol
    - can disable and re-enable workers
  * lb: don't allow sticky pool with only one member
  * lb: verify that a new sticky host is alive
  * lb: mark server "failed" after HTTP client error

 -- Max Kellermann <mk@cm4all.com>  Fri, 09 Sep 2011 13:03:55 +0200

cm4all-beng-proxy (1.1.8) unstable; urgency=low

  * merge release 1.0.5
  * {css_,}processor: one more underscore for the prefix
  * processor: remove rewrite-uri processing instructions from output
  * translate: unknown packet is a fatal error
  * processor: add option to set widget/focus by default
  * rewrite-uri: a leading tilde refers to the widget base; translation
    packet ANCHOR_ABSOLUTE enables it by default

 -- Max Kellermann <mk@cm4all.com>  Mon, 05 Sep 2011 17:56:31 +0200

cm4all-beng-proxy (1.1.7) unstable; urgency=low

  * css_processor: implement property "-c-mode"
  * css_processor: translate underscore prefix in class names
  * processor: translate underscore prefix in CSS class names

 -- Max Kellermann <mk@cm4all.com>  Mon, 29 Aug 2011 17:47:48 +0200

cm4all-beng-proxy (1.1.6) unstable; urgency=low

  * merge release 1.0.3
  * implement CSS processor

 -- Max Kellermann <mk@cm4all.com>  Mon, 22 Aug 2011 17:13:56 +0200

cm4all-beng-proxy (1.1.5) unstable; urgency=low

  * lb: optionally generate Via and X-Forwarded-For

 -- Max Kellermann <mk@cm4all.com>  Wed, 17 Aug 2011 12:45:14 +0200

cm4all-beng-proxy (1.1.4) unstable; urgency=low

  * pipe-stock: fix assertion failure after optimization bug
  * istream-pipe: reuse drained pipes immediately
  * sink-socket: reinstate write event during bulk transfers

 -- Max Kellermann <mk@cm4all.com>  Thu, 11 Aug 2011 14:41:37 +0200

cm4all-beng-proxy (1.1.3) unstable; urgency=low

  * widget: quote invalid XMLID/JS characters for &c:prefix;
  * lb: add protocol "tcp"

 -- Max Kellermann <mk@cm4all.com>  Wed, 10 Aug 2011 18:53:12 +0200

cm4all-beng-proxy (1.1.2) unstable; urgency=low

  * merge release 1.0.2
  * http-server: report detailed errors
  * widget-http: implement header dumps
  * cgi, fastcgi: enable cookie jar with custom cookie "host"

 -- Max Kellermann <mk@cm4all.com>  Thu, 04 Aug 2011 17:27:51 +0200

cm4all-beng-proxy (1.1.1) unstable; urgency=low

  * merge release 1.0.1
  * lb: don't ignore unimplemented configuration keywords
  * lb: configurable monitor check interval
  * session: configurable idle timeout

 -- Max Kellermann <mk@cm4all.com>  Tue, 26 Jul 2011 11:27:20 +0200

cm4all-beng-proxy (1.1) unstable; urgency=low

  * http-client: send "Expect: 100-continue" only for big request body
  * lb: implement monitors (ping, connect, tcp_expect)

 -- Max Kellermann <mk@cm4all.com>  Wed, 20 Jul 2011 15:04:22 +0200
  
cm4all-beng-proxy (1.0.34) unstable; urgency=low

  * resource-loader: don't strip last segment from IPv6 address

 -- Max Kellermann <mk@cm4all.com>  Wed, 16 May 2012 09:47:43 -0000

cm4all-beng-proxy (1.0.33) unstable; urgency=low

  * widget-resolver: fix assertion failure on recursive abort

 -- Max Kellermann <mk@cm4all.com>  Thu, 26 Apr 2012 14:04:01 -0000

cm4all-beng-proxy (1.0.32) unstable; urgency=low

  * http-cache: add missing initialization on memcached miss

 -- Max Kellermann <mk@cm4all.com>  Mon, 26 Mar 2012 13:35:01 -0000

cm4all-beng-proxy (1.0.31) unstable; urgency=low

  * proxy-widget: close the request body when the view doesn't exist

 -- Max Kellermann <mk@cm4all.com>  Tue, 20 Mar 2012 08:28:00 -0000

cm4all-beng-proxy (1.0.30) unstable; urgency=low

  * widget-view: initialize the header forward settings
  * translate-client: new view inherits header forward settings from
    default view
  * handler: clear transformation after translation error
  * http-cache: release the memcached response on abort
  * fcgi-request: close the request body on stock failure

 -- Max Kellermann <mk@cm4all.com>  Thu, 15 Mar 2012 15:34:18 -0000

cm4all-beng-proxy (1.0.29) unstable; urgency=low

  * processor: unescape custom header values
  * widget-resolver: fix NULL dereference after failure

 -- Max Kellermann <mk@cm4all.com>  Thu, 08 Mar 2012 18:10:14 -0000

cm4all-beng-proxy (1.0.28) unstable; urgency=low

  * widget-resolver: serve responses in the right order
  * widget-request: fix session related assertion failure
  * translate: initialize all GError variables

 -- Max Kellermann <mk@cm4all.com>  Fri, 02 Mar 2012 15:20:54 -0000

cm4all-beng-proxy (1.0.27) unstable; urgency=low

  * resource-address: fix regression when CGI URI is not set

 -- Max Kellermann <mk@cm4all.com>  Thu, 23 Feb 2012 17:08:16 -0000

cm4all-beng-proxy (1.0.26) unstable; urgency=low

  * resource-address: apply BASE to the CGI request URI

 -- Max Kellermann <mk@cm4all.com>  Thu, 23 Feb 2012 15:11:42 -0000

cm4all-beng-proxy (1.0.25) unstable; urgency=low

  * cgi-client: clear the input pointer on close

 -- Max Kellermann <mk@cm4all.com>  Thu, 16 Feb 2012 13:46:13 -0000

cm4all-beng-proxy (1.0.24) unstable; urgency=low

  * debian/rules: optimize parallel build
  * cgi: break loop when headers are finished

 -- Max Kellermann <mk@cm4all.com>  Wed, 15 Feb 2012 09:23:22 -0000

cm4all-beng-proxy (1.0.23) unstable; urgency=low

  * cgi: detect large response headers
  * cgi: continue parsing response headers after buffer boundary
  * cgi: bigger response header buffer
  * fcgi-client: detect large response headers

 -- Max Kellermann <mk@cm4all.com>  Thu, 09 Feb 2012 09:27:50 -0000

cm4all-beng-proxy (1.0.22) unstable; urgency=low

  * debian/rules: don't run libtool
  * lb: thread safety for the SSL filter
  * lb: fix crash during shutdown
  * http-server: fix uninitialised variable

 -- Max Kellermann <mk@cm4all.com>  Thu, 02 Feb 2012 13:03:08 -0000

cm4all-beng-proxy (1.0.21) unstable; urgency=low

  * hstock: fix memory leak
  * notify: fix endless busy loop
  * ssl_filter: fix hang while tearing down connection

 -- Max Kellermann <mk@cm4all.com>  Tue, 31 Jan 2012 15:24:50 -0000

cm4all-beng-proxy (1.0.20) unstable; urgency=low

  * ssl: load the whole certificate chain
  * translate: fix PATH+JAILCGI+SITE check
  * translate: fix HOME check
  * resource-address: include all CGI attributes in cache key

 -- Max Kellermann <mk@cm4all.com>  Wed, 25 Jan 2012 12:10:43 -0000

cm4all-beng-proxy (1.0.19) unstable; urgency=low

  * cookie-client: add a missing out-of-memory check

 -- Max Kellermann <mk@cm4all.com>  Tue, 17 Jan 2012 08:27:38 -0000

cm4all-beng-proxy (1.0.18) unstable; urgency=low

  * resource-address: support zero-length path_info prefix (for BASE)
  * hashmap: optimize insertions
  * http-server: limit the number of request headers
  * proxy-widget: discard the unused request body on error

 -- Max Kellermann <mk@cm4all.com>  Wed, 04 Jan 2012 14:55:59 -0000

cm4all-beng-proxy (1.0.17) unstable; urgency=low

  * istream-chunked: avoid recursive buffer write, fixes crash

 -- Max Kellermann <mk@cm4all.com>  Wed, 21 Dec 2011 16:37:44 -0000

cm4all-beng-proxy (1.0.16) unstable; urgency=low

  * http-server: disable timeout while waiting for CGI
  * cgi: fix segmentation fault
  * processor: discard child's request body on abort
  * proxy-widget: discard the unused request body on error

 -- Max Kellermann <mk@cm4all.com>  Wed, 14 Dec 2011 11:53:31 +0100

cm4all-beng-proxy (1.0.15) unstable; urgency=low

  * http-client: fix assertion failure on bogus "100 Continue"
  * handler: don't close the request body twice
  * session: add a missing out-of-memory check
  * fcgi-client: check for EV_READ event
  * fcgi-serialize: fix serializing parameter without value

 -- Max Kellermann <mk@cm4all.com>  Mon, 05 Dec 2011 17:47:20 -0000

cm4all-beng-proxy (1.0.14) unstable; urgency=low

  * http-server: don't generate chunked HEAD response
  * http-server: don't override Content-Length for HEAD response
  * lb_http, proxy-widget, response: forward Content-Length after HEAD

 -- Max Kellermann <mk@cm4all.com>  Tue, 08 Nov 2011 18:19:42 +0100

cm4all-beng-proxy (1.0.13) unstable; urgency=low

  * processor: initialize URI rewrite options for <?cm4all-rewrite-uri?>

 -- Max Kellermann <mk@cm4all.com>  Wed, 02 Nov 2011 16:47:48 +0100

cm4all-beng-proxy (1.0.12) unstable; urgency=low

  * http-server, proxy-widget: add missing newline to log message
  * fcgi_client: fix assertion failure on response body error
  * http-cache-choice: fix crash due to wrong filter callback

 -- Max Kellermann <mk@cm4all.com>  Fri, 21 Oct 2011 15:02:42 +0200

cm4all-beng-proxy (1.0.11) unstable; urgency=low

  * lb_config: fix binding to wildcard address
  * rewrite-uri: clarify warning message when widget has no id

 -- Max Kellermann <mk@cm4all.com>  Wed, 19 Oct 2011 09:26:48 +0200

cm4all-beng-proxy (1.0.10) unstable; urgency=low

  * debian/control: beng-lb doesn't need "daemon" anymore
  * http-string: allow space in unquoted cookie values (RFC ignorant)

 -- Max Kellermann <mk@cm4all.com>  Fri, 07 Oct 2011 15:06:32 +0200

cm4all-beng-proxy (1.0.9) unstable; urgency=low

  * tcp-balancer: store a copy of the socket address
  * lb: default log directory is /var/log/cm4all/beng-lb
  * lb: use new built-in watchdog instead of /usr/bin/daemon

 -- Max Kellermann <mk@cm4all.com>  Thu, 29 Sep 2011 16:19:34 +0200

cm4all-beng-proxy (1.0.8) unstable; urgency=low

  * resource-address: copy the delegate JailCGI parameters (crash bug fix)
  * response: use the same URI for storing and dropping widget sessions

 -- Max Kellermann <mk@cm4all.com>  Thu, 22 Sep 2011 13:39:08 +0200

cm4all-beng-proxy (1.0.7) unstable; urgency=low

  * inline-widget: discard request body when class lookup fails

 -- Max Kellermann <mk@cm4all.com>  Fri, 16 Sep 2011 12:16:04 +0200

cm4all-beng-proxy (1.0.6) unstable; urgency=low

  * processor: support short "SCRIPT" tag
  * widget-uri: use the template's view specification

 -- Max Kellermann <mk@cm4all.com>  Tue, 13 Sep 2011 18:14:24 +0200

cm4all-beng-proxy (1.0.5) unstable; urgency=low

  * resource-loader: delete comma when extracting from X-Forwarded-For

 -- Max Kellermann <mk@cm4all.com>  Mon, 05 Sep 2011 17:43:22 +0200

cm4all-beng-proxy (1.0.4) unstable; urgency=low

  * istream-replace: update the buffer reader after new data was added

 -- Max Kellermann <mk@cm4all.com>  Mon, 05 Sep 2011 15:43:17 +0200

cm4all-beng-proxy (1.0.3) unstable; urgency=low

  * merge release 0.9.35
  * control-handler: fix uninitialized variable

 -- Max Kellermann <mk@cm4all.com>  Thu, 18 Aug 2011 15:15:52 +0200

cm4all-beng-proxy (1.0.2) unstable; urgency=low

  * merge release 0.9.34
  * handler: always log translate client errors
  * tcp-balancer: fix memory leak in error handler
  * http-string: allow more characters in cookie values (RFC ignorant)

 -- Max Kellermann <mk@cm4all.com>  Mon, 01 Aug 2011 16:30:05 +0200

cm4all-beng-proxy (1.0.1) unstable; urgency=low

  * session: increase idle timeout to 20 minutes

 -- Max Kellermann <mk@cm4all.com>  Tue, 26 Jul 2011 11:23:36 +0200

cm4all-beng-proxy (1.0) unstable; urgency=low

  * merge release 0.9.33
  * header-forward: eliminate the duplicate "Date" response header
  * proxy-handler: don't pass internal URI arguments to CGI

 -- Max Kellermann <mk@cm4all.com>  Mon, 18 Jul 2011 17:07:42 +0200

cm4all-beng-proxy (0.10.14) unstable; urgency=low

  * merge release 0.9.32

 -- Max Kellermann <mk@cm4all.com>  Tue, 12 Jul 2011 19:02:23 +0200

cm4all-beng-proxy (0.10.13) unstable; urgency=low

  * growing-buffer: reset the position when skipping buffers

 -- Max Kellermann <mk@cm4all.com>  Wed, 06 Jul 2011 10:07:50 +0200

cm4all-beng-proxy (0.10.12) unstable; urgency=low

  * merge release 0.9.31
  * rewrite-uri: log widget base mismatch
  * istream-replace: fix assertion failure with splitted buffer

 -- Max Kellermann <mk@cm4all.com>  Tue, 05 Jul 2011 22:05:44 +0200

cm4all-beng-proxy (0.10.11) unstable; urgency=low

  * merge release 0.9.30
  * lb: add SSL/TLS support

 -- Max Kellermann <mk@cm4all.com>  Mon, 04 Jul 2011 17:14:21 +0200

cm4all-beng-proxy (0.10.10) unstable; urgency=low

  * merge release 0.9.29

 -- Max Kellermann <mk@cm4all.com>  Tue, 28 Jun 2011 17:56:43 +0200

cm4all-beng-proxy (0.10.9) unstable; urgency=low

  * merge release 0.9.28

 -- Max Kellermann <mk@cm4all.com>  Mon, 27 Jun 2011 13:38:03 +0200

cm4all-beng-proxy (0.10.8) unstable; urgency=low

  * lb_http: don't access the connection object after it was closed
  * restart the load balancer automatically

 -- Max Kellermann <mk@cm4all.com>  Wed, 22 Jun 2011 12:38:39 +0200

cm4all-beng-proxy (0.10.7) unstable; urgency=low

  * config: make the session cookie name configurable
  * uri-relative: allow relative base URIs (for CGI)
  * widget-uri: combine existing CGI PATH_INFO and given widget location
  * python/translation/widget: support "path_info" specification

 -- Max Kellermann <mk@cm4all.com>  Mon, 20 Jun 2011 14:54:38 +0200

cm4all-beng-proxy (0.10.6) unstable; urgency=low

  * merge release 0.9.26

 -- Max Kellermann <mk@cm4all.com>  Wed, 15 Jun 2011 09:19:28 +0200

cm4all-beng-proxy (0.10.5) unstable; urgency=low

  * merge release 0.9.26

 -- Max Kellermann <mk@cm4all.com>  Fri, 10 Jun 2011 10:09:09 +0200

cm4all-beng-proxy (0.10.4) unstable; urgency=low

  * doc: add beng-lb documentation
  * lb: implement "fallback" option
  * merge release 0.9.25

 -- Max Kellermann <mk@cm4all.com>  Wed, 08 Jun 2011 14:13:43 +0200

cm4all-beng-proxy (0.10.3) unstable; urgency=low

  * python/translation.widget: support keyword "sticky"
  * lb: implement sticky modes "failover", "cookie"

 -- Max Kellermann <mk@cm4all.com>  Mon, 06 Jun 2011 15:51:36 +0200

cm4all-beng-proxy (0.10.2) unstable; urgency=low

  * debian: fix beng-lb pid file name
  * lb_http: implement sticky sessions
  * merge release 0.9.24

 -- Max Kellermann <mk@cm4all.com>  Tue, 31 May 2011 14:32:03 +0200

cm4all-beng-proxy (0.10.1) unstable; urgency=low

  * lb_http: close request body on error
  * lb_listener: print error message when binding fails
  * merge release 0.9.23

 -- Max Kellermann <mk@cm4all.com>  Fri, 27 May 2011 13:13:55 +0200

cm4all-beng-proxy (0.10) unstable; urgency=low

  * failure: fix inverted logic bug in expiry check
  * tcp-balancer: implement session stickiness
  * lb: new stand-alone load balancer

 -- Max Kellermann <mk@cm4all.com>  Thu, 26 May 2011 14:32:02 +0200

cm4all-beng-proxy (0.9.35) unstable; urgency=low

  * resource-loader: pass the last X-Forwarded-For element to AJP

 -- Max Kellermann <mk@cm4all.com>  Thu, 18 Aug 2011 15:05:02 +0200

cm4all-beng-proxy (0.9.34) unstable; urgency=low

  * request: fix double request body close in errdoc handler
  * handler: close request body on early abort

 -- Max Kellermann <mk@cm4all.com>  Mon, 01 Aug 2011 16:21:43 +0200

cm4all-beng-proxy (0.9.33) unstable; urgency=low

  * {http,ajp}-request, errdoc: check before closing the request body on
    error

 -- Max Kellermann <mk@cm4all.com>  Mon, 18 Jul 2011 16:30:29 +0200

cm4all-beng-proxy (0.9.32) unstable; urgency=low

  * processor: dispose request body when focused widget was not found
  * http-string: allow the slash in cookie values (RFC ignorant)

 -- Max Kellermann <mk@cm4all.com>  Tue, 12 Jul 2011 18:16:01 +0200

cm4all-beng-proxy (0.9.31) unstable; urgency=low

  * growing-buffer: fix assertion failure with empty first buffer

 -- Max Kellermann <mk@cm4all.com>  Tue, 05 Jul 2011 21:58:24 +0200

cm4all-beng-proxy (0.9.30) unstable; urgency=low

  * growing-buffer: fix assertion failure in reader when buffer is empty

 -- Max Kellermann <mk@cm4all.com>  Mon, 04 Jul 2011 16:59:28 +0200

cm4all-beng-proxy (0.9.29) unstable; urgency=low

  * http-string: allow the equality sign in cookie values (RFC ignorant)

 -- Max Kellermann <mk@cm4all.com>  Tue, 28 Jun 2011 17:50:23 +0200

cm4all-beng-proxy (0.9.28) unstable; urgency=low

  * http-string: allow round brackets in cookie values (RFC ignorant)

 -- Max Kellermann <mk@cm4all.com>  Mon, 27 Jun 2011 13:23:58 +0200

cm4all-beng-proxy (0.9.27) unstable; urgency=low

  * handler: don't delete existing session in TRANSPARENT mode

 -- Max Kellermann <mk@cm4all.com>  Wed, 15 Jun 2011 09:08:48 +0200

cm4all-beng-proxy (0.9.26) unstable; urgency=low

  * worker: read "crash" value before destroying shared memory
  * session: fix crash while discarding session

 -- Max Kellermann <mk@cm4all.com>  Fri, 10 Jun 2011 09:54:56 +0200

cm4all-beng-proxy (0.9.25) unstable; urgency=low

  * response: discard the request body before passing to errdoc
  * worker: don't restart all workers after "safe" worker crash
  * cgi: check for end-of-file after splice

 -- Max Kellermann <mk@cm4all.com>  Wed, 08 Jun 2011 15:02:35 +0200

cm4all-beng-proxy (0.9.24) unstable; urgency=low

  * fcgi-client: really discard packets on request id mismatch
  * memcached-client: don't schedule read event when buffer is full
  * session: support beng-lb sticky sessions

 -- Max Kellermann <mk@cm4all.com>  Tue, 31 May 2011 14:23:41 +0200

cm4all-beng-proxy (0.9.23) unstable; urgency=low

  * tcp-balancer: retry connecting to cluster if a node fails

 -- Max Kellermann <mk@cm4all.com>  Fri, 27 May 2011 13:01:31 +0200

cm4all-beng-proxy (0.9.22) unstable; urgency=low

  * failure: fix inverted logic bug in expiry check
  * uri-extract: support AJP URLs, fixes AJP cookies
  * ajp-client: don't schedule read event when buffer is full

 -- Max Kellermann <mk@cm4all.com>  Thu, 26 May 2011 08:32:32 +0200

cm4all-beng-proxy (0.9.21) unstable; urgency=low

  * balancer: re-enable load balancing (regression fix)
  * merge release 0.8.38

 -- Max Kellermann <mk@cm4all.com>  Fri, 20 May 2011 11:03:31 +0200

cm4all-beng-proxy (0.9.20) unstable; urgency=low

  * http-cache: fix assertion failure caused by wrong destructor
  * merge release 0.8.37

 -- Max Kellermann <mk@cm4all.com>  Mon, 16 May 2011 14:03:09 +0200

cm4all-beng-proxy (0.9.19) unstable; urgency=low

  * http-request: don't retry requests with a request body

 -- Max Kellermann <mk@cm4all.com>  Thu, 12 May 2011 11:35:55 +0200

cm4all-beng-proxy (0.9.18) unstable; urgency=low

  * http-body: fix assertion failure on EOF chunk after socket was closed
  * widget-http: fix crash in widget lookup error handler
  * merge release 0.8.36

 -- Max Kellermann <mk@cm4all.com>  Tue, 10 May 2011 18:56:33 +0200

cm4all-beng-proxy (0.9.17) unstable; urgency=low

  * growing-buffer: fix assertion failure after large initial write
  * http-request: retry after connection failure
  * test/t-cgi: fix bashisms in test scripts

 -- Max Kellermann <mk@cm4all.com>  Wed, 04 May 2011 18:54:57 +0200

cm4all-beng-proxy (0.9.16) unstable; urgency=low

  * resource-address: append "transparent" args to CGI path_info
  * tcache: fix crash on FastCGI with BASE

 -- Max Kellermann <mk@cm4all.com>  Mon, 02 May 2011 16:07:21 +0200

cm4all-beng-proxy (0.9.15) unstable; urgency=low

  * configure.ac: check if valgrind/memcheck.h is installed
  * configure.ac: check if libattr is available
  * access-log: log Referer and User-Agent
  * access-log: log the request duration
  * proxy-handler: allow forwarding URI arguments
  * merge release 0.8.35

 -- Max Kellermann <mk@cm4all.com>  Wed, 27 Apr 2011 18:54:17 +0200

cm4all-beng-proxy (0.9.14) unstable; urgency=low

  * processor: don't clear widget pointer at opening tag
  * debian: move ulimit call from init script to *.default
  * merge release 0.8.33

 -- Max Kellermann <mk@cm4all.com>  Wed, 13 Apr 2011 17:03:29 +0200

cm4all-beng-proxy (0.9.13) unstable; urgency=low

  * proxy-widget: apply the widget's response header forward settings
  * response: add option to dump the widget tree
  * widget-class: move header forward settings to view
  * merge release 0.8.30

 -- Max Kellermann <mk@cm4all.com>  Mon, 04 Apr 2011 16:31:26 +0200

cm4all-beng-proxy (0.9.12) unstable; urgency=low

  * widget: internal API refactorization
  * was-control: fix argument order in "abort" call
  * was-client: duplicate the GError object when it is used twice
  * {file,delegate}-handler: add Expires/ETag headers to 304 response
  * cgi: allow setting environment variables

 -- Max Kellermann <mk@cm4all.com>  Thu, 24 Mar 2011 15:12:54 +0100

cm4all-beng-proxy (0.9.11) unstable; urgency=low

  * processor: major API refactorization
  * merge release 0.8.29

 -- Max Kellermann <mk@cm4all.com>  Mon, 21 Mar 2011 19:43:28 +0100

cm4all-beng-proxy (0.9.10) unstable; urgency=low

  * merge release 0.8.27

 -- Max Kellermann <mk@cm4all.com>  Fri, 18 Mar 2011 14:11:16 +0100

cm4all-beng-proxy (0.9.9) unstable; urgency=low

  * merge release 0.8.25

 -- Max Kellermann <mk@cm4all.com>  Mon, 14 Mar 2011 16:05:51 +0100

cm4all-beng-proxy (0.9.8) unstable; urgency=low

  * translate: support UNIX domain sockets in ADDRESS_STRING
  * resource-address: support connections to existing FastCGI servers

 -- Max Kellermann <mk@cm4all.com>  Fri, 11 Mar 2011 19:24:33 +0100

cm4all-beng-proxy (0.9.7) unstable; urgency=low

  * merge release 0.8.24

 -- Max Kellermann <mk@cm4all.com>  Fri, 04 Mar 2011 13:07:36 +0100

cm4all-beng-proxy (0.9.6) unstable; urgency=low

  * merge release 0.8.23

 -- Max Kellermann <mk@cm4all.com>  Mon, 28 Feb 2011 11:47:45 +0100

cm4all-beng-proxy (0.9.5) unstable; urgency=low

  * translate: allow SITE without CGI

 -- Max Kellermann <mk@cm4all.com>  Mon, 31 Jan 2011 06:35:24 +0100

cm4all-beng-proxy (0.9.4) unstable; urgency=low

  * widget-class: allow distinct addresses for each view

 -- Max Kellermann <mk@cm4all.com>  Thu, 27 Jan 2011 17:51:21 +0100

cm4all-beng-proxy (0.9.3) unstable; urgency=low

  * istream-catch: log errors
  * proxy-handler: pass the original request URI to (Fast)CGI
  * proxy-handler: pass the original document root to (Fast)CGI
  * fcgi-stock: pass site id to child process
  * translation: new packet "HOME" for JailCGI
  * resource-loader: get remote host from "X-Forwarded-For"
  * cgi, fcgi-client: pass client IP address to application

 -- Max Kellermann <mk@cm4all.com>  Fri, 21 Jan 2011 18:13:38 +0100

cm4all-beng-proxy (0.9.2) unstable; urgency=low

  * merge release 0.8.21
  * http-response: better context for error messages
  * istream: method close() does not invoke handler->abort()
  * istream: better context for error messages
  * ajp-client: destruct properly when request stream fails
  * {delegate,fcgi,was}-stock: use the JailCGI 1.4 wrapper

 -- Max Kellermann <mk@cm4all.com>  Mon, 17 Jan 2011 12:08:04 +0100

cm4all-beng-proxy (0.9.1) unstable; urgency=low

  * http-server: count the number of raw bytes sent and received
  * control-handler: support TCACHE_INVALIDATE with SITE
  * new programs "log-forward", "log-exec" for network logging
  * new program "log-split" for creating per-site log files
  * new program "log-traffic" for creating per-site traffic logs
  * move logging servers to new package cm4all-beng-proxy-logging
  * python/control.client: add parameter "broadcast"

 -- Max Kellermann <mk@cm4all.com>  Thu, 02 Dec 2010 12:07:16 +0100

cm4all-beng-proxy (0.9) unstable; urgency=low

  * merge release 0.8.19
  * was-client: explicitly send 32 bit METHOD payload
  * was-client: explicitly parse STATUS as 32 bit integer
  * was-client: clear control channel object on destruction
  * was-client: reuse child process if state is clean on EOF
  * was-client: abort properly after receiving illegal packet
  * was-client: allow "request STOP" before response completed
  * was-client: postpone the response handler invocation
  * was-control: send packets in bulk
  * python: support WAS widgets
  * http-server: enable "cork" mode only for beginning of response
  * http-cache: don't access freed memory in pool_unref_denotify()
  * http: use libcm4all-http
  * new datagram based binary protocol for access logging
  * main: default WAS stock limit is 16

 -- Max Kellermann <mk@cm4all.com>  Thu, 18 Nov 2010 19:56:17 +0100

cm4all-beng-proxy (0.8.38) unstable; urgency=low

  * failure: update time stamp on existing item
  * errdoc: free the original response body on abort

 -- Max Kellermann <mk@cm4all.com>  Fri, 20 May 2011 10:17:14 +0200

cm4all-beng-proxy (0.8.37) unstable; urgency=low

  * widget-resolver: don't reuse failed resolver
  * http-request: fix NULL pointer dereference on invalid URI
  * config: disable the TCP stock limit by default

 -- Max Kellermann <mk@cm4all.com>  Mon, 16 May 2011 13:41:32 +0200

cm4all-beng-proxy (0.8.36) unstable; urgency=low

  * http-server: check if client closes connection while processing
  * http-client: release the socket before invoking the callback
  * fcgi-client: fix assertion failure on full input buffer
  * memcached-client: re-enable socket event after direct copy
  * istream-file: fix assertion failure on range request
  * test/t-cgi: fix bashisms in test scripts

 -- Max Kellermann <mk@cm4all.com>  Tue, 10 May 2011 18:45:48 +0200

cm4all-beng-proxy (0.8.35) unstable; urgency=low

  * session: fix potential session defragmentation crash
  * ajp-request: use "host:port" as TCP stock key
  * cgi: evaluate the Content-Length response header

 -- Max Kellermann <mk@cm4all.com>  Wed, 27 Apr 2011 13:32:05 +0200

cm4all-beng-proxy (0.8.34) unstable; urgency=low

  * js: replace all '%' with '$'
  * js: check if session_id is null
  * debian: add package cm4all-beng-proxy-tools

 -- Max Kellermann <mk@cm4all.com>  Tue, 19 Apr 2011 18:43:54 +0200

cm4all-beng-proxy (0.8.33) unstable; urgency=low

  * processor: don't quote query string arguments with dollar sign
  * widget-request: safely remove "view" and "path" from argument table
  * debian/control: add "Breaks << 0.8.32" on the JavaScript library

 -- Max Kellermann <mk@cm4all.com>  Tue, 12 Apr 2011 18:21:55 +0200

cm4all-beng-proxy (0.8.32) unstable; urgency=low

  * args: quote arguments with the dollar sign

 -- Max Kellermann <mk@cm4all.com>  Tue, 12 Apr 2011 13:34:42 +0200

cm4all-beng-proxy (0.8.31) unstable; urgency=low

  * proxy-widget: eliminate the duplicate "Server" response header
  * translation: add packet UNTRUSTED_SITE_SUFFIX

 -- Max Kellermann <mk@cm4all.com>  Thu, 07 Apr 2011 16:23:37 +0200

cm4all-beng-proxy (0.8.30) unstable; urgency=low

  * handler: make lower-case realm name from the "Host" header
  * session: copy attribute "realm", fixes segmentation fault

 -- Max Kellermann <mk@cm4all.com>  Tue, 29 Mar 2011 16:47:43 +0200

cm4all-beng-proxy (0.8.29) unstable; urgency=low

  * ajp-client: send query string in an AJP attribute

 -- Max Kellermann <mk@cm4all.com>  Mon, 21 Mar 2011 19:16:16 +0100

cm4all-beng-proxy (0.8.28) unstable; urgency=low

  * resource-loader: use X-Forwarded-For to obtain AJP remote host
  * resource-loader: strip port from AJP remote address
  * resource-loader: don't pass remote host to AJP server
  * resource-loader: parse server port for AJP
  * ajp-client: always send content-length
  * ajp-client: parse the remaining buffer after EAGAIN

 -- Max Kellermann <mk@cm4all.com>  Mon, 21 Mar 2011 11:12:07 +0100

cm4all-beng-proxy (0.8.27) unstable; urgency=low

  * http-request: close the request body on malformed URI
  * ajp-request: AJP translation packet contains ajp://host:port/path

 -- Max Kellermann <mk@cm4all.com>  Fri, 18 Mar 2011 14:04:21 +0100

cm4all-beng-proxy (0.8.26) unstable; urgency=low

  * python/response: fix typo in ajp()
  * session: validate sessions only within one realm

 -- Max Kellermann <mk@cm4all.com>  Fri, 18 Mar 2011 08:59:41 +0100

cm4all-beng-proxy (0.8.25) unstable; urgency=low

  * widget-http: discard request body on unknown view name
  * inline-widget: discard request body on error
  * {http,fcgi,was}-client: allocate response headers from caller pool
  * cmdline: fcgi_stock_limit defaults to 0 (no limit)

 -- Max Kellermann <mk@cm4all.com>  Mon, 14 Mar 2011 15:53:42 +0100

cm4all-beng-proxy (0.8.24) unstable; urgency=low

  * fcgi-client: release the connection even when padding not consumed
    after empty response

 -- Max Kellermann <mk@cm4all.com>  Wed, 02 Mar 2011 17:39:33 +0100

cm4all-beng-proxy (0.8.23) unstable; urgency=low

  * memcached-client: allocate a new memory pool
  * memcached-client: copy caller_pool reference before freeing the client
  * fcgi-client: check headers!=NULL
  * fcgi-client: release the connection even when padding not consumed

 -- Max Kellermann <mk@cm4all.com>  Mon, 28 Feb 2011 10:50:02 +0100

cm4all-beng-proxy (0.8.22) unstable; urgency=low

  * cgi: fill special variables CONTENT_TYPE, CONTENT_LENGTH
  * memcached-client: remove stray pool_unref() call
  * memcached-client: reuse the socket if the remaining value is buffered
  * http-cache-choice: abbreviate memcached keys
  * *-cache: allocate a parent pool for cache items
  * pool: re-enable linear pools
  * frame: free the request body on error
  * http-cache: free cached body which was dismissed

 -- Max Kellermann <mk@cm4all.com>  Mon, 07 Feb 2011 15:34:09 +0100

cm4all-beng-proxy (0.8.21) unstable; urgency=low

  * merge release 0.7.55
  * jail: translate the document root properly
  * header-forward: forward the "Host" header to CGI/FastCGI/AJP
  * http-error: map ENOTDIR to "404 Not Found"
  * http-server: fix assertion failure on write error
  * fcgi-stock: clear all environment variables

 -- Max Kellermann <mk@cm4all.com>  Thu, 06 Jan 2011 16:04:20 +0100

cm4all-beng-proxy (0.8.20) unstable; urgency=low

  * widget-resolver: add pedantic state assertions
  * async: remember a copy of the operation in !NDEBUG
  * python/translation/response: max_age() returns self

 -- Max Kellermann <mk@cm4all.com>  Mon, 06 Dec 2010 23:02:50 +0100

cm4all-beng-proxy (0.8.19) unstable; urgency=low

  * merge release 0.7.54

 -- Max Kellermann <mk@cm4all.com>  Wed, 17 Nov 2010 16:25:10 +0100

cm4all-beng-proxy (0.8.18) unstable; urgency=low

  * was-client: explicitly send 32 bit METHOD payload
  * was-client: explicitly parse STATUS as 32 bit integer
  * istream: check presence of as_fd() in optimized build

 -- Max Kellermann <mk@cm4all.com>  Fri, 05 Nov 2010 11:00:54 +0100

cm4all-beng-proxy (0.8.17) unstable; urgency=low

  * merged release 0.7.53
  * widget: use colon as widget path separator
  * was-client: check for abort during response handler
  * was-client: implement STOP
  * was-client: release memory pools
  * was-launch: enable non-blocking mode on input and output
  * http-server: don't crash on malformed pipelined request
  * main: free the WAS stock and the UDP listener in the SIGTERM handler

 -- Max Kellermann <mk@cm4all.com>  Thu, 28 Oct 2010 19:50:26 +0200

cm4all-beng-proxy (0.8.16) unstable; urgency=low

  * merged release 0.7.52
  * was-client: support for the WAS protocol

 -- Max Kellermann <mk@cm4all.com>  Wed, 13 Oct 2010 16:45:18 +0200

cm4all-beng-proxy (0.8.15) unstable; urgency=low

  * resource-address: don't skip question mark twice

 -- Max Kellermann <mk@cm4all.com>  Tue, 28 Sep 2010 12:20:33 +0200

cm4all-beng-proxy (0.8.14) unstable; urgency=low

  * processor: schedule "xmlns:c" deletion

 -- Max Kellermann <mk@cm4all.com>  Thu, 23 Sep 2010 14:42:31 +0200

cm4all-beng-proxy (0.8.13) unstable; urgency=low

  * processor: delete "xmlns:c" attributes from link elements
  * istream-{head,zero}: implement method available()
  * merged release 0.7.51

 -- Max Kellermann <mk@cm4all.com>  Tue, 17 Aug 2010 09:54:33 +0200

cm4all-beng-proxy (0.8.12) unstable; urgency=low

  * http-cache-memcached: copy resource address
  * debian/control: add missing ${shlibs:Depends}
  * merged release 0.7.50

 -- Max Kellermann <mk@cm4all.com>  Thu, 12 Aug 2010 20:17:52 +0200

cm4all-beng-proxy (0.8.11) unstable; urgency=low

  * delegate-client: fix SCM_RIGHTS check
  * use Linux 2.6 CLOEXEC/NONBLOCK flags
  * tcache: INVALIDATE removes all variants (error documents etc.)
  * control: new UDP based protocol, allows invalidating caches
  * hashmap: fix assertion failure in hashmap_remove_match()
  * merged release 0.7.49

 -- Max Kellermann <mk@cm4all.com>  Tue, 10 Aug 2010 15:48:10 +0200

cm4all-beng-proxy (0.8.10) unstable; urgency=low

  * tcache: copy response.previous

 -- Max Kellermann <mk@cm4all.com>  Mon, 02 Aug 2010 18:03:43 +0200

cm4all-beng-proxy (0.8.9) unstable; urgency=low

  * (f?)cgi-handler: forward query string only if focused
  * ajp-handler: merge into proxy-handler
  * proxy-handler: forward query string if focused
  * cgi, fastcgi-handler: enable the resource cache
  * translation: add packets CHECK and PREVIOUS for authentication
  * python: add Response.max_age()

 -- Max Kellermann <mk@cm4all.com>  Fri, 30 Jul 2010 11:39:22 +0200

cm4all-beng-proxy (0.8.8) unstable; urgency=low

  * prototypes/translate.py: added new ticket-fastcgi programs
  * http-cache: implement FastCGI caching
  * merged release 0.7.47

 -- Max Kellermann <mk@cm4all.com>  Wed, 21 Jul 2010 13:00:43 +0200

cm4all-beng-proxy (0.8.7) unstable; urgency=low

  * istream-delayed: update the "direct" bit mask
  * http-client: send "Expect: 100-continue"
  * response, widget-http: apply istream_pipe to filter input
  * proxy-handler: apply istream_pipe to request body
  * istream-ajp-body: send larger request body packets
  * ajp-client: support splice()
  * merged release 0.7.46

 -- Max Kellermann <mk@cm4all.com>  Fri, 25 Jun 2010 18:52:04 +0200

cm4all-beng-proxy (0.8.6) unstable; urgency=low

  * translation: added support for custom error documents
  * response: convert HEAD to GET if filter follows
  * processor: short-circuit on HEAD request
  * python: depend on python-twisted-core

 -- Max Kellermann <mk@cm4all.com>  Wed, 16 Jun 2010 16:37:42 +0200

cm4all-beng-proxy (0.8.5) unstable; urgency=low

  * istream-tee: allow second output to block
  * widget-http: don't transform error documents
  * response, widget-http: disable filters after widget frame request
  * translation: added packet FILTER_4XX to filter client errors
  * merged release 0.7.45

 -- Max Kellermann <mk@cm4all.com>  Thu, 10 Jun 2010 16:13:14 +0200

cm4all-beng-proxy (0.8.4) unstable; urgency=low

  * python: added missing "Response" import
  * python: resume parsing after deferred call
  * http-client: implement istream method as_fd()
  * merged release 0.7.44

 -- Max Kellermann <mk@cm4all.com>  Mon, 07 Jun 2010 17:01:16 +0200

cm4all-beng-proxy (0.8.3) unstable; urgency=low

  * file-handler: implement If-Range (RFC 2616 14.27)
  * merged release 0.7.42

 -- Max Kellermann <mk@cm4all.com>  Tue, 01 Jun 2010 16:17:13 +0200

cm4all-beng-proxy (0.8.2) unstable; urgency=low

  * cookie-client: verify the cookie path
  * python: use Twisted's logging library
  * python: added a widget registry class
  * merged release 0.7.41

 -- Max Kellermann <mk@cm4all.com>  Wed, 26 May 2010 13:08:16 +0200

cm4all-beng-proxy (0.8.1) unstable; urgency=low

  * http-cache-memcached: delete entity records on POST

 -- Max Kellermann <mk@cm4all.com>  Tue, 18 May 2010 12:21:55 +0200

cm4all-beng-proxy (0.8) unstable; urgency=low

  * istream: added method as_fd() to convert istream to file descriptor
  * fork: support passing stdin istream fd to child process
  * http-cache: discard only matching entries on POST
  * istream-html-escape: escape single and double quote
  * rewrite-uri: escape the result with XML entities

 -- Max Kellermann <mk@cm4all.com>  Thu, 13 May 2010 12:34:46 +0200

cm4all-beng-proxy (0.7.55) unstable; urgency=low

  * pool: reparent pools in optimized build
  * istream-deflate: add missing pool reference while reading
  * istream-deflate: fix several error handlers

 -- Max Kellermann <mk@cm4all.com>  Thu, 06 Jan 2011 12:59:39 +0100

cm4all-beng-proxy (0.7.54) unstable; urgency=low

  * http-server: fix crash on deferred chunked request body
  * parser: fix crash on malformed SCRIPT element

 -- Max Kellermann <mk@cm4all.com>  Wed, 17 Nov 2010 16:13:09 +0100

cm4all-beng-proxy (0.7.53) unstable; urgency=low

  * http-server: don't crash on malformed pipelined request
  * sink-header: fix assertion failure on empty trailer

 -- Max Kellermann <mk@cm4all.com>  Thu, 28 Oct 2010 18:39:01 +0200

cm4all-beng-proxy (0.7.52) unstable; urgency=low

  * fcgi-client: fix send timeout handler
  * fork: finish the buffer after pipe was drained

 -- Max Kellermann <mk@cm4all.com>  Wed, 13 Oct 2010 16:39:26 +0200

cm4all-beng-proxy (0.7.51) unstable; urgency=low

  * http-client: clear response body pointer before forwarding EOF event
  * processor: fix assertion failure for c:mode in c:widget

 -- Max Kellermann <mk@cm4all.com>  Mon, 16 Aug 2010 17:01:48 +0200

cm4all-beng-proxy (0.7.50) unstable; urgency=low

  * header-forward: don't forward the "Host" header to HTTP servers
  * resource-address: use uri_relative() for CGI
  * uri-relative: don't lose host name in uri_absolute()
  * uri-relative: don't fail on absolute URIs
  * http-cache-heap: don't use uninitialized item size

 -- Max Kellermann <mk@cm4all.com>  Thu, 12 Aug 2010 20:03:49 +0200

cm4all-beng-proxy (0.7.49) unstable; urgency=low

  * hashmap: fix assertion failure in hashmap_remove_value()

 -- Max Kellermann <mk@cm4all.com>  Tue, 10 Aug 2010 15:37:12 +0200

cm4all-beng-proxy (0.7.48) unstable; urgency=low

  * pipe-stock: add assertions on file descriptors

 -- Max Kellermann <mk@cm4all.com>  Mon, 09 Aug 2010 14:56:54 +0200

cm4all-beng-proxy (0.7.47) unstable; urgency=low

  * cmdline: add option "--group"

 -- Max Kellermann <mk@cm4all.com>  Fri, 16 Jul 2010 18:39:53 +0200

cm4all-beng-proxy (0.7.46) unstable; urgency=low

  * handler: initialize all translate_response attributes
  * http-client: consume buffer before header length check
  * istream-pipe: clear "direct" flags in constructor
  * istream-pipe: return gracefully when handler blocks
  * ajp-client: hold pool reference to reset TCP_CORK

 -- Max Kellermann <mk@cm4all.com>  Mon, 21 Jun 2010 17:53:21 +0200

cm4all-beng-proxy (0.7.45) unstable; urgency=low

  * istream-tee: separate "weak" values for the two outputs
  * fcache: don't close output when caching has been canceled
  * tcache: copy the attribute "secure_cookie"

 -- Max Kellermann <mk@cm4all.com>  Thu, 10 Jun 2010 15:21:34 +0200

cm4all-beng-proxy (0.7.44) unstable; urgency=low

  * http-client: check response header length
  * http-server: check request header length

 -- Max Kellermann <mk@cm4all.com>  Mon, 07 Jun 2010 16:51:57 +0200

cm4all-beng-proxy (0.7.43) unstable; urgency=low

  * http-cache: fixed NULL pointer dereference when storing empty response
    body on the heap

 -- Max Kellermann <mk@cm4all.com>  Tue, 01 Jun 2010 18:52:45 +0200

cm4all-beng-proxy (0.7.42) unstable; urgency=low

  * fork: check "direct" flag again after buffer flush
  * pool: pool_unref_denotify() remembers the code location
  * sink-{buffer,gstring}: don't invoke callback in abort()
  * async: added another debug flag to verify correctness

 -- Max Kellermann <mk@cm4all.com>  Mon, 31 May 2010 21:15:58 +0200

cm4all-beng-proxy (0.7.41) unstable; urgency=low

  * http-cache: initialize response status and headers on empty body

 -- Max Kellermann <mk@cm4all.com>  Tue, 25 May 2010 16:27:25 +0200

cm4all-beng-proxy (0.7.40) unstable; urgency=low

  * http-cache: fixed NULL pointer dereference when storing empty response
    body in memcached

 -- Max Kellermann <mk@cm4all.com>  Tue, 25 May 2010 15:04:44 +0200

cm4all-beng-proxy (0.7.39) unstable; urgency=low

  * memcached-stock: close value on connect failure
  * http: implement remaining status codes
  * http-cache: allow caching empty response body
  * http-cache: cache status codes 203, 206, 300, 301, 410
  * http-cache: don't cache authorized resources

 -- Max Kellermann <mk@cm4all.com>  Fri, 21 May 2010 17:37:29 +0200

cm4all-beng-proxy (0.7.38) unstable; urgency=low

  * http-server: send HTTP/1.1 declaration with "100 Continue"
  * connection: initialize "site_name", fixes crash bug
  * translation: added packet SECURE_COOKIE

 -- Max Kellermann <mk@cm4all.com>  Thu, 20 May 2010 15:40:34 +0200

cm4all-beng-proxy (0.7.37) unstable; urgency=low

  * *-client: implement a socket leak detector
  * handler: initialize response header without translation server

 -- Max Kellermann <mk@cm4all.com>  Tue, 18 May 2010 12:05:11 +0200

cm4all-beng-proxy (0.7.36) unstable; urgency=low

  * http-client: fixed NULL pointer dereference
  * handler, response: removed duplicate request body destruction calls

 -- Max Kellermann <mk@cm4all.com>  Tue, 11 May 2010 17:16:36 +0200

cm4all-beng-proxy (0.7.35) unstable; urgency=low

  * {http,fcgi,ajp}-request: close the request body on abort
  * handler: set fake translation response on malformed URI

 -- Max Kellermann <mk@cm4all.com>  Mon, 10 May 2010 11:22:23 +0200

cm4all-beng-proxy (0.7.34) unstable; urgency=low

  * translate: check the UNTRUSTED packet
  * translation: added packet UNTRUSTED_PREFIX

 -- Max Kellermann <mk@cm4all.com>  Fri, 30 Apr 2010 19:14:37 +0200

cm4all-beng-proxy (0.7.33) unstable; urgency=low

  * merged release 0.7.27.1
  * fcache: don't continue storing in background
  * fcgi-client: re-add event after some input data has been read

 -- Max Kellermann <mk@cm4all.com>  Fri, 30 Apr 2010 11:31:08 +0200

cm4all-beng-proxy (0.7.32) unstable; urgency=low

  * response: generate the "Server" response header
  * response: support the Authentication-Info response header
  * response: support custom authentication pages
  * translation: support custom response headers

 -- Max Kellermann <mk@cm4all.com>  Tue, 27 Apr 2010 17:09:59 +0200

cm4all-beng-proxy (0.7.31) unstable; urgency=low

  * support HTTP authentication (RFC 2617)

 -- Max Kellermann <mk@cm4all.com>  Mon, 26 Apr 2010 17:26:42 +0200

cm4all-beng-proxy (0.7.30) unstable; urgency=low

  * fcgi-client: support responses without a body
  * {http,fcgi}-client: hold caller pool reference during callback

 -- Max Kellermann <mk@cm4all.com>  Fri, 23 Apr 2010 14:41:05 +0200

cm4all-beng-proxy (0.7.29) unstable; urgency=low

  * http-cache: added missing pool_unref() in memcached_miss()
  * pool: added checked pool references

 -- Max Kellermann <mk@cm4all.com>  Thu, 22 Apr 2010 15:45:48 +0200

cm4all-beng-proxy (0.7.28) unstable; urgency=low

  * fcgi-client: support response status
  * translate: malformed packets are fatal
  * http-cache: don't cache resources with very long URIs
  * memcached-client: increase the maximum key size to 32 kB

 -- Max Kellermann <mk@cm4all.com>  Thu, 15 Apr 2010 15:06:51 +0200

cm4all-beng-proxy (0.7.27.1) unstable; urgency=low

  * http-cache: added missing pool_unref() in memcached_miss()
  * http-cache: don't cache resources with very long URIs
  * memcached-client: increase the maximum key size to 32 kB
  * fork: properly handle partially filled output buffer
  * fork: re-add event after some input data has been read

 -- Max Kellermann <mk@cm4all.com>  Thu, 29 Apr 2010 15:30:21 +0200

cm4all-beng-proxy (0.7.27) unstable; urgency=low

  * session: use GLib's PRNG to generate session ids
  * session: seed the PRNG with /dev/random
  * response: log UNTRUSTED violation attempts
  * response: drop widget sessions when there is no focus

 -- Max Kellermann <mk@cm4all.com>  Fri, 09 Apr 2010 12:04:18 +0200

cm4all-beng-proxy (0.7.26) unstable; urgency=low

  * memcached-client: schedule read event before callback
  * istream-tee: continue with second output if first is closed

 -- Max Kellermann <mk@cm4all.com>  Sun, 28 Mar 2010 18:08:11 +0200

cm4all-beng-proxy (0.7.25) unstable; urgency=low

  * memcached-client: don't poll if socket is closed
  * fork: close file descriptor on input error
  * pool: don't check attachments in pool_trash()

 -- Max Kellermann <mk@cm4all.com>  Thu, 25 Mar 2010 13:28:01 +0100

cm4all-beng-proxy (0.7.24) unstable; urgency=low

  * memcached-client: release socket after splice

 -- Max Kellermann <mk@cm4all.com>  Mon, 22 Mar 2010 11:29:45 +0100

cm4all-beng-proxy (0.7.23) unstable; urgency=low

  * sink-header: support splice
  * memcached-client: support splice (response)
  * fcgi-client: recover correctly after send error
  * fcgi-client: support chunked request body
  * fcgi-client: basic splice support for the request body
  * http-cache: duplicate headers
  * {http,memcached}-client: check "direct" mode after buffer flush
  * cmdline: added option "fcgi_stock_limit"
  * python: auto-export function write_packet()
  * python: Response methods return self

 -- Max Kellermann <mk@cm4all.com>  Fri, 19 Mar 2010 13:28:35 +0100

cm4all-beng-proxy (0.7.22) unstable; urgency=low

  * python: re-add function write_packet()

 -- Max Kellermann <mk@cm4all.com>  Fri, 12 Mar 2010 12:27:21 +0100

cm4all-beng-proxy (0.7.21) unstable; urgency=low

  * ajp-client: handle EAGAIN from send()
  * python: install the missing sources

 -- Max Kellermann <mk@cm4all.com>  Thu, 11 Mar 2010 16:58:25 +0100

cm4all-beng-proxy (0.7.20) unstable; urgency=low

  * http-client: don't reinstate event when socket is closed
  * access-log: log the site name
  * python: removed unused function write_packet()
  * python: split the module beng_proxy.translation
  * python: allow overriding query string and param in absolute_uri()
  * python: moved absolute_uri() to a separate library

 -- Max Kellermann <mk@cm4all.com>  Thu, 11 Mar 2010 09:48:52 +0100

cm4all-beng-proxy (0.7.19) unstable; urgency=low

  * client-socket: translate EV_TIMEOUT to ETIMEDOUT
  * fork: refill the input buffer as soon as possible
  * delegate-client: implement an abortable event
  * pool: added assertions for libevent leaks
  * direct: added option "-s enable_splice=no"

 -- Max Kellermann <mk@cm4all.com>  Thu, 04 Mar 2010 17:34:56 +0100

cm4all-beng-proxy (0.7.18) unstable; urgency=low

  * args: reserve memory for the trailing null byte

 -- Max Kellermann <mk@cm4all.com>  Tue, 23 Feb 2010 17:46:04 +0100

cm4all-beng-proxy (0.7.17) unstable; urgency=low

  * translation: added the BOUNCE packet (variant of REDIRECT)
  * translation: change widget packet HOST to UNTRUSTED
  * translation: pass internal URI arguments to the translation server
  * handler: use the specified status with REDIRECT
  * python: added method Request.absolute_uri()

 -- Max Kellermann <mk@cm4all.com>  Tue, 23 Feb 2010 16:15:22 +0100

cm4all-beng-proxy (0.7.16) unstable; urgency=low

  * processor: separate trusted from untrusted widgets by host name
  * processor: mode=partition is deprecated
  * translate: fix DOCUMENT_ROOT handler for CGI/FASTCGI
  * fcgi-request: added JailCGI support

 -- Max Kellermann <mk@cm4all.com>  Fri, 19 Feb 2010 14:29:29 +0100

cm4all-beng-proxy (0.7.15) unstable; urgency=low

  * processor: unreference the caller pool in abort()
  * tcache: clear BASE on mismatch
  * fcgi-client: generate the Content-Length request header
  * fcgi-client: send the CONTENT_TYPE parameter
  * prototypes/translate.py: use FastCGI to run PHP

 -- Max Kellermann <mk@cm4all.com>  Thu, 11 Feb 2010 14:43:21 +0100

cm4all-beng-proxy (0.7.14) unstable; urgency=low

  * connection: drop connections when the limit is exceeded
  * resource-address: added BASE support
  * fcgi-client: check the request ID in response packets
  * http-client: check response body when request body is closed
  * html-escape: use the last ampersand before the semicolon
  * html-escape: support &apos;
  * processor: unescape widget parameter values

 -- Max Kellermann <mk@cm4all.com>  Fri, 29 Jan 2010 17:49:43 +0100

cm4all-beng-proxy (0.7.13) unstable; urgency=low

  * fcgi-request: duplicate socket path
  * fcgi-request: support ACTION
  * fcgi-client: provide SCRIPT_FILENAME
  * fcgi-client: append empty PARAMS packet
  * fcgi-client: try to read response before request is finished
  * fcgi-client: implement the STDERR packet
  * fcgi-client: support request headers and body
  * fcgi-stock: manage one socket per child process
  * fcgi-stock: unlink socket path after connect
  * fcgi-stock: redirect fd 1,2 to /dev/null
  * fcgi-stock: kill FastCGI processes after 5 minutes idle
  * translation: new packet PAIR for passing parameters to FastCGI

 -- Max Kellermann <mk@cm4all.com>  Thu, 14 Jan 2010 13:36:48 +0100

cm4all-beng-proxy (0.7.12) unstable; urgency=low

  * http-cache: unlock the cache item after successful revalidation
  * http-cache-memcached: pass the expiration time to memcached
  * sink-header: comprise pending data in method available()
  * header-forward: forward the Expires response header

 -- Max Kellermann <mk@cm4all.com>  Tue, 22 Dec 2009 16:18:49 +0100

cm4all-beng-proxy (0.7.11) unstable; urgency=low

  * {ajp,memcached}-client: fix dis\appearing event for duplex socket
  * memcached-client: handle EAGAIN after send()
  * memcached-client: release socket as early as possible
  * header-forward: don't forward Accept-Encoding if transformation is
    enabled
  * widget-http, inline-widget: check Content-Encoding before processing
  * file-handler: send "Vary: Accept-Encoding" for compressed response
  * header-forward: support duplicate headers
  * fcache: implemented a 60 seconds timeout
  * fcache: copy pointer to local variable before callback
  * event2: refresh timeout after event has occurred

 -- Max Kellermann <mk@cm4all.com>  Fri, 18 Dec 2009 16:45:24 +0100

cm4all-beng-proxy (0.7.10) unstable; urgency=low

  * http-{server,client}: fix disappearing event for duplex socket

 -- Max Kellermann <mk@cm4all.com>  Mon, 14 Dec 2009 15:46:25 +0100

cm4all-beng-proxy (0.7.9) unstable; urgency=low

  * http: "Expect" is a hop-by-hop header
  * http-server: send "100 Continue" unless request body closed
  * http-client: poll socket after splice
  * http-server: handle EAGAIN after splice
  * http-server: send a 417 response on unrecognized "Expect" request
  * response, widget-http: append filter id to resource tag
  * resource-tag: check for "Cache-Control: no-store"

 -- Max Kellermann <mk@cm4all.com>  Mon, 14 Dec 2009 13:05:15 +0100

cm4all-beng-proxy (0.7.8) unstable; urgency=low

  * http-body: support partial response in method available()
  * file-handler: support pre-compressed static files
  * fcache: honor the "Cache-Control: no-store" response header

 -- Max Kellermann <mk@cm4all.com>  Wed, 09 Dec 2009 15:49:25 +0100

cm4all-beng-proxy (0.7.7) unstable; urgency=low

  * parser: allow underscore in attribute names
  * processor: check "type" attribute before URI rewriting
  * http-client: start receiving before request is sent
  * http-client: try to read response after write error
  * http-client: deliver response body after headers are finished
  * http-client: release socket as early as possible
  * http-client: serve buffer after socket has been closed
  * istream-chunked: clear input stream in abort handler
  * growing-buffer: fix crash after close in "data" callback

 -- Max Kellermann <mk@cm4all.com>  Thu, 03 Dec 2009 13:09:57 +0100

cm4all-beng-proxy (0.7.6) unstable; urgency=low

  * istream-hold: return -2 if handler is not available yet
  * http, ajp, fcgi: use istream_hold on request body
  * http-client: implemented splicing the request body
  * response: added missing URI substitution

 -- Max Kellermann <mk@cm4all.com>  Tue, 17 Nov 2009 15:25:35 +0100

cm4all-beng-proxy (0.7.5) unstable; urgency=low

  * session: 64 bit session ids
  * session: allow arbitrary session id size (at compile-time)
  * debian: larger default log file (16 * 4MB)
  * debian: added package cm4all-beng-proxy-toi

 -- Max Kellermann <mk@cm4all.com>  Mon, 16 Nov 2009 15:51:24 +0100

cm4all-beng-proxy (0.7.4) unstable; urgency=low

  * measure the latency of external resources
  * widget-http: partially revert "don't query session if !stateful"

 -- Max Kellermann <mk@cm4all.com>  Tue, 10 Nov 2009 15:06:03 +0100

cm4all-beng-proxy (0.7.3) unstable; urgency=low

  * uri-verify: don't reject double slash after first segment
  * hostname: allow the hyphen character
  * processor: allow processing without session
  * widget-http: don't query session if !stateful
  * request: disable session management for known bots
  * python: fixed AttributeError in __getattr__()
  * python: added method Response.process()
  * translation: added the response packets URI, HOST, SCHEME
  * translation: added header forward packets

 -- Max Kellermann <mk@cm4all.com>  Mon, 09 Nov 2009 16:40:27 +0100

cm4all-beng-proxy (0.7.2) unstable; urgency=low

  * fcache: close all caching connections on exit
  * istream-file: retry reading after EAGAIN
  * direct, istream-pipe: re-enable SPLICE_F_NONBLOCK
  * direct, istream-pipe: disable the SPLICE_F_MORE flag
  * http-client: handle EAGAIN after splice
  * http-client, header-writer: remove hop-by-hop response headers
  * response: optimized transformed response headers
  * handler: mangle CGI and FastCGI headers
  * header-forward: generate the X-Forwarded-For header
  * header-forward: add local host name to "Via" request header

 -- Max Kellermann <mk@cm4all.com>  Fri, 30 Oct 2009 13:41:02 +0100

cm4all-beng-proxy (0.7.1) unstable; urgency=low

  * file-handler: close the stream on "304 Not Modified"
  * pool: use assembler code only on gcc
  * cmdline: added option "--set tcp_stock_limit"
  * Makefile.am: enable the "subdir-objects" option

 -- Max Kellermann <mk@cm4all.com>  Thu, 22 Oct 2009 12:17:11 +0200

cm4all-beng-proxy (0.7) unstable; urgency=low

  * ajp-client: check if connection was closed during response callback
  * header-forward: log session id
  * istream: separate TCP splicing checks
  * istream-pipe: fix segmentation fault after incomplete direct transfer
  * istream-pipe: implement the "available" method
  * istream-pipe: allocate pipe only if handler supports it
  * istream-pipe: flush the pipe before reading from input
  * istream-pipe: reuse pipes in a stock
  * direct: support splice() from TCP socket to pipe
  * istream: direct() returns -3 if stream has been closed
  * hstock: don't destroy stocks while items are being created
  * tcp-stock: limit number of connections per host to 256
  * translate, http-client, ajp-client, cgi, http-cache: verify the HTTP
    response status
  * prototypes/translate.py: disallow "/../" and null bytes
  * prototypes/translate.py: added "/jail-delegate/" location
  * uri-parser: strict RFC 2396 URI verification
  * uri-parser: don't unescape the URI path
  * http-client, ajp-client: verify the request URI
  * uri-escape: unescape each character only once
  * http-cache: never use the memcached stock if caching is disabled
  * allow 8192 connections by default
  * allow 65536 file handles by default
  * added package cm4all-jailed-beng-proxy-delegate-helper

 -- Max Kellermann <mk@cm4all.com>  Wed, 21 Oct 2009 15:00:56 +0200

cm4all-beng-proxy (0.6.23) unstable; urgency=low

  * header-forward: log session information
  * prototypes/translate.py: added /cgi-bin/ location
  * http-server: disable keep-alive for HTTP/1.0 clients
  * http-server: don't send "Connection: Keep-Alive"
  * delegate-stock: clear the environment
  * delegate-stock: added jail support
  * delegate-client: reuse helper process after I/O error

 -- Max Kellermann <mk@cm4all.com>  Mon, 12 Oct 2009 17:29:35 +0200

cm4all-beng-proxy (0.6.22) unstable; urgency=low

  * istream-tee: clear both "enabled" flags in the eof/abort handler
  * istream-tee: fall back to first data() return value if second stream
    closed itself
  * http-cache: don't log body_abort after close

 -- Max Kellermann <mk@cm4all.com>  Thu, 01 Oct 2009 19:19:37 +0200

cm4all-beng-proxy (0.6.21) unstable; urgency=low

  * http-client: log more error messages
  * delegate-stock: added the DOCUMENT_ROOT environment variable
  * response, widget: accept "application/xhtml+xml"
  * cookie-server: allow square brackets in unquoted cookie values
    (violating RFC 2109 and RFC 2616)

 -- Max Kellermann <mk@cm4all.com>  Thu, 01 Oct 2009 13:55:40 +0200

cm4all-beng-proxy (0.6.20) unstable; urgency=low

  * stock: clear stock after 60 seconds idle
  * hstock: remove empty stocks
  * http-server, http-client, cgi: fixed off-by-one bug in header parser
  * istream-pipe: fix the direct() return value on error
  * istream-pipe: fix formula in range assertion
  * http-cache-memcached: implemented "remove"
  * handler: added FastCGI handler
  * fcgi-client: unref caller pool after socket release
  * fcgi-client: implemented response headers

 -- Max Kellermann <mk@cm4all.com>  Tue, 29 Sep 2009 14:07:13 +0200

cm4all-beng-proxy (0.6.19) unstable; urgency=low

  * http-client: release caller pool after socket release
  * memcached-client: release socket on marshalling error
  * stock: unref caller pool in abort handler
  * stock: lazy cleanup
  * http-cache: copy caller_pool to local variable

 -- Max Kellermann <mk@cm4all.com>  Thu, 24 Sep 2009 16:02:17 +0200

cm4all-beng-proxy (0.6.18) unstable; urgency=low

  * delegate-handler: support conditional GET and ranges
  * file-handler: fix suffix-byte-range-spec parser
  * delegate-helper: call open() with O_CLOEXEC|O_NOCTTY
  * istream-file: don't set FD_CLOEXEC if O_CLOEXEC is available
  * stock: hold caller pool during "get" operation
  * main: free balancer object during shutdown
  * memcached-client: enable socket timeout
  * delegate-stock: set FD_CLOEXEC on socket

 -- Max Kellermann <mk@cm4all.com>  Thu, 24 Sep 2009 10:50:53 +0200

cm4all-beng-proxy (0.6.17) unstable; urgency=low

  * tcp-stock: implemented a load balancer
  * python: accept address list in the ajp() method
  * http-server: added timeout for the HTTP request headers
  * response: close template when the content type is wrong
  * delegate-get: implemented response headers
  * delegate-get: provide status codes and error messages

 -- Max Kellermann <mk@cm4all.com>  Fri, 18 Sep 2009 15:36:57 +0200

cm4all-beng-proxy (0.6.16) unstable; urgency=low

  * tcp-stock: added support for bulldog-tyke
  * sink-buffer: close input if it's not used in the constructor
  * http-cache-memcached: close response body when deserialization fails
  * serialize: fix regression in serialize_uint64()

 -- Max Kellermann <mk@cm4all.com>  Tue, 15 Sep 2009 19:26:07 +0200

cm4all-beng-proxy (0.6.15) unstable; urgency=low

  * http-cache-choice: find more duplicates during cleanup
  * handler: added AJP handler
  * ajp-request: unref pool only on tcp_stock failure
  * ajp-client: prevent parser recursion
  * ajp-client: free request body when response is closed
  * ajp-client: reuse connection after END_RESPONSE packet
  * ajp-client: enable TCP_CORK while sending
  * istream-ajp-body: added a second "length" header field
  * ajp-client: auto-send empty request body chunk
  * ajp-client: register "write" event after GET_BODY_CHUNK packet
  * ajp-client: implemented request and response headers
  * http-cache-rfc: don't rewind tpool if called recursively

 -- Max Kellermann <mk@cm4all.com>  Fri, 11 Sep 2009 16:04:06 +0200

cm4all-beng-proxy (0.6.14) unstable; urgency=low

  * istream-tee: don't restart reading if already in progress

 -- Max Kellermann <mk@cm4all.com>  Thu, 03 Sep 2009 13:21:06 +0200

cm4all-beng-proxy (0.6.13) unstable; urgency=low

  * cookie-server: fix parsing multiple cookies
  * http-cache-memcached: clean up expired "choice" items
  * sink-gstring: use callback instead of public struct
  * istream-tee: restart reading when one output is closed

 -- Max Kellermann <mk@cm4all.com>  Wed, 02 Sep 2009 17:02:53 +0200

cm4all-beng-proxy (0.6.12) unstable; urgency=low

  * http-cache: don't attempt to remove cache items when the cache is disabled

 -- Max Kellermann <mk@cm4all.com>  Fri, 28 Aug 2009 15:40:48 +0200

cm4all-beng-proxy (0.6.11) unstable; urgency=low

  * http-cache-memcached: store HTTP status and response headers
  * http-cache-memcached: implemented flush (SIGHUP)
  * http-cache-memcached: support "Vary"
  * http-client: work around assertion failure in response_stream_close()

 -- Max Kellermann <mk@cm4all.com>  Thu, 27 Aug 2009 12:33:17 +0200

cm4all-beng-proxy (0.6.10) unstable; urgency=low

  * parser: finish tag before bailing out
  * http-request: allow URLs without path component
  * fork: clear event in read() method
  * istream-file: pass options O_CLOEXEC|O_NOCTTY to open()
  * response: check if the "Host" request header is valid

 -- Max Kellermann <mk@cm4all.com>  Tue, 18 Aug 2009 16:37:19 +0200

cm4all-beng-proxy (0.6.9) unstable; urgency=low

  * direct: disable SPLICE_F_NONBLOCK (temporary NFS EAGAIN workaround)

 -- Max Kellermann <mk@cm4all.com>  Mon, 17 Aug 2009 13:52:49 +0200

cm4all-beng-proxy (0.6.8) unstable; urgency=low

  * widget-http: close response body in error code path
  * http-cache: implemented memcached backend (--memcached-server)
  * processor: &c:base; returns the URI without scheme and host

 -- Max Kellermann <mk@cm4all.com>  Mon, 17 Aug 2009 12:29:19 +0200

cm4all-beng-proxy (0.6.7) unstable; urgency=low

  * file-handler: generate Expires from xattr user.MaxAge
  * cmdline: added option --set to configure:
    - max_connections
    - http_cache_size
    - filter_cache_size
    - translate_cache_size
  * flush caches on SIGHUP

 -- Max Kellermann <mk@cm4all.com>  Fri, 07 Aug 2009 11:41:10 +0200

cm4all-beng-proxy (0.6.6) unstable; urgency=low

  * added missing GLib build dependency
  * cgi-handler: set the "body_consumed" flag

 -- Max Kellermann <mk@cm4all.com>  Tue, 04 Aug 2009 09:53:01 +0200

cm4all-beng-proxy (0.6.5) unstable; urgency=low

  * shm: pass MAP_NORESERVE to mmap()
  * proxy-handler: support cookies
  * translation: added DISCARD_SESSION packet

 -- Max Kellermann <mk@cm4all.com>  Wed, 15 Jul 2009 18:00:33 +0200

cm4all-beng-proxy (0.6.4) unstable; urgency=low

  * http-client: don't read response body in HEAD requests
  * ajp-client: invoke the "abort" handler on error
  * filter-cache: lock cache items while they are served

 -- Max Kellermann <mk@cm4all.com>  Thu, 09 Jul 2009 14:36:14 +0200

cm4all-beng-proxy (0.6.3) unstable; urgency=low

  * http-server: implemented the DELETE method
  * http-server: refuse HTTP/0.9 requests
  * proxy-handler: send request body to template when no widget is focused
  * widget-request: pass original HTTP method to widget
  * session: automatically defragment sessions

 -- Max Kellermann <mk@cm4all.com>  Tue, 07 Jul 2009 16:57:22 +0200

cm4all-beng-proxy (0.6.2) unstable; urgency=low

  * lock: fixed race condition in debug flag updates
  * session: use rwlock for the session manager
  * proxy-handler: pass request headers to the remote HTTP server
  * proxy-handler: forward original Accept-Charset if processor is disabled
  * pipe: don't filter resources without a body
  * fcache: forward original HTTP status over "pipe" filter
  * cgi: support the "Status" line

 -- Max Kellermann <mk@cm4all.com>  Mon, 06 Jul 2009 16:38:26 +0200

cm4all-beng-proxy (0.6.1) unstable; urgency=low

  * session: consistently lock all session objects
  * rewrite-uri: check if widget_external_uri() returns NULL
  * widget-uri: don't generate the "path" argument when it's NULL
  * widget-uri: strip superfluous question mark from widget_base_address()
  * widget-uri: append parameters from the template first
  * widget-uri: re-add configured query string in widget_absolute_uri()
  * widget-uri: eliminate configured query string in widget_external_uri()
  * processor: don't consider session data for base=child and base=parent

 -- Max Kellermann <mk@cm4all.com>  Fri, 03 Jul 2009 15:52:01 +0200

cm4all-beng-proxy (0.6) unstable; urgency=low

  * inline-widget: check the widget HTTP response status
  * response: don't apply transformation on failed response
  * resource-address: include pipe arguments in filter cache key
  * handler: removed session redirect on the first request
  * http-cache: accept ETag response header instead of Last-Modified
  * filter-cache: don't require Last-Modified or Expires
  * file-handler: disable ETag only when processor comes first
  * file-handler: read ETag from xattr
  * pipe: generate new ETag for piped resource
  * session: purge sessions when shared memory is full
  * handler: don't enforce sessions for filtered responses

 -- Max Kellermann <mk@cm4all.com>  Tue, 30 Jun 2009 17:48:20 +0200

cm4all-beng-proxy (0.5.14) unstable; urgency=low

  * ajp-client: implemented request body
  * cookie-client: obey "max-age=0" properly
  * processor: forward the original HTTP status
  * response, widget-http: don't allow processing resource without body
  * widget-http: check the Content-Type before invoking processor
  * response: pass the "Location" response header
  * debian: added a separate -optimized-dbg package
  * added init script support for multiple ports (--port) and multiple listen
    (--listen) command line argumnents
  * translation: added the "APPEND" packet for command line arguments
  * pipe: support command line arguments

 -- Max Kellermann <mk@cm4all.com>  Mon, 29 Jun 2009 16:51:16 +0200

cm4all-beng-proxy (0.5.13) unstable; urgency=low

  * widget-registry: clear local_address in translate request
  * cmdline: added the "--listen" option

 -- Max Kellermann <mk@cm4all.com>  Wed, 24 Jun 2009 12:27:17 +0200

cm4all-beng-proxy (0.5.12) unstable; urgency=low

  * response: pass the "Location" response handler
  * added support for multiple listener ports

 -- Max Kellermann <mk@cm4all.com>  Tue, 23 Jun 2009 23:34:55 +0200

cm4all-beng-proxy (0.5.11) unstable; urgency=low

  * build with autotools
  * use libcm4all-socket, GLib
  * Makefile.am: support out-of-tree builds
  * added optimized Debian package
  * tcache: fixed wrong assignment in VARY=HOST
  * translation: added request packet LOCAL_ADDRESS

 -- Max Kellermann <mk@cm4all.com>  Tue, 23 Jun 2009 15:42:12 +0200

cm4all-beng-proxy (0.5.10) unstable; urgency=low

  * widget-http: assign the "address" variable

 -- Max Kellermann <mk@cm4all.com>  Mon, 15 Jun 2009 18:38:58 +0200

cm4all-beng-proxy (0.5.9) unstable; urgency=low

  * tcache: fixed typo in tcache_string_match()
  * tcache: support VARY=SESSION
  * translate: added the INVALIDATE response packet
  * cache, session: higher size limits
  * widget-uri: separate query_string from path_info
  * widget-uri: ignore widget parameters in widget_external_uri()

 -- Max Kellermann <mk@cm4all.com>  Mon, 15 Jun 2009 17:06:11 +0200

cm4all-beng-proxy (0.5.8) unstable; urgency=low

  * handler: fixed double free bug in translate_callback()

 -- Max Kellermann <mk@cm4all.com>  Sun, 14 Jun 2009 19:05:09 +0200

cm4all-beng-proxy (0.5.7) unstable; urgency=low

  * forward the Content-Disposition header
  * handler: assign new session to local variable, fix segfault
  * handler: don't dereference the NULL session

 -- Max Kellermann <mk@cm4all.com>  Sun, 14 Jun 2009 13:01:52 +0200

cm4all-beng-proxy (0.5.6) unstable; urgency=low

  * widget-http: send the "Via" request header instead of "X-Forwarded-For"
  * proxy-handler: send the "Via" request header
  * widget-request: check the "path" argument before calling uri_compress()

 -- Max Kellermann <mk@cm4all.com>  Tue, 09 Jun 2009 12:21:00 +0200

cm4all-beng-proxy (0.5.5) unstable; urgency=low

  * processor: allow specifying relative URI in c:base=child
  * widget-request: verify the "path" argument
  * widget: allocate address from widget's pool
  * widget-http: support multiple Set-Cookie response headers

 -- Max Kellermann <mk@cm4all.com>  Thu, 04 Jun 2009 15:10:15 +0200

cm4all-beng-proxy (0.5.4) unstable; urgency=low

  * implemented delegation of open() to a helper program
  * added the BASE translation packet, supported by the translation cache
  * deprecated c:mode=proxy
  * rewrite-uri: always enable focus in mode=partial
  * http-cache: don't cache resources with query string (RFC 2616 13.9)
  * http-cache: lock cache items while they are served

 -- Max Kellermann <mk@cm4all.com>  Thu, 28 May 2009 11:44:01 +0200

cm4all-beng-proxy (0.5.3) unstable; urgency=low

  * cgi: close request body on fork() failure
  * fork: added workaround for pipe-to-pipe splice()
  * http-cache: use cache entry when response ETag matches
  * cgi: loop in istream_cgi_read() to prevent blocking
  * cache: check for expired items once a minute
  * cache: optimize search for oldest item

 -- Max Kellermann <mk@cm4all.com>  Wed, 06 May 2009 13:23:46 +0200

cm4all-beng-proxy (0.5.2) unstable; urgency=low

  * added filter cache
  * header-parser: added missing range check in header_parse_line()
  * fork: added event for writing to the child process
  * fork: don't splice() from a pipe
  * response: don't pass request body to unfocused processor
  * added filter type "pipe"

 -- Max Kellermann <mk@cm4all.com>  Wed, 29 Apr 2009 13:24:26 +0200

cm4all-beng-proxy (0.5.1) unstable; urgency=low

  * processor: fixed base=child assertion failure
  * handler: close request body if it was not consumed
  * static-file: generate Last-Modified and ETag response headers
  * static-file: obey the Content-Type provided by the translation server
  * static-file: get Content-Type from extended attribute
  * http-cache: use istream_null when cached resource is empty

 -- Max Kellermann <mk@cm4all.com>  Mon, 27 Apr 2009 10:00:20 +0200

cm4all-beng-proxy (0.5) unstable; urgency=low

  * processor: accept c:mode/c:base attributes in any order
  * processor: removed alternative (anchor) rewrite syntax

 -- Max Kellermann <mk@cm4all.com>  Mon, 20 Apr 2009 22:04:19 +0200

cm4all-beng-proxy (0.4.10) unstable; urgency=low

  * processor: lift length limitation for widget parameters
  * translate: abort if a packet is too large
  * translate: support MAX_AGE for the whole response
  * hashmap: fix corruption of slot chain in hashmap_remove_value()

 -- Max Kellermann <mk@cm4all.com>  Fri, 17 Apr 2009 13:02:50 +0200

cm4all-beng-proxy (0.4.9) unstable; urgency=low

  * http-cache: explicitly start reading into cache
  * cgi: clear "headers" variable before publishing the response
  * translate: use DOCUMENT_ROOT as CGI parameter

 -- Max Kellermann <mk@cm4all.com>  Mon, 06 Apr 2009 16:21:57 +0200

cm4all-beng-proxy (0.4.8) unstable; urgency=low

  * translate: allow ADDRESS packets in AJP addresses
  * translate: initialize all fields of a FastCGI address
  * http-cache: close all caching connections on exit
  * processor: don't rewrite SCRIPT SRC attribute when proxying

 -- Max Kellermann <mk@cm4all.com>  Thu, 02 Apr 2009 15:45:46 +0200

cm4all-beng-proxy (0.4.7) unstable; urgency=low

  * http-server: use istream_null for empty request body
  * parser: check for trailing slash only in TAG_OPEN tags
  * parser: added support for XML Processing Instructions
  * processor: implemented XML Processing Instruction "cm4all-rewrite-uri"
  * uri-escape: escape the slash character
  * cache: remove all matching items in cache_remove()
  * http-cache: lock cache items while holding a reference

 -- Max Kellermann <mk@cm4all.com>  Thu, 02 Apr 2009 12:02:53 +0200

cm4all-beng-proxy (0.4.6) unstable; urgency=low

  * file_handler: fixed logic error in If-Modified-Since check
  * date: return UTC time stamp in http_date_parse()
  * cache: continue search after item was invalidated
  * cache: remove the correct cache item
  * istream-chunked: work around invalid assertion failure
  * istream-subst: fixed corruption after partial match

 -- Max Kellermann <mk@cm4all.com>  Wed, 25 Mar 2009 15:03:10 +0100

cm4all-beng-proxy (0.4.5) unstable; urgency=low

  * http-server: assume keep-alive is enabled on HTTP 1.1
  * http-client: unregister EV_READ when the buffer is full
  * translation: added QUERY_STRING packet
  * processor: optionally parse base/mode from URI

 -- Max Kellermann <mk@cm4all.com>  Tue, 17 Mar 2009 13:04:25 +0100

cm4all-beng-proxy (0.4.4) unstable; urgency=low

  * forward Accept-Language request header to the translation server
  * translate: added the USER_AGENT request packet
  * session: obey the USER/MAX_AGE setting
  * use libcm4all-inline-dev in libcm4all-beng-proxy-dev
  * added pkg-config file for libcm4all-beng-proxy-dev
  * updated python-central dependencies
  * processor: parse c:base/c:mode attributes in PARAM tags

 -- Max Kellermann <mk@cm4all.com>  Wed, 11 Mar 2009 09:43:48 +0100

cm4all-beng-proxy (0.4.3) unstable; urgency=low

  * processor: rewrite URI in LINK tags
  * processor: rewrite URI in PARAM tags
  * use splice() from glibc 2.7
  * translate: added VARY response packet
  * build documentation with texlive

 -- Max Kellermann <mk@cm4all.com>  Wed, 04 Mar 2009 09:53:56 +0100

cm4all-beng-proxy (0.4.2) unstable; urgency=low

  * hashmap: fix corruption in slot chain
  * use monotonic clock to calculate expiry times
  * processor: rewrite URIs in the EMBED, VIDEO, AUDIO tags

 -- Max Kellermann <mk@cm4all.com>  Tue, 17 Feb 2009 17:14:48 +0100

cm4all-beng-proxy (0.4.1) unstable; urgency=low

  * translate: clear client->transformation
  * handler: check for translation errors
  * http-server: fixed assertion failure during shutdown
  * http-server: send "Keep-Alive" response header
  * worker: after fork(), call event_reinit() in the parent process
  * added valgrind build dependency
  * build with Debian's libevent-1.4 package

 -- Max Kellermann <mk@cm4all.com>  Tue, 10 Feb 2009 11:48:53 +0100

cm4all-beng-proxy (0.4) unstable; urgency=low

  * added support for transformation views
    - in the JavaScript API, mode=proxy is now deprecated
  * http-cache: fix segfault when request_headers==NULL
  * http-cache: store multiple (varying) versions of a resource
  * http-cache: use the "max-age" cache-control response

 -- Max Kellermann <mk@cm4all.com>  Fri, 30 Jan 2009 13:29:43 +0100

cm4all-beng-proxy (0.3.9) unstable; urgency=low

  * http-client: assume keep-alive is enabled on HTTP 1.1
  * processor: use configured/session path-info for mode=child URIs

 -- Max Kellermann <mk@cm4all.com>  Tue, 27 Jan 2009 13:07:51 +0100

cm4all-beng-proxy (0.3.8) unstable; urgency=low

  * processor: pass Content-Type and Content-Language headers from
    template
  * http-client: allow chunked response body without keep-alive

 -- Max Kellermann <mk@cm4all.com>  Fri, 23 Jan 2009 13:02:42 +0100

cm4all-beng-proxy (0.3.7) unstable; urgency=low

  * istream_subst: exit the loop if state==INSERT
  * istream_iconv: check if the full buffer could be flushed
  * worker: don't reinitialize session manager during shutdown

 -- Max Kellermann <mk@cm4all.com>  Thu, 15 Jan 2009 10:39:47 +0100

cm4all-beng-proxy (0.3.6) unstable; urgency=low

  * processor: ignore closing </header>
  * widget-http: now really don't check content-type in frame parents
  * parser: skip comments
  * processor: implemented c:base="parent"
  * processor: added "c:" prefix to c:widget child elements
  * processor: renamed the "c:param" element to "c:parameter"

 -- Max Kellermann <mk@cm4all.com>  Thu, 08 Jan 2009 11:17:29 +0100

cm4all-beng-proxy (0.3.5) unstable; urgency=low

  * widget-http: don't check content-type in frame parents
  * istream-subst: allow null bytes in the input stream
  * js: added the "translate" parameter for passing values to the
    translation server
  * rewrite-uri: refuse to rewrite a frame URI without widget id

 -- Max Kellermann <mk@cm4all.com>  Mon, 05 Jan 2009 16:46:32 +0100

cm4all-beng-proxy (0.3.4) unstable; urgency=low

  * processor: added support for custom widget request headers
  * http-cache: obey the "Vary" response header
  * http-cache: pass the new http_cache_info object when testing a cache
    item

 -- Max Kellermann <mk@cm4all.com>  Tue, 30 Dec 2008 15:46:44 +0100

cm4all-beng-proxy (0.3.3) unstable; urgency=low

  * processor: grew widget parameter buffer to 512 bytes
  * widget-resolver: clear widget->resolver on abort
  * cgi: clear the input's handler in cgi_async_abort()
  * widget-stream: use istream_hold (reverts r4171)

 -- Max Kellermann <mk@cm4all.com>  Fri, 05 Dec 2008 14:43:05 +0100

cm4all-beng-proxy (0.3.2) unstable; urgency=low

  * processor: free memory before calling embed_frame_widget()
  * processor: allocate query string from the widget pool
  * processor: removed the obsolete widget attributes "tag" and "style"
  * parser: hold a reference to the pool

 -- Max Kellermann <mk@cm4all.com>  Mon, 01 Dec 2008 14:15:38 +0100

cm4all-beng-proxy (0.3.1) unstable; urgency=low

  * http-client: remove Transfer-Encoding and Content-Length from response
    headers
  * http-client: don't read body after invoke_response()
  * fork: retry splice() after EAGAIN
  * fork: don't close input when splice() fails
  * cgi: abort the response handler when the stdin stream fails
  * istream_file, istream_pipe, fork, client_socket, listener: fixed file
    descriptor leaks
  * processor: hold a reference to the caller's pool
  * debian/rules: enabled test suite

 -- Max Kellermann <mk@cm4all.com>  Thu, 27 Nov 2008 16:01:16 +0100

cm4all-beng-proxy (0.3) unstable; urgency=low

  * implemented widget filters
  * translate: initialize all fields of a CGI address
  * fork: read request body on EAGAIN
  * fork: implemented the direct() method with splice()
  * python: added class Response
  * prototypes/translate.py:
    - support "filter"
    - support "content_type"
  * demo: added widget filter demo

 -- Max Kellermann <mk@cm4all.com>  Wed, 26 Nov 2008 16:27:29 +0100

cm4all-beng-proxy (0.2) unstable; urgency=low

  * don't quote text/xml widgets
  * widget-resolver: pass widget_pool to widget_class_lookup()
  * widget-registry: allocate widget_class from widget_pool
  * widget-stream: eliminated the async operation proxy, because the
    operation cannot be aborted before the constructor returns
  * widget-stream: don't clear the "delayed" stream in the response() callback
  * rewrite-uri: trigger istream_read(delayed) after istream_delayed_set()
  * doc: clarified XSLT integration

 -- Max Kellermann <mk@cm4all.com>  Tue, 25 Nov 2008 15:28:54 +0100

cm4all-beng-proxy (0.1) unstable; urgency=low

  * initial release

 -- Max Kellermann <mk@cm4all.com>  Mon, 17 Nov 2008 11:59:36 +0100<|MERGE_RESOLUTION|>--- conflicted
+++ resolved
@@ -1,7 +1,6 @@
-<<<<<<< HEAD
 cm4all-beng-proxy (17.0.3) unstable; urgency=low
 
-  * merge release 16.10
+  * merge release 16.11
 
  --   
 
@@ -22,7 +21,7 @@
   * certdb: implement ACMEv2
 
  -- Max Kellermann <mk@cm4all.com>  Wed, 18 Mar 2020 16:54:20 +0100
-=======
+
 cm4all-beng-proxy (16.11) unstable; urgency=low
 
   * bp: discard LHTTP processes on memory shortage
@@ -34,7 +33,6 @@
   * spawn: higher OOM score adjustment for jailed processes
 
  -- Max Kellermann <mk@cm4all.com>  Wed, 22 Apr 2020 14:17:23 +0200
->>>>>>> de8f352c
 
 cm4all-beng-proxy (16.10) unstable; urgency=low
 
