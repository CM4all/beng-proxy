<<<<<<< HEAD
cm4all-beng-proxy (16.0.1) unstable; urgency=low

  * 

 --   
=======
cm4all-beng-proxy (15.16) unstable; urgency=low

  * debian/postinst: reload on trigger "cm4all-apps-changed" only if active

 -- Max Kellermann <mk@cm4all.com>  Wed, 13 Mar 2019 08:07:45 +0100
>>>>>>> ff11b81b

cm4all-beng-proxy (15.15) unstable; urgency=low

  * certdb: fix broken "tail" command
  * lb/certdb: reuse the database connection more often
  * lb/certdb: set schema after database reconnect
  * http_client: fix rare assertion failure on cancellation
  * bp: SIGHUP fades out child processes
  * debian: trigger "cm4all-apps-changed" fades out child processes

 -- Max Kellermann <mk@cm4all.com>  Mon, 11 Mar 2019 18:28:19 +0100

cm4all-beng-proxy (15.14) unstable; urgency=low

  * http_server: fix crash bug (15.12 regression)

 -- Max Kellermann <mk@cm4all.com>  Wed, 06 Mar 2019 10:35:38 +0100

cm4all-beng-proxy (15.13) unstable; urgency=low

  * balancer: fix crash bug (15.12 regression)

 -- Max Kellermann <mk@cm4all.com>  Wed, 06 Mar 2019 09:50:45 +0100

cm4all-beng-proxy (15.12) unstable; urgency=low

  * balancer: wait for consecutive failures before disabling node
  * http_client: continue receiving pending data after server closed the
    connection
  * http_server: preserve connection after discarding short request body
  * spawn/client: retry sending after EAGAIN

 -- Max Kellermann <mk@cm4all.com>  Wed, 06 Mar 2019 00:08:34 +0100

cm4all-beng-proxy (15.11) unstable; urgency=low

  * was, fcgi: truncate long stderr lines before sending to Pond
  * lb/control: log TCACHE_INVALIDATE packets
  * lb/certdb: fix shutdown hang

 -- Max Kellermann <mk@cm4all.com>  Tue, 26 Feb 2019 23:54:43 +0100

cm4all-beng-proxy (15.10) unstable; urgency=low

  * merge release 14.23

 -- Max Kellermann <mk@cm4all.com>  Wed, 13 Feb 2019 09:04:33 +0100

cm4all-beng-proxy (15.9) unstable; urgency=low

  * merge release 14.22
  * bot: add Applebot

 -- Max Kellermann <mk@cm4all.com>  Mon, 11 Feb 2019 08:57:30 +0100

cm4all-beng-proxy (15.8) unstable; urgency=low

  * lhttp: increase listener backlog
  * bp/mod_auth_easy: protect all files with .access

 -- Max Kellermann <mk@cm4all.com>  Wed, 06 Feb 2019 11:48:31 +0100

cm4all-beng-proxy (15.7) unstable; urgency=low

  * bp/mod_auth_easy: fix inverted check in .access file check
  * bp/processor: don't allow empty widget class name
  * debian: migrate from "-dbg" to "-dbgsym" packages
  * fix the pkg-config include directory

 -- Max Kellermann <mk@cm4all.com>  Mon, 28 Jan 2019 12:58:31 +0100

cm4all-beng-proxy (15.6) unstable; urgency=low

  * bp/mod_auth_easy: user name check is case insensitive
  * bp/mod_auth_easy: implement .access files

 -- Max Kellermann <mk@cm4all.com>  Tue, 22 Jan 2019 22:43:33 +0100

cm4all-beng-proxy (15.5) unstable; urgency=low

  * bp: add option to emulate mod_auth_easy

 -- Max Kellermann <mk@cm4all.com>  Mon, 21 Jan 2019 14:56:51 +0100

cm4all-beng-proxy (15.4) unstable; urgency=low

  * processor: rewrite empty form action URIs

 -- Max Kellermann <mk@cm4all.com>  Thu, 10 Jan 2019 11:11:45 +0100

cm4all-beng-proxy (15.3) unstable; urgency=low

  * merge release 14.21

 -- Max Kellermann <mk@cm4all.com>  Thu, 03 Jan 2019 11:28:35 +0100

cm4all-beng-proxy (15.2) unstable; urgency=low

  * merge release 14.20

 -- Max Kellermann <mk@cm4all.com>  Sun, 30 Dec 2018 13:52:14 +0100

cm4all-beng-proxy (15.1) unstable; urgency=low

  * feature freeze

 -- Max Kellermann <mk@cm4all.com>  Mon, 17 Dec 2018 15:10:07 +0100

cm4all-beng-proxy (15.0.14) unstable; urgency=low

  * merge release 14.19

 -- Max Kellermann <mk@cm4all.com>  Thu, 13 Dec 2018 10:46:26 +0100

cm4all-beng-proxy (15.0.13) unstable; urgency=low

  * spawn: configurable resource limits CPUWeight, TasksMax, MemoryMax
  * lhttp, fcgi: kill idle processes after 15 minutes
  * filter: use the previous status if filter returns "200 OK"
  * require OpenSSL 1.1

 -- Max Kellermann <mk@cm4all.com>  Mon, 10 Dec 2018 15:13:14 +0100

cm4all-beng-proxy (15.0.12) unstable; urgency=low

  * istream: fix two assertion failures

 -- Max Kellermann <mk@cm4all.com>  Mon, 03 Dec 2018 09:37:21 +0100

cm4all-beng-proxy (15.0.11) unstable; urgency=low

  * widget: widget tag headers replace existing headers

 -- Max Kellermann <mk@cm4all.com>  Thu, 29 Nov 2018 20:31:17 +0100

cm4all-beng-proxy (15.0.10) unstable; urgency=low

  * subst/yaml: use "{%name%}" and allow switching to "{[name]}" with
    SUBST_ALT_SYNTAX

 -- Max Kellermann <mk@cm4all.com>  Thu, 29 Nov 2018 13:14:59 +0100

cm4all-beng-proxy (15.0.9) unstable; urgency=low

  * fix EBADFD
  * subst/yaml: use "{[name]}" instead of "{{name}}"
  * subst/yaml: use the dot as a YAML path separator
  * subst/yaml: allow traversing child maps
  * bp/headers: optimize
  * bp/headers: add group "AUTH"

 -- Max Kellermann <mk@cm4all.com>  Tue, 27 Nov 2018 16:57:41 +0100

cm4all-beng-proxy (15.0.8) unstable; urgency=low

  * processor: don't rewrite "data:" links
  * processor: fix use-after-free crash bug in URI rewriter

 -- Max Kellermann <mk@cm4all.com>  Thu, 22 Nov 2018 09:24:35 +0100

cm4all-beng-proxy (15.0.7) unstable; urgency=low

  * translation: fix assertion failure
  * translation: fix use-after-free bug in PROBE_SUFFIX handler
  * certdb: add option --account-key

 -- Max Kellermann <mk@cm4all.com>  Wed, 21 Nov 2018 20:19:10 +0100

cm4all-beng-proxy (15.0.6) unstable; urgency=low

  * translation: fix bogus error "malformed MOUNT_UTS_NAMESPACE packet"
  * translation: add packet ALT_HOST

 -- Max Kellermann <mk@cm4all.com>  Fri, 16 Nov 2018 13:35:20 +0100

cm4all-beng-proxy (15.0.5) unstable; urgency=low

  * translation: add packet SUBST_YAML_FILE

 -- Max Kellermann <mk@cm4all.com>  Wed, 31 Oct 2018 12:38:58 +0100

cm4all-beng-proxy (15.0.4) unstable; urgency=low

  * merge release 14.18
  * bp: optimize the number of concurrent filter processes
  * translation: size optimizations
  * dev: convert headers to C++
  * ajp: remove unused AJPv13 protocol implementation
  * spawn: fix warning "... died from signal 31"

 -- Max Kellermann <mk@cm4all.com>  Mon, 22 Oct 2018 17:58:19 +0200

cm4all-beng-proxy (15.0.3) unstable; urgency=low

  * merge release 14.13

 -- Max Kellermann <mk@cm4all.com>  Mon, 01 Oct 2018 12:24:46 +0200

cm4all-beng-proxy (15.0.2) unstable; urgency=low

  * merge release 14.12
  * spawn: add fallback PATH

 -- Max Kellermann <mk@cm4all.com>  Thu, 27 Sep 2018 12:55:56 +0200

cm4all-beng-proxy (15.0.1) unstable; urgency=low

  * spawn: support reassociating with PID namespaces
  * http_{client,server}: remove HTTP/1.0 support
  * eliminate dependency on libevent

 -- Max Kellermann <mk@cm4all.com>  Mon, 03 Sep 2018 12:14:18 +0200

cm4all-beng-proxy (14.23) unstable; urgency=low

  * merge release 13.16

 -- Max Kellermann <mk@cm4all.com>  Wed, 13 Feb 2019 08:32:30 +0100

cm4all-beng-proxy (14.22) unstable; urgency=low

  * merge release 13.15

 -- Max Kellermann <mk@cm4all.com>  Mon, 11 Feb 2019 08:46:49 +0100

cm4all-beng-proxy (14.21) unstable; urgency=low

  * lhttp: fix crash bug (14.20 regression)

 -- Max Kellermann <mk@cm4all.com>  Thu, 03 Jan 2019 11:12:48 +0100

cm4all-beng-proxy (14.20) unstable; urgency=low

  * pipe: remove excess fcntl() system calls in the debug build
  * http_client: fix two crash bugs
  * http_client: fix stall bug with SSL
  * http_client: fix "Peer closed the socket prematurely" error with SSL

 -- Max Kellermann <mk@cm4all.com>  Sun, 30 Dec 2018 13:40:44 +0100

cm4all-beng-proxy (14.19) unstable; urgency=low

  * certdb: fix "std::bad_alloc" error after database connection loss
  * widget: fix missing request body for focused inline widget

 -- Max Kellermann <mk@cm4all.com>  Wed, 12 Dec 2018 22:23:06 +0100

cm4all-beng-proxy (14.18) unstable; urgency=low

  * was: fix use-after-free bug
  * enlarge I/O buffers to 32 for faster bulk transfers

 -- Max Kellermann <mk@cm4all.com>  Tue, 16 Oct 2018 19:05:34 +0200

cm4all-beng-proxy (14.17) unstable; urgency=low

  * translation, http_cache: fix use-after-free bugs

 -- Max Kellermann <mk@cm4all.com>  Mon, 15 Oct 2018 22:27:39 +0200

cm4all-beng-proxy (14.16) unstable; urgency=low

  * http_client: fix assertion failure due to unexpected recursion

 -- Max Kellermann <mk@cm4all.com>  Mon, 15 Oct 2018 17:03:13 +0200

cm4all-beng-proxy (14.15) unstable; urgency=low

  * spawn: fix error "Failed to create systemd scope: Unit
    cm4all-beng-spawn.scope not loaded"

 -- Max Kellermann <mk@cm4all.com>  Wed, 10 Oct 2018 11:49:25 +0200

cm4all-beng-proxy (14.14) unstable; urgency=low

  * merge release 13.13

 -- Max Kellermann <mk@cm4all.com>  Fri, 05 Oct 2018 14:10:08 +0200

cm4all-beng-proxy (14.13) unstable; urgency=low

  * spawn: fix "signalfd() failed: Bad file descriptor"
  * translation: fix crash bug
  * session: fix data loss after defragmentation

 -- Max Kellermann <mk@cm4all.com>  Fri, 28 Sep 2018 15:24:19 +0200

cm4all-beng-proxy (14.12) unstable; urgency=low

  * improved memory leak detector
  * add listener options "ack_timeout", "keepalive"
  * support HTTP method "REPORT"

 -- Max Kellermann <mk@cm4all.com>  Thu, 27 Sep 2018 10:55:50 +0200

cm4all-beng-proxy (14.11) unstable; urgency=low

  * merge release 13.12

 -- Max Kellermann <mk@cm4all.com>  Sat, 01 Sep 2018 19:46:50 +0200

cm4all-beng-proxy (14.10) unstable; urgency=low

  * http: don't require "Connection" header for WebSocket upgrade
  * bp/http: fix WebSocket header duplication

 -- Max Kellermann <mk@cm4all.com>  Wed, 22 Aug 2018 11:11:50 -0000

cm4all-beng-proxy (14.9) unstable; urgency=low

  * bp/http: abolish the forced "Connection:keep-alive" request header
  * spawn: work around LXC/systemd bug causing spawner failures

 -- Max Kellermann <mk@cm4all.com>  Thu, 16 Aug 2018 15:21:58 -0000

cm4all-beng-proxy (14.8) unstable; urgency=low

  * http_cache, fcache: fix use-after-free crash bug
  * spawn: support the systemd hybrid cgroup hierarchy

 -- Max Kellermann <mk@cm4all.com>  Tue, 19 Jun 2018 14:46:39 -0000

cm4all-beng-proxy (14.7) unstable; urgency=low

  * certdb: DELETE old name before INSERT to avoid constraint violation

 -- Max Kellermann <mk@cm4all.com>  Tue, 05 Jun 2018 20:12:17 -0000

cm4all-beng-proxy (14.6) unstable; urgency=low

  * http_client: fix use-after-free data corruption bug
  * fcache: fix use-after-free crash bug upon cancellation
  * access_log: fix crash after sendmsg() failure
  * istream/replace: fix stall bug
  * istream/subst: optimize mismatch check

 -- Max Kellermann <mk@cm4all.com>  Mon, 04 Jun 2018 10:22:47 -0000

cm4all-beng-proxy (14.5) unstable; urgency=low

  * access_log: fix CRC errors due to stack corruption

 -- Max Kellermann <mk@cm4all.com>  Mon, 14 May 2018 14:34:18 -0000

cm4all-beng-proxy (14.4) unstable; urgency=low

  * lb: fix "pivot_root" problem during start on kernel 4.9-
  * enable core dumps (PR_SET_DUMPABLE)
  * debian: don't start daemon during initial installation

 -- Max Kellermann <mk@cm4all.com>  Mon, 14 May 2018 10:42:12 -0000

cm4all-beng-proxy (14.3) unstable; urgency=low

  * bp: allow configuring child error logger without access logger
  * log: fix datagram corruption due to wrong attribute code
  * log-json: escape control characters

 -- Max Kellermann <mk@cm4all.com>  Thu, 26 Apr 2018 11:00:05 -0000

cm4all-beng-proxy (14.2) unstable; urgency=low

  * lb: fix use-after-free crash after using translation response
  * http_cache: fix use-after-free crash on request cancellation
  * http_client: fix assertion failure upon discarding large request body

 -- Max Kellermann <mk@cm4all.com>  Tue, 24 Apr 2018 11:11:36 -0000

cm4all-beng-proxy (14.1) unstable; urgency=low

  * feature freeze
  * lhttp: fix memory leak
  * lhttp: pass URI and site name to error logger
  * fcgi: implement "forward_child_errors" for STDERR payloads
  * pipe: fix assertion failure
  * cgi: fix crash bug
  * bp: SIGHUP flushes the NFS cache
  * control: add packet FLUSH_NFS_CACHE

 -- Max Kellermann <mk@cm4all.com>  Thu, 19 Apr 2018 08:43:23 -0000

cm4all-beng-proxy (14.0.9) unstable; urgency=low

  * translation: allow disabling the HTTP cache with "UNCACHED"
  * http_cache: remove the memcached backend
  * access_log: use protocol version 2
  * fcgi, was, lhttp: option "forward_child_errors" forwards stderr to logger

 -- Max Kellermann <mk@cm4all.com>  Mon, 26 Mar 2018 09:42:46 -0000

cm4all-beng-proxy (14.0.8) unstable; urgency=low

  * merge release 13.11
  * bp: add SSL/TLS support to the HTTP server
  * fix bogus assertion failure

 -- Max Kellermann <mk@cm4all.com>  Mon, 12 Mar 2018 10:38:35 -0000

cm4all-beng-proxy (14.0.7) unstable; urgency=low

  * merge release 13.10
  * header-forward: include "Content-Location" in header group "LINK"
  * http_client: enable keep-alive on HTTPS connections
  * ssl/client: send client certificates on server request
  * ssl/client: translation packet CERTIFICATE chooses client certificate
  * ssl/client: enable SNI

 -- Max Kellermann <mk@cm4all.com>  Thu, 01 Mar 2018 11:59:04 -0000

cm4all-beng-proxy (14.0.6) unstable; urgency=low

  * http_server: generate Content-Length for empty response (14.0.1
    regression)

 -- Max Kellermann <mk@cm4all.com>  Fri, 02 Feb 2018 10:54:19 -0000

cm4all-beng-proxy (14.0.5) unstable; urgency=low

  * bp: fix forwarding headers for request body

 -- Max Kellermann <mk@cm4all.com>  Thu, 25 Jan 2018 11:48:09 -0000

cm4all-beng-proxy (14.0.4) unstable; urgency=low

  * merge release 13.8
  * certdb: create ACME CSRs without subject, only subjectAltName

 -- Max Kellermann <mk@cm4all.com>  Tue, 23 Jan 2018 15:04:11 -0000

cm4all-beng-proxy (14.0.3) unstable; urgency=low

  * merge release 13.5
  * bp: fix nullptr dereference bug

 -- Max Kellermann <mk@cm4all.com>  Thu, 18 Jan 2018 18:24:29 -0000

cm4all-beng-proxy (14.0.2) unstable; urgency=low

  * access_log: support protocol version 2 (with CRC)
  * processor: rewrite URIs in META/property="og:{image,url}"
  * certdb: eliminate duplicate authz request
  * certdb: add ACME option "--debug"
  * certdb: implement ACME "http-01", option "--challenge-directory"

 -- Max Kellermann <mk@cm4all.com>  Fri, 12 Jan 2018 11:07:14 -0000

cm4all-beng-proxy (14.0.1) unstable; urgency=low

  * lb: forward HTTP from Lua to dynamic server (development feature)
  * certdb: retry ACME requests after status 5xx (server error)
  * certdb: support the Workshop control channel
  * log-json: generate JSONL (JSON Lines)

 -- Max Kellermann <mk@cm4all.com>  Fri, 05 Jan 2018 11:47:08 -0000

cm4all-beng-proxy (13.16) unstable; urgency=low

  * processor: fix crash due to malformed XML attribute
  * http_client: fix crash bug
  * ssl/cache: fix two crash bugs

 -- Max Kellermann <mk@cm4all.com>  Tue, 12 Feb 2019 21:39:41 +0100

cm4all-beng-proxy (13.15) unstable; urgency=low

  * was: send PREMATURE after client canceled the request

 -- Max Kellermann <mk@cm4all.com>  Mon, 11 Feb 2019 08:37:20 +0100

cm4all-beng-proxy (13.14) unstable; urgency=low

  * http_client: fix assertion failure due to unexpected recursion
  * lhttp: increase listener backlog
  * pipe: remove excess fcntl() system calls in the debug build
  * bp/processor: don't allow empty widget class name

 -- Max Kellermann <mk@cm4all.com>  Mon, 11 Feb 2019 07:40:00 +0100

cm4all-beng-proxy (13.13) unstable; urgency=low

  * was: fix memory leak
  * was: force pipe buffers to 256 kB
  * session: fix data loss after defragmentation

 -- Max Kellermann <mk@cm4all.com>  Fri, 05 Oct 2018 12:23:09 +0200

cm4all-beng-proxy (13.12) unstable; urgency=low

  * bp/http: abolish the forced "Connection:keep-alive" request header
  * session: fix two assertion failures
  * fcgi, lhttp: fix race condition with socket permissions
  * cgi: fix crash bug
  * pipe: fix assertion failure
  * fcache: fix crash due to mistakenly detected memory leak
  * lb: fix "pivot_root" problem during start on kernel 4.9-
  * enable core dumps (PR_SET_DUMPABLE)
  * debian: don't start daemon during initial installation

 -- Max Kellermann <mk@cm4all.com>  Sat, 01 Sep 2018 17:23:30 -0000

cm4all-beng-proxy (13.11) unstable; urgency=low

  * lb: ssl_cert_db and ssl_verify are mutually exclusive
  * log-json: fix crash bug with unknown type value
  * log: support type "SSH"

 -- Max Kellermann <mk@cm4all.com>  Fri, 09 Mar 2018 09:15:14 -0000

cm4all-beng-proxy (13.10) unstable; urgency=low

  * access_log: support record attribute "type"

 -- Max Kellermann <mk@cm4all.com>  Wed, 07 Feb 2018 08:27:48 -0000

cm4all-beng-proxy (13.9) unstable; urgency=low

  * spawn: fix kernel warning "oom_adj is deprecated, please use
    oom_score_adj instead"
  * lb/config: check whether sticky_mode is compatible with Zeroconf
  * access_log: fix crash on connect failure

 -- Max Kellermann <mk@cm4all.com>  Tue, 06 Feb 2018 09:23:23 -0000

cm4all-beng-proxy (13.8) unstable; urgency=low

  * lb/http: fix use-after-free bug

 -- Max Kellermann <mk@cm4all.com>  Tue, 23 Jan 2018 14:46:15 -0000

cm4all-beng-proxy (13.7) unstable; urgency=low

  * lb/tcp: fix use-after-free bug when outbound connect fails early
  * spawn: fix resource limits problem with user namespaces
  * spawn: increase the OOM score of child processes

 -- Max Kellermann <mk@cm4all.com>  Tue, 23 Jan 2018 11:54:03 -0000

cm4all-beng-proxy (13.6) unstable; urgency=low

  * http_server: fix two crash bugs with "417 Expectation failed"
  * lb: fix crash bug when POSTing to global_http_check
  * lb/tcp: fix double free bug when outbound is not yet connected

 -- Max Kellermann <mk@cm4all.com>  Mon, 22 Jan 2018 10:18:58 -0000

cm4all-beng-proxy (13.5) unstable; urgency=low

  * lb/tcp: fix crash with empty Zeroconf pool
  * nfs: fix memory leak
  * certdb: eliminate duplicate authz request
  * certdb: retry ACME nonce request after status 500
  * certdb: update the Let's Encrypt agreement URL to v1.2
  * certdb: add ACME option "--debug"
  * ssl: fix three transfer stall bugs
  * shrink I/O buffers back to 8 kB
  * access_log: support protocol version 2 (with CRC)

 -- Max Kellermann <mk@cm4all.com>  Thu, 18 Jan 2018 17:59:13 -0000

cm4all-beng-proxy (13.4) unstable; urgency=low

  * fcache: fix use-after-free crash bug

 -- Max Kellermann <mk@cm4all.com>  Wed, 03 Jan 2018 09:31:05 -0000

cm4all-beng-proxy (13.3) unstable; urgency=low

  * merge release 12.9

 -- Max Kellermann <mk@cm4all.com>  Mon, 18 Dec 2017 10:16:28 -0000

cm4all-beng-proxy (13.2) unstable; urgency=low

  * widget: case insensitive check for UNTRUSTED_SITE_SUFFIX and
    UNTRUSTED_RAW_SITE_SUFFIX

 -- Max Kellermann <mk@cm4all.com>  Fri, 01 Dec 2017 14:54:24 -0000

cm4all-beng-proxy (13.1) unstable; urgency=low

  * feature freeze

 -- Max Kellermann <mk@cm4all.com>  Thu, 30 Nov 2017 12:05:07 -0000

cm4all-beng-proxy (13.0.12) unstable; urgency=low

  * merge release 12.8
  * http_cache: handle If-None-Match, If-Modified-Since etc.
  * spawn: raise the command-line argument limit
  * log internal server errors even without --verbose

 -- Max Kellermann <mk@cm4all.com>  Tue, 21 Nov 2017 11:58:58 -0000

cm4all-beng-proxy (13.0.11) unstable; urgency=low

  * bp: map EACCES/EPERM to "403 Forbidden"
  * log-cat: use the local time zone

 -- Max Kellermann <mk@cm4all.com>  Mon, 06 Nov 2017 09:29:22 -0000

cm4all-beng-proxy (13.0.10) unstable; urgency=low

  * avahi: make services visible initially (13.0.9 regression)
  * lb: add client address filter for global_http_check
  * python/control/client: add methods send_{en,dis}able_zeroconf()

 -- Max Kellermann <mk@cm4all.com>  Tue, 10 Oct 2017 21:51:40 -0000

cm4all-beng-proxy (13.0.9) unstable; urgency=low

  * lb: support monitors in Zeroconf clusters
  * lb/config: require certificate even if ssl_cert_db is used
  * lb/monitor/expect: fix memory leak
  * certdb: retry ACME "new-authz" after "unauthorized"
  * certdb: generate a new private key for each "new-cert"
  * certdb: fix collisions with ACME challenge certificates
  * certdb: allow altNames longer than 64 characters with ACME
  * log: add attribute "FORWARDED_TO"
  * control: add packets "DISABLE_ZEROCONF", "ENABLE_ZEROCONF"

 -- Max Kellermann <mk@cm4all.com>  Fri, 06 Oct 2017 11:20:15 -0000

cm4all-beng-proxy (13.0.8.1) unstable; urgency=low

  * fix assertion failure when sending large HTTP headers
  * http_server: disallow request headers larger than 8 kB

 -- Max Kellermann <mk@cm4all.com>  Tue, 17 Oct 2017 09:49:47 -0000

cm4all-beng-proxy (13.0.8) unstable; urgency=low

  * certdb: check for database commit errors
  * certdb: repeat after PostgreSQL serialization failure

 -- Max Kellermann <mk@cm4all.com>  Tue, 26 Sep 2017 19:59:53 -0000

cm4all-beng-proxy (13.0.7) unstable; urgency=low

  * fcache: fix bogus memory leak test
  * handler: change "Translation server failed" to "Configuration server ..."
  * spawn: wait & try again after "Unit cm4all-beng-spawn.scope already exists"

 -- Max Kellermann <mk@cm4all.com>  Mon, 25 Sep 2017 13:16:21 -0000

cm4all-beng-proxy (13.0.6) unstable; urgency=low

  * merge release 12.5
  * widget/inline: fix memory leak on canceled POST
  * widget/inline: implement a response header timeout of 5s
  * certdb: fix notifications in non-default PostgreSQL schema

 -- Max Kellermann <mk@cm4all.com>  Wed, 20 Sep 2017 20:56:04 -0000

cm4all-beng-proxy (13.0.5) unstable; urgency=low

  * merge release 12.4
  * lb/http: fix several memory leaks with POST requests
  * lb: fix shutdown crash bug
  * lb: CONTROL_STATS returns translation cache size
  * log/lua: add a "filter" mode

 -- Max Kellermann <mk@cm4all.com>  Thu, 14 Sep 2017 18:39:12 -0000

cm4all-beng-proxy (13.0.4) unstable; urgency=low

  * lb: fix request headers in access logger (affects
    "ignore_localhost_200" and "User-Agent", "Referer", "Host",
    "X-Forwarded-For")

 -- Max Kellermann <mk@cm4all.com>  Mon, 11 Sep 2017 20:04:23 -0000

cm4all-beng-proxy (13.0.3) unstable; urgency=low

  * fix crash bug in CSS processor
  * lb: print the site name in access logs
  * log: add attribute MESSAGE

 -- Max Kellermann <mk@cm4all.com>  Mon, 11 Sep 2017 17:43:57 -0000

cm4all-beng-proxy (13.0.2) unstable; urgency=low

  * log translation server failures even without --verbose
  * translation: allow arbitrary non-zero characters in CHILD_TAG
  * control: add listener option "interface"
  * control: disable the "V6ONLY" flag on all IPv6 wildcard listeners
  * control: switch to IPv4 if joining IPv6 wildcard to IPv4 multicast group

 -- Max Kellermann <mk@cm4all.com>  Fri, 08 Sep 2017 12:24:04 -0000

cm4all-beng-proxy (13.0.1) unstable; urgency=low

  * remove libdaemon dependency
  * lhttp: FADE_CHILDEN prevents reusing existing busy processes
  * bp: allow CONTROL_FADE_CHILDREN with tag as payload

 -- Max Kellermann <mk@cm4all.com>  Tue, 29 Aug 2017 10:40:13 -0000

cm4all-beng-proxy (12.9) unstable; urgency=low

  * was: fix crash after malformed HEAD response
  * http_client: fix retry after error
  * lb/lua: allow building with LuaJIT 2.1

 -- Max Kellermann <mk@cm4all.com>  Mon, 18 Dec 2017 10:03:34 -0000

cm4all-beng-proxy (12.8) unstable; urgency=low

  * file: emit "Last-Modified" header in "304" responses
  * file: improved support for the user.ETag xattr
  * http_cache: update "Expires" from "304" responses

 -- Max Kellermann <mk@cm4all.com>  Fri, 17 Nov 2017 11:41:02 -0000

cm4all-beng-proxy (12.7) unstable; urgency=low

  * file: ignore If-Modified-Since after successful If-None-Match
  * file: emit cache headers in "304" responses (v11 regression)
  * file: failed If-None-Match emits "304" response, not "412"

 -- Max Kellermann <mk@cm4all.com>  Thu, 16 Nov 2017 12:19:44 -0000

cm4all-beng-proxy (12.6) unstable; urgency=low

  * fix assertion failure when sending large HTTP headers
  * http_server: disallow request headers larger than 8 kB
  * spawn: wait & try again after "Unit cm4all-beng-spawn.scope already exists"
  * widget/inline: fix memory leak on canceled POST
  * control: add listener option "interface"
  * control: disable the "V6ONLY" flag on all IPv6 wildcard listeners
  * control: switch to IPv4 if joining IPv6 wildcard to IPv4 multicast group
  * lb: print the site name in access logs
  * lb: fix request headers in access logger (affects
    "ignore_localhost_200" and "User-Agent", "Referer", "Host",
    "X-Forwarded-For")
  * lb/monitor/expect: fix memory leak
  * certdb: fix notifications in non-default PostgreSQL schema

 -- Max Kellermann <mk@cm4all.com>  Tue, 17 Oct 2017 10:58:40 -0000

cm4all-beng-proxy (12.5) unstable; urgency=low

  * lb/http: fix another memory leak with POST requests
  * lb: fix shutdown crash bug
  * certdb: fix crash after PostgreSQL host lookup failure

 -- Max Kellermann <mk@cm4all.com>  Wed, 20 Sep 2017 10:30:52 -0000

cm4all-beng-proxy (12.4) unstable; urgency=low

  * lb/http: fix several memory leaks with POST requests
  * fix crash bug in CSS processor

 -- Max Kellermann <mk@cm4all.com>  Wed, 13 Sep 2017 13:58:06 -0000

cm4all-beng-proxy (12.3) unstable; urgency=low

  * remove libhttp dependency
  * logger: fix off-by-one bug in log level check
  * http_server: fix crash bug

 -- Max Kellermann <mk@cm4all.com>  Tue, 29 Aug 2017 09:44:27 -0000

cm4all-beng-proxy (12.2) unstable; urgency=low

  * spawn: use the "systemd" controller
  * debian/control: move from "non-free" to "main"

 -- Max Kellermann <mk@cm4all.com>  Wed, 23 Aug 2017 09:35:27 -0000

cm4all-beng-proxy (12.1) unstable; urgency=low

  * all code is now covered by the Simplified BSD License (BSD-2-Clause)

 -- Max Kellermann <mk@cm4all.com>  Fri, 18 Aug 2017 08:53:52 -0000

cm4all-beng-proxy (12.0.44) unstable; urgency=low

  * lb: retry after connect error to Zeroconf member
  * spawn: make /proc writable if user namespaces are allowed

 -- Max Kellermann <mk@cm4all.com>  Thu, 17 Aug 2017 11:26:34 -0000

cm4all-beng-proxy (12.0.43) unstable; urgency=low

  * spawn: fix MOUNT_ROOT_TMPFS failure with USER_NAMESPACE
  * lb/control: allow TCACHE_INVALIDATE on SITE
  * systemd: no "-v" by default

 -- Max Kellermann <mk@cm4all.com>  Tue, 15 Aug 2017 21:41:04 -0000

cm4all-beng-proxy (12.0.42) unstable; urgency=low

  * spawn: fix bogus pivot_root() error message
  * translation: add packet MOUNT_ROOT_TMPFS

 -- Max Kellermann <mk@cm4all.com>  Tue, 15 Aug 2017 09:39:08 -0000

cm4all-beng-proxy (12.0.41) unstable; urgency=low

  * spawn: fix NETWORK_NAMESPACE_NAME corruption
  * spawn: work around USER_NAMESPACE + NETWORK_NAMESPACE_NAME conflict

 -- Max Kellermann <mk@cm4all.com>  Fri, 04 Aug 2017 16:15:09 -0000

cm4all-beng-proxy (12.0.40) unstable; urgency=low

  * spawn: attach to existing network namespace with NETWORK_NAMESPACE_NAME
  * spawn: allow unshare(), mount(), umount(), pivot_root()

 -- Max Kellermann <mk@cm4all.com>  Fri, 04 Aug 2017 09:42:44 -0000

cm4all-beng-proxy (12.0.39) unstable; urgency=low

  * net: resolving "*" prefers the IPv6 wildcard "::"
  * spawn: run the PID namespace init process as root
  * spawn: tight system call whitelist for init process
  * spawn: forbid fanotify_*, nfsservctl, syslog
  * lb/translation: fix false cache misses
  * lb/control: TCACHE_INVALIDATE flushes all translation caches
  * lb/cluster: improve consistent hashing distribution
  * control: support more commands in TCACHE_INVALIDATE payload
  * translation: fix the FORBID_MULTICAST setting
  * translation: add packet FORBID_BIND

 -- Max Kellermann <mk@cm4all.com>  Tue, 01 Aug 2017 14:03:03 -0000

cm4all-beng-proxy (12.0.38) unstable; urgency=low

  * fcgi: fix crash bug

 -- Max Kellermann <mk@cm4all.com>  Wed, 26 Jul 2017 17:43:05 -0000

cm4all-beng-proxy (12.0.37) unstable; urgency=low

  * bp: check HTTPS_ONLY before anything else

 -- Max Kellermann <mk@cm4all.com>  Thu, 20 Jul 2017 15:00:37 -0000

cm4all-beng-proxy (12.0.36) unstable; urgency=low

  * translation: add packet HTTPS_ONLY

 -- Max Kellermann <mk@cm4all.com>  Thu, 20 Jul 2017 13:26:49 -0000

cm4all-beng-proxy (12.0.35) unstable; urgency=low

  * bp: translation REQUEST_HEADER overrides existing request headers
  * bp: never forward the "X-CM4all-DocRoot" header
  * lb: set the "X-CM4all-HTTPS" header
  * cgi, fcgi: set HTTPS=on if the "X-CM4all-HTTPS" header is set

 -- Max Kellermann <mk@cm4all.com>  Wed, 19 Jul 2017 12:36:36 -0000

cm4all-beng-proxy (12.0.34) unstable; urgency=low

  * http_client: disable the read timeout

 -- Max Kellermann <mk@cm4all.com>  Wed, 19 Jul 2017 08:16:09 -0000

cm4all-beng-proxy (12.0.33) unstable; urgency=low

  * log-exec: allow multiple multicast processes on same host
  * headers: rename "X-CM4all-BENG-SSL" to "X-CM4all-HTTPS"
  * access_log: add option "send_to" which replaces log-forward

 -- Max Kellermann <mk@cm4all.com>  Tue, 18 Jul 2017 09:51:01 -0000

cm4all-beng-proxy (12.0.32) unstable; urgency=low

  * lb/translation: fix bogus wildcard cache entries
  * lb/translation: obey MAX_AGE=0
  * logger: fix log level
  * access_log: use microsecond precision in "timestamp" attribute
  * log-json: enclose output in "[]" and put commas between records
  * log-json: add "logger_client" attribute
  * log-lua: new access logger which calls a Lua script
  * config: make "access_logger" a block
  * config: add "access_logger" options "trust_xff", "ignore_localhost_200"
  * headers: add "X-CM4all-BENG-SSL" to group "SSL"

 -- Max Kellermann <mk@cm4all.com>  Mon, 17 Jul 2017 20:33:46 -0000

cm4all-beng-proxy (12.0.31) unstable; urgency=low

  * translation: add packet FORBID_MULTICAST
  * spawn: system call filter errors are fatal if explicitly enabled
  * spawn: apply cgroup namespace again after moving to new cgroup
  * net: support interface name as scope id in IPv6 addresses
  * config: support per-"control" setting "multicast_group"
  * log-exec: fix binding to wildcard address via "*"

 -- Max Kellermann <mk@cm4all.com>  Fri, 14 Jul 2017 08:19:05 -0000

cm4all-beng-proxy (12.0.30) unstable; urgency=low

  * bp: rename zeroconf_type to zeroconf_service
  * bp: control server supports IPv6 multicast
  * config: check Zeroconf service names
  * config: allow zeroconf_service with raw service name
  * log-exec: multicast support
  * translation: add packet REDIRECT_FULL_URI

 -- Max Kellermann <mk@cm4all.com>  Thu, 13 Jul 2017 12:13:19 -0000

cm4all-beng-proxy (12.0.29) unstable; urgency=low

  * lb: use consistent hashing to pick Zeroconf members
  * lhttp: fix bogus assertion failure during shutdown

 -- Max Kellermann <mk@cm4all.com>  Mon, 10 Jul 2017 21:49:23 -0000

cm4all-beng-proxy (12.0.28) unstable; urgency=low

  * config: add listener option "free_bind"
  * don't confuse child processes with different BIND_MOUNT settings
  * lb: add sticky_mode "xhost"'

 -- Max Kellermann <mk@cm4all.com>  Mon, 10 Jul 2017 10:20:26 -0000

cm4all-beng-proxy (12.0.27) unstable; urgency=low

  * access_log: reduce system calls in all access loggers
  * translation: add packet CGROUP_NAMESPACE
  * translation: allow underscore in cgroup controller name

 -- Max Kellermann <mk@cm4all.com>  Fri, 07 Jul 2017 15:19:28 -0000

cm4all-beng-proxy (12.0.26) unstable; urgency=low

  * spawn: abort the process immediately after uid/gid_map failure
  * spawn: create STDERR_PATH with mode 0600
  * spawn: fix socket family filter
  * translation: add packets UMASK, STDERR_PATH_JAILED

 -- Max Kellermann <mk@cm4all.com>  Tue, 04 Jul 2017 16:16:07 -0000

cm4all-beng-proxy (12.0.25) unstable; urgency=low

  * eliminate dependency on GLib
  * spawn: mount a new /proc for the PID namespace
  * spawn: implement user namespaces properly
  * spawn: fix seccomp filters on old kernels
  * spawn: fix journal for jailed processes
  * spawn: allow only local, IPv4 and IPv6 sockets
  * spawn: rename the PID namespace init process to "init"

 -- Max Kellermann <mk@cm4all.com>  Thu, 29 Jun 2017 20:10:24 -0000

cm4all-beng-proxy (12.0.24) unstable; urgency=low

  * spawn: unblock signals
  * http_server: fix memory leak
  * log: send the "Host" request header to the access logger
  * log-json: new access logger which dumps JSON
  * spawn: implement an init process for PID namespaces

 -- Max Kellermann <mk@cm4all.com>  Tue, 27 Jun 2017 11:21:19 -0000

cm4all-beng-proxy (12.0.23) unstable; urgency=low

  * lb: show the IP address of Zeroconf members in log messages
  * lb: disable failing Zeroconf members temporarily
  * config: add "spawn" section, replacing --allow-user and --allow-group

 -- Max Kellermann <mk@cm4all.com>  Wed, 21 Jun 2017 20:41:34 -0000

cm4all-beng-proxy (12.0.22) unstable; urgency=low

  * lb: suppress log message "malformed request URI"
  * was: fix assertion failure
  * translation: add packets SHELL, TOKEN

 -- Max Kellermann <mk@cm4all.com>  Tue, 20 Jun 2017 21:59:58 -0000

cm4all-beng-proxy (12.0.21) unstable; urgency=low

  * lower log level for "Peer closed the socket prematurely"
  * widget: set Request/LINK=no by default
  * translation: fix "std::exception" error messages

 -- Max Kellermann <mk@cm4all.com>  Tue, 20 Jun 2017 11:17:56 -0000

cm4all-beng-proxy (12.0.20) unstable; urgency=low

  * merge release 11.26
  * move the delegate-helper to a non-jailed package
  * translation: ignore whitespace in RLIMITS packet
  * headers: add "Referer" to group "LINK", off by default

 -- Max Kellermann <mk@cm4all.com>  Sat, 17 Jun 2017 09:49:46 -0000

cm4all-beng-proxy (12.0.19) unstable; urgency=low

  * lb: fix assertion failure with translated POST requests
  * lb: add "tag" setting to "listener" (translation packet LISTENER_TAG)

 -- Max Kellermann <mk@cm4all.com>  Mon, 12 Jun 2017 21:46:25 -0000

cm4all-beng-proxy (12.0.18) unstable; urgency=low

  * lb: SIGHUP flushes all translate_handler caches
  * certdb: command "names" obeys the "deleted" flag
  * certdb: command "find" prints column headers only with "--headers"
  * certdb: remove obsolete option "--all"

 -- Max Kellermann <mk@cm4all.com>  Tue, 06 Jun 2017 20:46:15 -0000

cm4all-beng-proxy (12.0.17) unstable; urgency=low

  * translation: add packet CANONICAL_HOST
  * lb: implement a translation_handler cache

 -- Max Kellermann <mk@cm4all.com>  Fri, 02 Jun 2017 11:25:35 -0000

cm4all-beng-proxy (12.0.16) unstable; urgency=low

  * lb: create monitors referenced only by {lua,translation}_handler
  * lb: allow the translation server to refer to branches and other types
  * lb/monitor: fix shutdown hang due to event leak
  * lb: add sticky mode "host"
  * lb: fix assertion failure with Zeroconf and sticky
  * lb: fix crash bug when Zeroconf cluster is empty
  * bp: fix crash bug

 -- Max Kellermann <mk@cm4all.com>  Wed, 31 May 2017 22:21:38 -0000

cm4all-beng-proxy (12.0.15) unstable; urgency=low

  * merge release 11.25
  * certdb: fix column "issuer_common_name" management
  * certdb: add column "handle"
    - new commands "names", "set-handle"
    - commands "load" requires handle parameter
    - command "delete" uses handle
    - commands "monitor" and "tail" print handles
    - acme commands "new-cert" and "new-authz-cert" require handle parameter
    - new acme command "renew-cert", replacing "new-authz-cert --all"
  * certdb: add command "get"
  * certdb: command "find" prints a list of matching certificates
  * certdb: add option "--progress" for Workshop
  * translation: add packet MESSAGE

 -- Max Kellermann <mk@cm4all.com>  Tue, 30 May 2017 21:42:23 -0000

cm4all-beng-proxy (12.0.14) unstable; urgency=low

  * merge release 11.24
  * certdb: add column "issuer_common_name"

 -- Max Kellermann <mk@cm4all.com>  Wed, 24 May 2017 10:27:17 -0000

cm4all-beng-proxy (12.0.13) unstable; urgency=low

  * merge release 11.23
  * lb/lua: catch "panics" and report error
  * lb/lua: fix Lua stack leaks
  * lb: allow a translation server to pick a cluster
  * fix use-after-free bug in HTTP request handler
  * spawn: forbid more dangerous system calls
  * spawn: activate system call filter for all architectures
  * translation: add packet FORBID_USER_NS

 -- Max Kellermann <mk@cm4all.com>  Sat, 20 May 2017 11:40:50 -0000

cm4all-beng-proxy (12.0.12) unstable; urgency=low

  * bp: pass the listener "interface" setting to Avahi
  * lb: fix crash with --check
  * lb: allow Lua scripts to handle HTTP requests

 -- Max Kellermann <mk@cm4all.com>  Thu, 27 Apr 2017 21:50:32 -0000

cm4all-beng-proxy (12.0.11) unstable; urgency=low

  * certdb: fix crash after PostgreSQL host lookup failure
  * transformation: fix crash due to compiler optimization
  * lb: fix crash while waiting for the Avahi resolver

 -- Max Kellermann <mk@cm4all.com>  Wed, 26 Apr 2017 11:49:48 -0000

cm4all-beng-proxy (12.0.10) unstable; urgency=low

  * merge release 11.22
  * lb: implement "sticky" in ZeroConf TCP pools
  * improved uid/gid verify error messages
  * certdb: update the Let's Encrypt agreement URL
  * certdb: add option "--agreement"

 -- Max Kellermann <mk@cm4all.com>  Tue, 18 Apr 2017 11:00:29 -0000

cm4all-beng-proxy (12.0.9) unstable; urgency=low

  * fix error "Failed to accept connection: Invalid argument"
  * lb: implement "sticky" in ZeroConf pools

 -- Max Kellermann <mk@cm4all.com>  Tue, 21 Mar 2017 09:38:04 -0000

cm4all-beng-proxy (12.0.8) unstable; urgency=low

  * merge release 11.21
  * build with Meson and Ninja
  * lb/certdb: fix assertion failure during shutdown

 -- Max Kellermann <mk@cm4all.com>  Wed, 15 Mar 2017 16:20:50 -0000

cm4all-beng-proxy (12.0.7) unstable; urgency=low

  * merge release 11.17
  * lb/http: add "redirect" as a possible destination for "branch"
  * ssl: fix memory leak
  * certdb: use $http_proxy
  * certdb: exclude *.acme.invalid from --all

 -- Max Kellermann <mk@cm4all.com>  Mon, 06 Feb 2017 22:22:08 -0000

cm4all-beng-proxy (12.0.6) unstable; urgency=low

  * lb/http: add "status" as a possible destination for "branch"
  * translation: add packet EXECUTE

 -- Max Kellermann <mk@cm4all.com>  Wed, 25 Jan 2017 21:11:58 -0000

cm4all-beng-proxy (12.0.5) unstable; urgency=low

  * merge release 11.15
  * lb/tcp: fix crash bug after connect failure
  * lb/tcp: connect outbound after SSL handshake is finished

 -- Max Kellermann <mk@cm4all.com>  Fri, 20 Jan 2017 14:12:25 -0000

cm4all-beng-proxy (12.0.4) unstable; urgency=low

  * merge release 11.13
  * spawn: forbid ptrace() and other dangerous system calls
  * certdb: add "--all" option to "new-cert" and "new-authz-cert"

 -- Max Kellermann <mk@cm4all.com>  Mon, 16 Jan 2017 19:47:31 -0000

cm4all-beng-proxy (12.0.3) unstable; urgency=low

  * config: add "access_logger", replacing the *.default setting
  * translation: add packets BIND_MOUNT_EXEC, STDERR_NULL

 -- Max Kellermann <mk@cm4all.com>  Thu, 08 Dec 2016 10:35:47 -0000

cm4all-beng-proxy (12.0.2) unstable; urgency=low

  * merge release 11.12
  * http_client: fix use-after-free bug on request cancellation
  * processor: fix buffer corruption bug
  * spawn/Systemd: fix hang while creating systemd scope
  * config: fix session_save_path corruption

 -- Max Kellermann <mk@cm4all.com>  Tue, 06 Dec 2016 11:01:26 -0000

cm4all-beng-proxy (12.0.1) unstable; urgency=low

  * move various buffers from the pool allocator to the slice allocator
  * translation: add packet CRON

 -- Max Kellermann <mk@cm4all.com>  Wed, 23 Nov 2016 14:57:02 -0000

cm4all-beng-proxy (11.26) unstable; urgency=low

  * was: added kludge to avoid killing process after STOP
  * lb/monitor: fix shutdown hang due to event leak

 -- Max Kellermann <mk@cm4all.com>  Fri, 16 Jun 2017 20:53:29 -0000

cm4all-beng-proxy (11.25) unstable; urgency=low

  * lb: fix error "Too many members"

 -- Max Kellermann <mk@cm4all.com>  Tue, 30 May 2017 18:17:53 -0000

cm4all-beng-proxy (11.24) unstable; urgency=low

  * {http,ajp}_client: fix crash after malformed URI without Keep-Alive

 -- Max Kellermann <mk@cm4all.com>  Wed, 24 May 2017 10:15:04 -0000

cm4all-beng-proxy (11.23) unstable; urgency=low

  * lb/tcp: fix stall bug
  * ssl: fix two stall bugs

 -- Max Kellermann <mk@cm4all.com>  Tue, 09 May 2017 16:25:08 -0000

cm4all-beng-proxy (11.22) unstable; urgency=low

  * bp: allow '=' in listener tag after --listen
  * was: fix crash bug
  * was: fix assertion failure

 -- Max Kellermann <mk@cm4all.com>  Thu, 13 Apr 2017 08:39:38 -0000

cm4all-beng-proxy (11.21) unstable; urgency=low

  * strmap: fix off-by-one bug
  * ssl: fix assertion failure
  * filter_cache: fix assertion failure
  * widget: detailed error message after untrusted host name mismatch
  * session: always apply SESSION_SITE

 -- Max Kellermann <mk@cm4all.com>  Wed, 15 Mar 2017 15:53:29 -0000

cm4all-beng-proxy (11.20) unstable; urgency=low

  * was: fix crash due to recursive error while sending STOP
  * was: fix crash if BODY is immediately followed by STATUS
  * widget: remove warning "... didn't send a response body"
  * filter_cache: fix assertion failure during shutdown
  * fcgi: fix assertion failure during shutdown

 -- Max Kellermann <mk@cm4all.com>  Mon, 13 Mar 2017 21:32:02 -0000

cm4all-beng-proxy (11.19) unstable; urgency=low

  * fix crash bug (assertion failure)
  * debian: remove unnecessary dependency on cm4all-certdb-sql

 -- Max Kellermann <mk@cm4all.com>  Mon, 13 Mar 2017 17:12:25 -0000

cm4all-beng-proxy (11.18) unstable; urgency=low

  * merge release 10.37

 -- Max Kellermann <mk@cm4all.com>  Tue, 28 Feb 2017 13:22:25 -0000

cm4all-beng-proxy (11.17) unstable; urgency=low

  * ssl: check for early PostgreSQL errors (e.g. DNS lookup failures)
  * certdb: set line-buffering mode
  * certdb: show HTTP status code in error message

 -- Max Kellermann <mk@cm4all.com>  Mon, 06 Feb 2017 17:08:23 -0000

cm4all-beng-proxy (11.16) unstable; urgency=low

  * http_{server,client}: reduce memory pool sizes
  * lb: SIGHUP flushes the certdb SSL session cache as well
  * lb: flush expired OpenSSL sessions every 10 minutes
  * lb: expire unused OpenSSL certificates after 24 hours
  * widget: enable Location header forwarding by default
  * translation: split header group "SSL" from "SECURE"
  * debian: move SQL scripts to package cm4all-certdb-sql

 -- Max Kellermann <mk@cm4all.com>  Mon, 30 Jan 2017 07:45:50 -0000

cm4all-beng-proxy (11.15) unstable; urgency=low

  * ssl: fix stall bug

 -- Max Kellermann <mk@cm4all.com>  Thu, 19 Jan 2017 20:56:55 -0000

cm4all-beng-proxy (11.14) unstable; urgency=low

  * http_client: fix assertion failure on chunked response cancellation
  * lb/tcp: fix assertion failure
  * ssl/filter: detect full input buffer, fail instead of stalling
  * enlarge I/O buffers to 16 kB to make large TLS fragments work

 -- Max Kellermann <mk@cm4all.com>  Tue, 17 Jan 2017 20:21:00 -0000

cm4all-beng-proxy (11.13) unstable; urgency=low

  * merge release 10.36
  * certdb: prefer certificates which expire later

 -- Max Kellermann <mk@cm4all.com>  Thu, 12 Jan 2017 20:18:08 -0000

cm4all-beng-proxy (11.12) unstable; urgency=low

  * merge release 10.35

 -- Max Kellermann <mk@cm4all.com>  Tue, 06 Dec 2016 08:03:09 -0000

cm4all-beng-proxy (11.11) unstable; urgency=low

  * fix theoretical data corruption bug in the header buffer
  * was: wait longer for PREMATURE after sending STOP
  * was: ignore in-flight packets during STOP recovery
  * was: implement early STOP recovery (before response headers)

 -- Max Kellermann <mk@cm4all.com>  Wed, 16 Nov 2016 19:47:11 -0000

cm4all-beng-proxy (11.10) unstable; urgency=low

  * merge release 10.34
  * systemd: override the locale, fixes "_S_create_c_locale" error

 -- Max Kellermann <mk@cm4all.com>  Tue, 25 Oct 2016 11:51:18 -0000

cm4all-beng-proxy (11.9) unstable; urgency=low

  * merge release 10.33

 -- Max Kellermann <mk@cm4all.com>  Wed, 19 Oct 2016 20:04:13 -0000

cm4all-beng-proxy (11.8) unstable; urgency=low

  * tcp_stock: fix crash during cancellation
  * config: fix memory leak

 -- Max Kellermann <mk@cm4all.com>  Sun, 09 Oct 2016 15:53:22 -0000

cm4all-beng-proxy (11.7) unstable; urgency=low

  * merge release 10.32
  * enforce Zeroconf/avahi-daemon browser notify after restarting beng-proxy

 -- Max Kellermann <mk@cm4all.com>  Tue, 04 Oct 2016 21:59:34 -0000

cm4all-beng-proxy (11.6) unstable; urgency=low

  * was: fix use-after-free bug

 -- Max Kellermann <mk@cm4all.com>  Thu, 29 Sep 2016 14:26:50 -0000

cm4all-beng-proxy (11.5) unstable; urgency=low

  * avahi: fix interface and protocol published via Zeroconf
  * lb: fix collision in Zeroconf node lookups
  * lb: support IPv6 link-local addresses from Zeroconf
  * lb: work around avahi-daemon IPv4/IPv6 mixup bug
  * config: allow space after '=' in @set
  * doc: remove bogus semicolons from configuration examples

 -- Max Kellermann <mk@cm4all.com>  Wed, 28 Sep 2016 21:42:43 -0000

cm4all-beng-proxy (11.4) unstable; urgency=low

  * merge release 10.31
  * bp: fix Zeroconf with automatic port

 -- Max Kellermann <mk@cm4all.com>  Tue, 27 Sep 2016 19:29:24 -0000

cm4all-beng-proxy (11.3) unstable; urgency=low

  * delegate: fix memory leak after clone() failure
  * avahi/client: fix shutdown hang due to event leak
  * config: add listener options "interface", "reuse_port"
  * lb: fix dbus connect failure due to process isolation
  * config: rename "include" to "@include"
  * config: introduce variables

 -- Max Kellermann <mk@cm4all.com>  Mon, 26 Sep 2016 20:28:47 -0000

cm4all-beng-proxy (11.2) unstable; urgency=low

  * disable the "V6ONLY" flag on all IPv6 wildcard listeners
  * fix crash bug due to uninitialized memory
  * etc: include conf.d/*.conf
  * debian: re-add dh_installinit to install the *.default files

 -- Max Kellermann <mk@cm4all.com>  Mon, 12 Sep 2016 11:32:14 -0000

cm4all-beng-proxy (11.1) unstable; urgency=low

  * merge release 10.30

 -- Max Kellermann <mk@cm4all.com>  Fri, 09 Sep 2016 09:28:23 -0000

cm4all-beng-proxy (11.0.3) unstable; urgency=low

  * config: allow shell wildcard after "include"
  * fcgi: fix "Connection refused" error
  * widget: improve error message when there is no address

 -- Max Kellermann <mk@cm4all.com>  Fri, 02 Sep 2016 12:55:19 -0000

cm4all-beng-proxy (11.0.2) unstable; urgency=low

  * spawn: fix clone=ENOMEM due to broken PID namespace
  * control: allow only TCACHE_INVALIDATE, STATS and NODE_STATUS via IP
  * config: add command "include_optional"

 -- Max Kellermann <mk@cm4all.com>  Wed, 31 Aug 2016 13:32:35 -0000

cm4all-beng-proxy (11.0.1) unstable; urgency=low

  * spawn: switch to a new systemd scope
  * spawn: create new PID namespace
  * spawn: create systemd journal identifier
  * translation: add packets CGROUP, CGROUP_SET, EXTERNAL_SESSION_MANAGER,
    EXTERNAL_SESSION_KEEPALIVE
  * session: allow multiple realms per session
  * ssl: free more drained I/O buffers
  * ssl: reduce memory usage
  * SlicePool: reduce fragmentation
  * enable TCP_DEFER_ACCEPT for HTTP listeners
  * remove the "args_escape_char" kludge after 5 years of transition
  * support kB, MB, GB suffixes in cache size specifications
  * bp: add configuration file
  * bp: allow multiple control listeners
  * lb: allow including configuration files
  * debian/lb.postinst: move user "cm4all-beng-lb" to group "nogroup"
  * remove obsolete sysv init scripts, depend on systemd instead
  * ZeroConf publish support

 -- Max Kellermann <mk@cm4all.com>  Tue, 30 Aug 2016 22:24:03 -0000

cm4all-beng-proxy (10.37) unstable; urgency=low

  * translation: expand REDIRECT with BASE

 -- Max Kellermann <mk@cm4all.com>  Tue, 28 Feb 2017 13:16:57 -0000

cm4all-beng-proxy (10.36) unstable; urgency=low

  * certdb: fix crash bug
  * lb: allow core dumps from within the isolated process

 -- Max Kellermann <mk@cm4all.com>  Thu, 12 Jan 2017 20:08:07 -0000

cm4all-beng-proxy (10.35) unstable; urgency=low

  * ssl: OpenSSL 1.1 compatibility
  * bot: add another Majestic bot user agent string
  * systemd: depend on network-online.target

 -- Max Kellermann <mk@cm4all.com>  Tue, 06 Dec 2016 07:42:56 -0000

cm4all-beng-proxy (10.34) unstable; urgency=low

  * lb: adapt to Linux 4.8 user namespace API change

 -- Max Kellermann <mk@cm4all.com>  Tue, 25 Oct 2016 11:35:30 -0000

cm4all-beng-proxy (10.33) unstable; urgency=low

  * spawn: create systemd journal identifier
  * spawn: no signal interruption while waiting for client to become ready
  * spawn: allow numeric uids/gids after --allow-user / --allow-group
  * was: add stopwatch support

 -- Max Kellermann <mk@cm4all.com>  Wed, 19 Oct 2016 19:38:21 -0000

cm4all-beng-proxy (10.32) unstable; urgency=low

  * merge release 9.16

 -- Max Kellermann <mk@cm4all.com>  Tue, 04 Oct 2016 11:05:53 -0000

cm4all-beng-proxy (10.31) unstable; urgency=low

  * fix memory leak after resource loader failure
  * delegate: fix memory leak after clone() failure
  * was: fix crash on spawn error

 -- Max Kellermann <mk@cm4all.com>  Tue, 27 Sep 2016 18:54:54 -0000

cm4all-beng-proxy (10.30) unstable; urgency=low

  * merge release 9.15

 -- Max Kellermann <mk@cm4all.com>  Thu, 08 Sep 2016 14:50:50 -0000

cm4all-beng-proxy (10.29) unstable; urgency=low

  * istream/pipe: fix crash after running out of file descriptors
  * bp: raise default connection limit to 32k
  * delegate: fix potential crash
  * translation: detect BASE/URI mismatch with INTERNAL_REDIRECT
  * lb/monitor/expect: fix assertion failure on shutdown
  * systemd: set default NOFILE limits to 256k
  * systemd: enable crash dumps

 -- Max Kellermann <mk@cm4all.com>  Wed, 07 Sep 2016 07:57:48 -0000

cm4all-beng-proxy (10.28) unstable; urgency=low

  * widget: improve error message when there is no address
  * lb: fix default control port
  * debian: adjust Ruby dependencies for Debian Jessie

 -- Max Kellermann <mk@cm4all.com>  Mon, 05 Sep 2016 10:58:34 -0000

cm4all-beng-proxy (10.27) unstable; urgency=low

  * ssl: disable RC4
  * ssl: ignore the client's cipher preferences
  * ssl: send TLS alert to peer after handshake refusal
  * fix crash when compiled with GCC6

 -- Max Kellermann <mk@cm4all.com>  Mon, 22 Aug 2016 18:34:30 -0000

cm4all-beng-proxy (10.26) unstable; urgency=low

  * bot: recognize WordPress pingbacks as "bot"
  * lb/monitor/expect: delay the receive call by 10ms
  * certdb, bp_cmdline, log-forward: use IPv6 only if available

 -- Max Kellermann <mk@cm4all.com>  Thu, 11 Aug 2016 13:04:23 -0000

cm4all-beng-proxy (10.25) unstable; urgency=low

  * shm: fix double allocation bug which caused session corruption

 -- Max Kellermann <mk@cm4all.com>  Thu, 21 Jul 2016 18:54:12 -0000

cm4all-beng-proxy (10.24) unstable; urgency=low

  * http_client: fix "excess data" error after "100 Continue"

 -- Max Kellermann <mk@cm4all.com>  Wed, 20 Jul 2016 12:25:34 -0000

cm4all-beng-proxy (10.23) unstable; urgency=low

  * cgi: ignore the "Proxy" request header to work around security
    vulnerabilities in several CGI programs
  * http_client: differentiate between "empty response body" and "no body"
  * http_server: log "-" if there is no response body

 -- Max Kellermann <mk@cm4all.com>  Tue, 19 Jul 2016 13:43:34 -0000

cm4all-beng-proxy (10.22) unstable; urgency=low

  * debian/control: add missing dependency on libcm4all-inline-dev
  * http_address: ensure that at least one socket address is specified
  * systemd: implement "reload"

 -- Max Kellermann <mk@cm4all.com>  Mon, 04 Jul 2016 11:12:29 -0000

cm4all-beng-proxy (10.21) unstable; urgency=low

  * session: fix user expiry after defragmentation
  * session: save site name in session file

 -- Max Kellermann <mk@cm4all.com>  Wed, 08 Jun 2016 20:07:13 -0000

cm4all-beng-proxy (10.20) unstable; urgency=low

  * fix nullptr dereference while removing stale "session" parameter

 -- Max Kellermann <mk@cm4all.com>  Wed, 25 May 2016 11:06:38 -0000

cm4all-beng-proxy (10.19) unstable; urgency=low

  * merge release 9.14
  * log the request URI on session realm mismatch
  * omit stale "session" parameter in processed URIs

 -- Max Kellermann <mk@cm4all.com>  Tue, 24 May 2016 17:36:07 -0000

cm4all-beng-proxy (10.18) unstable; urgency=low

  * http_client: fix TLS memory leak / crash bug

 -- Max Kellermann <mk@cm4all.com>  Thu, 19 May 2016 10:49:58 -0000

cm4all-beng-proxy (10.17) unstable; urgency=low

  * spawn/client: handle empty payloads from recvmmsg()

 -- Max Kellermann <mk@cm4all.com>  Mon, 09 May 2016 10:05:55 -0000

cm4all-beng-proxy (10.16) unstable; urgency=low

  * control: enable SO_REUSEADDR on the UDP socket

 -- Max Kellermann <mk@cm4all.com>  Fri, 29 Apr 2016 13:13:31 -0000

cm4all-beng-proxy (10.15) unstable; urgency=low

  * was: fix crash after spawn failure
  * spawn/client: abort worker process when the spawner is gone
  * spawn/client: optimize message receiver
  * spawn/server: retry sending after EAGAIN

 -- Max Kellermann <mk@cm4all.com>  Fri, 29 Apr 2016 09:31:54 -0000

cm4all-beng-proxy (10.14) unstable; urgency=low

  * enable TCP_DEFER_ACCEPT for HTTP and SSL listeners
  * ssl: increase the handshake timeout to 60 seconds
  * lb: log the client IP address

 -- Max Kellermann <mk@cm4all.com>  Thu, 28 Apr 2016 09:24:19 -0000

cm4all-beng-proxy (10.13) unstable; urgency=low

  * was: fix crash after early-crashing WAS process
  * was: fix crash after WAS process has been released
  * ssl: limit the handshake duration
  * beng-proxy: support listening on UNIX domain sockets

 -- Max Kellermann <mk@cm4all.com>  Wed, 27 Apr 2016 18:34:26 -0000

cm4all-beng-proxy (10.12) unstable; urgency=low

  * ssl: reduce allocator fragmentation, cycle another buffer

 -- Max Kellermann <mk@cm4all.com>  Thu, 21 Apr 2016 07:29:51 -0000

cm4all-beng-proxy (10.11) unstable; urgency=low

  * thread_queue: fix race condition
  * ssl: reduce allocator fragmentation

 -- Max Kellermann <mk@cm4all.com>  Mon, 18 Apr 2016 14:51:41 -0000

cm4all-beng-proxy (10.10) unstable; urgency=low

  * merge release 9.13
  * SlicePool: reduce fragmentation

 -- Max Kellermann <mk@cm4all.com>  Tue, 12 Apr 2016 15:12:03 -0000

cm4all-beng-proxy (10.9) unstable; urgency=low

  * merge release 9.12

 -- Max Kellermann <mk@cm4all.com>  Wed, 06 Apr 2016 12:11:38 -0000

cm4all-beng-proxy (10.8) unstable; urgency=low

  * SlicePool: optimize allocation
  * lb: cycle buffers before compressing slice allocator
  * was: fix spurious "Resource temporarily unavailable" warnings

 -- Max Kellermann <mk@cm4all.com>  Wed, 06 Apr 2016 06:35:37 -0000

cm4all-beng-proxy (10.7) unstable; urgency=low

  * lb: fix systemd service start timeout
  * spawn: fix assertion failure when STDERR_PATH fails
  * was: fix use-after-free bug

 -- Max Kellermann <mk@cm4all.com>  Tue, 29 Mar 2016 10:31:34 -0000

cm4all-beng-proxy (10.6) unstable; urgency=low

  * lb: fix false memory leak during shutdown
  * ssl: cycle buffers to reduce allocator fragmentation

 -- Max Kellermann <mk@cm4all.com>  Wed, 23 Mar 2016 14:16:55 -0000

cm4all-beng-proxy (10.5) unstable; urgency=low

  * lb: fix crash due to duplicate OpenSSL initialization by libpq
  * lb: check cert_db.ca_cert settings with --check
  * lb: fix shutdown with --watchdog
  * http_client: fix assertion failure with keep-alive disabled
  * http_server: fix missing "100 Continue"
  * certdb: unwrap key in "new-cert
  * certdb: allow overriding database with /etc/cm4all/beng/certdb.connect
  * spawn: fix assertion failure

 -- Max Kellermann <mk@cm4all.com>  Tue, 08 Mar 2016 16:01:22 -0000

cm4all-beng-proxy (10.4) unstable; urgency=low

  * merge release 9.11
  * spawn: fix uninitialized MOUNT_TMP_TMPFS setting

 -- Max Kellermann <mk@cm4all.com>  Thu, 03 Mar 2016 13:11:49 -0000

cm4all-beng-proxy (10.3) unstable; urgency=low

  * lhttp: fix double free bug
  * lhttp, fcgi: abandon child process after connect failure
  * spawn: wait for spawn process during shutdown
  * {http,filter,nfs}_cache: raise cacheable size limit to 512 kB
  * http_client: reschedule read event after blocking write recovery

 -- Max Kellermann <mk@cm4all.com>  Wed, 02 Mar 2016 14:06:44 -0000

cm4all-beng-proxy (10.2) unstable; urgency=low

  * rubber: remove excessive debugging code to speed up cache flush
  * spawn: fix SETENV breakage
  * spawn: initialize supplementary groups
  * spawn: change to user www-data by default
  * http_client: fix double free bug
  * fcache: raise default expiration to one week
  * systemd: set "Type=notify"

 -- Max Kellermann <mk@cm4all.com>  Tue, 01 Mar 2016 18:43:23 -0000

cm4all-beng-proxy (10.1) unstable; urgency=low

  * merge release 9.10
  * python: add missing constant TRANSLATE_REALM_FROM_AUTH_BASE
  * spawn: dedicated process for spawning child processes
  * fcgi: terminate FastCGI processes with SIGTERM instead of SIGUSR1
  * was: implement response body interruption
  * translation: add packet NO_NEW_PRIVS
  * session: 128 bit session ids
  * emit systemd "READY" notification
  * debian: eliminate the TOI build

 -- Max Kellermann <mk@cm4all.com>  Thu, 25 Feb 2016 23:55:33 -0000

cm4all-beng-proxy (10.0.5) unstable; urgency=low

  * http_client: fix memory leak
  * spawn/prepared: fix environment variable breakage
  * request: fix crash (due to realm regression in 10.0.4)

 -- Max Kellermann <mk@cm4all.com>  Tue, 09 Feb 2016 18:09:43 -0000

cm4all-beng-proxy (10.0.4) unstable; urgency=low

  * istream/dechunk: merge chunk sizes
  * istream/dechunk: fix bogus "closed prematurely" error
  * spawn/JailConfig: fix jail.conf parser regression
  * translate_parser: fix JailCGI home path regression
  * translation: add packet REALM_FROM_AUTH_BASE
  * translation: allow mount options in MOUNT_TMP_TMPFS
  * pipe_filter: add JailCGI support
  * fcgi/stock: fix double free bug
  * http_request: fix connection leak after OpenSSL error
  * ssl/cache: fix two crash bugs
  * ssl/cache: reduce delay from 1s to 200ms
  * ssl/cache: maintain cache only in worker process
  * ssl/cache: support CA chains
  * ssl/factory: support the subjectAltName extension
  * ssl/filter: handle "close notify" alerts
  * certdb: rename PostgreSQL table to singular
  * certdb: load PostgreSQL connect string from lb.conf
  * certdb: support the subjectAltName extension
  * certdb: implement the ACME protocol
  * systemd/lb: disable --watchdog, set Restart=on-failure instead
  * systemd/bp: default to --workers=0, set Restart=on-failure instead

 -- Max Kellermann <mk@cm4all.com>  Thu, 04 Feb 2016 21:12:22 -0000

cm4all-beng-proxy (10.0.3) unstable; urgency=low

  * ssl/cache: populate name cache asynchronously
  * certdb: add command "populate"

 -- Max Kellermann <mk@cm4all.com>  Tue, 12 Jan 2016 10:35:32 -0000

cm4all-beng-proxy (10.0.2) unstable; urgency=low

  * ssl/cache: open multiple PostgreSQL connections on demand
  * ssl/cache: mirror a list of all certificate host names
  * certdb: add command "delete"

 -- Max Kellermann <mk@cm4all.com>  Wed, 06 Jan 2016 11:11:51 -0000

cm4all-beng-proxy (10.0.1) unstable; urgency=low

  * drop support for Debian Squeeze
  * inline_widget: time out after 10 seconds
  * lb: support SSL certificates stored in PostgreSQL database
  * disable the access log by default

 -- Max Kellermann <mk@cm4all.com>  Fri, 18 Dec 2015 18:48:31 -0000

cm4all-beng-proxy (9.16) unstable; urgency=low

  * fix memory leak after resource loader failure
  * was: fix crash on spawn error
  * fcache: check X-CM4all-BENG-User (via REVEAL_USER) in cache lookup

 -- Max Kellermann <mk@cm4all.com>  Tue, 04 Oct 2016 10:44:09 -0000

cm4all-beng-proxy (9.15) unstable; urgency=low

  * cgi: ignore the "Proxy" request header to work around security
    vulnerabilities in several CGI programs
  * http_address: ensure that at least one socket address is specified
  * http_server: update the "raw bytes sent" attribute properly
  * http_client: differentiate between "empty response body" and "no body"
  * http_client: fix "excess data" error after "100 Continue"
  * fcgi: fix assertion failure
  * shm: fix double allocation bug which caused session corruption
  * session: fix user expiry after defragmentation
  * omit stale "session" parameter in processed URIs
  * bot: recognize WordPress pingbacks as "bot"
  * fix crash when compiled with GCC6
  * bp: raise default connection limit to 32k
  * systemd: set default NOFILE limits to 256k
  * systemd: enable crash dumps

 -- Max Kellermann <mk@cm4all.com>  Thu, 08 Sep 2016 14:25:37 -0000

cm4all-beng-proxy (9.14) unstable; urgency=low

  * merge release 8.13
  * was: fix crash on malformed STATUS packet

 -- Max Kellermann <mk@cm4all.com>  Fri, 20 May 2016 15:43:48 -0000

cm4all-beng-proxy (9.13) unstable; urgency=low

  * merge release 8.12
  * lb: fix false memory leak during shutdown

 -- Max Kellermann <mk@cm4all.com>  Tue, 12 Apr 2016 13:03:18 -0000

cm4all-beng-proxy (9.12) unstable; urgency=low

  * header-forward: fix duplicate "Location" header

 -- Max Kellermann <mk@cm4all.com>  Wed, 06 Apr 2016 12:09:46 -0000

cm4all-beng-proxy (9.11) unstable; urgency=low

  * merge release 8.11

 -- Max Kellermann <mk@cm4all.com>  Thu, 03 Mar 2016 13:03:41 -0000

cm4all-beng-proxy (9.10) unstable; urgency=low

  * merge release 8.10

 -- Max Kellermann <mk@cm4all.com>  Wed, 24 Feb 2016 11:46:38 -0000

cm4all-beng-proxy (9.9) unstable; urgency=low

  * merge release 8.9

 -- Max Kellermann <mk@cm4all.com>  Tue, 23 Feb 2016 15:56:21 -0000

cm4all-beng-proxy (9.8) unstable; urgency=low

  * merge release 8.8

 -- Max Kellermann <mk@cm4all.com>  Tue, 16 Feb 2016 11:30:47 -0000

cm4all-beng-proxy (9.7) unstable; urgency=low

  * merge release 8.7
  * http_request: fix connection leak after OpenSSL error

 -- Max Kellermann <mk@cm4all.com>  Tue, 26 Jan 2016 15:56:31 -0000

cm4all-beng-proxy (9.6) unstable; urgency=low

  * systemd: log to systemd-journald by default
  * header_forward: fix duplicate "Location" header
  * "--access-logger=null" disables the access log
  * widget: log Set-Cookie without host

 -- Max Kellermann <mk@cm4all.com>  Thu, 17 Dec 2015 22:15:04 -0000

cm4all-beng-proxy (9.5) unstable; urgency=low

  * merge release 4.23
  * auth: send the LISTENER_TAG packet with AUTH requests

 -- Max Kellermann <mk@cm4all.com>  Tue, 15 Dec 2015 13:46:36 -0000

cm4all-beng-proxy (9.4) unstable; urgency=low

  * processor: fix crash bug
  * ajp: fix bogus error "Peer closed the socket prematurely"
  * fcgi: fail after receiving excess data at end of response body
  * fcgi: fix assertion failure on i386
  * was: fold header name case
  * was: announce request body length as early as possible
  * was: fix crash bug with empty response

 -- Max Kellermann <mk@cm4all.com>  Thu, 19 Nov 2015 11:28:59 -0000

cm4all-beng-proxy (9.3) unstable; urgency=low

  * fcgi: fix buffer overflow with large response body
  * header_forward: always forward "Allow"

 -- Max Kellermann <mk@cm4all.com>  Tue, 17 Nov 2015 00:33:20 -0000

cm4all-beng-proxy (9.2) unstable; urgency=low

  * translate_client: fix crash bug

 -- Max Kellermann <mk@cm4all.com>  Mon, 16 Nov 2015 08:38:02 -0000

cm4all-beng-proxy (9.1) unstable; urgency=low

  * feature freeze
  * http_client: response body allows optimized socket writes
  * http_cache: response body allows optimized socket writes
  * fcgi: fix stall bug
  * fcgi: optimized response body chunking
  * fcgi: don't send empty PARAMS packet when request headers are empty
  * handler: use lstat() for FILE_NOT_FOUND
  * client_balancer: fix memory leak
  * istream: fix assertion failure
  * istream_tee: fix size miscalculation
  * nfs_stock: fix assertion failure
  * translate_cache: optimize memory usage
  * reduce fork() overhead

 -- Max Kellermann <mk@cm4all.com>  Fri, 13 Nov 2015 00:50:52 -0000

cm4all-beng-proxy (9.0.9) unstable; urgency=low

  * tstock: fix libevent crash on connection failure
  * tstock: fix hanging process during shutdown
  * request_session: don't send cleared session id of ignored session
  * pipe_stock: fix EBADF error due to malformed pointer cast
  * http_{client,server}: optimize chunked socket writes

 -- Max Kellermann <mk@cm4all.com>  Fri, 06 Nov 2015 23:39:50 -0000

cm4all-beng-proxy (9.0.8) unstable; urgency=low

  * child_stock: fix crash bug
  * translate_stock: fix use-after-free crash bug

 -- Max Kellermann <mk@cm4all.com>  Thu, 05 Nov 2015 15:14:43 -0000

cm4all-beng-proxy (9.0.7) unstable; urgency=low

  * merge release 8.6
  * ajp: fix regression after code refactoring
  * http_{client,server}: optimize socket writes
  * translate_stock: configurable stock limit, defaulting to 64
  * translate_cache: fix crash bug when cache is disabled
  * errdoc: fix crash bug when aborting error document generator

 -- Max Kellermann <mk@cm4all.com>  Wed, 04 Nov 2015 21:50:44 -0000

cm4all-beng-proxy (9.0.6) unstable; urgency=low

  * debian/rules: cross-compiler support
  * debian: build with gcc 5 on Debian Stretch
  * processor: fix broken URI rewrite after <script> due to inverted check
  * widget: log class name

 -- Max Kellermann <mk@cm4all.com>  Fri, 16 Oct 2015 10:21:42 -0000

cm4all-beng-proxy (9.0.5) unstable; urgency=low

  * merge release 8.5

 -- Max Kellermann <mk@cm4all.com>  Mon, 12 Oct 2015 10:44:20 -0000

cm4all-beng-proxy (9.0.4) unstable; urgency=low

  * xml_parser: fix assertion failure on abort
  * css_parser: fix buffer overflow due to off-by-one check

 -- Max Kellermann <mk@cm4all.com>  Thu, 08 Oct 2015 19:32:07 -0000

cm4all-beng-proxy (9.0.3) unstable; urgency=low

  * fcgi: fix uninitialized variable
  * processor: fix heap corruption due to wrong string length

 -- Max Kellermann <mk@cm4all.com>  Wed, 07 Oct 2015 19:56:05 -0000

cm4all-beng-proxy (9.0.2) unstable; urgency=low

  * translation: packet REVEAL_USER sends X-CM4all-BENG-User to filter

 -- Max Kellermann <mk@cm4all.com>  Mon, 05 Oct 2015 19:08:22 -0000

cm4all-beng-proxy (9.0.1) unstable; urgency=low

  * merge release 8.4
  * translation: add header group "LINK"
  * translation: add packet MOUNT_TMPFS
  * fix spurious BIND_MOUNT_RW failures

 -- Max Kellermann <mk@cm4all.com>  Fri, 02 Oct 2015 15:36:42 -0000

cm4all-beng-proxy (8.13) unstable; urgency=low

  * http_client: fix TLS memory leak
  * http_client: fix assertion failure with keep-alive disabled
  * was: fix crash after early-crashing WAS process
  * lb: fix false memory leak during shutdown
  * http_server: fix missing "100 Continue"
  * {http,filter,nfs}_cache: raise cacheable size limit to 512 kB
  * fcache: raise default expiration to one week
  * rubber: remove excessive debugging code to speed up cache flush

 -- Max Kellermann <mk@cm4all.com>  Fri, 20 May 2016 15:34:32 -0000

cm4all-beng-proxy (8.12) unstable; urgency=low

  * was: fix crash on malformed STATUS packet
  * was: allow 16 bit STATUS packet

 -- Max Kellermann <mk@cm4all.com>  Tue, 12 Apr 2016 12:28:21 -0000

cm4all-beng-proxy (8.11) unstable; urgency=low

  * http_client: fix assertion failure with TLS
  * lhttp, fcgi: abandon child process after connect failure
  * http_client: reschedule read event after blocking write recovery

 -- Max Kellermann <mk@cm4all.com>  Thu, 03 Mar 2016 12:59:50 -0000

cm4all-beng-proxy (8.10) unstable; urgency=low

  * was/input: verify the announced LENGTH
  * was/input: fix the "available" formula

 -- Max Kellermann <mk@cm4all.com>  Wed, 24 Feb 2016 11:31:50 -0000

cm4all-beng-proxy (8.9) unstable; urgency=low

  * istream/catch: fix another assertion failure

 -- Max Kellermann <mk@cm4all.com>  Tue, 23 Feb 2016 15:52:46 -0000

cm4all-beng-proxy (8.8) unstable; urgency=low

  * istream/catch: fix assertion failure

 -- Max Kellermann <mk@cm4all.com>  Tue, 16 Feb 2016 11:21:25 -0000

cm4all-beng-proxy (8.7) unstable; urgency=low

  * cgi, pipe: fix off-by-one bug in stderr filter

 -- Max Kellermann <mk@cm4all.com>  Tue, 26 Jan 2016 15:55:03 -0000

cm4all-beng-proxy (8.6) unstable; urgency=low

  * merge release 7.9

 -- Max Kellermann <mk@cm4all.com>  Mon, 26 Oct 2015 09:48:00 -0000

cm4all-beng-proxy (8.5) unstable; urgency=low

  * css_parser: fix buffer overflow due to off-by-one check
  * fcgi: fix uninitialized variable
  * fix spurious BIND_MOUNT_RW failures
  * fix two crashes due to malformed URI escapes

 -- Max Kellermann <mk@cm4all.com>  Mon, 12 Oct 2015 10:20:32 -0000

cm4all-beng-proxy (8.4) unstable; urgency=low

  * was: fix another memory leak

 -- Max Kellermann <mk@cm4all.com>  Fri, 02 Oct 2015 11:05:21 -0000

cm4all-beng-proxy (8.3) unstable; urgency=low

  * was: fix several memory leaks

 -- Max Kellermann <mk@cm4all.com>  Fri, 02 Oct 2015 09:54:09 -0000

cm4all-beng-proxy (8.2) unstable; urgency=low

  * debian/control: add "Breaks" on old translation servers to avoid
    runtime breakages due to broken widget descriptors; the translation
    server 1.9.1 contains a workaround
  * translate_parser: fix crash after malformed/misplaced
    UNTRUSTED_*_SITE_SUFFIX packet

 -- Max Kellermann <mk@cm4all.com>  Fri, 25 Sep 2015 12:55:18 -0000

cm4all-beng-proxy (8.1) unstable; urgency=low

  * feature freeze
  * fb_pool: compress I/O buffers periodically
  * http_cache, fcache, nfs_cache: compress the cache periodically

 -- Max Kellermann <mk@cm4all.com>  Tue, 22 Sep 2015 17:26:06 -0000

cm4all-beng-proxy (8.0.13) unstable; urgency=low

  * merge release 7.8
  * translation: support writable bind mounts (BIND_MOUNT_RW)
  * translation: add packet UNTRUSTED_RAW_SITE_SUFFIX
  * ssl: initialize OpenSSL engines
  * rewrite_uri: support "https://" and "//" URIs
  * regex: fix double free bug

 -- Max Kellermann <mk@cm4all.com>  Tue, 22 Sep 2015 08:00:20 -0000

cm4all-beng-proxy (8.0.12) unstable; urgency=low

  * merge release 7.7
  * rubber: optimized hole search
  * rubber: simplified defragmentation on tail allocation

 -- Max Kellermann <mk@cm4all.com>  Thu, 17 Sep 2015 20:41:59 -0000

cm4all-beng-proxy (8.0.11) unstable; urgency=low

  * regex: fix move operator, fixes spurious "Invalid regex capture"

 -- Max Kellermann <mk@cm4all.com>  Thu, 03 Sep 2015 13:08:16 -0000

cm4all-beng-proxy (8.0.10) unstable; urgency=low

  * regex: mismatching optional capture expands to empty string
  * regex: work around problem with mismatching optional last capture
  * request: avoid compressing the response body twice

 -- Max Kellermann <mk@cm4all.com>  Wed, 02 Sep 2015 15:56:38 -0000

cm4all-beng-proxy (8.0.9) unstable; urgency=low

  * merge release 7.6
  * regex: fix off-by-one error in capture range check

 -- Max Kellermann <mk@cm4all.com>  Tue, 01 Sep 2015 13:57:06 -0000

cm4all-beng-proxy (8.0.8) unstable; urgency=low

  * tcache: fix crash on regex mismatch

 -- Max Kellermann <mk@cm4all.com>  Mon, 31 Aug 2015 05:35:14 -0000

cm4all-beng-proxy (8.0.7) unstable; urgency=low

  * merge release 7.5
  * regex: fix spurious compile failures
  * fcache: include actual body data in stats
  * nfs_cache: add stats
  * fix several crash bugs with malformed URI escapes
  * control/stats: add cache brutto sizes
  * control/stats: add I/O buffers size

 -- Max Kellermann <mk@cm4all.com>  Thu, 27 Aug 2015 22:11:02 -0000

cm4all-beng-proxy (8.0.6) unstable; urgency=low

  * translation: decouple REGEX_UNESCAPE from INVERSE_REGEX

 -- Max Kellermann <mk@cm4all.com>  Tue, 25 Aug 2015 09:57:23 -0000

cm4all-beng-proxy (8.0.5) unstable; urgency=low

  * translation: add packet INVERSE_REGEX_UNESCAPE

 -- Max Kellermann <mk@cm4all.com>  Mon, 24 Aug 2015 16:58:16 -0000

cm4all-beng-proxy (8.0.4) unstable; urgency=low

  * translate_client: fix crash due to uninitialized variable

 -- Max Kellermann <mk@cm4all.com>  Fri, 21 Aug 2015 11:26:40 -0000

cm4all-beng-proxy (8.0.3) unstable; urgency=low

  * translation: add login packet SERVICE
  * translation: login allows packet LISTENER_TAG
  * translation: protocol v3 uses anchored regex
  * regex: disable the "multi-line" option
  * regex: switch to the PCRE library

 -- Max Kellermann <mk@cm4all.com>  Mon, 17 Aug 2015 14:31:32 -0000

cm4all-beng-proxy (8.0.2) unstable; urgency=low

  * translation: add packets LOGIN, PASSWORD, UID_GID
  * translation: native Refence support

 -- Max Kellermann <mk@cm4all.com>  Thu, 06 Aug 2015 11:15:58 -0000

cm4all-beng-proxy (8.0.1) unstable; urgency=low

  * cgi, pipe: log PID in stderr output
  * translation: add packets AUTO_GZIP, INTERNAL_REDIRECT

 -- Max Kellermann <mk@cm4all.com>  Fri, 24 Jul 2015 10:27:51 -0000

cm4all-beng-proxy (7.9) unstable; urgency=low

  * merge release 6.12

 -- Max Kellermann <mk@cm4all.com>  Mon, 26 Oct 2015 09:37:41 -0000

cm4all-beng-proxy (7.8) unstable; urgency=low

  * support SESSION_SITE in processor

 -- Max Kellermann <mk@cm4all.com>  Mon, 21 Sep 2015 12:26:13 -0000

cm4all-beng-proxy (7.7) unstable; urgency=low

  * merge release 6.11

 -- Max Kellermann <mk@cm4all.com>  Thu, 17 Sep 2015 19:08:50 -0000

cm4all-beng-proxy (7.6) unstable; urgency=low

  * merge release 6.10
  * fcache: include actual body data in stats
  * nfs_cache: add stats
  * control/stats: add cache brutto sizes
  * control/stats: add I/O buffers size

 -- Max Kellermann <mk@cm4all.com>  Tue, 01 Sep 2015 12:48:48 -0000

cm4all-beng-proxy (7.5) unstable; urgency=low

  * merge release 6.9

 -- Max Kellermann <mk@cm4all.com>  Thu, 27 Aug 2015 14:30:18 -0000

cm4all-beng-proxy (7.4) unstable; urgency=low

  * merge release 6.8
  * tcache: fix minor memory leak

 -- Max Kellermann <mk@cm4all.com>  Wed, 26 Aug 2015 13:29:42 -0000

cm4all-beng-proxy (7.3) unstable; urgency=low

  * merge release 6.7

 -- Max Kellermann <mk@cm4all.com>  Wed, 22 Jul 2015 21:18:30 -0000

cm4all-beng-proxy (7.2) unstable; urgency=low

  * translation: allow REGEX_ON_{HOST,USER}_URI with INVERSE_REGEX

 -- Max Kellermann <mk@cm4all.com>  Fri, 17 Jul 2015 06:53:50 -0000

cm4all-beng-proxy (7.1) unstable; urgency=low

  * feature freeze
  * translation: WANT supports USER
  * translation: add packet REGEX_ON_USER_URI

 -- Max Kellermann <mk@cm4all.com>  Tue, 14 Jul 2015 20:46:43 -0000

cm4all-beng-proxy (7.0.10) unstable; urgency=low

  * fix crash on "Cache-Control: only-if-cached"
  * fix worker respawn

 -- Max Kellermann <mk@cm4all.com>  Sat, 11 Jul 2015 10:19:11 -0000

cm4all-beng-proxy (7.0.9) unstable; urgency=low

  * istream_escape: fix crash bug when last byte is escaped
  * stats: don't crash master process on CONTROL_STATS
  * debian/rules: add kludge to support dh_python2 on Squeeze

 -- Max Kellermann <mk@cm4all.com>  Thu, 09 Jul 2015 11:40:12 -0000

cm4all-beng-proxy (7.0.8) unstable; urgency=low

  * translation: add packets EXPAND_HOME, EXPAND_STDERR_PATH
  * translation: apply EXPAND_URI to CGI addresses
  * session: fix crash while invalidating widget session

 -- Max Kellermann <mk@cm4all.com>  Thu, 25 Jun 2015 13:29:01 -0000

cm4all-beng-proxy (7.0.7) unstable; urgency=low

  * translation: add packet AUTO_DEFLATE
  * istream_deflate: fix stalled stream
  * tcache: expand uncacheable responses

 -- Max Kellermann <mk@cm4all.com>  Wed, 24 Jun 2015 11:43:47 -0000

cm4all-beng-proxy (7.0.6) unstable; urgency=low

  * tcache: expand responses of uncacheable requests

 -- Max Kellermann <mk@cm4all.com>  Fri, 19 Jun 2015 13:02:32 -0000

cm4all-beng-proxy (7.0.5) unstable; urgency=low

  * merge release 6.6
  * control: flush the whole translation cache if the TCACHE_INVALIDATE
    payload is empty
  * namespace: support IPC namespaces

 -- Max Kellermann <mk@cm4all.com>  Thu, 11 Jun 2015 16:31:34 -0000

cm4all-beng-proxy (7.0.4) unstable; urgency=low

  * handler: send LISTENER_TAG if translation protocol version is not yet
    negotiated
  * handler: bypass translation cache during protocol version negotiation

 -- Max Kellermann <mk@cm4all.com>  Thu, 28 May 2015 13:10:12 -0000

cm4all-beng-proxy (7.0.3) unstable; urgency=low

  * handler: more "verbose_response" messages
  * handler: return "502 Bad Gateway" on translation server error
  * translation: protocol v2 always transmits LISTENER_TAG
  * translation: add packets REGEX_ON_HOST_URI, SESSION_SITE
  * session_manager: fix bogus assertion failure in cleanup
  * build with libwas 1.0

 -- Max Kellermann <mk@cm4all.com>  Wed, 20 May 2015 16:41:44 -0000

cm4all-beng-proxy (7.0.2) unstable; urgency=low

  * merge release 6.5
  * require Boost 1.49

 -- Max Kellermann <mk@cm4all.com>  Wed, 29 Apr 2015 11:43:57 -0000

cm4all-beng-proxy (7.0.1) unstable; urgency=low

  * forward the "Accept-Ranges" response header
  * forward the "Range" request header
  * forward the request headers "Accept-Charset" and "Accept-Encoding" to
    frame widgets

 -- Max Kellermann <mk@cm4all.com>  Fri, 13 Mar 2015 16:53:29 -0000

cm4all-beng-proxy (6.12) unstable; urgency=low

  * css_parser: fix buffer overflow due to off-by-one check
  * fcgi: fix uninitialized variable
  * was: fix error after blocking send on control channel
  * fb_pool: compress I/O buffers periodically
  * ssl: initialize OpenSSL engines
  * support SESSION_SITE in processor
  * lb: never forward headers X-CM4all-BENG-Peer-Subject and
    X-CM4all-BENG-Peer-Issuer-Subject

 -- Max Kellermann <mk@cm4all.com>  Mon, 26 Oct 2015 09:34:09 -0000

cm4all-beng-proxy (6.11) unstable; urgency=low

  * fcgi_client: fix hang after error logger failure

 -- Max Kellermann <mk@cm4all.com>  Thu, 17 Sep 2015 19:06:14 -0000

cm4all-beng-proxy (6.10) unstable; urgency=low

  * translate_parser: allow absolute LOCAL_URI
  * uri-verify: don't check the query string
  * bp_control: let worker handle control packets in single-worker mode
  * stock: fix "outgoing_connections" being always zero in control stats
  * lb_stats: include TCP connections in "outgoing_connections"

 -- Max Kellermann <mk@cm4all.com>  Tue, 01 Sep 2015 11:51:11 -0000

cm4all-beng-proxy (6.9) unstable; urgency=low

  * fcgi_client: ignore STDERR packets in size calculation

 -- Max Kellermann <mk@cm4all.com>  Thu, 27 Aug 2015 14:04:04 -0000

cm4all-beng-proxy (6.8) unstable; urgency=low

  * tcache: verify URI after cache miss

 -- Max Kellermann <mk@cm4all.com>  Wed, 26 Aug 2015 12:32:19 -0000

cm4all-beng-proxy (6.7) unstable; urgency=low

  * ssl: fix certificate chain with Server Name Indication
  * lb: fix hang during shutdown

 -- Max Kellermann <mk@cm4all.com>  Wed, 22 Jul 2015 20:47:55 -0000

cm4all-beng-proxy (6.6) unstable; urgency=low

  * debian/rules: remove remaining python-central invocation
  * init: enable session_save_path by default if
    /var/run/cm4all/beng-proxy exists
  * init: read /etc/default/cm4all-beng-proxy.local
  * namespace: set "setgroups=deny" for Linux 3.18+
  * namespace: retry with mount flag "noexec" if mounting fails
  * build with libwas 1.0

 -- Max Kellermann <mk@cm4all.com>  Thu, 11 Jun 2015 15:22:14 -0000

cm4all-beng-proxy (6.5) unstable; urgency=low

  * debian: improve clang build-dependency
  * debian: migrate from python-central to dh_python2
  * debian: add missing dependency on python-twisted-names

 -- Max Kellermann <mk@cm4all.com>  Mon, 27 Apr 2015 15:27:10 -0000

cm4all-beng-proxy (6.4) unstable; urgency=low

  * widget: fix "Range" request headers with non-default view

 -- Max Kellermann <mk@cm4all.com>  Fri, 10 Apr 2015 12:28:47 -0000

cm4all-beng-proxy (6.3) unstable; urgency=low

  * forward the request headers "If-Modified-Since", "If-Unmodified-Since",
    "If-Match", "If-None-Match" and "If-Range" to frame widgets
  * session: improve session cleanup reliability
  * lb: verify SSL certificates in --check
  * ssl: reduce CPU overhead during TLS handshake

 -- Max Kellermann <mk@cm4all.com>  Tue, 24 Mar 2015 16:56:00 -0000

cm4all-beng-proxy (6.2) unstable; urgency=low

  * merge release 5.16

 -- Max Kellermann <mk@cm4all.com>  Wed, 18 Mar 2015 10:11:04 -0000

cm4all-beng-proxy (6.1) unstable; urgency=low

  * feature freeze

 -- Max Kellermann <mk@cm4all.com>  Thu, 05 Mar 2015 10:57:18 -0000

cm4all-beng-proxy (6.0.16) unstable; urgency=low

  * don't drop WANT request packet in repeated translation

 -- Max Kellermann <mk@cm4all.com>  Mon, 02 Mar 2015 08:38:49 -0000

cm4all-beng-proxy (6.0.15) unstable; urgency=low

  * widget: support the CONTENT_TYPE_LOOKUP protocol
  * CGI: disable request URI forwarding if there's a SCRIPT_NAME

 -- Max Kellermann <mk@cm4all.com>  Tue, 24 Feb 2015 16:44:37 -0000

cm4all-beng-proxy (6.0.14) unstable; urgency=low

  * merge release 5.15

 -- Max Kellermann <mk@cm4all.com>  Mon, 23 Feb 2015 12:48:39 -0000

cm4all-beng-proxy (6.0.13) unstable; urgency=low

  * don't steal the X-CM4all-View header from the HTTP cache

 -- Max Kellermann <mk@cm4all.com>  Fri, 20 Feb 2015 11:35:10 -0000

cm4all-beng-proxy (6.0.12) unstable; urgency=low

  * fcgi: don't redirect stderro to /dev/null
  * handler: reserve request body for focused widget even if processor
    disabled
  * remove the X-CM4all-View header after using it
  * headers: add group "TRANSFORMATION"
  * translation: add packet EXPAND_HEADER

 -- Max Kellermann <mk@cm4all.com>  Thu, 19 Feb 2015 15:36:19 -0000

cm4all-beng-proxy (6.0.11) unstable; urgency=low

  * translation: add packet EXPAND_READ_FILE
  * control: add command CONTROL_FADE_CHILDREN

 -- Max Kellermann <mk@cm4all.com>  Tue, 17 Feb 2015 12:02:40 -0000

cm4all-beng-proxy (6.0.10) unstable; urgency=low

  * merge release 5.14
  * translation: add packets NON_BLOCKING, READ_FILE

 -- Max Kellermann <mk@cm4all.com>  Fri, 13 Feb 2015 17:24:35 -0000

cm4all-beng-proxy (6.0.9) unstable; urgency=low

  * namespace_options: improved PIVOT_ROOT error message
  * translation: add packet EXPAND_BIND_MOUNT

 -- Max Kellermann <mk@cm4all.com>  Wed, 11 Feb 2015 11:36:51 -0000

cm4all-beng-proxy (6.0.8) unstable; urgency=low

  * debian: remove translation server demo packages
  * init: change default translation server address to @translation
  * translation: add packet EXPAND_COOKIE_HOST

 -- Max Kellermann <mk@cm4all.com>  Tue, 10 Feb 2015 12:24:22 -0000

cm4all-beng-proxy (6.0.7) unstable; urgency=low

  * translation: add packet LISTENER_TAG

 -- Max Kellermann <mk@cm4all.com>  Mon, 09 Feb 2015 11:02:06 -0000

cm4all-beng-proxy (6.0.6) unstable; urgency=low

  * http_server, http_client: reduce overhead of proxying chunked body

 -- Max Kellermann <mk@cm4all.com>  Fri, 06 Feb 2015 07:44:17 -0000

cm4all-beng-proxy (6.0.5) unstable; urgency=low

  * merge release 5.13
  * translate_client: check for PROBE_PATH_SUFFIXES without PROBE_SUFFIX
  * fix stack overflow on PROBE_SUFFIXES loop

 -- Max Kellermann <mk@cm4all.com>  Thu, 05 Feb 2015 13:30:21 -0000

cm4all-beng-proxy (6.0.4) unstable; urgency=low

  * hstock: fix memory leak
  * response: fix crash on invalid X-CM4all-View header
  * translation: add packets AUTH_FILE, EXPAND_AUTH_FILE,
    APPEND_AUTH, EXPAND_APPEND_AUTH
  * log unknown view names in X-CM4all-View

 -- Max Kellermann <mk@cm4all.com>  Wed, 04 Feb 2015 22:16:07 -0000

cm4all-beng-proxy (6.0.3) unstable; urgency=low

  * support response header X-CM4all-View for all responses
  * reduce fork overhead by dropping NFS cache
  * reduce I/O multi-threading overhead

 -- Max Kellermann <mk@cm4all.com>  Tue, 03 Feb 2015 14:50:27 -0000

cm4all-beng-proxy (6.0.2) unstable; urgency=low

  * translate_client: allow BASE="/" (regression fix)

 -- Max Kellermann <mk@cm4all.com>  Mon, 02 Feb 2015 11:32:01 -0000

cm4all-beng-proxy (6.0.1) unstable; urgency=low

  * translation: add packets EXPAND_DOCUMENT_ROOT, PROBE_PATH_SUFFIXES

 -- Max Kellermann <mk@cm4all.com>  Thu, 29 Jan 2015 22:32:02 -0000

cm4all-beng-proxy (5.16) unstable; urgency=low

  * net: fix crash due to parsing '@' twice
  * net: fix another off-by-one bug in local socket addresses
  * random: fix partial entropy collection
  * http_server: support method PATCH (RFC 5789)

 -- Max Kellermann <mk@cm4all.com>  Wed, 18 Mar 2015 09:56:43 -0000

cm4all-beng-proxy (5.15) unstable; urgency=low

  * ssl_client: fix crash on request with Keep-Alive disabled

 -- Max Kellermann <mk@cm4all.com>  Mon, 23 Feb 2015 12:44:50 -0000

cm4all-beng-proxy (5.14) unstable; urgency=low

  * merge release 4.22

 -- Max Kellermann <mk@cm4all.com>  Wed, 11 Feb 2015 20:50:41 -0000

cm4all-beng-proxy (5.13) unstable; urgency=low

  * ssl: throttle when OpenSSL buffer grows too large

 -- Max Kellermann <mk@cm4all.com>  Thu, 05 Feb 2015 10:14:15 -0000

cm4all-beng-proxy (5.12) unstable; urgency=low

  * merge release 4.21

 -- Max Kellermann <mk@cm4all.com>  Thu, 22 Jan 2015 16:42:55 -0000

cm4all-beng-proxy (5.11) unstable; urgency=low

  * merge release 4.20
  * ssl: disable weak ciphers

 -- Max Kellermann <mk@cm4all.com>  Fri, 16 Jan 2015 12:20:58 -0000

cm4all-beng-proxy (5.10) unstable; urgency=low

  * fix cookie mangling in CGI handlers

 -- Max Kellermann <mk@cm4all.com>  Wed, 14 Jan 2015 21:45:01 -0000

cm4all-beng-proxy (5.9) unstable; urgency=low

  * merge release 4.19
  * log-tee: new access logger

 -- Max Kellermann <mk@cm4all.com>  Wed, 24 Sep 2014 14:41:51 -0000

cm4all-beng-proxy (5.8) unstable; urgency=low

  * fcache: work around assertion failure

 -- Max Kellermann <mk@cm4all.com>  Thu, 18 Sep 2014 17:47:40 -0000

cm4all-beng-proxy (5.7) unstable; urgency=low

  * was_client: fix crash bug

 -- Max Kellermann <mk@cm4all.com>  Wed, 17 Sep 2014 18:39:12 -0000

cm4all-beng-proxy (5.6) unstable; urgency=low

  * ssl_filter: fix stalled connection

 -- Max Kellermann <mk@cm4all.com>  Wed, 17 Sep 2014 06:43:12 -0000

cm4all-beng-proxy (5.5) unstable; urgency=low

  * merge release 4.18

 -- Max Kellermann <mk@cm4all.com>  Fri, 12 Sep 2014 10:30:14 -0000

cm4all-beng-proxy (5.4) unstable; urgency=low

  * merge release 4.16

 -- Max Kellermann <mk@cm4all.com>  Wed, 10 Sep 2014 06:19:42 -0000

cm4all-beng-proxy (5.3) unstable; urgency=low

  * child_manager: fix tree insertion bug
  * http_server: fix logger assertion failure

 -- Max Kellermann <mk@cm4all.com>  Fri, 29 Aug 2014 18:50:09 -0000

cm4all-beng-proxy (5.2) unstable; urgency=low

  * was_input: fix assertion failure

 -- Max Kellermann <mk@cm4all.com>  Fri, 29 Aug 2014 11:30:37 -0000

cm4all-beng-proxy (5.1) unstable; urgency=low

  * merge release 4.15
  * net: fix off-by-one bug in local socket addresses

 -- Max Kellermann <mk@cm4all.com>  Fri, 29 Aug 2014 08:55:55 -0000

cm4all-beng-proxy (5.0.14) unstable; urgency=low

  * buffered_socket: reduce memory usage
  * ssl_filter: reduce memory usage further

 -- Max Kellermann <mk@cm4all.com>  Wed, 13 Aug 2014 11:01:56 -0000

cm4all-beng-proxy (5.0.13) unstable; urgency=low

  * merge release 4.14
  * ssl_filter: reduce memory usage

 -- Max Kellermann <mk@cm4all.com>  Fri, 08 Aug 2014 17:45:33 -0000

cm4all-beng-proxy (5.0.12) unstable; urgency=low

  * merge release 4.13
  * http_cache: fix memcached crash bug
  * lb: SIGHUP flushes the SSL session cache
  * ssl_factory: reduce memory usage

 -- Max Kellermann <mk@cm4all.com>  Tue, 05 Aug 2014 12:53:05 -0000

cm4all-beng-proxy (5.0.11) unstable; urgency=low

  * merge release 4.11
  * http_{client,server}: support WebSocket (RFC 6455)

 -- Max Kellermann <mk@cm4all.com>  Tue, 29 Jul 2014 20:31:30 -0000

cm4all-beng-proxy (5.0.10) unstable; urgency=low

  * merge release 4.10
  * http_server: don't disable keep-alive when discarding optional request
    body ("Expect: 100-continue")

 -- Max Kellermann <mk@cm4all.com>  Wed, 23 Jul 2014 17:51:02 -0000

cm4all-beng-proxy (5.0.9) unstable; urgency=low

  * merge release 4.9
  * translation: CONTENT_TYPE_LOOKUP response may contain transformations

 -- Max Kellermann <mk@cm4all.com>  Mon, 21 Jul 2014 16:37:34 -0000

cm4all-beng-proxy (5.0.8) unstable; urgency=low

  * merge release 4.8
  * translation: new packet AUTO_GZIPPED

 -- Max Kellermann <mk@cm4all.com>  Fri, 18 Jul 2014 19:04:45 -0000

cm4all-beng-proxy (5.0.7) unstable; urgency=low

  * lb: add per-listener option "verbose_response"
  * header_forward: another COOKIE=BOTH forwarding bug fix
  * translation: new packets REQUEST_HEADER, EXPAND_REQUEST_HEADER

 -- Max Kellermann <mk@cm4all.com>  Fri, 11 Jul 2014 13:46:08 -0000

cm4all-beng-proxy (5.0.6) unstable; urgency=low

  * merge release 4.7
  * translation: add packet EXPAND_SITE

 -- Max Kellermann <mk@cm4all.com>  Wed, 02 Jul 2014 12:58:55 +0200

cm4all-beng-proxy (5.0.5) unstable; urgency=low

  * translation: add packet EXPAND_URI
  * tcache: VALIDATE_MTIME=0 matches when the file does not exist

 -- Max Kellermann <mk@cm4all.com>  Mon, 30 Jun 2014 14:15:02 -0000

cm4all-beng-proxy (5.0.4) unstable; urgency=low

  * merge release 4.6

 -- Max Kellermann <mk@cm4all.com>  Wed, 25 Jun 2014 13:05:26 -0000

cm4all-beng-proxy (5.0.3) unstable; urgency=low

  * tcache: optimize invalidation with host filter
  * tcache: optimize invalidation with site filter

 -- Max Kellermann <mk@cm4all.com>  Tue, 24 Jun 2014 20:24:25 -0000

cm4all-beng-proxy (5.0.2) unstable; urgency=low

  * merge release 4.5
  * session: fix potential crash on shared memory exhaustion
  * session: really purge new sessions first
  * translate_client: strict HEADER_FORWARD checks
  * translate_client: fix the COOKIE=BOTH parser
  * header_forward: fix COOKIE=BOTH forwarding

 -- Max Kellermann <mk@cm4all.com>  Mon, 16 Jun 2014 14:26:06 -0000

cm4all-beng-proxy (5.0.1) unstable; urgency=low

  * processor: allow Content-Type application/xml
  * was, pipe_filter: don't inherit environment variables
  * pipe_filter: fix command-line argument corruption bug
  * pipe_filter: support custom environment variables
  * translation: SETENV sets environment vars for FastCGI and WAS
  * header_forward: add mode COOKIE=BOTH

 -- Max Kellermann <mk@cm4all.com>  Fri, 06 Jun 2014 13:41:44 -0000

cm4all-beng-proxy (4.23) unstable; urgency=low

  * http_server: support method PATCH (RFC 5789)
  * session: fix expiration timer
  * session: allocate 64k sessions (was 32k)
  * session: work around high CPU usage due to session purging
  * request_session: don't send cleared session id of ignored session
  * ajp: fix bogus error "Peer closed the socket prematurely"
  * fcgi: fix uninitialized variable
  * fcgi: fix hang after error logger failure
  * fcgi: ignore STDERR packets in size calculation
  * header_forward: always forward "Allow"
  * translate_cache: optimize memory usage
  * css_parser: fix buffer overflow due to off-by-one check
  * support SESSION_SITE in processor
  * lb: fix hang during shutdown
  * namespace: retry with mount flag "noexec" if mounting fails
  * random: fix partial entropy collection

 -- Max Kellermann <mk@cm4all.com>  Fri, 04 Dec 2015 16:52:26 -0000

cm4all-beng-proxy (4.22) unstable; urgency=low

  * fcgi: fix wrong child process reuse with different JailCGI homes

 -- Max Kellermann <mk@cm4all.com>  Wed, 11 Feb 2015 19:30:05 -0000

cm4all-beng-proxy (4.21) unstable; urgency=low

  * cgi, pipe: fix crash after fork failure when input is a regular file

 -- Max Kellermann <mk@cm4all.com>  Thu, 22 Jan 2015 16:38:00 -0000

cm4all-beng-proxy (4.20) unstable; urgency=low

  * ssl_server: disable SSLv2 and SSLv3 because they are insecure
  * ssl_client: enable TLS versions newer than 1.1

 -- Max Kellermann <mk@cm4all.com>  Fri, 16 Jan 2015 12:12:02 -0000

cm4all-beng-proxy (4.19) unstable; urgency=low

  * lb/tcp: fix assertion failure

 -- Max Kellermann <mk@cm4all.com>  Wed, 24 Sep 2014 14:31:24 -0000

cm4all-beng-proxy (4.18) unstable; urgency=low

  * http_server: fix missing response (Keep-Alive disabled)

 -- Max Kellermann <mk@cm4all.com>  Fri, 12 Sep 2014 10:22:51 -0000

cm4all-beng-proxy (4.17) unstable; urgency=low

  * http_server: fix logger assertion failure

 -- Max Kellermann <mk@cm4all.com>  Thu, 11 Sep 2014 08:52:31 -0000

cm4all-beng-proxy (4.16) unstable; urgency=low

  * was_client: fix assertion failure

 -- Max Kellermann <mk@cm4all.com>  Wed, 10 Sep 2014 06:17:58 -0000

cm4all-beng-proxy (4.15) unstable; urgency=low

  * merge release 3.1.38

 -- Max Kellermann <mk@cm4all.com>  Fri, 29 Aug 2014 08:52:10 -0000

cm4all-beng-proxy (4.14) unstable; urgency=low

  * ssl_filter: fix error check
  * http_server: log failed requests
  * lb_http: reduce verbosity of ECONNRESET log message

 -- Max Kellermann <mk@cm4all.com>  Fri, 08 Aug 2014 17:41:52 -0000

cm4all-beng-proxy (4.13) unstable; urgency=low

  * thread_worker: smaller thread stack (64 kB)
  * ssl_factory: enable ECDH for perfect forward secrecy
  * thread_socket_filter: reinvoke writing after recovering from full
    output buffer
  * buffered_socket: reschedule reading after input buffer drained

 -- Max Kellermann <mk@cm4all.com>  Tue, 05 Aug 2014 12:37:11 -0000

cm4all-beng-proxy (4.12) unstable; urgency=low

  * pool: fix bogus assertion failure after SSL disconnect
  * lb/tcp: fix send error message
  * lb/tcp: fix crash after write error
  * thread_socket_filter: fix assertion failure with full output buffer
  * thread_socket_filter: fix crash after write error

 -- Max Kellermann <mk@cm4all.com>  Thu, 31 Jul 2014 16:19:57 -0000

cm4all-beng-proxy (4.11) unstable; urgency=low

  * merge release 3.1.37

 -- Max Kellermann <mk@cm4all.com>  Mon, 28 Jul 2014 15:34:53 -0000

cm4all-beng-proxy (4.10) unstable; urgency=low

  * merge release 3.1.36
  * lhttp_stock: fix crash after fork failure

 -- Max Kellermann <mk@cm4all.com>  Wed, 23 Jul 2014 17:47:36 -0000

cm4all-beng-proxy (4.9) unstable; urgency=low

  * merge release 3.1.35

 -- Max Kellermann <mk@cm4all.com>  Mon, 21 Jul 2014 16:34:15 -0000

cm4all-beng-proxy (4.8) unstable; urgency=low

  * ssl: fix choking decryption on large SSL packets
  * http_server: discard incoming data while waiting for drained response

 -- Max Kellermann <mk@cm4all.com>  Thu, 17 Jul 2014 23:16:21 -0000

cm4all-beng-proxy (4.7) unstable; urgency=low

  * lb: flush all output buffers before closing HTTPS connection

 -- Max Kellermann <mk@cm4all.com>  Wed, 02 Jul 2014 10:46:07 -0000

cm4all-beng-proxy (4.6) unstable; urgency=low

  * merge release 3.1.34

 -- Max Kellermann <mk@cm4all.com>  Wed, 25 Jun 2014 13:02:07 -0000

cm4all-beng-proxy (4.5) unstable; urgency=low

  * tcache: enable VARY on LOCAL_ADDRESS_STRING

 -- Max Kellermann <mk@cm4all.com>  Sun, 15 Jun 2014 21:14:17 -0000

cm4all-beng-proxy (4.4) unstable; urgency=low

  * debian/control: refuse to build with libnfs 1.9.3-1 due to broken
    package name

 -- Max Kellermann <mk@cm4all.com>  Tue, 10 Jun 2014 09:59:57 -0000

cm4all-beng-proxy (4.3) unstable; urgency=low

  * merge release 3.1.33
  * widget_uri, cgi_address: fix potential crash

 -- Max Kellermann <mk@cm4all.com>  Tue, 10 Jun 2014 08:47:34 -0000

cm4all-beng-proxy (4.2) unstable; urgency=low

  * widget: avoid double slash when concatenating (Local) HTTP URI and
    path_info

 -- Max Kellermann <mk@cm4all.com>  Tue, 03 Jun 2014 18:08:54 -0000

cm4all-beng-proxy (4.1) unstable; urgency=medium

  * feature freeze

 -- Max Kellermann <mk@cm4all.com>  Fri, 30 May 2014 13:42:38 +0200

cm4all-beng-proxy (4.0.49) unstable; urgency=low

  * lb_config: allow escaping backslash in lb.conf
  * translation: add packet AUTH (yet another authentication protocol)

 -- Max Kellermann <mk@cm4all.com>  Wed, 28 May 2014 15:14:54 -0000

cm4all-beng-proxy (4.0.48) unstable; urgency=low

  * cgi_address: avoid double slash when concatenating script_name and
    path_info
  * cgi_address: default to script_name="/"

 -- Max Kellermann <mk@cm4all.com>  Tue, 27 May 2014 11:47:19 -0000

cm4all-beng-proxy (4.0.47) unstable; urgency=low

  * args: unescape values with dollar sign (4.0.46 regression)
  * translate_client: fix "Could not locate resource" (4.0.38 regression)

 -- Max Kellermann <mk@cm4all.com>  Mon, 26 May 2014 17:02:48 -0000

cm4all-beng-proxy (4.0.46) unstable; urgency=low

  * translate_client: check for valid base address after EASY_BASE
  * fcgi_client: detect bogus Content-Length response header

 -- Max Kellermann <mk@cm4all.com>  Mon, 26 May 2014 12:11:55 -0000

cm4all-beng-proxy (4.0.45) unstable; urgency=low

  * translate_client: fix crash after misplaced AUTO_BASE
  * fcgi_client: support STDERR_PATH for FastCGI's STDERR stream

 -- Max Kellermann <mk@cm4all.com>  Thu, 22 May 2014 15:42:08 -0000

cm4all-beng-proxy (4.0.44) unstable; urgency=low

  * cgi_address: unescape PATH_INFO in ENOTDIR handler
  * python/translation/response: add method bind_mount()

 -- Max Kellermann <mk@cm4all.com>  Wed, 21 May 2014 13:58:15 -0000

cm4all-beng-proxy (4.0.43) unstable; urgency=low

  * merge release 3.1.32
  * lhttp_stock: handle fork() failures
  * handler: fix assertion failure on malformed request URI

 -- Max Kellermann <mk@cm4all.com>  Wed, 21 May 2014 07:27:05 -0000

cm4all-beng-proxy (4.0.42) unstable; urgency=low

  * tstock: log abstract socket paths properly
  * translation: add packet COOKIE_PATH
  * cookie_{server,client}: upgrade to RFC 6265
  * http_string: allow comma in cookie values (RFC ignorant)

 -- Max Kellermann <mk@cm4all.com>  Wed, 14 May 2014 10:41:34 -0000

cm4all-beng-proxy (4.0.41) unstable; urgency=low

  * handler: forget CHECK after the check has completed
  * handler: apply SESSION before repeating translation
  * fcgi, lhttp, delegate: apply STDERR_PATH to stdout

 -- Max Kellermann <mk@cm4all.com>  Tue, 13 May 2014 15:14:58 -0000

cm4all-beng-proxy (4.0.40) unstable; urgency=low

  * file_hander: fix memory leak
  * rerror: add option "verbose_response"
  * translation: rename LHTTP_EXPAND_URI to EXPAND_LHTTP_URI
  * tcache: raise MAX_AGE limit to one day
  * ajp_client: fix header corruption
  * ajp_client: fix buffer overflow
  * python/translation/response: add method expand_pair()

 -- Max Kellermann <mk@cm4all.com>  Mon, 12 May 2014 15:58:07 -0000

cm4all-beng-proxy (4.0.39) unstable; urgency=low

  * file_enotdir: fix PATH_INFO forwarding for LHTTP

 -- Max Kellermann <mk@cm4all.com>  Fri, 09 May 2014 13:38:57 -0000

cm4all-beng-proxy (4.0.38) unstable; urgency=low

  * translation: add packet STDERR_PATH
  * translate_client: detect missing LHTTP_URI, NFS_EXPORT
  * handler: fix the USER translation packet (broken since 4.0.17)

 -- Max Kellermann <mk@cm4all.com>  Thu, 08 May 2014 21:49:55 -0000

cm4all-beng-proxy (4.0.37) unstable; urgency=low

  * enotdir: forward PATH_INFO to LHTTP server
  * lhttp: support environment variables via PAIR

 -- Max Kellermann <mk@cm4all.com>  Thu, 08 May 2014 12:59:50 -0000

cm4all-beng-proxy (4.0.36) unstable; urgency=low

  * tcache: log the final cache key
  * translation: add packet ENOTDIR

 -- Max Kellermann <mk@cm4all.com>  Thu, 08 May 2014 08:56:13 -0000

cm4all-beng-proxy (4.0.35) unstable; urgency=low

  * namespace_options, client-socket: Debian Squeeze compatibility tweaks
  * tcache: paranoid checks for REGEX (optional via UNSAFE_BASE)
  * translation: add packet REDIRECT_QUERY_STRING

 -- Max Kellermann <mk@cm4all.com>  Tue, 06 May 2014 16:20:22 -0000

cm4all-beng-proxy (4.0.34) unstable; urgency=low

  * tcache: fix URI with BASE
  * tcache: allow URI with AUTO_BASE/EASY_BASE
  * tcache: allow TEST_PATH with BASE
  * translation: add packet EXPAND_TEST_PATH

 -- Max Kellermann <mk@cm4all.com>  Tue, 06 May 2014 12:58:50 -0000

cm4all-beng-proxy (4.0.33) unstable; urgency=low

  * allow FILE_NOT_FOUND depth 20
  * translation: add packets EXPAND_SCRIPT_NAME, TEST_PATH

 -- Max Kellermann <mk@cm4all.com>  Mon, 05 May 2014 16:05:09 -0000

cm4all-beng-proxy (4.0.32) unstable; urgency=low

  * cgi_address: allow BASE without PATH_INFO
  * implement FILE_NOT_FOUND support for CGI, FastCGI, WAS, LHTTP

 -- Max Kellermann <mk@cm4all.com>  Fri, 02 May 2014 14:32:47 -0000

cm4all-beng-proxy (4.0.31) unstable; urgency=low

  * translation: add packet EXPAND_REDIRECT
  * tcache: regex compiler errors and base mismatches are fatal

 -- Max Kellermann <mk@cm4all.com>  Thu, 01 May 2014 18:23:24 -0000

cm4all-beng-proxy (4.0.30) unstable; urgency=low

  * merge release 3.1.31
  * uri_base: fix BASE store bug after request to the BASE

 -- Max Kellermann <mk@cm4all.com>  Tue, 29 Apr 2014 21:53:37 -0000

cm4all-beng-proxy (4.0.29) unstable; urgency=low

  * processor: add URI rewrite mode "response"

 -- Max Kellermann <mk@cm4all.com>  Wed, 23 Apr 2014 23:59:00 -0000

cm4all-beng-proxy (4.0.28) unstable; urgency=low

  * handler: fix SESSION and PARAM breakage
  * tcache: fix VARY/PARAM check
  * translation: allow null bytes in SESSION

 -- Max Kellermann <mk@cm4all.com>  Thu, 17 Apr 2014 12:21:29 -0000

cm4all-beng-proxy (4.0.27) unstable; urgency=low

  * tstock: support abstract sockets

 -- Max Kellermann <mk@cm4all.com>  Fri, 04 Apr 2014 12:58:09 -0000

cm4all-beng-proxy (4.0.26) unstable; urgency=low

  * merge release 3.1.28
  * translation: add packet EXPIRES_RELATIVE

 -- Max Kellermann <mk@cm4all.com>  Tue, 01 Apr 2014 17:18:55 -0000

cm4all-beng-proxy (4.0.25) unstable; urgency=low

  * merge release 3.1.27
  * lb/tcp: fix busy loop

 -- Max Kellermann <mk@cm4all.com>  Thu, 27 Mar 2014 11:22:05 -0000

cm4all-beng-proxy (4.0.24) unstable; urgency=low

  * failure: fix bogus assertion failure with abstract sockets
  * lb/tcp: fix memory leaks
  * lb/tcp: drain output buffers before closing the connection

 -- Max Kellermann <mk@cm4all.com>  Mon, 24 Mar 2014 17:42:04 -0000

cm4all-beng-proxy (4.0.23) unstable; urgency=low

  * translation: new packet DIRECTORY_INDEX

 -- Max Kellermann <mk@cm4all.com>  Fri, 21 Mar 2014 13:00:39 -0000

cm4all-beng-proxy (4.0.22) unstable; urgency=low

  * translation: allow ERROR_DOCUMENT payload, echo
  * translation: new packets FILE_NOT_FOUND, CONTENT_TYPE_LOOKUP
  * translate_client: check for multiple REGEX / INVERSE_REGEX
  * translate_client: support abstract sockets in ADDRESS_STRING

 -- Max Kellermann <mk@cm4all.com>  Thu, 20 Mar 2014 12:28:04 -0000

cm4all-beng-proxy (4.0.21) unstable; urgency=low

  * merge release 3.1.26
  * handler: forward HTTP errors from translation cache to browser
  * tcache: reduce memory usage
  * translate_client: don't send REMOTE_HOST unless requested via WANT
  * translate_client: check if BASE matches request URI
  * translation: make "UNSAFE_BASE" a modifier for "BASE"
  * translation: new packet "EASY_BASE" simplifies "BASE" usage
  * translation: new packets "REGEX_TAIL", "REGEX_UNESCAPE"

 -- Max Kellermann <mk@cm4all.com>  Mon, 17 Mar 2014 22:00:23 -0000

cm4all-beng-proxy (4.0.20) unstable; urgency=low

  * merge release 3.1.25
  * translate_client: refuse to parse incoming request packets
  * translate_client: check for illegal null bytes
  * translation: add packet "UNSAFE_BASE"
  * lb: drop root privileges irreversibly using PR_SET_NO_NEW_PRIVS

 -- Max Kellermann <mk@cm4all.com>  Thu, 13 Mar 2014 13:34:47 -0000

cm4all-beng-proxy (4.0.19) unstable; urgency=low

  * translation: add packet WANT, make several packets optional
  * translate_client: allow combining CHECK and WANT_FULL_URI
  * tcache: make PARAM cacheable, supported by VARY
  * python/translation/request: accept BEGIN in packetReceived()
  * python/translation/request: add attribute "protocol_version"
  * lb: detach from file system (security)

 -- Max Kellermann <mk@cm4all.com>  Wed, 05 Mar 2014 14:16:42 -0000

cm4all-beng-proxy (4.0.18) unstable; urgency=low

  * doc/lb: document sticky mode "source_ip"
  * lb/tcp: fix endless loop due to misrouted write event

 -- Max Kellermann <mk@cm4all.com>  Tue, 18 Feb 2014 14:48:47 -0000

cm4all-beng-proxy (4.0.17) unstable; urgency=low

  * handler: apply session directives from current translation response
    before resuming the "previous" response

 -- Max Kellermann <mk@cm4all.com>  Mon, 17 Feb 2014 17:46:44 -0000

cm4all-beng-proxy (4.0.16) unstable; urgency=low

  * namespace: set up uid/gid mapping without MOUNT_PROC
  * namespace: allow BIND_MOUNT, MOUNT_PROC, MOUNT_HOME, MOUNT_TMP_TMPFS without
    PIVOT_ROOT
  * configurable resource limits for child processes

 -- Max Kellermann <mk@cm4all.com>  Fri, 07 Feb 2014 12:48:44 -0000

cm4all-beng-proxy (4.0.15) unstable; urgency=low

  * daemon: set up supplementary groups
  * child_manager: log resource usage
  * fcgi_stock: kill child process after connect failure
  * fcgi_stock: kill child process after repeated timeout

 -- Max Kellermann <mk@cm4all.com>  Tue, 04 Feb 2014 15:17:36 -0000

cm4all-beng-proxy (4.0.14) unstable; urgency=low

  * add systemd unit
  * cgi, delegate, lhttp, pipe: enable missing namespace features
  * cgi, pipe: fix /proc mount failure
  * namespace: secure /proc flags
  * namespace: work around uid/gid mapper failure using PR_SET_DUMPABLE

 -- Max Kellermann <mk@cm4all.com>  Mon, 03 Feb 2014 20:40:49 -0000

cm4all-beng-proxy (4.0.13) unstable; urgency=low

  * namespace: make new root directory read-only
  * namespace: add option to mount tmpfs on /tmp
  * namespace: arbitrary bind-mounts
  * namespace: support UTS namespaces
  * namespace: set up uid/gid mapping in user namespace

 -- Max Kellermann <mk@cm4all.com>  Tue, 28 Jan 2014 22:37:47 -0000

cm4all-beng-proxy (4.0.12) unstable; urgency=low

  * cache: use monotonic clock
  * namespace: support PID namespaces
  * namespace: support mount namespace and pivot_root()
  * namespace: can mount new /proc, $HOME

 -- Max Kellermann <mk@cm4all.com>  Fri, 24 Jan 2014 14:02:34 -0000

cm4all-beng-proxy (4.0.11) unstable; urgency=low

  * was: fix misdirected pipes (4.0.10 regression)
  * translation: add packets EXPAND_APPEND, EXPAND_PAIR
  * file_handler: allow character devices

 -- Max Kellermann <mk@cm4all.com>  Tue, 21 Jan 2014 18:24:14 -0000

cm4all-beng-proxy (4.0.10) unstable; urgency=low

  * merge release 3.1.24
  * response: don't report version in "Server" response header
  * lhttp, delegate: support namespaces
  * delegate: fix spontaneous shutdown due to misrouted SIGTERM signal

 -- Max Kellermann <mk@cm4all.com>  Fri, 03 Jan 2014 21:18:45 -0000

cm4all-beng-proxy (4.0.9) unstable; urgency=low

  * pipe: fix signal handler race condition
  * pipe, CGI, FastCGI, WAS: support user/network namespaces

 -- Max Kellermann <mk@cm4all.com>  Mon, 23 Dec 2013 18:55:03 -0000

cm4all-beng-proxy (4.0.8) unstable; urgency=low

  * CGI, FastCGI, WAS: support command-line arguments
  * header-forward: add groups "CORS", "SECURE"

 -- Max Kellermann <mk@cm4all.com>  Mon, 16 Dec 2013 18:26:12 -0000

cm4all-beng-proxy (4.0.7) unstable; urgency=low

  * merge release 3.1.23
  * ssl_filter: fix stalled SSL read
  * thread_socket_filter: fix stalled SSL write

 -- Max Kellermann <mk@cm4all.com>  Sat, 07 Dec 2013 07:39:16 -0000

cm4all-beng-proxy (4.0.6) unstable; urgency=low

  * thread_queue: fix spurious thread exit

 -- Max Kellermann <mk@cm4all.com>  Tue, 26 Nov 2013 20:45:30 -0000

cm4all-beng-proxy (4.0.5) unstable; urgency=low

  * merge release 3.1.22

 -- Max Kellermann <mk@cm4all.com>  Mon, 25 Nov 2013 13:03:15 -0000

cm4all-beng-proxy (4.0.4) unstable; urgency=low

  * merge release 3.1.21
  * nfs: bind to privileged port

 -- Max Kellermann <mk@cm4all.com>  Sun, 24 Nov 2013 08:30:58 -0000

cm4all-beng-proxy (4.0.3) unstable; urgency=low

  * lb: allow the kernel to chooes a TCP bind port
  * lb: support forwarding HTTP requests with the original source IP

 -- Max Kellermann <mk@cm4all.com>  Sun, 10 Nov 2013 17:46:44 -0000

cm4all-beng-proxy (4.0.2) unstable; urgency=low

  * merge release 3.1.20
  * lb: support forwarding TCP connections with the original source IP

 -- Max Kellermann <mk@cm4all.com>  Tue, 05 Nov 2013 16:07:34 -0000

cm4all-beng-proxy (4.0.1) unstable; urgency=low

  * merge release 3.1.19

 -- Max Kellermann <mk@cm4all.com>  Wed, 30 Oct 2013 15:26:16 -0000

cm4all-beng-proxy (4.0) unstable; urgency=low

  * translation: rename TRANSLATE_PROXY to TRANSLATE_HTTP
  * thread_pool: start SSL worker threads on the first use
  * translate-client, resource-loader: support https://

 -- Max Kellermann <mk@cm4all.com>  Wed, 23 Oct 2013 19:29:38 -0000

cm4all-beng-proxy (3.1.38) unstable; urgency=low

  * istream: fix assertion failure due to inverted check
  * was_control: fix assertion failure due to missing check

 -- Max Kellermann <mk@cm4all.com>  Fri, 29 Aug 2014 08:52:53 -0000

cm4all-beng-proxy (3.1.37) unstable; urgency=low

  * http_cache: fix caching (Fast-)CGI responses
  * http_client: fix bug with HTTP 1.0 Keep-Alive
  * stock: destroy only surplus idle items

 -- Max Kellermann <mk@cm4all.com>  Mon, 28 Jul 2014 15:30:50 -0000

cm4all-beng-proxy (3.1.36) unstable; urgency=low

  * http_server: ignore case in "Connection" request header
  * http_client: allow comma-separated list in "Connection" response
    header

 -- Max Kellermann <mk@cm4all.com>  Wed, 23 Jul 2014 17:43:09 -0000

cm4all-beng-proxy (3.1.35) unstable; urgency=low

  * lb_tcp: fix memory leak after send failure
  * ssl_filter: fix race condition
  * ssl_filter: fix memory leak with client certificates

 -- Max Kellermann <mk@cm4all.com>  Mon, 21 Jul 2014 16:20:14 -0000

cm4all-beng-proxy (3.1.34) unstable; urgency=low

  * session: fix potential crash on shared memory exhaustion
  * session: really purge new sessions first
  * istream-iconv: fix endless loop with unknown charset

 -- Max Kellermann <mk@cm4all.com>  Wed, 25 Jun 2014 12:58:03 -0000

cm4all-beng-proxy (3.1.33) unstable; urgency=low

  * widget: avoid double slash when concatenating (Local) HTTP URI and
    path_info
  * pipe: fix command-line argument corruption bug
  * fcgi_client: detect bogus Content-Length response header

 -- Max Kellermann <mk@cm4all.com>  Tue, 10 Jun 2014 08:30:39 -0000

cm4all-beng-proxy (3.1.32) unstable; urgency=low

  * http_string: allow comma in cookie values (RFC ignorant)

 -- Max Kellermann <mk@cm4all.com>  Mon, 19 May 2014 07:52:24 -0000

cm4all-beng-proxy (3.1.31) unstable; urgency=low

  * rewrite-uri: fix view name corruption

 -- Max Kellermann <mk@cm4all.com>  Mon, 28 Apr 2014 16:30:17 -0000

cm4all-beng-proxy (3.1.30) unstable; urgency=low

  * translate-client: fix EXPAND_PATH on HTTP address

 -- Max Kellermann <mk@cm4all.com>  Mon, 28 Apr 2014 14:44:22 -0000

cm4all-beng-proxy (3.1.29) unstable; urgency=low

  * http-server: fix potential crash with too many request headers

 -- Max Kellermann <mk@cm4all.com>  Fri, 25 Apr 2014 15:52:16 -0000

cm4all-beng-proxy (3.1.28) unstable; urgency=low

  * buffered_socket: fix bogus assertion failure

 -- Max Kellermann <mk@cm4all.com>  Tue, 01 Apr 2014 16:53:22 -0000

cm4all-beng-proxy (3.1.27) unstable; urgency=low

  * fcgi-stock: show process name in log messages
  * fcgi-stock: check connection state before issuing new request

 -- Max Kellermann <mk@cm4all.com>  Tue, 25 Mar 2014 20:02:23 -0000

cm4all-beng-proxy (3.1.26) unstable; urgency=low

  * http-client: fix bogus assertion failure

 -- Max Kellermann <mk@cm4all.com>  Fri, 14 Mar 2014 14:36:12 -0000

cm4all-beng-proxy (3.1.25) unstable; urgency=low

  * escape: fix data corruption with glibc 2.18

 -- Max Kellermann <mk@cm4all.com>  Thu, 06 Mar 2014 11:47:14 -0000

cm4all-beng-proxy (3.1.24) unstable; urgency=low

  * fcgi-stock: fix crash on fork() failure
  * fcache: fix crash on responses without body

 -- Max Kellermann <mk@cm4all.com>  Thu, 02 Jan 2014 22:57:50 -0000

cm4all-beng-proxy (3.1.23) unstable; urgency=low

  * was-output: fix event leak
  * was-output: fix crash in error handler
  * was-client: free the request body on empty response
  * was-client: reuse connection after empty response
  * was-client: fix stalled response on LENGTH=0

 -- Max Kellermann <mk@cm4all.com>  Fri, 06 Dec 2013 13:23:40 -0000

cm4all-beng-proxy (3.1.22) unstable; urgency=low

  * http_server: fix stalled response

 -- Max Kellermann <mk@cm4all.com>  Mon, 25 Nov 2013 13:00:33 -0000

cm4all-beng-proxy (3.1.21) unstable; urgency=low

  * merge release 3.0.34
  * was-client: fix crash on abort
  * was-client: fix off-by-one error in header parser

 -- Max Kellermann <mk@cm4all.com>  Sun, 24 Nov 2013 08:04:41 -0000

cm4all-beng-proxy (3.1.20) unstable; urgency=low

  * jail: add "--" after last option, allows passing options to jail
  * keep CAP_KILL to be able to kill jailed child processes

 -- Max Kellermann <mk@cm4all.com>  Mon, 04 Nov 2013 14:41:34 -0000

cm4all-beng-proxy (3.1.19) unstable; urgency=low

  * handler: work around crash due to translation cache invalidation
  * child: send SIGKILL after 60 seconds

 -- Max Kellermann <mk@cm4all.com>  Wed, 30 Oct 2013 12:12:31 -0000

cm4all-beng-proxy (3.1.18) unstable; urgency=low

  * nfs: translate NFS3ERR_NOENT to "404 Not Found"
  * nfs_client: don't leak file descriptor to child processes

 -- Max Kellermann <mk@cm4all.com>  Wed, 30 Oct 2013 09:28:11 -0000

cm4all-beng-proxy (3.1.17) unstable; urgency=low

  * tcache: cache translation responses that contain STATUS

 -- Max Kellermann <mk@cm4all.com>  Fri, 25 Oct 2013 17:10:26 -0000

cm4all-beng-proxy (3.1.16) unstable; urgency=low

  * fcgi-stock: kill child processes with SIGUSR1 instead of SIGTERM

 -- Max Kellermann <mk@cm4all.com>  Wed, 23 Oct 2013 08:54:03 -0000

cm4all-beng-proxy (3.1.15) unstable; urgency=low

  * lhttp_address: don't unescape the BASE suffix
  * {file,nfs}_address: unescape EXPAND_PATH(_INFO) substitutions
  * child_stock: fix another assertion failure

 -- Max Kellermann <mk@cm4all.com>  Tue, 22 Oct 2013 15:15:42 -0000

cm4all-beng-proxy (3.1.14) unstable; urgency=low

  * istream_nfs: fix assertion failure on empty file
  * nfs_client: fix crash on malformed path
  * nfs_client: improved error messages
  * child_stock: fix assertion failure when busy child process gets killed

 -- Max Kellermann <mk@cm4all.com>  Mon, 21 Oct 2013 15:38:28 -0000

cm4all-beng-proxy (3.1.13) unstable; urgency=low

  * merge release 3.0.33
  * translation: new packet WANT_FULL_URI for obtaining the full URI

 -- Max Kellermann <mk@cm4all.com>  Wed, 09 Oct 2013 10:40:35 -0000

cm4all-beng-proxy (3.1.12) unstable; urgency=low

  * merge release 3.0.31
  * translation: new packet CONCURRENCY controls number of LHTTP
    connections per process

 -- Max Kellermann <mk@cm4all.com>  Sat, 05 Oct 2013 11:34:04 -0000

cm4all-beng-proxy (3.1.11) unstable; urgency=low

  * lhttp_stock: allow 4 concurrent connections per LHTTP process

 -- Max Kellermann <mk@cm4all.com>  Mon, 30 Sep 2013 16:10:05 -0000

cm4all-beng-proxy (3.1.10) unstable; urgency=low

  * resource-address: fix assertion failure in LHTTP operation
  * lhttp_request: use the LHTTP_HOST attribute
  * kill the logger process on shutdown

 -- Max Kellermann <mk@cm4all.com>  Wed, 25 Sep 2013 17:29:56 -0000

cm4all-beng-proxy (3.1.9) unstable; urgency=low

  * {fcgi,lhttp}_stock: reuse child processes after connection closed
  * translate-client: ignore DEFLATED,GZIPPED on NFS address
  * translate-client: ignore EXPAND_PATH_INFO on local file
  * ssl_factory: wildcard matches single letter
  * ssl_factory: wildcard matches only one segment

 -- Max Kellermann <mk@cm4all.com>  Tue, 24 Sep 2013 10:31:30 -0000

cm4all-beng-proxy (3.1.8) unstable; urgency=low

  * ssl_factory: fix broken certificat/key matching
  * doc: various manual updates (RFC 2617, ...)

 -- Max Kellermann <mk@cm4all.com>  Fri, 20 Sep 2013 12:55:55 -0000

cm4all-beng-proxy (3.1.7) unstable; urgency=low

  * merge release 3.0.30
  * resource-loader: new protocol "Local HTTP"

 -- Max Kellermann <mk@cm4all.com>  Tue, 17 Sep 2013 13:36:20 -0000

cm4all-beng-proxy (3.1.6) unstable; urgency=low

  * buffered_socket: fix assertion failure

 -- Max Kellermann <mk@cm4all.com>  Fri, 23 Aug 2013 12:39:47 -0000

cm4all-beng-proxy (3.1.5) unstable; urgency=low

  * merge release 3.0.26
  * lb: disallow deprecated configuration keywords
  * lb: conditional pools
  * lb_config: setting "ssl_cert" specifies both certificate and key
  * ssl_filter: support TLS Server Name Indication

 -- Max Kellermann <mk@cm4all.com>  Fri, 16 Aug 2013 16:29:34 -0000

cm4all-beng-proxy (3.1.4) unstable; urgency=low

  * nfs_cache: new dedicated cache for NFS files
  * nfs_{handler,request}: use Content-Type from translation server

 -- Max Kellermann <mk@cm4all.com>  Mon, 10 Jun 2013 20:50:58 -0000

cm4all-beng-proxy (3.1.3) unstable; urgency=low

  * nfs_client: fix crash due to uninitialized memory
  * nfs_client: disconnect idle connections
  * nfs_client: expire file metadata
  * istream-nfs: fix resuming a blocking sink
  * istream-nfs: detect file truncation

 -- Max Kellermann <mk@cm4all.com>  Mon, 03 Jun 2013 19:30:20 -0000

cm4all-beng-proxy (3.1.2) unstable; urgency=low

  * nfs_client: read larger chunks
  * nfs_handler: implement cache revalidation and byte ranges

 -- Max Kellermann <mk@cm4all.com>  Wed, 29 May 2013 16:23:15 -0000

cm4all-beng-proxy (3.1.1) unstable; urgency=low

  * nfs_client: fix crash on HEAD request
  * nfs_client: generate Last-Modified and ETag
  * http-cache: allow caching NFS files

 -- Max Kellermann <mk@cm4all.com>  Thu, 23 May 2013 11:00:49 -0000

cm4all-beng-proxy (3.1) unstable; urgency=low

  * nfs_client: new resource loader backend

 -- Max Kellermann <mk@cm4all.com>  Tue, 21 May 2013 21:14:06 -0000

cm4all-beng-proxy (3.0.34) unstable; urgency=low

  * processor: fix use-after-free crash bug

 -- Max Kellermann <mk@cm4all.com>  Sun, 24 Nov 2013 07:46:29 -0000

cm4all-beng-proxy (3.0.33) unstable; urgency=low

  * tcache: limit the cacheable CHECK length
  * tcache: allow binary data in the CHECK payload
  * tcache: fix matching the URI on INVALIDATE with CHECK

 -- Max Kellermann <mk@cm4all.com>  Wed, 09 Oct 2013 09:52:47 -0000

cm4all-beng-proxy (3.0.32) unstable; urgency=low

  * tcache: apply BASE to responses without an address
  * tcache: fix BASE on responses with CHECK
  * handler: fix crash after malformed CHECK/PREVIOUS translation

 -- Max Kellermann <mk@cm4all.com>  Tue, 08 Oct 2013 15:48:07 -0000

cm4all-beng-proxy (3.0.31) unstable; urgency=low

  * socket_wrapper: work around libevent timeout reset bug

 -- Max Kellermann <mk@cm4all.com>  Wed, 02 Oct 2013 15:30:11 -0000

cm4all-beng-proxy (3.0.30) unstable; urgency=low

  * istream-file: fix crash bug
  * fcgi, was: fix memory leak on malformed translation response

 -- Max Kellermann <mk@cm4all.com>  Tue, 17 Sep 2013 13:23:28 -0000

cm4all-beng-proxy (3.0.29) unstable; urgency=low

  * fcgi-client: fix crash on certain malformed responses
  * parser: fix crash on certain CDATA sections

 -- Max Kellermann <mk@cm4all.com>  Mon, 02 Sep 2013 10:51:58 -0000

cm4all-beng-proxy (3.0.28) unstable; urgency=low

  * processor: fix widget lookup regression

 -- Max Kellermann <mk@cm4all.com>  Mon, 26 Aug 2013 18:21:03 -0000

cm4all-beng-proxy (3.0.27) unstable; urgency=low

  * processor: fix stalled transfer with two nested processors

 -- Max Kellermann <mk@cm4all.com>  Mon, 26 Aug 2013 17:09:47 -0000

cm4all-beng-proxy (3.0.26) unstable; urgency=low

  * respones: generate header P3P:CP="CAO PSA OUR" to work around IE10 bug
  * init: auto-create /var/run/cm4all
  * lb: enable GLib multi-threading

 -- Max Kellermann <mk@cm4all.com>  Fri, 26 Jul 2013 07:21:15 -0000

cm4all-beng-proxy (3.0.25) unstable; urgency=low

  * stock: fix access to undefind memory
  * file-handler, http-util: fix If-Match / If-None-Match check

 -- Max Kellermann <mk@cm4all.com>  Wed, 29 May 2013 16:13:54 -0000

cm4all-beng-proxy (3.0.24) unstable; urgency=low

  * memcached-client: fix bogus "peer closed socket prematurely"

 -- Max Kellermann <mk@cm4all.com>  Tue, 23 Apr 2013 11:20:00 -0000

cm4all-beng-proxy (3.0.23) unstable; urgency=low

  * lb: fix memory leak when request with body gets aborted early

 -- Max Kellermann <mk@cm4all.com>  Thu, 04 Apr 2013 15:33:57 -0000

cm4all-beng-proxy (3.0.22) unstable; urgency=low

  * http-server: fix rare crash in request body handler
  * http-client: fix memory leak

 -- Max Kellermann <mk@cm4all.com>  Tue, 26 Mar 2013 07:24:22 -0000

cm4all-beng-proxy (3.0.21) unstable; urgency=low

  * ajp-client: fix malformed request packet with empty request body

 -- Max Kellermann <mk@cm4all.com>  Thu, 21 Mar 2013 17:11:22 -0000

cm4all-beng-proxy (3.0.20) unstable; urgency=low

  * http-client: fix assertion failure with certain chunked responses

 -- Max Kellermann <mk@cm4all.com>  Thu, 21 Mar 2013 10:21:13 -0000

cm4all-beng-proxy (3.0.19) unstable; urgency=low

  * istream_tee: fix crash / memory leak on I/O error before request body
    was delivered to widget

 -- Max Kellermann <mk@cm4all.com>  Mon, 18 Mar 2013 11:23:27 -0000

cm4all-beng-proxy (3.0.18) unstable; urgency=low

  * bot: detect more crawler/bot user-agents
  * lb.init: add ACCESS_LOGGER variable

 -- Max Kellermann <mk@cm4all.com>  Fri, 15 Mar 2013 14:47:08 -0000

cm4all-beng-proxy (3.0.17) unstable; urgency=low

  * lb: add ssl_verify "optional"

 -- Max Kellermann <mk@cm4all.com>  Fri, 08 Mar 2013 14:31:25 -0000

cm4all-beng-proxy (3.0.16) unstable; urgency=low

  * http-request: fix assertion failure
  * log-{cat,split}: use unsigned characters in backslash-escape

 -- Max Kellermann <mk@cm4all.com>  Thu, 07 Mar 2013 15:26:26 -0000

cm4all-beng-proxy (3.0.15) unstable; urgency=low

  * stock: fix another assertion failure during idle cleanup
  * inline-widget: avoid unrecoverable I/O errors during initialisation

 -- Max Kellermann <mk@cm4all.com>  Tue, 05 Mar 2013 07:11:46 -0000

cm4all-beng-proxy (3.0.14) unstable; urgency=low

  * stock: fix assertion failure during idle cleanup
  * http-server: count bytes received, fixes regression
  * http-server: send "100 Continue", fixes regression
  * http-client: fix potential assertion failure after "100 Continue"

 -- Max Kellermann <mk@cm4all.com>  Fri, 01 Mar 2013 16:53:54 -0000

cm4all-beng-proxy (3.0.13) unstable; urgency=low

  * merge release 2.3.7
  * uri-verify: allow double slashes
  * change product token to "CM4all Webserver"

 -- Max Kellermann <mk@cm4all.com>  Mon, 18 Feb 2013 11:35:29 -0000

cm4all-beng-proxy (3.0.12) unstable; urgency=low

  * listener: enable TCP Fast Open (requires Linux 3.7)
  * rubber: optimize huge page allocation
  * rubber: optimize hole search
  * translate-cache: optimize INVALIDATE=HOST
  * filter-cache: reserve some space in the rubber allocator

 -- Max Kellermann <mk@cm4all.com>  Fri, 15 Feb 2013 09:57:51 -0000

cm4all-beng-proxy (3.0.11) unstable; urgency=low

  * stock: slow down destruction of surplus idle items
  * fcgi-client: try harder to reuse existing FastCGI connections
  * cmdline: new options to control the FastCGI/WAS stock

 -- Max Kellermann <mk@cm4all.com>  Tue, 12 Feb 2013 09:38:35 -0000

cm4all-beng-proxy (3.0.10) unstable; urgency=low

  * child: reduce verbosity of SIGTERM log message
  * connection: reduce verbosity of ECONNRESET log message
  * http-server: fix duplicate abort call
  * http-server: add missing pool reference in request body eof
  * handler: catch malformed URIs earlier
  * rubber: allocate from holes, avoid costly compression steps
  * http-cache: reserve some space in the rubber allocator

 -- Max Kellermann <mk@cm4all.com>  Fri, 08 Feb 2013 13:15:31 -0000

cm4all-beng-proxy (3.0.9) unstable; urgency=low

  * merge release 2.3.5
  * parser: fix malformed attribute value bounds
  * translation: packet VALIDATE_MTIME discards cache items after a file
    has been modified
  * http-server: fix spurious "closed prematurely" log messages
  * http-{server,client}: improve error messages
  * istream: clear the "direct" flag set on new streams
  * slice_pool: fix slice size and slices per area calculation

 -- Max Kellermann <mk@cm4all.com>  Wed, 06 Feb 2013 17:48:47 -0000

cm4all-beng-proxy (3.0.8) unstable; urgency=low

  * merge release 2.3.3
  * return unused I/O buffers to operating system
  * parser: optimize the attribute value parser
  * sink_rubber: fix assertion failure

 -- Max Kellermann <mk@cm4all.com>  Thu, 31 Jan 2013 13:27:39 -0000

cm4all-beng-proxy (3.0.7) unstable; urgency=low

  * istream-tee: fix crash due to erroneous read

 -- Max Kellermann <mk@cm4all.com>  Fri, 18 Jan 2013 13:32:49 -0000

cm4all-beng-proxy (3.0.6) unstable; urgency=low

  * control: new command "VERBOSE" manipulates logger verbosity
  * cmdline: remove obsolete option "enable_splice"
  * ajp-client: discard response body after HEAD request
  * fcgi-client: fix assertion failure after malformed HEAD response
  * fcgi-client: don't ignore log messages after HEAD request
  * translate-client: fix assertion failure after connection reset

 -- Max Kellermann <mk@cm4all.com>  Fri, 04 Jan 2013 13:14:09 -0000

cm4all-beng-proxy (3.0.5) unstable; urgency=low

  * translate-client: reduce number of system calls (optimization)
  * http-client: release the socket earlier for reusal
  * ajp-client: fix decoding the "special" response headers
  * ajp-client: wait for "end" packet before delivering empty response
  * ajp-client: use the Content-Length response header
  * ajp-client: send Content-Length request header only if body present
  * ajp-client: support HEAD requests
  * fcgi-client: support HEAD requests
  * fcgi-client: use the Content-Length response header
  * fcgi-client: don't discard buffer after socket has been closed
  * fcgi-client: continue parsing after response has been delivered
  * fcgi-client: don't attempt to write repeatedly if request body blocks
  * fcgi-client: optimized keep-alive after empty response

 -- Max Kellermann <mk@cm4all.com>  Fri, 28 Dec 2012 13:16:02 -0000

cm4all-beng-proxy (3.0.4) unstable; urgency=low

  * {http,filter}-cache: fix garbled data on large cache entries

 -- Max Kellermann <mk@cm4all.com>  Tue, 11 Dec 2012 15:17:17 -0000

cm4all-beng-proxy (3.0.3) unstable; urgency=low

  * memcached-client: fix assertion failure

 -- Max Kellermann <mk@cm4all.com>  Fri, 07 Dec 2012 18:52:33 -0000

cm4all-beng-proxy (3.0.2) unstable; urgency=low

  * merge release 2.3.1
  * lb: verify the client certificate issuer (option "ssl_verify")
  * lb: client certificate is mandatory if "ssl_verify" is enabled
  * lb: support extra CA certificate file (option "ssl_ca_cert")
  * cmdline: can't specify both --memcached-server and http_cache_size
  * init: default to one worker

 -- Max Kellermann <mk@cm4all.com>  Fri, 07 Dec 2012 09:24:52 -0000

cm4all-beng-proxy (3.0.1) unstable; urgency=low

  * http-cache: reduce memory usage while storing
  * {http,filter}-cache: reduce fork overhead
  * pool: fix crash when first allocation is large

 -- Max Kellermann <mk@cm4all.com>  Wed, 05 Dec 2012 14:05:28 -0000

cm4all-beng-proxy (3.0) unstable; urgency=low

  * {http,filter}-cache: reduce overhead when cache is disabled
  * {http,filter}-cache: exclude allocator table from reported size
  * filter-cache: reduce memory usage while storing
  * {http,filter,translate}-cache: return more free memory to operating system
  * pool: further overhead reduction
  * pool: reduce CPU overhead for large areas
  * rubber: fix assertion failure

 -- Max Kellermann <mk@cm4all.com>  Tue, 30 Oct 2012 16:32:45 -0000

cm4all-beng-proxy (2.2.1) unstable; urgency=low

  * merge release 2.1.13
  * control_local: fix assertion failure

 -- Max Kellermann <mk@cm4all.com>  Tue, 16 Oct 2012 15:46:16 -0000

cm4all-beng-proxy (2.2) unstable; urgency=low

  * cache: optimize lookups
  * pool: reduce overhead
  * pool: optimize the linear area recycler
  * resource-address: reduce memory overhead
  * session: reduce memory usage
  * http-cache, filter-cache: return free memory to operating system
  * control_server: support local and abstract sockets
  * python/control: support abstract sockets
  * bp_control: create implicit control channel for each worker process
  * require automake 1.11

 -- Max Kellermann <mk@cm4all.com>  Tue, 09 Oct 2012 15:11:24 -0000

cm4all-beng-proxy (2.3.7) unstable; urgency=low

  * tcache: fix assertion failure in BASE handler

 -- Max Kellermann <mk@cm4all.com>  Mon, 18 Feb 2013 11:58:01 -0000

cm4all-beng-proxy (2.3.6) unstable; urgency=low

  * listener: increase the backlog to 64
  * shm: reserve swap space, avoids theoretical crash

 -- Max Kellermann <mk@cm4all.com>  Sun, 17 Feb 2013 09:29:24 -0000

cm4all-beng-proxy (2.3.5) unstable; urgency=low

  * tcache: reduce CPU pressure when there are many virtual hosts (hot fix)
  * launch the access logger after daemonizing
  * user the configured logger user for the access logger
  * auto-close the access logger
  * debian/rules: compile with -fno-omit-frame-pointer

 -- Max Kellermann <mk@cm4all.com>  Tue, 05 Feb 2013 16:27:46 -0000

cm4all-beng-proxy (2.3.4) unstable; urgency=low

  * log-split: print referer and user agent
  * log-split: cache the last file
  * log-split: allow logging local time stamps
  * log-{split,cat}: escape URI, Referer and User-Agent
  * init: add ACCESS_LOGGER variable

 -- Max Kellermann <mk@cm4all.com>  Tue, 05 Feb 2013 01:31:31 -0000

cm4all-beng-proxy (2.3.3) unstable; urgency=low

  * pool: fix a memory leak in the temporary pool
  * processor: hard limit on length of attributes and parameters

 -- Max Kellermann <mk@cm4all.com>  Thu, 31 Jan 2013 13:16:33 -0000

cm4all-beng-proxy (2.3.2) unstable; urgency=low

  * merge release 2.1.17

 -- Max Kellermann <mk@cm4all.com>  Tue, 29 Jan 2013 00:01:23 -0000

cm4all-beng-proxy (2.3.1) unstable; urgency=low

  * merge release 2.1.16
  * pool: reduce CPU overhead for large areas

 -- Max Kellermann <mk@cm4all.com>  Thu, 06 Dec 2012 16:40:02 -0000

cm4all-beng-proxy (2.3) unstable; urgency=low

  * new stable branch based on v2.1.x, without the work-in-progress
    improvements from v2.2.x
  * cache: optimize lookups
  * pool: reduce overhead
  * pool: optimize the linear area recycler
  * resource-address: reduce memory overhead
  * session: reduce memory usage
  * {http,filter}-cache: reduce overhead when cache is disabled

 -- Max Kellermann <mk@cm4all.com>  Mon, 22 Oct 2012 13:48:20 -0000

cm4all-beng-proxy (2.1.17) unstable; urgency=low

  * merge release 2.0.55

 -- Max Kellermann <mk@cm4all.com>  Mon, 28 Jan 2013 23:59:54 -0000

cm4all-beng-proxy (2.1.16) unstable; urgency=low

  * merge release 2.0.54

 -- Max Kellermann <mk@cm4all.com>  Thu, 06 Dec 2012 16:35:17 -0000

cm4all-beng-proxy (2.1.15) unstable; urgency=low

  * merge release 2.0.53

 -- Max Kellermann <mk@cm4all.com>  Mon, 22 Oct 2012 12:26:57 -0000

cm4all-beng-proxy (2.1.14) unstable; urgency=low

  * merge release 2.0.52

 -- Max Kellermann <mk@cm4all.com>  Fri, 19 Oct 2012 12:10:09 -0000

cm4all-beng-proxy (2.1.13) unstable; urgency=low

  * merge release 2.0.51

 -- Max Kellermann <mk@cm4all.com>  Tue, 16 Oct 2012 15:41:58 -0000

cm4all-beng-proxy (2.1.12) unstable; urgency=low

  * merge release 2.0.50

 -- Max Kellermann <mk@cm4all.com>  Fri, 05 Oct 2012 12:26:24 -0000

cm4all-beng-proxy (2.1.11) unstable; urgency=low

  * merge release 2.0.49

 -- Max Kellermann <mk@cm4all.com>  Fri, 28 Sep 2012 15:04:36 -0000

cm4all-beng-proxy (2.1.10) unstable; urgency=low

  * merge release 2.0.48

 -- Max Kellermann <mk@cm4all.com>  Mon, 24 Sep 2012 15:43:46 -0000

cm4all-beng-proxy (2.1.9) unstable; urgency=low

  * merge release 2.0.47
  * lb: eliminate the duplicate "Date" response header (#1169)

 -- Max Kellermann <mk@cm4all.com>  Fri, 21 Sep 2012 15:56:06 -0000

cm4all-beng-proxy (2.1.8) unstable; urgency=low

  * control: publish statistics over the control protocol

 -- Max Kellermann <mk@cm4all.com>  Fri, 07 Sep 2012 12:47:34 -0000

cm4all-beng-proxy (2.1.7) unstable; urgency=low

  * resource-address: support expanding PIPE addresses
  * translation: support EXPAND_PATH for PROXY
  * reduced connect timeouts for translation server, FastCGI and beng-lb
  * uri-relative: support relative URI with just a query string
  * uri-relative: support relative URIs starting with a double slash
  * lb: improve error messages, include listener/pool name
  * lb: validate the selected sticky modde
  * lb: add sticky mode "source_ip"

 -- Max Kellermann <mk@cm4all.com>  Fri, 31 Aug 2012 14:03:41 -0000

cm4all-beng-proxy (2.1.6) unstable; urgency=low

  * merge release 2.0.46

 -- Max Kellermann <mk@cm4all.com>  Fri, 24 Aug 2012 11:11:20 -0000

cm4all-beng-proxy (2.1.5) unstable; urgency=low

  * lb_expect_monitor: configurable connect timeout

 -- Max Kellermann <mk@cm4all.com>  Mon, 20 Aug 2012 05:40:44 -0000

cm4all-beng-proxy (2.1.4) unstable; urgency=low

  * lb_monitor: configurable timeout

 -- Max Kellermann <mk@cm4all.com>  Fri, 17 Aug 2012 09:16:36 -0000

cm4all-beng-proxy (2.1.3) unstable; urgency=low

  * merge release 2.0.44
  * lb: implement tcp_expect option "expect_graceful"

 -- Max Kellermann <mk@cm4all.com>  Tue, 14 Aug 2012 14:30:57 -0000

cm4all-beng-proxy (2.1.2) unstable; urgency=low

  * support extended HTTP status codes from RFC 6585 and WebDAV

 -- Max Kellermann <mk@cm4all.com>  Thu, 09 Aug 2012 10:10:35 -0000

cm4all-beng-proxy (2.1.1) unstable; urgency=low

  * merge release 2.0.43
  * lb: support TRACE, OPTIONS and WebDAV

 -- Max Kellermann <mk@cm4all.com>  Fri, 03 Aug 2012 11:48:46 -0000

cm4all-beng-proxy (2.1) unstable; urgency=low

  * lb: add sticky mode "jvm_route" (Tomcat)

 -- Max Kellermann <mk@cm4all.com>  Mon, 30 Jul 2012 15:53:43 -0000

cm4all-beng-proxy (2.0.55) unstable; urgency=low

  * istream-tee: fix crash due to erroneous read
  * fix random crashes in the optimized build

 -- Max Kellermann <mk@cm4all.com>  Mon, 28 Jan 2013 23:52:26 -0000

cm4all-beng-proxy (2.0.54) unstable; urgency=low

  * http-cache: fix revalidation of memcached entries

 -- Max Kellermann <mk@cm4all.com>  Thu, 06 Dec 2012 16:31:23 -0000

cm4all-beng-proxy (2.0.53) unstable; urgency=low

  * filter-cache: fix assertion failure on serving empty response
  * http-cache: limit maximum age to 5 minutes if "Vary" includes cookies
  * lb: FADE_NODE lasts for 3 hours

 -- Max Kellermann <mk@cm4all.com>  Mon, 22 Oct 2012 12:21:18 -0000

cm4all-beng-proxy (2.0.52) unstable; urgency=low

  * {http,filter}-cache: include headers in cache size calculation
  * {http,filter}-cache: reduce headers memory usage
  * http-cache: limit maximum age to 1 week
    - 1 hour when "Vary" is used
    - 30 minutes when "Vary" includes "X-WidgetId" or "X-WidgetHref"
    - 5 minutes when "Vary" includes "X-CM4all-BENG-User"
  * cache: reduce number of system calls during lookup

 -- Max Kellermann <mk@cm4all.com>  Fri, 19 Oct 2012 12:07:10 -0000

cm4all-beng-proxy (2.0.51) unstable; urgency=low

  * merge release 1.4.33
  * processor: fix assertion failure with embedded CSS
  * lb: move control channel handler to worker process

 -- Max Kellermann <mk@cm4all.com>  Tue, 16 Oct 2012 15:39:32 -0000

cm4all-beng-proxy (2.0.50) unstable; urgency=low

  * pool: reduce memory overhead of debug data
  * fcgi-client: fix assertion failure due to redundant read event
  * lb: fix crash after pipe-to-socket splice I/O error

 -- Max Kellermann <mk@cm4all.com>  Fri, 05 Oct 2012 12:23:15 -0000

cm4all-beng-proxy (2.0.49) unstable; urgency=low

  * merge release 1.4.32

 -- Max Kellermann <mk@cm4all.com>  Fri, 28 Sep 2012 15:01:26 -0000

cm4all-beng-proxy (2.0.48) unstable; urgency=low

  * lb: fix duplicate monitor requests with --watchdog
  * child: verbose logging of child process events
  * log shutdown signal

 -- Max Kellermann <mk@cm4all.com>  Mon, 24 Sep 2012 15:36:03 -0000

cm4all-beng-proxy (2.0.47) unstable; urgency=low

  * merge release 1.4.31
  * cache: disable excessive debugging checks

 -- Max Kellermann <mk@cm4all.com>  Fri, 21 Sep 2012 15:24:30 -0000

cm4all-beng-proxy (2.0.46) unstable; urgency=low

  * merge release 1.4.30
  * lb: add option --config-file

 -- Max Kellermann <mk@cm4all.com>  Fri, 24 Aug 2012 10:52:29 -0000

cm4all-beng-proxy (2.0.45) unstable; urgency=low

  * merge release 1.4.29

 -- Max Kellermann <mk@cm4all.com>  Tue, 21 Aug 2012 15:49:49 -0000

cm4all-beng-proxy (2.0.44) unstable; urgency=low

  * lb: allow sticky with only one node
  * lb: add option "--check"
  * lb: run all monitors right after startup
  * lb: disable expiry of monitor results
  * lb: improved fallback for "sticky cookie"
  * lb: use Bulldog for "sticky cookie"
  * balancer, lb: persistent "fade" flag
  * balancer, lb: use the Bulldog "graceful" flag
  * control: add packet CONTROL_DUMP_POOLS

 -- Max Kellermann <mk@cm4all.com>  Tue, 14 Aug 2012 13:13:01 -0000

cm4all-beng-proxy (2.0.43) unstable; urgency=low

  * merge release 1.4.28
  * istream-replace: fix assertion failure with embedded CSS

 -- Max Kellermann <mk@cm4all.com>  Thu, 02 Aug 2012 11:14:27 -0000

cm4all-beng-proxy (2.0.42) unstable; urgency=low

  * js: new higher-level API

 -- Max Kellermann <mk@cm4all.com>  Wed, 01 Aug 2012 11:32:28 -0000

cm4all-beng-proxy (2.0.41) unstable; urgency=low

  * session: fix bogus assertion failure when loading expired session

 -- Max Kellermann <mk@cm4all.com>  Fri, 27 Jul 2012 12:47:49 -0000

cm4all-beng-proxy (2.0.40) unstable; urgency=low

  * merge release 1.4.27

 -- Max Kellermann <mk@cm4all.com>  Tue, 24 Jul 2012 16:29:13 -0000

cm4all-beng-proxy (2.0.39) unstable; urgency=low

  * merge release 1.4.26

 -- Max Kellermann <mk@cm4all.com>  Tue, 17 Jul 2012 17:00:20 -0000

cm4all-beng-proxy (2.0.38) unstable; urgency=low

  * merge release 1.4.25
  * strset: fix GROUP_CONTAINER false negatives

 -- Max Kellermann <mk@cm4all.com>  Tue, 17 Jul 2012 16:03:49 -0000

cm4all-beng-proxy (2.0.37) unstable; urgency=low

  * merge release 1.4.24

 -- Max Kellermann <mk@cm4all.com>  Mon, 16 Jul 2012 10:36:57 -0000

cm4all-beng-proxy (2.0.36) unstable; urgency=low

  * proxy-handler: re-add the URI suffix for "transparent" requests

 -- Max Kellermann <mk@cm4all.com>  Wed, 11 Jul 2012 14:12:11 -0000

cm4all-beng-proxy (2.0.35) unstable; urgency=low

  * translate: allow WIDGET_GROUP without PROCESS

 -- Max Kellermann <mk@cm4all.com>  Thu, 05 Jul 2012 13:03:21 -0000

cm4all-beng-proxy (2.0.34) unstable; urgency=low

  * session_save: skip shutdown code if saving is not configured
  * http-server: fix assertion on I/O error during POST
  * header-forward: new group FORWARD to forward the "Host" header

 -- Max Kellermann <mk@cm4all.com>  Tue, 03 Jul 2012 16:46:39 -0000

cm4all-beng-proxy (2.0.33) unstable; urgency=low

  * processor: option SELF_CONTAINER allows widget to only embed itself
  * processor: allow embedding approved widget groups
  * processor: optionally invoke CSS processor for style attributes
  * response, lb_http: put "Discard" cookie attribute to the end (Android bug)

 -- Max Kellermann <mk@cm4all.com>  Mon, 02 Jul 2012 17:52:32 -0000

cm4all-beng-proxy (2.0.32) unstable; urgency=low

  * socket_wrapper: fix two assertion failures
  * pheaders: emit Cache-Control:no-store to work around IE quirk

 -- Max Kellermann <mk@cm4all.com>  Tue, 26 Jun 2012 09:41:51 -0000

cm4all-beng-proxy (2.0.31) unstable; urgency=low

  * lb: publish the SSL peer issuer subject
  * widget-registry: copy the direct_addressing attribute

 -- Max Kellermann <mk@cm4all.com>  Wed, 06 Jun 2012 13:36:04 -0000

cm4all-beng-proxy (2.0.30) unstable; urgency=low

  * init: add --group variable to .default file
  * doc: update view security documentation
  * processor: apply underscore prefix to <A NAME="...">
  * session: restore sessions from a file

 -- Max Kellermann <mk@cm4all.com>  Fri, 01 Jun 2012 11:06:50 -0000

cm4all-beng-proxy (2.0.29) unstable; urgency=low

  * widget: optional direct URI addressing scheme
  * processor: eliminate additional underscore from class prefix
  * ssl_filter: support TLS client certificates

 -- Max Kellermann <mk@cm4all.com>  Tue, 29 May 2012 13:29:06 -0000

cm4all-beng-proxy (2.0.28) unstable; urgency=low

  * merge release 1.4.22

 -- Max Kellermann <mk@cm4all.com>  Wed, 16 May 2012 10:24:31 -0000

cm4all-beng-proxy (2.0.27) unstable; urgency=low

  * uri-address: fix assertion failures with UNIX domain sockets
  * uri-address: fix redirects with matching absolute URI

 -- Max Kellermann <mk@cm4all.com>  Wed, 09 May 2012 16:16:06 -0000

cm4all-beng-proxy (2.0.26) unstable; urgency=low

  * processor: rewrite URIs in META/refresh

 -- Max Kellermann <mk@cm4all.com>  Thu, 03 May 2012 14:43:03 -0000

cm4all-beng-proxy (2.0.25) unstable; urgency=low

  * merge release 1.4.21
  * processor: fix double free bug on failed widget lookup
  * session: don't access the session manager after worker crash
  * proxy-widget: fix assertion failure with empty view name

 -- Max Kellermann <mk@cm4all.com>  Thu, 26 Apr 2012 14:22:10 -0000

cm4all-beng-proxy (2.0.24) unstable; urgency=low

  * processor: optionally invoke CSS processor for <style>

 -- Max Kellermann <mk@cm4all.com>  Fri, 20 Apr 2012 12:10:42 -0000

cm4all-beng-proxy (2.0.23) unstable; urgency=low

  * widget-resolver: check for translation server failure
  * widget-resolver: don't sync with session when view is invalid
  * rewrite-uri: check for invalid view name
  * {css_,}processor: eliminate second underscore from class prefix
  * doc: document the algorithm for replacing two leading underscores

 -- Max Kellermann <mk@cm4all.com>  Thu, 29 Mar 2012 15:37:52 -0000

cm4all-beng-proxy (2.0.22) unstable; urgency=low

  * merge release 1.4.20
  * proxy-widget: forbid client to select view with address
  * proxy-widget: allow any view selection when widget is not a container
  * widget-http: allow any view selection for unprocessable response
  * widget-http: inherit the view from the template
  * widget-request: sync with session only if processor is enabled
  * widget-http: postpone saving to session after receiving response headers
  * processor: add entities &c:id; &c:type; &c:class;

 -- Max Kellermann <mk@cm4all.com>  Mon, 26 Mar 2012 14:05:05 -0000

cm4all-beng-proxy (2.0.21) unstable; urgency=low

  * css_processor: use mode "partial" for @import
  * rewrite-uri: use mode "partial" on invalid input

 -- Max Kellermann <mk@cm4all.com>  Tue, 20 Mar 2012 18:11:28 -0000

cm4all-beng-proxy (2.0.20) unstable; urgency=low

  * {css_,}processor: default mode is "partial"
  * processor: handle underscore prefixes in the "for" attribute

 -- Max Kellermann <mk@cm4all.com>  Tue, 20 Mar 2012 16:48:51 -0000

cm4all-beng-proxy (2.0.19) unstable; urgency=low

  * merge release 1.4.19

 -- Max Kellermann <mk@cm4all.com>  Tue, 20 Mar 2012 08:41:03 -0000

cm4all-beng-proxy (2.0.18) unstable; urgency=low

  * merge release 1.4.18

 -- Max Kellermann <mk@cm4all.com>  Thu, 15 Mar 2012 15:53:12 -0000

cm4all-beng-proxy (2.0.17) unstable; urgency=low

  * merge release 1.4.17
  * css_parser: check for url() following another token
  * css_processor: rewrite @import URIs
  * {text_,}processor: new entity &c:local;

 -- Max Kellermann <mk@cm4all.com>  Fri, 09 Mar 2012 16:50:19 -0000

cm4all-beng-proxy (2.0.16) unstable; urgency=low

  * response: generate Vary response header from translation response
  * widget-resolver: fix NULL dereference after failure
  * translation: User-Agent classification

 -- Max Kellermann <mk@cm4all.com>  Tue, 06 Mar 2012 11:54:10 -0000

cm4all-beng-proxy (2.0.15) unstable; urgency=low

  * merge release 1.4.16
  * uri-address: fix NULL dereference on certain malformed URIs

 -- Max Kellermann <mk@cm4all.com>  Fri, 02 Mar 2012 16:28:54 -0000

cm4all-beng-proxy (2.0.14) unstable; urgency=low

  * address-resolver: add missing initialization
  * rewrite-uri: fix NULL pointer dereference with "local URI"
  * rewrite-uri: allow mode=proxy (optional temporary kludge)
  * widget-http: auto-disable processor (optional temporary kludge)

 -- Max Kellermann <mk@cm4all.com>  Thu, 01 Mar 2012 18:36:38 -0000

cm4all-beng-proxy (2.0.13) unstable; urgency=low

  * merge release 1.4.15
  * translation: make CGI auto-base optional
  * handler: fix up translation client errors

 -- Max Kellermann <mk@cm4all.com>  Thu, 23 Feb 2012 17:31:03 -0000

cm4all-beng-proxy (2.0.12) unstable; urgency=low

  * merge release 1.4.13

 -- Max Kellermann <mk@cm4all.com>  Thu, 16 Feb 2012 14:41:45 -0000

cm4all-beng-proxy (2.0.11) unstable; urgency=low

  * merge release 1.4.11
  * processor: skip rewriting absolute URIs

 -- Max Kellermann <mk@cm4all.com>  Thu, 09 Feb 2012 09:43:06 -0000

cm4all-beng-proxy (2.0.10) unstable; urgency=low

  * resource-address: initialise type, fixes assertion failure

 -- Max Kellermann <mk@cm4all.com>  Tue, 07 Feb 2012 16:57:06 -0000

cm4all-beng-proxy (2.0.9) unstable; urgency=low

  * [css]processor: expand underscore only XML id / CSS class
  * widget-http: filter processor response headers
  * processor: forward Wildfire headers in the debug build

 -- Max Kellermann <mk@cm4all.com>  Tue, 07 Feb 2012 12:32:33 -0000

cm4all-beng-proxy (2.0.8) unstable; urgency=low

  * rewrite-uri: prefix "@/" refers to widget's "local URI"

 -- Max Kellermann <mk@cm4all.com>  Fri, 03 Feb 2012 13:50:16 -0000

cm4all-beng-proxy (2.0.7) unstable; urgency=low

  * merge release 1.4.10
  * stock: clear idle objects periodically

 -- Max Kellermann <mk@cm4all.com>  Thu, 02 Feb 2012 14:10:24 -0000

cm4all-beng-proxy (2.0.6) unstable; urgency=low

  * merge release 1.4.9

 -- Max Kellermann <mk@cm4all.com>  Tue, 31 Jan 2012 15:10:18 -0000

cm4all-beng-proxy (2.0.5) unstable; urgency=low

  * merge release 1.4.8
  * translate-client: verify the PROXY and AJP payloads
  * translation: support inserting regex matches into CGI/file path
  * translation: support customizing the cookie's "Domain" attribute
  * request: new option "dynamic_session_cookie" adds suffix to cookie
    name
  * uri-address: verify the path component

 -- Max Kellermann <mk@cm4all.com>  Wed, 25 Jan 2012 17:05:09 -0000

cm4all-beng-proxy (2.0.4) unstable; urgency=low

  * merge release 1.4.6
  * access-log: don't log the remote port
  * translation: support inserting regex matches into CGI's PATH_INFO
  * tcache: generate BASE automatically for CGI

 -- Max Kellermann <mk@cm4all.com>  Tue, 10 Jan 2012 15:18:37 -0000

cm4all-beng-proxy (2.0.3) unstable; urgency=low

  * merge release 1.4.4
  * http-server: log remote host address

 -- Max Kellermann <mk@cm4all.com>  Tue, 27 Dec 2011 07:41:15 -0000

cm4all-beng-proxy (2.0.2) unstable; urgency=low

  * merge release 1.4.2
  * widget-http: improved HTTP error messages
  * processor: forbid widget request after URI compress failure

 -- Max Kellermann <mk@cm4all.com>  Wed, 07 Dec 2011 16:51:58 -0000

cm4all-beng-proxy (2.0.1) unstable; urgency=low

  * merge release 1.4.1

 -- Max Kellermann <mk@cm4all.com>  Fri, 18 Nov 2011 13:57:27 -0000

cm4all-beng-proxy (2.0) unstable; urgency=low

  * rewrite-uri: reapply 'drop the deprecated mode "proxy"'
  * proxy-widget: reapply 'client can choose only views that have an address'

 -- Max Kellermann <mk@cm4all.com>  Thu, 17 Nov 2011 08:22:39 +0100

cm4all-beng-proxy (1.4.33) unstable; urgency=low

  * istream-file: reduce memory usage for small files
  * file-handler: fix xattr usage on ranged file request (possible
    assertion failure)

 -- Max Kellermann <mk@cm4all.com>  Tue, 16 Oct 2012 15:28:57 -0000

cm4all-beng-proxy (1.4.32) unstable; urgency=low

  * cgi: fix spontaneous shutdown due to misrouted SIGTERM signal

 -- Max Kellermann <mk@cm4all.com>  Fri, 28 Sep 2012 14:39:13 -0000

cm4all-beng-proxy (1.4.31) unstable; urgency=low

  * shm: fix check for shared memory allocation failure
  * child: handle lost SIGCHLD events
  * child: ignore stale child processes

 -- Max Kellermann <mk@cm4all.com>  Fri, 21 Sep 2012 15:21:20 -0000

cm4all-beng-proxy (1.4.30) unstable; urgency=low

  * http-server: parse all tokens in the "Connection" request header

 -- Max Kellermann <mk@cm4all.com>  Fri, 24 Aug 2012 10:50:28 -0000

cm4all-beng-proxy (1.4.29) unstable; urgency=low

  * proxy-widget: fix memory leak on aborted POST request

 -- Max Kellermann <mk@cm4all.com>  Tue, 21 Aug 2012 15:05:12 -0000

cm4all-beng-proxy (1.4.28) unstable; urgency=low

  * worker: reinitialize signal handlers after fork failure
  * lb: work around libevent bug that freezes during shutdown

 -- Max Kellermann <mk@cm4all.com>  Thu, 02 Aug 2012 13:53:18 -0000

cm4all-beng-proxy (1.4.27) unstable; urgency=low

  * lb: fix hanging SSL connection on bulk transfer

 -- Max Kellermann <mk@cm4all.com>  Tue, 24 Jul 2012 14:58:17 -0000

cm4all-beng-proxy (1.4.26) unstable; urgency=low

  * processor: fix regression, missing NULL check

 -- Max Kellermann <mk@cm4all.com>  Tue, 17 Jul 2012 16:55:24 -0000

cm4all-beng-proxy (1.4.25) unstable; urgency=low

  * processor: don't rewrite the fragment part of the URI

 -- Max Kellermann <mk@cm4all.com>  Tue, 17 Jul 2012 15:50:06 -0000

cm4all-beng-proxy (1.4.24) unstable; urgency=low

  * lb: fix splicing with SSL

 -- Max Kellermann <mk@cm4all.com>  Mon, 16 Jul 2012 10:32:17 -0000

cm4all-beng-proxy (1.4.23) unstable; urgency=low

  * widget-http: fix double free bug when POST is aborted

 -- Max Kellermann <mk@cm4all.com>  Tue, 03 Jul 2012 16:42:28 -0000

cm4all-beng-proxy (1.4.22) unstable; urgency=low

  * merge release 1.2.27
  * widget: backport memory leak fix from 2.0
  * widget-http: fix memory leak on abort

 -- Max Kellermann <mk@cm4all.com>  Wed, 16 May 2012 10:00:23 -0000

cm4all-beng-proxy (1.4.21) unstable; urgency=low

  * merge release 1.2.26

 -- Max Kellermann <mk@cm4all.com>  Thu, 26 Apr 2012 14:17:56 -0000

cm4all-beng-proxy (1.4.20) unstable; urgency=low

  * merge release 1.2.25

 -- Max Kellermann <mk@cm4all.com>  Mon, 26 Mar 2012 14:03:14 -0000

cm4all-beng-proxy (1.4.19) unstable; urgency=low

  * merge release 1.2.24

 -- Max Kellermann <mk@cm4all.com>  Tue, 20 Mar 2012 08:36:19 -0000

cm4all-beng-proxy (1.4.18) unstable; urgency=low

  * merge release 1.2.23

 -- Max Kellermann <mk@cm4all.com>  Thu, 15 Mar 2012 15:50:20 -0000

cm4all-beng-proxy (1.4.17) unstable; urgency=low

  * merge release 1.2.22

 -- Max Kellermann <mk@cm4all.com>  Thu, 08 Mar 2012 18:36:00 -0000

cm4all-beng-proxy (1.4.16) unstable; urgency=low

  * merge release 1.2.21

 -- Max Kellermann <mk@cm4all.com>  Fri, 02 Mar 2012 16:03:51 -0000

cm4all-beng-proxy (1.4.15) unstable; urgency=low

  * merge release 1.2.20

 -- Max Kellermann <mk@cm4all.com>  Thu, 23 Feb 2012 17:12:30 -0000

cm4all-beng-proxy (1.4.14) unstable; urgency=low

  * merge release 1.2.19

 -- Max Kellermann <mk@cm4all.com>  Thu, 23 Feb 2012 15:35:04 -0000

cm4all-beng-proxy (1.4.13) unstable; urgency=low

  * merge release 1.2.18

 -- Max Kellermann <mk@cm4all.com>  Thu, 16 Feb 2012 13:53:49 -0000

cm4all-beng-proxy (1.4.12) unstable; urgency=low

  * merge release 1.2.17

 -- Max Kellermann <mk@cm4all.com>  Wed, 15 Feb 2012 09:27:50 -0000

cm4all-beng-proxy (1.4.11) unstable; urgency=low

  * merge release 1.2.16

 -- Max Kellermann <mk@cm4all.com>  Thu, 09 Feb 2012 09:33:30 -0000

cm4all-beng-proxy (1.4.10) unstable; urgency=low

  * merge release 1.2.15

 -- Max Kellermann <mk@cm4all.com>  Thu, 02 Feb 2012 13:43:11 -0000

cm4all-beng-proxy (1.4.9) unstable; urgency=low

  * merge release 1.2.14

 -- Max Kellermann <mk@cm4all.com>  Tue, 31 Jan 2012 15:06:57 -0000

cm4all-beng-proxy (1.4.8) unstable; urgency=low

  * merge release 1.2.13

 -- Max Kellermann <mk@cm4all.com>  Wed, 25 Jan 2012 12:16:53 -0000

cm4all-beng-proxy (1.4.7) unstable; urgency=low

  * merge release 1.2.12

 -- Max Kellermann <mk@cm4all.com>  Tue, 17 Jan 2012 08:37:01 -0000

cm4all-beng-proxy (1.4.6) unstable; urgency=low

  * merge release 1.2.11

 -- Max Kellermann <mk@cm4all.com>  Wed, 04 Jan 2012 15:41:43 -0000

cm4all-beng-proxy (1.4.5) unstable; urgency=low

  * merge release 1.2.10

 -- Max Kellermann <mk@cm4all.com>  Wed, 28 Dec 2011 17:07:13 -0000

cm4all-beng-proxy (1.4.4) unstable; urgency=low

  * merge release 1.2.9

 -- Max Kellermann <mk@cm4all.com>  Thu, 22 Dec 2011 11:28:39 -0000

cm4all-beng-proxy (1.4.3) unstable; urgency=low

  * merge release 1.2.8

 -- Max Kellermann <mk@cm4all.com>  Wed, 14 Dec 2011 11:20:04 -0000

cm4all-beng-proxy (1.4.2) unstable; urgency=low

  * text-processor: allow processing "application/javascript",
    "application/json"
  * uri-relative: allow backtracking to the widget base with "../"
  * merge release 1.2.7

 -- Max Kellermann <mk@cm4all.com>  Tue, 06 Dec 2011 12:39:24 -0000

cm4all-beng-proxy (1.4.1) unstable; urgency=low

  * merge release 1.2.6

 -- Max Kellermann <mk@cm4all.com>  Fri, 18 Nov 2011 13:53:56 -0000

cm4all-beng-proxy (1.4) unstable; urgency=low

  * proxy-widget: revert 'client can choose only views that have an address'
  * rewrite-uri: revert 'drop the deprecated mode "proxy"'

 -- Max Kellermann <mk@cm4all.com>  Thu, 17 Nov 2011 08:10:42 +0100

cm4all-beng-proxy (1.3.2) unstable; urgency=low

  * tcache: add regex matching, translation packets REGEX, INVERSE_REGEX
  * widget: don't start the prefix with an underscore
  * translation: add new packet PROCESS_TEXT, to expand entity references
  * translation: add new packet WIDGET_INFO, enables additional request headers
  * doc: document the algorithm for replacing three leading underscores

 -- Max Kellermann <mk@cm4all.com>  Wed, 16 Nov 2011 17:00:16 +0100

cm4all-beng-proxy (1.3.1) unstable; urgency=low

  * merge release 1.2.5

 -- Max Kellermann <mk@cm4all.com>  Tue, 08 Nov 2011 19:51:18 +0100

cm4all-beng-proxy (1.3) unstable; urgency=low

  * rewrite-uri: drop the deprecated mode "proxy"
  * proxy-widget: client can choose only views that have an address

 -- Max Kellermann <mk@cm4all.com>  Mon, 31 Oct 2011 17:41:14 +0100

cm4all-beng-proxy (1.2.27) unstable; urgency=low

  * merge release 1.1.40

 -- Max Kellermann <mk@cm4all.com>  Wed, 16 May 2012 09:51:50 -0000

cm4all-beng-proxy (1.2.26) unstable; urgency=low

  * merge release 1.1.39

 -- Max Kellermann <mk@cm4all.com>  Thu, 26 Apr 2012 14:16:40 -0000

cm4all-beng-proxy (1.2.25) unstable; urgency=low

  * merge release 1.1.38

 -- Max Kellermann <mk@cm4all.com>  Mon, 26 Mar 2012 14:01:44 -0000

cm4all-beng-proxy (1.2.24) unstable; urgency=low

  * merge release 1.1.37

 -- Max Kellermann <mk@cm4all.com>  Tue, 20 Mar 2012 08:33:31 -0000

cm4all-beng-proxy (1.2.23) unstable; urgency=low

  * merge release 1.1.36

 -- Max Kellermann <mk@cm4all.com>  Thu, 15 Mar 2012 15:37:10 -0000

cm4all-beng-proxy (1.2.22) unstable; urgency=low

  * merge release 1.1.35

 -- Max Kellermann <mk@cm4all.com>  Thu, 08 Mar 2012 18:29:39 -0000

cm4all-beng-proxy (1.2.21) unstable; urgency=low

  * merge release 1.1.34

 -- Max Kellermann <mk@cm4all.com>  Fri, 02 Mar 2012 16:02:00 -0000

cm4all-beng-proxy (1.2.20) unstable; urgency=low

  * merge release 1.1.33

 -- Max Kellermann <mk@cm4all.com>  Thu, 23 Feb 2012 17:11:15 -0000

cm4all-beng-proxy (1.2.19) unstable; urgency=low

  * merge release 1.1.32

 -- Max Kellermann <mk@cm4all.com>  Thu, 23 Feb 2012 15:18:36 -0000

cm4all-beng-proxy (1.2.18) unstable; urgency=low

  * merge release 1.1.31

 -- Max Kellermann <mk@cm4all.com>  Thu, 16 Feb 2012 13:52:42 -0000

cm4all-beng-proxy (1.2.17) unstable; urgency=low

  * merge release 1.1.30

 -- Max Kellermann <mk@cm4all.com>  Wed, 15 Feb 2012 09:26:45 -0000

cm4all-beng-proxy (1.2.16) unstable; urgency=low

  * merge release 1.1.29

 -- Max Kellermann <mk@cm4all.com>  Thu, 09 Feb 2012 09:31:50 -0000

cm4all-beng-proxy (1.2.15) unstable; urgency=low

  * merge release 1.1.28

 -- Max Kellermann <mk@cm4all.com>  Thu, 02 Feb 2012 13:41:45 -0000

cm4all-beng-proxy (1.2.14) unstable; urgency=low

  * merge release 1.1.27

 -- Max Kellermann <mk@cm4all.com>  Tue, 31 Jan 2012 15:04:32 -0000

cm4all-beng-proxy (1.2.13) unstable; urgency=low

  * merge release 1.1.26

 -- Max Kellermann <mk@cm4all.com>  Wed, 25 Jan 2012 12:15:19 -0000

cm4all-beng-proxy (1.2.12) unstable; urgency=low

  * merge release 1.1.25

 -- Max Kellermann <mk@cm4all.com>  Tue, 17 Jan 2012 08:31:44 -0000

cm4all-beng-proxy (1.2.11) unstable; urgency=low

  * merge release 1.1.24

 -- Max Kellermann <mk@cm4all.com>  Wed, 04 Jan 2012 15:38:27 -0000

cm4all-beng-proxy (1.2.10) unstable; urgency=low

  * merge release 1.1.23

 -- Max Kellermann <mk@cm4all.com>  Wed, 28 Dec 2011 17:01:43 -0000

cm4all-beng-proxy (1.2.9) unstable; urgency=low

  * merge release 1.1.22

 -- Max Kellermann <mk@cm4all.com>  Thu, 22 Dec 2011 10:28:29 -0000

cm4all-beng-proxy (1.2.8) unstable; urgency=low

  * merge release 1.1.21

 -- Max Kellermann <mk@cm4all.com>  Wed, 14 Dec 2011 11:12:32 -0000

cm4all-beng-proxy (1.2.7) unstable; urgency=low

  * merge release 1.1.20

 -- Max Kellermann <mk@cm4all.com>  Tue, 06 Dec 2011 11:43:10 -0000

cm4all-beng-proxy (1.2.6) unstable; urgency=low

  * merge release 1.1.19

 -- Max Kellermann <mk@cm4all.com>  Fri, 18 Nov 2011 13:47:43 -0000

cm4all-beng-proxy (1.2.5) unstable; urgency=low

  * merge release 1.1.18
  * file-handler: handle If-Modified-Since followed by filter

 -- Max Kellermann <mk@cm4all.com>  Tue, 08 Nov 2011 19:43:58 +0100

cm4all-beng-proxy (1.2.4) unstable; urgency=low

  * merge release 1.1.17

 -- Max Kellermann <mk@cm4all.com>  Wed, 02 Nov 2011 16:58:28 +0100

cm4all-beng-proxy (1.2.3) unstable; urgency=low

  * merge release 1.1.16

 -- Max Kellermann <mk@cm4all.com>  Fri, 21 Oct 2011 15:16:13 +0200

cm4all-beng-proxy (1.2.2) unstable; urgency=low

  * merge release 1.1.15
  * widget-view: an empty name refers to the default view
  * processor: new entity &c:view;

 -- Max Kellermann <mk@cm4all.com>  Wed, 19 Oct 2011 11:43:20 +0200

cm4all-beng-proxy (1.2.1) unstable; urgency=low

  * merge release 1.1.13

 -- Max Kellermann <mk@cm4all.com>  Wed, 05 Oct 2011 17:16:04 +0200

cm4all-beng-proxy (1.2) unstable; urgency=low

  * delegate-client: improved error reporting
  * response-error: resolve errno codes
  * python/control/client: bind the unix domain socket
  * python/control/client: implement timeout
  * lb_control: allow querying node status over control socket

 -- Max Kellermann <mk@cm4all.com>  Tue, 27 Sep 2011 12:00:44 +0200

cm4all-beng-proxy (1.1.40) unstable; urgency=low

  * merge release 1.0.34

 -- Max Kellermann <mk@cm4all.com>  Wed, 16 May 2012 09:50:37 -0000

cm4all-beng-proxy (1.1.39) unstable; urgency=low

  * merge release 1.0.33

 -- Max Kellermann <mk@cm4all.com>  Thu, 26 Apr 2012 14:12:30 -0000

cm4all-beng-proxy (1.1.38) unstable; urgency=low

  * merge release 1.0.32

 -- Max Kellermann <mk@cm4all.com>  Mon, 26 Mar 2012 14:00:38 -0000

cm4all-beng-proxy (1.1.37) unstable; urgency=low

  * merge release 1.0.31

 -- Max Kellermann <mk@cm4all.com>  Tue, 20 Mar 2012 08:31:08 -0000

cm4all-beng-proxy (1.1.36) unstable; urgency=low

  * merge release 1.0.30

 -- Max Kellermann <mk@cm4all.com>  Thu, 15 Mar 2012 15:36:15 -0000

cm4all-beng-proxy (1.1.35) unstable; urgency=low

  * merge release 1.0.29
  * css_processor: delete "-c-mode" and "-c-view" from output

 -- Max Kellermann <mk@cm4all.com>  Thu, 08 Mar 2012 18:16:03 -0000

cm4all-beng-proxy (1.1.34) unstable; urgency=low

  * merge release 1.0.28

 -- Max Kellermann <mk@cm4all.com>  Fri, 02 Mar 2012 15:26:44 -0000

cm4all-beng-proxy (1.1.33) unstable; urgency=low

  * merge release 1.0.27

 -- Max Kellermann <mk@cm4all.com>  Thu, 23 Feb 2012 17:09:57 -0000

cm4all-beng-proxy (1.1.32) unstable; urgency=low

  * merge release 1.0.26

 -- Max Kellermann <mk@cm4all.com>  Thu, 23 Feb 2012 15:14:56 -0000

cm4all-beng-proxy (1.1.31) unstable; urgency=low

  * merge release 1.0.25

 -- Max Kellermann <mk@cm4all.com>  Thu, 16 Feb 2012 13:49:26 -0000

cm4all-beng-proxy (1.1.30) unstable; urgency=low

  * merge release 1.0.24

 -- Max Kellermann <mk@cm4all.com>  Wed, 15 Feb 2012 09:25:38 -0000

cm4all-beng-proxy (1.1.29) unstable; urgency=low

  * merge release 1.0.23

 -- Max Kellermann <mk@cm4all.com>  Thu, 09 Feb 2012 09:30:18 -0000

cm4all-beng-proxy (1.1.28) unstable; urgency=low

  * merge release 1.0.22

 -- Max Kellermann <mk@cm4all.com>  Thu, 02 Feb 2012 13:39:21 -0000

cm4all-beng-proxy (1.1.27) unstable; urgency=low

  * merge release 1.0.21

 -- Max Kellermann <mk@cm4all.com>  Tue, 31 Jan 2012 14:59:06 -0000

cm4all-beng-proxy (1.1.26) unstable; urgency=low

  * merge release 1.0.20

 -- Max Kellermann <mk@cm4all.com>  Wed, 25 Jan 2012 12:13:43 -0000

cm4all-beng-proxy (1.1.25) unstable; urgency=low

  * merge release 1.0.19

 -- Max Kellermann <mk@cm4all.com>  Tue, 17 Jan 2012 08:29:34 -0000

cm4all-beng-proxy (1.1.24) unstable; urgency=low

  * merge release 1.0.18

 -- Max Kellermann <mk@cm4all.com>  Wed, 04 Jan 2012 15:27:35 -0000

cm4all-beng-proxy (1.1.23) unstable; urgency=low

  * header-forward: remove port number from X-Forwarded-For

 -- Max Kellermann <mk@cm4all.com>  Wed, 28 Dec 2011 16:51:41 -0000

cm4all-beng-proxy (1.1.22) unstable; urgency=low

  * merge release 1.0.17
  * istream-socket: fix potential assertion failure

 -- Max Kellermann <mk@cm4all.com>  Wed, 21 Dec 2011 16:44:46 -0000

cm4all-beng-proxy (1.1.21) unstable; urgency=low

  * merge release 1.0.16

 -- Max Kellermann <mk@cm4all.com>  Wed, 14 Dec 2011 11:07:58 -0000

cm4all-beng-proxy (1.1.20) unstable; urgency=low

  * merge release 1.0.15
  * processor: don't rewrite "mailto:" hyperlinks

 -- Max Kellermann <mk@cm4all.com>  Mon, 05 Dec 2011 18:37:10 -0000

cm4all-beng-proxy (1.1.19) unstable; urgency=low

  * {css_,}processor: quote widget classes for prefixing XML IDs, CSS classes

 -- Max Kellermann <mk@cm4all.com>  Fri, 18 Nov 2011 13:17:02 -0000

cm4all-beng-proxy (1.1.18) unstable; urgency=low

  * merge release 1.0.13
  * lb_http: eliminate the duplicate "Date" response header

 -- Max Kellermann <mk@cm4all.com>  Tue, 08 Nov 2011 19:33:07 +0100

cm4all-beng-proxy (1.1.17) unstable; urgency=low

  * merge release 1.0.13

 -- Max Kellermann <mk@cm4all.com>  Wed, 02 Nov 2011 16:52:21 +0100

cm4all-beng-proxy (1.1.16) unstable; urgency=low

  * merge release 1.0.12

 -- Max Kellermann <mk@cm4all.com>  Fri, 21 Oct 2011 15:09:55 +0200

cm4all-beng-proxy (1.1.15) unstable; urgency=low

  * merge release 1.0.11

 -- Max Kellermann <mk@cm4all.com>  Wed, 19 Oct 2011 09:36:38 +0200

cm4all-beng-proxy (1.1.14) unstable; urgency=low

  * merge release 1.0.10

 -- Max Kellermann <mk@cm4all.com>  Fri, 07 Oct 2011 15:15:00 +0200

cm4all-beng-proxy (1.1.13) unstable; urgency=low

  * merge release 1.0.9

 -- Max Kellermann <mk@cm4all.com>  Thu, 29 Sep 2011 16:47:56 +0200

cm4all-beng-proxy (1.1.12) unstable; urgency=low

  * merge release 1.0.8

 -- Max Kellermann <mk@cm4all.com>  Thu, 22 Sep 2011 17:13:41 +0200

cm4all-beng-proxy (1.1.11) unstable; urgency=low

  * merge release 1.0.7
  * widget-http: response header X-CM4all-View selects a view
  * processor, css_processor: support prefixing XML ids
  * processor: property "c:view" selects a view

 -- Max Kellermann <mk@cm4all.com>  Fri, 16 Sep 2011 12:25:24 +0200

cm4all-beng-proxy (1.1.10) unstable; urgency=low

  * merge release 1.0.6
  * http-request: don't clear failure state on successful TCP connection
  * istream-socket: fix assertion failure after receive error
  * ssl_filter: check for end-of-file on plain socket
  * ssl_filter: fix buffer assertion failures

 -- Max Kellermann <mk@cm4all.com>  Tue, 13 Sep 2011 18:50:18 +0200

cm4all-beng-proxy (1.1.9) unstable; urgency=low

  * http-request: improve keep-alive cancellation detection
  * http-request: mark server "failed" after HTTP client error
  * lb: implement the control protocol
    - can disable and re-enable workers
  * lb: don't allow sticky pool with only one member
  * lb: verify that a new sticky host is alive
  * lb: mark server "failed" after HTTP client error

 -- Max Kellermann <mk@cm4all.com>  Fri, 09 Sep 2011 13:03:55 +0200

cm4all-beng-proxy (1.1.8) unstable; urgency=low

  * merge release 1.0.5
  * {css_,}processor: one more underscore for the prefix
  * processor: remove rewrite-uri processing instructions from output
  * translate: unknown packet is a fatal error
  * processor: add option to set widget/focus by default
  * rewrite-uri: a leading tilde refers to the widget base; translation
    packet ANCHOR_ABSOLUTE enables it by default

 -- Max Kellermann <mk@cm4all.com>  Mon, 05 Sep 2011 17:56:31 +0200

cm4all-beng-proxy (1.1.7) unstable; urgency=low

  * css_processor: implement property "-c-mode"
  * css_processor: translate underscore prefix in class names
  * processor: translate underscore prefix in CSS class names

 -- Max Kellermann <mk@cm4all.com>  Mon, 29 Aug 2011 17:47:48 +0200

cm4all-beng-proxy (1.1.6) unstable; urgency=low

  * merge release 1.0.3
  * implement CSS processor

 -- Max Kellermann <mk@cm4all.com>  Mon, 22 Aug 2011 17:13:56 +0200

cm4all-beng-proxy (1.1.5) unstable; urgency=low

  * lb: optionally generate Via and X-Forwarded-For

 -- Max Kellermann <mk@cm4all.com>  Wed, 17 Aug 2011 12:45:14 +0200

cm4all-beng-proxy (1.1.4) unstable; urgency=low

  * pipe-stock: fix assertion failure after optimization bug
  * istream-pipe: reuse drained pipes immediately
  * sink-socket: reinstate write event during bulk transfers

 -- Max Kellermann <mk@cm4all.com>  Thu, 11 Aug 2011 14:41:37 +0200

cm4all-beng-proxy (1.1.3) unstable; urgency=low

  * widget: quote invalid XMLID/JS characters for &c:prefix;
  * lb: add protocol "tcp"

 -- Max Kellermann <mk@cm4all.com>  Wed, 10 Aug 2011 18:53:12 +0200

cm4all-beng-proxy (1.1.2) unstable; urgency=low

  * merge release 1.0.2
  * http-server: report detailed errors
  * widget-http: implement header dumps
  * cgi, fastcgi: enable cookie jar with custom cookie "host"

 -- Max Kellermann <mk@cm4all.com>  Thu, 04 Aug 2011 17:27:51 +0200

cm4all-beng-proxy (1.1.1) unstable; urgency=low

  * merge release 1.0.1
  * lb: don't ignore unimplemented configuration keywords
  * lb: configurable monitor check interval
  * session: configurable idle timeout

 -- Max Kellermann <mk@cm4all.com>  Tue, 26 Jul 2011 11:27:20 +0200

cm4all-beng-proxy (1.1) unstable; urgency=low

  * http-client: send "Expect: 100-continue" only for big request body
  * lb: implement monitors (ping, connect, tcp_expect)

 -- Max Kellermann <mk@cm4all.com>  Wed, 20 Jul 2011 15:04:22 +0200
  
cm4all-beng-proxy (1.0.34) unstable; urgency=low

  * resource-loader: don't strip last segment from IPv6 address

 -- Max Kellermann <mk@cm4all.com>  Wed, 16 May 2012 09:47:43 -0000

cm4all-beng-proxy (1.0.33) unstable; urgency=low

  * widget-resolver: fix assertion failure on recursive abort

 -- Max Kellermann <mk@cm4all.com>  Thu, 26 Apr 2012 14:04:01 -0000

cm4all-beng-proxy (1.0.32) unstable; urgency=low

  * http-cache: add missing initialization on memcached miss

 -- Max Kellermann <mk@cm4all.com>  Mon, 26 Mar 2012 13:35:01 -0000

cm4all-beng-proxy (1.0.31) unstable; urgency=low

  * proxy-widget: close the request body when the view doesn't exist

 -- Max Kellermann <mk@cm4all.com>  Tue, 20 Mar 2012 08:28:00 -0000

cm4all-beng-proxy (1.0.30) unstable; urgency=low

  * widget-view: initialize the header forward settings
  * translate-client: new view inherits header forward settings from
    default view
  * handler: clear transformation after translation error
  * http-cache: release the memcached response on abort
  * fcgi-request: close the request body on stock failure

 -- Max Kellermann <mk@cm4all.com>  Thu, 15 Mar 2012 15:34:18 -0000

cm4all-beng-proxy (1.0.29) unstable; urgency=low

  * processor: unescape custom header values
  * widget-resolver: fix NULL dereference after failure

 -- Max Kellermann <mk@cm4all.com>  Thu, 08 Mar 2012 18:10:14 -0000

cm4all-beng-proxy (1.0.28) unstable; urgency=low

  * widget-resolver: serve responses in the right order
  * widget-request: fix session related assertion failure
  * translate: initialize all GError variables

 -- Max Kellermann <mk@cm4all.com>  Fri, 02 Mar 2012 15:20:54 -0000

cm4all-beng-proxy (1.0.27) unstable; urgency=low

  * resource-address: fix regression when CGI URI is not set

 -- Max Kellermann <mk@cm4all.com>  Thu, 23 Feb 2012 17:08:16 -0000

cm4all-beng-proxy (1.0.26) unstable; urgency=low

  * resource-address: apply BASE to the CGI request URI

 -- Max Kellermann <mk@cm4all.com>  Thu, 23 Feb 2012 15:11:42 -0000

cm4all-beng-proxy (1.0.25) unstable; urgency=low

  * cgi-client: clear the input pointer on close

 -- Max Kellermann <mk@cm4all.com>  Thu, 16 Feb 2012 13:46:13 -0000

cm4all-beng-proxy (1.0.24) unstable; urgency=low

  * debian/rules: optimize parallel build
  * cgi: break loop when headers are finished

 -- Max Kellermann <mk@cm4all.com>  Wed, 15 Feb 2012 09:23:22 -0000

cm4all-beng-proxy (1.0.23) unstable; urgency=low

  * cgi: detect large response headers
  * cgi: continue parsing response headers after buffer boundary
  * cgi: bigger response header buffer
  * fcgi-client: detect large response headers

 -- Max Kellermann <mk@cm4all.com>  Thu, 09 Feb 2012 09:27:50 -0000

cm4all-beng-proxy (1.0.22) unstable; urgency=low

  * debian/rules: don't run libtool
  * lb: thread safety for the SSL filter
  * lb: fix crash during shutdown
  * http-server: fix uninitialised variable

 -- Max Kellermann <mk@cm4all.com>  Thu, 02 Feb 2012 13:03:08 -0000

cm4all-beng-proxy (1.0.21) unstable; urgency=low

  * hstock: fix memory leak
  * notify: fix endless busy loop
  * ssl_filter: fix hang while tearing down connection

 -- Max Kellermann <mk@cm4all.com>  Tue, 31 Jan 2012 15:24:50 -0000

cm4all-beng-proxy (1.0.20) unstable; urgency=low

  * ssl: load the whole certificate chain
  * translate: fix PATH+JAILCGI+SITE check
  * translate: fix HOME check
  * resource-address: include all CGI attributes in cache key

 -- Max Kellermann <mk@cm4all.com>  Wed, 25 Jan 2012 12:10:43 -0000

cm4all-beng-proxy (1.0.19) unstable; urgency=low

  * cookie-client: add a missing out-of-memory check

 -- Max Kellermann <mk@cm4all.com>  Tue, 17 Jan 2012 08:27:38 -0000

cm4all-beng-proxy (1.0.18) unstable; urgency=low

  * resource-address: support zero-length path_info prefix (for BASE)
  * hashmap: optimize insertions
  * http-server: limit the number of request headers
  * proxy-widget: discard the unused request body on error

 -- Max Kellermann <mk@cm4all.com>  Wed, 04 Jan 2012 14:55:59 -0000

cm4all-beng-proxy (1.0.17) unstable; urgency=low

  * istream-chunked: avoid recursive buffer write, fixes crash

 -- Max Kellermann <mk@cm4all.com>  Wed, 21 Dec 2011 16:37:44 -0000

cm4all-beng-proxy (1.0.16) unstable; urgency=low

  * http-server: disable timeout while waiting for CGI
  * cgi: fix segmentation fault
  * processor: discard child's request body on abort
  * proxy-widget: discard the unused request body on error

 -- Max Kellermann <mk@cm4all.com>  Wed, 14 Dec 2011 11:53:31 +0100

cm4all-beng-proxy (1.0.15) unstable; urgency=low

  * http-client: fix assertion failure on bogus "100 Continue"
  * handler: don't close the request body twice
  * session: add a missing out-of-memory check
  * fcgi-client: check for EV_READ event
  * fcgi-serialize: fix serializing parameter without value

 -- Max Kellermann <mk@cm4all.com>  Mon, 05 Dec 2011 17:47:20 -0000

cm4all-beng-proxy (1.0.14) unstable; urgency=low

  * http-server: don't generate chunked HEAD response
  * http-server: don't override Content-Length for HEAD response
  * lb_http, proxy-widget, response: forward Content-Length after HEAD

 -- Max Kellermann <mk@cm4all.com>  Tue, 08 Nov 2011 18:19:42 +0100

cm4all-beng-proxy (1.0.13) unstable; urgency=low

  * processor: initialize URI rewrite options for <?cm4all-rewrite-uri?>

 -- Max Kellermann <mk@cm4all.com>  Wed, 02 Nov 2011 16:47:48 +0100

cm4all-beng-proxy (1.0.12) unstable; urgency=low

  * http-server, proxy-widget: add missing newline to log message
  * fcgi_client: fix assertion failure on response body error
  * http-cache-choice: fix crash due to wrong filter callback

 -- Max Kellermann <mk@cm4all.com>  Fri, 21 Oct 2011 15:02:42 +0200

cm4all-beng-proxy (1.0.11) unstable; urgency=low

  * lb_config: fix binding to wildcard address
  * rewrite-uri: clarify warning message when widget has no id

 -- Max Kellermann <mk@cm4all.com>  Wed, 19 Oct 2011 09:26:48 +0200

cm4all-beng-proxy (1.0.10) unstable; urgency=low

  * debian/control: beng-lb doesn't need "daemon" anymore
  * http-string: allow space in unquoted cookie values (RFC ignorant)

 -- Max Kellermann <mk@cm4all.com>  Fri, 07 Oct 2011 15:06:32 +0200

cm4all-beng-proxy (1.0.9) unstable; urgency=low

  * tcp-balancer: store a copy of the socket address
  * lb: default log directory is /var/log/cm4all/beng-lb
  * lb: use new built-in watchdog instead of /usr/bin/daemon

 -- Max Kellermann <mk@cm4all.com>  Thu, 29 Sep 2011 16:19:34 +0200

cm4all-beng-proxy (1.0.8) unstable; urgency=low

  * resource-address: copy the delegate JailCGI parameters (crash bug fix)
  * response: use the same URI for storing and dropping widget sessions

 -- Max Kellermann <mk@cm4all.com>  Thu, 22 Sep 2011 13:39:08 +0200

cm4all-beng-proxy (1.0.7) unstable; urgency=low

  * inline-widget: discard request body when class lookup fails

 -- Max Kellermann <mk@cm4all.com>  Fri, 16 Sep 2011 12:16:04 +0200

cm4all-beng-proxy (1.0.6) unstable; urgency=low

  * processor: support short "SCRIPT" tag
  * widget-uri: use the template's view specification

 -- Max Kellermann <mk@cm4all.com>  Tue, 13 Sep 2011 18:14:24 +0200

cm4all-beng-proxy (1.0.5) unstable; urgency=low

  * resource-loader: delete comma when extracting from X-Forwarded-For

 -- Max Kellermann <mk@cm4all.com>  Mon, 05 Sep 2011 17:43:22 +0200

cm4all-beng-proxy (1.0.4) unstable; urgency=low

  * istream-replace: update the buffer reader after new data was added

 -- Max Kellermann <mk@cm4all.com>  Mon, 05 Sep 2011 15:43:17 +0200

cm4all-beng-proxy (1.0.3) unstable; urgency=low

  * merge release 0.9.35
  * control-handler: fix uninitialized variable

 -- Max Kellermann <mk@cm4all.com>  Thu, 18 Aug 2011 15:15:52 +0200

cm4all-beng-proxy (1.0.2) unstable; urgency=low

  * merge release 0.9.34
  * handler: always log translate client errors
  * tcp-balancer: fix memory leak in error handler
  * http-string: allow more characters in cookie values (RFC ignorant)

 -- Max Kellermann <mk@cm4all.com>  Mon, 01 Aug 2011 16:30:05 +0200

cm4all-beng-proxy (1.0.1) unstable; urgency=low

  * session: increase idle timeout to 20 minutes

 -- Max Kellermann <mk@cm4all.com>  Tue, 26 Jul 2011 11:23:36 +0200

cm4all-beng-proxy (1.0) unstable; urgency=low

  * merge release 0.9.33
  * header-forward: eliminate the duplicate "Date" response header
  * proxy-handler: don't pass internal URI arguments to CGI

 -- Max Kellermann <mk@cm4all.com>  Mon, 18 Jul 2011 17:07:42 +0200

cm4all-beng-proxy (0.10.14) unstable; urgency=low

  * merge release 0.9.32

 -- Max Kellermann <mk@cm4all.com>  Tue, 12 Jul 2011 19:02:23 +0200

cm4all-beng-proxy (0.10.13) unstable; urgency=low

  * growing-buffer: reset the position when skipping buffers

 -- Max Kellermann <mk@cm4all.com>  Wed, 06 Jul 2011 10:07:50 +0200

cm4all-beng-proxy (0.10.12) unstable; urgency=low

  * merge release 0.9.31
  * rewrite-uri: log widget base mismatch
  * istream-replace: fix assertion failure with splitted buffer

 -- Max Kellermann <mk@cm4all.com>  Tue, 05 Jul 2011 22:05:44 +0200

cm4all-beng-proxy (0.10.11) unstable; urgency=low

  * merge release 0.9.30
  * lb: add SSL/TLS support

 -- Max Kellermann <mk@cm4all.com>  Mon, 04 Jul 2011 17:14:21 +0200

cm4all-beng-proxy (0.10.10) unstable; urgency=low

  * merge release 0.9.29

 -- Max Kellermann <mk@cm4all.com>  Tue, 28 Jun 2011 17:56:43 +0200

cm4all-beng-proxy (0.10.9) unstable; urgency=low

  * merge release 0.9.28

 -- Max Kellermann <mk@cm4all.com>  Mon, 27 Jun 2011 13:38:03 +0200

cm4all-beng-proxy (0.10.8) unstable; urgency=low

  * lb_http: don't access the connection object after it was closed
  * restart the load balancer automatically

 -- Max Kellermann <mk@cm4all.com>  Wed, 22 Jun 2011 12:38:39 +0200

cm4all-beng-proxy (0.10.7) unstable; urgency=low

  * config: make the session cookie name configurable
  * uri-relative: allow relative base URIs (for CGI)
  * widget-uri: combine existing CGI PATH_INFO and given widget location
  * python/translation/widget: support "path_info" specification

 -- Max Kellermann <mk@cm4all.com>  Mon, 20 Jun 2011 14:54:38 +0200

cm4all-beng-proxy (0.10.6) unstable; urgency=low

  * merge release 0.9.26

 -- Max Kellermann <mk@cm4all.com>  Wed, 15 Jun 2011 09:19:28 +0200

cm4all-beng-proxy (0.10.5) unstable; urgency=low

  * merge release 0.9.26

 -- Max Kellermann <mk@cm4all.com>  Fri, 10 Jun 2011 10:09:09 +0200

cm4all-beng-proxy (0.10.4) unstable; urgency=low

  * doc: add beng-lb documentation
  * lb: implement "fallback" option
  * merge release 0.9.25

 -- Max Kellermann <mk@cm4all.com>  Wed, 08 Jun 2011 14:13:43 +0200

cm4all-beng-proxy (0.10.3) unstable; urgency=low

  * python/translation.widget: support keyword "sticky"
  * lb: implement sticky modes "failover", "cookie"

 -- Max Kellermann <mk@cm4all.com>  Mon, 06 Jun 2011 15:51:36 +0200

cm4all-beng-proxy (0.10.2) unstable; urgency=low

  * debian: fix beng-lb pid file name
  * lb_http: implement sticky sessions
  * merge release 0.9.24

 -- Max Kellermann <mk@cm4all.com>  Tue, 31 May 2011 14:32:03 +0200

cm4all-beng-proxy (0.10.1) unstable; urgency=low

  * lb_http: close request body on error
  * lb_listener: print error message when binding fails
  * merge release 0.9.23

 -- Max Kellermann <mk@cm4all.com>  Fri, 27 May 2011 13:13:55 +0200

cm4all-beng-proxy (0.10) unstable; urgency=low

  * failure: fix inverted logic bug in expiry check
  * tcp-balancer: implement session stickiness
  * lb: new stand-alone load balancer

 -- Max Kellermann <mk@cm4all.com>  Thu, 26 May 2011 14:32:02 +0200

cm4all-beng-proxy (0.9.35) unstable; urgency=low

  * resource-loader: pass the last X-Forwarded-For element to AJP

 -- Max Kellermann <mk@cm4all.com>  Thu, 18 Aug 2011 15:05:02 +0200

cm4all-beng-proxy (0.9.34) unstable; urgency=low

  * request: fix double request body close in errdoc handler
  * handler: close request body on early abort

 -- Max Kellermann <mk@cm4all.com>  Mon, 01 Aug 2011 16:21:43 +0200

cm4all-beng-proxy (0.9.33) unstable; urgency=low

  * {http,ajp}-request, errdoc: check before closing the request body on
    error

 -- Max Kellermann <mk@cm4all.com>  Mon, 18 Jul 2011 16:30:29 +0200

cm4all-beng-proxy (0.9.32) unstable; urgency=low

  * processor: dispose request body when focused widget was not found
  * http-string: allow the slash in cookie values (RFC ignorant)

 -- Max Kellermann <mk@cm4all.com>  Tue, 12 Jul 2011 18:16:01 +0200

cm4all-beng-proxy (0.9.31) unstable; urgency=low

  * growing-buffer: fix assertion failure with empty first buffer

 -- Max Kellermann <mk@cm4all.com>  Tue, 05 Jul 2011 21:58:24 +0200

cm4all-beng-proxy (0.9.30) unstable; urgency=low

  * growing-buffer: fix assertion failure in reader when buffer is empty

 -- Max Kellermann <mk@cm4all.com>  Mon, 04 Jul 2011 16:59:28 +0200

cm4all-beng-proxy (0.9.29) unstable; urgency=low

  * http-string: allow the equality sign in cookie values (RFC ignorant)

 -- Max Kellermann <mk@cm4all.com>  Tue, 28 Jun 2011 17:50:23 +0200

cm4all-beng-proxy (0.9.28) unstable; urgency=low

  * http-string: allow round brackets in cookie values (RFC ignorant)

 -- Max Kellermann <mk@cm4all.com>  Mon, 27 Jun 2011 13:23:58 +0200

cm4all-beng-proxy (0.9.27) unstable; urgency=low

  * handler: don't delete existing session in TRANSPARENT mode

 -- Max Kellermann <mk@cm4all.com>  Wed, 15 Jun 2011 09:08:48 +0200

cm4all-beng-proxy (0.9.26) unstable; urgency=low

  * worker: read "crash" value before destroying shared memory
  * session: fix crash while discarding session

 -- Max Kellermann <mk@cm4all.com>  Fri, 10 Jun 2011 09:54:56 +0200

cm4all-beng-proxy (0.9.25) unstable; urgency=low

  * response: discard the request body before passing to errdoc
  * worker: don't restart all workers after "safe" worker crash
  * cgi: check for end-of-file after splice

 -- Max Kellermann <mk@cm4all.com>  Wed, 08 Jun 2011 15:02:35 +0200

cm4all-beng-proxy (0.9.24) unstable; urgency=low

  * fcgi-client: really discard packets on request id mismatch
  * memcached-client: don't schedule read event when buffer is full
  * session: support beng-lb sticky sessions

 -- Max Kellermann <mk@cm4all.com>  Tue, 31 May 2011 14:23:41 +0200

cm4all-beng-proxy (0.9.23) unstable; urgency=low

  * tcp-balancer: retry connecting to cluster if a node fails

 -- Max Kellermann <mk@cm4all.com>  Fri, 27 May 2011 13:01:31 +0200

cm4all-beng-proxy (0.9.22) unstable; urgency=low

  * failure: fix inverted logic bug in expiry check
  * uri-extract: support AJP URLs, fixes AJP cookies
  * ajp-client: don't schedule read event when buffer is full

 -- Max Kellermann <mk@cm4all.com>  Thu, 26 May 2011 08:32:32 +0200

cm4all-beng-proxy (0.9.21) unstable; urgency=low

  * balancer: re-enable load balancing (regression fix)
  * merge release 0.8.38

 -- Max Kellermann <mk@cm4all.com>  Fri, 20 May 2011 11:03:31 +0200

cm4all-beng-proxy (0.9.20) unstable; urgency=low

  * http-cache: fix assertion failure caused by wrong destructor
  * merge release 0.8.37

 -- Max Kellermann <mk@cm4all.com>  Mon, 16 May 2011 14:03:09 +0200

cm4all-beng-proxy (0.9.19) unstable; urgency=low

  * http-request: don't retry requests with a request body

 -- Max Kellermann <mk@cm4all.com>  Thu, 12 May 2011 11:35:55 +0200

cm4all-beng-proxy (0.9.18) unstable; urgency=low

  * http-body: fix assertion failure on EOF chunk after socket was closed
  * widget-http: fix crash in widget lookup error handler
  * merge release 0.8.36

 -- Max Kellermann <mk@cm4all.com>  Tue, 10 May 2011 18:56:33 +0200

cm4all-beng-proxy (0.9.17) unstable; urgency=low

  * growing-buffer: fix assertion failure after large initial write
  * http-request: retry after connection failure
  * test/t-cgi: fix bashisms in test scripts

 -- Max Kellermann <mk@cm4all.com>  Wed, 04 May 2011 18:54:57 +0200

cm4all-beng-proxy (0.9.16) unstable; urgency=low

  * resource-address: append "transparent" args to CGI path_info
  * tcache: fix crash on FastCGI with BASE

 -- Max Kellermann <mk@cm4all.com>  Mon, 02 May 2011 16:07:21 +0200

cm4all-beng-proxy (0.9.15) unstable; urgency=low

  * configure.ac: check if valgrind/memcheck.h is installed
  * configure.ac: check if libattr is available
  * access-log: log Referer and User-Agent
  * access-log: log the request duration
  * proxy-handler: allow forwarding URI arguments
  * merge release 0.8.35

 -- Max Kellermann <mk@cm4all.com>  Wed, 27 Apr 2011 18:54:17 +0200

cm4all-beng-proxy (0.9.14) unstable; urgency=low

  * processor: don't clear widget pointer at opening tag
  * debian: move ulimit call from init script to *.default
  * merge release 0.8.33

 -- Max Kellermann <mk@cm4all.com>  Wed, 13 Apr 2011 17:03:29 +0200

cm4all-beng-proxy (0.9.13) unstable; urgency=low

  * proxy-widget: apply the widget's response header forward settings
  * response: add option to dump the widget tree
  * widget-class: move header forward settings to view
  * merge release 0.8.30

 -- Max Kellermann <mk@cm4all.com>  Mon, 04 Apr 2011 16:31:26 +0200

cm4all-beng-proxy (0.9.12) unstable; urgency=low

  * widget: internal API refactorization
  * was-control: fix argument order in "abort" call
  * was-client: duplicate the GError object when it is used twice
  * {file,delegate}-handler: add Expires/ETag headers to 304 response
  * cgi: allow setting environment variables

 -- Max Kellermann <mk@cm4all.com>  Thu, 24 Mar 2011 15:12:54 +0100

cm4all-beng-proxy (0.9.11) unstable; urgency=low

  * processor: major API refactorization
  * merge release 0.8.29

 -- Max Kellermann <mk@cm4all.com>  Mon, 21 Mar 2011 19:43:28 +0100

cm4all-beng-proxy (0.9.10) unstable; urgency=low

  * merge release 0.8.27

 -- Max Kellermann <mk@cm4all.com>  Fri, 18 Mar 2011 14:11:16 +0100

cm4all-beng-proxy (0.9.9) unstable; urgency=low

  * merge release 0.8.25

 -- Max Kellermann <mk@cm4all.com>  Mon, 14 Mar 2011 16:05:51 +0100

cm4all-beng-proxy (0.9.8) unstable; urgency=low

  * translate: support UNIX domain sockets in ADDRESS_STRING
  * resource-address: support connections to existing FastCGI servers

 -- Max Kellermann <mk@cm4all.com>  Fri, 11 Mar 2011 19:24:33 +0100

cm4all-beng-proxy (0.9.7) unstable; urgency=low

  * merge release 0.8.24

 -- Max Kellermann <mk@cm4all.com>  Fri, 04 Mar 2011 13:07:36 +0100

cm4all-beng-proxy (0.9.6) unstable; urgency=low

  * merge release 0.8.23

 -- Max Kellermann <mk@cm4all.com>  Mon, 28 Feb 2011 11:47:45 +0100

cm4all-beng-proxy (0.9.5) unstable; urgency=low

  * translate: allow SITE without CGI

 -- Max Kellermann <mk@cm4all.com>  Mon, 31 Jan 2011 06:35:24 +0100

cm4all-beng-proxy (0.9.4) unstable; urgency=low

  * widget-class: allow distinct addresses for each view

 -- Max Kellermann <mk@cm4all.com>  Thu, 27 Jan 2011 17:51:21 +0100

cm4all-beng-proxy (0.9.3) unstable; urgency=low

  * istream-catch: log errors
  * proxy-handler: pass the original request URI to (Fast)CGI
  * proxy-handler: pass the original document root to (Fast)CGI
  * fcgi-stock: pass site id to child process
  * translation: new packet "HOME" for JailCGI
  * resource-loader: get remote host from "X-Forwarded-For"
  * cgi, fcgi-client: pass client IP address to application

 -- Max Kellermann <mk@cm4all.com>  Fri, 21 Jan 2011 18:13:38 +0100

cm4all-beng-proxy (0.9.2) unstable; urgency=low

  * merge release 0.8.21
  * http-response: better context for error messages
  * istream: method close() does not invoke handler->abort()
  * istream: better context for error messages
  * ajp-client: destruct properly when request stream fails
  * {delegate,fcgi,was}-stock: use the JailCGI 1.4 wrapper

 -- Max Kellermann <mk@cm4all.com>  Mon, 17 Jan 2011 12:08:04 +0100

cm4all-beng-proxy (0.9.1) unstable; urgency=low

  * http-server: count the number of raw bytes sent and received
  * control-handler: support TCACHE_INVALIDATE with SITE
  * new programs "log-forward", "log-exec" for network logging
  * new program "log-split" for creating per-site log files
  * new program "log-traffic" for creating per-site traffic logs
  * move logging servers to new package cm4all-beng-proxy-logging
  * python/control.client: add parameter "broadcast"

 -- Max Kellermann <mk@cm4all.com>  Thu, 02 Dec 2010 12:07:16 +0100

cm4all-beng-proxy (0.9) unstable; urgency=low

  * merge release 0.8.19
  * was-client: explicitly send 32 bit METHOD payload
  * was-client: explicitly parse STATUS as 32 bit integer
  * was-client: clear control channel object on destruction
  * was-client: reuse child process if state is clean on EOF
  * was-client: abort properly after receiving illegal packet
  * was-client: allow "request STOP" before response completed
  * was-client: postpone the response handler invocation
  * was-control: send packets in bulk
  * python: support WAS widgets
  * http-server: enable "cork" mode only for beginning of response
  * http-cache: don't access freed memory in pool_unref_denotify()
  * http: use libcm4all-http
  * new datagram based binary protocol for access logging
  * main: default WAS stock limit is 16

 -- Max Kellermann <mk@cm4all.com>  Thu, 18 Nov 2010 19:56:17 +0100

cm4all-beng-proxy (0.8.38) unstable; urgency=low

  * failure: update time stamp on existing item
  * errdoc: free the original response body on abort

 -- Max Kellermann <mk@cm4all.com>  Fri, 20 May 2011 10:17:14 +0200

cm4all-beng-proxy (0.8.37) unstable; urgency=low

  * widget-resolver: don't reuse failed resolver
  * http-request: fix NULL pointer dereference on invalid URI
  * config: disable the TCP stock limit by default

 -- Max Kellermann <mk@cm4all.com>  Mon, 16 May 2011 13:41:32 +0200

cm4all-beng-proxy (0.8.36) unstable; urgency=low

  * http-server: check if client closes connection while processing
  * http-client: release the socket before invoking the callback
  * fcgi-client: fix assertion failure on full input buffer
  * memcached-client: re-enable socket event after direct copy
  * istream-file: fix assertion failure on range request
  * test/t-cgi: fix bashisms in test scripts

 -- Max Kellermann <mk@cm4all.com>  Tue, 10 May 2011 18:45:48 +0200

cm4all-beng-proxy (0.8.35) unstable; urgency=low

  * session: fix potential session defragmentation crash
  * ajp-request: use "host:port" as TCP stock key
  * cgi: evaluate the Content-Length response header

 -- Max Kellermann <mk@cm4all.com>  Wed, 27 Apr 2011 13:32:05 +0200

cm4all-beng-proxy (0.8.34) unstable; urgency=low

  * js: replace all '%' with '$'
  * js: check if session_id is null
  * debian: add package cm4all-beng-proxy-tools

 -- Max Kellermann <mk@cm4all.com>  Tue, 19 Apr 2011 18:43:54 +0200

cm4all-beng-proxy (0.8.33) unstable; urgency=low

  * processor: don't quote query string arguments with dollar sign
  * widget-request: safely remove "view" and "path" from argument table
  * debian/control: add "Breaks << 0.8.32" on the JavaScript library

 -- Max Kellermann <mk@cm4all.com>  Tue, 12 Apr 2011 18:21:55 +0200

cm4all-beng-proxy (0.8.32) unstable; urgency=low

  * args: quote arguments with the dollar sign

 -- Max Kellermann <mk@cm4all.com>  Tue, 12 Apr 2011 13:34:42 +0200

cm4all-beng-proxy (0.8.31) unstable; urgency=low

  * proxy-widget: eliminate the duplicate "Server" response header
  * translation: add packet UNTRUSTED_SITE_SUFFIX

 -- Max Kellermann <mk@cm4all.com>  Thu, 07 Apr 2011 16:23:37 +0200

cm4all-beng-proxy (0.8.30) unstable; urgency=low

  * handler: make lower-case realm name from the "Host" header
  * session: copy attribute "realm", fixes segmentation fault

 -- Max Kellermann <mk@cm4all.com>  Tue, 29 Mar 2011 16:47:43 +0200

cm4all-beng-proxy (0.8.29) unstable; urgency=low

  * ajp-client: send query string in an AJP attribute

 -- Max Kellermann <mk@cm4all.com>  Mon, 21 Mar 2011 19:16:16 +0100

cm4all-beng-proxy (0.8.28) unstable; urgency=low

  * resource-loader: use X-Forwarded-For to obtain AJP remote host
  * resource-loader: strip port from AJP remote address
  * resource-loader: don't pass remote host to AJP server
  * resource-loader: parse server port for AJP
  * ajp-client: always send content-length
  * ajp-client: parse the remaining buffer after EAGAIN

 -- Max Kellermann <mk@cm4all.com>  Mon, 21 Mar 2011 11:12:07 +0100

cm4all-beng-proxy (0.8.27) unstable; urgency=low

  * http-request: close the request body on malformed URI
  * ajp-request: AJP translation packet contains ajp://host:port/path

 -- Max Kellermann <mk@cm4all.com>  Fri, 18 Mar 2011 14:04:21 +0100

cm4all-beng-proxy (0.8.26) unstable; urgency=low

  * python/response: fix typo in ajp()
  * session: validate sessions only within one realm

 -- Max Kellermann <mk@cm4all.com>  Fri, 18 Mar 2011 08:59:41 +0100

cm4all-beng-proxy (0.8.25) unstable; urgency=low

  * widget-http: discard request body on unknown view name
  * inline-widget: discard request body on error
  * {http,fcgi,was}-client: allocate response headers from caller pool
  * cmdline: fcgi_stock_limit defaults to 0 (no limit)

 -- Max Kellermann <mk@cm4all.com>  Mon, 14 Mar 2011 15:53:42 +0100

cm4all-beng-proxy (0.8.24) unstable; urgency=low

  * fcgi-client: release the connection even when padding not consumed
    after empty response

 -- Max Kellermann <mk@cm4all.com>  Wed, 02 Mar 2011 17:39:33 +0100

cm4all-beng-proxy (0.8.23) unstable; urgency=low

  * memcached-client: allocate a new memory pool
  * memcached-client: copy caller_pool reference before freeing the client
  * fcgi-client: check headers!=NULL
  * fcgi-client: release the connection even when padding not consumed

 -- Max Kellermann <mk@cm4all.com>  Mon, 28 Feb 2011 10:50:02 +0100

cm4all-beng-proxy (0.8.22) unstable; urgency=low

  * cgi: fill special variables CONTENT_TYPE, CONTENT_LENGTH
  * memcached-client: remove stray pool_unref() call
  * memcached-client: reuse the socket if the remaining value is buffered
  * http-cache-choice: abbreviate memcached keys
  * *-cache: allocate a parent pool for cache items
  * pool: re-enable linear pools
  * frame: free the request body on error
  * http-cache: free cached body which was dismissed

 -- Max Kellermann <mk@cm4all.com>  Mon, 07 Feb 2011 15:34:09 +0100

cm4all-beng-proxy (0.8.21) unstable; urgency=low

  * merge release 0.7.55
  * jail: translate the document root properly
  * header-forward: forward the "Host" header to CGI/FastCGI/AJP
  * http-error: map ENOTDIR to "404 Not Found"
  * http-server: fix assertion failure on write error
  * fcgi-stock: clear all environment variables

 -- Max Kellermann <mk@cm4all.com>  Thu, 06 Jan 2011 16:04:20 +0100

cm4all-beng-proxy (0.8.20) unstable; urgency=low

  * widget-resolver: add pedantic state assertions
  * async: remember a copy of the operation in !NDEBUG
  * python/translation/response: max_age() returns self

 -- Max Kellermann <mk@cm4all.com>  Mon, 06 Dec 2010 23:02:50 +0100

cm4all-beng-proxy (0.8.19) unstable; urgency=low

  * merge release 0.7.54

 -- Max Kellermann <mk@cm4all.com>  Wed, 17 Nov 2010 16:25:10 +0100

cm4all-beng-proxy (0.8.18) unstable; urgency=low

  * was-client: explicitly send 32 bit METHOD payload
  * was-client: explicitly parse STATUS as 32 bit integer
  * istream: check presence of as_fd() in optimized build

 -- Max Kellermann <mk@cm4all.com>  Fri, 05 Nov 2010 11:00:54 +0100

cm4all-beng-proxy (0.8.17) unstable; urgency=low

  * merged release 0.7.53
  * widget: use colon as widget path separator
  * was-client: check for abort during response handler
  * was-client: implement STOP
  * was-client: release memory pools
  * was-launch: enable non-blocking mode on input and output
  * http-server: don't crash on malformed pipelined request
  * main: free the WAS stock and the UDP listener in the SIGTERM handler

 -- Max Kellermann <mk@cm4all.com>  Thu, 28 Oct 2010 19:50:26 +0200

cm4all-beng-proxy (0.8.16) unstable; urgency=low

  * merged release 0.7.52
  * was-client: support for the WAS protocol

 -- Max Kellermann <mk@cm4all.com>  Wed, 13 Oct 2010 16:45:18 +0200

cm4all-beng-proxy (0.8.15) unstable; urgency=low

  * resource-address: don't skip question mark twice

 -- Max Kellermann <mk@cm4all.com>  Tue, 28 Sep 2010 12:20:33 +0200

cm4all-beng-proxy (0.8.14) unstable; urgency=low

  * processor: schedule "xmlns:c" deletion

 -- Max Kellermann <mk@cm4all.com>  Thu, 23 Sep 2010 14:42:31 +0200

cm4all-beng-proxy (0.8.13) unstable; urgency=low

  * processor: delete "xmlns:c" attributes from link elements
  * istream-{head,zero}: implement method available()
  * merged release 0.7.51

 -- Max Kellermann <mk@cm4all.com>  Tue, 17 Aug 2010 09:54:33 +0200

cm4all-beng-proxy (0.8.12) unstable; urgency=low

  * http-cache-memcached: copy resource address
  * debian/control: add missing ${shlibs:Depends}
  * merged release 0.7.50

 -- Max Kellermann <mk@cm4all.com>  Thu, 12 Aug 2010 20:17:52 +0200

cm4all-beng-proxy (0.8.11) unstable; urgency=low

  * delegate-client: fix SCM_RIGHTS check
  * use Linux 2.6 CLOEXEC/NONBLOCK flags
  * tcache: INVALIDATE removes all variants (error documents etc.)
  * control: new UDP based protocol, allows invalidating caches
  * hashmap: fix assertion failure in hashmap_remove_match()
  * merged release 0.7.49

 -- Max Kellermann <mk@cm4all.com>  Tue, 10 Aug 2010 15:48:10 +0200

cm4all-beng-proxy (0.8.10) unstable; urgency=low

  * tcache: copy response.previous

 -- Max Kellermann <mk@cm4all.com>  Mon, 02 Aug 2010 18:03:43 +0200

cm4all-beng-proxy (0.8.9) unstable; urgency=low

  * (f?)cgi-handler: forward query string only if focused
  * ajp-handler: merge into proxy-handler
  * proxy-handler: forward query string if focused
  * cgi, fastcgi-handler: enable the resource cache
  * translation: add packets CHECK and PREVIOUS for authentication
  * python: add Response.max_age()

 -- Max Kellermann <mk@cm4all.com>  Fri, 30 Jul 2010 11:39:22 +0200

cm4all-beng-proxy (0.8.8) unstable; urgency=low

  * prototypes/translate.py: added new ticket-fastcgi programs
  * http-cache: implement FastCGI caching
  * merged release 0.7.47

 -- Max Kellermann <mk@cm4all.com>  Wed, 21 Jul 2010 13:00:43 +0200

cm4all-beng-proxy (0.8.7) unstable; urgency=low

  * istream-delayed: update the "direct" bit mask
  * http-client: send "Expect: 100-continue"
  * response, widget-http: apply istream_pipe to filter input
  * proxy-handler: apply istream_pipe to request body
  * istream-ajp-body: send larger request body packets
  * ajp-client: support splice()
  * merged release 0.7.46

 -- Max Kellermann <mk@cm4all.com>  Fri, 25 Jun 2010 18:52:04 +0200

cm4all-beng-proxy (0.8.6) unstable; urgency=low

  * translation: added support for custom error documents
  * response: convert HEAD to GET if filter follows
  * processor: short-circuit on HEAD request
  * python: depend on python-twisted-core

 -- Max Kellermann <mk@cm4all.com>  Wed, 16 Jun 2010 16:37:42 +0200

cm4all-beng-proxy (0.8.5) unstable; urgency=low

  * istream-tee: allow second output to block
  * widget-http: don't transform error documents
  * response, widget-http: disable filters after widget frame request
  * translation: added packet FILTER_4XX to filter client errors
  * merged release 0.7.45

 -- Max Kellermann <mk@cm4all.com>  Thu, 10 Jun 2010 16:13:14 +0200

cm4all-beng-proxy (0.8.4) unstable; urgency=low

  * python: added missing "Response" import
  * python: resume parsing after deferred call
  * http-client: implement istream method as_fd()
  * merged release 0.7.44

 -- Max Kellermann <mk@cm4all.com>  Mon, 07 Jun 2010 17:01:16 +0200

cm4all-beng-proxy (0.8.3) unstable; urgency=low

  * file-handler: implement If-Range (RFC 2616 14.27)
  * merged release 0.7.42

 -- Max Kellermann <mk@cm4all.com>  Tue, 01 Jun 2010 16:17:13 +0200

cm4all-beng-proxy (0.8.2) unstable; urgency=low

  * cookie-client: verify the cookie path
  * python: use Twisted's logging library
  * python: added a widget registry class
  * merged release 0.7.41

 -- Max Kellermann <mk@cm4all.com>  Wed, 26 May 2010 13:08:16 +0200

cm4all-beng-proxy (0.8.1) unstable; urgency=low

  * http-cache-memcached: delete entity records on POST

 -- Max Kellermann <mk@cm4all.com>  Tue, 18 May 2010 12:21:55 +0200

cm4all-beng-proxy (0.8) unstable; urgency=low

  * istream: added method as_fd() to convert istream to file descriptor
  * fork: support passing stdin istream fd to child process
  * http-cache: discard only matching entries on POST
  * istream-html-escape: escape single and double quote
  * rewrite-uri: escape the result with XML entities

 -- Max Kellermann <mk@cm4all.com>  Thu, 13 May 2010 12:34:46 +0200

cm4all-beng-proxy (0.7.55) unstable; urgency=low

  * pool: reparent pools in optimized build
  * istream-deflate: add missing pool reference while reading
  * istream-deflate: fix several error handlers

 -- Max Kellermann <mk@cm4all.com>  Thu, 06 Jan 2011 12:59:39 +0100

cm4all-beng-proxy (0.7.54) unstable; urgency=low

  * http-server: fix crash on deferred chunked request body
  * parser: fix crash on malformed SCRIPT element

 -- Max Kellermann <mk@cm4all.com>  Wed, 17 Nov 2010 16:13:09 +0100

cm4all-beng-proxy (0.7.53) unstable; urgency=low

  * http-server: don't crash on malformed pipelined request
  * sink-header: fix assertion failure on empty trailer

 -- Max Kellermann <mk@cm4all.com>  Thu, 28 Oct 2010 18:39:01 +0200

cm4all-beng-proxy (0.7.52) unstable; urgency=low

  * fcgi-client: fix send timeout handler
  * fork: finish the buffer after pipe was drained

 -- Max Kellermann <mk@cm4all.com>  Wed, 13 Oct 2010 16:39:26 +0200

cm4all-beng-proxy (0.7.51) unstable; urgency=low

  * http-client: clear response body pointer before forwarding EOF event
  * processor: fix assertion failure for c:mode in c:widget

 -- Max Kellermann <mk@cm4all.com>  Mon, 16 Aug 2010 17:01:48 +0200

cm4all-beng-proxy (0.7.50) unstable; urgency=low

  * header-forward: don't forward the "Host" header to HTTP servers
  * resource-address: use uri_relative() for CGI
  * uri-relative: don't lose host name in uri_absolute()
  * uri-relative: don't fail on absolute URIs
  * http-cache-heap: don't use uninitialized item size

 -- Max Kellermann <mk@cm4all.com>  Thu, 12 Aug 2010 20:03:49 +0200

cm4all-beng-proxy (0.7.49) unstable; urgency=low

  * hashmap: fix assertion failure in hashmap_remove_value()

 -- Max Kellermann <mk@cm4all.com>  Tue, 10 Aug 2010 15:37:12 +0200

cm4all-beng-proxy (0.7.48) unstable; urgency=low

  * pipe-stock: add assertions on file descriptors

 -- Max Kellermann <mk@cm4all.com>  Mon, 09 Aug 2010 14:56:54 +0200

cm4all-beng-proxy (0.7.47) unstable; urgency=low

  * cmdline: add option "--group"

 -- Max Kellermann <mk@cm4all.com>  Fri, 16 Jul 2010 18:39:53 +0200

cm4all-beng-proxy (0.7.46) unstable; urgency=low

  * handler: initialize all translate_response attributes
  * http-client: consume buffer before header length check
  * istream-pipe: clear "direct" flags in constructor
  * istream-pipe: return gracefully when handler blocks
  * ajp-client: hold pool reference to reset TCP_CORK

 -- Max Kellermann <mk@cm4all.com>  Mon, 21 Jun 2010 17:53:21 +0200

cm4all-beng-proxy (0.7.45) unstable; urgency=low

  * istream-tee: separate "weak" values for the two outputs
  * fcache: don't close output when caching has been canceled
  * tcache: copy the attribute "secure_cookie"

 -- Max Kellermann <mk@cm4all.com>  Thu, 10 Jun 2010 15:21:34 +0200

cm4all-beng-proxy (0.7.44) unstable; urgency=low

  * http-client: check response header length
  * http-server: check request header length

 -- Max Kellermann <mk@cm4all.com>  Mon, 07 Jun 2010 16:51:57 +0200

cm4all-beng-proxy (0.7.43) unstable; urgency=low

  * http-cache: fixed NULL pointer dereference when storing empty response
    body on the heap

 -- Max Kellermann <mk@cm4all.com>  Tue, 01 Jun 2010 18:52:45 +0200

cm4all-beng-proxy (0.7.42) unstable; urgency=low

  * fork: check "direct" flag again after buffer flush
  * pool: pool_unref_denotify() remembers the code location
  * sink-{buffer,gstring}: don't invoke callback in abort()
  * async: added another debug flag to verify correctness

 -- Max Kellermann <mk@cm4all.com>  Mon, 31 May 2010 21:15:58 +0200

cm4all-beng-proxy (0.7.41) unstable; urgency=low

  * http-cache: initialize response status and headers on empty body

 -- Max Kellermann <mk@cm4all.com>  Tue, 25 May 2010 16:27:25 +0200

cm4all-beng-proxy (0.7.40) unstable; urgency=low

  * http-cache: fixed NULL pointer dereference when storing empty response
    body in memcached

 -- Max Kellermann <mk@cm4all.com>  Tue, 25 May 2010 15:04:44 +0200

cm4all-beng-proxy (0.7.39) unstable; urgency=low

  * memcached-stock: close value on connect failure
  * http: implement remaining status codes
  * http-cache: allow caching empty response body
  * http-cache: cache status codes 203, 206, 300, 301, 410
  * http-cache: don't cache authorized resources

 -- Max Kellermann <mk@cm4all.com>  Fri, 21 May 2010 17:37:29 +0200

cm4all-beng-proxy (0.7.38) unstable; urgency=low

  * http-server: send HTTP/1.1 declaration with "100 Continue"
  * connection: initialize "site_name", fixes crash bug
  * translation: added packet SECURE_COOKIE

 -- Max Kellermann <mk@cm4all.com>  Thu, 20 May 2010 15:40:34 +0200

cm4all-beng-proxy (0.7.37) unstable; urgency=low

  * *-client: implement a socket leak detector
  * handler: initialize response header without translation server

 -- Max Kellermann <mk@cm4all.com>  Tue, 18 May 2010 12:05:11 +0200

cm4all-beng-proxy (0.7.36) unstable; urgency=low

  * http-client: fixed NULL pointer dereference
  * handler, response: removed duplicate request body destruction calls

 -- Max Kellermann <mk@cm4all.com>  Tue, 11 May 2010 17:16:36 +0200

cm4all-beng-proxy (0.7.35) unstable; urgency=low

  * {http,fcgi,ajp}-request: close the request body on abort
  * handler: set fake translation response on malformed URI

 -- Max Kellermann <mk@cm4all.com>  Mon, 10 May 2010 11:22:23 +0200

cm4all-beng-proxy (0.7.34) unstable; urgency=low

  * translate: check the UNTRUSTED packet
  * translation: added packet UNTRUSTED_PREFIX

 -- Max Kellermann <mk@cm4all.com>  Fri, 30 Apr 2010 19:14:37 +0200

cm4all-beng-proxy (0.7.33) unstable; urgency=low

  * merged release 0.7.27.1
  * fcache: don't continue storing in background
  * fcgi-client: re-add event after some input data has been read

 -- Max Kellermann <mk@cm4all.com>  Fri, 30 Apr 2010 11:31:08 +0200

cm4all-beng-proxy (0.7.32) unstable; urgency=low

  * response: generate the "Server" response header
  * response: support the Authentication-Info response header
  * response: support custom authentication pages
  * translation: support custom response headers

 -- Max Kellermann <mk@cm4all.com>  Tue, 27 Apr 2010 17:09:59 +0200

cm4all-beng-proxy (0.7.31) unstable; urgency=low

  * support HTTP authentication (RFC 2617)

 -- Max Kellermann <mk@cm4all.com>  Mon, 26 Apr 2010 17:26:42 +0200

cm4all-beng-proxy (0.7.30) unstable; urgency=low

  * fcgi-client: support responses without a body
  * {http,fcgi}-client: hold caller pool reference during callback

 -- Max Kellermann <mk@cm4all.com>  Fri, 23 Apr 2010 14:41:05 +0200

cm4all-beng-proxy (0.7.29) unstable; urgency=low

  * http-cache: added missing pool_unref() in memcached_miss()
  * pool: added checked pool references

 -- Max Kellermann <mk@cm4all.com>  Thu, 22 Apr 2010 15:45:48 +0200

cm4all-beng-proxy (0.7.28) unstable; urgency=low

  * fcgi-client: support response status
  * translate: malformed packets are fatal
  * http-cache: don't cache resources with very long URIs
  * memcached-client: increase the maximum key size to 32 kB

 -- Max Kellermann <mk@cm4all.com>  Thu, 15 Apr 2010 15:06:51 +0200

cm4all-beng-proxy (0.7.27.1) unstable; urgency=low

  * http-cache: added missing pool_unref() in memcached_miss()
  * http-cache: don't cache resources with very long URIs
  * memcached-client: increase the maximum key size to 32 kB
  * fork: properly handle partially filled output buffer
  * fork: re-add event after some input data has been read

 -- Max Kellermann <mk@cm4all.com>  Thu, 29 Apr 2010 15:30:21 +0200

cm4all-beng-proxy (0.7.27) unstable; urgency=low

  * session: use GLib's PRNG to generate session ids
  * session: seed the PRNG with /dev/random
  * response: log UNTRUSTED violation attempts
  * response: drop widget sessions when there is no focus

 -- Max Kellermann <mk@cm4all.com>  Fri, 09 Apr 2010 12:04:18 +0200

cm4all-beng-proxy (0.7.26) unstable; urgency=low

  * memcached-client: schedule read event before callback
  * istream-tee: continue with second output if first is closed

 -- Max Kellermann <mk@cm4all.com>  Sun, 28 Mar 2010 18:08:11 +0200

cm4all-beng-proxy (0.7.25) unstable; urgency=low

  * memcached-client: don't poll if socket is closed
  * fork: close file descriptor on input error
  * pool: don't check attachments in pool_trash()

 -- Max Kellermann <mk@cm4all.com>  Thu, 25 Mar 2010 13:28:01 +0100

cm4all-beng-proxy (0.7.24) unstable; urgency=low

  * memcached-client: release socket after splice

 -- Max Kellermann <mk@cm4all.com>  Mon, 22 Mar 2010 11:29:45 +0100

cm4all-beng-proxy (0.7.23) unstable; urgency=low

  * sink-header: support splice
  * memcached-client: support splice (response)
  * fcgi-client: recover correctly after send error
  * fcgi-client: support chunked request body
  * fcgi-client: basic splice support for the request body
  * http-cache: duplicate headers
  * {http,memcached}-client: check "direct" mode after buffer flush
  * cmdline: added option "fcgi_stock_limit"
  * python: auto-export function write_packet()
  * python: Response methods return self

 -- Max Kellermann <mk@cm4all.com>  Fri, 19 Mar 2010 13:28:35 +0100

cm4all-beng-proxy (0.7.22) unstable; urgency=low

  * python: re-add function write_packet()

 -- Max Kellermann <mk@cm4all.com>  Fri, 12 Mar 2010 12:27:21 +0100

cm4all-beng-proxy (0.7.21) unstable; urgency=low

  * ajp-client: handle EAGAIN from send()
  * python: install the missing sources

 -- Max Kellermann <mk@cm4all.com>  Thu, 11 Mar 2010 16:58:25 +0100

cm4all-beng-proxy (0.7.20) unstable; urgency=low

  * http-client: don't reinstate event when socket is closed
  * access-log: log the site name
  * python: removed unused function write_packet()
  * python: split the module beng_proxy.translation
  * python: allow overriding query string and param in absolute_uri()
  * python: moved absolute_uri() to a separate library

 -- Max Kellermann <mk@cm4all.com>  Thu, 11 Mar 2010 09:48:52 +0100

cm4all-beng-proxy (0.7.19) unstable; urgency=low

  * client-socket: translate EV_TIMEOUT to ETIMEDOUT
  * fork: refill the input buffer as soon as possible
  * delegate-client: implement an abortable event
  * pool: added assertions for libevent leaks
  * direct: added option "-s enable_splice=no"

 -- Max Kellermann <mk@cm4all.com>  Thu, 04 Mar 2010 17:34:56 +0100

cm4all-beng-proxy (0.7.18) unstable; urgency=low

  * args: reserve memory for the trailing null byte

 -- Max Kellermann <mk@cm4all.com>  Tue, 23 Feb 2010 17:46:04 +0100

cm4all-beng-proxy (0.7.17) unstable; urgency=low

  * translation: added the BOUNCE packet (variant of REDIRECT)
  * translation: change widget packet HOST to UNTRUSTED
  * translation: pass internal URI arguments to the translation server
  * handler: use the specified status with REDIRECT
  * python: added method Request.absolute_uri()

 -- Max Kellermann <mk@cm4all.com>  Tue, 23 Feb 2010 16:15:22 +0100

cm4all-beng-proxy (0.7.16) unstable; urgency=low

  * processor: separate trusted from untrusted widgets by host name
  * processor: mode=partition is deprecated
  * translate: fix DOCUMENT_ROOT handler for CGI/FASTCGI
  * fcgi-request: added JailCGI support

 -- Max Kellermann <mk@cm4all.com>  Fri, 19 Feb 2010 14:29:29 +0100

cm4all-beng-proxy (0.7.15) unstable; urgency=low

  * processor: unreference the caller pool in abort()
  * tcache: clear BASE on mismatch
  * fcgi-client: generate the Content-Length request header
  * fcgi-client: send the CONTENT_TYPE parameter
  * prototypes/translate.py: use FastCGI to run PHP

 -- Max Kellermann <mk@cm4all.com>  Thu, 11 Feb 2010 14:43:21 +0100

cm4all-beng-proxy (0.7.14) unstable; urgency=low

  * connection: drop connections when the limit is exceeded
  * resource-address: added BASE support
  * fcgi-client: check the request ID in response packets
  * http-client: check response body when request body is closed
  * html-escape: use the last ampersand before the semicolon
  * html-escape: support &apos;
  * processor: unescape widget parameter values

 -- Max Kellermann <mk@cm4all.com>  Fri, 29 Jan 2010 17:49:43 +0100

cm4all-beng-proxy (0.7.13) unstable; urgency=low

  * fcgi-request: duplicate socket path
  * fcgi-request: support ACTION
  * fcgi-client: provide SCRIPT_FILENAME
  * fcgi-client: append empty PARAMS packet
  * fcgi-client: try to read response before request is finished
  * fcgi-client: implement the STDERR packet
  * fcgi-client: support request headers and body
  * fcgi-stock: manage one socket per child process
  * fcgi-stock: unlink socket path after connect
  * fcgi-stock: redirect fd 1,2 to /dev/null
  * fcgi-stock: kill FastCGI processes after 5 minutes idle
  * translation: new packet PAIR for passing parameters to FastCGI

 -- Max Kellermann <mk@cm4all.com>  Thu, 14 Jan 2010 13:36:48 +0100

cm4all-beng-proxy (0.7.12) unstable; urgency=low

  * http-cache: unlock the cache item after successful revalidation
  * http-cache-memcached: pass the expiration time to memcached
  * sink-header: comprise pending data in method available()
  * header-forward: forward the Expires response header

 -- Max Kellermann <mk@cm4all.com>  Tue, 22 Dec 2009 16:18:49 +0100

cm4all-beng-proxy (0.7.11) unstable; urgency=low

  * {ajp,memcached}-client: fix dis\appearing event for duplex socket
  * memcached-client: handle EAGAIN after send()
  * memcached-client: release socket as early as possible
  * header-forward: don't forward Accept-Encoding if transformation is
    enabled
  * widget-http, inline-widget: check Content-Encoding before processing
  * file-handler: send "Vary: Accept-Encoding" for compressed response
  * header-forward: support duplicate headers
  * fcache: implemented a 60 seconds timeout
  * fcache: copy pointer to local variable before callback
  * event2: refresh timeout after event has occurred

 -- Max Kellermann <mk@cm4all.com>  Fri, 18 Dec 2009 16:45:24 +0100

cm4all-beng-proxy (0.7.10) unstable; urgency=low

  * http-{server,client}: fix disappearing event for duplex socket

 -- Max Kellermann <mk@cm4all.com>  Mon, 14 Dec 2009 15:46:25 +0100

cm4all-beng-proxy (0.7.9) unstable; urgency=low

  * http: "Expect" is a hop-by-hop header
  * http-server: send "100 Continue" unless request body closed
  * http-client: poll socket after splice
  * http-server: handle EAGAIN after splice
  * http-server: send a 417 response on unrecognized "Expect" request
  * response, widget-http: append filter id to resource tag
  * resource-tag: check for "Cache-Control: no-store"

 -- Max Kellermann <mk@cm4all.com>  Mon, 14 Dec 2009 13:05:15 +0100

cm4all-beng-proxy (0.7.8) unstable; urgency=low

  * http-body: support partial response in method available()
  * file-handler: support pre-compressed static files
  * fcache: honor the "Cache-Control: no-store" response header

 -- Max Kellermann <mk@cm4all.com>  Wed, 09 Dec 2009 15:49:25 +0100

cm4all-beng-proxy (0.7.7) unstable; urgency=low

  * parser: allow underscore in attribute names
  * processor: check "type" attribute before URI rewriting
  * http-client: start receiving before request is sent
  * http-client: try to read response after write error
  * http-client: deliver response body after headers are finished
  * http-client: release socket as early as possible
  * http-client: serve buffer after socket has been closed
  * istream-chunked: clear input stream in abort handler
  * growing-buffer: fix crash after close in "data" callback

 -- Max Kellermann <mk@cm4all.com>  Thu, 03 Dec 2009 13:09:57 +0100

cm4all-beng-proxy (0.7.6) unstable; urgency=low

  * istream-hold: return -2 if handler is not available yet
  * http, ajp, fcgi: use istream_hold on request body
  * http-client: implemented splicing the request body
  * response: added missing URI substitution

 -- Max Kellermann <mk@cm4all.com>  Tue, 17 Nov 2009 15:25:35 +0100

cm4all-beng-proxy (0.7.5) unstable; urgency=low

  * session: 64 bit session ids
  * session: allow arbitrary session id size (at compile-time)
  * debian: larger default log file (16 * 4MB)
  * debian: added package cm4all-beng-proxy-toi

 -- Max Kellermann <mk@cm4all.com>  Mon, 16 Nov 2009 15:51:24 +0100

cm4all-beng-proxy (0.7.4) unstable; urgency=low

  * measure the latency of external resources
  * widget-http: partially revert "don't query session if !stateful"

 -- Max Kellermann <mk@cm4all.com>  Tue, 10 Nov 2009 15:06:03 +0100

cm4all-beng-proxy (0.7.3) unstable; urgency=low

  * uri-verify: don't reject double slash after first segment
  * hostname: allow the hyphen character
  * processor: allow processing without session
  * widget-http: don't query session if !stateful
  * request: disable session management for known bots
  * python: fixed AttributeError in __getattr__()
  * python: added method Response.process()
  * translation: added the response packets URI, HOST, SCHEME
  * translation: added header forward packets

 -- Max Kellermann <mk@cm4all.com>  Mon, 09 Nov 2009 16:40:27 +0100

cm4all-beng-proxy (0.7.2) unstable; urgency=low

  * fcache: close all caching connections on exit
  * istream-file: retry reading after EAGAIN
  * direct, istream-pipe: re-enable SPLICE_F_NONBLOCK
  * direct, istream-pipe: disable the SPLICE_F_MORE flag
  * http-client: handle EAGAIN after splice
  * http-client, header-writer: remove hop-by-hop response headers
  * response: optimized transformed response headers
  * handler: mangle CGI and FastCGI headers
  * header-forward: generate the X-Forwarded-For header
  * header-forward: add local host name to "Via" request header

 -- Max Kellermann <mk@cm4all.com>  Fri, 30 Oct 2009 13:41:02 +0100

cm4all-beng-proxy (0.7.1) unstable; urgency=low

  * file-handler: close the stream on "304 Not Modified"
  * pool: use assembler code only on gcc
  * cmdline: added option "--set tcp_stock_limit"
  * Makefile.am: enable the "subdir-objects" option

 -- Max Kellermann <mk@cm4all.com>  Thu, 22 Oct 2009 12:17:11 +0200

cm4all-beng-proxy (0.7) unstable; urgency=low

  * ajp-client: check if connection was closed during response callback
  * header-forward: log session id
  * istream: separate TCP splicing checks
  * istream-pipe: fix segmentation fault after incomplete direct transfer
  * istream-pipe: implement the "available" method
  * istream-pipe: allocate pipe only if handler supports it
  * istream-pipe: flush the pipe before reading from input
  * istream-pipe: reuse pipes in a stock
  * direct: support splice() from TCP socket to pipe
  * istream: direct() returns -3 if stream has been closed
  * hstock: don't destroy stocks while items are being created
  * tcp-stock: limit number of connections per host to 256
  * translate, http-client, ajp-client, cgi, http-cache: verify the HTTP
    response status
  * prototypes/translate.py: disallow "/../" and null bytes
  * prototypes/translate.py: added "/jail-delegate/" location
  * uri-parser: strict RFC 2396 URI verification
  * uri-parser: don't unescape the URI path
  * http-client, ajp-client: verify the request URI
  * uri-escape: unescape each character only once
  * http-cache: never use the memcached stock if caching is disabled
  * allow 8192 connections by default
  * allow 65536 file handles by default
  * added package cm4all-jailed-beng-proxy-delegate-helper

 -- Max Kellermann <mk@cm4all.com>  Wed, 21 Oct 2009 15:00:56 +0200

cm4all-beng-proxy (0.6.23) unstable; urgency=low

  * header-forward: log session information
  * prototypes/translate.py: added /cgi-bin/ location
  * http-server: disable keep-alive for HTTP/1.0 clients
  * http-server: don't send "Connection: Keep-Alive"
  * delegate-stock: clear the environment
  * delegate-stock: added jail support
  * delegate-client: reuse helper process after I/O error

 -- Max Kellermann <mk@cm4all.com>  Mon, 12 Oct 2009 17:29:35 +0200

cm4all-beng-proxy (0.6.22) unstable; urgency=low

  * istream-tee: clear both "enabled" flags in the eof/abort handler
  * istream-tee: fall back to first data() return value if second stream
    closed itself
  * http-cache: don't log body_abort after close

 -- Max Kellermann <mk@cm4all.com>  Thu, 01 Oct 2009 19:19:37 +0200

cm4all-beng-proxy (0.6.21) unstable; urgency=low

  * http-client: log more error messages
  * delegate-stock: added the DOCUMENT_ROOT environment variable
  * response, widget: accept "application/xhtml+xml"
  * cookie-server: allow square brackets in unquoted cookie values
    (violating RFC 2109 and RFC 2616)

 -- Max Kellermann <mk@cm4all.com>  Thu, 01 Oct 2009 13:55:40 +0200

cm4all-beng-proxy (0.6.20) unstable; urgency=low

  * stock: clear stock after 60 seconds idle
  * hstock: remove empty stocks
  * http-server, http-client, cgi: fixed off-by-one bug in header parser
  * istream-pipe: fix the direct() return value on error
  * istream-pipe: fix formula in range assertion
  * http-cache-memcached: implemented "remove"
  * handler: added FastCGI handler
  * fcgi-client: unref caller pool after socket release
  * fcgi-client: implemented response headers

 -- Max Kellermann <mk@cm4all.com>  Tue, 29 Sep 2009 14:07:13 +0200

cm4all-beng-proxy (0.6.19) unstable; urgency=low

  * http-client: release caller pool after socket release
  * memcached-client: release socket on marshalling error
  * stock: unref caller pool in abort handler
  * stock: lazy cleanup
  * http-cache: copy caller_pool to local variable

 -- Max Kellermann <mk@cm4all.com>  Thu, 24 Sep 2009 16:02:17 +0200

cm4all-beng-proxy (0.6.18) unstable; urgency=low

  * delegate-handler: support conditional GET and ranges
  * file-handler: fix suffix-byte-range-spec parser
  * delegate-helper: call open() with O_CLOEXEC|O_NOCTTY
  * istream-file: don't set FD_CLOEXEC if O_CLOEXEC is available
  * stock: hold caller pool during "get" operation
  * main: free balancer object during shutdown
  * memcached-client: enable socket timeout
  * delegate-stock: set FD_CLOEXEC on socket

 -- Max Kellermann <mk@cm4all.com>  Thu, 24 Sep 2009 10:50:53 +0200

cm4all-beng-proxy (0.6.17) unstable; urgency=low

  * tcp-stock: implemented a load balancer
  * python: accept address list in the ajp() method
  * http-server: added timeout for the HTTP request headers
  * response: close template when the content type is wrong
  * delegate-get: implemented response headers
  * delegate-get: provide status codes and error messages

 -- Max Kellermann <mk@cm4all.com>  Fri, 18 Sep 2009 15:36:57 +0200

cm4all-beng-proxy (0.6.16) unstable; urgency=low

  * tcp-stock: added support for bulldog-tyke
  * sink-buffer: close input if it's not used in the constructor
  * http-cache-memcached: close response body when deserialization fails
  * serialize: fix regression in serialize_uint64()

 -- Max Kellermann <mk@cm4all.com>  Tue, 15 Sep 2009 19:26:07 +0200

cm4all-beng-proxy (0.6.15) unstable; urgency=low

  * http-cache-choice: find more duplicates during cleanup
  * handler: added AJP handler
  * ajp-request: unref pool only on tcp_stock failure
  * ajp-client: prevent parser recursion
  * ajp-client: free request body when response is closed
  * ajp-client: reuse connection after END_RESPONSE packet
  * ajp-client: enable TCP_CORK while sending
  * istream-ajp-body: added a second "length" header field
  * ajp-client: auto-send empty request body chunk
  * ajp-client: register "write" event after GET_BODY_CHUNK packet
  * ajp-client: implemented request and response headers
  * http-cache-rfc: don't rewind tpool if called recursively

 -- Max Kellermann <mk@cm4all.com>  Fri, 11 Sep 2009 16:04:06 +0200

cm4all-beng-proxy (0.6.14) unstable; urgency=low

  * istream-tee: don't restart reading if already in progress

 -- Max Kellermann <mk@cm4all.com>  Thu, 03 Sep 2009 13:21:06 +0200

cm4all-beng-proxy (0.6.13) unstable; urgency=low

  * cookie-server: fix parsing multiple cookies
  * http-cache-memcached: clean up expired "choice" items
  * sink-gstring: use callback instead of public struct
  * istream-tee: restart reading when one output is closed

 -- Max Kellermann <mk@cm4all.com>  Wed, 02 Sep 2009 17:02:53 +0200

cm4all-beng-proxy (0.6.12) unstable; urgency=low

  * http-cache: don't attempt to remove cache items when the cache is disabled

 -- Max Kellermann <mk@cm4all.com>  Fri, 28 Aug 2009 15:40:48 +0200

cm4all-beng-proxy (0.6.11) unstable; urgency=low

  * http-cache-memcached: store HTTP status and response headers
  * http-cache-memcached: implemented flush (SIGHUP)
  * http-cache-memcached: support "Vary"
  * http-client: work around assertion failure in response_stream_close()

 -- Max Kellermann <mk@cm4all.com>  Thu, 27 Aug 2009 12:33:17 +0200

cm4all-beng-proxy (0.6.10) unstable; urgency=low

  * parser: finish tag before bailing out
  * http-request: allow URLs without path component
  * fork: clear event in read() method
  * istream-file: pass options O_CLOEXEC|O_NOCTTY to open()
  * response: check if the "Host" request header is valid

 -- Max Kellermann <mk@cm4all.com>  Tue, 18 Aug 2009 16:37:19 +0200

cm4all-beng-proxy (0.6.9) unstable; urgency=low

  * direct: disable SPLICE_F_NONBLOCK (temporary NFS EAGAIN workaround)

 -- Max Kellermann <mk@cm4all.com>  Mon, 17 Aug 2009 13:52:49 +0200

cm4all-beng-proxy (0.6.8) unstable; urgency=low

  * widget-http: close response body in error code path
  * http-cache: implemented memcached backend (--memcached-server)
  * processor: &c:base; returns the URI without scheme and host

 -- Max Kellermann <mk@cm4all.com>  Mon, 17 Aug 2009 12:29:19 +0200

cm4all-beng-proxy (0.6.7) unstable; urgency=low

  * file-handler: generate Expires from xattr user.MaxAge
  * cmdline: added option --set to configure:
    - max_connections
    - http_cache_size
    - filter_cache_size
    - translate_cache_size
  * flush caches on SIGHUP

 -- Max Kellermann <mk@cm4all.com>  Fri, 07 Aug 2009 11:41:10 +0200

cm4all-beng-proxy (0.6.6) unstable; urgency=low

  * added missing GLib build dependency
  * cgi-handler: set the "body_consumed" flag

 -- Max Kellermann <mk@cm4all.com>  Tue, 04 Aug 2009 09:53:01 +0200

cm4all-beng-proxy (0.6.5) unstable; urgency=low

  * shm: pass MAP_NORESERVE to mmap()
  * proxy-handler: support cookies
  * translation: added DISCARD_SESSION packet

 -- Max Kellermann <mk@cm4all.com>  Wed, 15 Jul 2009 18:00:33 +0200

cm4all-beng-proxy (0.6.4) unstable; urgency=low

  * http-client: don't read response body in HEAD requests
  * ajp-client: invoke the "abort" handler on error
  * filter-cache: lock cache items while they are served

 -- Max Kellermann <mk@cm4all.com>  Thu, 09 Jul 2009 14:36:14 +0200

cm4all-beng-proxy (0.6.3) unstable; urgency=low

  * http-server: implemented the DELETE method
  * http-server: refuse HTTP/0.9 requests
  * proxy-handler: send request body to template when no widget is focused
  * widget-request: pass original HTTP method to widget
  * session: automatically defragment sessions

 -- Max Kellermann <mk@cm4all.com>  Tue, 07 Jul 2009 16:57:22 +0200

cm4all-beng-proxy (0.6.2) unstable; urgency=low

  * lock: fixed race condition in debug flag updates
  * session: use rwlock for the session manager
  * proxy-handler: pass request headers to the remote HTTP server
  * proxy-handler: forward original Accept-Charset if processor is disabled
  * pipe: don't filter resources without a body
  * fcache: forward original HTTP status over "pipe" filter
  * cgi: support the "Status" line

 -- Max Kellermann <mk@cm4all.com>  Mon, 06 Jul 2009 16:38:26 +0200

cm4all-beng-proxy (0.6.1) unstable; urgency=low

  * session: consistently lock all session objects
  * rewrite-uri: check if widget_external_uri() returns NULL
  * widget-uri: don't generate the "path" argument when it's NULL
  * widget-uri: strip superfluous question mark from widget_base_address()
  * widget-uri: append parameters from the template first
  * widget-uri: re-add configured query string in widget_absolute_uri()
  * widget-uri: eliminate configured query string in widget_external_uri()
  * processor: don't consider session data for base=child and base=parent

 -- Max Kellermann <mk@cm4all.com>  Fri, 03 Jul 2009 15:52:01 +0200

cm4all-beng-proxy (0.6) unstable; urgency=low

  * inline-widget: check the widget HTTP response status
  * response: don't apply transformation on failed response
  * resource-address: include pipe arguments in filter cache key
  * handler: removed session redirect on the first request
  * http-cache: accept ETag response header instead of Last-Modified
  * filter-cache: don't require Last-Modified or Expires
  * file-handler: disable ETag only when processor comes first
  * file-handler: read ETag from xattr
  * pipe: generate new ETag for piped resource
  * session: purge sessions when shared memory is full
  * handler: don't enforce sessions for filtered responses

 -- Max Kellermann <mk@cm4all.com>  Tue, 30 Jun 2009 17:48:20 +0200

cm4all-beng-proxy (0.5.14) unstable; urgency=low

  * ajp-client: implemented request body
  * cookie-client: obey "max-age=0" properly
  * processor: forward the original HTTP status
  * response, widget-http: don't allow processing resource without body
  * widget-http: check the Content-Type before invoking processor
  * response: pass the "Location" response header
  * debian: added a separate -optimized-dbg package
  * added init script support for multiple ports (--port) and multiple listen
    (--listen) command line argumnents
  * translation: added the "APPEND" packet for command line arguments
  * pipe: support command line arguments

 -- Max Kellermann <mk@cm4all.com>  Mon, 29 Jun 2009 16:51:16 +0200

cm4all-beng-proxy (0.5.13) unstable; urgency=low

  * widget-registry: clear local_address in translate request
  * cmdline: added the "--listen" option

 -- Max Kellermann <mk@cm4all.com>  Wed, 24 Jun 2009 12:27:17 +0200

cm4all-beng-proxy (0.5.12) unstable; urgency=low

  * response: pass the "Location" response handler
  * added support for multiple listener ports

 -- Max Kellermann <mk@cm4all.com>  Tue, 23 Jun 2009 23:34:55 +0200

cm4all-beng-proxy (0.5.11) unstable; urgency=low

  * build with autotools
  * use libcm4all-socket, GLib
  * Makefile.am: support out-of-tree builds
  * added optimized Debian package
  * tcache: fixed wrong assignment in VARY=HOST
  * translation: added request packet LOCAL_ADDRESS

 -- Max Kellermann <mk@cm4all.com>  Tue, 23 Jun 2009 15:42:12 +0200

cm4all-beng-proxy (0.5.10) unstable; urgency=low

  * widget-http: assign the "address" variable

 -- Max Kellermann <mk@cm4all.com>  Mon, 15 Jun 2009 18:38:58 +0200

cm4all-beng-proxy (0.5.9) unstable; urgency=low

  * tcache: fixed typo in tcache_string_match()
  * tcache: support VARY=SESSION
  * translate: added the INVALIDATE response packet
  * cache, session: higher size limits
  * widget-uri: separate query_string from path_info
  * widget-uri: ignore widget parameters in widget_external_uri()

 -- Max Kellermann <mk@cm4all.com>  Mon, 15 Jun 2009 17:06:11 +0200

cm4all-beng-proxy (0.5.8) unstable; urgency=low

  * handler: fixed double free bug in translate_callback()

 -- Max Kellermann <mk@cm4all.com>  Sun, 14 Jun 2009 19:05:09 +0200

cm4all-beng-proxy (0.5.7) unstable; urgency=low

  * forward the Content-Disposition header
  * handler: assign new session to local variable, fix segfault
  * handler: don't dereference the NULL session

 -- Max Kellermann <mk@cm4all.com>  Sun, 14 Jun 2009 13:01:52 +0200

cm4all-beng-proxy (0.5.6) unstable; urgency=low

  * widget-http: send the "Via" request header instead of "X-Forwarded-For"
  * proxy-handler: send the "Via" request header
  * widget-request: check the "path" argument before calling uri_compress()

 -- Max Kellermann <mk@cm4all.com>  Tue, 09 Jun 2009 12:21:00 +0200

cm4all-beng-proxy (0.5.5) unstable; urgency=low

  * processor: allow specifying relative URI in c:base=child
  * widget-request: verify the "path" argument
  * widget: allocate address from widget's pool
  * widget-http: support multiple Set-Cookie response headers

 -- Max Kellermann <mk@cm4all.com>  Thu, 04 Jun 2009 15:10:15 +0200

cm4all-beng-proxy (0.5.4) unstable; urgency=low

  * implemented delegation of open() to a helper program
  * added the BASE translation packet, supported by the translation cache
  * deprecated c:mode=proxy
  * rewrite-uri: always enable focus in mode=partial
  * http-cache: don't cache resources with query string (RFC 2616 13.9)
  * http-cache: lock cache items while they are served

 -- Max Kellermann <mk@cm4all.com>  Thu, 28 May 2009 11:44:01 +0200

cm4all-beng-proxy (0.5.3) unstable; urgency=low

  * cgi: close request body on fork() failure
  * fork: added workaround for pipe-to-pipe splice()
  * http-cache: use cache entry when response ETag matches
  * cgi: loop in istream_cgi_read() to prevent blocking
  * cache: check for expired items once a minute
  * cache: optimize search for oldest item

 -- Max Kellermann <mk@cm4all.com>  Wed, 06 May 2009 13:23:46 +0200

cm4all-beng-proxy (0.5.2) unstable; urgency=low

  * added filter cache
  * header-parser: added missing range check in header_parse_line()
  * fork: added event for writing to the child process
  * fork: don't splice() from a pipe
  * response: don't pass request body to unfocused processor
  * added filter type "pipe"

 -- Max Kellermann <mk@cm4all.com>  Wed, 29 Apr 2009 13:24:26 +0200

cm4all-beng-proxy (0.5.1) unstable; urgency=low

  * processor: fixed base=child assertion failure
  * handler: close request body if it was not consumed
  * static-file: generate Last-Modified and ETag response headers
  * static-file: obey the Content-Type provided by the translation server
  * static-file: get Content-Type from extended attribute
  * http-cache: use istream_null when cached resource is empty

 -- Max Kellermann <mk@cm4all.com>  Mon, 27 Apr 2009 10:00:20 +0200

cm4all-beng-proxy (0.5) unstable; urgency=low

  * processor: accept c:mode/c:base attributes in any order
  * processor: removed alternative (anchor) rewrite syntax

 -- Max Kellermann <mk@cm4all.com>  Mon, 20 Apr 2009 22:04:19 +0200

cm4all-beng-proxy (0.4.10) unstable; urgency=low

  * processor: lift length limitation for widget parameters
  * translate: abort if a packet is too large
  * translate: support MAX_AGE for the whole response
  * hashmap: fix corruption of slot chain in hashmap_remove_value()

 -- Max Kellermann <mk@cm4all.com>  Fri, 17 Apr 2009 13:02:50 +0200

cm4all-beng-proxy (0.4.9) unstable; urgency=low

  * http-cache: explicitly start reading into cache
  * cgi: clear "headers" variable before publishing the response
  * translate: use DOCUMENT_ROOT as CGI parameter

 -- Max Kellermann <mk@cm4all.com>  Mon, 06 Apr 2009 16:21:57 +0200

cm4all-beng-proxy (0.4.8) unstable; urgency=low

  * translate: allow ADDRESS packets in AJP addresses
  * translate: initialize all fields of a FastCGI address
  * http-cache: close all caching connections on exit
  * processor: don't rewrite SCRIPT SRC attribute when proxying

 -- Max Kellermann <mk@cm4all.com>  Thu, 02 Apr 2009 15:45:46 +0200

cm4all-beng-proxy (0.4.7) unstable; urgency=low

  * http-server: use istream_null for empty request body
  * parser: check for trailing slash only in TAG_OPEN tags
  * parser: added support for XML Processing Instructions
  * processor: implemented XML Processing Instruction "cm4all-rewrite-uri"
  * uri-escape: escape the slash character
  * cache: remove all matching items in cache_remove()
  * http-cache: lock cache items while holding a reference

 -- Max Kellermann <mk@cm4all.com>  Thu, 02 Apr 2009 12:02:53 +0200

cm4all-beng-proxy (0.4.6) unstable; urgency=low

  * file_handler: fixed logic error in If-Modified-Since check
  * date: return UTC time stamp in http_date_parse()
  * cache: continue search after item was invalidated
  * cache: remove the correct cache item
  * istream-chunked: work around invalid assertion failure
  * istream-subst: fixed corruption after partial match

 -- Max Kellermann <mk@cm4all.com>  Wed, 25 Mar 2009 15:03:10 +0100

cm4all-beng-proxy (0.4.5) unstable; urgency=low

  * http-server: assume keep-alive is enabled on HTTP 1.1
  * http-client: unregister EV_READ when the buffer is full
  * translation: added QUERY_STRING packet
  * processor: optionally parse base/mode from URI

 -- Max Kellermann <mk@cm4all.com>  Tue, 17 Mar 2009 13:04:25 +0100

cm4all-beng-proxy (0.4.4) unstable; urgency=low

  * forward Accept-Language request header to the translation server
  * translate: added the USER_AGENT request packet
  * session: obey the USER/MAX_AGE setting
  * use libcm4all-inline-dev in libcm4all-beng-proxy-dev
  * added pkg-config file for libcm4all-beng-proxy-dev
  * updated python-central dependencies
  * processor: parse c:base/c:mode attributes in PARAM tags

 -- Max Kellermann <mk@cm4all.com>  Wed, 11 Mar 2009 09:43:48 +0100

cm4all-beng-proxy (0.4.3) unstable; urgency=low

  * processor: rewrite URI in LINK tags
  * processor: rewrite URI in PARAM tags
  * use splice() from glibc 2.7
  * translate: added VARY response packet
  * build documentation with texlive

 -- Max Kellermann <mk@cm4all.com>  Wed, 04 Mar 2009 09:53:56 +0100

cm4all-beng-proxy (0.4.2) unstable; urgency=low

  * hashmap: fix corruption in slot chain
  * use monotonic clock to calculate expiry times
  * processor: rewrite URIs in the EMBED, VIDEO, AUDIO tags

 -- Max Kellermann <mk@cm4all.com>  Tue, 17 Feb 2009 17:14:48 +0100

cm4all-beng-proxy (0.4.1) unstable; urgency=low

  * translate: clear client->transformation
  * handler: check for translation errors
  * http-server: fixed assertion failure during shutdown
  * http-server: send "Keep-Alive" response header
  * worker: after fork(), call event_reinit() in the parent process
  * added valgrind build dependency
  * build with Debian's libevent-1.4 package

 -- Max Kellermann <mk@cm4all.com>  Tue, 10 Feb 2009 11:48:53 +0100

cm4all-beng-proxy (0.4) unstable; urgency=low

  * added support for transformation views
    - in the JavaScript API, mode=proxy is now deprecated
  * http-cache: fix segfault when request_headers==NULL
  * http-cache: store multiple (varying) versions of a resource
  * http-cache: use the "max-age" cache-control response

 -- Max Kellermann <mk@cm4all.com>  Fri, 30 Jan 2009 13:29:43 +0100

cm4all-beng-proxy (0.3.9) unstable; urgency=low

  * http-client: assume keep-alive is enabled on HTTP 1.1
  * processor: use configured/session path-info for mode=child URIs

 -- Max Kellermann <mk@cm4all.com>  Tue, 27 Jan 2009 13:07:51 +0100

cm4all-beng-proxy (0.3.8) unstable; urgency=low

  * processor: pass Content-Type and Content-Language headers from
    template
  * http-client: allow chunked response body without keep-alive

 -- Max Kellermann <mk@cm4all.com>  Fri, 23 Jan 2009 13:02:42 +0100

cm4all-beng-proxy (0.3.7) unstable; urgency=low

  * istream_subst: exit the loop if state==INSERT
  * istream_iconv: check if the full buffer could be flushed
  * worker: don't reinitialize session manager during shutdown

 -- Max Kellermann <mk@cm4all.com>  Thu, 15 Jan 2009 10:39:47 +0100

cm4all-beng-proxy (0.3.6) unstable; urgency=low

  * processor: ignore closing </header>
  * widget-http: now really don't check content-type in frame parents
  * parser: skip comments
  * processor: implemented c:base="parent"
  * processor: added "c:" prefix to c:widget child elements
  * processor: renamed the "c:param" element to "c:parameter"

 -- Max Kellermann <mk@cm4all.com>  Thu, 08 Jan 2009 11:17:29 +0100

cm4all-beng-proxy (0.3.5) unstable; urgency=low

  * widget-http: don't check content-type in frame parents
  * istream-subst: allow null bytes in the input stream
  * js: added the "translate" parameter for passing values to the
    translation server
  * rewrite-uri: refuse to rewrite a frame URI without widget id

 -- Max Kellermann <mk@cm4all.com>  Mon, 05 Jan 2009 16:46:32 +0100

cm4all-beng-proxy (0.3.4) unstable; urgency=low

  * processor: added support for custom widget request headers
  * http-cache: obey the "Vary" response header
  * http-cache: pass the new http_cache_info object when testing a cache
    item

 -- Max Kellermann <mk@cm4all.com>  Tue, 30 Dec 2008 15:46:44 +0100

cm4all-beng-proxy (0.3.3) unstable; urgency=low

  * processor: grew widget parameter buffer to 512 bytes
  * widget-resolver: clear widget->resolver on abort
  * cgi: clear the input's handler in cgi_async_abort()
  * widget-stream: use istream_hold (reverts r4171)

 -- Max Kellermann <mk@cm4all.com>  Fri, 05 Dec 2008 14:43:05 +0100

cm4all-beng-proxy (0.3.2) unstable; urgency=low

  * processor: free memory before calling embed_frame_widget()
  * processor: allocate query string from the widget pool
  * processor: removed the obsolete widget attributes "tag" and "style"
  * parser: hold a reference to the pool

 -- Max Kellermann <mk@cm4all.com>  Mon, 01 Dec 2008 14:15:38 +0100

cm4all-beng-proxy (0.3.1) unstable; urgency=low

  * http-client: remove Transfer-Encoding and Content-Length from response
    headers
  * http-client: don't read body after invoke_response()
  * fork: retry splice() after EAGAIN
  * fork: don't close input when splice() fails
  * cgi: abort the response handler when the stdin stream fails
  * istream_file, istream_pipe, fork, client_socket, listener: fixed file
    descriptor leaks
  * processor: hold a reference to the caller's pool
  * debian/rules: enabled test suite

 -- Max Kellermann <mk@cm4all.com>  Thu, 27 Nov 2008 16:01:16 +0100

cm4all-beng-proxy (0.3) unstable; urgency=low

  * implemented widget filters
  * translate: initialize all fields of a CGI address
  * fork: read request body on EAGAIN
  * fork: implemented the direct() method with splice()
  * python: added class Response
  * prototypes/translate.py:
    - support "filter"
    - support "content_type"
  * demo: added widget filter demo

 -- Max Kellermann <mk@cm4all.com>  Wed, 26 Nov 2008 16:27:29 +0100

cm4all-beng-proxy (0.2) unstable; urgency=low

  * don't quote text/xml widgets
  * widget-resolver: pass widget_pool to widget_class_lookup()
  * widget-registry: allocate widget_class from widget_pool
  * widget-stream: eliminated the async operation proxy, because the
    operation cannot be aborted before the constructor returns
  * widget-stream: don't clear the "delayed" stream in the response() callback
  * rewrite-uri: trigger istream_read(delayed) after istream_delayed_set()
  * doc: clarified XSLT integration

 -- Max Kellermann <mk@cm4all.com>  Tue, 25 Nov 2008 15:28:54 +0100

cm4all-beng-proxy (0.1) unstable; urgency=low

  * initial release

 -- Max Kellermann <mk@cm4all.com>  Mon, 17 Nov 2008 11:59:36 +0100<|MERGE_RESOLUTION|>--- conflicted
+++ resolved
@@ -1,16 +1,14 @@
-<<<<<<< HEAD
 cm4all-beng-proxy (16.0.1) unstable; urgency=low
 
   * 
 
  --   
-=======
+
 cm4all-beng-proxy (15.16) unstable; urgency=low
 
   * debian/postinst: reload on trigger "cm4all-apps-changed" only if active
 
  -- Max Kellermann <mk@cm4all.com>  Wed, 13 Mar 2019 08:07:45 +0100
->>>>>>> ff11b81b
 
 cm4all-beng-proxy (15.15) unstable; urgency=low
 
