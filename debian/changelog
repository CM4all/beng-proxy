--- conflicted
+++ resolved
@@ -1,4 +1,3 @@
-<<<<<<< HEAD
 cm4all-beng-proxy (11.0.1) unstable; urgency=low
 
   * spawn: switch to a new systemd scope
@@ -6,7 +5,7 @@
   * translation: add packets CGROUP, CGROUP_SET
 
  --   
-=======
+
 cm4all-beng-proxy (10.9) unstable; urgency=low
 
   * merge release 9.12
@@ -20,7 +19,6 @@
   * was: fix spurious "Resource temporarily unavailable" warnings
 
  -- Max Kellermann <mk@cm4all.com>  Wed, 06 Apr 2016 06:35:37 -0000
->>>>>>> 2284b2fc
 
 cm4all-beng-proxy (10.7) unstable; urgency=low
 
