--- conflicted
+++ resolved
@@ -1,4 +1,3 @@
-<<<<<<< HEAD
 cm4all-beng-proxy (0.8.1) unstable; urgency=low
 
   * http-cache-memcached: delete entity records on POST
@@ -14,14 +13,13 @@
   * rewrite-uri: escape the result with XML entities
 
  -- Max Kellermann <mk@cm4all.com>  Thu, 13 May 2010 12:34:46 +0200
-=======
+
 cm4all-beng-proxy (0.7.37) unstable; urgency=low
 
   * *-client: implement a socket leak detector
   * handler: initialize response header without translation server
 
  -- Max Kellermann <mk@cm4all.com>  Tue, 18 May 2010 12:05:11 +0200
->>>>>>> 2a13d712
 
 cm4all-beng-proxy (0.7.36) unstable; urgency=low
 
