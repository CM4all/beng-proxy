<<<<<<< HEAD
cm4all-beng-proxy (2.1.6) unstable; urgency=low

  * 

 --   

cm4all-beng-proxy (2.1.5) unstable; urgency=low

  * lb_expect_monitor: configurable connect timeout

 -- Max Kellermann <mk@cm4all.com>  Mon, 20 Aug 2012 05:40:44 -0000

cm4all-beng-proxy (2.1.4) unstable; urgency=low

  * lb_monitor: configurable timeout

 -- Max Kellermann <mk@cm4all.com>  Fri, 17 Aug 2012 09:16:36 -0000

cm4all-beng-proxy (2.1.3) unstable; urgency=low

  * merge release 2.0.44
  * lb: implement tcp_expect option "expect_graceful"

 -- Max Kellermann <mk@cm4all.com>  Tue, 14 Aug 2012 14:30:57 -0000

cm4all-beng-proxy (2.1.2) unstable; urgency=low

  * support extended HTTP status codes from RFC 6585 and WebDAV

 -- Max Kellermann <mk@cm4all.com>  Thu, 09 Aug 2012 10:10:35 -0000

cm4all-beng-proxy (2.1.1) unstable; urgency=low

  * merge release 2.0.43
  * lb: support TRACE, OPTIONS and WebDAV

 -- Max Kellermann <mk@cm4all.com>  Fri, 03 Aug 2012 11:48:46 -0000

cm4all-beng-proxy (2.1) unstable; urgency=low

  * lb: add sticky mode "jvm_route" (Tomcat)

 -- Max Kellermann <mk@cm4all.com>  Mon, 30 Jul 2012 15:53:43 -0000
=======
cm4all-beng-proxy (2.0.46) unstable; urgency=low

  * merge release 1.4.30
  * lb: add option --config-file

 -- Max Kellermann <mk@cm4all.com>  Fri, 24 Aug 2012 10:52:29 -0000

cm4all-beng-proxy (2.0.45) unstable; urgency=low

  * merge release 1.4.29

 -- Max Kellermann <mk@cm4all.com>  Tue, 21 Aug 2012 15:49:49 -0000
>>>>>>> fa3ec16e

cm4all-beng-proxy (2.0.44) unstable; urgency=low

  * lb: allow sticky with only one node
  * lb: add option "--check"
  * lb: run all monitors right after startup
  * lb: disable expiry of monitor results
  * lb: improved fallback for "sticky cookie"
  * lb: use Bulldog for "sticky cookie"
  * balancer, lb: persistent "fade" flag
  * balancer, lb: use the Bulldog "graceful" flag
  * control: add packet CONTROL_DUMP_POOLS

 -- Max Kellermann <mk@cm4all.com>  Tue, 14 Aug 2012 13:13:01 -0000

cm4all-beng-proxy (2.0.43) unstable; urgency=low

  * merge release 1.4.28
  * istream-replace: fix assertion failure with embedded CSS

 -- Max Kellermann <mk@cm4all.com>  Thu, 02 Aug 2012 11:14:27 -0000

cm4all-beng-proxy (2.0.42) unstable; urgency=low

  * js: new higher-level API

 -- Max Kellermann <mk@cm4all.com>  Wed, 01 Aug 2012 11:32:28 -0000

cm4all-beng-proxy (2.0.41) unstable; urgency=low

  * session: fix bogus assertion failure when loading expired session

 -- Max Kellermann <mk@cm4all.com>  Fri, 27 Jul 2012 12:47:49 -0000

cm4all-beng-proxy (2.0.40) unstable; urgency=low

  * merge release 1.4.27

 -- Max Kellermann <mk@cm4all.com>  Tue, 24 Jul 2012 16:29:13 -0000

cm4all-beng-proxy (2.0.39) unstable; urgency=low

  * merge release 1.4.26

 -- Max Kellermann <mk@cm4all.com>  Tue, 17 Jul 2012 17:00:20 -0000

cm4all-beng-proxy (2.0.38) unstable; urgency=low

  * merge release 1.4.25
  * strset: fix GROUP_CONTAINER false negatives

 -- Max Kellermann <mk@cm4all.com>  Tue, 17 Jul 2012 16:03:49 -0000

cm4all-beng-proxy (2.0.37) unstable; urgency=low

  * merge release 1.4.24

 -- Max Kellermann <mk@cm4all.com>  Mon, 16 Jul 2012 10:36:57 -0000

cm4all-beng-proxy (2.0.36) unstable; urgency=low

  * proxy-handler: re-add the URI suffix for "transparent" requests

 -- Max Kellermann <mk@cm4all.com>  Wed, 11 Jul 2012 14:12:11 -0000

cm4all-beng-proxy (2.0.35) unstable; urgency=low

  * translate: allow WIDGET_GROUP without PROCESS

 -- Max Kellermann <mk@cm4all.com>  Thu, 05 Jul 2012 13:03:21 -0000

cm4all-beng-proxy (2.0.34) unstable; urgency=low

  * session_save: skip shutdown code if saving is not configured
  * http-server: fix assertion on I/O error during POST
  * header-forward: new group FORWARD to forward the "Host" header

 -- Max Kellermann <mk@cm4all.com>  Tue, 03 Jul 2012 16:46:39 -0000

cm4all-beng-proxy (2.0.33) unstable; urgency=low

  * processor: option SELF_CONTAINER allows widget to only embed itself
  * processor: allow embedding approved widget groups
  * processor: optionally invoke CSS processor for style attributes
  * response, lb_http: put "Discard" cookie attribute to the end (Android bug)

 -- Max Kellermann <mk@cm4all.com>  Mon, 02 Jul 2012 17:52:32 -0000

cm4all-beng-proxy (2.0.32) unstable; urgency=low

  * socket_wrapper: fix two assertion failures
  * pheaders: emit Cache-Control:no-store to work around IE quirk

 -- Max Kellermann <mk@cm4all.com>  Tue, 26 Jun 2012 09:41:51 -0000

cm4all-beng-proxy (2.0.31) unstable; urgency=low

  * lb: publish the SSL peer issuer subject
  * widget-registry: copy the direct_addressing attribute

 -- Max Kellermann <mk@cm4all.com>  Wed, 06 Jun 2012 13:36:04 -0000

cm4all-beng-proxy (2.0.30) unstable; urgency=low

  * init: add --group variable to .default file
  * doc: update view security documentation
  * processor: apply underscore prefix to <A NAME="...">
  * session: restore sessions from a file

 -- Max Kellermann <mk@cm4all.com>  Fri, 01 Jun 2012 11:06:50 -0000

cm4all-beng-proxy (2.0.29) unstable; urgency=low

  * widget: optional direct URI addressing scheme
  * processor: eliminate additional underscore from class prefix
  * ssl_filter: support TLS client certificates

 -- Max Kellermann <mk@cm4all.com>  Tue, 29 May 2012 13:29:06 -0000

cm4all-beng-proxy (2.0.28) unstable; urgency=low

  * merge release 1.4.22

 -- Max Kellermann <mk@cm4all.com>  Wed, 16 May 2012 10:24:31 -0000

cm4all-beng-proxy (2.0.27) unstable; urgency=low

  * uri-address: fix assertion failures with UNIX domain sockets
  * uri-address: fix redirects with matching absolute URI

 -- Max Kellermann <mk@cm4all.com>  Wed, 09 May 2012 16:16:06 -0000

cm4all-beng-proxy (2.0.26) unstable; urgency=low

  * processor: rewrite URIs in META/refresh

 -- Max Kellermann <mk@cm4all.com>  Thu, 03 May 2012 14:43:03 -0000

cm4all-beng-proxy (2.0.25) unstable; urgency=low

  * merge release 1.4.21
  * processor: fix double free bug on failed widget lookup
  * session: don't access the session manager after worker crash
  * proxy-widget: fix assertion failure with empty view name

 -- Max Kellermann <mk@cm4all.com>  Thu, 26 Apr 2012 14:22:10 -0000

cm4all-beng-proxy (2.0.24) unstable; urgency=low

  * processor: optionally invoke CSS processor for <style>

 -- Max Kellermann <mk@cm4all.com>  Fri, 20 Apr 2012 12:10:42 -0000

cm4all-beng-proxy (2.0.23) unstable; urgency=low

  * widget-resolver: check for translation server failure
  * widget-resolver: don't sync with session when view is invalid
  * rewrite-uri: check for invalid view name
  * {css_,}processor: eliminate second underscore from class prefix
  * doc: document the algorithm for replacing two leading underscores

 -- Max Kellermann <mk@cm4all.com>  Thu, 29 Mar 2012 15:37:52 -0000

cm4all-beng-proxy (2.0.22) unstable; urgency=low

  * merge release 1.4.20
  * proxy-widget: forbid client to select view with address
  * proxy-widget: allow any view selection when widget is not a container
  * widget-http: allow any view selection for unprocessable response
  * widget-http: inherit the view from the template
  * widget-request: sync with session only if processor is enabled
  * widget-http: postpone saving to session after receiving response headers
  * processor: add entities &c:id; &c:type; &c:class;

 -- Max Kellermann <mk@cm4all.com>  Mon, 26 Mar 2012 14:05:05 -0000

cm4all-beng-proxy (2.0.21) unstable; urgency=low

  * css_processor: use mode "partial" for @import
  * rewrite-uri: use mode "partial" on invalid input

 -- Max Kellermann <mk@cm4all.com>  Tue, 20 Mar 2012 18:11:28 -0000

cm4all-beng-proxy (2.0.20) unstable; urgency=low

  * {css_,}processor: default mode is "partial"
  * processor: handle underscore prefixes in the "for" attribute

 -- Max Kellermann <mk@cm4all.com>  Tue, 20 Mar 2012 16:48:51 -0000

cm4all-beng-proxy (2.0.19) unstable; urgency=low

  * merge release 1.4.19

 -- Max Kellermann <mk@cm4all.com>  Tue, 20 Mar 2012 08:41:03 -0000

cm4all-beng-proxy (2.0.18) unstable; urgency=low

  * merge release 1.4.18

 -- Max Kellermann <mk@cm4all.com>  Thu, 15 Mar 2012 15:53:12 -0000

cm4all-beng-proxy (2.0.17) unstable; urgency=low

  * merge release 1.4.17
  * css_parser: check for url() following another token
  * css_processor: rewrite @import URIs
  * {text_,}processor: new entity &c:local;

 -- Max Kellermann <mk@cm4all.com>  Fri, 09 Mar 2012 16:50:19 -0000

cm4all-beng-proxy (2.0.16) unstable; urgency=low

  * response: generate Vary response header from translation response
  * widget-resolver: fix NULL dereference after failure
  * translation: User-Agent classification

 -- Max Kellermann <mk@cm4all.com>  Tue, 06 Mar 2012 11:54:10 -0000

cm4all-beng-proxy (2.0.15) unstable; urgency=low

  * merge release 1.4.16
  * uri-address: fix NULL dereference on certain malformed URIs

 -- Max Kellermann <mk@cm4all.com>  Fri, 02 Mar 2012 16:28:54 -0000

cm4all-beng-proxy (2.0.14) unstable; urgency=low

  * address-resolver: add missing initialization
  * rewrite-uri: fix NULL pointer dereference with "local URI"
  * rewrite-uri: allow mode=proxy (optional temporary kludge)
  * widget-http: auto-disable processor (optional temporary kludge)

 -- Max Kellermann <mk@cm4all.com>  Thu, 01 Mar 2012 18:36:38 -0000

cm4all-beng-proxy (2.0.13) unstable; urgency=low

  * merge release 1.4.15
  * translation: make CGI auto-base optional
  * handler: fix up translation client errors

 -- Max Kellermann <mk@cm4all.com>  Thu, 23 Feb 2012 17:31:03 -0000

cm4all-beng-proxy (2.0.12) unstable; urgency=low

  * merge release 1.4.13

 -- Max Kellermann <mk@cm4all.com>  Thu, 16 Feb 2012 14:41:45 -0000

cm4all-beng-proxy (2.0.11) unstable; urgency=low

  * merge release 1.4.11
  * processor: skip rewriting absolute URIs

 -- Max Kellermann <mk@cm4all.com>  Thu, 09 Feb 2012 09:43:06 -0000

cm4all-beng-proxy (2.0.10) unstable; urgency=low

  * resource-address: initialise type, fixes assertion failure

 -- Max Kellermann <mk@cm4all.com>  Tue, 07 Feb 2012 16:57:06 -0000

cm4all-beng-proxy (2.0.9) unstable; urgency=low

  * [css]processor: expand underscore only XML id / CSS class
  * widget-http: filter processor response headers
  * processor: forward Wildfire headers in the debug build

 -- Max Kellermann <mk@cm4all.com>  Tue, 07 Feb 2012 12:32:33 -0000

cm4all-beng-proxy (2.0.8) unstable; urgency=low

  * rewrite-uri: prefix "@/" refers to widget's "local URI"

 -- Max Kellermann <mk@cm4all.com>  Fri, 03 Feb 2012 13:50:16 -0000

cm4all-beng-proxy (2.0.7) unstable; urgency=low

  * merge release 1.4.10
  * stock: clear idle objects periodically

 -- Max Kellermann <mk@cm4all.com>  Thu, 02 Feb 2012 14:10:24 -0000

cm4all-beng-proxy (2.0.6) unstable; urgency=low

  * merge release 1.4.9

 -- Max Kellermann <mk@cm4all.com>  Tue, 31 Jan 2012 15:10:18 -0000

cm4all-beng-proxy (2.0.5) unstable; urgency=low

  * merge release 1.4.8
  * translate-client: verify the PROXY and AJP payloads
  * translation: support inserting regex matches into CGI/file path
  * translation: support customizing the cookie's "Domain" attribute
  * request: new option "dynamic_session_cookie" adds suffix to cookie
    name
  * uri-address: verify the path component

 -- Max Kellermann <mk@cm4all.com>  Wed, 25 Jan 2012 17:05:09 -0000

cm4all-beng-proxy (2.0.4) unstable; urgency=low

  * merge release 1.4.6
  * access-log: don't log the remote port
  * translation: support inserting regex matches into CGI's PATH_INFO
  * tcache: generate BASE automatically for CGI

 -- Max Kellermann <mk@cm4all.com>  Tue, 10 Jan 2012 15:18:37 -0000

cm4all-beng-proxy (2.0.3) unstable; urgency=low

  * merge release 1.4.4
  * http-server: log remote host address

 -- Max Kellermann <mk@cm4all.com>  Tue, 27 Dec 2011 07:41:15 -0000

cm4all-beng-proxy (2.0.2) unstable; urgency=low

  * merge release 1.4.2
  * widget-http: improved HTTP error messages
  * processor: forbid widget request after URI compress failure

 -- Max Kellermann <mk@cm4all.com>  Wed, 07 Dec 2011 16:51:58 -0000

cm4all-beng-proxy (2.0.1) unstable; urgency=low

  * merge release 1.4.1

 -- Max Kellermann <mk@cm4all.com>  Fri, 18 Nov 2011 13:57:27 -0000

cm4all-beng-proxy (2.0) unstable; urgency=low

  * rewrite-uri: reapply 'drop the deprecated mode "proxy"'
  * proxy-widget: reapply 'client can choose only views that have an address'

 -- Max Kellermann <mk@cm4all.com>  Thu, 17 Nov 2011 08:22:39 +0100

cm4all-beng-proxy (1.4.30) unstable; urgency=low

  * http-server: parse all tokens in the "Connection" request header

 -- Max Kellermann <mk@cm4all.com>  Fri, 24 Aug 2012 10:50:28 -0000

cm4all-beng-proxy (1.4.29) unstable; urgency=low

  * proxy-widget: fix memory leak on aborted POST request

 -- Max Kellermann <mk@cm4all.com>  Tue, 21 Aug 2012 15:05:12 -0000

cm4all-beng-proxy (1.4.28) unstable; urgency=low

  * worker: reinitialize signal handlers after fork failure
  * lb: work around libevent bug that freezes during shutdown

 -- Max Kellermann <mk@cm4all.com>  Thu, 02 Aug 2012 13:53:18 -0000

cm4all-beng-proxy (1.4.27) unstable; urgency=low

  * lb: fix hanging SSL connection on bulk transfer

 -- Max Kellermann <mk@cm4all.com>  Tue, 24 Jul 2012 14:58:17 -0000

cm4all-beng-proxy (1.4.26) unstable; urgency=low

  * processor: fix regression, missing NULL check

 -- Max Kellermann <mk@cm4all.com>  Tue, 17 Jul 2012 16:55:24 -0000

cm4all-beng-proxy (1.4.25) unstable; urgency=low

  * processor: don't rewrite the fragment part of the URI

 -- Max Kellermann <mk@cm4all.com>  Tue, 17 Jul 2012 15:50:06 -0000

cm4all-beng-proxy (1.4.24) unstable; urgency=low

  * lb: fix splicing with SSL

 -- Max Kellermann <mk@cm4all.com>  Mon, 16 Jul 2012 10:32:17 -0000

cm4all-beng-proxy (1.4.23) unstable; urgency=low

  * widget-http: fix double free bug when POST is aborted

 -- Max Kellermann <mk@cm4all.com>  Tue, 03 Jul 2012 16:42:28 -0000

cm4all-beng-proxy (1.4.22) unstable; urgency=low

  * merge release 1.2.27
  * widget: backport memory leak fix from 2.0
  * widget-http: fix memory leak on abort

 -- Max Kellermann <mk@cm4all.com>  Wed, 16 May 2012 10:00:23 -0000

cm4all-beng-proxy (1.4.21) unstable; urgency=low

  * merge release 1.2.26

 -- Max Kellermann <mk@cm4all.com>  Thu, 26 Apr 2012 14:17:56 -0000

cm4all-beng-proxy (1.4.20) unstable; urgency=low

  * merge release 1.2.25

 -- Max Kellermann <mk@cm4all.com>  Mon, 26 Mar 2012 14:03:14 -0000

cm4all-beng-proxy (1.4.19) unstable; urgency=low

  * merge release 1.2.24

 -- Max Kellermann <mk@cm4all.com>  Tue, 20 Mar 2012 08:36:19 -0000

cm4all-beng-proxy (1.4.18) unstable; urgency=low

  * merge release 1.2.23

 -- Max Kellermann <mk@cm4all.com>  Thu, 15 Mar 2012 15:50:20 -0000

cm4all-beng-proxy (1.4.17) unstable; urgency=low

  * merge release 1.2.22

 -- Max Kellermann <mk@cm4all.com>  Thu, 08 Mar 2012 18:36:00 -0000

cm4all-beng-proxy (1.4.16) unstable; urgency=low

  * merge release 1.2.21

 -- Max Kellermann <mk@cm4all.com>  Fri, 02 Mar 2012 16:03:51 -0000

cm4all-beng-proxy (1.4.15) unstable; urgency=low

  * merge release 1.2.20

 -- Max Kellermann <mk@cm4all.com>  Thu, 23 Feb 2012 17:12:30 -0000

cm4all-beng-proxy (1.4.14) unstable; urgency=low

  * merge release 1.2.19

 -- Max Kellermann <mk@cm4all.com>  Thu, 23 Feb 2012 15:35:04 -0000

cm4all-beng-proxy (1.4.13) unstable; urgency=low

  * merge release 1.2.18

 -- Max Kellermann <mk@cm4all.com>  Thu, 16 Feb 2012 13:53:49 -0000

cm4all-beng-proxy (1.4.12) unstable; urgency=low

  * merge release 1.2.17

 -- Max Kellermann <mk@cm4all.com>  Wed, 15 Feb 2012 09:27:50 -0000

cm4all-beng-proxy (1.4.11) unstable; urgency=low

  * merge release 1.2.16

 -- Max Kellermann <mk@cm4all.com>  Thu, 09 Feb 2012 09:33:30 -0000

cm4all-beng-proxy (1.4.10) unstable; urgency=low

  * merge release 1.2.15

 -- Max Kellermann <mk@cm4all.com>  Thu, 02 Feb 2012 13:43:11 -0000

cm4all-beng-proxy (1.4.9) unstable; urgency=low

  * merge release 1.2.14

 -- Max Kellermann <mk@cm4all.com>  Tue, 31 Jan 2012 15:06:57 -0000

cm4all-beng-proxy (1.4.8) unstable; urgency=low

  * merge release 1.2.13

 -- Max Kellermann <mk@cm4all.com>  Wed, 25 Jan 2012 12:16:53 -0000

cm4all-beng-proxy (1.4.7) unstable; urgency=low

  * merge release 1.2.12

 -- Max Kellermann <mk@cm4all.com>  Tue, 17 Jan 2012 08:37:01 -0000

cm4all-beng-proxy (1.4.6) unstable; urgency=low

  * merge release 1.2.11

 -- Max Kellermann <mk@cm4all.com>  Wed, 04 Jan 2012 15:41:43 -0000

cm4all-beng-proxy (1.4.5) unstable; urgency=low

  * merge release 1.2.10

 -- Max Kellermann <mk@cm4all.com>  Wed, 28 Dec 2011 17:07:13 -0000

cm4all-beng-proxy (1.4.4) unstable; urgency=low

  * merge release 1.2.9

 -- Max Kellermann <mk@cm4all.com>  Thu, 22 Dec 2011 11:28:39 -0000

cm4all-beng-proxy (1.4.3) unstable; urgency=low

  * merge release 1.2.8

 -- Max Kellermann <mk@cm4all.com>  Wed, 14 Dec 2011 11:20:04 -0000

cm4all-beng-proxy (1.4.2) unstable; urgency=low

  * text-processor: allow processing "application/javascript",
    "application/json"
  * uri-relative: allow backtracking to the widget base with "../"
  * merge release 1.2.7

 -- Max Kellermann <mk@cm4all.com>  Tue, 06 Dec 2011 12:39:24 -0000

cm4all-beng-proxy (1.4.1) unstable; urgency=low

  * merge release 1.2.6

 -- Max Kellermann <mk@cm4all.com>  Fri, 18 Nov 2011 13:53:56 -0000

cm4all-beng-proxy (1.4) unstable; urgency=low

  * proxy-widget: revert 'client can choose only views that have an address'
  * rewrite-uri: revert 'drop the deprecated mode "proxy"'

 -- Max Kellermann <mk@cm4all.com>  Thu, 17 Nov 2011 08:10:42 +0100

cm4all-beng-proxy (1.3.2) unstable; urgency=low

  * tcache: add regex matching, translation packets REGEX, INVERSE_REGEX
  * widget: don't start the prefix with an underscore
  * translation: add new packet PROCESS_TEXT, to expand entity references
  * translation: add new packet WIDGET_INFO, enables additional request headers
  * doc: document the algorithm for replacing three leading underscores

 -- Max Kellermann <mk@cm4all.com>  Wed, 16 Nov 2011 17:00:16 +0100

cm4all-beng-proxy (1.3.1) unstable; urgency=low

  * merge release 1.2.5

 -- Max Kellermann <mk@cm4all.com>  Tue, 08 Nov 2011 19:51:18 +0100

cm4all-beng-proxy (1.3) unstable; urgency=low

  * rewrite-uri: drop the deprecated mode "proxy"
  * proxy-widget: client can choose only views that have an address

 -- Max Kellermann <mk@cm4all.com>  Mon, 31 Oct 2011 17:41:14 +0100

cm4all-beng-proxy (1.2.27) unstable; urgency=low

  * merge release 1.1.40

 -- Max Kellermann <mk@cm4all.com>  Wed, 16 May 2012 09:51:50 -0000

cm4all-beng-proxy (1.2.26) unstable; urgency=low

  * merge release 1.1.39

 -- Max Kellermann <mk@cm4all.com>  Thu, 26 Apr 2012 14:16:40 -0000

cm4all-beng-proxy (1.2.25) unstable; urgency=low

  * merge release 1.1.38

 -- Max Kellermann <mk@cm4all.com>  Mon, 26 Mar 2012 14:01:44 -0000

cm4all-beng-proxy (1.2.24) unstable; urgency=low

  * merge release 1.1.37

 -- Max Kellermann <mk@cm4all.com>  Tue, 20 Mar 2012 08:33:31 -0000

cm4all-beng-proxy (1.2.23) unstable; urgency=low

  * merge release 1.1.36

 -- Max Kellermann <mk@cm4all.com>  Thu, 15 Mar 2012 15:37:10 -0000

cm4all-beng-proxy (1.2.22) unstable; urgency=low

  * merge release 1.1.35

 -- Max Kellermann <mk@cm4all.com>  Thu, 08 Mar 2012 18:29:39 -0000

cm4all-beng-proxy (1.2.21) unstable; urgency=low

  * merge release 1.1.34

 -- Max Kellermann <mk@cm4all.com>  Fri, 02 Mar 2012 16:02:00 -0000

cm4all-beng-proxy (1.2.20) unstable; urgency=low

  * merge release 1.1.33

 -- Max Kellermann <mk@cm4all.com>  Thu, 23 Feb 2012 17:11:15 -0000

cm4all-beng-proxy (1.2.19) unstable; urgency=low

  * merge release 1.1.32

 -- Max Kellermann <mk@cm4all.com>  Thu, 23 Feb 2012 15:18:36 -0000

cm4all-beng-proxy (1.2.18) unstable; urgency=low

  * merge release 1.1.31

 -- Max Kellermann <mk@cm4all.com>  Thu, 16 Feb 2012 13:52:42 -0000

cm4all-beng-proxy (1.2.17) unstable; urgency=low

  * merge release 1.1.30

 -- Max Kellermann <mk@cm4all.com>  Wed, 15 Feb 2012 09:26:45 -0000

cm4all-beng-proxy (1.2.16) unstable; urgency=low

  * merge release 1.1.29

 -- Max Kellermann <mk@cm4all.com>  Thu, 09 Feb 2012 09:31:50 -0000

cm4all-beng-proxy (1.2.15) unstable; urgency=low

  * merge release 1.1.28

 -- Max Kellermann <mk@cm4all.com>  Thu, 02 Feb 2012 13:41:45 -0000

cm4all-beng-proxy (1.2.14) unstable; urgency=low

  * merge release 1.1.27

 -- Max Kellermann <mk@cm4all.com>  Tue, 31 Jan 2012 15:04:32 -0000

cm4all-beng-proxy (1.2.13) unstable; urgency=low

  * merge release 1.1.26

 -- Max Kellermann <mk@cm4all.com>  Wed, 25 Jan 2012 12:15:19 -0000

cm4all-beng-proxy (1.2.12) unstable; urgency=low

  * merge release 1.1.25

 -- Max Kellermann <mk@cm4all.com>  Tue, 17 Jan 2012 08:31:44 -0000

cm4all-beng-proxy (1.2.11) unstable; urgency=low

  * merge release 1.1.24

 -- Max Kellermann <mk@cm4all.com>  Wed, 04 Jan 2012 15:38:27 -0000

cm4all-beng-proxy (1.2.10) unstable; urgency=low

  * merge release 1.1.23

 -- Max Kellermann <mk@cm4all.com>  Wed, 28 Dec 2011 17:01:43 -0000

cm4all-beng-proxy (1.2.9) unstable; urgency=low

  * merge release 1.1.22

 -- Max Kellermann <mk@cm4all.com>  Thu, 22 Dec 2011 10:28:29 -0000

cm4all-beng-proxy (1.2.8) unstable; urgency=low

  * merge release 1.1.21

 -- Max Kellermann <mk@cm4all.com>  Wed, 14 Dec 2011 11:12:32 -0000

cm4all-beng-proxy (1.2.7) unstable; urgency=low

  * merge release 1.1.20

 -- Max Kellermann <mk@cm4all.com>  Tue, 06 Dec 2011 11:43:10 -0000

cm4all-beng-proxy (1.2.6) unstable; urgency=low

  * merge release 1.1.19

 -- Max Kellermann <mk@cm4all.com>  Fri, 18 Nov 2011 13:47:43 -0000

cm4all-beng-proxy (1.2.5) unstable; urgency=low

  * merge release 1.1.18
  * file-handler: handle If-Modified-Since followed by filter

 -- Max Kellermann <mk@cm4all.com>  Tue, 08 Nov 2011 19:43:58 +0100

cm4all-beng-proxy (1.2.4) unstable; urgency=low

  * merge release 1.1.17

 -- Max Kellermann <mk@cm4all.com>  Wed, 02 Nov 2011 16:58:28 +0100

cm4all-beng-proxy (1.2.3) unstable; urgency=low

  * merge release 1.1.16

 -- Max Kellermann <mk@cm4all.com>  Fri, 21 Oct 2011 15:16:13 +0200

cm4all-beng-proxy (1.2.2) unstable; urgency=low

  * merge release 1.1.15
  * widget-view: an empty name refers to the default view
  * processor: new entity &c:view;

 -- Max Kellermann <mk@cm4all.com>  Wed, 19 Oct 2011 11:43:20 +0200

cm4all-beng-proxy (1.2.1) unstable; urgency=low

  * merge release 1.1.13

 -- Max Kellermann <mk@cm4all.com>  Wed, 05 Oct 2011 17:16:04 +0200

cm4all-beng-proxy (1.2) unstable; urgency=low

  * delegate-client: improved error reporting
  * response-error: resolve errno codes
  * python/control/client: bind the unix domain socket
  * python/control/client: implement timeout
  * lb_control: allow querying node status over control socket

 -- Max Kellermann <mk@cm4all.com>  Tue, 27 Sep 2011 12:00:44 +0200

cm4all-beng-proxy (1.1.40) unstable; urgency=low

  * merge release 1.0.34

 -- Max Kellermann <mk@cm4all.com>  Wed, 16 May 2012 09:50:37 -0000

cm4all-beng-proxy (1.1.39) unstable; urgency=low

  * merge release 1.0.33

 -- Max Kellermann <mk@cm4all.com>  Thu, 26 Apr 2012 14:12:30 -0000

cm4all-beng-proxy (1.1.38) unstable; urgency=low

  * merge release 1.0.32

 -- Max Kellermann <mk@cm4all.com>  Mon, 26 Mar 2012 14:00:38 -0000

cm4all-beng-proxy (1.1.37) unstable; urgency=low

  * merge release 1.0.31

 -- Max Kellermann <mk@cm4all.com>  Tue, 20 Mar 2012 08:31:08 -0000

cm4all-beng-proxy (1.1.36) unstable; urgency=low

  * merge release 1.0.30

 -- Max Kellermann <mk@cm4all.com>  Thu, 15 Mar 2012 15:36:15 -0000

cm4all-beng-proxy (1.1.35) unstable; urgency=low

  * merge release 1.0.29
  * css_processor: delete "-c-mode" and "-c-view" from output

 -- Max Kellermann <mk@cm4all.com>  Thu, 08 Mar 2012 18:16:03 -0000

cm4all-beng-proxy (1.1.34) unstable; urgency=low

  * merge release 1.0.28

 -- Max Kellermann <mk@cm4all.com>  Fri, 02 Mar 2012 15:26:44 -0000

cm4all-beng-proxy (1.1.33) unstable; urgency=low

  * merge release 1.0.27

 -- Max Kellermann <mk@cm4all.com>  Thu, 23 Feb 2012 17:09:57 -0000

cm4all-beng-proxy (1.1.32) unstable; urgency=low

  * merge release 1.0.26

 -- Max Kellermann <mk@cm4all.com>  Thu, 23 Feb 2012 15:14:56 -0000

cm4all-beng-proxy (1.1.31) unstable; urgency=low

  * merge release 1.0.25

 -- Max Kellermann <mk@cm4all.com>  Thu, 16 Feb 2012 13:49:26 -0000

cm4all-beng-proxy (1.1.30) unstable; urgency=low

  * merge release 1.0.24

 -- Max Kellermann <mk@cm4all.com>  Wed, 15 Feb 2012 09:25:38 -0000

cm4all-beng-proxy (1.1.29) unstable; urgency=low

  * merge release 1.0.23

 -- Max Kellermann <mk@cm4all.com>  Thu, 09 Feb 2012 09:30:18 -0000

cm4all-beng-proxy (1.1.28) unstable; urgency=low

  * merge release 1.0.22

 -- Max Kellermann <mk@cm4all.com>  Thu, 02 Feb 2012 13:39:21 -0000

cm4all-beng-proxy (1.1.27) unstable; urgency=low

  * merge release 1.0.21

 -- Max Kellermann <mk@cm4all.com>  Tue, 31 Jan 2012 14:59:06 -0000

cm4all-beng-proxy (1.1.26) unstable; urgency=low

  * merge release 1.0.20

 -- Max Kellermann <mk@cm4all.com>  Wed, 25 Jan 2012 12:13:43 -0000

cm4all-beng-proxy (1.1.25) unstable; urgency=low

  * merge release 1.0.19

 -- Max Kellermann <mk@cm4all.com>  Tue, 17 Jan 2012 08:29:34 -0000

cm4all-beng-proxy (1.1.24) unstable; urgency=low

  * merge release 1.0.18

 -- Max Kellermann <mk@cm4all.com>  Wed, 04 Jan 2012 15:27:35 -0000

cm4all-beng-proxy (1.1.23) unstable; urgency=low

  * header-forward: remove port number from X-Forwarded-For

 -- Max Kellermann <mk@cm4all.com>  Wed, 28 Dec 2011 16:51:41 -0000

cm4all-beng-proxy (1.1.22) unstable; urgency=low

  * merge release 1.0.17
  * istream-socket: fix potential assertion failure

 -- Max Kellermann <mk@cm4all.com>  Wed, 21 Dec 2011 16:44:46 -0000

cm4all-beng-proxy (1.1.21) unstable; urgency=low

  * merge release 1.0.16

 -- Max Kellermann <mk@cm4all.com>  Wed, 14 Dec 2011 11:07:58 -0000

cm4all-beng-proxy (1.1.20) unstable; urgency=low

  * merge release 1.0.15
  * processor: don't rewrite "mailto:" hyperlinks

 -- Max Kellermann <mk@cm4all.com>  Mon, 05 Dec 2011 18:37:10 -0000

cm4all-beng-proxy (1.1.19) unstable; urgency=low

  * {css_,}processor: quote widget classes for prefixing XML IDs, CSS classes

 -- Max Kellermann <mk@cm4all.com>  Fri, 18 Nov 2011 13:17:02 -0000

cm4all-beng-proxy (1.1.18) unstable; urgency=low

  * merge release 1.0.13
  * lb_http: eliminate the duplicate "Date" response header

 -- Max Kellermann <mk@cm4all.com>  Tue, 08 Nov 2011 19:33:07 +0100

cm4all-beng-proxy (1.1.17) unstable; urgency=low

  * merge release 1.0.13

 -- Max Kellermann <mk@cm4all.com>  Wed, 02 Nov 2011 16:52:21 +0100

cm4all-beng-proxy (1.1.16) unstable; urgency=low

  * merge release 1.0.12

 -- Max Kellermann <mk@cm4all.com>  Fri, 21 Oct 2011 15:09:55 +0200

cm4all-beng-proxy (1.1.15) unstable; urgency=low

  * merge release 1.0.11

 -- Max Kellermann <mk@cm4all.com>  Wed, 19 Oct 2011 09:36:38 +0200

cm4all-beng-proxy (1.1.14) unstable; urgency=low

  * merge release 1.0.10

 -- Max Kellermann <mk@cm4all.com>  Fri, 07 Oct 2011 15:15:00 +0200

cm4all-beng-proxy (1.1.13) unstable; urgency=low

  * merge release 1.0.9

 -- Max Kellermann <mk@cm4all.com>  Thu, 29 Sep 2011 16:47:56 +0200

cm4all-beng-proxy (1.1.12) unstable; urgency=low

  * merge release 1.0.8

 -- Max Kellermann <mk@cm4all.com>  Thu, 22 Sep 2011 17:13:41 +0200

cm4all-beng-proxy (1.1.11) unstable; urgency=low

  * merge release 1.0.7
  * widget-http: response header X-CM4all-View selects a view
  * processor, css_processor: support prefixing XML ids
  * processor: property "c:view" selects a view

 -- Max Kellermann <mk@cm4all.com>  Fri, 16 Sep 2011 12:25:24 +0200

cm4all-beng-proxy (1.1.10) unstable; urgency=low

  * merge release 1.0.6
  * http-request: don't clear failure state on successful TCP connection
  * istream-socket: fix assertion failure after receive error
  * ssl_filter: check for end-of-file on plain socket
  * ssl_filter: fix buffer assertion failures

 -- Max Kellermann <mk@cm4all.com>  Tue, 13 Sep 2011 18:50:18 +0200

cm4all-beng-proxy (1.1.9) unstable; urgency=low

  * http-request: improve keep-alive cancellation detection
  * http-request: mark server "failed" after HTTP client error
  * lb: implement the control protocol
    - can disable and re-enable workers
  * lb: don't allow sticky pool with only one member
  * lb: verify that a new sticky host is alive
  * lb: mark server "failed" after HTTP client error

 -- Max Kellermann <mk@cm4all.com>  Fri, 09 Sep 2011 13:03:55 +0200

cm4all-beng-proxy (1.1.8) unstable; urgency=low

  * merge release 1.0.5
  * {css_,}processor: one more underscore for the prefix
  * processor: remove rewrite-uri processing instructions from output
  * translate: unknown packet is a fatal error
  * processor: add option to set widget/focus by default
  * rewrite-uri: a leading tilde refers to the widget base; translation
    packet ANCHOR_ABSOLUTE enables it by default

 -- Max Kellermann <mk@cm4all.com>  Mon, 05 Sep 2011 17:56:31 +0200

cm4all-beng-proxy (1.1.7) unstable; urgency=low

  * css_processor: implement property "-c-mode"
  * css_processor: translate underscore prefix in class names
  * processor: translate underscore prefix in CSS class names

 -- Max Kellermann <mk@cm4all.com>  Mon, 29 Aug 2011 17:47:48 +0200

cm4all-beng-proxy (1.1.6) unstable; urgency=low

  * merge release 1.0.3
  * implement CSS processor

 -- Max Kellermann <mk@cm4all.com>  Mon, 22 Aug 2011 17:13:56 +0200

cm4all-beng-proxy (1.1.5) unstable; urgency=low

  * lb: optionally generate Via and X-Forwarded-For

 -- Max Kellermann <mk@cm4all.com>  Wed, 17 Aug 2011 12:45:14 +0200

cm4all-beng-proxy (1.1.4) unstable; urgency=low

  * pipe-stock: fix assertion failure after optimization bug
  * istream-pipe: reuse drained pipes immediately
  * sink-socket: reinstate write event during bulk transfers

 -- Max Kellermann <mk@cm4all.com>  Thu, 11 Aug 2011 14:41:37 +0200

cm4all-beng-proxy (1.1.3) unstable; urgency=low

  * widget: quote invalid XMLID/JS characters for &c:prefix;
  * lb: add protocol "tcp"

 -- Max Kellermann <mk@cm4all.com>  Wed, 10 Aug 2011 18:53:12 +0200

cm4all-beng-proxy (1.1.2) unstable; urgency=low

  * merge release 1.0.2
  * http-server: report detailed errors
  * widget-http: implement header dumps
  * cgi, fastcgi: enable cookie jar with custom cookie "host"

 -- Max Kellermann <mk@cm4all.com>  Thu, 04 Aug 2011 17:27:51 +0200

cm4all-beng-proxy (1.1.1) unstable; urgency=low

  * merge release 1.0.1
  * lb: don't ignore unimplemented configuration keywords
  * lb: configurable monitor check interval
  * session: configurable idle timeout

 -- Max Kellermann <mk@cm4all.com>  Tue, 26 Jul 2011 11:27:20 +0200

cm4all-beng-proxy (1.1) unstable; urgency=low

  * http-client: send "Expect: 100-continue" only for big request body
  * lb: implement monitors (ping, connect, tcp_expect)

 -- Max Kellermann <mk@cm4all.com>  Wed, 20 Jul 2011 15:04:22 +0200
  
cm4all-beng-proxy (1.0.34) unstable; urgency=low

  * resource-loader: don't strip last segment from IPv6 address

 -- Max Kellermann <mk@cm4all.com>  Wed, 16 May 2012 09:47:43 -0000

cm4all-beng-proxy (1.0.33) unstable; urgency=low

  * widget-resolver: fix assertion failure on recursive abort

 -- Max Kellermann <mk@cm4all.com>  Thu, 26 Apr 2012 14:04:01 -0000

cm4all-beng-proxy (1.0.32) unstable; urgency=low

  * http-cache: add missing initialization on memcached miss

 -- Max Kellermann <mk@cm4all.com>  Mon, 26 Mar 2012 13:35:01 -0000

cm4all-beng-proxy (1.0.31) unstable; urgency=low

  * proxy-widget: close the request body when the view doesn't exist

 -- Max Kellermann <mk@cm4all.com>  Tue, 20 Mar 2012 08:28:00 -0000

cm4all-beng-proxy (1.0.30) unstable; urgency=low

  * widget-view: initialize the header forward settings
  * translate-client: new view inherits header forward settings from
    default view
  * handler: clear transformation after translation error
  * http-cache: release the memcached response on abort
  * fcgi-request: close the request body on stock failure

 -- Max Kellermann <mk@cm4all.com>  Thu, 15 Mar 2012 15:34:18 -0000

cm4all-beng-proxy (1.0.29) unstable; urgency=low

  * processor: unescape custom header values
  * widget-resolver: fix NULL dereference after failure

 -- Max Kellermann <mk@cm4all.com>  Thu, 08 Mar 2012 18:10:14 -0000

cm4all-beng-proxy (1.0.28) unstable; urgency=low

  * widget-resolver: serve responses in the right order
  * widget-request: fix session related assertion failure
  * translate: initialize all GError variables

 -- Max Kellermann <mk@cm4all.com>  Fri, 02 Mar 2012 15:20:54 -0000

cm4all-beng-proxy (1.0.27) unstable; urgency=low

  * resource-address: fix regression when CGI URI is not set

 -- Max Kellermann <mk@cm4all.com>  Thu, 23 Feb 2012 17:08:16 -0000

cm4all-beng-proxy (1.0.26) unstable; urgency=low

  * resource-address: apply BASE to the CGI request URI

 -- Max Kellermann <mk@cm4all.com>  Thu, 23 Feb 2012 15:11:42 -0000

cm4all-beng-proxy (1.0.25) unstable; urgency=low

  * cgi-client: clear the input pointer on close

 -- Max Kellermann <mk@cm4all.com>  Thu, 16 Feb 2012 13:46:13 -0000

cm4all-beng-proxy (1.0.24) unstable; urgency=low

  * debian/rules: optimize parallel build
  * cgi: break loop when headers are finished

 -- Max Kellermann <mk@cm4all.com>  Wed, 15 Feb 2012 09:23:22 -0000

cm4all-beng-proxy (1.0.23) unstable; urgency=low

  * cgi: detect large response headers
  * cgi: continue parsing response headers after buffer boundary
  * cgi: bigger response header buffer
  * fcgi-client: detect large response headers

 -- Max Kellermann <mk@cm4all.com>  Thu, 09 Feb 2012 09:27:50 -0000

cm4all-beng-proxy (1.0.22) unstable; urgency=low

  * debian/rules: don't run libtool
  * lb: thread safety for the SSL filter
  * lb: fix crash during shutdown
  * http-server: fix uninitialised variable

 -- Max Kellermann <mk@cm4all.com>  Thu, 02 Feb 2012 13:03:08 -0000

cm4all-beng-proxy (1.0.21) unstable; urgency=low

  * hstock: fix memory leak
  * notify: fix endless busy loop
  * ssl_filter: fix hang while tearing down connection

 -- Max Kellermann <mk@cm4all.com>  Tue, 31 Jan 2012 15:24:50 -0000

cm4all-beng-proxy (1.0.20) unstable; urgency=low

  * ssl: load the whole certificate chain
  * translate: fix PATH+JAILCGI+SITE check
  * translate: fix HOME check
  * resource-address: include all CGI attributes in cache key

 -- Max Kellermann <mk@cm4all.com>  Wed, 25 Jan 2012 12:10:43 -0000

cm4all-beng-proxy (1.0.19) unstable; urgency=low

  * cookie-client: add a missing out-of-memory check

 -- Max Kellermann <mk@cm4all.com>  Tue, 17 Jan 2012 08:27:38 -0000

cm4all-beng-proxy (1.0.18) unstable; urgency=low

  * resource-address: support zero-length path_info prefix (for BASE)
  * hashmap: optimize insertions
  * http-server: limit the number of request headers
  * proxy-widget: discard the unused request body on error

 -- Max Kellermann <mk@cm4all.com>  Wed, 04 Jan 2012 14:55:59 -0000

cm4all-beng-proxy (1.0.17) unstable; urgency=low

  * istream-chunked: avoid recursive buffer write, fixes crash

 -- Max Kellermann <mk@cm4all.com>  Wed, 21 Dec 2011 16:37:44 -0000

cm4all-beng-proxy (1.0.16) unstable; urgency=low

  * http-server: disable timeout while waiting for CGI
  * cgi: fix segmentation fault
  * processor: discard child's request body on abort
  * proxy-widget: discard the unused request body on error

 -- Max Kellermann <mk@cm4all.com>  Wed, 14 Dec 2011 11:53:31 +0100

cm4all-beng-proxy (1.0.15) unstable; urgency=low

  * http-client: fix assertion failure on bogus "100 Continue"
  * handler: don't close the request body twice
  * session: add a missing out-of-memory check
  * fcgi-client: check for EV_READ event
  * fcgi-serialize: fix serializing parameter without value

 -- Max Kellermann <mk@cm4all.com>  Mon, 05 Dec 2011 17:47:20 -0000

cm4all-beng-proxy (1.0.14) unstable; urgency=low

  * http-server: don't generate chunked HEAD response
  * http-server: don't override Content-Length for HEAD response
  * lb_http, proxy-widget, response: forward Content-Length after HEAD

 -- Max Kellermann <mk@cm4all.com>  Tue, 08 Nov 2011 18:19:42 +0100

cm4all-beng-proxy (1.0.13) unstable; urgency=low

  * processor: initialize URI rewrite options for <?cm4all-rewrite-uri?>

 -- Max Kellermann <mk@cm4all.com>  Wed, 02 Nov 2011 16:47:48 +0100

cm4all-beng-proxy (1.0.12) unstable; urgency=low

  * http-server, proxy-widget: add missing newline to log message
  * fcgi_client: fix assertion failure on response body error
  * http-cache-choice: fix crash due to wrong filter callback

 -- Max Kellermann <mk@cm4all.com>  Fri, 21 Oct 2011 15:02:42 +0200

cm4all-beng-proxy (1.0.11) unstable; urgency=low

  * lb_config: fix binding to wildcard address
  * rewrite-uri: clarify warning message when widget has no id

 -- Max Kellermann <mk@cm4all.com>  Wed, 19 Oct 2011 09:26:48 +0200

cm4all-beng-proxy (1.0.10) unstable; urgency=low

  * debian/control: beng-lb doesn't need "daemon" anymore
  * http-string: allow space in unquoted cookie values (RFC ignorant)

 -- Max Kellermann <mk@cm4all.com>  Fri, 07 Oct 2011 15:06:32 +0200

cm4all-beng-proxy (1.0.9) unstable; urgency=low

  * tcp-balancer: store a copy of the socket address
  * lb: default log directory is /var/log/cm4all/beng-lb
  * lb: use new built-in watchdog instead of /usr/bin/daemon

 -- Max Kellermann <mk@cm4all.com>  Thu, 29 Sep 2011 16:19:34 +0200

cm4all-beng-proxy (1.0.8) unstable; urgency=low

  * resource-address: copy the delegate JailCGI parameters (crash bug fix)
  * response: use the same URI for storing and dropping widget sessions

 -- Max Kellermann <mk@cm4all.com>  Thu, 22 Sep 2011 13:39:08 +0200

cm4all-beng-proxy (1.0.7) unstable; urgency=low

  * inline-widget: discard request body when class lookup fails

 -- Max Kellermann <mk@cm4all.com>  Fri, 16 Sep 2011 12:16:04 +0200

cm4all-beng-proxy (1.0.6) unstable; urgency=low

  * processor: support short "SCRIPT" tag
  * widget-uri: use the template's view specification

 -- Max Kellermann <mk@cm4all.com>  Tue, 13 Sep 2011 18:14:24 +0200

cm4all-beng-proxy (1.0.5) unstable; urgency=low

  * resource-loader: delete comma when extracting from X-Forwarded-For

 -- Max Kellermann <mk@cm4all.com>  Mon, 05 Sep 2011 17:43:22 +0200

cm4all-beng-proxy (1.0.4) unstable; urgency=low

  * istream-replace: update the buffer reader after new data was added

 -- Max Kellermann <mk@cm4all.com>  Mon, 05 Sep 2011 15:43:17 +0200

cm4all-beng-proxy (1.0.3) unstable; urgency=low

  * merge release 0.9.35
  * control-handler: fix uninitialized variable

 -- Max Kellermann <mk@cm4all.com>  Thu, 18 Aug 2011 15:15:52 +0200

cm4all-beng-proxy (1.0.2) unstable; urgency=low

  * merge release 0.9.34
  * handler: always log translate client errors
  * tcp-balancer: fix memory leak in error handler
  * http-string: allow more characters in cookie values (RFC ignorant)

 -- Max Kellermann <mk@cm4all.com>  Mon, 01 Aug 2011 16:30:05 +0200

cm4all-beng-proxy (1.0.1) unstable; urgency=low

  * session: increase idle timeout to 20 minutes

 -- Max Kellermann <mk@cm4all.com>  Tue, 26 Jul 2011 11:23:36 +0200

cm4all-beng-proxy (1.0) unstable; urgency=low

  * merge release 0.9.33
  * header-forward: eliminate the duplicate "Date" response header
  * proxy-handler: don't pass internal URI arguments to CGI

 -- Max Kellermann <mk@cm4all.com>  Mon, 18 Jul 2011 17:07:42 +0200

cm4all-beng-proxy (0.10.14) unstable; urgency=low

  * merge release 0.9.32

 -- Max Kellermann <mk@cm4all.com>  Tue, 12 Jul 2011 19:02:23 +0200

cm4all-beng-proxy (0.10.13) unstable; urgency=low

  * growing-buffer: reset the position when skipping buffers

 -- Max Kellermann <mk@cm4all.com>  Wed, 06 Jul 2011 10:07:50 +0200

cm4all-beng-proxy (0.10.12) unstable; urgency=low

  * merge release 0.9.31
  * rewrite-uri: log widget base mismatch
  * istream-replace: fix assertion failure with splitted buffer

 -- Max Kellermann <mk@cm4all.com>  Tue, 05 Jul 2011 22:05:44 +0200

cm4all-beng-proxy (0.10.11) unstable; urgency=low

  * merge release 0.9.30
  * lb: add SSL/TLS support

 -- Max Kellermann <mk@cm4all.com>  Mon, 04 Jul 2011 17:14:21 +0200

cm4all-beng-proxy (0.10.10) unstable; urgency=low

  * merge release 0.9.29

 -- Max Kellermann <mk@cm4all.com>  Tue, 28 Jun 2011 17:56:43 +0200

cm4all-beng-proxy (0.10.9) unstable; urgency=low

  * merge release 0.9.28

 -- Max Kellermann <mk@cm4all.com>  Mon, 27 Jun 2011 13:38:03 +0200

cm4all-beng-proxy (0.10.8) unstable; urgency=low

  * lb_http: don't access the connection object after it was closed
  * restart the load balancer automatically

 -- Max Kellermann <mk@cm4all.com>  Wed, 22 Jun 2011 12:38:39 +0200

cm4all-beng-proxy (0.10.7) unstable; urgency=low

  * config: make the session cookie name configurable
  * uri-relative: allow relative base URIs (for CGI)
  * widget-uri: combine existing CGI PATH_INFO and given widget location
  * python/translation/widget: support "path_info" specification

 -- Max Kellermann <mk@cm4all.com>  Mon, 20 Jun 2011 14:54:38 +0200

cm4all-beng-proxy (0.10.6) unstable; urgency=low

  * merge release 0.9.26

 -- Max Kellermann <mk@cm4all.com>  Wed, 15 Jun 2011 09:19:28 +0200

cm4all-beng-proxy (0.10.5) unstable; urgency=low

  * merge release 0.9.26

 -- Max Kellermann <mk@cm4all.com>  Fri, 10 Jun 2011 10:09:09 +0200

cm4all-beng-proxy (0.10.4) unstable; urgency=low

  * doc: add beng-lb documentation
  * lb: implement "fallback" option
  * merge release 0.9.25

 -- Max Kellermann <mk@cm4all.com>  Wed, 08 Jun 2011 14:13:43 +0200

cm4all-beng-proxy (0.10.3) unstable; urgency=low

  * python/translation.widget: support keyword "sticky"
  * lb: implement sticky modes "failover", "cookie"

 -- Max Kellermann <mk@cm4all.com>  Mon, 06 Jun 2011 15:51:36 +0200

cm4all-beng-proxy (0.10.2) unstable; urgency=low

  * debian: fix beng-lb pid file name
  * lb_http: implement sticky sessions
  * merge release 0.9.24

 -- Max Kellermann <mk@cm4all.com>  Tue, 31 May 2011 14:32:03 +0200

cm4all-beng-proxy (0.10.1) unstable; urgency=low

  * lb_http: close request body on error
  * lb_listener: print error message when binding fails
  * merge release 0.9.23

 -- Max Kellermann <mk@cm4all.com>  Fri, 27 May 2011 13:13:55 +0200

cm4all-beng-proxy (0.10) unstable; urgency=low

  * failure: fix inverted logic bug in expiry check
  * tcp-balancer: implement session stickiness
  * lb: new stand-alone load balancer

 -- Max Kellermann <mk@cm4all.com>  Thu, 26 May 2011 14:32:02 +0200

cm4all-beng-proxy (0.9.35) unstable; urgency=low

  * resource-loader: pass the last X-Forwarded-For element to AJP

 -- Max Kellermann <mk@cm4all.com>  Thu, 18 Aug 2011 15:05:02 +0200

cm4all-beng-proxy (0.9.34) unstable; urgency=low

  * request: fix double request body close in errdoc handler
  * handler: close request body on early abort

 -- Max Kellermann <mk@cm4all.com>  Mon, 01 Aug 2011 16:21:43 +0200

cm4all-beng-proxy (0.9.33) unstable; urgency=low

  * {http,ajp}-request, errdoc: check before closing the request body on
    error

 -- Max Kellermann <mk@cm4all.com>  Mon, 18 Jul 2011 16:30:29 +0200

cm4all-beng-proxy (0.9.32) unstable; urgency=low

  * processor: dispose request body when focused widget was not found
  * http-string: allow the slash in cookie values (RFC ignorant)

 -- Max Kellermann <mk@cm4all.com>  Tue, 12 Jul 2011 18:16:01 +0200

cm4all-beng-proxy (0.9.31) unstable; urgency=low

  * growing-buffer: fix assertion failure with empty first buffer

 -- Max Kellermann <mk@cm4all.com>  Tue, 05 Jul 2011 21:58:24 +0200

cm4all-beng-proxy (0.9.30) unstable; urgency=low

  * growing-buffer: fix assertion failure in reader when buffer is empty

 -- Max Kellermann <mk@cm4all.com>  Mon, 04 Jul 2011 16:59:28 +0200

cm4all-beng-proxy (0.9.29) unstable; urgency=low

  * http-string: allow the equality sign in cookie values (RFC ignorant)

 -- Max Kellermann <mk@cm4all.com>  Tue, 28 Jun 2011 17:50:23 +0200

cm4all-beng-proxy (0.9.28) unstable; urgency=low

  * http-string: allow round brackets in cookie values (RFC ignorant)

 -- Max Kellermann <mk@cm4all.com>  Mon, 27 Jun 2011 13:23:58 +0200

cm4all-beng-proxy (0.9.27) unstable; urgency=low

  * handler: don't delete existing session in TRANSPARENT mode

 -- Max Kellermann <mk@cm4all.com>  Wed, 15 Jun 2011 09:08:48 +0200

cm4all-beng-proxy (0.9.26) unstable; urgency=low

  * worker: read "crash" value before destroying shared memory
  * session: fix crash while discarding session

 -- Max Kellermann <mk@cm4all.com>  Fri, 10 Jun 2011 09:54:56 +0200

cm4all-beng-proxy (0.9.25) unstable; urgency=low

  * response: discard the request body before passing to errdoc
  * worker: don't restart all workers after "safe" worker crash
  * cgi: check for end-of-file after splice

 -- Max Kellermann <mk@cm4all.com>  Wed, 08 Jun 2011 15:02:35 +0200

cm4all-beng-proxy (0.9.24) unstable; urgency=low

  * fcgi-client: really discard packets on request id mismatch
  * memcached-client: don't schedule read event when buffer is full
  * session: support beng-lb sticky sessions

 -- Max Kellermann <mk@cm4all.com>  Tue, 31 May 2011 14:23:41 +0200

cm4all-beng-proxy (0.9.23) unstable; urgency=low

  * tcp-balancer: retry connecting to cluster if a node fails

 -- Max Kellermann <mk@cm4all.com>  Fri, 27 May 2011 13:01:31 +0200

cm4all-beng-proxy (0.9.22) unstable; urgency=low

  * failure: fix inverted logic bug in expiry check
  * uri-extract: support AJP URLs, fixes AJP cookies
  * ajp-client: don't schedule read event when buffer is full

 -- Max Kellermann <mk@cm4all.com>  Thu, 26 May 2011 08:32:32 +0200

cm4all-beng-proxy (0.9.21) unstable; urgency=low

  * balancer: re-enable load balancing (regression fix)
  * merge release 0.8.38

 -- Max Kellermann <mk@cm4all.com>  Fri, 20 May 2011 11:03:31 +0200

cm4all-beng-proxy (0.9.20) unstable; urgency=low

  * http-cache: fix assertion failure caused by wrong destructor
  * merge release 0.8.37

 -- Max Kellermann <mk@cm4all.com>  Mon, 16 May 2011 14:03:09 +0200

cm4all-beng-proxy (0.9.19) unstable; urgency=low

  * http-request: don't retry requests with a request body

 -- Max Kellermann <mk@cm4all.com>  Thu, 12 May 2011 11:35:55 +0200

cm4all-beng-proxy (0.9.18) unstable; urgency=low

  * http-body: fix assertion failure on EOF chunk after socket was closed
  * widget-http: fix crash in widget lookup error handler
  * merge release 0.8.36

 -- Max Kellermann <mk@cm4all.com>  Tue, 10 May 2011 18:56:33 +0200

cm4all-beng-proxy (0.9.17) unstable; urgency=low

  * growing-buffer: fix assertion failure after large initial write
  * http-request: retry after connection failure
  * test/t-cgi: fix bashisms in test scripts

 -- Max Kellermann <mk@cm4all.com>  Wed, 04 May 2011 18:54:57 +0200

cm4all-beng-proxy (0.9.16) unstable; urgency=low

  * resource-address: append "transparent" args to CGI path_info
  * tcache: fix crash on FastCGI with BASE

 -- Max Kellermann <mk@cm4all.com>  Mon, 02 May 2011 16:07:21 +0200

cm4all-beng-proxy (0.9.15) unstable; urgency=low

  * configure.ac: check if valgrind/memcheck.h is installed
  * configure.ac: check if libattr is available
  * access-log: log Referer and User-Agent
  * access-log: log the request duration
  * proxy-handler: allow forwarding URI arguments
  * merge release 0.8.35

 -- Max Kellermann <mk@cm4all.com>  Wed, 27 Apr 2011 18:54:17 +0200

cm4all-beng-proxy (0.9.14) unstable; urgency=low

  * processor: don't clear widget pointer at opening tag
  * debian: move ulimit call from init script to *.default
  * merge release 0.8.33

 -- Max Kellermann <mk@cm4all.com>  Wed, 13 Apr 2011 17:03:29 +0200

cm4all-beng-proxy (0.9.13) unstable; urgency=low

  * proxy-widget: apply the widget's response header forward settings
  * response: add option to dump the widget tree
  * widget-class: move header forward settings to view
  * merge release 0.8.30

 -- Max Kellermann <mk@cm4all.com>  Mon, 04 Apr 2011 16:31:26 +0200

cm4all-beng-proxy (0.9.12) unstable; urgency=low

  * widget: internal API refactorization
  * was-control: fix argument order in "abort" call
  * was-client: duplicate the GError object when it is used twice
  * {file,delegate}-handler: add Expires/ETag headers to 304 response
  * cgi: allow setting environment variables

 -- Max Kellermann <mk@cm4all.com>  Thu, 24 Mar 2011 15:12:54 +0100

cm4all-beng-proxy (0.9.11) unstable; urgency=low

  * processor: major API refactorization
  * merge release 0.8.29

 -- Max Kellermann <mk@cm4all.com>  Mon, 21 Mar 2011 19:43:28 +0100

cm4all-beng-proxy (0.9.10) unstable; urgency=low

  * merge release 0.8.27

 -- Max Kellermann <mk@cm4all.com>  Fri, 18 Mar 2011 14:11:16 +0100

cm4all-beng-proxy (0.9.9) unstable; urgency=low

  * merge release 0.8.25

 -- Max Kellermann <mk@cm4all.com>  Mon, 14 Mar 2011 16:05:51 +0100

cm4all-beng-proxy (0.9.8) unstable; urgency=low

  * translate: support UNIX domain sockets in ADDRESS_STRING
  * resource-address: support connections to existing FastCGI servers

 -- Max Kellermann <mk@cm4all.com>  Fri, 11 Mar 2011 19:24:33 +0100

cm4all-beng-proxy (0.9.7) unstable; urgency=low

  * merge release 0.8.24

 -- Max Kellermann <mk@cm4all.com>  Fri, 04 Mar 2011 13:07:36 +0100

cm4all-beng-proxy (0.9.6) unstable; urgency=low

  * merge release 0.8.23

 -- Max Kellermann <mk@cm4all.com>  Mon, 28 Feb 2011 11:47:45 +0100

cm4all-beng-proxy (0.9.5) unstable; urgency=low

  * translate: allow SITE without CGI

 -- Max Kellermann <mk@cm4all.com>  Mon, 31 Jan 2011 06:35:24 +0100

cm4all-beng-proxy (0.9.4) unstable; urgency=low

  * widget-class: allow distinct addresses for each view

 -- Max Kellermann <mk@cm4all.com>  Thu, 27 Jan 2011 17:51:21 +0100

cm4all-beng-proxy (0.9.3) unstable; urgency=low

  * istream-catch: log errors
  * proxy-handler: pass the original request URI to (Fast)CGI
  * proxy-handler: pass the original document root to (Fast)CGI
  * fcgi-stock: pass site id to child process
  * translation: new packet "HOME" for JailCGI
  * resource-loader: get remote host from "X-Forwarded-For"
  * cgi, fcgi-client: pass client IP address to application

 -- Max Kellermann <mk@cm4all.com>  Fri, 21 Jan 2011 18:13:38 +0100

cm4all-beng-proxy (0.9.2) unstable; urgency=low

  * merge release 0.8.21
  * http-response: better context for error messages
  * istream: method close() does not invoke handler->abort()
  * istream: better context for error messages
  * ajp-client: destruct properly when request stream fails
  * {delegate,fcgi,was}-stock: use the JailCGI 1.4 wrapper

 -- Max Kellermann <mk@cm4all.com>  Mon, 17 Jan 2011 12:08:04 +0100

cm4all-beng-proxy (0.9.1) unstable; urgency=low

  * http-server: count the number of raw bytes sent and received
  * control-handler: support TCACHE_INVALIDATE with SITE
  * new programs "log-forward", "log-exec" for network logging
  * new program "log-split" for creating per-site log files
  * new program "log-traffic" for creating per-site traffic logs
  * move logging servers to new package cm4all-beng-proxy-logging
  * python/control.client: add parameter "broadcast"

 -- Max Kellermann <mk@cm4all.com>  Thu, 02 Dec 2010 12:07:16 +0100

cm4all-beng-proxy (0.9) unstable; urgency=low

  * merge release 0.8.19
  * was-client: explicitly send 32 bit METHOD payload
  * was-client: explicitly parse STATUS as 32 bit integer
  * was-client: clear control channel object on destruction
  * was-client: reuse child process if state is clean on EOF
  * was-client: abort properly after receiving illegal packet
  * was-client: allow "request STOP" before response completed
  * was-client: postpone the response handler invocation
  * was-control: send packets in bulk
  * python: support WAS widgets
  * http-server: enable "cork" mode only for beginning of response
  * http-cache: don't access freed memory in pool_unref_denotify()
  * http: use libcm4all-http
  * new datagram based binary protocol for access logging
  * main: default WAS stock limit is 16

 -- Max Kellermann <mk@cm4all.com>  Thu, 18 Nov 2010 19:56:17 +0100

cm4all-beng-proxy (0.8.38) unstable; urgency=low

  * failure: update time stamp on existing item
  * errdoc: free the original response body on abort

 -- Max Kellermann <mk@cm4all.com>  Fri, 20 May 2011 10:17:14 +0200

cm4all-beng-proxy (0.8.37) unstable; urgency=low

  * widget-resolver: don't reuse failed resolver
  * http-request: fix NULL pointer dereference on invalid URI
  * config: disable the TCP stock limit by default

 -- Max Kellermann <mk@cm4all.com>  Mon, 16 May 2011 13:41:32 +0200

cm4all-beng-proxy (0.8.36) unstable; urgency=low

  * http-server: check if client closes connection while processing
  * http-client: release the socket before invoking the callback
  * fcgi-client: fix assertion failure on full input buffer
  * memcached-client: re-enable socket event after direct copy
  * istream-file: fix assertion failure on range request
  * test/t-cgi: fix bashisms in test scripts

 -- Max Kellermann <mk@cm4all.com>  Tue, 10 May 2011 18:45:48 +0200

cm4all-beng-proxy (0.8.35) unstable; urgency=low

  * session: fix potential session defragmentation crash
  * ajp-request: use "host:port" as TCP stock key
  * cgi: evaluate the Content-Length response header

 -- Max Kellermann <mk@cm4all.com>  Wed, 27 Apr 2011 13:32:05 +0200

cm4all-beng-proxy (0.8.34) unstable; urgency=low

  * js: replace all '%' with '$'
  * js: check if session_id is null
  * debian: add package cm4all-beng-proxy-tools

 -- Max Kellermann <mk@cm4all.com>  Tue, 19 Apr 2011 18:43:54 +0200

cm4all-beng-proxy (0.8.33) unstable; urgency=low

  * processor: don't quote query string arguments with dollar sign
  * widget-request: safely remove "view" and "path" from argument table
  * debian/control: add "Breaks << 0.8.32" on the JavaScript library

 -- Max Kellermann <mk@cm4all.com>  Tue, 12 Apr 2011 18:21:55 +0200

cm4all-beng-proxy (0.8.32) unstable; urgency=low

  * args: quote arguments with the dollar sign

 -- Max Kellermann <mk@cm4all.com>  Tue, 12 Apr 2011 13:34:42 +0200

cm4all-beng-proxy (0.8.31) unstable; urgency=low

  * proxy-widget: eliminate the duplicate "Server" response header
  * translation: add packet UNTRUSTED_SITE_SUFFIX

 -- Max Kellermann <mk@cm4all.com>  Thu, 07 Apr 2011 16:23:37 +0200

cm4all-beng-proxy (0.8.30) unstable; urgency=low

  * handler: make lower-case realm name from the "Host" header
  * session: copy attribute "realm", fixes segmentation fault

 -- Max Kellermann <mk@cm4all.com>  Tue, 29 Mar 2011 16:47:43 +0200

cm4all-beng-proxy (0.8.29) unstable; urgency=low

  * ajp-client: send query string in an AJP attribute

 -- Max Kellermann <mk@cm4all.com>  Mon, 21 Mar 2011 19:16:16 +0100

cm4all-beng-proxy (0.8.28) unstable; urgency=low

  * resource-loader: use X-Forwarded-For to obtain AJP remote host
  * resource-loader: strip port from AJP remote address
  * resource-loader: don't pass remote host to AJP server
  * resource-loader: parse server port for AJP
  * ajp-client: always send content-length
  * ajp-client: parse the remaining buffer after EAGAIN

 -- Max Kellermann <mk@cm4all.com>  Mon, 21 Mar 2011 11:12:07 +0100

cm4all-beng-proxy (0.8.27) unstable; urgency=low

  * http-request: close the request body on malformed URI
  * ajp-request: AJP translation packet contains ajp://host:port/path

 -- Max Kellermann <mk@cm4all.com>  Fri, 18 Mar 2011 14:04:21 +0100

cm4all-beng-proxy (0.8.26) unstable; urgency=low

  * python/response: fix typo in ajp()
  * session: validate sessions only within one realm

 -- Max Kellermann <mk@cm4all.com>  Fri, 18 Mar 2011 08:59:41 +0100

cm4all-beng-proxy (0.8.25) unstable; urgency=low

  * widget-http: discard request body on unknown view name
  * inline-widget: discard request body on error
  * {http,fcgi,was}-client: allocate response headers from caller pool
  * cmdline: fcgi_stock_limit defaults to 0 (no limit)

 -- Max Kellermann <mk@cm4all.com>  Mon, 14 Mar 2011 15:53:42 +0100

cm4all-beng-proxy (0.8.24) unstable; urgency=low

  * fcgi-client: release the connection even when padding not consumed
    after empty response

 -- Max Kellermann <mk@cm4all.com>  Wed, 02 Mar 2011 17:39:33 +0100

cm4all-beng-proxy (0.8.23) unstable; urgency=low

  * memcached-client: allocate a new memory pool
  * memcached-client: copy caller_pool reference before freeing the client
  * fcgi-client: check headers!=NULL
  * fcgi-client: release the connection even when padding not consumed

 -- Max Kellermann <mk@cm4all.com>  Mon, 28 Feb 2011 10:50:02 +0100

cm4all-beng-proxy (0.8.22) unstable; urgency=low

  * cgi: fill special variables CONTENT_TYPE, CONTENT_LENGTH
  * memcached-client: remove stray pool_unref() call
  * memcached-client: reuse the socket if the remaining value is buffered
  * http-cache-choice: abbreviate memcached keys
  * *-cache: allocate a parent pool for cache items
  * pool: re-enable linear pools
  * frame: free the request body on error
  * http-cache: free cached body which was dismissed

 -- Max Kellermann <mk@cm4all.com>  Mon, 07 Feb 2011 15:34:09 +0100

cm4all-beng-proxy (0.8.21) unstable; urgency=low

  * merge release 0.7.55
  * jail: translate the document root properly
  * header-forward: forward the "Host" header to CGI/FastCGI/AJP
  * http-error: map ENOTDIR to "404 Not Found"
  * http-server: fix assertion failure on write error
  * fcgi-stock: clear all environment variables

 -- Max Kellermann <mk@cm4all.com>  Thu, 06 Jan 2011 16:04:20 +0100

cm4all-beng-proxy (0.8.20) unstable; urgency=low

  * widget-resolver: add pedantic state assertions
  * async: remember a copy of the operation in !NDEBUG
  * python/translation/response: max_age() returns self

 -- Max Kellermann <mk@cm4all.com>  Mon, 06 Dec 2010 23:02:50 +0100

cm4all-beng-proxy (0.8.19) unstable; urgency=low

  * merge release 0.7.54

 -- Max Kellermann <mk@cm4all.com>  Wed, 17 Nov 2010 16:25:10 +0100

cm4all-beng-proxy (0.8.18) unstable; urgency=low

  * was-client: explicitly send 32 bit METHOD payload
  * was-client: explicitly parse STATUS as 32 bit integer
  * istream: check presence of as_fd() in optimized build

 -- Max Kellermann <mk@cm4all.com>  Fri, 05 Nov 2010 11:00:54 +0100

cm4all-beng-proxy (0.8.17) unstable; urgency=low

  * merged release 0.7.53
  * widget: use colon as widget path separator
  * was-client: check for abort during response handler
  * was-client: implement STOP
  * was-client: release memory pools
  * was-launch: enable non-blocking mode on input and output
  * http-server: don't crash on malformed pipelined request
  * main: free the WAS stock and the UDP listener in the SIGTERM handler

 -- Max Kellermann <mk@cm4all.com>  Thu, 28 Oct 2010 19:50:26 +0200

cm4all-beng-proxy (0.8.16) unstable; urgency=low

  * merged release 0.7.52
  * was-client: support for the WAS protocol

 -- Max Kellermann <mk@cm4all.com>  Wed, 13 Oct 2010 16:45:18 +0200

cm4all-beng-proxy (0.8.15) unstable; urgency=low

  * resource-address: don't skip question mark twice

 -- Max Kellermann <mk@cm4all.com>  Tue, 28 Sep 2010 12:20:33 +0200

cm4all-beng-proxy (0.8.14) unstable; urgency=low

  * processor: schedule "xmlns:c" deletion

 -- Max Kellermann <mk@cm4all.com>  Thu, 23 Sep 2010 14:42:31 +0200

cm4all-beng-proxy (0.8.13) unstable; urgency=low

  * processor: delete "xmlns:c" attributes from link elements
  * istream-{head,zero}: implement method available()
  * merged release 0.7.51

 -- Max Kellermann <mk@cm4all.com>  Tue, 17 Aug 2010 09:54:33 +0200

cm4all-beng-proxy (0.8.12) unstable; urgency=low

  * http-cache-memcached: copy resource address
  * debian/control: add missing ${shlibs:Depends}
  * merged release 0.7.50

 -- Max Kellermann <mk@cm4all.com>  Thu, 12 Aug 2010 20:17:52 +0200

cm4all-beng-proxy (0.8.11) unstable; urgency=low

  * delegate-client: fix SCM_RIGHTS check
  * use Linux 2.6 CLOEXEC/NONBLOCK flags
  * tcache: INVALIDATE removes all variants (error documents etc.)
  * control: new UDP based protocol, allows invalidating caches
  * hashmap: fix assertion failure in hashmap_remove_match()
  * merged release 0.7.49

 -- Max Kellermann <mk@cm4all.com>  Tue, 10 Aug 2010 15:48:10 +0200

cm4all-beng-proxy (0.8.10) unstable; urgency=low

  * tcache: copy response.previous

 -- Max Kellermann <mk@cm4all.com>  Mon, 02 Aug 2010 18:03:43 +0200

cm4all-beng-proxy (0.8.9) unstable; urgency=low

  * (f?)cgi-handler: forward query string only if focused
  * ajp-handler: merge into proxy-handler
  * proxy-handler: forward query string if focused
  * cgi, fastcgi-handler: enable the resource cache
  * translation: add packets CHECK and PREVIOUS for authentication
  * python: add Response.max_age()

 -- Max Kellermann <mk@cm4all.com>  Fri, 30 Jul 2010 11:39:22 +0200

cm4all-beng-proxy (0.8.8) unstable; urgency=low

  * prototypes/translate.py: added new ticket-fastcgi programs
  * http-cache: implement FastCGI caching
  * merged release 0.7.47

 -- Max Kellermann <mk@cm4all.com>  Wed, 21 Jul 2010 13:00:43 +0200

cm4all-beng-proxy (0.8.7) unstable; urgency=low

  * istream-delayed: update the "direct" bit mask
  * http-client: send "Expect: 100-continue"
  * response, widget-http: apply istream_pipe to filter input
  * proxy-handler: apply istream_pipe to request body
  * istream-ajp-body: send larger request body packets
  * ajp-client: support splice()
  * merged release 0.7.46

 -- Max Kellermann <mk@cm4all.com>  Fri, 25 Jun 2010 18:52:04 +0200

cm4all-beng-proxy (0.8.6) unstable; urgency=low

  * translation: added support for custom error documents
  * response: convert HEAD to GET if filter follows
  * processor: short-circuit on HEAD request
  * python: depend on python-twisted-core

 -- Max Kellermann <mk@cm4all.com>  Wed, 16 Jun 2010 16:37:42 +0200

cm4all-beng-proxy (0.8.5) unstable; urgency=low

  * istream-tee: allow second output to block
  * widget-http: don't transform error documents
  * response, widget-http: disable filters after widget frame request
  * translation: added packet FILTER_4XX to filter client errors
  * merged release 0.7.45

 -- Max Kellermann <mk@cm4all.com>  Thu, 10 Jun 2010 16:13:14 +0200

cm4all-beng-proxy (0.8.4) unstable; urgency=low

  * python: added missing "Response" import
  * python: resume parsing after deferred call
  * http-client: implement istream method as_fd()
  * merged release 0.7.44

 -- Max Kellermann <mk@cm4all.com>  Mon, 07 Jun 2010 17:01:16 +0200

cm4all-beng-proxy (0.8.3) unstable; urgency=low

  * file-handler: implement If-Range (RFC 2616 14.27)
  * merged release 0.7.42

 -- Max Kellermann <mk@cm4all.com>  Tue, 01 Jun 2010 16:17:13 +0200

cm4all-beng-proxy (0.8.2) unstable; urgency=low

  * cookie-client: verify the cookie path
  * python: use Twisted's logging library
  * python: added a widget registry class
  * merged release 0.7.41

 -- Max Kellermann <mk@cm4all.com>  Wed, 26 May 2010 13:08:16 +0200

cm4all-beng-proxy (0.8.1) unstable; urgency=low

  * http-cache-memcached: delete entity records on POST

 -- Max Kellermann <mk@cm4all.com>  Tue, 18 May 2010 12:21:55 +0200

cm4all-beng-proxy (0.8) unstable; urgency=low

  * istream: added method as_fd() to convert istream to file descriptor
  * fork: support passing stdin istream fd to child process
  * http-cache: discard only matching entries on POST
  * istream-html-escape: escape single and double quote
  * rewrite-uri: escape the result with XML entities

 -- Max Kellermann <mk@cm4all.com>  Thu, 13 May 2010 12:34:46 +0200

cm4all-beng-proxy (0.7.55) unstable; urgency=low

  * pool: reparent pools in optimized build
  * istream-deflate: add missing pool reference while reading
  * istream-deflate: fix several error handlers

 -- Max Kellermann <mk@cm4all.com>  Thu, 06 Jan 2011 12:59:39 +0100

cm4all-beng-proxy (0.7.54) unstable; urgency=low

  * http-server: fix crash on deferred chunked request body
  * parser: fix crash on malformed SCRIPT element

 -- Max Kellermann <mk@cm4all.com>  Wed, 17 Nov 2010 16:13:09 +0100

cm4all-beng-proxy (0.7.53) unstable; urgency=low

  * http-server: don't crash on malformed pipelined request
  * sink-header: fix assertion failure on empty trailer

 -- Max Kellermann <mk@cm4all.com>  Thu, 28 Oct 2010 18:39:01 +0200

cm4all-beng-proxy (0.7.52) unstable; urgency=low

  * fcgi-client: fix send timeout handler
  * fork: finish the buffer after pipe was drained

 -- Max Kellermann <mk@cm4all.com>  Wed, 13 Oct 2010 16:39:26 +0200

cm4all-beng-proxy (0.7.51) unstable; urgency=low

  * http-client: clear response body pointer before forwarding EOF event
  * processor: fix assertion failure for c:mode in c:widget

 -- Max Kellermann <mk@cm4all.com>  Mon, 16 Aug 2010 17:01:48 +0200

cm4all-beng-proxy (0.7.50) unstable; urgency=low

  * header-forward: don't forward the "Host" header to HTTP servers
  * resource-address: use uri_relative() for CGI
  * uri-relative: don't lose host name in uri_absolute()
  * uri-relative: don't fail on absolute URIs
  * http-cache-heap: don't use uninitialized item size

 -- Max Kellermann <mk@cm4all.com>  Thu, 12 Aug 2010 20:03:49 +0200

cm4all-beng-proxy (0.7.49) unstable; urgency=low

  * hashmap: fix assertion failure in hashmap_remove_value()

 -- Max Kellermann <mk@cm4all.com>  Tue, 10 Aug 2010 15:37:12 +0200

cm4all-beng-proxy (0.7.48) unstable; urgency=low

  * pipe-stock: add assertions on file descriptors

 -- Max Kellermann <mk@cm4all.com>  Mon, 09 Aug 2010 14:56:54 +0200

cm4all-beng-proxy (0.7.47) unstable; urgency=low

  * cmdline: add option "--group"

 -- Max Kellermann <mk@cm4all.com>  Fri, 16 Jul 2010 18:39:53 +0200

cm4all-beng-proxy (0.7.46) unstable; urgency=low

  * handler: initialize all translate_response attributes
  * http-client: consume buffer before header length check
  * istream-pipe: clear "direct" flags in constructor
  * istream-pipe: return gracefully when handler blocks
  * ajp-client: hold pool reference to reset TCP_CORK

 -- Max Kellermann <mk@cm4all.com>  Mon, 21 Jun 2010 17:53:21 +0200

cm4all-beng-proxy (0.7.45) unstable; urgency=low

  * istream-tee: separate "weak" values for the two outputs
  * fcache: don't close output when caching has been canceled
  * tcache: copy the attribute "secure_cookie"

 -- Max Kellermann <mk@cm4all.com>  Thu, 10 Jun 2010 15:21:34 +0200

cm4all-beng-proxy (0.7.44) unstable; urgency=low

  * http-client: check response header length
  * http-server: check request header length

 -- Max Kellermann <mk@cm4all.com>  Mon, 07 Jun 2010 16:51:57 +0200

cm4all-beng-proxy (0.7.43) unstable; urgency=low

  * http-cache: fixed NULL pointer dereference when storing empty response
    body on the heap

 -- Max Kellermann <mk@cm4all.com>  Tue, 01 Jun 2010 18:52:45 +0200

cm4all-beng-proxy (0.7.42) unstable; urgency=low

  * fork: check "direct" flag again after buffer flush
  * pool: pool_unref_denotify() remembers the code location
  * sink-{buffer,gstring}: don't invoke callback in abort()
  * async: added another debug flag to verify correctness

 -- Max Kellermann <mk@cm4all.com>  Mon, 31 May 2010 21:15:58 +0200

cm4all-beng-proxy (0.7.41) unstable; urgency=low

  * http-cache: initialize response status and headers on empty body

 -- Max Kellermann <mk@cm4all.com>  Tue, 25 May 2010 16:27:25 +0200

cm4all-beng-proxy (0.7.40) unstable; urgency=low

  * http-cache: fixed NULL pointer dereference when storing empty response
    body in memcached

 -- Max Kellermann <mk@cm4all.com>  Tue, 25 May 2010 15:04:44 +0200

cm4all-beng-proxy (0.7.39) unstable; urgency=low

  * memcached-stock: close value on connect failure
  * http: implement remaining status codes
  * http-cache: allow caching empty response body
  * http-cache: cache status codes 203, 206, 300, 301, 410
  * http-cache: don't cache authorized resources

 -- Max Kellermann <mk@cm4all.com>  Fri, 21 May 2010 17:37:29 +0200

cm4all-beng-proxy (0.7.38) unstable; urgency=low

  * http-server: send HTTP/1.1 declaration with "100 Continue"
  * connection: initialize "site_name", fixes crash bug
  * translation: added packet SECURE_COOKIE

 -- Max Kellermann <mk@cm4all.com>  Thu, 20 May 2010 15:40:34 +0200

cm4all-beng-proxy (0.7.37) unstable; urgency=low

  * *-client: implement a socket leak detector
  * handler: initialize response header without translation server

 -- Max Kellermann <mk@cm4all.com>  Tue, 18 May 2010 12:05:11 +0200

cm4all-beng-proxy (0.7.36) unstable; urgency=low

  * http-client: fixed NULL pointer dereference
  * handler, response: removed duplicate request body destruction calls

 -- Max Kellermann <mk@cm4all.com>  Tue, 11 May 2010 17:16:36 +0200

cm4all-beng-proxy (0.7.35) unstable; urgency=low

  * {http,fcgi,ajp}-request: close the request body on abort
  * handler: set fake translation response on malformed URI

 -- Max Kellermann <mk@cm4all.com>  Mon, 10 May 2010 11:22:23 +0200

cm4all-beng-proxy (0.7.34) unstable; urgency=low

  * translate: check the UNTRUSTED packet
  * translation: added packet UNTRUSTED_PREFIX

 -- Max Kellermann <mk@cm4all.com>  Fri, 30 Apr 2010 19:14:37 +0200

cm4all-beng-proxy (0.7.33) unstable; urgency=low

  * merged release 0.7.27.1
  * fcache: don't continue storing in background
  * fcgi-client: re-add event after some input data has been read

 -- Max Kellermann <mk@cm4all.com>  Fri, 30 Apr 2010 11:31:08 +0200

cm4all-beng-proxy (0.7.32) unstable; urgency=low

  * response: generate the "Server" response header
  * response: support the Authentication-Info response header
  * response: support custom authentication pages
  * translation: support custom response headers

 -- Max Kellermann <mk@cm4all.com>  Tue, 27 Apr 2010 17:09:59 +0200

cm4all-beng-proxy (0.7.31) unstable; urgency=low

  * support HTTP authentication (RFC 2617)

 -- Max Kellermann <mk@cm4all.com>  Mon, 26 Apr 2010 17:26:42 +0200

cm4all-beng-proxy (0.7.30) unstable; urgency=low

  * fcgi-client: support responses without a body
  * {http,fcgi}-client: hold caller pool reference during callback

 -- Max Kellermann <mk@cm4all.com>  Fri, 23 Apr 2010 14:41:05 +0200

cm4all-beng-proxy (0.7.29) unstable; urgency=low

  * http-cache: added missing pool_unref() in memcached_miss()
  * pool: added checked pool references

 -- Max Kellermann <mk@cm4all.com>  Thu, 22 Apr 2010 15:45:48 +0200

cm4all-beng-proxy (0.7.28) unstable; urgency=low

  * fcgi-client: support response status
  * translate: malformed packets are fatal
  * http-cache: don't cache resources with very long URIs
  * memcached-client: increase the maximum key size to 32 kB

 -- Max Kellermann <mk@cm4all.com>  Thu, 15 Apr 2010 15:06:51 +0200

cm4all-beng-proxy (0.7.27.1) unstable; urgency=low

  * http-cache: added missing pool_unref() in memcached_miss()
  * http-cache: don't cache resources with very long URIs
  * memcached-client: increase the maximum key size to 32 kB
  * fork: properly handle partially filled output buffer
  * fork: re-add event after some input data has been read

 -- Max Kellermann <mk@cm4all.com>  Thu, 29 Apr 2010 15:30:21 +0200

cm4all-beng-proxy (0.7.27) unstable; urgency=low

  * session: use GLib's PRNG to generate session ids
  * session: seed the PRNG with /dev/random
  * response: log UNTRUSTED violation attempts
  * response: drop widget sessions when there is no focus

 -- Max Kellermann <mk@cm4all.com>  Fri, 09 Apr 2010 12:04:18 +0200

cm4all-beng-proxy (0.7.26) unstable; urgency=low

  * memcached-client: schedule read event before callback
  * istream-tee: continue with second output if first is closed

 -- Max Kellermann <mk@cm4all.com>  Sun, 28 Mar 2010 18:08:11 +0200

cm4all-beng-proxy (0.7.25) unstable; urgency=low

  * memcached-client: don't poll if socket is closed
  * fork: close file descriptor on input error
  * pool: don't check attachments in pool_trash()

 -- Max Kellermann <mk@cm4all.com>  Thu, 25 Mar 2010 13:28:01 +0100

cm4all-beng-proxy (0.7.24) unstable; urgency=low

  * memcached-client: release socket after splice

 -- Max Kellermann <mk@cm4all.com>  Mon, 22 Mar 2010 11:29:45 +0100

cm4all-beng-proxy (0.7.23) unstable; urgency=low

  * sink-header: support splice
  * memcached-client: support splice (response)
  * fcgi-client: recover correctly after send error
  * fcgi-client: support chunked request body
  * fcgi-client: basic splice support for the request body
  * http-cache: duplicate headers
  * {http,memcached}-client: check "direct" mode after buffer flush
  * cmdline: added option "fcgi_stock_limit"
  * python: auto-export function write_packet()
  * python: Response methods return self

 -- Max Kellermann <mk@cm4all.com>  Fri, 19 Mar 2010 13:28:35 +0100

cm4all-beng-proxy (0.7.22) unstable; urgency=low

  * python: re-add function write_packet()

 -- Max Kellermann <mk@cm4all.com>  Fri, 12 Mar 2010 12:27:21 +0100

cm4all-beng-proxy (0.7.21) unstable; urgency=low

  * ajp-client: handle EAGAIN from send()
  * python: install the missing sources

 -- Max Kellermann <mk@cm4all.com>  Thu, 11 Mar 2010 16:58:25 +0100

cm4all-beng-proxy (0.7.20) unstable; urgency=low

  * http-client: don't reinstate event when socket is closed
  * access-log: log the site name
  * python: removed unused function write_packet()
  * python: split the module beng_proxy.translation
  * python: allow overriding query string and param in absolute_uri()
  * python: moved absolute_uri() to a separate library

 -- Max Kellermann <mk@cm4all.com>  Thu, 11 Mar 2010 09:48:52 +0100

cm4all-beng-proxy (0.7.19) unstable; urgency=low

  * client-socket: translate EV_TIMEOUT to ETIMEDOUT
  * fork: refill the input buffer as soon as possible
  * delegate-client: implement an abortable event
  * pool: added assertions for libevent leaks
  * direct: added option "-s enable_splice=no"

 -- Max Kellermann <mk@cm4all.com>  Thu, 04 Mar 2010 17:34:56 +0100

cm4all-beng-proxy (0.7.18) unstable; urgency=low

  * args: reserve memory for the trailing null byte

 -- Max Kellermann <mk@cm4all.com>  Tue, 23 Feb 2010 17:46:04 +0100

cm4all-beng-proxy (0.7.17) unstable; urgency=low

  * translation: added the BOUNCE packet (variant of REDIRECT)
  * translation: change widget packet HOST to UNTRUSTED
  * translation: pass internal URI arguments to the translation server
  * handler: use the specified status with REDIRECT
  * python: added method Request.absolute_uri()

 -- Max Kellermann <mk@cm4all.com>  Tue, 23 Feb 2010 16:15:22 +0100

cm4all-beng-proxy (0.7.16) unstable; urgency=low

  * processor: separate trusted from untrusted widgets by host name
  * processor: mode=partition is deprecated
  * translate: fix DOCUMENT_ROOT handler for CGI/FASTCGI
  * fcgi-request: added JailCGI support

 -- Max Kellermann <mk@cm4all.com>  Fri, 19 Feb 2010 14:29:29 +0100

cm4all-beng-proxy (0.7.15) unstable; urgency=low

  * processor: unreference the caller pool in abort()
  * tcache: clear BASE on mismatch
  * fcgi-client: generate the Content-Length request header
  * fcgi-client: send the CONTENT_TYPE parameter
  * prototypes/translate.py: use FastCGI to run PHP

 -- Max Kellermann <mk@cm4all.com>  Thu, 11 Feb 2010 14:43:21 +0100

cm4all-beng-proxy (0.7.14) unstable; urgency=low

  * connection: drop connections when the limit is exceeded
  * resource-address: added BASE support
  * fcgi-client: check the request ID in response packets
  * http-client: check response body when request body is closed
  * html-escape: use the last ampersand before the semicolon
  * html-escape: support &apos;
  * processor: unescape widget parameter values

 -- Max Kellermann <mk@cm4all.com>  Fri, 29 Jan 2010 17:49:43 +0100

cm4all-beng-proxy (0.7.13) unstable; urgency=low

  * fcgi-request: duplicate socket path
  * fcgi-request: support ACTION
  * fcgi-client: provide SCRIPT_FILENAME
  * fcgi-client: append empty PARAMS packet
  * fcgi-client: try to read response before request is finished
  * fcgi-client: implement the STDERR packet
  * fcgi-client: support request headers and body
  * fcgi-stock: manage one socket per child process
  * fcgi-stock: unlink socket path after connect
  * fcgi-stock: redirect fd 1,2 to /dev/null
  * fcgi-stock: kill FastCGI processes after 5 minutes idle
  * translation: new packet PAIR for passing parameters to FastCGI

 -- Max Kellermann <mk@cm4all.com>  Thu, 14 Jan 2010 13:36:48 +0100

cm4all-beng-proxy (0.7.12) unstable; urgency=low

  * http-cache: unlock the cache item after successful revalidation
  * http-cache-memcached: pass the expiration time to memcached
  * sink-header: comprise pending data in method available()
  * header-forward: forward the Expires response header

 -- Max Kellermann <mk@cm4all.com>  Tue, 22 Dec 2009 16:18:49 +0100

cm4all-beng-proxy (0.7.11) unstable; urgency=low

  * {ajp,memcached}-client: fix dis\appearing event for duplex socket
  * memcached-client: handle EAGAIN after send()
  * memcached-client: release socket as early as possible
  * header-forward: don't forward Accept-Encoding if transformation is
    enabled
  * widget-http, inline-widget: check Content-Encoding before processing
  * file-handler: send "Vary: Accept-Encoding" for compressed response
  * header-forward: support duplicate headers
  * fcache: implemented a 60 seconds timeout
  * fcache: copy pointer to local variable before callback
  * event2: refresh timeout after event has occurred

 -- Max Kellermann <mk@cm4all.com>  Fri, 18 Dec 2009 16:45:24 +0100

cm4all-beng-proxy (0.7.10) unstable; urgency=low

  * http-{server,client}: fix disappearing event for duplex socket

 -- Max Kellermann <mk@cm4all.com>  Mon, 14 Dec 2009 15:46:25 +0100

cm4all-beng-proxy (0.7.9) unstable; urgency=low

  * http: "Expect" is a hop-by-hop header
  * http-server: send "100 Continue" unless request body closed
  * http-client: poll socket after splice
  * http-server: handle EAGAIN after splice
  * http-server: send a 417 response on unrecognized "Expect" request
  * response, widget-http: append filter id to resource tag
  * resource-tag: check for "Cache-Control: no-store"

 -- Max Kellermann <mk@cm4all.com>  Mon, 14 Dec 2009 13:05:15 +0100

cm4all-beng-proxy (0.7.8) unstable; urgency=low

  * http-body: support partial response in method available()
  * file-handler: support pre-compressed static files
  * fcache: honor the "Cache-Control: no-store" response header

 -- Max Kellermann <mk@cm4all.com>  Wed, 09 Dec 2009 15:49:25 +0100

cm4all-beng-proxy (0.7.7) unstable; urgency=low

  * parser: allow underscore in attribute names
  * processor: check "type" attribute before URI rewriting
  * http-client: start receiving before request is sent
  * http-client: try to read response after write error
  * http-client: deliver response body after headers are finished
  * http-client: release socket as early as possible
  * http-client: serve buffer after socket has been closed
  * istream-chunked: clear input stream in abort handler
  * growing-buffer: fix crash after close in "data" callback

 -- Max Kellermann <mk@cm4all.com>  Thu, 03 Dec 2009 13:09:57 +0100

cm4all-beng-proxy (0.7.6) unstable; urgency=low

  * istream-hold: return -2 if handler is not available yet
  * http, ajp, fcgi: use istream_hold on request body
  * http-client: implemented splicing the request body
  * response: added missing URI substitution

 -- Max Kellermann <mk@cm4all.com>  Tue, 17 Nov 2009 15:25:35 +0100

cm4all-beng-proxy (0.7.5) unstable; urgency=low

  * session: 64 bit session ids
  * session: allow arbitrary session id size (at compile-time)
  * debian: larger default log file (16 * 4MB)
  * debian: added package cm4all-beng-proxy-toi

 -- Max Kellermann <mk@cm4all.com>  Mon, 16 Nov 2009 15:51:24 +0100

cm4all-beng-proxy (0.7.4) unstable; urgency=low

  * measure the latency of external resources
  * widget-http: partially revert "don't query session if !stateful"

 -- Max Kellermann <mk@cm4all.com>  Tue, 10 Nov 2009 15:06:03 +0100

cm4all-beng-proxy (0.7.3) unstable; urgency=low

  * uri-verify: don't reject double slash after first segment
  * hostname: allow the hyphen character
  * processor: allow processing without session
  * widget-http: don't query session if !stateful
  * request: disable session management for known bots
  * python: fixed AttributeError in __getattr__()
  * python: added method Response.process()
  * translation: added the response packets URI, HOST, SCHEME
  * translation: added header forward packets

 -- Max Kellermann <mk@cm4all.com>  Mon, 09 Nov 2009 16:40:27 +0100

cm4all-beng-proxy (0.7.2) unstable; urgency=low

  * fcache: close all caching connections on exit
  * istream-file: retry reading after EAGAIN
  * direct, istream-pipe: re-enable SPLICE_F_NONBLOCK
  * direct, istream-pipe: disable the SPLICE_F_MORE flag
  * http-client: handle EAGAIN after splice
  * http-client, header-writer: remove hop-by-hop response headers
  * response: optimized transformed response headers
  * handler: mangle CGI and FastCGI headers
  * header-forward: generate the X-Forwarded-For header
  * header-forward: add local host name to "Via" request header

 -- Max Kellermann <mk@cm4all.com>  Fri, 30 Oct 2009 13:41:02 +0100

cm4all-beng-proxy (0.7.1) unstable; urgency=low

  * file-handler: close the stream on "304 Not Modified"
  * pool: use assembler code only on gcc
  * cmdline: added option "--set tcp_stock_limit"
  * Makefile.am: enable the "subdir-objects" option

 -- Max Kellermann <mk@cm4all.com>  Thu, 22 Oct 2009 12:17:11 +0200

cm4all-beng-proxy (0.7) unstable; urgency=low

  * ajp-client: check if connection was closed during response callback
  * header-forward: log session id
  * istream: separate TCP splicing checks
  * istream-pipe: fix segmentation fault after incomplete direct transfer
  * istream-pipe: implement the "available" method
  * istream-pipe: allocate pipe only if handler supports it
  * istream-pipe: flush the pipe before reading from input
  * istream-pipe: reuse pipes in a stock
  * direct: support splice() from TCP socket to pipe
  * istream: direct() returns -3 if stream has been closed
  * hstock: don't destroy stocks while items are being created
  * tcp-stock: limit number of connections per host to 256
  * translate, http-client, ajp-client, cgi, http-cache: verify the HTTP
    response status
  * prototypes/translate.py: disallow "/../" and null bytes
  * prototypes/translate.py: added "/jail-delegate/" location
  * uri-parser: strict RFC 2396 URI verification
  * uri-parser: don't unescape the URI path
  * http-client, ajp-client: verify the request URI
  * uri-escape: unescape each character only once
  * http-cache: never use the memcached stock if caching is disabled
  * allow 8192 connections by default
  * allow 65536 file handles by default
  * added package cm4all-jailed-beng-proxy-delegate-helper

 -- Max Kellermann <mk@cm4all.com>  Wed, 21 Oct 2009 15:00:56 +0200

cm4all-beng-proxy (0.6.23) unstable; urgency=low

  * header-forward: log session information
  * prototypes/translate.py: added /cgi-bin/ location
  * http-server: disable keep-alive for HTTP/1.0 clients
  * http-server: don't send "Connection: Keep-Alive"
  * delegate-stock: clear the environment
  * delegate-stock: added jail support
  * delegate-client: reuse helper process after I/O error

 -- Max Kellermann <mk@cm4all.com>  Mon, 12 Oct 2009 17:29:35 +0200

cm4all-beng-proxy (0.6.22) unstable; urgency=low

  * istream-tee: clear both "enabled" flags in the eof/abort handler
  * istream-tee: fall back to first data() return value if second stream
    closed itself
  * http-cache: don't log body_abort after close

 -- Max Kellermann <mk@cm4all.com>  Thu, 01 Oct 2009 19:19:37 +0200

cm4all-beng-proxy (0.6.21) unstable; urgency=low

  * http-client: log more error messages
  * delegate-stock: added the DOCUMENT_ROOT environment variable
  * response, widget: accept "application/xhtml+xml"
  * cookie-server: allow square brackets in unquoted cookie values
    (violating RFC 2109 and RFC 2616)

 -- Max Kellermann <mk@cm4all.com>  Thu, 01 Oct 2009 13:55:40 +0200

cm4all-beng-proxy (0.6.20) unstable; urgency=low

  * stock: clear stock after 60 seconds idle
  * hstock: remove empty stocks
  * http-server, http-client, cgi: fixed off-by-one bug in header parser
  * istream-pipe: fix the direct() return value on error
  * istream-pipe: fix formula in range assertion
  * http-cache-memcached: implemented "remove"
  * handler: added FastCGI handler
  * fcgi-client: unref caller pool after socket release
  * fcgi-client: implemented response headers

 -- Max Kellermann <mk@cm4all.com>  Tue, 29 Sep 2009 14:07:13 +0200

cm4all-beng-proxy (0.6.19) unstable; urgency=low

  * http-client: release caller pool after socket release
  * memcached-client: release socket on marshalling error
  * stock: unref caller pool in abort handler
  * stock: lazy cleanup
  * http-cache: copy caller_pool to local variable

 -- Max Kellermann <mk@cm4all.com>  Thu, 24 Sep 2009 16:02:17 +0200

cm4all-beng-proxy (0.6.18) unstable; urgency=low

  * delegate-handler: support conditional GET and ranges
  * file-handler: fix suffix-byte-range-spec parser
  * delegate-helper: call open() with O_CLOEXEC|O_NOCTTY
  * istream-file: don't set FD_CLOEXEC if O_CLOEXEC is available
  * stock: hold caller pool during "get" operation
  * main: free balancer object during shutdown
  * memcached-client: enable socket timeout
  * delegate-stock: set FD_CLOEXEC on socket

 -- Max Kellermann <mk@cm4all.com>  Thu, 24 Sep 2009 10:50:53 +0200

cm4all-beng-proxy (0.6.17) unstable; urgency=low

  * tcp-stock: implemented a load balancer
  * python: accept address list in the ajp() method
  * http-server: added timeout for the HTTP request headers
  * response: close template when the content type is wrong
  * delegate-get: implemented response headers
  * delegate-get: provide status codes and error messages

 -- Max Kellermann <mk@cm4all.com>  Fri, 18 Sep 2009 15:36:57 +0200

cm4all-beng-proxy (0.6.16) unstable; urgency=low

  * tcp-stock: added support for bulldog-tyke
  * sink-buffer: close input if it's not used in the constructor
  * http-cache-memcached: close response body when deserialization fails
  * serialize: fix regression in serialize_uint64()

 -- Max Kellermann <mk@cm4all.com>  Tue, 15 Sep 2009 19:26:07 +0200

cm4all-beng-proxy (0.6.15) unstable; urgency=low

  * http-cache-choice: find more duplicates during cleanup
  * handler: added AJP handler
  * ajp-request: unref pool only on tcp_stock failure
  * ajp-client: prevent parser recursion
  * ajp-client: free request body when response is closed
  * ajp-client: reuse connection after END_RESPONSE packet
  * ajp-client: enable TCP_CORK while sending
  * istream-ajp-body: added a second "length" header field
  * ajp-client: auto-send empty request body chunk
  * ajp-client: register "write" event after GET_BODY_CHUNK packet
  * ajp-client: implemented request and response headers
  * http-cache-rfc: don't rewind tpool if called recursively

 -- Max Kellermann <mk@cm4all.com>  Fri, 11 Sep 2009 16:04:06 +0200

cm4all-beng-proxy (0.6.14) unstable; urgency=low

  * istream-tee: don't restart reading if already in progress

 -- Max Kellermann <mk@cm4all.com>  Thu, 03 Sep 2009 13:21:06 +0200

cm4all-beng-proxy (0.6.13) unstable; urgency=low

  * cookie-server: fix parsing multiple cookies
  * http-cache-memcached: clean up expired "choice" items
  * sink-gstring: use callback instead of public struct
  * istream-tee: restart reading when one output is closed

 -- Max Kellermann <mk@cm4all.com>  Wed, 02 Sep 2009 17:02:53 +0200

cm4all-beng-proxy (0.6.12) unstable; urgency=low

  * http-cache: don't attempt to remove cache items when the cache is disabled

 -- Max Kellermann <mk@cm4all.com>  Fri, 28 Aug 2009 15:40:48 +0200

cm4all-beng-proxy (0.6.11) unstable; urgency=low

  * http-cache-memcached: store HTTP status and response headers
  * http-cache-memcached: implemented flush (SIGHUP)
  * http-cache-memcached: support "Vary"
  * http-client: work around assertion failure in response_stream_close()

 -- Max Kellermann <mk@cm4all.com>  Thu, 27 Aug 2009 12:33:17 +0200

cm4all-beng-proxy (0.6.10) unstable; urgency=low

  * parser: finish tag before bailing out
  * http-request: allow URLs without path component
  * fork: clear event in read() method
  * istream-file: pass options O_CLOEXEC|O_NOCTTY to open()
  * response: check if the "Host" request header is valid

 -- Max Kellermann <mk@cm4all.com>  Tue, 18 Aug 2009 16:37:19 +0200

cm4all-beng-proxy (0.6.9) unstable; urgency=low

  * direct: disable SPLICE_F_NONBLOCK (temporary NFS EAGAIN workaround)

 -- Max Kellermann <mk@cm4all.com>  Mon, 17 Aug 2009 13:52:49 +0200

cm4all-beng-proxy (0.6.8) unstable; urgency=low

  * widget-http: close response body in error code path
  * http-cache: implemented memcached backend (--memcached-server)
  * processor: &c:base; returns the URI without scheme and host

 -- Max Kellermann <mk@cm4all.com>  Mon, 17 Aug 2009 12:29:19 +0200

cm4all-beng-proxy (0.6.7) unstable; urgency=low

  * file-handler: generate Expires from xattr user.MaxAge
  * cmdline: added option --set to configure:
    - max_connections
    - http_cache_size
    - filter_cache_size
    - translate_cache_size
  * flush caches on SIGHUP

 -- Max Kellermann <mk@cm4all.com>  Fri, 07 Aug 2009 11:41:10 +0200

cm4all-beng-proxy (0.6.6) unstable; urgency=low

  * added missing GLib build dependency
  * cgi-handler: set the "body_consumed" flag

 -- Max Kellermann <mk@cm4all.com>  Tue, 04 Aug 2009 09:53:01 +0200

cm4all-beng-proxy (0.6.5) unstable; urgency=low

  * shm: pass MAP_NORESERVE to mmap()
  * proxy-handler: support cookies
  * translation: added DISCARD_SESSION packet

 -- Max Kellermann <mk@cm4all.com>  Wed, 15 Jul 2009 18:00:33 +0200

cm4all-beng-proxy (0.6.4) unstable; urgency=low

  * http-client: don't read response body in HEAD requests
  * ajp-client: invoke the "abort" handler on error
  * filter-cache: lock cache items while they are served

 -- Max Kellermann <mk@cm4all.com>  Thu, 09 Jul 2009 14:36:14 +0200

cm4all-beng-proxy (0.6.3) unstable; urgency=low

  * http-server: implemented the DELETE method
  * http-server: refuse HTTP/0.9 requests
  * proxy-handler: send request body to template when no widget is focused
  * widget-request: pass original HTTP method to widget
  * session: automatically defragment sessions

 -- Max Kellermann <mk@cm4all.com>  Tue, 07 Jul 2009 16:57:22 +0200

cm4all-beng-proxy (0.6.2) unstable; urgency=low

  * lock: fixed race condition in debug flag updates
  * session: use rwlock for the session manager
  * proxy-handler: pass request headers to the remote HTTP server
  * proxy-handler: forward original Accept-Charset if processor is disabled
  * pipe: don't filter resources without a body
  * fcache: forward original HTTP status over "pipe" filter
  * cgi: support the "Status" line

 -- Max Kellermann <mk@cm4all.com>  Mon, 06 Jul 2009 16:38:26 +0200

cm4all-beng-proxy (0.6.1) unstable; urgency=low

  * session: consistently lock all session objects
  * rewrite-uri: check if widget_external_uri() returns NULL
  * widget-uri: don't generate the "path" argument when it's NULL
  * widget-uri: strip superfluous question mark from widget_base_address()
  * widget-uri: append parameters from the template first
  * widget-uri: re-add configured query string in widget_absolute_uri()
  * widget-uri: eliminate configured query string in widget_external_uri()
  * processor: don't consider session data for base=child and base=parent

 -- Max Kellermann <mk@cm4all.com>  Fri, 03 Jul 2009 15:52:01 +0200

cm4all-beng-proxy (0.6) unstable; urgency=low

  * inline-widget: check the widget HTTP response status
  * response: don't apply transformation on failed response
  * resource-address: include pipe arguments in filter cache key
  * handler: removed session redirect on the first request
  * http-cache: accept ETag response header instead of Last-Modified
  * filter-cache: don't require Last-Modified or Expires
  * file-handler: disable ETag only when processor comes first
  * file-handler: read ETag from xattr
  * pipe: generate new ETag for piped resource
  * session: purge sessions when shared memory is full
  * handler: don't enforce sessions for filtered responses

 -- Max Kellermann <mk@cm4all.com>  Tue, 30 Jun 2009 17:48:20 +0200

cm4all-beng-proxy (0.5.14) unstable; urgency=low

  * ajp-client: implemented request body
  * cookie-client: obey "max-age=0" properly
  * processor: forward the original HTTP status
  * response, widget-http: don't allow processing resource without body
  * widget-http: check the Content-Type before invoking processor
  * response: pass the "Location" response header
  * debian: added a separate -optimized-dbg package
  * added init script support for multiple ports (--port) and multiple listen
    (--listen) command line argumnents
  * translation: added the "APPEND" packet for command line arguments
  * pipe: support command line arguments

 -- Max Kellermann <mk@cm4all.com>  Mon, 29 Jun 2009 16:51:16 +0200

cm4all-beng-proxy (0.5.13) unstable; urgency=low

  * widget-registry: clear local_address in translate request
  * cmdline: added the "--listen" option

 -- Max Kellermann <mk@cm4all.com>  Wed, 24 Jun 2009 12:27:17 +0200

cm4all-beng-proxy (0.5.12) unstable; urgency=low

  * response: pass the "Location" response handler
  * added support for multiple listener ports

 -- Max Kellermann <mk@cm4all.com>  Tue, 23 Jun 2009 23:34:55 +0200

cm4all-beng-proxy (0.5.11) unstable; urgency=low

  * build with autotools
  * use libcm4all-socket, GLib
  * Makefile.am: support out-of-tree builds
  * added optimized Debian package
  * tcache: fixed wrong assignment in VARY=HOST
  * translation: added request packet LOCAL_ADDRESS

 -- Max Kellermann <mk@cm4all.com>  Tue, 23 Jun 2009 15:42:12 +0200

cm4all-beng-proxy (0.5.10) unstable; urgency=low

  * widget-http: assign the "address" variable

 -- Max Kellermann <mk@cm4all.com>  Mon, 15 Jun 2009 18:38:58 +0200

cm4all-beng-proxy (0.5.9) unstable; urgency=low

  * tcache: fixed typo in tcache_string_match()
  * tcache: support VARY=SESSION
  * translate: added the INVALIDATE response packet
  * cache, session: higher size limits
  * widget-uri: separate query_string from path_info
  * widget-uri: ignore widget parameters in widget_external_uri()

 -- Max Kellermann <mk@cm4all.com>  Mon, 15 Jun 2009 17:06:11 +0200

cm4all-beng-proxy (0.5.8) unstable; urgency=low

  * handler: fixed double free bug in translate_callback()

 -- Max Kellermann <mk@cm4all.com>  Sun, 14 Jun 2009 19:05:09 +0200

cm4all-beng-proxy (0.5.7) unstable; urgency=low

  * forward the Content-Disposition header
  * handler: assign new session to local variable, fix segfault
  * handler: don't dereference the NULL session

 -- Max Kellermann <mk@cm4all.com>  Sun, 14 Jun 2009 13:01:52 +0200

cm4all-beng-proxy (0.5.6) unstable; urgency=low

  * widget-http: send the "Via" request header instead of "X-Forwarded-For"
  * proxy-handler: send the "Via" request header
  * widget-request: check the "path" argument before calling uri_compress()

 -- Max Kellermann <mk@cm4all.com>  Tue, 09 Jun 2009 12:21:00 +0200

cm4all-beng-proxy (0.5.5) unstable; urgency=low

  * processor: allow specifying relative URI in c:base=child
  * widget-request: verify the "path" argument
  * widget: allocate address from widget's pool
  * widget-http: support multiple Set-Cookie response headers

 -- Max Kellermann <mk@cm4all.com>  Thu, 04 Jun 2009 15:10:15 +0200

cm4all-beng-proxy (0.5.4) unstable; urgency=low

  * implemented delegation of open() to a helper program
  * added the BASE translation packet, supported by the translation cache
  * deprecated c:mode=proxy
  * rewrite-uri: always enable focus in mode=partial
  * http-cache: don't cache resources with query string (RFC 2616 13.9)
  * http-cache: lock cache items while they are served

 -- Max Kellermann <mk@cm4all.com>  Thu, 28 May 2009 11:44:01 +0200

cm4all-beng-proxy (0.5.3) unstable; urgency=low

  * cgi: close request body on fork() failure
  * fork: added workaround for pipe-to-pipe splice()
  * http-cache: use cache entry when response ETag matches
  * cgi: loop in istream_cgi_read() to prevent blocking
  * cache: check for expired items once a minute
  * cache: optimize search for oldest item

 -- Max Kellermann <mk@cm4all.com>  Wed, 06 May 2009 13:23:46 +0200

cm4all-beng-proxy (0.5.2) unstable; urgency=low

  * added filter cache
  * header-parser: added missing range check in header_parse_line()
  * fork: added event for writing to the child process
  * fork: don't splice() from a pipe
  * response: don't pass request body to unfocused processor
  * added filter type "pipe"

 -- Max Kellermann <mk@cm4all.com>  Wed, 29 Apr 2009 13:24:26 +0200

cm4all-beng-proxy (0.5.1) unstable; urgency=low

  * processor: fixed base=child assertion failure
  * handler: close request body if it was not consumed
  * static-file: generate Last-Modified and ETag response headers
  * static-file: obey the Content-Type provided by the translation server
  * static-file: get Content-Type from extended attribute
  * http-cache: use istream_null when cached resource is empty

 -- Max Kellermann <mk@cm4all.com>  Mon, 27 Apr 2009 10:00:20 +0200

cm4all-beng-proxy (0.5) unstable; urgency=low

  * processor: accept c:mode/c:base attributes in any order
  * processor: removed alternative (anchor) rewrite syntax

 -- Max Kellermann <mk@cm4all.com>  Mon, 20 Apr 2009 22:04:19 +0200

cm4all-beng-proxy (0.4.10) unstable; urgency=low

  * processor: lift length limitation for widget parameters
  * translate: abort if a packet is too large
  * translate: support MAX_AGE for the whole response
  * hashmap: fix corruption of slot chain in hashmap_remove_value()

 -- Max Kellermann <mk@cm4all.com>  Fri, 17 Apr 2009 13:02:50 +0200

cm4all-beng-proxy (0.4.9) unstable; urgency=low

  * http-cache: explicitly start reading into cache
  * cgi: clear "headers" variable before publishing the response
  * translate: use DOCUMENT_ROOT as CGI parameter

 -- Max Kellermann <mk@cm4all.com>  Mon, 06 Apr 2009 16:21:57 +0200

cm4all-beng-proxy (0.4.8) unstable; urgency=low

  * translate: allow ADDRESS packets in AJP addresses
  * translate: initialize all fields of a FastCGI address
  * http-cache: close all caching connections on exit
  * processor: don't rewrite SCRIPT SRC attribute when proxying

 -- Max Kellermann <mk@cm4all.com>  Thu, 02 Apr 2009 15:45:46 +0200

cm4all-beng-proxy (0.4.7) unstable; urgency=low

  * http-server: use istream_null for empty request body
  * parser: check for trailing slash only in TAG_OPEN tags
  * parser: added support for XML Processing Instructions
  * processor: implemented XML Processing Instruction "cm4all-rewrite-uri"
  * uri-escape: escape the slash character
  * cache: remove all matching items in cache_remove()
  * http-cache: lock cache items while holding a reference

 -- Max Kellermann <mk@cm4all.com>  Thu, 02 Apr 2009 12:02:53 +0200

cm4all-beng-proxy (0.4.6) unstable; urgency=low

  * file_handler: fixed logic error in If-Modified-Since check
  * date: return UTC time stamp in http_date_parse()
  * cache: continue search after item was invalidated
  * cache: remove the correct cache item
  * istream-chunked: work around invalid assertion failure
  * istream-subst: fixed corruption after partial match

 -- Max Kellermann <mk@cm4all.com>  Wed, 25 Mar 2009 15:03:10 +0100

cm4all-beng-proxy (0.4.5) unstable; urgency=low

  * http-server: assume keep-alive is enabled on HTTP 1.1
  * http-client: unregister EV_READ when the buffer is full
  * translation: added QUERY_STRING packet
  * processor: optionally parse base/mode from URI

 -- Max Kellermann <mk@cm4all.com>  Tue, 17 Mar 2009 13:04:25 +0100

cm4all-beng-proxy (0.4.4) unstable; urgency=low

  * forward Accept-Language request header to the translation server
  * translate: added the USER_AGENT request packet
  * session: obey the USER/MAX_AGE setting
  * use libcm4all-inline-dev in libcm4all-beng-proxy-dev
  * added pkg-config file for libcm4all-beng-proxy-dev
  * updated python-central dependencies
  * processor: parse c:base/c:mode attributes in PARAM tags

 -- Max Kellermann <mk@cm4all.com>  Wed, 11 Mar 2009 09:43:48 +0100

cm4all-beng-proxy (0.4.3) unstable; urgency=low

  * processor: rewrite URI in LINK tags
  * processor: rewrite URI in PARAM tags
  * use splice() from glibc 2.7
  * translate: added VARY response packet
  * build documentation with texlive

 -- Max Kellermann <mk@cm4all.com>  Wed, 04 Mar 2009 09:53:56 +0100

cm4all-beng-proxy (0.4.2) unstable; urgency=low

  * hashmap: fix corruption in slot chain
  * use monotonic clock to calculate expiry times
  * processor: rewrite URIs in the EMBED, VIDEO, AUDIO tags

 -- Max Kellermann <mk@cm4all.com>  Tue, 17 Feb 2009 17:14:48 +0100

cm4all-beng-proxy (0.4.1) unstable; urgency=low

  * translate: clear client->transformation
  * handler: check for translation errors
  * http-server: fixed assertion failure during shutdown
  * http-server: send "Keep-Alive" response header
  * worker: after fork(), call event_reinit() in the parent process
  * added valgrind build dependency
  * build with Debian's libevent-1.4 package

 -- Max Kellermann <mk@cm4all.com>  Tue, 10 Feb 2009 11:48:53 +0100

cm4all-beng-proxy (0.4) unstable; urgency=low

  * added support for transformation views
    - in the JavaScript API, mode=proxy is now deprecated
  * http-cache: fix segfault when request_headers==NULL
  * http-cache: store multiple (varying) versions of a resource
  * http-cache: use the "max-age" cache-control response

 -- Max Kellermann <mk@cm4all.com>  Fri, 30 Jan 2009 13:29:43 +0100

cm4all-beng-proxy (0.3.9) unstable; urgency=low

  * http-client: assume keep-alive is enabled on HTTP 1.1
  * processor: use configured/session path-info for mode=child URIs

 -- Max Kellermann <mk@cm4all.com>  Tue, 27 Jan 2009 13:07:51 +0100

cm4all-beng-proxy (0.3.8) unstable; urgency=low

  * processor: pass Content-Type and Content-Language headers from
    template
  * http-client: allow chunked response body without keep-alive

 -- Max Kellermann <mk@cm4all.com>  Fri, 23 Jan 2009 13:02:42 +0100

cm4all-beng-proxy (0.3.7) unstable; urgency=low

  * istream_subst: exit the loop if state==INSERT
  * istream_iconv: check if the full buffer could be flushed
  * worker: don't reinitialize session manager during shutdown

 -- Max Kellermann <mk@cm4all.com>  Thu, 15 Jan 2009 10:39:47 +0100

cm4all-beng-proxy (0.3.6) unstable; urgency=low

  * processor: ignore closing </header>
  * widget-http: now really don't check content-type in frame parents
  * parser: skip comments
  * processor: implemented c:base="parent"
  * processor: added "c:" prefix to c:widget child elements
  * processor: renamed the "c:param" element to "c:parameter"

 -- Max Kellermann <mk@cm4all.com>  Thu, 08 Jan 2009 11:17:29 +0100

cm4all-beng-proxy (0.3.5) unstable; urgency=low

  * widget-http: don't check content-type in frame parents
  * istream-subst: allow null bytes in the input stream
  * js: added the "translate" parameter for passing values to the
    translation server
  * rewrite-uri: refuse to rewrite a frame URI without widget id

 -- Max Kellermann <mk@cm4all.com>  Mon, 05 Jan 2009 16:46:32 +0100

cm4all-beng-proxy (0.3.4) unstable; urgency=low

  * processor: added support for custom widget request headers
  * http-cache: obey the "Vary" response header
  * http-cache: pass the new http_cache_info object when testing a cache
    item

 -- Max Kellermann <mk@cm4all.com>  Tue, 30 Dec 2008 15:46:44 +0100

cm4all-beng-proxy (0.3.3) unstable; urgency=low

  * processor: grew widget parameter buffer to 512 bytes
  * widget-resolver: clear widget->resolver on abort
  * cgi: clear the input's handler in cgi_async_abort()
  * widget-stream: use istream_hold (reverts r4171)

 -- Max Kellermann <mk@cm4all.com>  Fri, 05 Dec 2008 14:43:05 +0100

cm4all-beng-proxy (0.3.2) unstable; urgency=low

  * processor: free memory before calling embed_frame_widget()
  * processor: allocate query string from the widget pool
  * processor: removed the obsolete widget attributes "tag" and "style"
  * parser: hold a reference to the pool

 -- Max Kellermann <mk@cm4all.com>  Mon, 01 Dec 2008 14:15:38 +0100

cm4all-beng-proxy (0.3.1) unstable; urgency=low

  * http-client: remove Transfer-Encoding and Content-Length from response
    headers
  * http-client: don't read body after invoke_response()
  * fork: retry splice() after EAGAIN
  * fork: don't close input when splice() fails
  * cgi: abort the response handler when the stdin stream fails
  * istream_file, istream_pipe, fork, client_socket, listener: fixed file
    descriptor leaks
  * processor: hold a reference to the caller's pool
  * debian/rules: enabled test suite

 -- Max Kellermann <mk@cm4all.com>  Thu, 27 Nov 2008 16:01:16 +0100

cm4all-beng-proxy (0.3) unstable; urgency=low

  * implemented widget filters
  * translate: initialize all fields of a CGI address
  * fork: read request body on EAGAIN
  * fork: implemented the direct() method with splice()
  * python: added class Response
  * prototypes/translate.py:
    - support "filter"
    - support "content_type"
  * demo: added widget filter demo

 -- Max Kellermann <mk@cm4all.com>  Wed, 26 Nov 2008 16:27:29 +0100

cm4all-beng-proxy (0.2) unstable; urgency=low

  * don't quote text/xml widgets
  * widget-resolver: pass widget_pool to widget_class_lookup()
  * widget-registry: allocate widget_class from widget_pool
  * widget-stream: eliminated the async operation proxy, because the
    operation cannot be aborted before the constructor returns
  * widget-stream: don't clear the "delayed" stream in the response() callback
  * rewrite-uri: trigger istream_read(delayed) after istream_delayed_set()
  * doc: clarified XSLT integration

 -- Max Kellermann <mk@cm4all.com>  Tue, 25 Nov 2008 15:28:54 +0100

cm4all-beng-proxy (0.1) unstable; urgency=low

  * initial release

 -- Max Kellermann <mk@cm4all.com>  Mon, 17 Nov 2008 11:59:36 +0100<|MERGE_RESOLUTION|>--- conflicted
+++ resolved
@@ -1,7 +1,6 @@
-<<<<<<< HEAD
 cm4all-beng-proxy (2.1.6) unstable; urgency=low
 
-  * 
+  * merge release 2.0.46
 
  --   
 
@@ -42,7 +41,7 @@
   * lb: add sticky mode "jvm_route" (Tomcat)
 
  -- Max Kellermann <mk@cm4all.com>  Mon, 30 Jul 2012 15:53:43 -0000
-=======
+
 cm4all-beng-proxy (2.0.46) unstable; urgency=low
 
   * merge release 1.4.30
@@ -55,7 +54,6 @@
   * merge release 1.4.29
 
  -- Max Kellermann <mk@cm4all.com>  Tue, 21 Aug 2012 15:49:49 -0000
->>>>>>> fa3ec16e
 
 cm4all-beng-proxy (2.0.44) unstable; urgency=low
 
