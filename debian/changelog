<<<<<<< HEAD
cm4all-beng-proxy (17.0.50) unstable; urgency=low

  * 

 --   

cm4all-beng-proxy (17.0.49) unstable; urgency=low

  * bp: fix "400 Malformed URI" response
  * bp: fix TOKEN_AUTH failure with "%2f" in query string
  * lb: fix corrupt error messages
  * lb: fix Zeroconf delays (error "Zeroconf cluster is empty")

 -- Max Kellermann <mk@cm4all.com>  Tue, 02 Mar 2021 00:40:23 +0100

cm4all-beng-proxy (17.0.48) unstable; urgency=low

  * bp: fix disappearing Zeroconf registrations

 -- Max Kellermann <mk@cm4all.com>  Wed, 24 Feb 2021 09:47:00 +0100

cm4all-beng-proxy (17.0.47) unstable; urgency=low

  * bp/auth: fix crash bug
  * translation: allow LAYOUT with REGEX
  * translation: echo BASE/REGEX with LAYOUT requests

 -- Max Kellermann <mk@cm4all.com>  Fri, 19 Feb 2021 11:11:34 +0100

cm4all-beng-proxy (17.0.46) unstable; urgency=low

  * merge release 16.32
  * event: optimized timers
  * translation: remove packet UA_CLASS

 -- Max Kellermann <mk@cm4all.com>  Wed, 17 Feb 2021 13:49:07 +0100

cm4all-beng-proxy (17.0.45) unstable; urgency=low

  * translation: add packet DISCARD_REALM_SESSION
  * translation: add packet LIKE_HOST
  * translation: add packet LAYOUT

 -- Max Kellermann <mk@cm4all.com>  Tue, 02 Feb 2021 23:23:45 +0100

cm4all-beng-proxy (17.0.44) unstable; urgency=low

  * bp: fix TOKEN_AUTH nullptr dereference
  * bp: fix session nullptr dereference
  * bp: parse all "Cookie" request headers

 -- Max Kellermann <mk@cm4all.com>  Tue, 19 Jan 2021 13:50:22 +0100

cm4all-beng-proxy (17.0.43) unstable; urgency=low

  * bp: re-add CHECK support
  * bp: revert "send AUTHORIZATION only with HTTP_AUTH"
  * bp: require at least translation protocol version 2
  * bp: reseed the session id PRNG periodically
  * translation: add packet ATTACH_SESSION
  * control: add command DISCARD_SESSION
  * verify the Host request header

 -- Max Kellermann <mk@cm4all.com>  Mon, 18 Jan 2021 19:34:12 +0100

cm4all-beng-proxy (17.0.42) unstable; urgency=low

  * don't start as root, use Linux capabilities
  * bp/control: flush widget cache in TCACHE_INVALIDATE
  * spawn: always drop capabilities in pidns init
  * spawn: don't share DBus connection with main process
  * debian: restart after upgrade

 -- Max Kellermann <mk@cm4all.com>  Wed, 06 Jan 2021 16:05:27 +0100

cm4all-beng-proxy (17.0.41) unstable; urgency=low

  * bp: fix assertion failure
  * bp: use the "X-CM4all-HTTPS" request header to build URLs
  * bp: support HTTPS_ONLY with SSL listeners
  * debian: add "Built-Using: ${sphinxdoc:Built-Using}"

 -- Max Kellermann <mk@cm4all.com>  Wed, 30 Dec 2020 11:23:56 +0100

cm4all-beng-proxy (17.0.40) unstable; urgency=low

  * bp: fix DEFER crash bug
  * bp: fix DELEGATE crash bug
  * bp: fix WANT_USER crash bug
  * bp: upper case "Bearer" prefix for "Authorization" header
  * bp: require a translation server, remove fallback code
  * bp: allow per-listener translation server
  * bp: remove CHECK support
  * bp: send AUTHORIZATION only with HTTP_AUTH
  * python: full Python 3 compatibility
  * debian: move postinst code to sysusers.d and tmpfiles.d

 -- Max Kellermann <mk@cm4all.com>  Thu, 24 Dec 2020 07:38:27 +0100

cm4all-beng-proxy (17.0.39) unstable; urgency=low

  * bp: specify current user in "Authorization" request header
  * spawn: use close_range() on Linux 5.8+
  * certdb: migrate from jsoncpp to boost::json

 -- Max Kellermann <mk@cm4all.com>  Mon, 21 Dec 2020 09:15:51 +0100

cm4all-beng-proxy (17.0.38) unstable; urgency=low

  * spawn: support "T" suffix for Terabytes in RLIMITS
  * systemd: remove LimitDATA, as it affects mmap() since Linux 4.7
  * debian: eliminate the "Build-Conflicts" on GTest, jsoncpp and yaml-cpp
  * debian: build with GCC 10 on Debian Bullseye

 -- Max Kellermann <mk@cm4all.com>  Wed, 16 Dec 2020 21:49:19 +0100

cm4all-beng-proxy (17.0.37) unstable; urgency=low

  * spawn: remount MOUNT_EMPTY read-only
  * translation: add packet TINY_IMAGE
  * fcgi, lhttp: move listener sockets to /run/cm4all/beng-proxy/
  * systemd: configure memory limits

 -- Max Kellermann <mk@cm4all.com>  Wed, 09 Dec 2020 22:27:23 +0100

cm4all-beng-proxy (17.0.36) unstable; urgency=low

  * translation: add packets TOKEN_AUTH, AUTH_TOKEN
  * translation: add packet MOUNT_EMPTY
  * spawn: make tmpfs writable for the user

 -- Max Kellermann <mk@cm4all.com>  Tue, 08 Dec 2020 14:56:58 +0100

cm4all-beng-proxy (17.0.35) unstable; urgency=low

  * bp: fix HTTP_AUTH cache bug
  * bp: handle DISCARD_SESSION before AUTH
  * bp: clear the SESSION translation request packet on DISCARD_SESSION
  * bp: collect cookies from response headers only if COOKIE=MANGLE
  * certdb: create DNS TXT record before updating the ACME dns-01 challenge
  * debian: build with clang 11

 -- Max Kellermann <mk@cm4all.com>  Fri, 04 Dec 2020 11:45:35 +0100

cm4all-beng-proxy (17.0.34) unstable; urgency=low

  * merge release 16.29
  * bp: generate header "X-CM4all-BENG-User" only if SECURE=MANGLE
  * translation: add packet HTTP_AUTH

 -- Max Kellermann <mk@cm4all.com>  Thu, 19 Nov 2020 22:32:15 +0100

cm4all-beng-proxy (17.0.33) unstable; urgency=low

  * http2: implement access logging
  * http2: fix window updates on failed/canceled requests
  * lb: add listener option "force_http2"

 -- Max Kellermann <mk@cm4all.com>  Tue, 10 Nov 2020 17:14:29 +0100

cm4all-beng-proxy (17.0.32) unstable; urgency=low

  * spawn: fix stack overflow (disable ld.so lazy binding)

 -- Max Kellermann <mk@cm4all.com>  Tue, 03 Nov 2020 22:09:14 +0100

cm4all-beng-proxy (17.0.31) unstable; urgency=low

  * spawn: don't apply resource limits twice
  * lb: improve consistent hashing distribution

 -- Max Kellermann <mk@cm4all.com>  Wed, 28 Oct 2020 10:12:50 +0100

cm4all-beng-proxy (17.0.30) unstable; urgency=low

  * lb: fix ALPN-HTTP/2 with certdb

 -- Max Kellermann <mk@cm4all.com>  Wed, 21 Oct 2020 13:48:11 +0200

cm4all-beng-proxy (17.0.29) unstable; urgency=low

  * child_error_logger: make the pipe non-blocking (workaround)

 -- Max Kellermann <mk@cm4all.com>  Wed, 07 Oct 2020 14:07:39 +0200

cm4all-beng-proxy (17.0.28) unstable; urgency=low

  * merge release 16.28

 -- Max Kellermann <mk@cm4all.com>  Mon, 05 Oct 2020 21:02:43 +0200

cm4all-beng-proxy (17.0.27) unstable; urgency=low

  * processor: skip incorrect widget declarations
  * processor: reduce memory overhead
  * io_uring: fix another buffer corruption after cancel

 -- Max Kellermann <mk@cm4all.com>  Thu, 24 Sep 2020 16:14:39 +0200

cm4all-beng-proxy (17.0.26) unstable; urgency=low

  * bp: fix miscalculcated end offset in Range requests
  * bp: fix memory corruption due to canceled io_uring statx
  * bp: reduce io_uring_enter() system calls

 -- Max Kellermann <mk@cm4all.com>  Tue, 22 Sep 2020 16:02:18 +0200

cm4all-beng-proxy (17.0.25) unstable; urgency=low

  * certdb: don't fail if option "alpn_http2" is present

 -- Max Kellermann <mk@cm4all.com>  Tue, 15 Sep 2020 18:18:50 +0200

cm4all-beng-proxy (17.0.24) unstable; urgency=low

  * processor: fix broken widgets when prefix_{css_class,xml_id} is enabled
  * processor: fix assertion failure
  * io_uring: fix buffer corruption after cancel

 -- Max Kellermann <mk@cm4all.com>  Thu, 10 Sep 2020 20:21:41 +0200

cm4all-beng-proxy (17.0.23) unstable; urgency=low

  * merge release 16.27
  * bp/mod_auth_easy: fix false negatives in the root directory
  * bp: fix assertion failure with EASY_BASE and malformed PATH
  * was: fix protocol error on WAS filters
  * lb: fix Zeroconf crash bug

 -- Max Kellermann <mk@cm4all.com>  Wed, 09 Sep 2020 23:24:25 +0200

cm4all-beng-proxy (17.0.22) unstable; urgency=low

  * merge release 16.26
  * was: optimistic wait for response length
  * was: fix memory leak

 -- Max Kellermann <mk@cm4all.com>  Wed, 09 Sep 2020 11:05:22 +0200

cm4all-beng-proxy (17.0.21) unstable; urgency=low

  * merge release 16.25
  * bp: fix crash on invalid range request

 -- Max Kellermann <mk@cm4all.com>  Mon, 07 Sep 2020 15:42:23 +0200

cm4all-beng-proxy (17.0.20) unstable; urgency=low

  * merge release 16.23
  * bp: fix BREAK_CHAIN crash bug
  * bp: fix FILTER_NO_BODY crash bug

 -- Max Kellermann <mk@cm4all.com>  Tue, 01 Sep 2020 16:28:13 +0200

cm4all-beng-proxy (17.0.19) unstable; urgency=low

  * bp: support CHAIN with FILTER
  * bp: support CHAIN with STATUS/MESSAGE
  * translation: add packet FILTER_NO_BODY

 -- Max Kellermann <mk@cm4all.com>  Mon, 24 Aug 2020 16:26:21 +0200

cm4all-beng-proxy (17.0.18) unstable; urgency=low

  * translation: add packets CHAIN, CHAIN_HEADER, BREAK_CHAIN
  * spawn: fix seccomp regression

 -- Max Kellermann <mk@cm4all.com>  Fri, 21 Aug 2020 14:48:46 +0200

cm4all-beng-proxy (17.0.17) unstable; urgency=low

  * merge release 16.22
  * http_server: fix stall bug
  * was: fix stall bug
  * spawn: enable NO_NEW_PRIVS only if enabled by translation server

 -- Max Kellermann <mk@cm4all.com>  Tue, 18 Aug 2020 19:01:25 +0200

cm4all-beng-proxy (17.0.16) unstable; urgency=low

  * merge release 16.21
  * bp: improve error message on unexpected DEFER
  * spawn: allow multiple MOUNT_TMPFS

 -- Max Kellermann <mk@cm4all.com>  Thu, 23 Jul 2020 12:29:37 +0200

cm4all-beng-proxy (17.0.15) unstable; urgency=low

  * merge release 16.20
  * certdb: import-account obtains contact email address

 -- Max Kellermann <mk@cm4all.com>  Thu, 09 Jul 2020 17:53:39 +0200

cm4all-beng-proxy (17.0.14) unstable; urgency=low

  * bp: fix REQUEST_URI_VERBATIM
  * certdb: fix compatibility with jsoncpp 1.9
  * certdb: add command "import-account"
  * OpenSSL 3.0.0 compatibility

 -- Max Kellermann <mk@cm4all.com>  Mon, 22 Jun 2020 20:08:59 +0200

cm4all-beng-proxy (17.0.13) unstable; urgency=low

  * debian: link libc++ statically
  * use std::filesystem instead of Boost

 -- Max Kellermann <mk@cm4all.com>  Mon, 15 Jun 2020 19:08:38 +0200

cm4all-beng-proxy (17.0.12) unstable; urgency=low

  * merge release 16.18
  * bp: remove support for multiple worker processes
  * translation: fix bogus "Invalid base address" error
  * remove several obsolete command-line options
  * debian: build with clang-10 and enable C++20 coroutines

 -- Max Kellermann <mk@cm4all.com>  Mon, 15 Jun 2020 14:25:36 +0200

cm4all-beng-proxy (17.0.11) unstable; urgency=low

  * merge release 16.17
  * switch to C++20
  * bp: support SSL client certificates (setting "ssl_verify")
  * bp: fix crash when closing HTTP/2 connection
  * translation: add option to enable/disable the child_error_logger
  * spawn: drop JailCGI/Refence support
  * certdb: allow --workshop-control before --progress
  * certdb: rename "new-reg" to "new-account"
  * certdb: manage ACME account keys in a new database table

 -- Max Kellermann <mk@cm4all.com>  Mon, 08 Jun 2020 18:19:21 +0200

cm4all-beng-proxy (17.0.10) unstable; urgency=low

  * lb: fix assertion failure
  * fcgi: fix STDERR_PATH_JAILED with child_error_logger
  * fcgi: redirect the FastCGI error stream into STDERR_PATH_JAILED

 -- Max Kellermann <mk@cm4all.com>  Tue, 26 May 2020 16:17:21 +0200

cm4all-beng-proxy (17.0.9) unstable; urgency=low

  * fcgi: fix STDERR_PATH_JAILED
  * spawn: allow configuring an open-ended "allow_user" range

 -- Max Kellermann <mk@cm4all.com>  Sun, 24 May 2020 12:01:56 +0200

cm4all-beng-proxy (17.0.8) unstable; urgency=low

  * certdb: print only the account location in `acme new-reg`

 -- Max Kellermann <mk@cm4all.com>  Thu, 21 May 2020 09:53:09 +0200

cm4all-beng-proxy (17.0.7) unstable; urgency=low

  * merge release 16.16
  * bp: use RESOLVE_BENEATH to restrict symlinks to the base directory
  * translation: add packet DEFER to support multiple translation servers
  * certdb: don't require beng-lb configuration for "acme new-reg"
  * certdb: add command "acme get-account"
  * certdb: print ACME account status

 -- Max Kellermann <mk@cm4all.com>  Wed, 20 May 2020 19:10:35 +0200

cm4all-beng-proxy (17.0.6) unstable; urgency=low

  * merge release 16.15
  * require Linux kernel 4.11 (Debian Buster)
  * bp: read from files using io_uring
  * certdb: fix dns-01 key authorization bug
  * certdb: fix concurrent authorizations on same domain
  * certdb: changed the `--dns-txt-program` interface

 -- Max Kellermann <mk@cm4all.com>  Mon, 11 May 2020 14:52:51 +0200

cm4all-beng-proxy (17.0.5) unstable; urgency=low

  * merge release 16.14

 -- Max Kellermann <mk@cm4all.com>  Wed, 29 Apr 2020 16:04:02 +0200

cm4all-beng-proxy (17.0.4) unstable; urgency=low

  * merge release 16.12
  * certdb: support ACME wild card requests using dns-01

 -- Max Kellermann <mk@cm4all.com>  Tue, 28 Apr 2020 19:16:52 +0200

cm4all-beng-proxy (17.0.3) unstable; urgency=low

  * merge release 16.11

 -- Max Kellermann <mk@cm4all.com>  Wed, 22 Apr 2020 17:58:14 +0200

cm4all-beng-proxy (17.0.2) unstable; urgency=low

  * fix two HTTP/2 related crashes
  * bp: support incoming HTTP/2 connections via TLS-ALPN
  * processor: fix assertion failure

 -- Max Kellermann <mk@cm4all.com>  Thu, 19 Mar 2020 20:19:58 +0100

cm4all-beng-proxy (17.0.1) unstable; urgency=low

  * bp: advertise Zeroconf IPv6 wildcard listeners as IPv4 as well
  * lb: allow limiting Zeroconf search to an interface
  * lb: support incoming HTTP/2 connections via TLS-ALPN
  * certdb: remove obsolete challenge method "sni-01"
  * certdb: implement ACMEv2

 -- Max Kellermann <mk@cm4all.com>  Wed, 18 Mar 2020 16:54:20 +0100
=======
cm4all-beng-proxy (16.33) unstable; urgency=low

  * bp: fix crash bug when session manager is out of shared memory

 -- Max Kellermann <mk@cm4all.com>  Thu, 04 Mar 2021 14:44:42 +0100
>>>>>>> eb50ced7

cm4all-beng-proxy (16.32) unstable; urgency=low

  * lb: fix crash bug
  * bp: flush the OpenSSL session cache on SIGHUP

 -- Max Kellermann <mk@cm4all.com>  Wed, 10 Feb 2021 21:18:40 +0100

cm4all-beng-proxy (16.31) unstable; urgency=low

  * systemd: remove LimitDATA, as it affects mmap() since Linux 4.7
  * bp: flush the OpenSSL session cache periodically
  * bp: support SSL client certificates (setting "ssl_verify")

 -- Max Kellermann <mk@cm4all.com>  Wed, 10 Feb 2021 20:44:22 +0100

cm4all-beng-proxy (16.30) unstable; urgency=low

  * bp/file: change the status of "Not a regular file" to 404
  * bp/errdoc: fix leak bug
  * bp/control: flush widget cache in TCACHE_INVALIDATE
  * bp: parse all "Cookie" request headers
  * bp: reseed the session id PRNG periodically
  * bp: fix assertion failure
  * bp: generate header "X-CM4all-BENG-User" only if SECURE=MANGLE
  * lb: add listener/branch option "redirect_https"
  * ssl: at most one worker thread per CPU
  * spawn: don't share DBus connection with main process
  * debian: restart after upgrade
  * debian: add "Built-Using: ${sphinxdoc:Built-Using}"
  * systemd: configure memory limits

 -- Max Kellermann <mk@cm4all.com>  Wed, 10 Feb 2021 16:28:15 +0100

cm4all-beng-proxy (16.29) unstable; urgency=low

  * translation: backport packet REQUEST_URI_VERBATIM from v17.x

 -- Max Kellermann <mk@cm4all.com>  Sun, 15 Nov 2020 18:52:41 +0100

cm4all-beng-proxy (16.28) unstable; urgency=low

  * bp: fix translation response URI regression

 -- Max Kellermann <mk@cm4all.com>  Fri, 25 Sep 2020 13:32:34 +0200

cm4all-beng-proxy (16.27) unstable; urgency=low

  * was: fix memory leak
  * was: fix protocol error on WAS filters

 -- Max Kellermann <mk@cm4all.com>  Wed, 09 Sep 2020 23:14:33 +0200

cm4all-beng-proxy (16.26) unstable; urgency=low

  * bp: fix assertion failure

 -- Max Kellermann <mk@cm4all.com>  Tue, 08 Sep 2020 22:13:57 +0200

cm4all-beng-proxy (16.25) unstable; urgency=low

  * was: fix assertion failure
  * http_client: fix crash bug

 -- Max Kellermann <mk@cm4all.com>  Mon, 07 Sep 2020 15:25:06 +0200

cm4all-beng-proxy (16.24) unstable; urgency=low

  * bp: fix assertion failure

 -- Max Kellermann <mk@cm4all.com>  Wed, 02 Sep 2020 12:07:03 +0200

cm4all-beng-proxy (16.23) unstable; urgency=low

  * cgi: fix use-after-free bug
  * http2: fix four stall bugs
  * http2: fix use-after-free bug

 -- Max Kellermann <mk@cm4all.com>  Tue, 01 Sep 2020 13:45:30 +0200

cm4all-beng-proxy (16.22) unstable; urgency=low

  * fcgi: fix use-after-free bug
  * was: fix endless busy loop after cancellation

 -- Max Kellermann <mk@cm4all.com>  Tue, 18 Aug 2020 13:31:39 +0200

cm4all-beng-proxy (16.21) unstable; urgency=low

  * was: fix crash bug
  * lhttp: fix widget support

 -- Max Kellermann <mk@cm4all.com>  Tue, 21 Jul 2020 13:50:10 +0200

cm4all-beng-proxy (16.20) unstable; urgency=low

  * fcache: fix use-after-free bug
  * http_cache: fix two use-after-free bugs
  * was: fix use-after-free bug
  * was: fix recovery after receiving PREMATURE

 -- Max Kellermann <mk@cm4all.com>  Thu, 09 Jul 2020 17:39:17 +0200

cm4all-beng-proxy (16.19) unstable; urgency=low

  * http_client: fix crash bug
  * OpenSSL 3.0.0 compatibility

 -- Max Kellermann <mk@cm4all.com>  Tue, 30 Jun 2020 16:38:47 +0200

cm4all-beng-proxy (16.18) unstable; urgency=low

  * http2: fix two stall bugs

 -- Max Kellermann <mk@cm4all.com>  Mon, 15 Jun 2020 14:14:33 +0200

cm4all-beng-proxy (16.17) unstable; urgency=low

  * spawn: fix crash bug
  * fcgi: fix STDERR_PATH_JAILED
  * lb/certdb: fix cache update bug

 -- Max Kellermann <mk@cm4all.com>  Wed, 03 Jun 2020 12:49:42 +0200

cm4all-beng-proxy (16.16) unstable; urgency=low

  * http_cache: update expiry from "304" responses
  * http_cache: support multiple "Vary" response headers
  * bp: fix memory leak after UNTRUSTED error

 -- Max Kellermann <mk@cm4all.com>  Wed, 20 May 2020 14:56:17 +0200

cm4all-beng-proxy (16.15) unstable; urgency=low

  * http_server: fix crash when garbage is received after end chunk

 -- Max Kellermann <mk@cm4all.com>  Wed, 06 May 2020 15:49:53 +0200

cm4all-beng-proxy (16.14) unstable; urgency=low

  * http_client: fix use-after-free bug (16.12 regression)

 -- Max Kellermann <mk@cm4all.com>  Wed, 29 Apr 2020 14:05:43 +0200

cm4all-beng-proxy (16.13) unstable; urgency=low

  * spawn: fix compatibility with kernels without clone3()
  * http_client: fix missing request headers (16.12 regression)

 -- Max Kellermann <mk@cm4all.com>  Wed, 29 Apr 2020 13:27:17 +0200

cm4all-beng-proxy (16.12) unstable; urgency=low

  * lhttp: retry after temporary failures
  * spawn: forbid the clone3() system call

 -- Max Kellermann <mk@cm4all.com>  Tue, 28 Apr 2020 18:50:47 +0200

cm4all-beng-proxy (16.11) unstable; urgency=low

  * bp: discard LHTTP processes on memory shortage
  * bp: fix memory leak
  * bp: fix "Malformed URI" response status (and don't log it)
  * bp: retry after I/O error on outgoing HTTP connection
  * lb: lower log level for translation server errors
  * lb/systemd: implement "reload"
  * spawn: higher OOM score adjustment for jailed processes

 -- Max Kellermann <mk@cm4all.com>  Wed, 22 Apr 2020 14:17:23 +0200

cm4all-beng-proxy (16.10) unstable; urgency=low

  * add listener option "v6only"

 -- Max Kellermann <mk@cm4all.com>  Tue, 24 Mar 2020 17:01:12 +0100

cm4all-beng-proxy (16.9) unstable; urgency=low

  * merge release 15.35

 -- Max Kellermann <mk@cm4all.com>  Mon, 16 Mar 2020 17:08:00 +0100

cm4all-beng-proxy (16.8) unstable; urgency=low

  * control: fix "stats" reply
  * ssl: fix busy loop during stalled read

 -- Max Kellermann <mk@cm4all.com>  Wed, 04 Mar 2020 14:08:06 +0100

cm4all-beng-proxy (16.7) unstable; urgency=low

  * stopwatch: show time since root initialization
  * translation: record connect event (stopwatch)
  * http_server: record cancel event (stopwatch)
  * bp: fix three crash bugs
  * http_client: fix two crash bugs

 -- Max Kellermann <mk@cm4all.com>  Tue, 03 Mar 2020 11:57:18 +0100

cm4all-beng-proxy (16.6) unstable; urgency=low

  * bp: advertise Zeroconf IPv6 wildcard listeners as IPv4 as well
  * lb: fix crash bug

 -- Max Kellermann <mk@cm4all.com>  Wed, 26 Feb 2020 14:25:16 +0100

cm4all-beng-proxy (16.5) unstable; urgency=low

  * bp: fix seven use-after-free crash bugs

 -- Max Kellermann <mk@cm4all.com>  Wed, 19 Feb 2020 17:05:44 +0100

cm4all-beng-proxy (16.4) unstable; urgency=low

  * bp/CssProcessor: fix use-after-free crash bug

 -- Max Kellermann <mk@cm4all.com>  Fri, 14 Feb 2020 19:48:38 +0100

cm4all-beng-proxy (16.3) unstable; urgency=low

  * merge release 15.33
  * fix resolver bug causing "Address already in use"
  * fix two crash bugs
  * fix "spawner gone, emergency"
  * bp: reduce FastCGI and LHTTP idle process limits
  * was, fcgi, lhttp: increase idle timeouts for non-jailed processes

 -- Max Kellermann <mk@cm4all.com>  Thu, 30 Jan 2020 23:18:17 +0100

cm4all-beng-proxy (16.2) unstable; urgency=low

  * bp: fix use-after-free bug

 -- Max Kellermann <mk@cm4all.com>  Wed, 29 Jan 2020 12:38:55 +0100

cm4all-beng-proxy (16.1) unstable; urgency=low

  * bp: limit widget request concurrency to 32
  * bp/processor: fix use-after-free buf

 -- Max Kellermann <mk@cm4all.com>  Fri, 24 Jan 2020 20:12:43 +0100

cm4all-beng-proxy (16.0.8) unstable; urgency=low

  * merge release 15.31
  * bp: convert SSL/TLS errors to "502 Bad Gateway"
  * bp/filter: fix use-after-free bug
  * control: rename STOPWATCH to STOPWATCH_PIPE
  * make Zeroconf, HTTP2, NFS, systemd and WAS build-time optional

 -- Max Kellermann <mk@cm4all.com>  Thu, 16 Jan 2020 18:34:58 +0100

cm4all-beng-proxy (16.0.7) unstable; urgency=low

  * merge release 15.29
  * use getrandom() instead of /dev/urandom if available
  * HTTP/2 client
  * ssl: support logging session keys for Wireshark
  * bp/processor: fix use-after-free bug

 -- Max Kellermann <mk@cm4all.com>  Tue, 10 Dec 2019 14:25:40 +0100

cm4all-beng-proxy (16.0.6) unstable; urgency=low

  * python/control/client: fix typo
  * python: add Python 3 package
  * debian/control: add missing dependency on python-future

 -- Max Kellermann <mk@cm4all.com>  Tue, 12 Nov 2019 20:20:36 +0100

cm4all-beng-proxy (16.0.5) unstable; urgency=low

  * merge release 15.26
  * spawn: support Memory{Min,Low,High,SwapMax}

 -- Max Kellermann <mk@cm4all.com>  Wed, 06 Nov 2019 14:12:53 +0100

cm4all-beng-proxy (16.0.4) unstable; urgency=low

  * bp: support the "SameSite" attribute in the session cookie

 -- Max Kellermann <mk@cm4all.com>  Thu, 17 Oct 2019 22:23:55 +0200

cm4all-beng-proxy (16.0.3) unstable; urgency=low

  * bp: optimized widget class cache
  * http_client: fix use-after-free bug
  * was_client: fix use-after-free bug
  * translation: fix use-after-free crash bug

 -- Max Kellermann <mk@cm4all.com>  Thu, 17 Oct 2019 13:16:31 +0200

cm4all-beng-proxy (16.0.2) unstable; urgency=low

  * fix several crash bugs

 -- Max Kellermann <mk@cm4all.com>  Mon, 07 Oct 2019 12:03:31 +0200

cm4all-beng-proxy (16.0.1) unstable; urgency=low

  * remove the obsolete Bulldog support
  * bp: move the spawner into cm4all.slice
  * bp: support time units in session_idle_timeout
  * bp: add setting "http_cache_obey_no_cache"
  * bp: write the session file atomically
  * bp: add Cross-Site Request Forgery blocker
  * bp: structured stopwatch output
  * bp: read stopwatch output using control client,
    deprecating the "stopwatch" setting
  * control: add packet FLUSH_FILTER_CACHE
  * control: new control client
  * translation: add packet CACHE_TAG
  * log: rate limit option for the child error logger
  * systemd: don't create /var/run/cm4all
  * debian: remove packages cm4all-beng-proxy-optimized, cm4all-beng-proxy-toi
  * debian: use debhelper 12

 -- Max Kellermann <mk@cm4all.com>  Fri, 27 Sep 2019 14:09:41 +0200

cm4all-beng-proxy (15.35) unstable; urgency=low

  * ssl: require TLS 1.2 or newer
  * ssl: disable insecure CBC ciphers

 -- Max Kellermann <mk@cm4all.com>  Mon, 16 Mar 2020 16:39:51 +0100

cm4all-beng-proxy (15.34) unstable; urgency=low

  * bot: add AspiegelBot (Huawei)
  * ssl: fix busy loop during stalled read
  * http_client: fix two crash bugs

 -- Max Kellermann <mk@cm4all.com>  Fri, 13 Mar 2020 13:37:48 +0100

cm4all-beng-proxy (15.33) unstable; urgency=low

  * bp/processor: escape substituted entity values using the URI syntax

 -- Max Kellermann <mk@cm4all.com>  Thu, 30 Jan 2020 16:29:36 +0100

cm4all-beng-proxy (15.32) unstable; urgency=low

  * bp/processor: escape "&c:XXX;" entity values

 -- Max Kellermann <mk@cm4all.com>  Thu, 30 Jan 2020 09:40:09 +0100

cm4all-beng-proxy (15.31) unstable; urgency=low

  * lhttp: use the configured concurrency for the listener backlog
  * fcache: cache "204 No Content" responses
  * fcache: fix memory leak

 -- Max Kellermann <mk@cm4all.com>  Tue, 14 Jan 2020 14:03:35 +0100

cm4all-beng-proxy (15.30) unstable; urgency=low

  * certdb: fix use-after-free bug after database disconnect
  * certdb: schedule database reconnect after reconnect failure

 -- Max Kellermann <mk@cm4all.com>  Tue, 17 Dec 2019 19:58:06 +0100

cm4all-beng-proxy (15.29) unstable; urgency=low

  * js: use `let` instead of `var` for local variables
  * spawn: show cgroup in init process name
  * remove "session" URI parameter, require cookies

 -- Max Kellermann <mk@cm4all.com>  Fri, 06 Dec 2019 12:00:01 +0100

cm4all-beng-proxy (15.28) unstable; urgency=low

  * bot: add adscanner, DotBot, serpstatbot
  * {http,was,fcgi,cgi}_client: validate response headers
  * "Base mismatch" throws status 502, not 400
  * fix assertion failure after base mismatch with INTERNAL_REDIRECT

 -- Max Kellermann <mk@cm4all.com>  Tue, 03 Dec 2019 20:13:36 +0100

cm4all-beng-proxy (15.27) unstable; urgency=low

  * ssl: fix crash due to race condition after "close notify" alert
  * debian: remove package cm4all-beng-proxy-optimized
  * debian: use debhelper 12

 -- Max Kellermann <mk@cm4all.com>  Wed, 20 Nov 2019 14:02:28 +0100

cm4all-beng-proxy (15.26) unstable; urgency=low

  * bp: allow Content-Length response header in HEAD requests
  * was: fix busy loop
  * ssl: fix race condition

 -- Max Kellermann <mk@cm4all.com>  Wed, 06 Nov 2019 13:54:22 +0100

cm4all-beng-proxy (15.25) unstable; urgency=low

  * spawn: fix orphaned LHTTP processes after EAGAIN on spawner socket
  * lb/certdb: don't reconnect to database after non-fatal error

 -- Max Kellermann <mk@cm4all.com>  Mon, 28 Oct 2019 14:19:52 +0100

cm4all-beng-proxy (15.24) unstable; urgency=low

  * lb: show listener name in SSL setup errors
  * lb: check if configured SSL certificate matches the key
  * control: recognize unbound local clients

 -- Max Kellermann <mk@cm4all.com>  Mon, 21 Oct 2019 17:26:32 +0200

cm4all-beng-proxy (15.23) unstable; urgency=low

  * certdb: fix path vulnerability in ACME "http-01" implementation

 -- Max Kellermann <mk@cm4all.com>  Fri, 27 Sep 2019 13:27:01 +0200

cm4all-beng-proxy (15.22) unstable; urgency=low

  * lb: fix TLS session resumption with client certificate

 -- Max Kellermann <mk@cm4all.com>  Fri, 06 Sep 2019 13:40:53 +0200

cm4all-beng-proxy (15.21) unstable; urgency=low

  * was: fix memory leak

 -- Max Kellermann <mk@cm4all.com>  Wed, 26 Jun 2019 13:04:13 +0200

cm4all-beng-proxy (15.20) unstable; urgency=low

  * was: fix memory leak

 -- Max Kellermann <mk@cm4all.com>  Fri, 07 Jun 2019 12:40:24 +0200

cm4all-beng-proxy (15.19) unstable; urgency=low

  * systemd: raise TasksMax to 50%

 -- Max Kellermann <mk@cm4all.com>  Tue, 04 Jun 2019 13:36:31 +0200

cm4all-beng-proxy (15.18) unstable; urgency=low

  * http_client: fix assertion failure

 -- Max Kellermann <mk@cm4all.com>  Wed, 08 May 2019 11:45:05 +0200

cm4all-beng-proxy (15.17) unstable; urgency=low

  * bp/mod_auth_easy: support the "apr1" password hash

 -- Max Kellermann <mk@cm4all.com>  Wed, 08 May 2019 09:31:09 +0200

cm4all-beng-proxy (15.16) unstable; urgency=low

  * debian/postinst: reload on trigger "cm4all-apps-changed" only if active

 -- Max Kellermann <mk@cm4all.com>  Wed, 13 Mar 2019 08:07:45 +0100

cm4all-beng-proxy (15.15) unstable; urgency=low

  * certdb: fix broken "tail" command
  * lb/certdb: reuse the database connection more often
  * lb/certdb: set schema after database reconnect
  * http_client: fix rare assertion failure on cancellation
  * bp: SIGHUP fades out child processes
  * debian: trigger "cm4all-apps-changed" fades out child processes

 -- Max Kellermann <mk@cm4all.com>  Mon, 11 Mar 2019 18:28:19 +0100

cm4all-beng-proxy (15.14) unstable; urgency=low

  * http_server: fix crash bug (15.12 regression)

 -- Max Kellermann <mk@cm4all.com>  Wed, 06 Mar 2019 10:35:38 +0100

cm4all-beng-proxy (15.13) unstable; urgency=low

  * balancer: fix crash bug (15.12 regression)

 -- Max Kellermann <mk@cm4all.com>  Wed, 06 Mar 2019 09:50:45 +0100

cm4all-beng-proxy (15.12) unstable; urgency=low

  * balancer: wait for consecutive failures before disabling node
  * http_client: continue receiving pending data after server closed the
    connection
  * http_server: preserve connection after discarding short request body
  * spawn/client: retry sending after EAGAIN

 -- Max Kellermann <mk@cm4all.com>  Wed, 06 Mar 2019 00:08:34 +0100

cm4all-beng-proxy (15.11) unstable; urgency=low

  * was, fcgi: truncate long stderr lines before sending to Pond
  * lb/control: log TCACHE_INVALIDATE packets
  * lb/certdb: fix shutdown hang

 -- Max Kellermann <mk@cm4all.com>  Tue, 26 Feb 2019 23:54:43 +0100

cm4all-beng-proxy (15.10) unstable; urgency=low

  * merge release 14.23

 -- Max Kellermann <mk@cm4all.com>  Wed, 13 Feb 2019 09:04:33 +0100

cm4all-beng-proxy (15.9) unstable; urgency=low

  * merge release 14.22
  * bot: add Applebot

 -- Max Kellermann <mk@cm4all.com>  Mon, 11 Feb 2019 08:57:30 +0100

cm4all-beng-proxy (15.8) unstable; urgency=low

  * lhttp: increase listener backlog
  * bp/mod_auth_easy: protect all files with .access

 -- Max Kellermann <mk@cm4all.com>  Wed, 06 Feb 2019 11:48:31 +0100

cm4all-beng-proxy (15.7) unstable; urgency=low

  * bp/mod_auth_easy: fix inverted check in .access file check
  * bp/processor: don't allow empty widget class name
  * debian: migrate from "-dbg" to "-dbgsym" packages
  * fix the pkg-config include directory

 -- Max Kellermann <mk@cm4all.com>  Mon, 28 Jan 2019 12:58:31 +0100

cm4all-beng-proxy (15.6) unstable; urgency=low

  * bp/mod_auth_easy: user name check is case insensitive
  * bp/mod_auth_easy: implement .access files

 -- Max Kellermann <mk@cm4all.com>  Tue, 22 Jan 2019 22:43:33 +0100

cm4all-beng-proxy (15.5) unstable; urgency=low

  * bp: add option to emulate mod_auth_easy

 -- Max Kellermann <mk@cm4all.com>  Mon, 21 Jan 2019 14:56:51 +0100

cm4all-beng-proxy (15.4) unstable; urgency=low

  * processor: rewrite empty form action URIs

 -- Max Kellermann <mk@cm4all.com>  Thu, 10 Jan 2019 11:11:45 +0100

cm4all-beng-proxy (15.3) unstable; urgency=low

  * merge release 14.21

 -- Max Kellermann <mk@cm4all.com>  Thu, 03 Jan 2019 11:28:35 +0100

cm4all-beng-proxy (15.2) unstable; urgency=low

  * merge release 14.20

 -- Max Kellermann <mk@cm4all.com>  Sun, 30 Dec 2018 13:52:14 +0100

cm4all-beng-proxy (15.1) unstable; urgency=low

  * feature freeze

 -- Max Kellermann <mk@cm4all.com>  Mon, 17 Dec 2018 15:10:07 +0100

cm4all-beng-proxy (15.0.14) unstable; urgency=low

  * merge release 14.19

 -- Max Kellermann <mk@cm4all.com>  Thu, 13 Dec 2018 10:46:26 +0100

cm4all-beng-proxy (15.0.13) unstable; urgency=low

  * spawn: configurable resource limits CPUWeight, TasksMax, MemoryMax
  * lhttp, fcgi: kill idle processes after 15 minutes
  * filter: use the previous status if filter returns "200 OK"
  * require OpenSSL 1.1

 -- Max Kellermann <mk@cm4all.com>  Mon, 10 Dec 2018 15:13:14 +0100

cm4all-beng-proxy (15.0.12) unstable; urgency=low

  * istream: fix two assertion failures

 -- Max Kellermann <mk@cm4all.com>  Mon, 03 Dec 2018 09:37:21 +0100

cm4all-beng-proxy (15.0.11) unstable; urgency=low

  * widget: widget tag headers replace existing headers

 -- Max Kellermann <mk@cm4all.com>  Thu, 29 Nov 2018 20:31:17 +0100

cm4all-beng-proxy (15.0.10) unstable; urgency=low

  * subst/yaml: use "{%name%}" and allow switching to "{[name]}" with
    SUBST_ALT_SYNTAX

 -- Max Kellermann <mk@cm4all.com>  Thu, 29 Nov 2018 13:14:59 +0100

cm4all-beng-proxy (15.0.9) unstable; urgency=low

  * fix EBADFD
  * subst/yaml: use "{[name]}" instead of "{{name}}"
  * subst/yaml: use the dot as a YAML path separator
  * subst/yaml: allow traversing child maps
  * bp/headers: optimize
  * bp/headers: add group "AUTH"

 -- Max Kellermann <mk@cm4all.com>  Tue, 27 Nov 2018 16:57:41 +0100

cm4all-beng-proxy (15.0.8) unstable; urgency=low

  * processor: don't rewrite "data:" links
  * processor: fix use-after-free crash bug in URI rewriter

 -- Max Kellermann <mk@cm4all.com>  Thu, 22 Nov 2018 09:24:35 +0100

cm4all-beng-proxy (15.0.7) unstable; urgency=low

  * translation: fix assertion failure
  * translation: fix use-after-free bug in PROBE_SUFFIX handler
  * certdb: add option --account-key

 -- Max Kellermann <mk@cm4all.com>  Wed, 21 Nov 2018 20:19:10 +0100

cm4all-beng-proxy (15.0.6) unstable; urgency=low

  * translation: fix bogus error "malformed MOUNT_UTS_NAMESPACE packet"
  * translation: add packet ALT_HOST

 -- Max Kellermann <mk@cm4all.com>  Fri, 16 Nov 2018 13:35:20 +0100

cm4all-beng-proxy (15.0.5) unstable; urgency=low

  * translation: add packet SUBST_YAML_FILE

 -- Max Kellermann <mk@cm4all.com>  Wed, 31 Oct 2018 12:38:58 +0100

cm4all-beng-proxy (15.0.4) unstable; urgency=low

  * merge release 14.18
  * bp: optimize the number of concurrent filter processes
  * translation: size optimizations
  * dev: convert headers to C++
  * ajp: remove unused AJPv13 protocol implementation
  * spawn: fix warning "... died from signal 31"

 -- Max Kellermann <mk@cm4all.com>  Mon, 22 Oct 2018 17:58:19 +0200

cm4all-beng-proxy (15.0.3) unstable; urgency=low

  * merge release 14.13

 -- Max Kellermann <mk@cm4all.com>  Mon, 01 Oct 2018 12:24:46 +0200

cm4all-beng-proxy (15.0.2) unstable; urgency=low

  * merge release 14.12
  * spawn: add fallback PATH

 -- Max Kellermann <mk@cm4all.com>  Thu, 27 Sep 2018 12:55:56 +0200

cm4all-beng-proxy (15.0.1) unstable; urgency=low

  * spawn: support reassociating with PID namespaces
  * http_{client,server}: remove HTTP/1.0 support
  * eliminate dependency on libevent

 -- Max Kellermann <mk@cm4all.com>  Mon, 03 Sep 2018 12:14:18 +0200

cm4all-beng-proxy (14.23) unstable; urgency=low

  * merge release 13.16

 -- Max Kellermann <mk@cm4all.com>  Wed, 13 Feb 2019 08:32:30 +0100

cm4all-beng-proxy (14.22) unstable; urgency=low

  * merge release 13.15

 -- Max Kellermann <mk@cm4all.com>  Mon, 11 Feb 2019 08:46:49 +0100

cm4all-beng-proxy (14.21) unstable; urgency=low

  * lhttp: fix crash bug (14.20 regression)

 -- Max Kellermann <mk@cm4all.com>  Thu, 03 Jan 2019 11:12:48 +0100

cm4all-beng-proxy (14.20) unstable; urgency=low

  * pipe: remove excess fcntl() system calls in the debug build
  * http_client: fix two crash bugs
  * http_client: fix stall bug with SSL
  * http_client: fix "Peer closed the socket prematurely" error with SSL

 -- Max Kellermann <mk@cm4all.com>  Sun, 30 Dec 2018 13:40:44 +0100

cm4all-beng-proxy (14.19) unstable; urgency=low

  * certdb: fix "std::bad_alloc" error after database connection loss
  * widget: fix missing request body for focused inline widget

 -- Max Kellermann <mk@cm4all.com>  Wed, 12 Dec 2018 22:23:06 +0100

cm4all-beng-proxy (14.18) unstable; urgency=low

  * was: fix use-after-free bug
  * enlarge I/O buffers to 32 for faster bulk transfers

 -- Max Kellermann <mk@cm4all.com>  Tue, 16 Oct 2018 19:05:34 +0200

cm4all-beng-proxy (14.17) unstable; urgency=low

  * translation, http_cache: fix use-after-free bugs

 -- Max Kellermann <mk@cm4all.com>  Mon, 15 Oct 2018 22:27:39 +0200

cm4all-beng-proxy (14.16) unstable; urgency=low

  * http_client: fix assertion failure due to unexpected recursion

 -- Max Kellermann <mk@cm4all.com>  Mon, 15 Oct 2018 17:03:13 +0200

cm4all-beng-proxy (14.15) unstable; urgency=low

  * spawn: fix error "Failed to create systemd scope: Unit
    cm4all-beng-spawn.scope not loaded"

 -- Max Kellermann <mk@cm4all.com>  Wed, 10 Oct 2018 11:49:25 +0200

cm4all-beng-proxy (14.14) unstable; urgency=low

  * merge release 13.13

 -- Max Kellermann <mk@cm4all.com>  Fri, 05 Oct 2018 14:10:08 +0200

cm4all-beng-proxy (14.13) unstable; urgency=low

  * spawn: fix "signalfd() failed: Bad file descriptor"
  * translation: fix crash bug
  * session: fix data loss after defragmentation

 -- Max Kellermann <mk@cm4all.com>  Fri, 28 Sep 2018 15:24:19 +0200

cm4all-beng-proxy (14.12) unstable; urgency=low

  * improved memory leak detector
  * add listener options "ack_timeout", "keepalive"
  * support HTTP method "REPORT"

 -- Max Kellermann <mk@cm4all.com>  Thu, 27 Sep 2018 10:55:50 +0200

cm4all-beng-proxy (14.11) unstable; urgency=low

  * merge release 13.12

 -- Max Kellermann <mk@cm4all.com>  Sat, 01 Sep 2018 19:46:50 +0200

cm4all-beng-proxy (14.10) unstable; urgency=low

  * http: don't require "Connection" header for WebSocket upgrade
  * bp/http: fix WebSocket header duplication

 -- Max Kellermann <mk@cm4all.com>  Wed, 22 Aug 2018 11:11:50 -0000

cm4all-beng-proxy (14.9) unstable; urgency=low

  * bp/http: abolish the forced "Connection:keep-alive" request header
  * spawn: work around LXC/systemd bug causing spawner failures

 -- Max Kellermann <mk@cm4all.com>  Thu, 16 Aug 2018 15:21:58 -0000

cm4all-beng-proxy (14.8) unstable; urgency=low

  * http_cache, fcache: fix use-after-free crash bug
  * spawn: support the systemd hybrid cgroup hierarchy

 -- Max Kellermann <mk@cm4all.com>  Tue, 19 Jun 2018 14:46:39 -0000

cm4all-beng-proxy (14.7) unstable; urgency=low

  * certdb: DELETE old name before INSERT to avoid constraint violation

 -- Max Kellermann <mk@cm4all.com>  Tue, 05 Jun 2018 20:12:17 -0000

cm4all-beng-proxy (14.6) unstable; urgency=low

  * http_client: fix use-after-free data corruption bug
  * fcache: fix use-after-free crash bug upon cancellation
  * access_log: fix crash after sendmsg() failure
  * istream/replace: fix stall bug
  * istream/subst: optimize mismatch check

 -- Max Kellermann <mk@cm4all.com>  Mon, 04 Jun 2018 10:22:47 -0000

cm4all-beng-proxy (14.5) unstable; urgency=low

  * access_log: fix CRC errors due to stack corruption

 -- Max Kellermann <mk@cm4all.com>  Mon, 14 May 2018 14:34:18 -0000

cm4all-beng-proxy (14.4) unstable; urgency=low

  * lb: fix "pivot_root" problem during start on kernel 4.9-
  * enable core dumps (PR_SET_DUMPABLE)
  * debian: don't start daemon during initial installation

 -- Max Kellermann <mk@cm4all.com>  Mon, 14 May 2018 10:42:12 -0000

cm4all-beng-proxy (14.3) unstable; urgency=low

  * bp: allow configuring child error logger without access logger
  * log: fix datagram corruption due to wrong attribute code
  * log-json: escape control characters

 -- Max Kellermann <mk@cm4all.com>  Thu, 26 Apr 2018 11:00:05 -0000

cm4all-beng-proxy (14.2) unstable; urgency=low

  * lb: fix use-after-free crash after using translation response
  * http_cache: fix use-after-free crash on request cancellation
  * http_client: fix assertion failure upon discarding large request body

 -- Max Kellermann <mk@cm4all.com>  Tue, 24 Apr 2018 11:11:36 -0000

cm4all-beng-proxy (14.1) unstable; urgency=low

  * feature freeze
  * lhttp: fix memory leak
  * lhttp: pass URI and site name to error logger
  * fcgi: implement "forward_child_errors" for STDERR payloads
  * pipe: fix assertion failure
  * cgi: fix crash bug
  * bp: SIGHUP flushes the NFS cache
  * control: add packet FLUSH_NFS_CACHE

 -- Max Kellermann <mk@cm4all.com>  Thu, 19 Apr 2018 08:43:23 -0000

cm4all-beng-proxy (14.0.9) unstable; urgency=low

  * translation: allow disabling the HTTP cache with "UNCACHED"
  * http_cache: remove the memcached backend
  * access_log: use protocol version 2
  * fcgi, was, lhttp: option "forward_child_errors" forwards stderr to logger

 -- Max Kellermann <mk@cm4all.com>  Mon, 26 Mar 2018 09:42:46 -0000

cm4all-beng-proxy (14.0.8) unstable; urgency=low

  * merge release 13.11
  * bp: add SSL/TLS support to the HTTP server
  * fix bogus assertion failure

 -- Max Kellermann <mk@cm4all.com>  Mon, 12 Mar 2018 10:38:35 -0000

cm4all-beng-proxy (14.0.7) unstable; urgency=low

  * merge release 13.10
  * header-forward: include "Content-Location" in header group "LINK"
  * http_client: enable keep-alive on HTTPS connections
  * ssl/client: send client certificates on server request
  * ssl/client: translation packet CERTIFICATE chooses client certificate
  * ssl/client: enable SNI

 -- Max Kellermann <mk@cm4all.com>  Thu, 01 Mar 2018 11:59:04 -0000

cm4all-beng-proxy (14.0.6) unstable; urgency=low

  * http_server: generate Content-Length for empty response (14.0.1
    regression)

 -- Max Kellermann <mk@cm4all.com>  Fri, 02 Feb 2018 10:54:19 -0000

cm4all-beng-proxy (14.0.5) unstable; urgency=low

  * bp: fix forwarding headers for request body

 -- Max Kellermann <mk@cm4all.com>  Thu, 25 Jan 2018 11:48:09 -0000

cm4all-beng-proxy (14.0.4) unstable; urgency=low

  * merge release 13.8
  * certdb: create ACME CSRs without subject, only subjectAltName

 -- Max Kellermann <mk@cm4all.com>  Tue, 23 Jan 2018 15:04:11 -0000

cm4all-beng-proxy (14.0.3) unstable; urgency=low

  * merge release 13.5
  * bp: fix nullptr dereference bug

 -- Max Kellermann <mk@cm4all.com>  Thu, 18 Jan 2018 18:24:29 -0000

cm4all-beng-proxy (14.0.2) unstable; urgency=low

  * access_log: support protocol version 2 (with CRC)
  * processor: rewrite URIs in META/property="og:{image,url}"
  * certdb: eliminate duplicate authz request
  * certdb: add ACME option "--debug"
  * certdb: implement ACME "http-01", option "--challenge-directory"

 -- Max Kellermann <mk@cm4all.com>  Fri, 12 Jan 2018 11:07:14 -0000

cm4all-beng-proxy (14.0.1) unstable; urgency=low

  * lb: forward HTTP from Lua to dynamic server (development feature)
  * certdb: retry ACME requests after status 5xx (server error)
  * certdb: support the Workshop control channel
  * log-json: generate JSONL (JSON Lines)

 -- Max Kellermann <mk@cm4all.com>  Fri, 05 Jan 2018 11:47:08 -0000

cm4all-beng-proxy (13.16) unstable; urgency=low

  * processor: fix crash due to malformed XML attribute
  * http_client: fix crash bug
  * ssl/cache: fix two crash bugs

 -- Max Kellermann <mk@cm4all.com>  Tue, 12 Feb 2019 21:39:41 +0100

cm4all-beng-proxy (13.15) unstable; urgency=low

  * was: send PREMATURE after client canceled the request

 -- Max Kellermann <mk@cm4all.com>  Mon, 11 Feb 2019 08:37:20 +0100

cm4all-beng-proxy (13.14) unstable; urgency=low

  * http_client: fix assertion failure due to unexpected recursion
  * lhttp: increase listener backlog
  * pipe: remove excess fcntl() system calls in the debug build
  * bp/processor: don't allow empty widget class name

 -- Max Kellermann <mk@cm4all.com>  Mon, 11 Feb 2019 07:40:00 +0100

cm4all-beng-proxy (13.13) unstable; urgency=low

  * was: fix memory leak
  * was: force pipe buffers to 256 kB
  * session: fix data loss after defragmentation

 -- Max Kellermann <mk@cm4all.com>  Fri, 05 Oct 2018 12:23:09 +0200

cm4all-beng-proxy (13.12) unstable; urgency=low

  * bp/http: abolish the forced "Connection:keep-alive" request header
  * session: fix two assertion failures
  * fcgi, lhttp: fix race condition with socket permissions
  * cgi: fix crash bug
  * pipe: fix assertion failure
  * fcache: fix crash due to mistakenly detected memory leak
  * lb: fix "pivot_root" problem during start on kernel 4.9-
  * enable core dumps (PR_SET_DUMPABLE)
  * debian: don't start daemon during initial installation

 -- Max Kellermann <mk@cm4all.com>  Sat, 01 Sep 2018 17:23:30 -0000

cm4all-beng-proxy (13.11) unstable; urgency=low

  * lb: ssl_cert_db and ssl_verify are mutually exclusive
  * log-json: fix crash bug with unknown type value
  * log: support type "SSH"

 -- Max Kellermann <mk@cm4all.com>  Fri, 09 Mar 2018 09:15:14 -0000

cm4all-beng-proxy (13.10) unstable; urgency=low

  * access_log: support record attribute "type"

 -- Max Kellermann <mk@cm4all.com>  Wed, 07 Feb 2018 08:27:48 -0000

cm4all-beng-proxy (13.9) unstable; urgency=low

  * spawn: fix kernel warning "oom_adj is deprecated, please use
    oom_score_adj instead"
  * lb/config: check whether sticky_mode is compatible with Zeroconf
  * access_log: fix crash on connect failure

 -- Max Kellermann <mk@cm4all.com>  Tue, 06 Feb 2018 09:23:23 -0000

cm4all-beng-proxy (13.8) unstable; urgency=low

  * lb/http: fix use-after-free bug

 -- Max Kellermann <mk@cm4all.com>  Tue, 23 Jan 2018 14:46:15 -0000

cm4all-beng-proxy (13.7) unstable; urgency=low

  * lb/tcp: fix use-after-free bug when outbound connect fails early
  * spawn: fix resource limits problem with user namespaces
  * spawn: increase the OOM score of child processes

 -- Max Kellermann <mk@cm4all.com>  Tue, 23 Jan 2018 11:54:03 -0000

cm4all-beng-proxy (13.6) unstable; urgency=low

  * http_server: fix two crash bugs with "417 Expectation failed"
  * lb: fix crash bug when POSTing to global_http_check
  * lb/tcp: fix double free bug when outbound is not yet connected

 -- Max Kellermann <mk@cm4all.com>  Mon, 22 Jan 2018 10:18:58 -0000

cm4all-beng-proxy (13.5) unstable; urgency=low

  * lb/tcp: fix crash with empty Zeroconf pool
  * nfs: fix memory leak
  * certdb: eliminate duplicate authz request
  * certdb: retry ACME nonce request after status 500
  * certdb: update the Let's Encrypt agreement URL to v1.2
  * certdb: add ACME option "--debug"
  * ssl: fix three transfer stall bugs
  * shrink I/O buffers back to 8 kB
  * access_log: support protocol version 2 (with CRC)

 -- Max Kellermann <mk@cm4all.com>  Thu, 18 Jan 2018 17:59:13 -0000

cm4all-beng-proxy (13.4) unstable; urgency=low

  * fcache: fix use-after-free crash bug

 -- Max Kellermann <mk@cm4all.com>  Wed, 03 Jan 2018 09:31:05 -0000

cm4all-beng-proxy (13.3) unstable; urgency=low

  * merge release 12.9

 -- Max Kellermann <mk@cm4all.com>  Mon, 18 Dec 2017 10:16:28 -0000

cm4all-beng-proxy (13.2) unstable; urgency=low

  * widget: case insensitive check for UNTRUSTED_SITE_SUFFIX and
    UNTRUSTED_RAW_SITE_SUFFIX

 -- Max Kellermann <mk@cm4all.com>  Fri, 01 Dec 2017 14:54:24 -0000

cm4all-beng-proxy (13.1) unstable; urgency=low

  * feature freeze

 -- Max Kellermann <mk@cm4all.com>  Thu, 30 Nov 2017 12:05:07 -0000

cm4all-beng-proxy (13.0.12) unstable; urgency=low

  * merge release 12.8
  * http_cache: handle If-None-Match, If-Modified-Since etc.
  * spawn: raise the command-line argument limit
  * log internal server errors even without --verbose

 -- Max Kellermann <mk@cm4all.com>  Tue, 21 Nov 2017 11:58:58 -0000

cm4all-beng-proxy (13.0.11) unstable; urgency=low

  * bp: map EACCES/EPERM to "403 Forbidden"
  * log-cat: use the local time zone

 -- Max Kellermann <mk@cm4all.com>  Mon, 06 Nov 2017 09:29:22 -0000

cm4all-beng-proxy (13.0.10) unstable; urgency=low

  * avahi: make services visible initially (13.0.9 regression)
  * lb: add client address filter for global_http_check
  * python/control/client: add methods send_{en,dis}able_zeroconf()

 -- Max Kellermann <mk@cm4all.com>  Tue, 10 Oct 2017 21:51:40 -0000

cm4all-beng-proxy (13.0.9) unstable; urgency=low

  * lb: support monitors in Zeroconf clusters
  * lb/config: require certificate even if ssl_cert_db is used
  * lb/monitor/expect: fix memory leak
  * certdb: retry ACME "new-authz" after "unauthorized"
  * certdb: generate a new private key for each "new-cert"
  * certdb: fix collisions with ACME challenge certificates
  * certdb: allow altNames longer than 64 characters with ACME
  * log: add attribute "FORWARDED_TO"
  * control: add packets "DISABLE_ZEROCONF", "ENABLE_ZEROCONF"

 -- Max Kellermann <mk@cm4all.com>  Fri, 06 Oct 2017 11:20:15 -0000

cm4all-beng-proxy (13.0.8.1) unstable; urgency=low

  * fix assertion failure when sending large HTTP headers
  * http_server: disallow request headers larger than 8 kB

 -- Max Kellermann <mk@cm4all.com>  Tue, 17 Oct 2017 09:49:47 -0000

cm4all-beng-proxy (13.0.8) unstable; urgency=low

  * certdb: check for database commit errors
  * certdb: repeat after PostgreSQL serialization failure

 -- Max Kellermann <mk@cm4all.com>  Tue, 26 Sep 2017 19:59:53 -0000

cm4all-beng-proxy (13.0.7) unstable; urgency=low

  * fcache: fix bogus memory leak test
  * handler: change "Translation server failed" to "Configuration server ..."
  * spawn: wait & try again after "Unit cm4all-beng-spawn.scope already exists"

 -- Max Kellermann <mk@cm4all.com>  Mon, 25 Sep 2017 13:16:21 -0000

cm4all-beng-proxy (13.0.6) unstable; urgency=low

  * merge release 12.5
  * widget/inline: fix memory leak on canceled POST
  * widget/inline: implement a response header timeout of 5s
  * certdb: fix notifications in non-default PostgreSQL schema

 -- Max Kellermann <mk@cm4all.com>  Wed, 20 Sep 2017 20:56:04 -0000

cm4all-beng-proxy (13.0.5) unstable; urgency=low

  * merge release 12.4
  * lb/http: fix several memory leaks with POST requests
  * lb: fix shutdown crash bug
  * lb: CONTROL_STATS returns translation cache size
  * log/lua: add a "filter" mode

 -- Max Kellermann <mk@cm4all.com>  Thu, 14 Sep 2017 18:39:12 -0000

cm4all-beng-proxy (13.0.4) unstable; urgency=low

  * lb: fix request headers in access logger (affects
    "ignore_localhost_200" and "User-Agent", "Referer", "Host",
    "X-Forwarded-For")

 -- Max Kellermann <mk@cm4all.com>  Mon, 11 Sep 2017 20:04:23 -0000

cm4all-beng-proxy (13.0.3) unstable; urgency=low

  * fix crash bug in CSS processor
  * lb: print the site name in access logs
  * log: add attribute MESSAGE

 -- Max Kellermann <mk@cm4all.com>  Mon, 11 Sep 2017 17:43:57 -0000

cm4all-beng-proxy (13.0.2) unstable; urgency=low

  * log translation server failures even without --verbose
  * translation: allow arbitrary non-zero characters in CHILD_TAG
  * control: add listener option "interface"
  * control: disable the "V6ONLY" flag on all IPv6 wildcard listeners
  * control: switch to IPv4 if joining IPv6 wildcard to IPv4 multicast group

 -- Max Kellermann <mk@cm4all.com>  Fri, 08 Sep 2017 12:24:04 -0000

cm4all-beng-proxy (13.0.1) unstable; urgency=low

  * remove libdaemon dependency
  * lhttp: FADE_CHILDEN prevents reusing existing busy processes
  * bp: allow CONTROL_FADE_CHILDREN with tag as payload

 -- Max Kellermann <mk@cm4all.com>  Tue, 29 Aug 2017 10:40:13 -0000

cm4all-beng-proxy (12.9) unstable; urgency=low

  * was: fix crash after malformed HEAD response
  * http_client: fix retry after error
  * lb/lua: allow building with LuaJIT 2.1

 -- Max Kellermann <mk@cm4all.com>  Mon, 18 Dec 2017 10:03:34 -0000

cm4all-beng-proxy (12.8) unstable; urgency=low

  * file: emit "Last-Modified" header in "304" responses
  * file: improved support for the user.ETag xattr
  * http_cache: update "Expires" from "304" responses

 -- Max Kellermann <mk@cm4all.com>  Fri, 17 Nov 2017 11:41:02 -0000

cm4all-beng-proxy (12.7) unstable; urgency=low

  * file: ignore If-Modified-Since after successful If-None-Match
  * file: emit cache headers in "304" responses (v11 regression)
  * file: failed If-None-Match emits "304" response, not "412"

 -- Max Kellermann <mk@cm4all.com>  Thu, 16 Nov 2017 12:19:44 -0000

cm4all-beng-proxy (12.6) unstable; urgency=low

  * fix assertion failure when sending large HTTP headers
  * http_server: disallow request headers larger than 8 kB
  * spawn: wait & try again after "Unit cm4all-beng-spawn.scope already exists"
  * widget/inline: fix memory leak on canceled POST
  * control: add listener option "interface"
  * control: disable the "V6ONLY" flag on all IPv6 wildcard listeners
  * control: switch to IPv4 if joining IPv6 wildcard to IPv4 multicast group
  * lb: print the site name in access logs
  * lb: fix request headers in access logger (affects
    "ignore_localhost_200" and "User-Agent", "Referer", "Host",
    "X-Forwarded-For")
  * lb/monitor/expect: fix memory leak
  * certdb: fix notifications in non-default PostgreSQL schema

 -- Max Kellermann <mk@cm4all.com>  Tue, 17 Oct 2017 10:58:40 -0000

cm4all-beng-proxy (12.5) unstable; urgency=low

  * lb/http: fix another memory leak with POST requests
  * lb: fix shutdown crash bug
  * certdb: fix crash after PostgreSQL host lookup failure

 -- Max Kellermann <mk@cm4all.com>  Wed, 20 Sep 2017 10:30:52 -0000

cm4all-beng-proxy (12.4) unstable; urgency=low

  * lb/http: fix several memory leaks with POST requests
  * fix crash bug in CSS processor

 -- Max Kellermann <mk@cm4all.com>  Wed, 13 Sep 2017 13:58:06 -0000

cm4all-beng-proxy (12.3) unstable; urgency=low

  * remove libhttp dependency
  * logger: fix off-by-one bug in log level check
  * http_server: fix crash bug

 -- Max Kellermann <mk@cm4all.com>  Tue, 29 Aug 2017 09:44:27 -0000

cm4all-beng-proxy (12.2) unstable; urgency=low

  * spawn: use the "systemd" controller
  * debian/control: move from "non-free" to "main"

 -- Max Kellermann <mk@cm4all.com>  Wed, 23 Aug 2017 09:35:27 -0000

cm4all-beng-proxy (12.1) unstable; urgency=low

  * all code is now covered by the Simplified BSD License (BSD-2-Clause)

 -- Max Kellermann <mk@cm4all.com>  Fri, 18 Aug 2017 08:53:52 -0000

cm4all-beng-proxy (12.0.44) unstable; urgency=low

  * lb: retry after connect error to Zeroconf member
  * spawn: make /proc writable if user namespaces are allowed

 -- Max Kellermann <mk@cm4all.com>  Thu, 17 Aug 2017 11:26:34 -0000

cm4all-beng-proxy (12.0.43) unstable; urgency=low

  * spawn: fix MOUNT_ROOT_TMPFS failure with USER_NAMESPACE
  * lb/control: allow TCACHE_INVALIDATE on SITE
  * systemd: no "-v" by default

 -- Max Kellermann <mk@cm4all.com>  Tue, 15 Aug 2017 21:41:04 -0000

cm4all-beng-proxy (12.0.42) unstable; urgency=low

  * spawn: fix bogus pivot_root() error message
  * translation: add packet MOUNT_ROOT_TMPFS

 -- Max Kellermann <mk@cm4all.com>  Tue, 15 Aug 2017 09:39:08 -0000

cm4all-beng-proxy (12.0.41) unstable; urgency=low

  * spawn: fix NETWORK_NAMESPACE_NAME corruption
  * spawn: work around USER_NAMESPACE + NETWORK_NAMESPACE_NAME conflict

 -- Max Kellermann <mk@cm4all.com>  Fri, 04 Aug 2017 16:15:09 -0000

cm4all-beng-proxy (12.0.40) unstable; urgency=low

  * spawn: attach to existing network namespace with NETWORK_NAMESPACE_NAME
  * spawn: allow unshare(), mount(), umount(), pivot_root()

 -- Max Kellermann <mk@cm4all.com>  Fri, 04 Aug 2017 09:42:44 -0000

cm4all-beng-proxy (12.0.39) unstable; urgency=low

  * net: resolving "*" prefers the IPv6 wildcard "::"
  * spawn: run the PID namespace init process as root
  * spawn: tight system call whitelist for init process
  * spawn: forbid fanotify_*, nfsservctl, syslog
  * lb/translation: fix false cache misses
  * lb/control: TCACHE_INVALIDATE flushes all translation caches
  * lb/cluster: improve consistent hashing distribution
  * control: support more commands in TCACHE_INVALIDATE payload
  * translation: fix the FORBID_MULTICAST setting
  * translation: add packet FORBID_BIND

 -- Max Kellermann <mk@cm4all.com>  Tue, 01 Aug 2017 14:03:03 -0000

cm4all-beng-proxy (12.0.38) unstable; urgency=low

  * fcgi: fix crash bug

 -- Max Kellermann <mk@cm4all.com>  Wed, 26 Jul 2017 17:43:05 -0000

cm4all-beng-proxy (12.0.37) unstable; urgency=low

  * bp: check HTTPS_ONLY before anything else

 -- Max Kellermann <mk@cm4all.com>  Thu, 20 Jul 2017 15:00:37 -0000

cm4all-beng-proxy (12.0.36) unstable; urgency=low

  * translation: add packet HTTPS_ONLY

 -- Max Kellermann <mk@cm4all.com>  Thu, 20 Jul 2017 13:26:49 -0000

cm4all-beng-proxy (12.0.35) unstable; urgency=low

  * bp: translation REQUEST_HEADER overrides existing request headers
  * bp: never forward the "X-CM4all-DocRoot" header
  * lb: set the "X-CM4all-HTTPS" header
  * cgi, fcgi: set HTTPS=on if the "X-CM4all-HTTPS" header is set

 -- Max Kellermann <mk@cm4all.com>  Wed, 19 Jul 2017 12:36:36 -0000

cm4all-beng-proxy (12.0.34) unstable; urgency=low

  * http_client: disable the read timeout

 -- Max Kellermann <mk@cm4all.com>  Wed, 19 Jul 2017 08:16:09 -0000

cm4all-beng-proxy (12.0.33) unstable; urgency=low

  * log-exec: allow multiple multicast processes on same host
  * headers: rename "X-CM4all-BENG-SSL" to "X-CM4all-HTTPS"
  * access_log: add option "send_to" which replaces log-forward

 -- Max Kellermann <mk@cm4all.com>  Tue, 18 Jul 2017 09:51:01 -0000

cm4all-beng-proxy (12.0.32) unstable; urgency=low

  * lb/translation: fix bogus wildcard cache entries
  * lb/translation: obey MAX_AGE=0
  * logger: fix log level
  * access_log: use microsecond precision in "timestamp" attribute
  * log-json: enclose output in "[]" and put commas between records
  * log-json: add "logger_client" attribute
  * log-lua: new access logger which calls a Lua script
  * config: make "access_logger" a block
  * config: add "access_logger" options "trust_xff", "ignore_localhost_200"
  * headers: add "X-CM4all-BENG-SSL" to group "SSL"

 -- Max Kellermann <mk@cm4all.com>  Mon, 17 Jul 2017 20:33:46 -0000

cm4all-beng-proxy (12.0.31) unstable; urgency=low

  * translation: add packet FORBID_MULTICAST
  * spawn: system call filter errors are fatal if explicitly enabled
  * spawn: apply cgroup namespace again after moving to new cgroup
  * net: support interface name as scope id in IPv6 addresses
  * config: support per-"control" setting "multicast_group"
  * log-exec: fix binding to wildcard address via "*"

 -- Max Kellermann <mk@cm4all.com>  Fri, 14 Jul 2017 08:19:05 -0000

cm4all-beng-proxy (12.0.30) unstable; urgency=low

  * bp: rename zeroconf_type to zeroconf_service
  * bp: control server supports IPv6 multicast
  * config: check Zeroconf service names
  * config: allow zeroconf_service with raw service name
  * log-exec: multicast support
  * translation: add packet REDIRECT_FULL_URI

 -- Max Kellermann <mk@cm4all.com>  Thu, 13 Jul 2017 12:13:19 -0000

cm4all-beng-proxy (12.0.29) unstable; urgency=low

  * lb: use consistent hashing to pick Zeroconf members
  * lhttp: fix bogus assertion failure during shutdown

 -- Max Kellermann <mk@cm4all.com>  Mon, 10 Jul 2017 21:49:23 -0000

cm4all-beng-proxy (12.0.28) unstable; urgency=low

  * config: add listener option "free_bind"
  * don't confuse child processes with different BIND_MOUNT settings
  * lb: add sticky_mode "xhost"'

 -- Max Kellermann <mk@cm4all.com>  Mon, 10 Jul 2017 10:20:26 -0000

cm4all-beng-proxy (12.0.27) unstable; urgency=low

  * access_log: reduce system calls in all access loggers
  * translation: add packet CGROUP_NAMESPACE
  * translation: allow underscore in cgroup controller name

 -- Max Kellermann <mk@cm4all.com>  Fri, 07 Jul 2017 15:19:28 -0000

cm4all-beng-proxy (12.0.26) unstable; urgency=low

  * spawn: abort the process immediately after uid/gid_map failure
  * spawn: create STDERR_PATH with mode 0600
  * spawn: fix socket family filter
  * translation: add packets UMASK, STDERR_PATH_JAILED

 -- Max Kellermann <mk@cm4all.com>  Tue, 04 Jul 2017 16:16:07 -0000

cm4all-beng-proxy (12.0.25) unstable; urgency=low

  * eliminate dependency on GLib
  * spawn: mount a new /proc for the PID namespace
  * spawn: implement user namespaces properly
  * spawn: fix seccomp filters on old kernels
  * spawn: fix journal for jailed processes
  * spawn: allow only local, IPv4 and IPv6 sockets
  * spawn: rename the PID namespace init process to "init"

 -- Max Kellermann <mk@cm4all.com>  Thu, 29 Jun 2017 20:10:24 -0000

cm4all-beng-proxy (12.0.24) unstable; urgency=low

  * spawn: unblock signals
  * http_server: fix memory leak
  * log: send the "Host" request header to the access logger
  * log-json: new access logger which dumps JSON
  * spawn: implement an init process for PID namespaces

 -- Max Kellermann <mk@cm4all.com>  Tue, 27 Jun 2017 11:21:19 -0000

cm4all-beng-proxy (12.0.23) unstable; urgency=low

  * lb: show the IP address of Zeroconf members in log messages
  * lb: disable failing Zeroconf members temporarily
  * config: add "spawn" section, replacing --allow-user and --allow-group

 -- Max Kellermann <mk@cm4all.com>  Wed, 21 Jun 2017 20:41:34 -0000

cm4all-beng-proxy (12.0.22) unstable; urgency=low

  * lb: suppress log message "malformed request URI"
  * was: fix assertion failure
  * translation: add packets SHELL, TOKEN

 -- Max Kellermann <mk@cm4all.com>  Tue, 20 Jun 2017 21:59:58 -0000

cm4all-beng-proxy (12.0.21) unstable; urgency=low

  * lower log level for "Peer closed the socket prematurely"
  * widget: set Request/LINK=no by default
  * translation: fix "std::exception" error messages

 -- Max Kellermann <mk@cm4all.com>  Tue, 20 Jun 2017 11:17:56 -0000

cm4all-beng-proxy (12.0.20) unstable; urgency=low

  * merge release 11.26
  * move the delegate-helper to a non-jailed package
  * translation: ignore whitespace in RLIMITS packet
  * headers: add "Referer" to group "LINK", off by default

 -- Max Kellermann <mk@cm4all.com>  Sat, 17 Jun 2017 09:49:46 -0000

cm4all-beng-proxy (12.0.19) unstable; urgency=low

  * lb: fix assertion failure with translated POST requests
  * lb: add "tag" setting to "listener" (translation packet LISTENER_TAG)

 -- Max Kellermann <mk@cm4all.com>  Mon, 12 Jun 2017 21:46:25 -0000

cm4all-beng-proxy (12.0.18) unstable; urgency=low

  * lb: SIGHUP flushes all translate_handler caches
  * certdb: command "names" obeys the "deleted" flag
  * certdb: command "find" prints column headers only with "--headers"
  * certdb: remove obsolete option "--all"

 -- Max Kellermann <mk@cm4all.com>  Tue, 06 Jun 2017 20:46:15 -0000

cm4all-beng-proxy (12.0.17) unstable; urgency=low

  * translation: add packet CANONICAL_HOST
  * lb: implement a translation_handler cache

 -- Max Kellermann <mk@cm4all.com>  Fri, 02 Jun 2017 11:25:35 -0000

cm4all-beng-proxy (12.0.16) unstable; urgency=low

  * lb: create monitors referenced only by {lua,translation}_handler
  * lb: allow the translation server to refer to branches and other types
  * lb/monitor: fix shutdown hang due to event leak
  * lb: add sticky mode "host"
  * lb: fix assertion failure with Zeroconf and sticky
  * lb: fix crash bug when Zeroconf cluster is empty
  * bp: fix crash bug

 -- Max Kellermann <mk@cm4all.com>  Wed, 31 May 2017 22:21:38 -0000

cm4all-beng-proxy (12.0.15) unstable; urgency=low

  * merge release 11.25
  * certdb: fix column "issuer_common_name" management
  * certdb: add column "handle"
    - new commands "names", "set-handle"
    - commands "load" requires handle parameter
    - command "delete" uses handle
    - commands "monitor" and "tail" print handles
    - acme commands "new-cert" and "new-authz-cert" require handle parameter
    - new acme command "renew-cert", replacing "new-authz-cert --all"
  * certdb: add command "get"
  * certdb: command "find" prints a list of matching certificates
  * certdb: add option "--progress" for Workshop
  * translation: add packet MESSAGE

 -- Max Kellermann <mk@cm4all.com>  Tue, 30 May 2017 21:42:23 -0000

cm4all-beng-proxy (12.0.14) unstable; urgency=low

  * merge release 11.24
  * certdb: add column "issuer_common_name"

 -- Max Kellermann <mk@cm4all.com>  Wed, 24 May 2017 10:27:17 -0000

cm4all-beng-proxy (12.0.13) unstable; urgency=low

  * merge release 11.23
  * lb/lua: catch "panics" and report error
  * lb/lua: fix Lua stack leaks
  * lb: allow a translation server to pick a cluster
  * fix use-after-free bug in HTTP request handler
  * spawn: forbid more dangerous system calls
  * spawn: activate system call filter for all architectures
  * translation: add packet FORBID_USER_NS

 -- Max Kellermann <mk@cm4all.com>  Sat, 20 May 2017 11:40:50 -0000

cm4all-beng-proxy (12.0.12) unstable; urgency=low

  * bp: pass the listener "interface" setting to Avahi
  * lb: fix crash with --check
  * lb: allow Lua scripts to handle HTTP requests

 -- Max Kellermann <mk@cm4all.com>  Thu, 27 Apr 2017 21:50:32 -0000

cm4all-beng-proxy (12.0.11) unstable; urgency=low

  * certdb: fix crash after PostgreSQL host lookup failure
  * transformation: fix crash due to compiler optimization
  * lb: fix crash while waiting for the Avahi resolver

 -- Max Kellermann <mk@cm4all.com>  Wed, 26 Apr 2017 11:49:48 -0000

cm4all-beng-proxy (12.0.10) unstable; urgency=low

  * merge release 11.22
  * lb: implement "sticky" in ZeroConf TCP pools
  * improved uid/gid verify error messages
  * certdb: update the Let's Encrypt agreement URL
  * certdb: add option "--agreement"

 -- Max Kellermann <mk@cm4all.com>  Tue, 18 Apr 2017 11:00:29 -0000

cm4all-beng-proxy (12.0.9) unstable; urgency=low

  * fix error "Failed to accept connection: Invalid argument"
  * lb: implement "sticky" in ZeroConf pools

 -- Max Kellermann <mk@cm4all.com>  Tue, 21 Mar 2017 09:38:04 -0000

cm4all-beng-proxy (12.0.8) unstable; urgency=low

  * merge release 11.21
  * build with Meson and Ninja
  * lb/certdb: fix assertion failure during shutdown

 -- Max Kellermann <mk@cm4all.com>  Wed, 15 Mar 2017 16:20:50 -0000

cm4all-beng-proxy (12.0.7) unstable; urgency=low

  * merge release 11.17
  * lb/http: add "redirect" as a possible destination for "branch"
  * ssl: fix memory leak
  * certdb: use $http_proxy
  * certdb: exclude *.acme.invalid from --all

 -- Max Kellermann <mk@cm4all.com>  Mon, 06 Feb 2017 22:22:08 -0000

cm4all-beng-proxy (12.0.6) unstable; urgency=low

  * lb/http: add "status" as a possible destination for "branch"
  * translation: add packet EXECUTE

 -- Max Kellermann <mk@cm4all.com>  Wed, 25 Jan 2017 21:11:58 -0000

cm4all-beng-proxy (12.0.5) unstable; urgency=low

  * merge release 11.15
  * lb/tcp: fix crash bug after connect failure
  * lb/tcp: connect outbound after SSL handshake is finished

 -- Max Kellermann <mk@cm4all.com>  Fri, 20 Jan 2017 14:12:25 -0000

cm4all-beng-proxy (12.0.4) unstable; urgency=low

  * merge release 11.13
  * spawn: forbid ptrace() and other dangerous system calls
  * certdb: add "--all" option to "new-cert" and "new-authz-cert"

 -- Max Kellermann <mk@cm4all.com>  Mon, 16 Jan 2017 19:47:31 -0000

cm4all-beng-proxy (12.0.3) unstable; urgency=low

  * config: add "access_logger", replacing the *.default setting
  * translation: add packets BIND_MOUNT_EXEC, STDERR_NULL

 -- Max Kellermann <mk@cm4all.com>  Thu, 08 Dec 2016 10:35:47 -0000

cm4all-beng-proxy (12.0.2) unstable; urgency=low

  * merge release 11.12
  * http_client: fix use-after-free bug on request cancellation
  * processor: fix buffer corruption bug
  * spawn/Systemd: fix hang while creating systemd scope
  * config: fix session_save_path corruption

 -- Max Kellermann <mk@cm4all.com>  Tue, 06 Dec 2016 11:01:26 -0000

cm4all-beng-proxy (12.0.1) unstable; urgency=low

  * move various buffers from the pool allocator to the slice allocator
  * translation: add packet CRON

 -- Max Kellermann <mk@cm4all.com>  Wed, 23 Nov 2016 14:57:02 -0000

cm4all-beng-proxy (11.26) unstable; urgency=low

  * was: added kludge to avoid killing process after STOP
  * lb/monitor: fix shutdown hang due to event leak

 -- Max Kellermann <mk@cm4all.com>  Fri, 16 Jun 2017 20:53:29 -0000

cm4all-beng-proxy (11.25) unstable; urgency=low

  * lb: fix error "Too many members"

 -- Max Kellermann <mk@cm4all.com>  Tue, 30 May 2017 18:17:53 -0000

cm4all-beng-proxy (11.24) unstable; urgency=low

  * {http,ajp}_client: fix crash after malformed URI without Keep-Alive

 -- Max Kellermann <mk@cm4all.com>  Wed, 24 May 2017 10:15:04 -0000

cm4all-beng-proxy (11.23) unstable; urgency=low

  * lb/tcp: fix stall bug
  * ssl: fix two stall bugs

 -- Max Kellermann <mk@cm4all.com>  Tue, 09 May 2017 16:25:08 -0000

cm4all-beng-proxy (11.22) unstable; urgency=low

  * bp: allow '=' in listener tag after --listen
  * was: fix crash bug
  * was: fix assertion failure

 -- Max Kellermann <mk@cm4all.com>  Thu, 13 Apr 2017 08:39:38 -0000

cm4all-beng-proxy (11.21) unstable; urgency=low

  * strmap: fix off-by-one bug
  * ssl: fix assertion failure
  * filter_cache: fix assertion failure
  * widget: detailed error message after untrusted host name mismatch
  * session: always apply SESSION_SITE

 -- Max Kellermann <mk@cm4all.com>  Wed, 15 Mar 2017 15:53:29 -0000

cm4all-beng-proxy (11.20) unstable; urgency=low

  * was: fix crash due to recursive error while sending STOP
  * was: fix crash if BODY is immediately followed by STATUS
  * widget: remove warning "... didn't send a response body"
  * filter_cache: fix assertion failure during shutdown
  * fcgi: fix assertion failure during shutdown

 -- Max Kellermann <mk@cm4all.com>  Mon, 13 Mar 2017 21:32:02 -0000

cm4all-beng-proxy (11.19) unstable; urgency=low

  * fix crash bug (assertion failure)
  * debian: remove unnecessary dependency on cm4all-certdb-sql

 -- Max Kellermann <mk@cm4all.com>  Mon, 13 Mar 2017 17:12:25 -0000

cm4all-beng-proxy (11.18) unstable; urgency=low

  * merge release 10.37

 -- Max Kellermann <mk@cm4all.com>  Tue, 28 Feb 2017 13:22:25 -0000

cm4all-beng-proxy (11.17) unstable; urgency=low

  * ssl: check for early PostgreSQL errors (e.g. DNS lookup failures)
  * certdb: set line-buffering mode
  * certdb: show HTTP status code in error message

 -- Max Kellermann <mk@cm4all.com>  Mon, 06 Feb 2017 17:08:23 -0000

cm4all-beng-proxy (11.16) unstable; urgency=low

  * http_{server,client}: reduce memory pool sizes
  * lb: SIGHUP flushes the certdb SSL session cache as well
  * lb: flush expired OpenSSL sessions every 10 minutes
  * lb: expire unused OpenSSL certificates after 24 hours
  * widget: enable Location header forwarding by default
  * translation: split header group "SSL" from "SECURE"
  * debian: move SQL scripts to package cm4all-certdb-sql

 -- Max Kellermann <mk@cm4all.com>  Mon, 30 Jan 2017 07:45:50 -0000

cm4all-beng-proxy (11.15) unstable; urgency=low

  * ssl: fix stall bug

 -- Max Kellermann <mk@cm4all.com>  Thu, 19 Jan 2017 20:56:55 -0000

cm4all-beng-proxy (11.14) unstable; urgency=low

  * http_client: fix assertion failure on chunked response cancellation
  * lb/tcp: fix assertion failure
  * ssl/filter: detect full input buffer, fail instead of stalling
  * enlarge I/O buffers to 16 kB to make large TLS fragments work

 -- Max Kellermann <mk@cm4all.com>  Tue, 17 Jan 2017 20:21:00 -0000

cm4all-beng-proxy (11.13) unstable; urgency=low

  * merge release 10.36
  * certdb: prefer certificates which expire later

 -- Max Kellermann <mk@cm4all.com>  Thu, 12 Jan 2017 20:18:08 -0000

cm4all-beng-proxy (11.12) unstable; urgency=low

  * merge release 10.35

 -- Max Kellermann <mk@cm4all.com>  Tue, 06 Dec 2016 08:03:09 -0000

cm4all-beng-proxy (11.11) unstable; urgency=low

  * fix theoretical data corruption bug in the header buffer
  * was: wait longer for PREMATURE after sending STOP
  * was: ignore in-flight packets during STOP recovery
  * was: implement early STOP recovery (before response headers)

 -- Max Kellermann <mk@cm4all.com>  Wed, 16 Nov 2016 19:47:11 -0000

cm4all-beng-proxy (11.10) unstable; urgency=low

  * merge release 10.34
  * systemd: override the locale, fixes "_S_create_c_locale" error

 -- Max Kellermann <mk@cm4all.com>  Tue, 25 Oct 2016 11:51:18 -0000

cm4all-beng-proxy (11.9) unstable; urgency=low

  * merge release 10.33

 -- Max Kellermann <mk@cm4all.com>  Wed, 19 Oct 2016 20:04:13 -0000

cm4all-beng-proxy (11.8) unstable; urgency=low

  * tcp_stock: fix crash during cancellation
  * config: fix memory leak

 -- Max Kellermann <mk@cm4all.com>  Sun, 09 Oct 2016 15:53:22 -0000

cm4all-beng-proxy (11.7) unstable; urgency=low

  * merge release 10.32
  * enforce Zeroconf/avahi-daemon browser notify after restarting beng-proxy

 -- Max Kellermann <mk@cm4all.com>  Tue, 04 Oct 2016 21:59:34 -0000

cm4all-beng-proxy (11.6) unstable; urgency=low

  * was: fix use-after-free bug

 -- Max Kellermann <mk@cm4all.com>  Thu, 29 Sep 2016 14:26:50 -0000

cm4all-beng-proxy (11.5) unstable; urgency=low

  * avahi: fix interface and protocol published via Zeroconf
  * lb: fix collision in Zeroconf node lookups
  * lb: support IPv6 link-local addresses from Zeroconf
  * lb: work around avahi-daemon IPv4/IPv6 mixup bug
  * config: allow space after '=' in @set
  * doc: remove bogus semicolons from configuration examples

 -- Max Kellermann <mk@cm4all.com>  Wed, 28 Sep 2016 21:42:43 -0000

cm4all-beng-proxy (11.4) unstable; urgency=low

  * merge release 10.31
  * bp: fix Zeroconf with automatic port

 -- Max Kellermann <mk@cm4all.com>  Tue, 27 Sep 2016 19:29:24 -0000

cm4all-beng-proxy (11.3) unstable; urgency=low

  * delegate: fix memory leak after clone() failure
  * avahi/client: fix shutdown hang due to event leak
  * config: add listener options "interface", "reuse_port"
  * lb: fix dbus connect failure due to process isolation
  * config: rename "include" to "@include"
  * config: introduce variables

 -- Max Kellermann <mk@cm4all.com>  Mon, 26 Sep 2016 20:28:47 -0000

cm4all-beng-proxy (11.2) unstable; urgency=low

  * disable the "V6ONLY" flag on all IPv6 wildcard listeners
  * fix crash bug due to uninitialized memory
  * etc: include conf.d/*.conf
  * debian: re-add dh_installinit to install the *.default files

 -- Max Kellermann <mk@cm4all.com>  Mon, 12 Sep 2016 11:32:14 -0000

cm4all-beng-proxy (11.1) unstable; urgency=low

  * merge release 10.30

 -- Max Kellermann <mk@cm4all.com>  Fri, 09 Sep 2016 09:28:23 -0000

cm4all-beng-proxy (11.0.3) unstable; urgency=low

  * config: allow shell wildcard after "include"
  * fcgi: fix "Connection refused" error
  * widget: improve error message when there is no address

 -- Max Kellermann <mk@cm4all.com>  Fri, 02 Sep 2016 12:55:19 -0000

cm4all-beng-proxy (11.0.2) unstable; urgency=low

  * spawn: fix clone=ENOMEM due to broken PID namespace
  * control: allow only TCACHE_INVALIDATE, STATS and NODE_STATUS via IP
  * config: add command "include_optional"

 -- Max Kellermann <mk@cm4all.com>  Wed, 31 Aug 2016 13:32:35 -0000

cm4all-beng-proxy (11.0.1) unstable; urgency=low

  * spawn: switch to a new systemd scope
  * spawn: create new PID namespace
  * spawn: create systemd journal identifier
  * translation: add packets CGROUP, CGROUP_SET, EXTERNAL_SESSION_MANAGER,
    EXTERNAL_SESSION_KEEPALIVE
  * session: allow multiple realms per session
  * ssl: free more drained I/O buffers
  * ssl: reduce memory usage
  * SlicePool: reduce fragmentation
  * enable TCP_DEFER_ACCEPT for HTTP listeners
  * remove the "args_escape_char" kludge after 5 years of transition
  * support kB, MB, GB suffixes in cache size specifications
  * bp: add configuration file
  * bp: allow multiple control listeners
  * lb: allow including configuration files
  * debian/lb.postinst: move user "cm4all-beng-lb" to group "nogroup"
  * remove obsolete sysv init scripts, depend on systemd instead
  * ZeroConf publish support

 -- Max Kellermann <mk@cm4all.com>  Tue, 30 Aug 2016 22:24:03 -0000

cm4all-beng-proxy (10.37) unstable; urgency=low

  * translation: expand REDIRECT with BASE

 -- Max Kellermann <mk@cm4all.com>  Tue, 28 Feb 2017 13:16:57 -0000

cm4all-beng-proxy (10.36) unstable; urgency=low

  * certdb: fix crash bug
  * lb: allow core dumps from within the isolated process

 -- Max Kellermann <mk@cm4all.com>  Thu, 12 Jan 2017 20:08:07 -0000

cm4all-beng-proxy (10.35) unstable; urgency=low

  * ssl: OpenSSL 1.1 compatibility
  * bot: add another Majestic bot user agent string
  * systemd: depend on network-online.target

 -- Max Kellermann <mk@cm4all.com>  Tue, 06 Dec 2016 07:42:56 -0000

cm4all-beng-proxy (10.34) unstable; urgency=low

  * lb: adapt to Linux 4.8 user namespace API change

 -- Max Kellermann <mk@cm4all.com>  Tue, 25 Oct 2016 11:35:30 -0000

cm4all-beng-proxy (10.33) unstable; urgency=low

  * spawn: create systemd journal identifier
  * spawn: no signal interruption while waiting for client to become ready
  * spawn: allow numeric uids/gids after --allow-user / --allow-group
  * was: add stopwatch support

 -- Max Kellermann <mk@cm4all.com>  Wed, 19 Oct 2016 19:38:21 -0000

cm4all-beng-proxy (10.32) unstable; urgency=low

  * merge release 9.16

 -- Max Kellermann <mk@cm4all.com>  Tue, 04 Oct 2016 11:05:53 -0000

cm4all-beng-proxy (10.31) unstable; urgency=low

  * fix memory leak after resource loader failure
  * delegate: fix memory leak after clone() failure
  * was: fix crash on spawn error

 -- Max Kellermann <mk@cm4all.com>  Tue, 27 Sep 2016 18:54:54 -0000

cm4all-beng-proxy (10.30) unstable; urgency=low

  * merge release 9.15

 -- Max Kellermann <mk@cm4all.com>  Thu, 08 Sep 2016 14:50:50 -0000

cm4all-beng-proxy (10.29) unstable; urgency=low

  * istream/pipe: fix crash after running out of file descriptors
  * bp: raise default connection limit to 32k
  * delegate: fix potential crash
  * translation: detect BASE/URI mismatch with INTERNAL_REDIRECT
  * lb/monitor/expect: fix assertion failure on shutdown
  * systemd: set default NOFILE limits to 256k
  * systemd: enable crash dumps

 -- Max Kellermann <mk@cm4all.com>  Wed, 07 Sep 2016 07:57:48 -0000

cm4all-beng-proxy (10.28) unstable; urgency=low

  * widget: improve error message when there is no address
  * lb: fix default control port
  * debian: adjust Ruby dependencies for Debian Jessie

 -- Max Kellermann <mk@cm4all.com>  Mon, 05 Sep 2016 10:58:34 -0000

cm4all-beng-proxy (10.27) unstable; urgency=low

  * ssl: disable RC4
  * ssl: ignore the client's cipher preferences
  * ssl: send TLS alert to peer after handshake refusal
  * fix crash when compiled with GCC6

 -- Max Kellermann <mk@cm4all.com>  Mon, 22 Aug 2016 18:34:30 -0000

cm4all-beng-proxy (10.26) unstable; urgency=low

  * bot: recognize WordPress pingbacks as "bot"
  * lb/monitor/expect: delay the receive call by 10ms
  * certdb, bp_cmdline, log-forward: use IPv6 only if available

 -- Max Kellermann <mk@cm4all.com>  Thu, 11 Aug 2016 13:04:23 -0000

cm4all-beng-proxy (10.25) unstable; urgency=low

  * shm: fix double allocation bug which caused session corruption

 -- Max Kellermann <mk@cm4all.com>  Thu, 21 Jul 2016 18:54:12 -0000

cm4all-beng-proxy (10.24) unstable; urgency=low

  * http_client: fix "excess data" error after "100 Continue"

 -- Max Kellermann <mk@cm4all.com>  Wed, 20 Jul 2016 12:25:34 -0000

cm4all-beng-proxy (10.23) unstable; urgency=low

  * cgi: ignore the "Proxy" request header to work around security
    vulnerabilities in several CGI programs
  * http_client: differentiate between "empty response body" and "no body"
  * http_server: log "-" if there is no response body

 -- Max Kellermann <mk@cm4all.com>  Tue, 19 Jul 2016 13:43:34 -0000

cm4all-beng-proxy (10.22) unstable; urgency=low

  * debian/control: add missing dependency on libcm4all-inline-dev
  * http_address: ensure that at least one socket address is specified
  * systemd: implement "reload"

 -- Max Kellermann <mk@cm4all.com>  Mon, 04 Jul 2016 11:12:29 -0000

cm4all-beng-proxy (10.21) unstable; urgency=low

  * session: fix user expiry after defragmentation
  * session: save site name in session file

 -- Max Kellermann <mk@cm4all.com>  Wed, 08 Jun 2016 20:07:13 -0000

cm4all-beng-proxy (10.20) unstable; urgency=low

  * fix nullptr dereference while removing stale "session" parameter

 -- Max Kellermann <mk@cm4all.com>  Wed, 25 May 2016 11:06:38 -0000

cm4all-beng-proxy (10.19) unstable; urgency=low

  * merge release 9.14
  * log the request URI on session realm mismatch
  * omit stale "session" parameter in processed URIs

 -- Max Kellermann <mk@cm4all.com>  Tue, 24 May 2016 17:36:07 -0000

cm4all-beng-proxy (10.18) unstable; urgency=low

  * http_client: fix TLS memory leak / crash bug

 -- Max Kellermann <mk@cm4all.com>  Thu, 19 May 2016 10:49:58 -0000

cm4all-beng-proxy (10.17) unstable; urgency=low

  * spawn/client: handle empty payloads from recvmmsg()

 -- Max Kellermann <mk@cm4all.com>  Mon, 09 May 2016 10:05:55 -0000

cm4all-beng-proxy (10.16) unstable; urgency=low

  * control: enable SO_REUSEADDR on the UDP socket

 -- Max Kellermann <mk@cm4all.com>  Fri, 29 Apr 2016 13:13:31 -0000

cm4all-beng-proxy (10.15) unstable; urgency=low

  * was: fix crash after spawn failure
  * spawn/client: abort worker process when the spawner is gone
  * spawn/client: optimize message receiver
  * spawn/server: retry sending after EAGAIN

 -- Max Kellermann <mk@cm4all.com>  Fri, 29 Apr 2016 09:31:54 -0000

cm4all-beng-proxy (10.14) unstable; urgency=low

  * enable TCP_DEFER_ACCEPT for HTTP and SSL listeners
  * ssl: increase the handshake timeout to 60 seconds
  * lb: log the client IP address

 -- Max Kellermann <mk@cm4all.com>  Thu, 28 Apr 2016 09:24:19 -0000

cm4all-beng-proxy (10.13) unstable; urgency=low

  * was: fix crash after early-crashing WAS process
  * was: fix crash after WAS process has been released
  * ssl: limit the handshake duration
  * beng-proxy: support listening on UNIX domain sockets

 -- Max Kellermann <mk@cm4all.com>  Wed, 27 Apr 2016 18:34:26 -0000

cm4all-beng-proxy (10.12) unstable; urgency=low

  * ssl: reduce allocator fragmentation, cycle another buffer

 -- Max Kellermann <mk@cm4all.com>  Thu, 21 Apr 2016 07:29:51 -0000

cm4all-beng-proxy (10.11) unstable; urgency=low

  * thread_queue: fix race condition
  * ssl: reduce allocator fragmentation

 -- Max Kellermann <mk@cm4all.com>  Mon, 18 Apr 2016 14:51:41 -0000

cm4all-beng-proxy (10.10) unstable; urgency=low

  * merge release 9.13
  * SlicePool: reduce fragmentation

 -- Max Kellermann <mk@cm4all.com>  Tue, 12 Apr 2016 15:12:03 -0000

cm4all-beng-proxy (10.9) unstable; urgency=low

  * merge release 9.12

 -- Max Kellermann <mk@cm4all.com>  Wed, 06 Apr 2016 12:11:38 -0000

cm4all-beng-proxy (10.8) unstable; urgency=low

  * SlicePool: optimize allocation
  * lb: cycle buffers before compressing slice allocator
  * was: fix spurious "Resource temporarily unavailable" warnings

 -- Max Kellermann <mk@cm4all.com>  Wed, 06 Apr 2016 06:35:37 -0000

cm4all-beng-proxy (10.7) unstable; urgency=low

  * lb: fix systemd service start timeout
  * spawn: fix assertion failure when STDERR_PATH fails
  * was: fix use-after-free bug

 -- Max Kellermann <mk@cm4all.com>  Tue, 29 Mar 2016 10:31:34 -0000

cm4all-beng-proxy (10.6) unstable; urgency=low

  * lb: fix false memory leak during shutdown
  * ssl: cycle buffers to reduce allocator fragmentation

 -- Max Kellermann <mk@cm4all.com>  Wed, 23 Mar 2016 14:16:55 -0000

cm4all-beng-proxy (10.5) unstable; urgency=low

  * lb: fix crash due to duplicate OpenSSL initialization by libpq
  * lb: check cert_db.ca_cert settings with --check
  * lb: fix shutdown with --watchdog
  * http_client: fix assertion failure with keep-alive disabled
  * http_server: fix missing "100 Continue"
  * certdb: unwrap key in "new-cert
  * certdb: allow overriding database with /etc/cm4all/beng/certdb.connect
  * spawn: fix assertion failure

 -- Max Kellermann <mk@cm4all.com>  Tue, 08 Mar 2016 16:01:22 -0000

cm4all-beng-proxy (10.4) unstable; urgency=low

  * merge release 9.11
  * spawn: fix uninitialized MOUNT_TMP_TMPFS setting

 -- Max Kellermann <mk@cm4all.com>  Thu, 03 Mar 2016 13:11:49 -0000

cm4all-beng-proxy (10.3) unstable; urgency=low

  * lhttp: fix double free bug
  * lhttp, fcgi: abandon child process after connect failure
  * spawn: wait for spawn process during shutdown
  * {http,filter,nfs}_cache: raise cacheable size limit to 512 kB
  * http_client: reschedule read event after blocking write recovery

 -- Max Kellermann <mk@cm4all.com>  Wed, 02 Mar 2016 14:06:44 -0000

cm4all-beng-proxy (10.2) unstable; urgency=low

  * rubber: remove excessive debugging code to speed up cache flush
  * spawn: fix SETENV breakage
  * spawn: initialize supplementary groups
  * spawn: change to user www-data by default
  * http_client: fix double free bug
  * fcache: raise default expiration to one week
  * systemd: set "Type=notify"

 -- Max Kellermann <mk@cm4all.com>  Tue, 01 Mar 2016 18:43:23 -0000

cm4all-beng-proxy (10.1) unstable; urgency=low

  * merge release 9.10
  * python: add missing constant TRANSLATE_REALM_FROM_AUTH_BASE
  * spawn: dedicated process for spawning child processes
  * fcgi: terminate FastCGI processes with SIGTERM instead of SIGUSR1
  * was: implement response body interruption
  * translation: add packet NO_NEW_PRIVS
  * session: 128 bit session ids
  * emit systemd "READY" notification
  * debian: eliminate the TOI build

 -- Max Kellermann <mk@cm4all.com>  Thu, 25 Feb 2016 23:55:33 -0000

cm4all-beng-proxy (10.0.5) unstable; urgency=low

  * http_client: fix memory leak
  * spawn/prepared: fix environment variable breakage
  * request: fix crash (due to realm regression in 10.0.4)

 -- Max Kellermann <mk@cm4all.com>  Tue, 09 Feb 2016 18:09:43 -0000

cm4all-beng-proxy (10.0.4) unstable; urgency=low

  * istream/dechunk: merge chunk sizes
  * istream/dechunk: fix bogus "closed prematurely" error
  * spawn/JailConfig: fix jail.conf parser regression
  * translate_parser: fix JailCGI home path regression
  * translation: add packet REALM_FROM_AUTH_BASE
  * translation: allow mount options in MOUNT_TMP_TMPFS
  * pipe_filter: add JailCGI support
  * fcgi/stock: fix double free bug
  * http_request: fix connection leak after OpenSSL error
  * ssl/cache: fix two crash bugs
  * ssl/cache: reduce delay from 1s to 200ms
  * ssl/cache: maintain cache only in worker process
  * ssl/cache: support CA chains
  * ssl/factory: support the subjectAltName extension
  * ssl/filter: handle "close notify" alerts
  * certdb: rename PostgreSQL table to singular
  * certdb: load PostgreSQL connect string from lb.conf
  * certdb: support the subjectAltName extension
  * certdb: implement the ACME protocol
  * systemd/lb: disable --watchdog, set Restart=on-failure instead
  * systemd/bp: default to --workers=0, set Restart=on-failure instead

 -- Max Kellermann <mk@cm4all.com>  Thu, 04 Feb 2016 21:12:22 -0000

cm4all-beng-proxy (10.0.3) unstable; urgency=low

  * ssl/cache: populate name cache asynchronously
  * certdb: add command "populate"

 -- Max Kellermann <mk@cm4all.com>  Tue, 12 Jan 2016 10:35:32 -0000

cm4all-beng-proxy (10.0.2) unstable; urgency=low

  * ssl/cache: open multiple PostgreSQL connections on demand
  * ssl/cache: mirror a list of all certificate host names
  * certdb: add command "delete"

 -- Max Kellermann <mk@cm4all.com>  Wed, 06 Jan 2016 11:11:51 -0000

cm4all-beng-proxy (10.0.1) unstable; urgency=low

  * drop support for Debian Squeeze
  * inline_widget: time out after 10 seconds
  * lb: support SSL certificates stored in PostgreSQL database
  * disable the access log by default

 -- Max Kellermann <mk@cm4all.com>  Fri, 18 Dec 2015 18:48:31 -0000

cm4all-beng-proxy (9.16) unstable; urgency=low

  * fix memory leak after resource loader failure
  * was: fix crash on spawn error
  * fcache: check X-CM4all-BENG-User (via REVEAL_USER) in cache lookup

 -- Max Kellermann <mk@cm4all.com>  Tue, 04 Oct 2016 10:44:09 -0000

cm4all-beng-proxy (9.15) unstable; urgency=low

  * cgi: ignore the "Proxy" request header to work around security
    vulnerabilities in several CGI programs
  * http_address: ensure that at least one socket address is specified
  * http_server: update the "raw bytes sent" attribute properly
  * http_client: differentiate between "empty response body" and "no body"
  * http_client: fix "excess data" error after "100 Continue"
  * fcgi: fix assertion failure
  * shm: fix double allocation bug which caused session corruption
  * session: fix user expiry after defragmentation
  * omit stale "session" parameter in processed URIs
  * bot: recognize WordPress pingbacks as "bot"
  * fix crash when compiled with GCC6
  * bp: raise default connection limit to 32k
  * systemd: set default NOFILE limits to 256k
  * systemd: enable crash dumps

 -- Max Kellermann <mk@cm4all.com>  Thu, 08 Sep 2016 14:25:37 -0000

cm4all-beng-proxy (9.14) unstable; urgency=low

  * merge release 8.13
  * was: fix crash on malformed STATUS packet

 -- Max Kellermann <mk@cm4all.com>  Fri, 20 May 2016 15:43:48 -0000

cm4all-beng-proxy (9.13) unstable; urgency=low

  * merge release 8.12
  * lb: fix false memory leak during shutdown

 -- Max Kellermann <mk@cm4all.com>  Tue, 12 Apr 2016 13:03:18 -0000

cm4all-beng-proxy (9.12) unstable; urgency=low

  * header-forward: fix duplicate "Location" header

 -- Max Kellermann <mk@cm4all.com>  Wed, 06 Apr 2016 12:09:46 -0000

cm4all-beng-proxy (9.11) unstable; urgency=low

  * merge release 8.11

 -- Max Kellermann <mk@cm4all.com>  Thu, 03 Mar 2016 13:03:41 -0000

cm4all-beng-proxy (9.10) unstable; urgency=low

  * merge release 8.10

 -- Max Kellermann <mk@cm4all.com>  Wed, 24 Feb 2016 11:46:38 -0000

cm4all-beng-proxy (9.9) unstable; urgency=low

  * merge release 8.9

 -- Max Kellermann <mk@cm4all.com>  Tue, 23 Feb 2016 15:56:21 -0000

cm4all-beng-proxy (9.8) unstable; urgency=low

  * merge release 8.8

 -- Max Kellermann <mk@cm4all.com>  Tue, 16 Feb 2016 11:30:47 -0000

cm4all-beng-proxy (9.7) unstable; urgency=low

  * merge release 8.7
  * http_request: fix connection leak after OpenSSL error

 -- Max Kellermann <mk@cm4all.com>  Tue, 26 Jan 2016 15:56:31 -0000

cm4all-beng-proxy (9.6) unstable; urgency=low

  * systemd: log to systemd-journald by default
  * header_forward: fix duplicate "Location" header
  * "--access-logger=null" disables the access log
  * widget: log Set-Cookie without host

 -- Max Kellermann <mk@cm4all.com>  Thu, 17 Dec 2015 22:15:04 -0000

cm4all-beng-proxy (9.5) unstable; urgency=low

  * merge release 4.23
  * auth: send the LISTENER_TAG packet with AUTH requests

 -- Max Kellermann <mk@cm4all.com>  Tue, 15 Dec 2015 13:46:36 -0000

cm4all-beng-proxy (9.4) unstable; urgency=low

  * processor: fix crash bug
  * ajp: fix bogus error "Peer closed the socket prematurely"
  * fcgi: fail after receiving excess data at end of response body
  * fcgi: fix assertion failure on i386
  * was: fold header name case
  * was: announce request body length as early as possible
  * was: fix crash bug with empty response

 -- Max Kellermann <mk@cm4all.com>  Thu, 19 Nov 2015 11:28:59 -0000

cm4all-beng-proxy (9.3) unstable; urgency=low

  * fcgi: fix buffer overflow with large response body
  * header_forward: always forward "Allow"

 -- Max Kellermann <mk@cm4all.com>  Tue, 17 Nov 2015 00:33:20 -0000

cm4all-beng-proxy (9.2) unstable; urgency=low

  * translate_client: fix crash bug

 -- Max Kellermann <mk@cm4all.com>  Mon, 16 Nov 2015 08:38:02 -0000

cm4all-beng-proxy (9.1) unstable; urgency=low

  * feature freeze
  * http_client: response body allows optimized socket writes
  * http_cache: response body allows optimized socket writes
  * fcgi: fix stall bug
  * fcgi: optimized response body chunking
  * fcgi: don't send empty PARAMS packet when request headers are empty
  * handler: use lstat() for FILE_NOT_FOUND
  * client_balancer: fix memory leak
  * istream: fix assertion failure
  * istream_tee: fix size miscalculation
  * nfs_stock: fix assertion failure
  * translate_cache: optimize memory usage
  * reduce fork() overhead

 -- Max Kellermann <mk@cm4all.com>  Fri, 13 Nov 2015 00:50:52 -0000

cm4all-beng-proxy (9.0.9) unstable; urgency=low

  * tstock: fix libevent crash on connection failure
  * tstock: fix hanging process during shutdown
  * request_session: don't send cleared session id of ignored session
  * pipe_stock: fix EBADF error due to malformed pointer cast
  * http_{client,server}: optimize chunked socket writes

 -- Max Kellermann <mk@cm4all.com>  Fri, 06 Nov 2015 23:39:50 -0000

cm4all-beng-proxy (9.0.8) unstable; urgency=low

  * child_stock: fix crash bug
  * translate_stock: fix use-after-free crash bug

 -- Max Kellermann <mk@cm4all.com>  Thu, 05 Nov 2015 15:14:43 -0000

cm4all-beng-proxy (9.0.7) unstable; urgency=low

  * merge release 8.6
  * ajp: fix regression after code refactoring
  * http_{client,server}: optimize socket writes
  * translate_stock: configurable stock limit, defaulting to 64
  * translate_cache: fix crash bug when cache is disabled
  * errdoc: fix crash bug when aborting error document generator

 -- Max Kellermann <mk@cm4all.com>  Wed, 04 Nov 2015 21:50:44 -0000

cm4all-beng-proxy (9.0.6) unstable; urgency=low

  * debian/rules: cross-compiler support
  * debian: build with gcc 5 on Debian Stretch
  * processor: fix broken URI rewrite after <script> due to inverted check
  * widget: log class name

 -- Max Kellermann <mk@cm4all.com>  Fri, 16 Oct 2015 10:21:42 -0000

cm4all-beng-proxy (9.0.5) unstable; urgency=low

  * merge release 8.5

 -- Max Kellermann <mk@cm4all.com>  Mon, 12 Oct 2015 10:44:20 -0000

cm4all-beng-proxy (9.0.4) unstable; urgency=low

  * xml_parser: fix assertion failure on abort
  * css_parser: fix buffer overflow due to off-by-one check

 -- Max Kellermann <mk@cm4all.com>  Thu, 08 Oct 2015 19:32:07 -0000

cm4all-beng-proxy (9.0.3) unstable; urgency=low

  * fcgi: fix uninitialized variable
  * processor: fix heap corruption due to wrong string length

 -- Max Kellermann <mk@cm4all.com>  Wed, 07 Oct 2015 19:56:05 -0000

cm4all-beng-proxy (9.0.2) unstable; urgency=low

  * translation: packet REVEAL_USER sends X-CM4all-BENG-User to filter

 -- Max Kellermann <mk@cm4all.com>  Mon, 05 Oct 2015 19:08:22 -0000

cm4all-beng-proxy (9.0.1) unstable; urgency=low

  * merge release 8.4
  * translation: add header group "LINK"
  * translation: add packet MOUNT_TMPFS
  * fix spurious BIND_MOUNT_RW failures

 -- Max Kellermann <mk@cm4all.com>  Fri, 02 Oct 2015 15:36:42 -0000

cm4all-beng-proxy (8.13) unstable; urgency=low

  * http_client: fix TLS memory leak
  * http_client: fix assertion failure with keep-alive disabled
  * was: fix crash after early-crashing WAS process
  * lb: fix false memory leak during shutdown
  * http_server: fix missing "100 Continue"
  * {http,filter,nfs}_cache: raise cacheable size limit to 512 kB
  * fcache: raise default expiration to one week
  * rubber: remove excessive debugging code to speed up cache flush

 -- Max Kellermann <mk@cm4all.com>  Fri, 20 May 2016 15:34:32 -0000

cm4all-beng-proxy (8.12) unstable; urgency=low

  * was: fix crash on malformed STATUS packet
  * was: allow 16 bit STATUS packet

 -- Max Kellermann <mk@cm4all.com>  Tue, 12 Apr 2016 12:28:21 -0000

cm4all-beng-proxy (8.11) unstable; urgency=low

  * http_client: fix assertion failure with TLS
  * lhttp, fcgi: abandon child process after connect failure
  * http_client: reschedule read event after blocking write recovery

 -- Max Kellermann <mk@cm4all.com>  Thu, 03 Mar 2016 12:59:50 -0000

cm4all-beng-proxy (8.10) unstable; urgency=low

  * was/input: verify the announced LENGTH
  * was/input: fix the "available" formula

 -- Max Kellermann <mk@cm4all.com>  Wed, 24 Feb 2016 11:31:50 -0000

cm4all-beng-proxy (8.9) unstable; urgency=low

  * istream/catch: fix another assertion failure

 -- Max Kellermann <mk@cm4all.com>  Tue, 23 Feb 2016 15:52:46 -0000

cm4all-beng-proxy (8.8) unstable; urgency=low

  * istream/catch: fix assertion failure

 -- Max Kellermann <mk@cm4all.com>  Tue, 16 Feb 2016 11:21:25 -0000

cm4all-beng-proxy (8.7) unstable; urgency=low

  * cgi, pipe: fix off-by-one bug in stderr filter

 -- Max Kellermann <mk@cm4all.com>  Tue, 26 Jan 2016 15:55:03 -0000

cm4all-beng-proxy (8.6) unstable; urgency=low

  * merge release 7.9

 -- Max Kellermann <mk@cm4all.com>  Mon, 26 Oct 2015 09:48:00 -0000

cm4all-beng-proxy (8.5) unstable; urgency=low

  * css_parser: fix buffer overflow due to off-by-one check
  * fcgi: fix uninitialized variable
  * fix spurious BIND_MOUNT_RW failures
  * fix two crashes due to malformed URI escapes

 -- Max Kellermann <mk@cm4all.com>  Mon, 12 Oct 2015 10:20:32 -0000

cm4all-beng-proxy (8.4) unstable; urgency=low

  * was: fix another memory leak

 -- Max Kellermann <mk@cm4all.com>  Fri, 02 Oct 2015 11:05:21 -0000

cm4all-beng-proxy (8.3) unstable; urgency=low

  * was: fix several memory leaks

 -- Max Kellermann <mk@cm4all.com>  Fri, 02 Oct 2015 09:54:09 -0000

cm4all-beng-proxy (8.2) unstable; urgency=low

  * debian/control: add "Breaks" on old translation servers to avoid
    runtime breakages due to broken widget descriptors; the translation
    server 1.9.1 contains a workaround
  * translate_parser: fix crash after malformed/misplaced
    UNTRUSTED_*_SITE_SUFFIX packet

 -- Max Kellermann <mk@cm4all.com>  Fri, 25 Sep 2015 12:55:18 -0000

cm4all-beng-proxy (8.1) unstable; urgency=low

  * feature freeze
  * fb_pool: compress I/O buffers periodically
  * http_cache, fcache, nfs_cache: compress the cache periodically

 -- Max Kellermann <mk@cm4all.com>  Tue, 22 Sep 2015 17:26:06 -0000

cm4all-beng-proxy (8.0.13) unstable; urgency=low

  * merge release 7.8
  * translation: support writable bind mounts (BIND_MOUNT_RW)
  * translation: add packet UNTRUSTED_RAW_SITE_SUFFIX
  * ssl: initialize OpenSSL engines
  * rewrite_uri: support "https://" and "//" URIs
  * regex: fix double free bug

 -- Max Kellermann <mk@cm4all.com>  Tue, 22 Sep 2015 08:00:20 -0000

cm4all-beng-proxy (8.0.12) unstable; urgency=low

  * merge release 7.7
  * rubber: optimized hole search
  * rubber: simplified defragmentation on tail allocation

 -- Max Kellermann <mk@cm4all.com>  Thu, 17 Sep 2015 20:41:59 -0000

cm4all-beng-proxy (8.0.11) unstable; urgency=low

  * regex: fix move operator, fixes spurious "Invalid regex capture"

 -- Max Kellermann <mk@cm4all.com>  Thu, 03 Sep 2015 13:08:16 -0000

cm4all-beng-proxy (8.0.10) unstable; urgency=low

  * regex: mismatching optional capture expands to empty string
  * regex: work around problem with mismatching optional last capture
  * request: avoid compressing the response body twice

 -- Max Kellermann <mk@cm4all.com>  Wed, 02 Sep 2015 15:56:38 -0000

cm4all-beng-proxy (8.0.9) unstable; urgency=low

  * merge release 7.6
  * regex: fix off-by-one error in capture range check

 -- Max Kellermann <mk@cm4all.com>  Tue, 01 Sep 2015 13:57:06 -0000

cm4all-beng-proxy (8.0.8) unstable; urgency=low

  * tcache: fix crash on regex mismatch

 -- Max Kellermann <mk@cm4all.com>  Mon, 31 Aug 2015 05:35:14 -0000

cm4all-beng-proxy (8.0.7) unstable; urgency=low

  * merge release 7.5
  * regex: fix spurious compile failures
  * fcache: include actual body data in stats
  * nfs_cache: add stats
  * fix several crash bugs with malformed URI escapes
  * control/stats: add cache brutto sizes
  * control/stats: add I/O buffers size

 -- Max Kellermann <mk@cm4all.com>  Thu, 27 Aug 2015 22:11:02 -0000

cm4all-beng-proxy (8.0.6) unstable; urgency=low

  * translation: decouple REGEX_UNESCAPE from INVERSE_REGEX

 -- Max Kellermann <mk@cm4all.com>  Tue, 25 Aug 2015 09:57:23 -0000

cm4all-beng-proxy (8.0.5) unstable; urgency=low

  * translation: add packet INVERSE_REGEX_UNESCAPE

 -- Max Kellermann <mk@cm4all.com>  Mon, 24 Aug 2015 16:58:16 -0000

cm4all-beng-proxy (8.0.4) unstable; urgency=low

  * translate_client: fix crash due to uninitialized variable

 -- Max Kellermann <mk@cm4all.com>  Fri, 21 Aug 2015 11:26:40 -0000

cm4all-beng-proxy (8.0.3) unstable; urgency=low

  * translation: add login packet SERVICE
  * translation: login allows packet LISTENER_TAG
  * translation: protocol v3 uses anchored regex
  * regex: disable the "multi-line" option
  * regex: switch to the PCRE library

 -- Max Kellermann <mk@cm4all.com>  Mon, 17 Aug 2015 14:31:32 -0000

cm4all-beng-proxy (8.0.2) unstable; urgency=low

  * translation: add packets LOGIN, PASSWORD, UID_GID
  * translation: native Refence support

 -- Max Kellermann <mk@cm4all.com>  Thu, 06 Aug 2015 11:15:58 -0000

cm4all-beng-proxy (8.0.1) unstable; urgency=low

  * cgi, pipe: log PID in stderr output
  * translation: add packets AUTO_GZIP, INTERNAL_REDIRECT

 -- Max Kellermann <mk@cm4all.com>  Fri, 24 Jul 2015 10:27:51 -0000

cm4all-beng-proxy (7.9) unstable; urgency=low

  * merge release 6.12

 -- Max Kellermann <mk@cm4all.com>  Mon, 26 Oct 2015 09:37:41 -0000

cm4all-beng-proxy (7.8) unstable; urgency=low

  * support SESSION_SITE in processor

 -- Max Kellermann <mk@cm4all.com>  Mon, 21 Sep 2015 12:26:13 -0000

cm4all-beng-proxy (7.7) unstable; urgency=low

  * merge release 6.11

 -- Max Kellermann <mk@cm4all.com>  Thu, 17 Sep 2015 19:08:50 -0000

cm4all-beng-proxy (7.6) unstable; urgency=low

  * merge release 6.10
  * fcache: include actual body data in stats
  * nfs_cache: add stats
  * control/stats: add cache brutto sizes
  * control/stats: add I/O buffers size

 -- Max Kellermann <mk@cm4all.com>  Tue, 01 Sep 2015 12:48:48 -0000

cm4all-beng-proxy (7.5) unstable; urgency=low

  * merge release 6.9

 -- Max Kellermann <mk@cm4all.com>  Thu, 27 Aug 2015 14:30:18 -0000

cm4all-beng-proxy (7.4) unstable; urgency=low

  * merge release 6.8
  * tcache: fix minor memory leak

 -- Max Kellermann <mk@cm4all.com>  Wed, 26 Aug 2015 13:29:42 -0000

cm4all-beng-proxy (7.3) unstable; urgency=low

  * merge release 6.7

 -- Max Kellermann <mk@cm4all.com>  Wed, 22 Jul 2015 21:18:30 -0000

cm4all-beng-proxy (7.2) unstable; urgency=low

  * translation: allow REGEX_ON_{HOST,USER}_URI with INVERSE_REGEX

 -- Max Kellermann <mk@cm4all.com>  Fri, 17 Jul 2015 06:53:50 -0000

cm4all-beng-proxy (7.1) unstable; urgency=low

  * feature freeze
  * translation: WANT supports USER
  * translation: add packet REGEX_ON_USER_URI

 -- Max Kellermann <mk@cm4all.com>  Tue, 14 Jul 2015 20:46:43 -0000

cm4all-beng-proxy (7.0.10) unstable; urgency=low

  * fix crash on "Cache-Control: only-if-cached"
  * fix worker respawn

 -- Max Kellermann <mk@cm4all.com>  Sat, 11 Jul 2015 10:19:11 -0000

cm4all-beng-proxy (7.0.9) unstable; urgency=low

  * istream_escape: fix crash bug when last byte is escaped
  * stats: don't crash master process on CONTROL_STATS
  * debian/rules: add kludge to support dh_python2 on Squeeze

 -- Max Kellermann <mk@cm4all.com>  Thu, 09 Jul 2015 11:40:12 -0000

cm4all-beng-proxy (7.0.8) unstable; urgency=low

  * translation: add packets EXPAND_HOME, EXPAND_STDERR_PATH
  * translation: apply EXPAND_URI to CGI addresses
  * session: fix crash while invalidating widget session

 -- Max Kellermann <mk@cm4all.com>  Thu, 25 Jun 2015 13:29:01 -0000

cm4all-beng-proxy (7.0.7) unstable; urgency=low

  * translation: add packet AUTO_DEFLATE
  * istream_deflate: fix stalled stream
  * tcache: expand uncacheable responses

 -- Max Kellermann <mk@cm4all.com>  Wed, 24 Jun 2015 11:43:47 -0000

cm4all-beng-proxy (7.0.6) unstable; urgency=low

  * tcache: expand responses of uncacheable requests

 -- Max Kellermann <mk@cm4all.com>  Fri, 19 Jun 2015 13:02:32 -0000

cm4all-beng-proxy (7.0.5) unstable; urgency=low

  * merge release 6.6
  * control: flush the whole translation cache if the TCACHE_INVALIDATE
    payload is empty
  * namespace: support IPC namespaces

 -- Max Kellermann <mk@cm4all.com>  Thu, 11 Jun 2015 16:31:34 -0000

cm4all-beng-proxy (7.0.4) unstable; urgency=low

  * handler: send LISTENER_TAG if translation protocol version is not yet
    negotiated
  * handler: bypass translation cache during protocol version negotiation

 -- Max Kellermann <mk@cm4all.com>  Thu, 28 May 2015 13:10:12 -0000

cm4all-beng-proxy (7.0.3) unstable; urgency=low

  * handler: more "verbose_response" messages
  * handler: return "502 Bad Gateway" on translation server error
  * translation: protocol v2 always transmits LISTENER_TAG
  * translation: add packets REGEX_ON_HOST_URI, SESSION_SITE
  * session_manager: fix bogus assertion failure in cleanup
  * build with libwas 1.0

 -- Max Kellermann <mk@cm4all.com>  Wed, 20 May 2015 16:41:44 -0000

cm4all-beng-proxy (7.0.2) unstable; urgency=low

  * merge release 6.5
  * require Boost 1.49

 -- Max Kellermann <mk@cm4all.com>  Wed, 29 Apr 2015 11:43:57 -0000

cm4all-beng-proxy (7.0.1) unstable; urgency=low

  * forward the "Accept-Ranges" response header
  * forward the "Range" request header
  * forward the request headers "Accept-Charset" and "Accept-Encoding" to
    frame widgets

 -- Max Kellermann <mk@cm4all.com>  Fri, 13 Mar 2015 16:53:29 -0000

cm4all-beng-proxy (6.12) unstable; urgency=low

  * css_parser: fix buffer overflow due to off-by-one check
  * fcgi: fix uninitialized variable
  * was: fix error after blocking send on control channel
  * fb_pool: compress I/O buffers periodically
  * ssl: initialize OpenSSL engines
  * support SESSION_SITE in processor
  * lb: never forward headers X-CM4all-BENG-Peer-Subject and
    X-CM4all-BENG-Peer-Issuer-Subject

 -- Max Kellermann <mk@cm4all.com>  Mon, 26 Oct 2015 09:34:09 -0000

cm4all-beng-proxy (6.11) unstable; urgency=low

  * fcgi_client: fix hang after error logger failure

 -- Max Kellermann <mk@cm4all.com>  Thu, 17 Sep 2015 19:06:14 -0000

cm4all-beng-proxy (6.10) unstable; urgency=low

  * translate_parser: allow absolute LOCAL_URI
  * uri-verify: don't check the query string
  * bp_control: let worker handle control packets in single-worker mode
  * stock: fix "outgoing_connections" being always zero in control stats
  * lb_stats: include TCP connections in "outgoing_connections"

 -- Max Kellermann <mk@cm4all.com>  Tue, 01 Sep 2015 11:51:11 -0000

cm4all-beng-proxy (6.9) unstable; urgency=low

  * fcgi_client: ignore STDERR packets in size calculation

 -- Max Kellermann <mk@cm4all.com>  Thu, 27 Aug 2015 14:04:04 -0000

cm4all-beng-proxy (6.8) unstable; urgency=low

  * tcache: verify URI after cache miss

 -- Max Kellermann <mk@cm4all.com>  Wed, 26 Aug 2015 12:32:19 -0000

cm4all-beng-proxy (6.7) unstable; urgency=low

  * ssl: fix certificate chain with Server Name Indication
  * lb: fix hang during shutdown

 -- Max Kellermann <mk@cm4all.com>  Wed, 22 Jul 2015 20:47:55 -0000

cm4all-beng-proxy (6.6) unstable; urgency=low

  * debian/rules: remove remaining python-central invocation
  * init: enable session_save_path by default if
    /var/run/cm4all/beng-proxy exists
  * init: read /etc/default/cm4all-beng-proxy.local
  * namespace: set "setgroups=deny" for Linux 3.18+
  * namespace: retry with mount flag "noexec" if mounting fails
  * build with libwas 1.0

 -- Max Kellermann <mk@cm4all.com>  Thu, 11 Jun 2015 15:22:14 -0000

cm4all-beng-proxy (6.5) unstable; urgency=low

  * debian: improve clang build-dependency
  * debian: migrate from python-central to dh_python2
  * debian: add missing dependency on python-twisted-names

 -- Max Kellermann <mk@cm4all.com>  Mon, 27 Apr 2015 15:27:10 -0000

cm4all-beng-proxy (6.4) unstable; urgency=low

  * widget: fix "Range" request headers with non-default view

 -- Max Kellermann <mk@cm4all.com>  Fri, 10 Apr 2015 12:28:47 -0000

cm4all-beng-proxy (6.3) unstable; urgency=low

  * forward the request headers "If-Modified-Since", "If-Unmodified-Since",
    "If-Match", "If-None-Match" and "If-Range" to frame widgets
  * session: improve session cleanup reliability
  * lb: verify SSL certificates in --check
  * ssl: reduce CPU overhead during TLS handshake

 -- Max Kellermann <mk@cm4all.com>  Tue, 24 Mar 2015 16:56:00 -0000

cm4all-beng-proxy (6.2) unstable; urgency=low

  * merge release 5.16

 -- Max Kellermann <mk@cm4all.com>  Wed, 18 Mar 2015 10:11:04 -0000

cm4all-beng-proxy (6.1) unstable; urgency=low

  * feature freeze

 -- Max Kellermann <mk@cm4all.com>  Thu, 05 Mar 2015 10:57:18 -0000

cm4all-beng-proxy (6.0.16) unstable; urgency=low

  * don't drop WANT request packet in repeated translation

 -- Max Kellermann <mk@cm4all.com>  Mon, 02 Mar 2015 08:38:49 -0000

cm4all-beng-proxy (6.0.15) unstable; urgency=low

  * widget: support the CONTENT_TYPE_LOOKUP protocol
  * CGI: disable request URI forwarding if there's a SCRIPT_NAME

 -- Max Kellermann <mk@cm4all.com>  Tue, 24 Feb 2015 16:44:37 -0000

cm4all-beng-proxy (6.0.14) unstable; urgency=low

  * merge release 5.15

 -- Max Kellermann <mk@cm4all.com>  Mon, 23 Feb 2015 12:48:39 -0000

cm4all-beng-proxy (6.0.13) unstable; urgency=low

  * don't steal the X-CM4all-View header from the HTTP cache

 -- Max Kellermann <mk@cm4all.com>  Fri, 20 Feb 2015 11:35:10 -0000

cm4all-beng-proxy (6.0.12) unstable; urgency=low

  * fcgi: don't redirect stderro to /dev/null
  * handler: reserve request body for focused widget even if processor
    disabled
  * remove the X-CM4all-View header after using it
  * headers: add group "TRANSFORMATION"
  * translation: add packet EXPAND_HEADER

 -- Max Kellermann <mk@cm4all.com>  Thu, 19 Feb 2015 15:36:19 -0000

cm4all-beng-proxy (6.0.11) unstable; urgency=low

  * translation: add packet EXPAND_READ_FILE
  * control: add command CONTROL_FADE_CHILDREN

 -- Max Kellermann <mk@cm4all.com>  Tue, 17 Feb 2015 12:02:40 -0000

cm4all-beng-proxy (6.0.10) unstable; urgency=low

  * merge release 5.14
  * translation: add packets NON_BLOCKING, READ_FILE

 -- Max Kellermann <mk@cm4all.com>  Fri, 13 Feb 2015 17:24:35 -0000

cm4all-beng-proxy (6.0.9) unstable; urgency=low

  * namespace_options: improved PIVOT_ROOT error message
  * translation: add packet EXPAND_BIND_MOUNT

 -- Max Kellermann <mk@cm4all.com>  Wed, 11 Feb 2015 11:36:51 -0000

cm4all-beng-proxy (6.0.8) unstable; urgency=low

  * debian: remove translation server demo packages
  * init: change default translation server address to @translation
  * translation: add packet EXPAND_COOKIE_HOST

 -- Max Kellermann <mk@cm4all.com>  Tue, 10 Feb 2015 12:24:22 -0000

cm4all-beng-proxy (6.0.7) unstable; urgency=low

  * translation: add packet LISTENER_TAG

 -- Max Kellermann <mk@cm4all.com>  Mon, 09 Feb 2015 11:02:06 -0000

cm4all-beng-proxy (6.0.6) unstable; urgency=low

  * http_server, http_client: reduce overhead of proxying chunked body

 -- Max Kellermann <mk@cm4all.com>  Fri, 06 Feb 2015 07:44:17 -0000

cm4all-beng-proxy (6.0.5) unstable; urgency=low

  * merge release 5.13
  * translate_client: check for PROBE_PATH_SUFFIXES without PROBE_SUFFIX
  * fix stack overflow on PROBE_SUFFIXES loop

 -- Max Kellermann <mk@cm4all.com>  Thu, 05 Feb 2015 13:30:21 -0000

cm4all-beng-proxy (6.0.4) unstable; urgency=low

  * hstock: fix memory leak
  * response: fix crash on invalid X-CM4all-View header
  * translation: add packets AUTH_FILE, EXPAND_AUTH_FILE,
    APPEND_AUTH, EXPAND_APPEND_AUTH
  * log unknown view names in X-CM4all-View

 -- Max Kellermann <mk@cm4all.com>  Wed, 04 Feb 2015 22:16:07 -0000

cm4all-beng-proxy (6.0.3) unstable; urgency=low

  * support response header X-CM4all-View for all responses
  * reduce fork overhead by dropping NFS cache
  * reduce I/O multi-threading overhead

 -- Max Kellermann <mk@cm4all.com>  Tue, 03 Feb 2015 14:50:27 -0000

cm4all-beng-proxy (6.0.2) unstable; urgency=low

  * translate_client: allow BASE="/" (regression fix)

 -- Max Kellermann <mk@cm4all.com>  Mon, 02 Feb 2015 11:32:01 -0000

cm4all-beng-proxy (6.0.1) unstable; urgency=low

  * translation: add packets EXPAND_DOCUMENT_ROOT, PROBE_PATH_SUFFIXES

 -- Max Kellermann <mk@cm4all.com>  Thu, 29 Jan 2015 22:32:02 -0000

cm4all-beng-proxy (5.16) unstable; urgency=low

  * net: fix crash due to parsing '@' twice
  * net: fix another off-by-one bug in local socket addresses
  * random: fix partial entropy collection
  * http_server: support method PATCH (RFC 5789)

 -- Max Kellermann <mk@cm4all.com>  Wed, 18 Mar 2015 09:56:43 -0000

cm4all-beng-proxy (5.15) unstable; urgency=low

  * ssl_client: fix crash on request with Keep-Alive disabled

 -- Max Kellermann <mk@cm4all.com>  Mon, 23 Feb 2015 12:44:50 -0000

cm4all-beng-proxy (5.14) unstable; urgency=low

  * merge release 4.22

 -- Max Kellermann <mk@cm4all.com>  Wed, 11 Feb 2015 20:50:41 -0000

cm4all-beng-proxy (5.13) unstable; urgency=low

  * ssl: throttle when OpenSSL buffer grows too large

 -- Max Kellermann <mk@cm4all.com>  Thu, 05 Feb 2015 10:14:15 -0000

cm4all-beng-proxy (5.12) unstable; urgency=low

  * merge release 4.21

 -- Max Kellermann <mk@cm4all.com>  Thu, 22 Jan 2015 16:42:55 -0000

cm4all-beng-proxy (5.11) unstable; urgency=low

  * merge release 4.20
  * ssl: disable weak ciphers

 -- Max Kellermann <mk@cm4all.com>  Fri, 16 Jan 2015 12:20:58 -0000

cm4all-beng-proxy (5.10) unstable; urgency=low

  * fix cookie mangling in CGI handlers

 -- Max Kellermann <mk@cm4all.com>  Wed, 14 Jan 2015 21:45:01 -0000

cm4all-beng-proxy (5.9) unstable; urgency=low

  * merge release 4.19
  * log-tee: new access logger

 -- Max Kellermann <mk@cm4all.com>  Wed, 24 Sep 2014 14:41:51 -0000

cm4all-beng-proxy (5.8) unstable; urgency=low

  * fcache: work around assertion failure

 -- Max Kellermann <mk@cm4all.com>  Thu, 18 Sep 2014 17:47:40 -0000

cm4all-beng-proxy (5.7) unstable; urgency=low

  * was_client: fix crash bug

 -- Max Kellermann <mk@cm4all.com>  Wed, 17 Sep 2014 18:39:12 -0000

cm4all-beng-proxy (5.6) unstable; urgency=low

  * ssl_filter: fix stalled connection

 -- Max Kellermann <mk@cm4all.com>  Wed, 17 Sep 2014 06:43:12 -0000

cm4all-beng-proxy (5.5) unstable; urgency=low

  * merge release 4.18

 -- Max Kellermann <mk@cm4all.com>  Fri, 12 Sep 2014 10:30:14 -0000

cm4all-beng-proxy (5.4) unstable; urgency=low

  * merge release 4.16

 -- Max Kellermann <mk@cm4all.com>  Wed, 10 Sep 2014 06:19:42 -0000

cm4all-beng-proxy (5.3) unstable; urgency=low

  * child_manager: fix tree insertion bug
  * http_server: fix logger assertion failure

 -- Max Kellermann <mk@cm4all.com>  Fri, 29 Aug 2014 18:50:09 -0000

cm4all-beng-proxy (5.2) unstable; urgency=low

  * was_input: fix assertion failure

 -- Max Kellermann <mk@cm4all.com>  Fri, 29 Aug 2014 11:30:37 -0000

cm4all-beng-proxy (5.1) unstable; urgency=low

  * merge release 4.15
  * net: fix off-by-one bug in local socket addresses

 -- Max Kellermann <mk@cm4all.com>  Fri, 29 Aug 2014 08:55:55 -0000

cm4all-beng-proxy (5.0.14) unstable; urgency=low

  * buffered_socket: reduce memory usage
  * ssl_filter: reduce memory usage further

 -- Max Kellermann <mk@cm4all.com>  Wed, 13 Aug 2014 11:01:56 -0000

cm4all-beng-proxy (5.0.13) unstable; urgency=low

  * merge release 4.14
  * ssl_filter: reduce memory usage

 -- Max Kellermann <mk@cm4all.com>  Fri, 08 Aug 2014 17:45:33 -0000

cm4all-beng-proxy (5.0.12) unstable; urgency=low

  * merge release 4.13
  * http_cache: fix memcached crash bug
  * lb: SIGHUP flushes the SSL session cache
  * ssl_factory: reduce memory usage

 -- Max Kellermann <mk@cm4all.com>  Tue, 05 Aug 2014 12:53:05 -0000

cm4all-beng-proxy (5.0.11) unstable; urgency=low

  * merge release 4.11
  * http_{client,server}: support WebSocket (RFC 6455)

 -- Max Kellermann <mk@cm4all.com>  Tue, 29 Jul 2014 20:31:30 -0000

cm4all-beng-proxy (5.0.10) unstable; urgency=low

  * merge release 4.10
  * http_server: don't disable keep-alive when discarding optional request
    body ("Expect: 100-continue")

 -- Max Kellermann <mk@cm4all.com>  Wed, 23 Jul 2014 17:51:02 -0000

cm4all-beng-proxy (5.0.9) unstable; urgency=low

  * merge release 4.9
  * translation: CONTENT_TYPE_LOOKUP response may contain transformations

 -- Max Kellermann <mk@cm4all.com>  Mon, 21 Jul 2014 16:37:34 -0000

cm4all-beng-proxy (5.0.8) unstable; urgency=low

  * merge release 4.8
  * translation: new packet AUTO_GZIPPED

 -- Max Kellermann <mk@cm4all.com>  Fri, 18 Jul 2014 19:04:45 -0000

cm4all-beng-proxy (5.0.7) unstable; urgency=low

  * lb: add per-listener option "verbose_response"
  * header_forward: another COOKIE=BOTH forwarding bug fix
  * translation: new packets REQUEST_HEADER, EXPAND_REQUEST_HEADER

 -- Max Kellermann <mk@cm4all.com>  Fri, 11 Jul 2014 13:46:08 -0000

cm4all-beng-proxy (5.0.6) unstable; urgency=low

  * merge release 4.7
  * translation: add packet EXPAND_SITE

 -- Max Kellermann <mk@cm4all.com>  Wed, 02 Jul 2014 12:58:55 +0200

cm4all-beng-proxy (5.0.5) unstable; urgency=low

  * translation: add packet EXPAND_URI
  * tcache: VALIDATE_MTIME=0 matches when the file does not exist

 -- Max Kellermann <mk@cm4all.com>  Mon, 30 Jun 2014 14:15:02 -0000

cm4all-beng-proxy (5.0.4) unstable; urgency=low

  * merge release 4.6

 -- Max Kellermann <mk@cm4all.com>  Wed, 25 Jun 2014 13:05:26 -0000

cm4all-beng-proxy (5.0.3) unstable; urgency=low

  * tcache: optimize invalidation with host filter
  * tcache: optimize invalidation with site filter

 -- Max Kellermann <mk@cm4all.com>  Tue, 24 Jun 2014 20:24:25 -0000

cm4all-beng-proxy (5.0.2) unstable; urgency=low

  * merge release 4.5
  * session: fix potential crash on shared memory exhaustion
  * session: really purge new sessions first
  * translate_client: strict HEADER_FORWARD checks
  * translate_client: fix the COOKIE=BOTH parser
  * header_forward: fix COOKIE=BOTH forwarding

 -- Max Kellermann <mk@cm4all.com>  Mon, 16 Jun 2014 14:26:06 -0000

cm4all-beng-proxy (5.0.1) unstable; urgency=low

  * processor: allow Content-Type application/xml
  * was, pipe_filter: don't inherit environment variables
  * pipe_filter: fix command-line argument corruption bug
  * pipe_filter: support custom environment variables
  * translation: SETENV sets environment vars for FastCGI and WAS
  * header_forward: add mode COOKIE=BOTH

 -- Max Kellermann <mk@cm4all.com>  Fri, 06 Jun 2014 13:41:44 -0000

cm4all-beng-proxy (4.23) unstable; urgency=low

  * http_server: support method PATCH (RFC 5789)
  * session: fix expiration timer
  * session: allocate 64k sessions (was 32k)
  * session: work around high CPU usage due to session purging
  * request_session: don't send cleared session id of ignored session
  * ajp: fix bogus error "Peer closed the socket prematurely"
  * fcgi: fix uninitialized variable
  * fcgi: fix hang after error logger failure
  * fcgi: ignore STDERR packets in size calculation
  * header_forward: always forward "Allow"
  * translate_cache: optimize memory usage
  * css_parser: fix buffer overflow due to off-by-one check
  * support SESSION_SITE in processor
  * lb: fix hang during shutdown
  * namespace: retry with mount flag "noexec" if mounting fails
  * random: fix partial entropy collection

 -- Max Kellermann <mk@cm4all.com>  Fri, 04 Dec 2015 16:52:26 -0000

cm4all-beng-proxy (4.22) unstable; urgency=low

  * fcgi: fix wrong child process reuse with different JailCGI homes

 -- Max Kellermann <mk@cm4all.com>  Wed, 11 Feb 2015 19:30:05 -0000

cm4all-beng-proxy (4.21) unstable; urgency=low

  * cgi, pipe: fix crash after fork failure when input is a regular file

 -- Max Kellermann <mk@cm4all.com>  Thu, 22 Jan 2015 16:38:00 -0000

cm4all-beng-proxy (4.20) unstable; urgency=low

  * ssl_server: disable SSLv2 and SSLv3 because they are insecure
  * ssl_client: enable TLS versions newer than 1.1

 -- Max Kellermann <mk@cm4all.com>  Fri, 16 Jan 2015 12:12:02 -0000

cm4all-beng-proxy (4.19) unstable; urgency=low

  * lb/tcp: fix assertion failure

 -- Max Kellermann <mk@cm4all.com>  Wed, 24 Sep 2014 14:31:24 -0000

cm4all-beng-proxy (4.18) unstable; urgency=low

  * http_server: fix missing response (Keep-Alive disabled)

 -- Max Kellermann <mk@cm4all.com>  Fri, 12 Sep 2014 10:22:51 -0000

cm4all-beng-proxy (4.17) unstable; urgency=low

  * http_server: fix logger assertion failure

 -- Max Kellermann <mk@cm4all.com>  Thu, 11 Sep 2014 08:52:31 -0000

cm4all-beng-proxy (4.16) unstable; urgency=low

  * was_client: fix assertion failure

 -- Max Kellermann <mk@cm4all.com>  Wed, 10 Sep 2014 06:17:58 -0000

cm4all-beng-proxy (4.15) unstable; urgency=low

  * merge release 3.1.38

 -- Max Kellermann <mk@cm4all.com>  Fri, 29 Aug 2014 08:52:10 -0000

cm4all-beng-proxy (4.14) unstable; urgency=low

  * ssl_filter: fix error check
  * http_server: log failed requests
  * lb_http: reduce verbosity of ECONNRESET log message

 -- Max Kellermann <mk@cm4all.com>  Fri, 08 Aug 2014 17:41:52 -0000

cm4all-beng-proxy (4.13) unstable; urgency=low

  * thread_worker: smaller thread stack (64 kB)
  * ssl_factory: enable ECDH for perfect forward secrecy
  * thread_socket_filter: reinvoke writing after recovering from full
    output buffer
  * buffered_socket: reschedule reading after input buffer drained

 -- Max Kellermann <mk@cm4all.com>  Tue, 05 Aug 2014 12:37:11 -0000

cm4all-beng-proxy (4.12) unstable; urgency=low

  * pool: fix bogus assertion failure after SSL disconnect
  * lb/tcp: fix send error message
  * lb/tcp: fix crash after write error
  * thread_socket_filter: fix assertion failure with full output buffer
  * thread_socket_filter: fix crash after write error

 -- Max Kellermann <mk@cm4all.com>  Thu, 31 Jul 2014 16:19:57 -0000

cm4all-beng-proxy (4.11) unstable; urgency=low

  * merge release 3.1.37

 -- Max Kellermann <mk@cm4all.com>  Mon, 28 Jul 2014 15:34:53 -0000

cm4all-beng-proxy (4.10) unstable; urgency=low

  * merge release 3.1.36
  * lhttp_stock: fix crash after fork failure

 -- Max Kellermann <mk@cm4all.com>  Wed, 23 Jul 2014 17:47:36 -0000

cm4all-beng-proxy (4.9) unstable; urgency=low

  * merge release 3.1.35

 -- Max Kellermann <mk@cm4all.com>  Mon, 21 Jul 2014 16:34:15 -0000

cm4all-beng-proxy (4.8) unstable; urgency=low

  * ssl: fix choking decryption on large SSL packets
  * http_server: discard incoming data while waiting for drained response

 -- Max Kellermann <mk@cm4all.com>  Thu, 17 Jul 2014 23:16:21 -0000

cm4all-beng-proxy (4.7) unstable; urgency=low

  * lb: flush all output buffers before closing HTTPS connection

 -- Max Kellermann <mk@cm4all.com>  Wed, 02 Jul 2014 10:46:07 -0000

cm4all-beng-proxy (4.6) unstable; urgency=low

  * merge release 3.1.34

 -- Max Kellermann <mk@cm4all.com>  Wed, 25 Jun 2014 13:02:07 -0000

cm4all-beng-proxy (4.5) unstable; urgency=low

  * tcache: enable VARY on LOCAL_ADDRESS_STRING

 -- Max Kellermann <mk@cm4all.com>  Sun, 15 Jun 2014 21:14:17 -0000

cm4all-beng-proxy (4.4) unstable; urgency=low

  * debian/control: refuse to build with libnfs 1.9.3-1 due to broken
    package name

 -- Max Kellermann <mk@cm4all.com>  Tue, 10 Jun 2014 09:59:57 -0000

cm4all-beng-proxy (4.3) unstable; urgency=low

  * merge release 3.1.33
  * widget_uri, cgi_address: fix potential crash

 -- Max Kellermann <mk@cm4all.com>  Tue, 10 Jun 2014 08:47:34 -0000

cm4all-beng-proxy (4.2) unstable; urgency=low

  * widget: avoid double slash when concatenating (Local) HTTP URI and
    path_info

 -- Max Kellermann <mk@cm4all.com>  Tue, 03 Jun 2014 18:08:54 -0000

cm4all-beng-proxy (4.1) unstable; urgency=medium

  * feature freeze

 -- Max Kellermann <mk@cm4all.com>  Fri, 30 May 2014 13:42:38 +0200

cm4all-beng-proxy (4.0.49) unstable; urgency=low

  * lb_config: allow escaping backslash in lb.conf
  * translation: add packet AUTH (yet another authentication protocol)

 -- Max Kellermann <mk@cm4all.com>  Wed, 28 May 2014 15:14:54 -0000

cm4all-beng-proxy (4.0.48) unstable; urgency=low

  * cgi_address: avoid double slash when concatenating script_name and
    path_info
  * cgi_address: default to script_name="/"

 -- Max Kellermann <mk@cm4all.com>  Tue, 27 May 2014 11:47:19 -0000

cm4all-beng-proxy (4.0.47) unstable; urgency=low

  * args: unescape values with dollar sign (4.0.46 regression)
  * translate_client: fix "Could not locate resource" (4.0.38 regression)

 -- Max Kellermann <mk@cm4all.com>  Mon, 26 May 2014 17:02:48 -0000

cm4all-beng-proxy (4.0.46) unstable; urgency=low

  * translate_client: check for valid base address after EASY_BASE
  * fcgi_client: detect bogus Content-Length response header

 -- Max Kellermann <mk@cm4all.com>  Mon, 26 May 2014 12:11:55 -0000

cm4all-beng-proxy (4.0.45) unstable; urgency=low

  * translate_client: fix crash after misplaced AUTO_BASE
  * fcgi_client: support STDERR_PATH for FastCGI's STDERR stream

 -- Max Kellermann <mk@cm4all.com>  Thu, 22 May 2014 15:42:08 -0000

cm4all-beng-proxy (4.0.44) unstable; urgency=low

  * cgi_address: unescape PATH_INFO in ENOTDIR handler
  * python/translation/response: add method bind_mount()

 -- Max Kellermann <mk@cm4all.com>  Wed, 21 May 2014 13:58:15 -0000

cm4all-beng-proxy (4.0.43) unstable; urgency=low

  * merge release 3.1.32
  * lhttp_stock: handle fork() failures
  * handler: fix assertion failure on malformed request URI

 -- Max Kellermann <mk@cm4all.com>  Wed, 21 May 2014 07:27:05 -0000

cm4all-beng-proxy (4.0.42) unstable; urgency=low

  * tstock: log abstract socket paths properly
  * translation: add packet COOKIE_PATH
  * cookie_{server,client}: upgrade to RFC 6265
  * http_string: allow comma in cookie values (RFC ignorant)

 -- Max Kellermann <mk@cm4all.com>  Wed, 14 May 2014 10:41:34 -0000

cm4all-beng-proxy (4.0.41) unstable; urgency=low

  * handler: forget CHECK after the check has completed
  * handler: apply SESSION before repeating translation
  * fcgi, lhttp, delegate: apply STDERR_PATH to stdout

 -- Max Kellermann <mk@cm4all.com>  Tue, 13 May 2014 15:14:58 -0000

cm4all-beng-proxy (4.0.40) unstable; urgency=low

  * file_hander: fix memory leak
  * rerror: add option "verbose_response"
  * translation: rename LHTTP_EXPAND_URI to EXPAND_LHTTP_URI
  * tcache: raise MAX_AGE limit to one day
  * ajp_client: fix header corruption
  * ajp_client: fix buffer overflow
  * python/translation/response: add method expand_pair()

 -- Max Kellermann <mk@cm4all.com>  Mon, 12 May 2014 15:58:07 -0000

cm4all-beng-proxy (4.0.39) unstable; urgency=low

  * file_enotdir: fix PATH_INFO forwarding for LHTTP

 -- Max Kellermann <mk@cm4all.com>  Fri, 09 May 2014 13:38:57 -0000

cm4all-beng-proxy (4.0.38) unstable; urgency=low

  * translation: add packet STDERR_PATH
  * translate_client: detect missing LHTTP_URI, NFS_EXPORT
  * handler: fix the USER translation packet (broken since 4.0.17)

 -- Max Kellermann <mk@cm4all.com>  Thu, 08 May 2014 21:49:55 -0000

cm4all-beng-proxy (4.0.37) unstable; urgency=low

  * enotdir: forward PATH_INFO to LHTTP server
  * lhttp: support environment variables via PAIR

 -- Max Kellermann <mk@cm4all.com>  Thu, 08 May 2014 12:59:50 -0000

cm4all-beng-proxy (4.0.36) unstable; urgency=low

  * tcache: log the final cache key
  * translation: add packet ENOTDIR

 -- Max Kellermann <mk@cm4all.com>  Thu, 08 May 2014 08:56:13 -0000

cm4all-beng-proxy (4.0.35) unstable; urgency=low

  * namespace_options, client-socket: Debian Squeeze compatibility tweaks
  * tcache: paranoid checks for REGEX (optional via UNSAFE_BASE)
  * translation: add packet REDIRECT_QUERY_STRING

 -- Max Kellermann <mk@cm4all.com>  Tue, 06 May 2014 16:20:22 -0000

cm4all-beng-proxy (4.0.34) unstable; urgency=low

  * tcache: fix URI with BASE
  * tcache: allow URI with AUTO_BASE/EASY_BASE
  * tcache: allow TEST_PATH with BASE
  * translation: add packet EXPAND_TEST_PATH

 -- Max Kellermann <mk@cm4all.com>  Tue, 06 May 2014 12:58:50 -0000

cm4all-beng-proxy (4.0.33) unstable; urgency=low

  * allow FILE_NOT_FOUND depth 20
  * translation: add packets EXPAND_SCRIPT_NAME, TEST_PATH

 -- Max Kellermann <mk@cm4all.com>  Mon, 05 May 2014 16:05:09 -0000

cm4all-beng-proxy (4.0.32) unstable; urgency=low

  * cgi_address: allow BASE without PATH_INFO
  * implement FILE_NOT_FOUND support for CGI, FastCGI, WAS, LHTTP

 -- Max Kellermann <mk@cm4all.com>  Fri, 02 May 2014 14:32:47 -0000

cm4all-beng-proxy (4.0.31) unstable; urgency=low

  * translation: add packet EXPAND_REDIRECT
  * tcache: regex compiler errors and base mismatches are fatal

 -- Max Kellermann <mk@cm4all.com>  Thu, 01 May 2014 18:23:24 -0000

cm4all-beng-proxy (4.0.30) unstable; urgency=low

  * merge release 3.1.31
  * uri_base: fix BASE store bug after request to the BASE

 -- Max Kellermann <mk@cm4all.com>  Tue, 29 Apr 2014 21:53:37 -0000

cm4all-beng-proxy (4.0.29) unstable; urgency=low

  * processor: add URI rewrite mode "response"

 -- Max Kellermann <mk@cm4all.com>  Wed, 23 Apr 2014 23:59:00 -0000

cm4all-beng-proxy (4.0.28) unstable; urgency=low

  * handler: fix SESSION and PARAM breakage
  * tcache: fix VARY/PARAM check
  * translation: allow null bytes in SESSION

 -- Max Kellermann <mk@cm4all.com>  Thu, 17 Apr 2014 12:21:29 -0000

cm4all-beng-proxy (4.0.27) unstable; urgency=low

  * tstock: support abstract sockets

 -- Max Kellermann <mk@cm4all.com>  Fri, 04 Apr 2014 12:58:09 -0000

cm4all-beng-proxy (4.0.26) unstable; urgency=low

  * merge release 3.1.28
  * translation: add packet EXPIRES_RELATIVE

 -- Max Kellermann <mk@cm4all.com>  Tue, 01 Apr 2014 17:18:55 -0000

cm4all-beng-proxy (4.0.25) unstable; urgency=low

  * merge release 3.1.27
  * lb/tcp: fix busy loop

 -- Max Kellermann <mk@cm4all.com>  Thu, 27 Mar 2014 11:22:05 -0000

cm4all-beng-proxy (4.0.24) unstable; urgency=low

  * failure: fix bogus assertion failure with abstract sockets
  * lb/tcp: fix memory leaks
  * lb/tcp: drain output buffers before closing the connection

 -- Max Kellermann <mk@cm4all.com>  Mon, 24 Mar 2014 17:42:04 -0000

cm4all-beng-proxy (4.0.23) unstable; urgency=low

  * translation: new packet DIRECTORY_INDEX

 -- Max Kellermann <mk@cm4all.com>  Fri, 21 Mar 2014 13:00:39 -0000

cm4all-beng-proxy (4.0.22) unstable; urgency=low

  * translation: allow ERROR_DOCUMENT payload, echo
  * translation: new packets FILE_NOT_FOUND, CONTENT_TYPE_LOOKUP
  * translate_client: check for multiple REGEX / INVERSE_REGEX
  * translate_client: support abstract sockets in ADDRESS_STRING

 -- Max Kellermann <mk@cm4all.com>  Thu, 20 Mar 2014 12:28:04 -0000

cm4all-beng-proxy (4.0.21) unstable; urgency=low

  * merge release 3.1.26
  * handler: forward HTTP errors from translation cache to browser
  * tcache: reduce memory usage
  * translate_client: don't send REMOTE_HOST unless requested via WANT
  * translate_client: check if BASE matches request URI
  * translation: make "UNSAFE_BASE" a modifier for "BASE"
  * translation: new packet "EASY_BASE" simplifies "BASE" usage
  * translation: new packets "REGEX_TAIL", "REGEX_UNESCAPE"

 -- Max Kellermann <mk@cm4all.com>  Mon, 17 Mar 2014 22:00:23 -0000

cm4all-beng-proxy (4.0.20) unstable; urgency=low

  * merge release 3.1.25
  * translate_client: refuse to parse incoming request packets
  * translate_client: check for illegal null bytes
  * translation: add packet "UNSAFE_BASE"
  * lb: drop root privileges irreversibly using PR_SET_NO_NEW_PRIVS

 -- Max Kellermann <mk@cm4all.com>  Thu, 13 Mar 2014 13:34:47 -0000

cm4all-beng-proxy (4.0.19) unstable; urgency=low

  * translation: add packet WANT, make several packets optional
  * translate_client: allow combining CHECK and WANT_FULL_URI
  * tcache: make PARAM cacheable, supported by VARY
  * python/translation/request: accept BEGIN in packetReceived()
  * python/translation/request: add attribute "protocol_version"
  * lb: detach from file system (security)

 -- Max Kellermann <mk@cm4all.com>  Wed, 05 Mar 2014 14:16:42 -0000

cm4all-beng-proxy (4.0.18) unstable; urgency=low

  * doc/lb: document sticky mode "source_ip"
  * lb/tcp: fix endless loop due to misrouted write event

 -- Max Kellermann <mk@cm4all.com>  Tue, 18 Feb 2014 14:48:47 -0000

cm4all-beng-proxy (4.0.17) unstable; urgency=low

  * handler: apply session directives from current translation response
    before resuming the "previous" response

 -- Max Kellermann <mk@cm4all.com>  Mon, 17 Feb 2014 17:46:44 -0000

cm4all-beng-proxy (4.0.16) unstable; urgency=low

  * namespace: set up uid/gid mapping without MOUNT_PROC
  * namespace: allow BIND_MOUNT, MOUNT_PROC, MOUNT_HOME, MOUNT_TMP_TMPFS without
    PIVOT_ROOT
  * configurable resource limits for child processes

 -- Max Kellermann <mk@cm4all.com>  Fri, 07 Feb 2014 12:48:44 -0000

cm4all-beng-proxy (4.0.15) unstable; urgency=low

  * daemon: set up supplementary groups
  * child_manager: log resource usage
  * fcgi_stock: kill child process after connect failure
  * fcgi_stock: kill child process after repeated timeout

 -- Max Kellermann <mk@cm4all.com>  Tue, 04 Feb 2014 15:17:36 -0000

cm4all-beng-proxy (4.0.14) unstable; urgency=low

  * add systemd unit
  * cgi, delegate, lhttp, pipe: enable missing namespace features
  * cgi, pipe: fix /proc mount failure
  * namespace: secure /proc flags
  * namespace: work around uid/gid mapper failure using PR_SET_DUMPABLE

 -- Max Kellermann <mk@cm4all.com>  Mon, 03 Feb 2014 20:40:49 -0000

cm4all-beng-proxy (4.0.13) unstable; urgency=low

  * namespace: make new root directory read-only
  * namespace: add option to mount tmpfs on /tmp
  * namespace: arbitrary bind-mounts
  * namespace: support UTS namespaces
  * namespace: set up uid/gid mapping in user namespace

 -- Max Kellermann <mk@cm4all.com>  Tue, 28 Jan 2014 22:37:47 -0000

cm4all-beng-proxy (4.0.12) unstable; urgency=low

  * cache: use monotonic clock
  * namespace: support PID namespaces
  * namespace: support mount namespace and pivot_root()
  * namespace: can mount new /proc, $HOME

 -- Max Kellermann <mk@cm4all.com>  Fri, 24 Jan 2014 14:02:34 -0000

cm4all-beng-proxy (4.0.11) unstable; urgency=low

  * was: fix misdirected pipes (4.0.10 regression)
  * translation: add packets EXPAND_APPEND, EXPAND_PAIR
  * file_handler: allow character devices

 -- Max Kellermann <mk@cm4all.com>  Tue, 21 Jan 2014 18:24:14 -0000

cm4all-beng-proxy (4.0.10) unstable; urgency=low

  * merge release 3.1.24
  * response: don't report version in "Server" response header
  * lhttp, delegate: support namespaces
  * delegate: fix spontaneous shutdown due to misrouted SIGTERM signal

 -- Max Kellermann <mk@cm4all.com>  Fri, 03 Jan 2014 21:18:45 -0000

cm4all-beng-proxy (4.0.9) unstable; urgency=low

  * pipe: fix signal handler race condition
  * pipe, CGI, FastCGI, WAS: support user/network namespaces

 -- Max Kellermann <mk@cm4all.com>  Mon, 23 Dec 2013 18:55:03 -0000

cm4all-beng-proxy (4.0.8) unstable; urgency=low

  * CGI, FastCGI, WAS: support command-line arguments
  * header-forward: add groups "CORS", "SECURE"

 -- Max Kellermann <mk@cm4all.com>  Mon, 16 Dec 2013 18:26:12 -0000

cm4all-beng-proxy (4.0.7) unstable; urgency=low

  * merge release 3.1.23
  * ssl_filter: fix stalled SSL read
  * thread_socket_filter: fix stalled SSL write

 -- Max Kellermann <mk@cm4all.com>  Sat, 07 Dec 2013 07:39:16 -0000

cm4all-beng-proxy (4.0.6) unstable; urgency=low

  * thread_queue: fix spurious thread exit

 -- Max Kellermann <mk@cm4all.com>  Tue, 26 Nov 2013 20:45:30 -0000

cm4all-beng-proxy (4.0.5) unstable; urgency=low

  * merge release 3.1.22

 -- Max Kellermann <mk@cm4all.com>  Mon, 25 Nov 2013 13:03:15 -0000

cm4all-beng-proxy (4.0.4) unstable; urgency=low

  * merge release 3.1.21
  * nfs: bind to privileged port

 -- Max Kellermann <mk@cm4all.com>  Sun, 24 Nov 2013 08:30:58 -0000

cm4all-beng-proxy (4.0.3) unstable; urgency=low

  * lb: allow the kernel to chooes a TCP bind port
  * lb: support forwarding HTTP requests with the original source IP

 -- Max Kellermann <mk@cm4all.com>  Sun, 10 Nov 2013 17:46:44 -0000

cm4all-beng-proxy (4.0.2) unstable; urgency=low

  * merge release 3.1.20
  * lb: support forwarding TCP connections with the original source IP

 -- Max Kellermann <mk@cm4all.com>  Tue, 05 Nov 2013 16:07:34 -0000

cm4all-beng-proxy (4.0.1) unstable; urgency=low

  * merge release 3.1.19

 -- Max Kellermann <mk@cm4all.com>  Wed, 30 Oct 2013 15:26:16 -0000

cm4all-beng-proxy (4.0) unstable; urgency=low

  * translation: rename TRANSLATE_PROXY to TRANSLATE_HTTP
  * thread_pool: start SSL worker threads on the first use
  * translate-client, resource-loader: support https://

 -- Max Kellermann <mk@cm4all.com>  Wed, 23 Oct 2013 19:29:38 -0000

cm4all-beng-proxy (3.1.38) unstable; urgency=low

  * istream: fix assertion failure due to inverted check
  * was_control: fix assertion failure due to missing check

 -- Max Kellermann <mk@cm4all.com>  Fri, 29 Aug 2014 08:52:53 -0000

cm4all-beng-proxy (3.1.37) unstable; urgency=low

  * http_cache: fix caching (Fast-)CGI responses
  * http_client: fix bug with HTTP 1.0 Keep-Alive
  * stock: destroy only surplus idle items

 -- Max Kellermann <mk@cm4all.com>  Mon, 28 Jul 2014 15:30:50 -0000

cm4all-beng-proxy (3.1.36) unstable; urgency=low

  * http_server: ignore case in "Connection" request header
  * http_client: allow comma-separated list in "Connection" response
    header

 -- Max Kellermann <mk@cm4all.com>  Wed, 23 Jul 2014 17:43:09 -0000

cm4all-beng-proxy (3.1.35) unstable; urgency=low

  * lb_tcp: fix memory leak after send failure
  * ssl_filter: fix race condition
  * ssl_filter: fix memory leak with client certificates

 -- Max Kellermann <mk@cm4all.com>  Mon, 21 Jul 2014 16:20:14 -0000

cm4all-beng-proxy (3.1.34) unstable; urgency=low

  * session: fix potential crash on shared memory exhaustion
  * session: really purge new sessions first
  * istream-iconv: fix endless loop with unknown charset

 -- Max Kellermann <mk@cm4all.com>  Wed, 25 Jun 2014 12:58:03 -0000

cm4all-beng-proxy (3.1.33) unstable; urgency=low

  * widget: avoid double slash when concatenating (Local) HTTP URI and
    path_info
  * pipe: fix command-line argument corruption bug
  * fcgi_client: detect bogus Content-Length response header

 -- Max Kellermann <mk@cm4all.com>  Tue, 10 Jun 2014 08:30:39 -0000

cm4all-beng-proxy (3.1.32) unstable; urgency=low

  * http_string: allow comma in cookie values (RFC ignorant)

 -- Max Kellermann <mk@cm4all.com>  Mon, 19 May 2014 07:52:24 -0000

cm4all-beng-proxy (3.1.31) unstable; urgency=low

  * rewrite-uri: fix view name corruption

 -- Max Kellermann <mk@cm4all.com>  Mon, 28 Apr 2014 16:30:17 -0000

cm4all-beng-proxy (3.1.30) unstable; urgency=low

  * translate-client: fix EXPAND_PATH on HTTP address

 -- Max Kellermann <mk@cm4all.com>  Mon, 28 Apr 2014 14:44:22 -0000

cm4all-beng-proxy (3.1.29) unstable; urgency=low

  * http-server: fix potential crash with too many request headers

 -- Max Kellermann <mk@cm4all.com>  Fri, 25 Apr 2014 15:52:16 -0000

cm4all-beng-proxy (3.1.28) unstable; urgency=low

  * buffered_socket: fix bogus assertion failure

 -- Max Kellermann <mk@cm4all.com>  Tue, 01 Apr 2014 16:53:22 -0000

cm4all-beng-proxy (3.1.27) unstable; urgency=low

  * fcgi-stock: show process name in log messages
  * fcgi-stock: check connection state before issuing new request

 -- Max Kellermann <mk@cm4all.com>  Tue, 25 Mar 2014 20:02:23 -0000

cm4all-beng-proxy (3.1.26) unstable; urgency=low

  * http-client: fix bogus assertion failure

 -- Max Kellermann <mk@cm4all.com>  Fri, 14 Mar 2014 14:36:12 -0000

cm4all-beng-proxy (3.1.25) unstable; urgency=low

  * escape: fix data corruption with glibc 2.18

 -- Max Kellermann <mk@cm4all.com>  Thu, 06 Mar 2014 11:47:14 -0000

cm4all-beng-proxy (3.1.24) unstable; urgency=low

  * fcgi-stock: fix crash on fork() failure
  * fcache: fix crash on responses without body

 -- Max Kellermann <mk@cm4all.com>  Thu, 02 Jan 2014 22:57:50 -0000

cm4all-beng-proxy (3.1.23) unstable; urgency=low

  * was-output: fix event leak
  * was-output: fix crash in error handler
  * was-client: free the request body on empty response
  * was-client: reuse connection after empty response
  * was-client: fix stalled response on LENGTH=0

 -- Max Kellermann <mk@cm4all.com>  Fri, 06 Dec 2013 13:23:40 -0000

cm4all-beng-proxy (3.1.22) unstable; urgency=low

  * http_server: fix stalled response

 -- Max Kellermann <mk@cm4all.com>  Mon, 25 Nov 2013 13:00:33 -0000

cm4all-beng-proxy (3.1.21) unstable; urgency=low

  * merge release 3.0.34
  * was-client: fix crash on abort
  * was-client: fix off-by-one error in header parser

 -- Max Kellermann <mk@cm4all.com>  Sun, 24 Nov 2013 08:04:41 -0000

cm4all-beng-proxy (3.1.20) unstable; urgency=low

  * jail: add "--" after last option, allows passing options to jail
  * keep CAP_KILL to be able to kill jailed child processes

 -- Max Kellermann <mk@cm4all.com>  Mon, 04 Nov 2013 14:41:34 -0000

cm4all-beng-proxy (3.1.19) unstable; urgency=low

  * handler: work around crash due to translation cache invalidation
  * child: send SIGKILL after 60 seconds

 -- Max Kellermann <mk@cm4all.com>  Wed, 30 Oct 2013 12:12:31 -0000

cm4all-beng-proxy (3.1.18) unstable; urgency=low

  * nfs: translate NFS3ERR_NOENT to "404 Not Found"
  * nfs_client: don't leak file descriptor to child processes

 -- Max Kellermann <mk@cm4all.com>  Wed, 30 Oct 2013 09:28:11 -0000

cm4all-beng-proxy (3.1.17) unstable; urgency=low

  * tcache: cache translation responses that contain STATUS

 -- Max Kellermann <mk@cm4all.com>  Fri, 25 Oct 2013 17:10:26 -0000

cm4all-beng-proxy (3.1.16) unstable; urgency=low

  * fcgi-stock: kill child processes with SIGUSR1 instead of SIGTERM

 -- Max Kellermann <mk@cm4all.com>  Wed, 23 Oct 2013 08:54:03 -0000

cm4all-beng-proxy (3.1.15) unstable; urgency=low

  * lhttp_address: don't unescape the BASE suffix
  * {file,nfs}_address: unescape EXPAND_PATH(_INFO) substitutions
  * child_stock: fix another assertion failure

 -- Max Kellermann <mk@cm4all.com>  Tue, 22 Oct 2013 15:15:42 -0000

cm4all-beng-proxy (3.1.14) unstable; urgency=low

  * istream_nfs: fix assertion failure on empty file
  * nfs_client: fix crash on malformed path
  * nfs_client: improved error messages
  * child_stock: fix assertion failure when busy child process gets killed

 -- Max Kellermann <mk@cm4all.com>  Mon, 21 Oct 2013 15:38:28 -0000

cm4all-beng-proxy (3.1.13) unstable; urgency=low

  * merge release 3.0.33
  * translation: new packet WANT_FULL_URI for obtaining the full URI

 -- Max Kellermann <mk@cm4all.com>  Wed, 09 Oct 2013 10:40:35 -0000

cm4all-beng-proxy (3.1.12) unstable; urgency=low

  * merge release 3.0.31
  * translation: new packet CONCURRENCY controls number of LHTTP
    connections per process

 -- Max Kellermann <mk@cm4all.com>  Sat, 05 Oct 2013 11:34:04 -0000

cm4all-beng-proxy (3.1.11) unstable; urgency=low

  * lhttp_stock: allow 4 concurrent connections per LHTTP process

 -- Max Kellermann <mk@cm4all.com>  Mon, 30 Sep 2013 16:10:05 -0000

cm4all-beng-proxy (3.1.10) unstable; urgency=low

  * resource-address: fix assertion failure in LHTTP operation
  * lhttp_request: use the LHTTP_HOST attribute
  * kill the logger process on shutdown

 -- Max Kellermann <mk@cm4all.com>  Wed, 25 Sep 2013 17:29:56 -0000

cm4all-beng-proxy (3.1.9) unstable; urgency=low

  * {fcgi,lhttp}_stock: reuse child processes after connection closed
  * translate-client: ignore DEFLATED,GZIPPED on NFS address
  * translate-client: ignore EXPAND_PATH_INFO on local file
  * ssl_factory: wildcard matches single letter
  * ssl_factory: wildcard matches only one segment

 -- Max Kellermann <mk@cm4all.com>  Tue, 24 Sep 2013 10:31:30 -0000

cm4all-beng-proxy (3.1.8) unstable; urgency=low

  * ssl_factory: fix broken certificat/key matching
  * doc: various manual updates (RFC 2617, ...)

 -- Max Kellermann <mk@cm4all.com>  Fri, 20 Sep 2013 12:55:55 -0000

cm4all-beng-proxy (3.1.7) unstable; urgency=low

  * merge release 3.0.30
  * resource-loader: new protocol "Local HTTP"

 -- Max Kellermann <mk@cm4all.com>  Tue, 17 Sep 2013 13:36:20 -0000

cm4all-beng-proxy (3.1.6) unstable; urgency=low

  * buffered_socket: fix assertion failure

 -- Max Kellermann <mk@cm4all.com>  Fri, 23 Aug 2013 12:39:47 -0000

cm4all-beng-proxy (3.1.5) unstable; urgency=low

  * merge release 3.0.26
  * lb: disallow deprecated configuration keywords
  * lb: conditional pools
  * lb_config: setting "ssl_cert" specifies both certificate and key
  * ssl_filter: support TLS Server Name Indication

 -- Max Kellermann <mk@cm4all.com>  Fri, 16 Aug 2013 16:29:34 -0000

cm4all-beng-proxy (3.1.4) unstable; urgency=low

  * nfs_cache: new dedicated cache for NFS files
  * nfs_{handler,request}: use Content-Type from translation server

 -- Max Kellermann <mk@cm4all.com>  Mon, 10 Jun 2013 20:50:58 -0000

cm4all-beng-proxy (3.1.3) unstable; urgency=low

  * nfs_client: fix crash due to uninitialized memory
  * nfs_client: disconnect idle connections
  * nfs_client: expire file metadata
  * istream-nfs: fix resuming a blocking sink
  * istream-nfs: detect file truncation

 -- Max Kellermann <mk@cm4all.com>  Mon, 03 Jun 2013 19:30:20 -0000

cm4all-beng-proxy (3.1.2) unstable; urgency=low

  * nfs_client: read larger chunks
  * nfs_handler: implement cache revalidation and byte ranges

 -- Max Kellermann <mk@cm4all.com>  Wed, 29 May 2013 16:23:15 -0000

cm4all-beng-proxy (3.1.1) unstable; urgency=low

  * nfs_client: fix crash on HEAD request
  * nfs_client: generate Last-Modified and ETag
  * http-cache: allow caching NFS files

 -- Max Kellermann <mk@cm4all.com>  Thu, 23 May 2013 11:00:49 -0000

cm4all-beng-proxy (3.1) unstable; urgency=low

  * nfs_client: new resource loader backend

 -- Max Kellermann <mk@cm4all.com>  Tue, 21 May 2013 21:14:06 -0000

cm4all-beng-proxy (3.0.34) unstable; urgency=low

  * processor: fix use-after-free crash bug

 -- Max Kellermann <mk@cm4all.com>  Sun, 24 Nov 2013 07:46:29 -0000

cm4all-beng-proxy (3.0.33) unstable; urgency=low

  * tcache: limit the cacheable CHECK length
  * tcache: allow binary data in the CHECK payload
  * tcache: fix matching the URI on INVALIDATE with CHECK

 -- Max Kellermann <mk@cm4all.com>  Wed, 09 Oct 2013 09:52:47 -0000

cm4all-beng-proxy (3.0.32) unstable; urgency=low

  * tcache: apply BASE to responses without an address
  * tcache: fix BASE on responses with CHECK
  * handler: fix crash after malformed CHECK/PREVIOUS translation

 -- Max Kellermann <mk@cm4all.com>  Tue, 08 Oct 2013 15:48:07 -0000

cm4all-beng-proxy (3.0.31) unstable; urgency=low

  * socket_wrapper: work around libevent timeout reset bug

 -- Max Kellermann <mk@cm4all.com>  Wed, 02 Oct 2013 15:30:11 -0000

cm4all-beng-proxy (3.0.30) unstable; urgency=low

  * istream-file: fix crash bug
  * fcgi, was: fix memory leak on malformed translation response

 -- Max Kellermann <mk@cm4all.com>  Tue, 17 Sep 2013 13:23:28 -0000

cm4all-beng-proxy (3.0.29) unstable; urgency=low

  * fcgi-client: fix crash on certain malformed responses
  * parser: fix crash on certain CDATA sections

 -- Max Kellermann <mk@cm4all.com>  Mon, 02 Sep 2013 10:51:58 -0000

cm4all-beng-proxy (3.0.28) unstable; urgency=low

  * processor: fix widget lookup regression

 -- Max Kellermann <mk@cm4all.com>  Mon, 26 Aug 2013 18:21:03 -0000

cm4all-beng-proxy (3.0.27) unstable; urgency=low

  * processor: fix stalled transfer with two nested processors

 -- Max Kellermann <mk@cm4all.com>  Mon, 26 Aug 2013 17:09:47 -0000

cm4all-beng-proxy (3.0.26) unstable; urgency=low

  * respones: generate header P3P:CP="CAO PSA OUR" to work around IE10 bug
  * init: auto-create /var/run/cm4all
  * lb: enable GLib multi-threading

 -- Max Kellermann <mk@cm4all.com>  Fri, 26 Jul 2013 07:21:15 -0000

cm4all-beng-proxy (3.0.25) unstable; urgency=low

  * stock: fix access to undefind memory
  * file-handler, http-util: fix If-Match / If-None-Match check

 -- Max Kellermann <mk@cm4all.com>  Wed, 29 May 2013 16:13:54 -0000

cm4all-beng-proxy (3.0.24) unstable; urgency=low

  * memcached-client: fix bogus "peer closed socket prematurely"

 -- Max Kellermann <mk@cm4all.com>  Tue, 23 Apr 2013 11:20:00 -0000

cm4all-beng-proxy (3.0.23) unstable; urgency=low

  * lb: fix memory leak when request with body gets aborted early

 -- Max Kellermann <mk@cm4all.com>  Thu, 04 Apr 2013 15:33:57 -0000

cm4all-beng-proxy (3.0.22) unstable; urgency=low

  * http-server: fix rare crash in request body handler
  * http-client: fix memory leak

 -- Max Kellermann <mk@cm4all.com>  Tue, 26 Mar 2013 07:24:22 -0000

cm4all-beng-proxy (3.0.21) unstable; urgency=low

  * ajp-client: fix malformed request packet with empty request body

 -- Max Kellermann <mk@cm4all.com>  Thu, 21 Mar 2013 17:11:22 -0000

cm4all-beng-proxy (3.0.20) unstable; urgency=low

  * http-client: fix assertion failure with certain chunked responses

 -- Max Kellermann <mk@cm4all.com>  Thu, 21 Mar 2013 10:21:13 -0000

cm4all-beng-proxy (3.0.19) unstable; urgency=low

  * istream_tee: fix crash / memory leak on I/O error before request body
    was delivered to widget

 -- Max Kellermann <mk@cm4all.com>  Mon, 18 Mar 2013 11:23:27 -0000

cm4all-beng-proxy (3.0.18) unstable; urgency=low

  * bot: detect more crawler/bot user-agents
  * lb.init: add ACCESS_LOGGER variable

 -- Max Kellermann <mk@cm4all.com>  Fri, 15 Mar 2013 14:47:08 -0000

cm4all-beng-proxy (3.0.17) unstable; urgency=low

  * lb: add ssl_verify "optional"

 -- Max Kellermann <mk@cm4all.com>  Fri, 08 Mar 2013 14:31:25 -0000

cm4all-beng-proxy (3.0.16) unstable; urgency=low

  * http-request: fix assertion failure
  * log-{cat,split}: use unsigned characters in backslash-escape

 -- Max Kellermann <mk@cm4all.com>  Thu, 07 Mar 2013 15:26:26 -0000

cm4all-beng-proxy (3.0.15) unstable; urgency=low

  * stock: fix another assertion failure during idle cleanup
  * inline-widget: avoid unrecoverable I/O errors during initialisation

 -- Max Kellermann <mk@cm4all.com>  Tue, 05 Mar 2013 07:11:46 -0000

cm4all-beng-proxy (3.0.14) unstable; urgency=low

  * stock: fix assertion failure during idle cleanup
  * http-server: count bytes received, fixes regression
  * http-server: send "100 Continue", fixes regression
  * http-client: fix potential assertion failure after "100 Continue"

 -- Max Kellermann <mk@cm4all.com>  Fri, 01 Mar 2013 16:53:54 -0000

cm4all-beng-proxy (3.0.13) unstable; urgency=low

  * merge release 2.3.7
  * uri-verify: allow double slashes
  * change product token to "CM4all Webserver"

 -- Max Kellermann <mk@cm4all.com>  Mon, 18 Feb 2013 11:35:29 -0000

cm4all-beng-proxy (3.0.12) unstable; urgency=low

  * listener: enable TCP Fast Open (requires Linux 3.7)
  * rubber: optimize huge page allocation
  * rubber: optimize hole search
  * translate-cache: optimize INVALIDATE=HOST
  * filter-cache: reserve some space in the rubber allocator

 -- Max Kellermann <mk@cm4all.com>  Fri, 15 Feb 2013 09:57:51 -0000

cm4all-beng-proxy (3.0.11) unstable; urgency=low

  * stock: slow down destruction of surplus idle items
  * fcgi-client: try harder to reuse existing FastCGI connections
  * cmdline: new options to control the FastCGI/WAS stock

 -- Max Kellermann <mk@cm4all.com>  Tue, 12 Feb 2013 09:38:35 -0000

cm4all-beng-proxy (3.0.10) unstable; urgency=low

  * child: reduce verbosity of SIGTERM log message
  * connection: reduce verbosity of ECONNRESET log message
  * http-server: fix duplicate abort call
  * http-server: add missing pool reference in request body eof
  * handler: catch malformed URIs earlier
  * rubber: allocate from holes, avoid costly compression steps
  * http-cache: reserve some space in the rubber allocator

 -- Max Kellermann <mk@cm4all.com>  Fri, 08 Feb 2013 13:15:31 -0000

cm4all-beng-proxy (3.0.9) unstable; urgency=low

  * merge release 2.3.5
  * parser: fix malformed attribute value bounds
  * translation: packet VALIDATE_MTIME discards cache items after a file
    has been modified
  * http-server: fix spurious "closed prematurely" log messages
  * http-{server,client}: improve error messages
  * istream: clear the "direct" flag set on new streams
  * slice_pool: fix slice size and slices per area calculation

 -- Max Kellermann <mk@cm4all.com>  Wed, 06 Feb 2013 17:48:47 -0000

cm4all-beng-proxy (3.0.8) unstable; urgency=low

  * merge release 2.3.3
  * return unused I/O buffers to operating system
  * parser: optimize the attribute value parser
  * sink_rubber: fix assertion failure

 -- Max Kellermann <mk@cm4all.com>  Thu, 31 Jan 2013 13:27:39 -0000

cm4all-beng-proxy (3.0.7) unstable; urgency=low

  * istream-tee: fix crash due to erroneous read

 -- Max Kellermann <mk@cm4all.com>  Fri, 18 Jan 2013 13:32:49 -0000

cm4all-beng-proxy (3.0.6) unstable; urgency=low

  * control: new command "VERBOSE" manipulates logger verbosity
  * cmdline: remove obsolete option "enable_splice"
  * ajp-client: discard response body after HEAD request
  * fcgi-client: fix assertion failure after malformed HEAD response
  * fcgi-client: don't ignore log messages after HEAD request
  * translate-client: fix assertion failure after connection reset

 -- Max Kellermann <mk@cm4all.com>  Fri, 04 Jan 2013 13:14:09 -0000

cm4all-beng-proxy (3.0.5) unstable; urgency=low

  * translate-client: reduce number of system calls (optimization)
  * http-client: release the socket earlier for reusal
  * ajp-client: fix decoding the "special" response headers
  * ajp-client: wait for "end" packet before delivering empty response
  * ajp-client: use the Content-Length response header
  * ajp-client: send Content-Length request header only if body present
  * ajp-client: support HEAD requests
  * fcgi-client: support HEAD requests
  * fcgi-client: use the Content-Length response header
  * fcgi-client: don't discard buffer after socket has been closed
  * fcgi-client: continue parsing after response has been delivered
  * fcgi-client: don't attempt to write repeatedly if request body blocks
  * fcgi-client: optimized keep-alive after empty response

 -- Max Kellermann <mk@cm4all.com>  Fri, 28 Dec 2012 13:16:02 -0000

cm4all-beng-proxy (3.0.4) unstable; urgency=low

  * {http,filter}-cache: fix garbled data on large cache entries

 -- Max Kellermann <mk@cm4all.com>  Tue, 11 Dec 2012 15:17:17 -0000

cm4all-beng-proxy (3.0.3) unstable; urgency=low

  * memcached-client: fix assertion failure

 -- Max Kellermann <mk@cm4all.com>  Fri, 07 Dec 2012 18:52:33 -0000

cm4all-beng-proxy (3.0.2) unstable; urgency=low

  * merge release 2.3.1
  * lb: verify the client certificate issuer (option "ssl_verify")
  * lb: client certificate is mandatory if "ssl_verify" is enabled
  * lb: support extra CA certificate file (option "ssl_ca_cert")
  * cmdline: can't specify both --memcached-server and http_cache_size
  * init: default to one worker

 -- Max Kellermann <mk@cm4all.com>  Fri, 07 Dec 2012 09:24:52 -0000

cm4all-beng-proxy (3.0.1) unstable; urgency=low

  * http-cache: reduce memory usage while storing
  * {http,filter}-cache: reduce fork overhead
  * pool: fix crash when first allocation is large

 -- Max Kellermann <mk@cm4all.com>  Wed, 05 Dec 2012 14:05:28 -0000

cm4all-beng-proxy (3.0) unstable; urgency=low

  * {http,filter}-cache: reduce overhead when cache is disabled
  * {http,filter}-cache: exclude allocator table from reported size
  * filter-cache: reduce memory usage while storing
  * {http,filter,translate}-cache: return more free memory to operating system
  * pool: further overhead reduction
  * pool: reduce CPU overhead for large areas
  * rubber: fix assertion failure

 -- Max Kellermann <mk@cm4all.com>  Tue, 30 Oct 2012 16:32:45 -0000

cm4all-beng-proxy (2.2.1) unstable; urgency=low

  * merge release 2.1.13
  * control_local: fix assertion failure

 -- Max Kellermann <mk@cm4all.com>  Tue, 16 Oct 2012 15:46:16 -0000

cm4all-beng-proxy (2.2) unstable; urgency=low

  * cache: optimize lookups
  * pool: reduce overhead
  * pool: optimize the linear area recycler
  * resource-address: reduce memory overhead
  * session: reduce memory usage
  * http-cache, filter-cache: return free memory to operating system
  * control_server: support local and abstract sockets
  * python/control: support abstract sockets
  * bp_control: create implicit control channel for each worker process
  * require automake 1.11

 -- Max Kellermann <mk@cm4all.com>  Tue, 09 Oct 2012 15:11:24 -0000

cm4all-beng-proxy (2.3.7) unstable; urgency=low

  * tcache: fix assertion failure in BASE handler

 -- Max Kellermann <mk@cm4all.com>  Mon, 18 Feb 2013 11:58:01 -0000

cm4all-beng-proxy (2.3.6) unstable; urgency=low

  * listener: increase the backlog to 64
  * shm: reserve swap space, avoids theoretical crash

 -- Max Kellermann <mk@cm4all.com>  Sun, 17 Feb 2013 09:29:24 -0000

cm4all-beng-proxy (2.3.5) unstable; urgency=low

  * tcache: reduce CPU pressure when there are many virtual hosts (hot fix)
  * launch the access logger after daemonizing
  * user the configured logger user for the access logger
  * auto-close the access logger
  * debian/rules: compile with -fno-omit-frame-pointer

 -- Max Kellermann <mk@cm4all.com>  Tue, 05 Feb 2013 16:27:46 -0000

cm4all-beng-proxy (2.3.4) unstable; urgency=low

  * log-split: print referer and user agent
  * log-split: cache the last file
  * log-split: allow logging local time stamps
  * log-{split,cat}: escape URI, Referer and User-Agent
  * init: add ACCESS_LOGGER variable

 -- Max Kellermann <mk@cm4all.com>  Tue, 05 Feb 2013 01:31:31 -0000

cm4all-beng-proxy (2.3.3) unstable; urgency=low

  * pool: fix a memory leak in the temporary pool
  * processor: hard limit on length of attributes and parameters

 -- Max Kellermann <mk@cm4all.com>  Thu, 31 Jan 2013 13:16:33 -0000

cm4all-beng-proxy (2.3.2) unstable; urgency=low

  * merge release 2.1.17

 -- Max Kellermann <mk@cm4all.com>  Tue, 29 Jan 2013 00:01:23 -0000

cm4all-beng-proxy (2.3.1) unstable; urgency=low

  * merge release 2.1.16
  * pool: reduce CPU overhead for large areas

 -- Max Kellermann <mk@cm4all.com>  Thu, 06 Dec 2012 16:40:02 -0000

cm4all-beng-proxy (2.3) unstable; urgency=low

  * new stable branch based on v2.1.x, without the work-in-progress
    improvements from v2.2.x
  * cache: optimize lookups
  * pool: reduce overhead
  * pool: optimize the linear area recycler
  * resource-address: reduce memory overhead
  * session: reduce memory usage
  * {http,filter}-cache: reduce overhead when cache is disabled

 -- Max Kellermann <mk@cm4all.com>  Mon, 22 Oct 2012 13:48:20 -0000

cm4all-beng-proxy (2.1.17) unstable; urgency=low

  * merge release 2.0.55

 -- Max Kellermann <mk@cm4all.com>  Mon, 28 Jan 2013 23:59:54 -0000

cm4all-beng-proxy (2.1.16) unstable; urgency=low

  * merge release 2.0.54

 -- Max Kellermann <mk@cm4all.com>  Thu, 06 Dec 2012 16:35:17 -0000

cm4all-beng-proxy (2.1.15) unstable; urgency=low

  * merge release 2.0.53

 -- Max Kellermann <mk@cm4all.com>  Mon, 22 Oct 2012 12:26:57 -0000

cm4all-beng-proxy (2.1.14) unstable; urgency=low

  * merge release 2.0.52

 -- Max Kellermann <mk@cm4all.com>  Fri, 19 Oct 2012 12:10:09 -0000

cm4all-beng-proxy (2.1.13) unstable; urgency=low

  * merge release 2.0.51

 -- Max Kellermann <mk@cm4all.com>  Tue, 16 Oct 2012 15:41:58 -0000

cm4all-beng-proxy (2.1.12) unstable; urgency=low

  * merge release 2.0.50

 -- Max Kellermann <mk@cm4all.com>  Fri, 05 Oct 2012 12:26:24 -0000

cm4all-beng-proxy (2.1.11) unstable; urgency=low

  * merge release 2.0.49

 -- Max Kellermann <mk@cm4all.com>  Fri, 28 Sep 2012 15:04:36 -0000

cm4all-beng-proxy (2.1.10) unstable; urgency=low

  * merge release 2.0.48

 -- Max Kellermann <mk@cm4all.com>  Mon, 24 Sep 2012 15:43:46 -0000

cm4all-beng-proxy (2.1.9) unstable; urgency=low

  * merge release 2.0.47
  * lb: eliminate the duplicate "Date" response header (#1169)

 -- Max Kellermann <mk@cm4all.com>  Fri, 21 Sep 2012 15:56:06 -0000

cm4all-beng-proxy (2.1.8) unstable; urgency=low

  * control: publish statistics over the control protocol

 -- Max Kellermann <mk@cm4all.com>  Fri, 07 Sep 2012 12:47:34 -0000

cm4all-beng-proxy (2.1.7) unstable; urgency=low

  * resource-address: support expanding PIPE addresses
  * translation: support EXPAND_PATH for PROXY
  * reduced connect timeouts for translation server, FastCGI and beng-lb
  * uri-relative: support relative URI with just a query string
  * uri-relative: support relative URIs starting with a double slash
  * lb: improve error messages, include listener/pool name
  * lb: validate the selected sticky modde
  * lb: add sticky mode "source_ip"

 -- Max Kellermann <mk@cm4all.com>  Fri, 31 Aug 2012 14:03:41 -0000

cm4all-beng-proxy (2.1.6) unstable; urgency=low

  * merge release 2.0.46

 -- Max Kellermann <mk@cm4all.com>  Fri, 24 Aug 2012 11:11:20 -0000

cm4all-beng-proxy (2.1.5) unstable; urgency=low

  * lb_expect_monitor: configurable connect timeout

 -- Max Kellermann <mk@cm4all.com>  Mon, 20 Aug 2012 05:40:44 -0000

cm4all-beng-proxy (2.1.4) unstable; urgency=low

  * lb_monitor: configurable timeout

 -- Max Kellermann <mk@cm4all.com>  Fri, 17 Aug 2012 09:16:36 -0000

cm4all-beng-proxy (2.1.3) unstable; urgency=low

  * merge release 2.0.44
  * lb: implement tcp_expect option "expect_graceful"

 -- Max Kellermann <mk@cm4all.com>  Tue, 14 Aug 2012 14:30:57 -0000

cm4all-beng-proxy (2.1.2) unstable; urgency=low

  * support extended HTTP status codes from RFC 6585 and WebDAV

 -- Max Kellermann <mk@cm4all.com>  Thu, 09 Aug 2012 10:10:35 -0000

cm4all-beng-proxy (2.1.1) unstable; urgency=low

  * merge release 2.0.43
  * lb: support TRACE, OPTIONS and WebDAV

 -- Max Kellermann <mk@cm4all.com>  Fri, 03 Aug 2012 11:48:46 -0000

cm4all-beng-proxy (2.1) unstable; urgency=low

  * lb: add sticky mode "jvm_route" (Tomcat)

 -- Max Kellermann <mk@cm4all.com>  Mon, 30 Jul 2012 15:53:43 -0000

cm4all-beng-proxy (2.0.55) unstable; urgency=low

  * istream-tee: fix crash due to erroneous read
  * fix random crashes in the optimized build

 -- Max Kellermann <mk@cm4all.com>  Mon, 28 Jan 2013 23:52:26 -0000

cm4all-beng-proxy (2.0.54) unstable; urgency=low

  * http-cache: fix revalidation of memcached entries

 -- Max Kellermann <mk@cm4all.com>  Thu, 06 Dec 2012 16:31:23 -0000

cm4all-beng-proxy (2.0.53) unstable; urgency=low

  * filter-cache: fix assertion failure on serving empty response
  * http-cache: limit maximum age to 5 minutes if "Vary" includes cookies
  * lb: FADE_NODE lasts for 3 hours

 -- Max Kellermann <mk@cm4all.com>  Mon, 22 Oct 2012 12:21:18 -0000

cm4all-beng-proxy (2.0.52) unstable; urgency=low

  * {http,filter}-cache: include headers in cache size calculation
  * {http,filter}-cache: reduce headers memory usage
  * http-cache: limit maximum age to 1 week
    - 1 hour when "Vary" is used
    - 30 minutes when "Vary" includes "X-WidgetId" or "X-WidgetHref"
    - 5 minutes when "Vary" includes "X-CM4all-BENG-User"
  * cache: reduce number of system calls during lookup

 -- Max Kellermann <mk@cm4all.com>  Fri, 19 Oct 2012 12:07:10 -0000

cm4all-beng-proxy (2.0.51) unstable; urgency=low

  * merge release 1.4.33
  * processor: fix assertion failure with embedded CSS
  * lb: move control channel handler to worker process

 -- Max Kellermann <mk@cm4all.com>  Tue, 16 Oct 2012 15:39:32 -0000

cm4all-beng-proxy (2.0.50) unstable; urgency=low

  * pool: reduce memory overhead of debug data
  * fcgi-client: fix assertion failure due to redundant read event
  * lb: fix crash after pipe-to-socket splice I/O error

 -- Max Kellermann <mk@cm4all.com>  Fri, 05 Oct 2012 12:23:15 -0000

cm4all-beng-proxy (2.0.49) unstable; urgency=low

  * merge release 1.4.32

 -- Max Kellermann <mk@cm4all.com>  Fri, 28 Sep 2012 15:01:26 -0000

cm4all-beng-proxy (2.0.48) unstable; urgency=low

  * lb: fix duplicate monitor requests with --watchdog
  * child: verbose logging of child process events
  * log shutdown signal

 -- Max Kellermann <mk@cm4all.com>  Mon, 24 Sep 2012 15:36:03 -0000

cm4all-beng-proxy (2.0.47) unstable; urgency=low

  * merge release 1.4.31
  * cache: disable excessive debugging checks

 -- Max Kellermann <mk@cm4all.com>  Fri, 21 Sep 2012 15:24:30 -0000

cm4all-beng-proxy (2.0.46) unstable; urgency=low

  * merge release 1.4.30
  * lb: add option --config-file

 -- Max Kellermann <mk@cm4all.com>  Fri, 24 Aug 2012 10:52:29 -0000

cm4all-beng-proxy (2.0.45) unstable; urgency=low

  * merge release 1.4.29

 -- Max Kellermann <mk@cm4all.com>  Tue, 21 Aug 2012 15:49:49 -0000

cm4all-beng-proxy (2.0.44) unstable; urgency=low

  * lb: allow sticky with only one node
  * lb: add option "--check"
  * lb: run all monitors right after startup
  * lb: disable expiry of monitor results
  * lb: improved fallback for "sticky cookie"
  * lb: use Bulldog for "sticky cookie"
  * balancer, lb: persistent "fade" flag
  * balancer, lb: use the Bulldog "graceful" flag
  * control: add packet CONTROL_DUMP_POOLS

 -- Max Kellermann <mk@cm4all.com>  Tue, 14 Aug 2012 13:13:01 -0000

cm4all-beng-proxy (2.0.43) unstable; urgency=low

  * merge release 1.4.28
  * istream-replace: fix assertion failure with embedded CSS

 -- Max Kellermann <mk@cm4all.com>  Thu, 02 Aug 2012 11:14:27 -0000

cm4all-beng-proxy (2.0.42) unstable; urgency=low

  * js: new higher-level API

 -- Max Kellermann <mk@cm4all.com>  Wed, 01 Aug 2012 11:32:28 -0000

cm4all-beng-proxy (2.0.41) unstable; urgency=low

  * session: fix bogus assertion failure when loading expired session

 -- Max Kellermann <mk@cm4all.com>  Fri, 27 Jul 2012 12:47:49 -0000

cm4all-beng-proxy (2.0.40) unstable; urgency=low

  * merge release 1.4.27

 -- Max Kellermann <mk@cm4all.com>  Tue, 24 Jul 2012 16:29:13 -0000

cm4all-beng-proxy (2.0.39) unstable; urgency=low

  * merge release 1.4.26

 -- Max Kellermann <mk@cm4all.com>  Tue, 17 Jul 2012 17:00:20 -0000

cm4all-beng-proxy (2.0.38) unstable; urgency=low

  * merge release 1.4.25
  * strset: fix GROUP_CONTAINER false negatives

 -- Max Kellermann <mk@cm4all.com>  Tue, 17 Jul 2012 16:03:49 -0000

cm4all-beng-proxy (2.0.37) unstable; urgency=low

  * merge release 1.4.24

 -- Max Kellermann <mk@cm4all.com>  Mon, 16 Jul 2012 10:36:57 -0000

cm4all-beng-proxy (2.0.36) unstable; urgency=low

  * proxy-handler: re-add the URI suffix for "transparent" requests

 -- Max Kellermann <mk@cm4all.com>  Wed, 11 Jul 2012 14:12:11 -0000

cm4all-beng-proxy (2.0.35) unstable; urgency=low

  * translate: allow WIDGET_GROUP without PROCESS

 -- Max Kellermann <mk@cm4all.com>  Thu, 05 Jul 2012 13:03:21 -0000

cm4all-beng-proxy (2.0.34) unstable; urgency=low

  * session_save: skip shutdown code if saving is not configured
  * http-server: fix assertion on I/O error during POST
  * header-forward: new group FORWARD to forward the "Host" header

 -- Max Kellermann <mk@cm4all.com>  Tue, 03 Jul 2012 16:46:39 -0000

cm4all-beng-proxy (2.0.33) unstable; urgency=low

  * processor: option SELF_CONTAINER allows widget to only embed itself
  * processor: allow embedding approved widget groups
  * processor: optionally invoke CSS processor for style attributes
  * response, lb_http: put "Discard" cookie attribute to the end (Android bug)

 -- Max Kellermann <mk@cm4all.com>  Mon, 02 Jul 2012 17:52:32 -0000

cm4all-beng-proxy (2.0.32) unstable; urgency=low

  * socket_wrapper: fix two assertion failures
  * pheaders: emit Cache-Control:no-store to work around IE quirk

 -- Max Kellermann <mk@cm4all.com>  Tue, 26 Jun 2012 09:41:51 -0000

cm4all-beng-proxy (2.0.31) unstable; urgency=low

  * lb: publish the SSL peer issuer subject
  * widget-registry: copy the direct_addressing attribute

 -- Max Kellermann <mk@cm4all.com>  Wed, 06 Jun 2012 13:36:04 -0000

cm4all-beng-proxy (2.0.30) unstable; urgency=low

  * init: add --group variable to .default file
  * doc: update view security documentation
  * processor: apply underscore prefix to <A NAME="...">
  * session: restore sessions from a file

 -- Max Kellermann <mk@cm4all.com>  Fri, 01 Jun 2012 11:06:50 -0000

cm4all-beng-proxy (2.0.29) unstable; urgency=low

  * widget: optional direct URI addressing scheme
  * processor: eliminate additional underscore from class prefix
  * ssl_filter: support TLS client certificates

 -- Max Kellermann <mk@cm4all.com>  Tue, 29 May 2012 13:29:06 -0000

cm4all-beng-proxy (2.0.28) unstable; urgency=low

  * merge release 1.4.22

 -- Max Kellermann <mk@cm4all.com>  Wed, 16 May 2012 10:24:31 -0000

cm4all-beng-proxy (2.0.27) unstable; urgency=low

  * uri-address: fix assertion failures with UNIX domain sockets
  * uri-address: fix redirects with matching absolute URI

 -- Max Kellermann <mk@cm4all.com>  Wed, 09 May 2012 16:16:06 -0000

cm4all-beng-proxy (2.0.26) unstable; urgency=low

  * processor: rewrite URIs in META/refresh

 -- Max Kellermann <mk@cm4all.com>  Thu, 03 May 2012 14:43:03 -0000

cm4all-beng-proxy (2.0.25) unstable; urgency=low

  * merge release 1.4.21
  * processor: fix double free bug on failed widget lookup
  * session: don't access the session manager after worker crash
  * proxy-widget: fix assertion failure with empty view name

 -- Max Kellermann <mk@cm4all.com>  Thu, 26 Apr 2012 14:22:10 -0000

cm4all-beng-proxy (2.0.24) unstable; urgency=low

  * processor: optionally invoke CSS processor for <style>

 -- Max Kellermann <mk@cm4all.com>  Fri, 20 Apr 2012 12:10:42 -0000

cm4all-beng-proxy (2.0.23) unstable; urgency=low

  * widget-resolver: check for translation server failure
  * widget-resolver: don't sync with session when view is invalid
  * rewrite-uri: check for invalid view name
  * {css_,}processor: eliminate second underscore from class prefix
  * doc: document the algorithm for replacing two leading underscores

 -- Max Kellermann <mk@cm4all.com>  Thu, 29 Mar 2012 15:37:52 -0000

cm4all-beng-proxy (2.0.22) unstable; urgency=low

  * merge release 1.4.20
  * proxy-widget: forbid client to select view with address
  * proxy-widget: allow any view selection when widget is not a container
  * widget-http: allow any view selection for unprocessable response
  * widget-http: inherit the view from the template
  * widget-request: sync with session only if processor is enabled
  * widget-http: postpone saving to session after receiving response headers
  * processor: add entities &c:id; &c:type; &c:class;

 -- Max Kellermann <mk@cm4all.com>  Mon, 26 Mar 2012 14:05:05 -0000

cm4all-beng-proxy (2.0.21) unstable; urgency=low

  * css_processor: use mode "partial" for @import
  * rewrite-uri: use mode "partial" on invalid input

 -- Max Kellermann <mk@cm4all.com>  Tue, 20 Mar 2012 18:11:28 -0000

cm4all-beng-proxy (2.0.20) unstable; urgency=low

  * {css_,}processor: default mode is "partial"
  * processor: handle underscore prefixes in the "for" attribute

 -- Max Kellermann <mk@cm4all.com>  Tue, 20 Mar 2012 16:48:51 -0000

cm4all-beng-proxy (2.0.19) unstable; urgency=low

  * merge release 1.4.19

 -- Max Kellermann <mk@cm4all.com>  Tue, 20 Mar 2012 08:41:03 -0000

cm4all-beng-proxy (2.0.18) unstable; urgency=low

  * merge release 1.4.18

 -- Max Kellermann <mk@cm4all.com>  Thu, 15 Mar 2012 15:53:12 -0000

cm4all-beng-proxy (2.0.17) unstable; urgency=low

  * merge release 1.4.17
  * css_parser: check for url() following another token
  * css_processor: rewrite @import URIs
  * {text_,}processor: new entity &c:local;

 -- Max Kellermann <mk@cm4all.com>  Fri, 09 Mar 2012 16:50:19 -0000

cm4all-beng-proxy (2.0.16) unstable; urgency=low

  * response: generate Vary response header from translation response
  * widget-resolver: fix NULL dereference after failure
  * translation: User-Agent classification

 -- Max Kellermann <mk@cm4all.com>  Tue, 06 Mar 2012 11:54:10 -0000

cm4all-beng-proxy (2.0.15) unstable; urgency=low

  * merge release 1.4.16
  * uri-address: fix NULL dereference on certain malformed URIs

 -- Max Kellermann <mk@cm4all.com>  Fri, 02 Mar 2012 16:28:54 -0000

cm4all-beng-proxy (2.0.14) unstable; urgency=low

  * address-resolver: add missing initialization
  * rewrite-uri: fix NULL pointer dereference with "local URI"
  * rewrite-uri: allow mode=proxy (optional temporary kludge)
  * widget-http: auto-disable processor (optional temporary kludge)

 -- Max Kellermann <mk@cm4all.com>  Thu, 01 Mar 2012 18:36:38 -0000

cm4all-beng-proxy (2.0.13) unstable; urgency=low

  * merge release 1.4.15
  * translation: make CGI auto-base optional
  * handler: fix up translation client errors

 -- Max Kellermann <mk@cm4all.com>  Thu, 23 Feb 2012 17:31:03 -0000

cm4all-beng-proxy (2.0.12) unstable; urgency=low

  * merge release 1.4.13

 -- Max Kellermann <mk@cm4all.com>  Thu, 16 Feb 2012 14:41:45 -0000

cm4all-beng-proxy (2.0.11) unstable; urgency=low

  * merge release 1.4.11
  * processor: skip rewriting absolute URIs

 -- Max Kellermann <mk@cm4all.com>  Thu, 09 Feb 2012 09:43:06 -0000

cm4all-beng-proxy (2.0.10) unstable; urgency=low

  * resource-address: initialise type, fixes assertion failure

 -- Max Kellermann <mk@cm4all.com>  Tue, 07 Feb 2012 16:57:06 -0000

cm4all-beng-proxy (2.0.9) unstable; urgency=low

  * [css]processor: expand underscore only XML id / CSS class
  * widget-http: filter processor response headers
  * processor: forward Wildfire headers in the debug build

 -- Max Kellermann <mk@cm4all.com>  Tue, 07 Feb 2012 12:32:33 -0000

cm4all-beng-proxy (2.0.8) unstable; urgency=low

  * rewrite-uri: prefix "@/" refers to widget's "local URI"

 -- Max Kellermann <mk@cm4all.com>  Fri, 03 Feb 2012 13:50:16 -0000

cm4all-beng-proxy (2.0.7) unstable; urgency=low

  * merge release 1.4.10
  * stock: clear idle objects periodically

 -- Max Kellermann <mk@cm4all.com>  Thu, 02 Feb 2012 14:10:24 -0000

cm4all-beng-proxy (2.0.6) unstable; urgency=low

  * merge release 1.4.9

 -- Max Kellermann <mk@cm4all.com>  Tue, 31 Jan 2012 15:10:18 -0000

cm4all-beng-proxy (2.0.5) unstable; urgency=low

  * merge release 1.4.8
  * translate-client: verify the PROXY and AJP payloads
  * translation: support inserting regex matches into CGI/file path
  * translation: support customizing the cookie's "Domain" attribute
  * request: new option "dynamic_session_cookie" adds suffix to cookie
    name
  * uri-address: verify the path component

 -- Max Kellermann <mk@cm4all.com>  Wed, 25 Jan 2012 17:05:09 -0000

cm4all-beng-proxy (2.0.4) unstable; urgency=low

  * merge release 1.4.6
  * access-log: don't log the remote port
  * translation: support inserting regex matches into CGI's PATH_INFO
  * tcache: generate BASE automatically for CGI

 -- Max Kellermann <mk@cm4all.com>  Tue, 10 Jan 2012 15:18:37 -0000

cm4all-beng-proxy (2.0.3) unstable; urgency=low

  * merge release 1.4.4
  * http-server: log remote host address

 -- Max Kellermann <mk@cm4all.com>  Tue, 27 Dec 2011 07:41:15 -0000

cm4all-beng-proxy (2.0.2) unstable; urgency=low

  * merge release 1.4.2
  * widget-http: improved HTTP error messages
  * processor: forbid widget request after URI compress failure

 -- Max Kellermann <mk@cm4all.com>  Wed, 07 Dec 2011 16:51:58 -0000

cm4all-beng-proxy (2.0.1) unstable; urgency=low

  * merge release 1.4.1

 -- Max Kellermann <mk@cm4all.com>  Fri, 18 Nov 2011 13:57:27 -0000

cm4all-beng-proxy (2.0) unstable; urgency=low

  * rewrite-uri: reapply 'drop the deprecated mode "proxy"'
  * proxy-widget: reapply 'client can choose only views that have an address'

 -- Max Kellermann <mk@cm4all.com>  Thu, 17 Nov 2011 08:22:39 +0100

cm4all-beng-proxy (1.4.33) unstable; urgency=low

  * istream-file: reduce memory usage for small files
  * file-handler: fix xattr usage on ranged file request (possible
    assertion failure)

 -- Max Kellermann <mk@cm4all.com>  Tue, 16 Oct 2012 15:28:57 -0000

cm4all-beng-proxy (1.4.32) unstable; urgency=low

  * cgi: fix spontaneous shutdown due to misrouted SIGTERM signal

 -- Max Kellermann <mk@cm4all.com>  Fri, 28 Sep 2012 14:39:13 -0000

cm4all-beng-proxy (1.4.31) unstable; urgency=low

  * shm: fix check for shared memory allocation failure
  * child: handle lost SIGCHLD events
  * child: ignore stale child processes

 -- Max Kellermann <mk@cm4all.com>  Fri, 21 Sep 2012 15:21:20 -0000

cm4all-beng-proxy (1.4.30) unstable; urgency=low

  * http-server: parse all tokens in the "Connection" request header

 -- Max Kellermann <mk@cm4all.com>  Fri, 24 Aug 2012 10:50:28 -0000

cm4all-beng-proxy (1.4.29) unstable; urgency=low

  * proxy-widget: fix memory leak on aborted POST request

 -- Max Kellermann <mk@cm4all.com>  Tue, 21 Aug 2012 15:05:12 -0000

cm4all-beng-proxy (1.4.28) unstable; urgency=low

  * worker: reinitialize signal handlers after fork failure
  * lb: work around libevent bug that freezes during shutdown

 -- Max Kellermann <mk@cm4all.com>  Thu, 02 Aug 2012 13:53:18 -0000

cm4all-beng-proxy (1.4.27) unstable; urgency=low

  * lb: fix hanging SSL connection on bulk transfer

 -- Max Kellermann <mk@cm4all.com>  Tue, 24 Jul 2012 14:58:17 -0000

cm4all-beng-proxy (1.4.26) unstable; urgency=low

  * processor: fix regression, missing NULL check

 -- Max Kellermann <mk@cm4all.com>  Tue, 17 Jul 2012 16:55:24 -0000

cm4all-beng-proxy (1.4.25) unstable; urgency=low

  * processor: don't rewrite the fragment part of the URI

 -- Max Kellermann <mk@cm4all.com>  Tue, 17 Jul 2012 15:50:06 -0000

cm4all-beng-proxy (1.4.24) unstable; urgency=low

  * lb: fix splicing with SSL

 -- Max Kellermann <mk@cm4all.com>  Mon, 16 Jul 2012 10:32:17 -0000

cm4all-beng-proxy (1.4.23) unstable; urgency=low

  * widget-http: fix double free bug when POST is aborted

 -- Max Kellermann <mk@cm4all.com>  Tue, 03 Jul 2012 16:42:28 -0000

cm4all-beng-proxy (1.4.22) unstable; urgency=low

  * merge release 1.2.27
  * widget: backport memory leak fix from 2.0
  * widget-http: fix memory leak on abort

 -- Max Kellermann <mk@cm4all.com>  Wed, 16 May 2012 10:00:23 -0000

cm4all-beng-proxy (1.4.21) unstable; urgency=low

  * merge release 1.2.26

 -- Max Kellermann <mk@cm4all.com>  Thu, 26 Apr 2012 14:17:56 -0000

cm4all-beng-proxy (1.4.20) unstable; urgency=low

  * merge release 1.2.25

 -- Max Kellermann <mk@cm4all.com>  Mon, 26 Mar 2012 14:03:14 -0000

cm4all-beng-proxy (1.4.19) unstable; urgency=low

  * merge release 1.2.24

 -- Max Kellermann <mk@cm4all.com>  Tue, 20 Mar 2012 08:36:19 -0000

cm4all-beng-proxy (1.4.18) unstable; urgency=low

  * merge release 1.2.23

 -- Max Kellermann <mk@cm4all.com>  Thu, 15 Mar 2012 15:50:20 -0000

cm4all-beng-proxy (1.4.17) unstable; urgency=low

  * merge release 1.2.22

 -- Max Kellermann <mk@cm4all.com>  Thu, 08 Mar 2012 18:36:00 -0000

cm4all-beng-proxy (1.4.16) unstable; urgency=low

  * merge release 1.2.21

 -- Max Kellermann <mk@cm4all.com>  Fri, 02 Mar 2012 16:03:51 -0000

cm4all-beng-proxy (1.4.15) unstable; urgency=low

  * merge release 1.2.20

 -- Max Kellermann <mk@cm4all.com>  Thu, 23 Feb 2012 17:12:30 -0000

cm4all-beng-proxy (1.4.14) unstable; urgency=low

  * merge release 1.2.19

 -- Max Kellermann <mk@cm4all.com>  Thu, 23 Feb 2012 15:35:04 -0000

cm4all-beng-proxy (1.4.13) unstable; urgency=low

  * merge release 1.2.18

 -- Max Kellermann <mk@cm4all.com>  Thu, 16 Feb 2012 13:53:49 -0000

cm4all-beng-proxy (1.4.12) unstable; urgency=low

  * merge release 1.2.17

 -- Max Kellermann <mk@cm4all.com>  Wed, 15 Feb 2012 09:27:50 -0000

cm4all-beng-proxy (1.4.11) unstable; urgency=low

  * merge release 1.2.16

 -- Max Kellermann <mk@cm4all.com>  Thu, 09 Feb 2012 09:33:30 -0000

cm4all-beng-proxy (1.4.10) unstable; urgency=low

  * merge release 1.2.15

 -- Max Kellermann <mk@cm4all.com>  Thu, 02 Feb 2012 13:43:11 -0000

cm4all-beng-proxy (1.4.9) unstable; urgency=low

  * merge release 1.2.14

 -- Max Kellermann <mk@cm4all.com>  Tue, 31 Jan 2012 15:06:57 -0000

cm4all-beng-proxy (1.4.8) unstable; urgency=low

  * merge release 1.2.13

 -- Max Kellermann <mk@cm4all.com>  Wed, 25 Jan 2012 12:16:53 -0000

cm4all-beng-proxy (1.4.7) unstable; urgency=low

  * merge release 1.2.12

 -- Max Kellermann <mk@cm4all.com>  Tue, 17 Jan 2012 08:37:01 -0000

cm4all-beng-proxy (1.4.6) unstable; urgency=low

  * merge release 1.2.11

 -- Max Kellermann <mk@cm4all.com>  Wed, 04 Jan 2012 15:41:43 -0000

cm4all-beng-proxy (1.4.5) unstable; urgency=low

  * merge release 1.2.10

 -- Max Kellermann <mk@cm4all.com>  Wed, 28 Dec 2011 17:07:13 -0000

cm4all-beng-proxy (1.4.4) unstable; urgency=low

  * merge release 1.2.9

 -- Max Kellermann <mk@cm4all.com>  Thu, 22 Dec 2011 11:28:39 -0000

cm4all-beng-proxy (1.4.3) unstable; urgency=low

  * merge release 1.2.8

 -- Max Kellermann <mk@cm4all.com>  Wed, 14 Dec 2011 11:20:04 -0000

cm4all-beng-proxy (1.4.2) unstable; urgency=low

  * text-processor: allow processing "application/javascript",
    "application/json"
  * uri-relative: allow backtracking to the widget base with "../"
  * merge release 1.2.7

 -- Max Kellermann <mk@cm4all.com>  Tue, 06 Dec 2011 12:39:24 -0000

cm4all-beng-proxy (1.4.1) unstable; urgency=low

  * merge release 1.2.6

 -- Max Kellermann <mk@cm4all.com>  Fri, 18 Nov 2011 13:53:56 -0000

cm4all-beng-proxy (1.4) unstable; urgency=low

  * proxy-widget: revert 'client can choose only views that have an address'
  * rewrite-uri: revert 'drop the deprecated mode "proxy"'

 -- Max Kellermann <mk@cm4all.com>  Thu, 17 Nov 2011 08:10:42 +0100

cm4all-beng-proxy (1.3.2) unstable; urgency=low

  * tcache: add regex matching, translation packets REGEX, INVERSE_REGEX
  * widget: don't start the prefix with an underscore
  * translation: add new packet PROCESS_TEXT, to expand entity references
  * translation: add new packet WIDGET_INFO, enables additional request headers
  * doc: document the algorithm for replacing three leading underscores

 -- Max Kellermann <mk@cm4all.com>  Wed, 16 Nov 2011 17:00:16 +0100

cm4all-beng-proxy (1.3.1) unstable; urgency=low

  * merge release 1.2.5

 -- Max Kellermann <mk@cm4all.com>  Tue, 08 Nov 2011 19:51:18 +0100

cm4all-beng-proxy (1.3) unstable; urgency=low

  * rewrite-uri: drop the deprecated mode "proxy"
  * proxy-widget: client can choose only views that have an address

 -- Max Kellermann <mk@cm4all.com>  Mon, 31 Oct 2011 17:41:14 +0100

cm4all-beng-proxy (1.2.27) unstable; urgency=low

  * merge release 1.1.40

 -- Max Kellermann <mk@cm4all.com>  Wed, 16 May 2012 09:51:50 -0000

cm4all-beng-proxy (1.2.26) unstable; urgency=low

  * merge release 1.1.39

 -- Max Kellermann <mk@cm4all.com>  Thu, 26 Apr 2012 14:16:40 -0000

cm4all-beng-proxy (1.2.25) unstable; urgency=low

  * merge release 1.1.38

 -- Max Kellermann <mk@cm4all.com>  Mon, 26 Mar 2012 14:01:44 -0000

cm4all-beng-proxy (1.2.24) unstable; urgency=low

  * merge release 1.1.37

 -- Max Kellermann <mk@cm4all.com>  Tue, 20 Mar 2012 08:33:31 -0000

cm4all-beng-proxy (1.2.23) unstable; urgency=low

  * merge release 1.1.36

 -- Max Kellermann <mk@cm4all.com>  Thu, 15 Mar 2012 15:37:10 -0000

cm4all-beng-proxy (1.2.22) unstable; urgency=low

  * merge release 1.1.35

 -- Max Kellermann <mk@cm4all.com>  Thu, 08 Mar 2012 18:29:39 -0000

cm4all-beng-proxy (1.2.21) unstable; urgency=low

  * merge release 1.1.34

 -- Max Kellermann <mk@cm4all.com>  Fri, 02 Mar 2012 16:02:00 -0000

cm4all-beng-proxy (1.2.20) unstable; urgency=low

  * merge release 1.1.33

 -- Max Kellermann <mk@cm4all.com>  Thu, 23 Feb 2012 17:11:15 -0000

cm4all-beng-proxy (1.2.19) unstable; urgency=low

  * merge release 1.1.32

 -- Max Kellermann <mk@cm4all.com>  Thu, 23 Feb 2012 15:18:36 -0000

cm4all-beng-proxy (1.2.18) unstable; urgency=low

  * merge release 1.1.31

 -- Max Kellermann <mk@cm4all.com>  Thu, 16 Feb 2012 13:52:42 -0000

cm4all-beng-proxy (1.2.17) unstable; urgency=low

  * merge release 1.1.30

 -- Max Kellermann <mk@cm4all.com>  Wed, 15 Feb 2012 09:26:45 -0000

cm4all-beng-proxy (1.2.16) unstable; urgency=low

  * merge release 1.1.29

 -- Max Kellermann <mk@cm4all.com>  Thu, 09 Feb 2012 09:31:50 -0000

cm4all-beng-proxy (1.2.15) unstable; urgency=low

  * merge release 1.1.28

 -- Max Kellermann <mk@cm4all.com>  Thu, 02 Feb 2012 13:41:45 -0000

cm4all-beng-proxy (1.2.14) unstable; urgency=low

  * merge release 1.1.27

 -- Max Kellermann <mk@cm4all.com>  Tue, 31 Jan 2012 15:04:32 -0000

cm4all-beng-proxy (1.2.13) unstable; urgency=low

  * merge release 1.1.26

 -- Max Kellermann <mk@cm4all.com>  Wed, 25 Jan 2012 12:15:19 -0000

cm4all-beng-proxy (1.2.12) unstable; urgency=low

  * merge release 1.1.25

 -- Max Kellermann <mk@cm4all.com>  Tue, 17 Jan 2012 08:31:44 -0000

cm4all-beng-proxy (1.2.11) unstable; urgency=low

  * merge release 1.1.24

 -- Max Kellermann <mk@cm4all.com>  Wed, 04 Jan 2012 15:38:27 -0000

cm4all-beng-proxy (1.2.10) unstable; urgency=low

  * merge release 1.1.23

 -- Max Kellermann <mk@cm4all.com>  Wed, 28 Dec 2011 17:01:43 -0000

cm4all-beng-proxy (1.2.9) unstable; urgency=low

  * merge release 1.1.22

 -- Max Kellermann <mk@cm4all.com>  Thu, 22 Dec 2011 10:28:29 -0000

cm4all-beng-proxy (1.2.8) unstable; urgency=low

  * merge release 1.1.21

 -- Max Kellermann <mk@cm4all.com>  Wed, 14 Dec 2011 11:12:32 -0000

cm4all-beng-proxy (1.2.7) unstable; urgency=low

  * merge release 1.1.20

 -- Max Kellermann <mk@cm4all.com>  Tue, 06 Dec 2011 11:43:10 -0000

cm4all-beng-proxy (1.2.6) unstable; urgency=low

  * merge release 1.1.19

 -- Max Kellermann <mk@cm4all.com>  Fri, 18 Nov 2011 13:47:43 -0000

cm4all-beng-proxy (1.2.5) unstable; urgency=low

  * merge release 1.1.18
  * file-handler: handle If-Modified-Since followed by filter

 -- Max Kellermann <mk@cm4all.com>  Tue, 08 Nov 2011 19:43:58 +0100

cm4all-beng-proxy (1.2.4) unstable; urgency=low

  * merge release 1.1.17

 -- Max Kellermann <mk@cm4all.com>  Wed, 02 Nov 2011 16:58:28 +0100

cm4all-beng-proxy (1.2.3) unstable; urgency=low

  * merge release 1.1.16

 -- Max Kellermann <mk@cm4all.com>  Fri, 21 Oct 2011 15:16:13 +0200

cm4all-beng-proxy (1.2.2) unstable; urgency=low

  * merge release 1.1.15
  * widget-view: an empty name refers to the default view
  * processor: new entity &c:view;

 -- Max Kellermann <mk@cm4all.com>  Wed, 19 Oct 2011 11:43:20 +0200

cm4all-beng-proxy (1.2.1) unstable; urgency=low

  * merge release 1.1.13

 -- Max Kellermann <mk@cm4all.com>  Wed, 05 Oct 2011 17:16:04 +0200

cm4all-beng-proxy (1.2) unstable; urgency=low

  * delegate-client: improved error reporting
  * response-error: resolve errno codes
  * python/control/client: bind the unix domain socket
  * python/control/client: implement timeout
  * lb_control: allow querying node status over control socket

 -- Max Kellermann <mk@cm4all.com>  Tue, 27 Sep 2011 12:00:44 +0200

cm4all-beng-proxy (1.1.40) unstable; urgency=low

  * merge release 1.0.34

 -- Max Kellermann <mk@cm4all.com>  Wed, 16 May 2012 09:50:37 -0000

cm4all-beng-proxy (1.1.39) unstable; urgency=low

  * merge release 1.0.33

 -- Max Kellermann <mk@cm4all.com>  Thu, 26 Apr 2012 14:12:30 -0000

cm4all-beng-proxy (1.1.38) unstable; urgency=low

  * merge release 1.0.32

 -- Max Kellermann <mk@cm4all.com>  Mon, 26 Mar 2012 14:00:38 -0000

cm4all-beng-proxy (1.1.37) unstable; urgency=low

  * merge release 1.0.31

 -- Max Kellermann <mk@cm4all.com>  Tue, 20 Mar 2012 08:31:08 -0000

cm4all-beng-proxy (1.1.36) unstable; urgency=low

  * merge release 1.0.30

 -- Max Kellermann <mk@cm4all.com>  Thu, 15 Mar 2012 15:36:15 -0000

cm4all-beng-proxy (1.1.35) unstable; urgency=low

  * merge release 1.0.29
  * css_processor: delete "-c-mode" and "-c-view" from output

 -- Max Kellermann <mk@cm4all.com>  Thu, 08 Mar 2012 18:16:03 -0000

cm4all-beng-proxy (1.1.34) unstable; urgency=low

  * merge release 1.0.28

 -- Max Kellermann <mk@cm4all.com>  Fri, 02 Mar 2012 15:26:44 -0000

cm4all-beng-proxy (1.1.33) unstable; urgency=low

  * merge release 1.0.27

 -- Max Kellermann <mk@cm4all.com>  Thu, 23 Feb 2012 17:09:57 -0000

cm4all-beng-proxy (1.1.32) unstable; urgency=low

  * merge release 1.0.26

 -- Max Kellermann <mk@cm4all.com>  Thu, 23 Feb 2012 15:14:56 -0000

cm4all-beng-proxy (1.1.31) unstable; urgency=low

  * merge release 1.0.25

 -- Max Kellermann <mk@cm4all.com>  Thu, 16 Feb 2012 13:49:26 -0000

cm4all-beng-proxy (1.1.30) unstable; urgency=low

  * merge release 1.0.24

 -- Max Kellermann <mk@cm4all.com>  Wed, 15 Feb 2012 09:25:38 -0000

cm4all-beng-proxy (1.1.29) unstable; urgency=low

  * merge release 1.0.23

 -- Max Kellermann <mk@cm4all.com>  Thu, 09 Feb 2012 09:30:18 -0000

cm4all-beng-proxy (1.1.28) unstable; urgency=low

  * merge release 1.0.22

 -- Max Kellermann <mk@cm4all.com>  Thu, 02 Feb 2012 13:39:21 -0000

cm4all-beng-proxy (1.1.27) unstable; urgency=low

  * merge release 1.0.21

 -- Max Kellermann <mk@cm4all.com>  Tue, 31 Jan 2012 14:59:06 -0000

cm4all-beng-proxy (1.1.26) unstable; urgency=low

  * merge release 1.0.20

 -- Max Kellermann <mk@cm4all.com>  Wed, 25 Jan 2012 12:13:43 -0000

cm4all-beng-proxy (1.1.25) unstable; urgency=low

  * merge release 1.0.19

 -- Max Kellermann <mk@cm4all.com>  Tue, 17 Jan 2012 08:29:34 -0000

cm4all-beng-proxy (1.1.24) unstable; urgency=low

  * merge release 1.0.18

 -- Max Kellermann <mk@cm4all.com>  Wed, 04 Jan 2012 15:27:35 -0000

cm4all-beng-proxy (1.1.23) unstable; urgency=low

  * header-forward: remove port number from X-Forwarded-For

 -- Max Kellermann <mk@cm4all.com>  Wed, 28 Dec 2011 16:51:41 -0000

cm4all-beng-proxy (1.1.22) unstable; urgency=low

  * merge release 1.0.17
  * istream-socket: fix potential assertion failure

 -- Max Kellermann <mk@cm4all.com>  Wed, 21 Dec 2011 16:44:46 -0000

cm4all-beng-proxy (1.1.21) unstable; urgency=low

  * merge release 1.0.16

 -- Max Kellermann <mk@cm4all.com>  Wed, 14 Dec 2011 11:07:58 -0000

cm4all-beng-proxy (1.1.20) unstable; urgency=low

  * merge release 1.0.15
  * processor: don't rewrite "mailto:" hyperlinks

 -- Max Kellermann <mk@cm4all.com>  Mon, 05 Dec 2011 18:37:10 -0000

cm4all-beng-proxy (1.1.19) unstable; urgency=low

  * {css_,}processor: quote widget classes for prefixing XML IDs, CSS classes

 -- Max Kellermann <mk@cm4all.com>  Fri, 18 Nov 2011 13:17:02 -0000

cm4all-beng-proxy (1.1.18) unstable; urgency=low

  * merge release 1.0.13
  * lb_http: eliminate the duplicate "Date" response header

 -- Max Kellermann <mk@cm4all.com>  Tue, 08 Nov 2011 19:33:07 +0100

cm4all-beng-proxy (1.1.17) unstable; urgency=low

  * merge release 1.0.13

 -- Max Kellermann <mk@cm4all.com>  Wed, 02 Nov 2011 16:52:21 +0100

cm4all-beng-proxy (1.1.16) unstable; urgency=low

  * merge release 1.0.12

 -- Max Kellermann <mk@cm4all.com>  Fri, 21 Oct 2011 15:09:55 +0200

cm4all-beng-proxy (1.1.15) unstable; urgency=low

  * merge release 1.0.11

 -- Max Kellermann <mk@cm4all.com>  Wed, 19 Oct 2011 09:36:38 +0200

cm4all-beng-proxy (1.1.14) unstable; urgency=low

  * merge release 1.0.10

 -- Max Kellermann <mk@cm4all.com>  Fri, 07 Oct 2011 15:15:00 +0200

cm4all-beng-proxy (1.1.13) unstable; urgency=low

  * merge release 1.0.9

 -- Max Kellermann <mk@cm4all.com>  Thu, 29 Sep 2011 16:47:56 +0200

cm4all-beng-proxy (1.1.12) unstable; urgency=low

  * merge release 1.0.8

 -- Max Kellermann <mk@cm4all.com>  Thu, 22 Sep 2011 17:13:41 +0200

cm4all-beng-proxy (1.1.11) unstable; urgency=low

  * merge release 1.0.7
  * widget-http: response header X-CM4all-View selects a view
  * processor, css_processor: support prefixing XML ids
  * processor: property "c:view" selects a view

 -- Max Kellermann <mk@cm4all.com>  Fri, 16 Sep 2011 12:25:24 +0200

cm4all-beng-proxy (1.1.10) unstable; urgency=low

  * merge release 1.0.6
  * http-request: don't clear failure state on successful TCP connection
  * istream-socket: fix assertion failure after receive error
  * ssl_filter: check for end-of-file on plain socket
  * ssl_filter: fix buffer assertion failures

 -- Max Kellermann <mk@cm4all.com>  Tue, 13 Sep 2011 18:50:18 +0200

cm4all-beng-proxy (1.1.9) unstable; urgency=low

  * http-request: improve keep-alive cancellation detection
  * http-request: mark server "failed" after HTTP client error
  * lb: implement the control protocol
    - can disable and re-enable workers
  * lb: don't allow sticky pool with only one member
  * lb: verify that a new sticky host is alive
  * lb: mark server "failed" after HTTP client error

 -- Max Kellermann <mk@cm4all.com>  Fri, 09 Sep 2011 13:03:55 +0200

cm4all-beng-proxy (1.1.8) unstable; urgency=low

  * merge release 1.0.5
  * {css_,}processor: one more underscore for the prefix
  * processor: remove rewrite-uri processing instructions from output
  * translate: unknown packet is a fatal error
  * processor: add option to set widget/focus by default
  * rewrite-uri: a leading tilde refers to the widget base; translation
    packet ANCHOR_ABSOLUTE enables it by default

 -- Max Kellermann <mk@cm4all.com>  Mon, 05 Sep 2011 17:56:31 +0200

cm4all-beng-proxy (1.1.7) unstable; urgency=low

  * css_processor: implement property "-c-mode"
  * css_processor: translate underscore prefix in class names
  * processor: translate underscore prefix in CSS class names

 -- Max Kellermann <mk@cm4all.com>  Mon, 29 Aug 2011 17:47:48 +0200

cm4all-beng-proxy (1.1.6) unstable; urgency=low

  * merge release 1.0.3
  * implement CSS processor

 -- Max Kellermann <mk@cm4all.com>  Mon, 22 Aug 2011 17:13:56 +0200

cm4all-beng-proxy (1.1.5) unstable; urgency=low

  * lb: optionally generate Via and X-Forwarded-For

 -- Max Kellermann <mk@cm4all.com>  Wed, 17 Aug 2011 12:45:14 +0200

cm4all-beng-proxy (1.1.4) unstable; urgency=low

  * pipe-stock: fix assertion failure after optimization bug
  * istream-pipe: reuse drained pipes immediately
  * sink-socket: reinstate write event during bulk transfers

 -- Max Kellermann <mk@cm4all.com>  Thu, 11 Aug 2011 14:41:37 +0200

cm4all-beng-proxy (1.1.3) unstable; urgency=low

  * widget: quote invalid XMLID/JS characters for &c:prefix;
  * lb: add protocol "tcp"

 -- Max Kellermann <mk@cm4all.com>  Wed, 10 Aug 2011 18:53:12 +0200

cm4all-beng-proxy (1.1.2) unstable; urgency=low

  * merge release 1.0.2
  * http-server: report detailed errors
  * widget-http: implement header dumps
  * cgi, fastcgi: enable cookie jar with custom cookie "host"

 -- Max Kellermann <mk@cm4all.com>  Thu, 04 Aug 2011 17:27:51 +0200

cm4all-beng-proxy (1.1.1) unstable; urgency=low

  * merge release 1.0.1
  * lb: don't ignore unimplemented configuration keywords
  * lb: configurable monitor check interval
  * session: configurable idle timeout

 -- Max Kellermann <mk@cm4all.com>  Tue, 26 Jul 2011 11:27:20 +0200

cm4all-beng-proxy (1.1) unstable; urgency=low

  * http-client: send "Expect: 100-continue" only for big request body
  * lb: implement monitors (ping, connect, tcp_expect)

 -- Max Kellermann <mk@cm4all.com>  Wed, 20 Jul 2011 15:04:22 +0200
  
cm4all-beng-proxy (1.0.34) unstable; urgency=low

  * resource-loader: don't strip last segment from IPv6 address

 -- Max Kellermann <mk@cm4all.com>  Wed, 16 May 2012 09:47:43 -0000

cm4all-beng-proxy (1.0.33) unstable; urgency=low

  * widget-resolver: fix assertion failure on recursive abort

 -- Max Kellermann <mk@cm4all.com>  Thu, 26 Apr 2012 14:04:01 -0000

cm4all-beng-proxy (1.0.32) unstable; urgency=low

  * http-cache: add missing initialization on memcached miss

 -- Max Kellermann <mk@cm4all.com>  Mon, 26 Mar 2012 13:35:01 -0000

cm4all-beng-proxy (1.0.31) unstable; urgency=low

  * proxy-widget: close the request body when the view doesn't exist

 -- Max Kellermann <mk@cm4all.com>  Tue, 20 Mar 2012 08:28:00 -0000

cm4all-beng-proxy (1.0.30) unstable; urgency=low

  * widget-view: initialize the header forward settings
  * translate-client: new view inherits header forward settings from
    default view
  * handler: clear transformation after translation error
  * http-cache: release the memcached response on abort
  * fcgi-request: close the request body on stock failure

 -- Max Kellermann <mk@cm4all.com>  Thu, 15 Mar 2012 15:34:18 -0000

cm4all-beng-proxy (1.0.29) unstable; urgency=low

  * processor: unescape custom header values
  * widget-resolver: fix NULL dereference after failure

 -- Max Kellermann <mk@cm4all.com>  Thu, 08 Mar 2012 18:10:14 -0000

cm4all-beng-proxy (1.0.28) unstable; urgency=low

  * widget-resolver: serve responses in the right order
  * widget-request: fix session related assertion failure
  * translate: initialize all GError variables

 -- Max Kellermann <mk@cm4all.com>  Fri, 02 Mar 2012 15:20:54 -0000

cm4all-beng-proxy (1.0.27) unstable; urgency=low

  * resource-address: fix regression when CGI URI is not set

 -- Max Kellermann <mk@cm4all.com>  Thu, 23 Feb 2012 17:08:16 -0000

cm4all-beng-proxy (1.0.26) unstable; urgency=low

  * resource-address: apply BASE to the CGI request URI

 -- Max Kellermann <mk@cm4all.com>  Thu, 23 Feb 2012 15:11:42 -0000

cm4all-beng-proxy (1.0.25) unstable; urgency=low

  * cgi-client: clear the input pointer on close

 -- Max Kellermann <mk@cm4all.com>  Thu, 16 Feb 2012 13:46:13 -0000

cm4all-beng-proxy (1.0.24) unstable; urgency=low

  * debian/rules: optimize parallel build
  * cgi: break loop when headers are finished

 -- Max Kellermann <mk@cm4all.com>  Wed, 15 Feb 2012 09:23:22 -0000

cm4all-beng-proxy (1.0.23) unstable; urgency=low

  * cgi: detect large response headers
  * cgi: continue parsing response headers after buffer boundary
  * cgi: bigger response header buffer
  * fcgi-client: detect large response headers

 -- Max Kellermann <mk@cm4all.com>  Thu, 09 Feb 2012 09:27:50 -0000

cm4all-beng-proxy (1.0.22) unstable; urgency=low

  * debian/rules: don't run libtool
  * lb: thread safety for the SSL filter
  * lb: fix crash during shutdown
  * http-server: fix uninitialised variable

 -- Max Kellermann <mk@cm4all.com>  Thu, 02 Feb 2012 13:03:08 -0000

cm4all-beng-proxy (1.0.21) unstable; urgency=low

  * hstock: fix memory leak
  * notify: fix endless busy loop
  * ssl_filter: fix hang while tearing down connection

 -- Max Kellermann <mk@cm4all.com>  Tue, 31 Jan 2012 15:24:50 -0000

cm4all-beng-proxy (1.0.20) unstable; urgency=low

  * ssl: load the whole certificate chain
  * translate: fix PATH+JAILCGI+SITE check
  * translate: fix HOME check
  * resource-address: include all CGI attributes in cache key

 -- Max Kellermann <mk@cm4all.com>  Wed, 25 Jan 2012 12:10:43 -0000

cm4all-beng-proxy (1.0.19) unstable; urgency=low

  * cookie-client: add a missing out-of-memory check

 -- Max Kellermann <mk@cm4all.com>  Tue, 17 Jan 2012 08:27:38 -0000

cm4all-beng-proxy (1.0.18) unstable; urgency=low

  * resource-address: support zero-length path_info prefix (for BASE)
  * hashmap: optimize insertions
  * http-server: limit the number of request headers
  * proxy-widget: discard the unused request body on error

 -- Max Kellermann <mk@cm4all.com>  Wed, 04 Jan 2012 14:55:59 -0000

cm4all-beng-proxy (1.0.17) unstable; urgency=low

  * istream-chunked: avoid recursive buffer write, fixes crash

 -- Max Kellermann <mk@cm4all.com>  Wed, 21 Dec 2011 16:37:44 -0000

cm4all-beng-proxy (1.0.16) unstable; urgency=low

  * http-server: disable timeout while waiting for CGI
  * cgi: fix segmentation fault
  * processor: discard child's request body on abort
  * proxy-widget: discard the unused request body on error

 -- Max Kellermann <mk@cm4all.com>  Wed, 14 Dec 2011 11:53:31 +0100

cm4all-beng-proxy (1.0.15) unstable; urgency=low

  * http-client: fix assertion failure on bogus "100 Continue"
  * handler: don't close the request body twice
  * session: add a missing out-of-memory check
  * fcgi-client: check for EV_READ event
  * fcgi-serialize: fix serializing parameter without value

 -- Max Kellermann <mk@cm4all.com>  Mon, 05 Dec 2011 17:47:20 -0000

cm4all-beng-proxy (1.0.14) unstable; urgency=low

  * http-server: don't generate chunked HEAD response
  * http-server: don't override Content-Length for HEAD response
  * lb_http, proxy-widget, response: forward Content-Length after HEAD

 -- Max Kellermann <mk@cm4all.com>  Tue, 08 Nov 2011 18:19:42 +0100

cm4all-beng-proxy (1.0.13) unstable; urgency=low

  * processor: initialize URI rewrite options for <?cm4all-rewrite-uri?>

 -- Max Kellermann <mk@cm4all.com>  Wed, 02 Nov 2011 16:47:48 +0100

cm4all-beng-proxy (1.0.12) unstable; urgency=low

  * http-server, proxy-widget: add missing newline to log message
  * fcgi_client: fix assertion failure on response body error
  * http-cache-choice: fix crash due to wrong filter callback

 -- Max Kellermann <mk@cm4all.com>  Fri, 21 Oct 2011 15:02:42 +0200

cm4all-beng-proxy (1.0.11) unstable; urgency=low

  * lb_config: fix binding to wildcard address
  * rewrite-uri: clarify warning message when widget has no id

 -- Max Kellermann <mk@cm4all.com>  Wed, 19 Oct 2011 09:26:48 +0200

cm4all-beng-proxy (1.0.10) unstable; urgency=low

  * debian/control: beng-lb doesn't need "daemon" anymore
  * http-string: allow space in unquoted cookie values (RFC ignorant)

 -- Max Kellermann <mk@cm4all.com>  Fri, 07 Oct 2011 15:06:32 +0200

cm4all-beng-proxy (1.0.9) unstable; urgency=low

  * tcp-balancer: store a copy of the socket address
  * lb: default log directory is /var/log/cm4all/beng-lb
  * lb: use new built-in watchdog instead of /usr/bin/daemon

 -- Max Kellermann <mk@cm4all.com>  Thu, 29 Sep 2011 16:19:34 +0200

cm4all-beng-proxy (1.0.8) unstable; urgency=low

  * resource-address: copy the delegate JailCGI parameters (crash bug fix)
  * response: use the same URI for storing and dropping widget sessions

 -- Max Kellermann <mk@cm4all.com>  Thu, 22 Sep 2011 13:39:08 +0200

cm4all-beng-proxy (1.0.7) unstable; urgency=low

  * inline-widget: discard request body when class lookup fails

 -- Max Kellermann <mk@cm4all.com>  Fri, 16 Sep 2011 12:16:04 +0200

cm4all-beng-proxy (1.0.6) unstable; urgency=low

  * processor: support short "SCRIPT" tag
  * widget-uri: use the template's view specification

 -- Max Kellermann <mk@cm4all.com>  Tue, 13 Sep 2011 18:14:24 +0200

cm4all-beng-proxy (1.0.5) unstable; urgency=low

  * resource-loader: delete comma when extracting from X-Forwarded-For

 -- Max Kellermann <mk@cm4all.com>  Mon, 05 Sep 2011 17:43:22 +0200

cm4all-beng-proxy (1.0.4) unstable; urgency=low

  * istream-replace: update the buffer reader after new data was added

 -- Max Kellermann <mk@cm4all.com>  Mon, 05 Sep 2011 15:43:17 +0200

cm4all-beng-proxy (1.0.3) unstable; urgency=low

  * merge release 0.9.35
  * control-handler: fix uninitialized variable

 -- Max Kellermann <mk@cm4all.com>  Thu, 18 Aug 2011 15:15:52 +0200

cm4all-beng-proxy (1.0.2) unstable; urgency=low

  * merge release 0.9.34
  * handler: always log translate client errors
  * tcp-balancer: fix memory leak in error handler
  * http-string: allow more characters in cookie values (RFC ignorant)

 -- Max Kellermann <mk@cm4all.com>  Mon, 01 Aug 2011 16:30:05 +0200

cm4all-beng-proxy (1.0.1) unstable; urgency=low

  * session: increase idle timeout to 20 minutes

 -- Max Kellermann <mk@cm4all.com>  Tue, 26 Jul 2011 11:23:36 +0200

cm4all-beng-proxy (1.0) unstable; urgency=low

  * merge release 0.9.33
  * header-forward: eliminate the duplicate "Date" response header
  * proxy-handler: don't pass internal URI arguments to CGI

 -- Max Kellermann <mk@cm4all.com>  Mon, 18 Jul 2011 17:07:42 +0200

cm4all-beng-proxy (0.10.14) unstable; urgency=low

  * merge release 0.9.32

 -- Max Kellermann <mk@cm4all.com>  Tue, 12 Jul 2011 19:02:23 +0200

cm4all-beng-proxy (0.10.13) unstable; urgency=low

  * growing-buffer: reset the position when skipping buffers

 -- Max Kellermann <mk@cm4all.com>  Wed, 06 Jul 2011 10:07:50 +0200

cm4all-beng-proxy (0.10.12) unstable; urgency=low

  * merge release 0.9.31
  * rewrite-uri: log widget base mismatch
  * istream-replace: fix assertion failure with splitted buffer

 -- Max Kellermann <mk@cm4all.com>  Tue, 05 Jul 2011 22:05:44 +0200

cm4all-beng-proxy (0.10.11) unstable; urgency=low

  * merge release 0.9.30
  * lb: add SSL/TLS support

 -- Max Kellermann <mk@cm4all.com>  Mon, 04 Jul 2011 17:14:21 +0200

cm4all-beng-proxy (0.10.10) unstable; urgency=low

  * merge release 0.9.29

 -- Max Kellermann <mk@cm4all.com>  Tue, 28 Jun 2011 17:56:43 +0200

cm4all-beng-proxy (0.10.9) unstable; urgency=low

  * merge release 0.9.28

 -- Max Kellermann <mk@cm4all.com>  Mon, 27 Jun 2011 13:38:03 +0200

cm4all-beng-proxy (0.10.8) unstable; urgency=low

  * lb_http: don't access the connection object after it was closed
  * restart the load balancer automatically

 -- Max Kellermann <mk@cm4all.com>  Wed, 22 Jun 2011 12:38:39 +0200

cm4all-beng-proxy (0.10.7) unstable; urgency=low

  * config: make the session cookie name configurable
  * uri-relative: allow relative base URIs (for CGI)
  * widget-uri: combine existing CGI PATH_INFO and given widget location
  * python/translation/widget: support "path_info" specification

 -- Max Kellermann <mk@cm4all.com>  Mon, 20 Jun 2011 14:54:38 +0200

cm4all-beng-proxy (0.10.6) unstable; urgency=low

  * merge release 0.9.26

 -- Max Kellermann <mk@cm4all.com>  Wed, 15 Jun 2011 09:19:28 +0200

cm4all-beng-proxy (0.10.5) unstable; urgency=low

  * merge release 0.9.26

 -- Max Kellermann <mk@cm4all.com>  Fri, 10 Jun 2011 10:09:09 +0200

cm4all-beng-proxy (0.10.4) unstable; urgency=low

  * doc: add beng-lb documentation
  * lb: implement "fallback" option
  * merge release 0.9.25

 -- Max Kellermann <mk@cm4all.com>  Wed, 08 Jun 2011 14:13:43 +0200

cm4all-beng-proxy (0.10.3) unstable; urgency=low

  * python/translation.widget: support keyword "sticky"
  * lb: implement sticky modes "failover", "cookie"

 -- Max Kellermann <mk@cm4all.com>  Mon, 06 Jun 2011 15:51:36 +0200

cm4all-beng-proxy (0.10.2) unstable; urgency=low

  * debian: fix beng-lb pid file name
  * lb_http: implement sticky sessions
  * merge release 0.9.24

 -- Max Kellermann <mk@cm4all.com>  Tue, 31 May 2011 14:32:03 +0200

cm4all-beng-proxy (0.10.1) unstable; urgency=low

  * lb_http: close request body on error
  * lb_listener: print error message when binding fails
  * merge release 0.9.23

 -- Max Kellermann <mk@cm4all.com>  Fri, 27 May 2011 13:13:55 +0200

cm4all-beng-proxy (0.10) unstable; urgency=low

  * failure: fix inverted logic bug in expiry check
  * tcp-balancer: implement session stickiness
  * lb: new stand-alone load balancer

 -- Max Kellermann <mk@cm4all.com>  Thu, 26 May 2011 14:32:02 +0200

cm4all-beng-proxy (0.9.35) unstable; urgency=low

  * resource-loader: pass the last X-Forwarded-For element to AJP

 -- Max Kellermann <mk@cm4all.com>  Thu, 18 Aug 2011 15:05:02 +0200

cm4all-beng-proxy (0.9.34) unstable; urgency=low

  * request: fix double request body close in errdoc handler
  * handler: close request body on early abort

 -- Max Kellermann <mk@cm4all.com>  Mon, 01 Aug 2011 16:21:43 +0200

cm4all-beng-proxy (0.9.33) unstable; urgency=low

  * {http,ajp}-request, errdoc: check before closing the request body on
    error

 -- Max Kellermann <mk@cm4all.com>  Mon, 18 Jul 2011 16:30:29 +0200

cm4all-beng-proxy (0.9.32) unstable; urgency=low

  * processor: dispose request body when focused widget was not found
  * http-string: allow the slash in cookie values (RFC ignorant)

 -- Max Kellermann <mk@cm4all.com>  Tue, 12 Jul 2011 18:16:01 +0200

cm4all-beng-proxy (0.9.31) unstable; urgency=low

  * growing-buffer: fix assertion failure with empty first buffer

 -- Max Kellermann <mk@cm4all.com>  Tue, 05 Jul 2011 21:58:24 +0200

cm4all-beng-proxy (0.9.30) unstable; urgency=low

  * growing-buffer: fix assertion failure in reader when buffer is empty

 -- Max Kellermann <mk@cm4all.com>  Mon, 04 Jul 2011 16:59:28 +0200

cm4all-beng-proxy (0.9.29) unstable; urgency=low

  * http-string: allow the equality sign in cookie values (RFC ignorant)

 -- Max Kellermann <mk@cm4all.com>  Tue, 28 Jun 2011 17:50:23 +0200

cm4all-beng-proxy (0.9.28) unstable; urgency=low

  * http-string: allow round brackets in cookie values (RFC ignorant)

 -- Max Kellermann <mk@cm4all.com>  Mon, 27 Jun 2011 13:23:58 +0200

cm4all-beng-proxy (0.9.27) unstable; urgency=low

  * handler: don't delete existing session in TRANSPARENT mode

 -- Max Kellermann <mk@cm4all.com>  Wed, 15 Jun 2011 09:08:48 +0200

cm4all-beng-proxy (0.9.26) unstable; urgency=low

  * worker: read "crash" value before destroying shared memory
  * session: fix crash while discarding session

 -- Max Kellermann <mk@cm4all.com>  Fri, 10 Jun 2011 09:54:56 +0200

cm4all-beng-proxy (0.9.25) unstable; urgency=low

  * response: discard the request body before passing to errdoc
  * worker: don't restart all workers after "safe" worker crash
  * cgi: check for end-of-file after splice

 -- Max Kellermann <mk@cm4all.com>  Wed, 08 Jun 2011 15:02:35 +0200

cm4all-beng-proxy (0.9.24) unstable; urgency=low

  * fcgi-client: really discard packets on request id mismatch
  * memcached-client: don't schedule read event when buffer is full
  * session: support beng-lb sticky sessions

 -- Max Kellermann <mk@cm4all.com>  Tue, 31 May 2011 14:23:41 +0200

cm4all-beng-proxy (0.9.23) unstable; urgency=low

  * tcp-balancer: retry connecting to cluster if a node fails

 -- Max Kellermann <mk@cm4all.com>  Fri, 27 May 2011 13:01:31 +0200

cm4all-beng-proxy (0.9.22) unstable; urgency=low

  * failure: fix inverted logic bug in expiry check
  * uri-extract: support AJP URLs, fixes AJP cookies
  * ajp-client: don't schedule read event when buffer is full

 -- Max Kellermann <mk@cm4all.com>  Thu, 26 May 2011 08:32:32 +0200

cm4all-beng-proxy (0.9.21) unstable; urgency=low

  * balancer: re-enable load balancing (regression fix)
  * merge release 0.8.38

 -- Max Kellermann <mk@cm4all.com>  Fri, 20 May 2011 11:03:31 +0200

cm4all-beng-proxy (0.9.20) unstable; urgency=low

  * http-cache: fix assertion failure caused by wrong destructor
  * merge release 0.8.37

 -- Max Kellermann <mk@cm4all.com>  Mon, 16 May 2011 14:03:09 +0200

cm4all-beng-proxy (0.9.19) unstable; urgency=low

  * http-request: don't retry requests with a request body

 -- Max Kellermann <mk@cm4all.com>  Thu, 12 May 2011 11:35:55 +0200

cm4all-beng-proxy (0.9.18) unstable; urgency=low

  * http-body: fix assertion failure on EOF chunk after socket was closed
  * widget-http: fix crash in widget lookup error handler
  * merge release 0.8.36

 -- Max Kellermann <mk@cm4all.com>  Tue, 10 May 2011 18:56:33 +0200

cm4all-beng-proxy (0.9.17) unstable; urgency=low

  * growing-buffer: fix assertion failure after large initial write
  * http-request: retry after connection failure
  * test/t-cgi: fix bashisms in test scripts

 -- Max Kellermann <mk@cm4all.com>  Wed, 04 May 2011 18:54:57 +0200

cm4all-beng-proxy (0.9.16) unstable; urgency=low

  * resource-address: append "transparent" args to CGI path_info
  * tcache: fix crash on FastCGI with BASE

 -- Max Kellermann <mk@cm4all.com>  Mon, 02 May 2011 16:07:21 +0200

cm4all-beng-proxy (0.9.15) unstable; urgency=low

  * configure.ac: check if valgrind/memcheck.h is installed
  * configure.ac: check if libattr is available
  * access-log: log Referer and User-Agent
  * access-log: log the request duration
  * proxy-handler: allow forwarding URI arguments
  * merge release 0.8.35

 -- Max Kellermann <mk@cm4all.com>  Wed, 27 Apr 2011 18:54:17 +0200

cm4all-beng-proxy (0.9.14) unstable; urgency=low

  * processor: don't clear widget pointer at opening tag
  * debian: move ulimit call from init script to *.default
  * merge release 0.8.33

 -- Max Kellermann <mk@cm4all.com>  Wed, 13 Apr 2011 17:03:29 +0200

cm4all-beng-proxy (0.9.13) unstable; urgency=low

  * proxy-widget: apply the widget's response header forward settings
  * response: add option to dump the widget tree
  * widget-class: move header forward settings to view
  * merge release 0.8.30

 -- Max Kellermann <mk@cm4all.com>  Mon, 04 Apr 2011 16:31:26 +0200

cm4all-beng-proxy (0.9.12) unstable; urgency=low

  * widget: internal API refactorization
  * was-control: fix argument order in "abort" call
  * was-client: duplicate the GError object when it is used twice
  * {file,delegate}-handler: add Expires/ETag headers to 304 response
  * cgi: allow setting environment variables

 -- Max Kellermann <mk@cm4all.com>  Thu, 24 Mar 2011 15:12:54 +0100

cm4all-beng-proxy (0.9.11) unstable; urgency=low

  * processor: major API refactorization
  * merge release 0.8.29

 -- Max Kellermann <mk@cm4all.com>  Mon, 21 Mar 2011 19:43:28 +0100

cm4all-beng-proxy (0.9.10) unstable; urgency=low

  * merge release 0.8.27

 -- Max Kellermann <mk@cm4all.com>  Fri, 18 Mar 2011 14:11:16 +0100

cm4all-beng-proxy (0.9.9) unstable; urgency=low

  * merge release 0.8.25

 -- Max Kellermann <mk@cm4all.com>  Mon, 14 Mar 2011 16:05:51 +0100

cm4all-beng-proxy (0.9.8) unstable; urgency=low

  * translate: support UNIX domain sockets in ADDRESS_STRING
  * resource-address: support connections to existing FastCGI servers

 -- Max Kellermann <mk@cm4all.com>  Fri, 11 Mar 2011 19:24:33 +0100

cm4all-beng-proxy (0.9.7) unstable; urgency=low

  * merge release 0.8.24

 -- Max Kellermann <mk@cm4all.com>  Fri, 04 Mar 2011 13:07:36 +0100

cm4all-beng-proxy (0.9.6) unstable; urgency=low

  * merge release 0.8.23

 -- Max Kellermann <mk@cm4all.com>  Mon, 28 Feb 2011 11:47:45 +0100

cm4all-beng-proxy (0.9.5) unstable; urgency=low

  * translate: allow SITE without CGI

 -- Max Kellermann <mk@cm4all.com>  Mon, 31 Jan 2011 06:35:24 +0100

cm4all-beng-proxy (0.9.4) unstable; urgency=low

  * widget-class: allow distinct addresses for each view

 -- Max Kellermann <mk@cm4all.com>  Thu, 27 Jan 2011 17:51:21 +0100

cm4all-beng-proxy (0.9.3) unstable; urgency=low

  * istream-catch: log errors
  * proxy-handler: pass the original request URI to (Fast)CGI
  * proxy-handler: pass the original document root to (Fast)CGI
  * fcgi-stock: pass site id to child process
  * translation: new packet "HOME" for JailCGI
  * resource-loader: get remote host from "X-Forwarded-For"
  * cgi, fcgi-client: pass client IP address to application

 -- Max Kellermann <mk@cm4all.com>  Fri, 21 Jan 2011 18:13:38 +0100

cm4all-beng-proxy (0.9.2) unstable; urgency=low

  * merge release 0.8.21
  * http-response: better context for error messages
  * istream: method close() does not invoke handler->abort()
  * istream: better context for error messages
  * ajp-client: destruct properly when request stream fails
  * {delegate,fcgi,was}-stock: use the JailCGI 1.4 wrapper

 -- Max Kellermann <mk@cm4all.com>  Mon, 17 Jan 2011 12:08:04 +0100

cm4all-beng-proxy (0.9.1) unstable; urgency=low

  * http-server: count the number of raw bytes sent and received
  * control-handler: support TCACHE_INVALIDATE with SITE
  * new programs "log-forward", "log-exec" for network logging
  * new program "log-split" for creating per-site log files
  * new program "log-traffic" for creating per-site traffic logs
  * move logging servers to new package cm4all-beng-proxy-logging
  * python/control.client: add parameter "broadcast"

 -- Max Kellermann <mk@cm4all.com>  Thu, 02 Dec 2010 12:07:16 +0100

cm4all-beng-proxy (0.9) unstable; urgency=low

  * merge release 0.8.19
  * was-client: explicitly send 32 bit METHOD payload
  * was-client: explicitly parse STATUS as 32 bit integer
  * was-client: clear control channel object on destruction
  * was-client: reuse child process if state is clean on EOF
  * was-client: abort properly after receiving illegal packet
  * was-client: allow "request STOP" before response completed
  * was-client: postpone the response handler invocation
  * was-control: send packets in bulk
  * python: support WAS widgets
  * http-server: enable "cork" mode only for beginning of response
  * http-cache: don't access freed memory in pool_unref_denotify()
  * http: use libcm4all-http
  * new datagram based binary protocol for access logging
  * main: default WAS stock limit is 16

 -- Max Kellermann <mk@cm4all.com>  Thu, 18 Nov 2010 19:56:17 +0100

cm4all-beng-proxy (0.8.38) unstable; urgency=low

  * failure: update time stamp on existing item
  * errdoc: free the original response body on abort

 -- Max Kellermann <mk@cm4all.com>  Fri, 20 May 2011 10:17:14 +0200

cm4all-beng-proxy (0.8.37) unstable; urgency=low

  * widget-resolver: don't reuse failed resolver
  * http-request: fix NULL pointer dereference on invalid URI
  * config: disable the TCP stock limit by default

 -- Max Kellermann <mk@cm4all.com>  Mon, 16 May 2011 13:41:32 +0200

cm4all-beng-proxy (0.8.36) unstable; urgency=low

  * http-server: check if client closes connection while processing
  * http-client: release the socket before invoking the callback
  * fcgi-client: fix assertion failure on full input buffer
  * memcached-client: re-enable socket event after direct copy
  * istream-file: fix assertion failure on range request
  * test/t-cgi: fix bashisms in test scripts

 -- Max Kellermann <mk@cm4all.com>  Tue, 10 May 2011 18:45:48 +0200

cm4all-beng-proxy (0.8.35) unstable; urgency=low

  * session: fix potential session defragmentation crash
  * ajp-request: use "host:port" as TCP stock key
  * cgi: evaluate the Content-Length response header

 -- Max Kellermann <mk@cm4all.com>  Wed, 27 Apr 2011 13:32:05 +0200

cm4all-beng-proxy (0.8.34) unstable; urgency=low

  * js: replace all '%' with '$'
  * js: check if session_id is null
  * debian: add package cm4all-beng-proxy-tools

 -- Max Kellermann <mk@cm4all.com>  Tue, 19 Apr 2011 18:43:54 +0200

cm4all-beng-proxy (0.8.33) unstable; urgency=low

  * processor: don't quote query string arguments with dollar sign
  * widget-request: safely remove "view" and "path" from argument table
  * debian/control: add "Breaks << 0.8.32" on the JavaScript library

 -- Max Kellermann <mk@cm4all.com>  Tue, 12 Apr 2011 18:21:55 +0200

cm4all-beng-proxy (0.8.32) unstable; urgency=low

  * args: quote arguments with the dollar sign

 -- Max Kellermann <mk@cm4all.com>  Tue, 12 Apr 2011 13:34:42 +0200

cm4all-beng-proxy (0.8.31) unstable; urgency=low

  * proxy-widget: eliminate the duplicate "Server" response header
  * translation: add packet UNTRUSTED_SITE_SUFFIX

 -- Max Kellermann <mk@cm4all.com>  Thu, 07 Apr 2011 16:23:37 +0200

cm4all-beng-proxy (0.8.30) unstable; urgency=low

  * handler: make lower-case realm name from the "Host" header
  * session: copy attribute "realm", fixes segmentation fault

 -- Max Kellermann <mk@cm4all.com>  Tue, 29 Mar 2011 16:47:43 +0200

cm4all-beng-proxy (0.8.29) unstable; urgency=low

  * ajp-client: send query string in an AJP attribute

 -- Max Kellermann <mk@cm4all.com>  Mon, 21 Mar 2011 19:16:16 +0100

cm4all-beng-proxy (0.8.28) unstable; urgency=low

  * resource-loader: use X-Forwarded-For to obtain AJP remote host
  * resource-loader: strip port from AJP remote address
  * resource-loader: don't pass remote host to AJP server
  * resource-loader: parse server port for AJP
  * ajp-client: always send content-length
  * ajp-client: parse the remaining buffer after EAGAIN

 -- Max Kellermann <mk@cm4all.com>  Mon, 21 Mar 2011 11:12:07 +0100

cm4all-beng-proxy (0.8.27) unstable; urgency=low

  * http-request: close the request body on malformed URI
  * ajp-request: AJP translation packet contains ajp://host:port/path

 -- Max Kellermann <mk@cm4all.com>  Fri, 18 Mar 2011 14:04:21 +0100

cm4all-beng-proxy (0.8.26) unstable; urgency=low

  * python/response: fix typo in ajp()
  * session: validate sessions only within one realm

 -- Max Kellermann <mk@cm4all.com>  Fri, 18 Mar 2011 08:59:41 +0100

cm4all-beng-proxy (0.8.25) unstable; urgency=low

  * widget-http: discard request body on unknown view name
  * inline-widget: discard request body on error
  * {http,fcgi,was}-client: allocate response headers from caller pool
  * cmdline: fcgi_stock_limit defaults to 0 (no limit)

 -- Max Kellermann <mk@cm4all.com>  Mon, 14 Mar 2011 15:53:42 +0100

cm4all-beng-proxy (0.8.24) unstable; urgency=low

  * fcgi-client: release the connection even when padding not consumed
    after empty response

 -- Max Kellermann <mk@cm4all.com>  Wed, 02 Mar 2011 17:39:33 +0100

cm4all-beng-proxy (0.8.23) unstable; urgency=low

  * memcached-client: allocate a new memory pool
  * memcached-client: copy caller_pool reference before freeing the client
  * fcgi-client: check headers!=NULL
  * fcgi-client: release the connection even when padding not consumed

 -- Max Kellermann <mk@cm4all.com>  Mon, 28 Feb 2011 10:50:02 +0100

cm4all-beng-proxy (0.8.22) unstable; urgency=low

  * cgi: fill special variables CONTENT_TYPE, CONTENT_LENGTH
  * memcached-client: remove stray pool_unref() call
  * memcached-client: reuse the socket if the remaining value is buffered
  * http-cache-choice: abbreviate memcached keys
  * *-cache: allocate a parent pool for cache items
  * pool: re-enable linear pools
  * frame: free the request body on error
  * http-cache: free cached body which was dismissed

 -- Max Kellermann <mk@cm4all.com>  Mon, 07 Feb 2011 15:34:09 +0100

cm4all-beng-proxy (0.8.21) unstable; urgency=low

  * merge release 0.7.55
  * jail: translate the document root properly
  * header-forward: forward the "Host" header to CGI/FastCGI/AJP
  * http-error: map ENOTDIR to "404 Not Found"
  * http-server: fix assertion failure on write error
  * fcgi-stock: clear all environment variables

 -- Max Kellermann <mk@cm4all.com>  Thu, 06 Jan 2011 16:04:20 +0100

cm4all-beng-proxy (0.8.20) unstable; urgency=low

  * widget-resolver: add pedantic state assertions
  * async: remember a copy of the operation in !NDEBUG
  * python/translation/response: max_age() returns self

 -- Max Kellermann <mk@cm4all.com>  Mon, 06 Dec 2010 23:02:50 +0100

cm4all-beng-proxy (0.8.19) unstable; urgency=low

  * merge release 0.7.54

 -- Max Kellermann <mk@cm4all.com>  Wed, 17 Nov 2010 16:25:10 +0100

cm4all-beng-proxy (0.8.18) unstable; urgency=low

  * was-client: explicitly send 32 bit METHOD payload
  * was-client: explicitly parse STATUS as 32 bit integer
  * istream: check presence of as_fd() in optimized build

 -- Max Kellermann <mk@cm4all.com>  Fri, 05 Nov 2010 11:00:54 +0100

cm4all-beng-proxy (0.8.17) unstable; urgency=low

  * merged release 0.7.53
  * widget: use colon as widget path separator
  * was-client: check for abort during response handler
  * was-client: implement STOP
  * was-client: release memory pools
  * was-launch: enable non-blocking mode on input and output
  * http-server: don't crash on malformed pipelined request
  * main: free the WAS stock and the UDP listener in the SIGTERM handler

 -- Max Kellermann <mk@cm4all.com>  Thu, 28 Oct 2010 19:50:26 +0200

cm4all-beng-proxy (0.8.16) unstable; urgency=low

  * merged release 0.7.52
  * was-client: support for the WAS protocol

 -- Max Kellermann <mk@cm4all.com>  Wed, 13 Oct 2010 16:45:18 +0200

cm4all-beng-proxy (0.8.15) unstable; urgency=low

  * resource-address: don't skip question mark twice

 -- Max Kellermann <mk@cm4all.com>  Tue, 28 Sep 2010 12:20:33 +0200

cm4all-beng-proxy (0.8.14) unstable; urgency=low

  * processor: schedule "xmlns:c" deletion

 -- Max Kellermann <mk@cm4all.com>  Thu, 23 Sep 2010 14:42:31 +0200

cm4all-beng-proxy (0.8.13) unstable; urgency=low

  * processor: delete "xmlns:c" attributes from link elements
  * istream-{head,zero}: implement method available()
  * merged release 0.7.51

 -- Max Kellermann <mk@cm4all.com>  Tue, 17 Aug 2010 09:54:33 +0200

cm4all-beng-proxy (0.8.12) unstable; urgency=low

  * http-cache-memcached: copy resource address
  * debian/control: add missing ${shlibs:Depends}
  * merged release 0.7.50

 -- Max Kellermann <mk@cm4all.com>  Thu, 12 Aug 2010 20:17:52 +0200

cm4all-beng-proxy (0.8.11) unstable; urgency=low

  * delegate-client: fix SCM_RIGHTS check
  * use Linux 2.6 CLOEXEC/NONBLOCK flags
  * tcache: INVALIDATE removes all variants (error documents etc.)
  * control: new UDP based protocol, allows invalidating caches
  * hashmap: fix assertion failure in hashmap_remove_match()
  * merged release 0.7.49

 -- Max Kellermann <mk@cm4all.com>  Tue, 10 Aug 2010 15:48:10 +0200

cm4all-beng-proxy (0.8.10) unstable; urgency=low

  * tcache: copy response.previous

 -- Max Kellermann <mk@cm4all.com>  Mon, 02 Aug 2010 18:03:43 +0200

cm4all-beng-proxy (0.8.9) unstable; urgency=low

  * (f?)cgi-handler: forward query string only if focused
  * ajp-handler: merge into proxy-handler
  * proxy-handler: forward query string if focused
  * cgi, fastcgi-handler: enable the resource cache
  * translation: add packets CHECK and PREVIOUS for authentication
  * python: add Response.max_age()

 -- Max Kellermann <mk@cm4all.com>  Fri, 30 Jul 2010 11:39:22 +0200

cm4all-beng-proxy (0.8.8) unstable; urgency=low

  * prototypes/translate.py: added new ticket-fastcgi programs
  * http-cache: implement FastCGI caching
  * merged release 0.7.47

 -- Max Kellermann <mk@cm4all.com>  Wed, 21 Jul 2010 13:00:43 +0200

cm4all-beng-proxy (0.8.7) unstable; urgency=low

  * istream-delayed: update the "direct" bit mask
  * http-client: send "Expect: 100-continue"
  * response, widget-http: apply istream_pipe to filter input
  * proxy-handler: apply istream_pipe to request body
  * istream-ajp-body: send larger request body packets
  * ajp-client: support splice()
  * merged release 0.7.46

 -- Max Kellermann <mk@cm4all.com>  Fri, 25 Jun 2010 18:52:04 +0200

cm4all-beng-proxy (0.8.6) unstable; urgency=low

  * translation: added support for custom error documents
  * response: convert HEAD to GET if filter follows
  * processor: short-circuit on HEAD request
  * python: depend on python-twisted-core

 -- Max Kellermann <mk@cm4all.com>  Wed, 16 Jun 2010 16:37:42 +0200

cm4all-beng-proxy (0.8.5) unstable; urgency=low

  * istream-tee: allow second output to block
  * widget-http: don't transform error documents
  * response, widget-http: disable filters after widget frame request
  * translation: added packet FILTER_4XX to filter client errors
  * merged release 0.7.45

 -- Max Kellermann <mk@cm4all.com>  Thu, 10 Jun 2010 16:13:14 +0200

cm4all-beng-proxy (0.8.4) unstable; urgency=low

  * python: added missing "Response" import
  * python: resume parsing after deferred call
  * http-client: implement istream method as_fd()
  * merged release 0.7.44

 -- Max Kellermann <mk@cm4all.com>  Mon, 07 Jun 2010 17:01:16 +0200

cm4all-beng-proxy (0.8.3) unstable; urgency=low

  * file-handler: implement If-Range (RFC 2616 14.27)
  * merged release 0.7.42

 -- Max Kellermann <mk@cm4all.com>  Tue, 01 Jun 2010 16:17:13 +0200

cm4all-beng-proxy (0.8.2) unstable; urgency=low

  * cookie-client: verify the cookie path
  * python: use Twisted's logging library
  * python: added a widget registry class
  * merged release 0.7.41

 -- Max Kellermann <mk@cm4all.com>  Wed, 26 May 2010 13:08:16 +0200

cm4all-beng-proxy (0.8.1) unstable; urgency=low

  * http-cache-memcached: delete entity records on POST

 -- Max Kellermann <mk@cm4all.com>  Tue, 18 May 2010 12:21:55 +0200

cm4all-beng-proxy (0.8) unstable; urgency=low

  * istream: added method as_fd() to convert istream to file descriptor
  * fork: support passing stdin istream fd to child process
  * http-cache: discard only matching entries on POST
  * istream-html-escape: escape single and double quote
  * rewrite-uri: escape the result with XML entities

 -- Max Kellermann <mk@cm4all.com>  Thu, 13 May 2010 12:34:46 +0200

cm4all-beng-proxy (0.7.55) unstable; urgency=low

  * pool: reparent pools in optimized build
  * istream-deflate: add missing pool reference while reading
  * istream-deflate: fix several error handlers

 -- Max Kellermann <mk@cm4all.com>  Thu, 06 Jan 2011 12:59:39 +0100

cm4all-beng-proxy (0.7.54) unstable; urgency=low

  * http-server: fix crash on deferred chunked request body
  * parser: fix crash on malformed SCRIPT element

 -- Max Kellermann <mk@cm4all.com>  Wed, 17 Nov 2010 16:13:09 +0100

cm4all-beng-proxy (0.7.53) unstable; urgency=low

  * http-server: don't crash on malformed pipelined request
  * sink-header: fix assertion failure on empty trailer

 -- Max Kellermann <mk@cm4all.com>  Thu, 28 Oct 2010 18:39:01 +0200

cm4all-beng-proxy (0.7.52) unstable; urgency=low

  * fcgi-client: fix send timeout handler
  * fork: finish the buffer after pipe was drained

 -- Max Kellermann <mk@cm4all.com>  Wed, 13 Oct 2010 16:39:26 +0200

cm4all-beng-proxy (0.7.51) unstable; urgency=low

  * http-client: clear response body pointer before forwarding EOF event
  * processor: fix assertion failure for c:mode in c:widget

 -- Max Kellermann <mk@cm4all.com>  Mon, 16 Aug 2010 17:01:48 +0200

cm4all-beng-proxy (0.7.50) unstable; urgency=low

  * header-forward: don't forward the "Host" header to HTTP servers
  * resource-address: use uri_relative() for CGI
  * uri-relative: don't lose host name in uri_absolute()
  * uri-relative: don't fail on absolute URIs
  * http-cache-heap: don't use uninitialized item size

 -- Max Kellermann <mk@cm4all.com>  Thu, 12 Aug 2010 20:03:49 +0200

cm4all-beng-proxy (0.7.49) unstable; urgency=low

  * hashmap: fix assertion failure in hashmap_remove_value()

 -- Max Kellermann <mk@cm4all.com>  Tue, 10 Aug 2010 15:37:12 +0200

cm4all-beng-proxy (0.7.48) unstable; urgency=low

  * pipe-stock: add assertions on file descriptors

 -- Max Kellermann <mk@cm4all.com>  Mon, 09 Aug 2010 14:56:54 +0200

cm4all-beng-proxy (0.7.47) unstable; urgency=low

  * cmdline: add option "--group"

 -- Max Kellermann <mk@cm4all.com>  Fri, 16 Jul 2010 18:39:53 +0200

cm4all-beng-proxy (0.7.46) unstable; urgency=low

  * handler: initialize all translate_response attributes
  * http-client: consume buffer before header length check
  * istream-pipe: clear "direct" flags in constructor
  * istream-pipe: return gracefully when handler blocks
  * ajp-client: hold pool reference to reset TCP_CORK

 -- Max Kellermann <mk@cm4all.com>  Mon, 21 Jun 2010 17:53:21 +0200

cm4all-beng-proxy (0.7.45) unstable; urgency=low

  * istream-tee: separate "weak" values for the two outputs
  * fcache: don't close output when caching has been canceled
  * tcache: copy the attribute "secure_cookie"

 -- Max Kellermann <mk@cm4all.com>  Thu, 10 Jun 2010 15:21:34 +0200

cm4all-beng-proxy (0.7.44) unstable; urgency=low

  * http-client: check response header length
  * http-server: check request header length

 -- Max Kellermann <mk@cm4all.com>  Mon, 07 Jun 2010 16:51:57 +0200

cm4all-beng-proxy (0.7.43) unstable; urgency=low

  * http-cache: fixed NULL pointer dereference when storing empty response
    body on the heap

 -- Max Kellermann <mk@cm4all.com>  Tue, 01 Jun 2010 18:52:45 +0200

cm4all-beng-proxy (0.7.42) unstable; urgency=low

  * fork: check "direct" flag again after buffer flush
  * pool: pool_unref_denotify() remembers the code location
  * sink-{buffer,gstring}: don't invoke callback in abort()
  * async: added another debug flag to verify correctness

 -- Max Kellermann <mk@cm4all.com>  Mon, 31 May 2010 21:15:58 +0200

cm4all-beng-proxy (0.7.41) unstable; urgency=low

  * http-cache: initialize response status and headers on empty body

 -- Max Kellermann <mk@cm4all.com>  Tue, 25 May 2010 16:27:25 +0200

cm4all-beng-proxy (0.7.40) unstable; urgency=low

  * http-cache: fixed NULL pointer dereference when storing empty response
    body in memcached

 -- Max Kellermann <mk@cm4all.com>  Tue, 25 May 2010 15:04:44 +0200

cm4all-beng-proxy (0.7.39) unstable; urgency=low

  * memcached-stock: close value on connect failure
  * http: implement remaining status codes
  * http-cache: allow caching empty response body
  * http-cache: cache status codes 203, 206, 300, 301, 410
  * http-cache: don't cache authorized resources

 -- Max Kellermann <mk@cm4all.com>  Fri, 21 May 2010 17:37:29 +0200

cm4all-beng-proxy (0.7.38) unstable; urgency=low

  * http-server: send HTTP/1.1 declaration with "100 Continue"
  * connection: initialize "site_name", fixes crash bug
  * translation: added packet SECURE_COOKIE

 -- Max Kellermann <mk@cm4all.com>  Thu, 20 May 2010 15:40:34 +0200

cm4all-beng-proxy (0.7.37) unstable; urgency=low

  * *-client: implement a socket leak detector
  * handler: initialize response header without translation server

 -- Max Kellermann <mk@cm4all.com>  Tue, 18 May 2010 12:05:11 +0200

cm4all-beng-proxy (0.7.36) unstable; urgency=low

  * http-client: fixed NULL pointer dereference
  * handler, response: removed duplicate request body destruction calls

 -- Max Kellermann <mk@cm4all.com>  Tue, 11 May 2010 17:16:36 +0200

cm4all-beng-proxy (0.7.35) unstable; urgency=low

  * {http,fcgi,ajp}-request: close the request body on abort
  * handler: set fake translation response on malformed URI

 -- Max Kellermann <mk@cm4all.com>  Mon, 10 May 2010 11:22:23 +0200

cm4all-beng-proxy (0.7.34) unstable; urgency=low

  * translate: check the UNTRUSTED packet
  * translation: added packet UNTRUSTED_PREFIX

 -- Max Kellermann <mk@cm4all.com>  Fri, 30 Apr 2010 19:14:37 +0200

cm4all-beng-proxy (0.7.33) unstable; urgency=low

  * merged release 0.7.27.1
  * fcache: don't continue storing in background
  * fcgi-client: re-add event after some input data has been read

 -- Max Kellermann <mk@cm4all.com>  Fri, 30 Apr 2010 11:31:08 +0200

cm4all-beng-proxy (0.7.32) unstable; urgency=low

  * response: generate the "Server" response header
  * response: support the Authentication-Info response header
  * response: support custom authentication pages
  * translation: support custom response headers

 -- Max Kellermann <mk@cm4all.com>  Tue, 27 Apr 2010 17:09:59 +0200

cm4all-beng-proxy (0.7.31) unstable; urgency=low

  * support HTTP authentication (RFC 2617)

 -- Max Kellermann <mk@cm4all.com>  Mon, 26 Apr 2010 17:26:42 +0200

cm4all-beng-proxy (0.7.30) unstable; urgency=low

  * fcgi-client: support responses without a body
  * {http,fcgi}-client: hold caller pool reference during callback

 -- Max Kellermann <mk@cm4all.com>  Fri, 23 Apr 2010 14:41:05 +0200

cm4all-beng-proxy (0.7.29) unstable; urgency=low

  * http-cache: added missing pool_unref() in memcached_miss()
  * pool: added checked pool references

 -- Max Kellermann <mk@cm4all.com>  Thu, 22 Apr 2010 15:45:48 +0200

cm4all-beng-proxy (0.7.28) unstable; urgency=low

  * fcgi-client: support response status
  * translate: malformed packets are fatal
  * http-cache: don't cache resources with very long URIs
  * memcached-client: increase the maximum key size to 32 kB

 -- Max Kellermann <mk@cm4all.com>  Thu, 15 Apr 2010 15:06:51 +0200

cm4all-beng-proxy (0.7.27.1) unstable; urgency=low

  * http-cache: added missing pool_unref() in memcached_miss()
  * http-cache: don't cache resources with very long URIs
  * memcached-client: increase the maximum key size to 32 kB
  * fork: properly handle partially filled output buffer
  * fork: re-add event after some input data has been read

 -- Max Kellermann <mk@cm4all.com>  Thu, 29 Apr 2010 15:30:21 +0200

cm4all-beng-proxy (0.7.27) unstable; urgency=low

  * session: use GLib's PRNG to generate session ids
  * session: seed the PRNG with /dev/random
  * response: log UNTRUSTED violation attempts
  * response: drop widget sessions when there is no focus

 -- Max Kellermann <mk@cm4all.com>  Fri, 09 Apr 2010 12:04:18 +0200

cm4all-beng-proxy (0.7.26) unstable; urgency=low

  * memcached-client: schedule read event before callback
  * istream-tee: continue with second output if first is closed

 -- Max Kellermann <mk@cm4all.com>  Sun, 28 Mar 2010 18:08:11 +0200

cm4all-beng-proxy (0.7.25) unstable; urgency=low

  * memcached-client: don't poll if socket is closed
  * fork: close file descriptor on input error
  * pool: don't check attachments in pool_trash()

 -- Max Kellermann <mk@cm4all.com>  Thu, 25 Mar 2010 13:28:01 +0100

cm4all-beng-proxy (0.7.24) unstable; urgency=low

  * memcached-client: release socket after splice

 -- Max Kellermann <mk@cm4all.com>  Mon, 22 Mar 2010 11:29:45 +0100

cm4all-beng-proxy (0.7.23) unstable; urgency=low

  * sink-header: support splice
  * memcached-client: support splice (response)
  * fcgi-client: recover correctly after send error
  * fcgi-client: support chunked request body
  * fcgi-client: basic splice support for the request body
  * http-cache: duplicate headers
  * {http,memcached}-client: check "direct" mode after buffer flush
  * cmdline: added option "fcgi_stock_limit"
  * python: auto-export function write_packet()
  * python: Response methods return self

 -- Max Kellermann <mk@cm4all.com>  Fri, 19 Mar 2010 13:28:35 +0100

cm4all-beng-proxy (0.7.22) unstable; urgency=low

  * python: re-add function write_packet()

 -- Max Kellermann <mk@cm4all.com>  Fri, 12 Mar 2010 12:27:21 +0100

cm4all-beng-proxy (0.7.21) unstable; urgency=low

  * ajp-client: handle EAGAIN from send()
  * python: install the missing sources

 -- Max Kellermann <mk@cm4all.com>  Thu, 11 Mar 2010 16:58:25 +0100

cm4all-beng-proxy (0.7.20) unstable; urgency=low

  * http-client: don't reinstate event when socket is closed
  * access-log: log the site name
  * python: removed unused function write_packet()
  * python: split the module beng_proxy.translation
  * python: allow overriding query string and param in absolute_uri()
  * python: moved absolute_uri() to a separate library

 -- Max Kellermann <mk@cm4all.com>  Thu, 11 Mar 2010 09:48:52 +0100

cm4all-beng-proxy (0.7.19) unstable; urgency=low

  * client-socket: translate EV_TIMEOUT to ETIMEDOUT
  * fork: refill the input buffer as soon as possible
  * delegate-client: implement an abortable event
  * pool: added assertions for libevent leaks
  * direct: added option "-s enable_splice=no"

 -- Max Kellermann <mk@cm4all.com>  Thu, 04 Mar 2010 17:34:56 +0100

cm4all-beng-proxy (0.7.18) unstable; urgency=low

  * args: reserve memory for the trailing null byte

 -- Max Kellermann <mk@cm4all.com>  Tue, 23 Feb 2010 17:46:04 +0100

cm4all-beng-proxy (0.7.17) unstable; urgency=low

  * translation: added the BOUNCE packet (variant of REDIRECT)
  * translation: change widget packet HOST to UNTRUSTED
  * translation: pass internal URI arguments to the translation server
  * handler: use the specified status with REDIRECT
  * python: added method Request.absolute_uri()

 -- Max Kellermann <mk@cm4all.com>  Tue, 23 Feb 2010 16:15:22 +0100

cm4all-beng-proxy (0.7.16) unstable; urgency=low

  * processor: separate trusted from untrusted widgets by host name
  * processor: mode=partition is deprecated
  * translate: fix DOCUMENT_ROOT handler for CGI/FASTCGI
  * fcgi-request: added JailCGI support

 -- Max Kellermann <mk@cm4all.com>  Fri, 19 Feb 2010 14:29:29 +0100

cm4all-beng-proxy (0.7.15) unstable; urgency=low

  * processor: unreference the caller pool in abort()
  * tcache: clear BASE on mismatch
  * fcgi-client: generate the Content-Length request header
  * fcgi-client: send the CONTENT_TYPE parameter
  * prototypes/translate.py: use FastCGI to run PHP

 -- Max Kellermann <mk@cm4all.com>  Thu, 11 Feb 2010 14:43:21 +0100

cm4all-beng-proxy (0.7.14) unstable; urgency=low

  * connection: drop connections when the limit is exceeded
  * resource-address: added BASE support
  * fcgi-client: check the request ID in response packets
  * http-client: check response body when request body is closed
  * html-escape: use the last ampersand before the semicolon
  * html-escape: support &apos;
  * processor: unescape widget parameter values

 -- Max Kellermann <mk@cm4all.com>  Fri, 29 Jan 2010 17:49:43 +0100

cm4all-beng-proxy (0.7.13) unstable; urgency=low

  * fcgi-request: duplicate socket path
  * fcgi-request: support ACTION
  * fcgi-client: provide SCRIPT_FILENAME
  * fcgi-client: append empty PARAMS packet
  * fcgi-client: try to read response before request is finished
  * fcgi-client: implement the STDERR packet
  * fcgi-client: support request headers and body
  * fcgi-stock: manage one socket per child process
  * fcgi-stock: unlink socket path after connect
  * fcgi-stock: redirect fd 1,2 to /dev/null
  * fcgi-stock: kill FastCGI processes after 5 minutes idle
  * translation: new packet PAIR for passing parameters to FastCGI

 -- Max Kellermann <mk@cm4all.com>  Thu, 14 Jan 2010 13:36:48 +0100

cm4all-beng-proxy (0.7.12) unstable; urgency=low

  * http-cache: unlock the cache item after successful revalidation
  * http-cache-memcached: pass the expiration time to memcached
  * sink-header: comprise pending data in method available()
  * header-forward: forward the Expires response header

 -- Max Kellermann <mk@cm4all.com>  Tue, 22 Dec 2009 16:18:49 +0100

cm4all-beng-proxy (0.7.11) unstable; urgency=low

  * {ajp,memcached}-client: fix dis\appearing event for duplex socket
  * memcached-client: handle EAGAIN after send()
  * memcached-client: release socket as early as possible
  * header-forward: don't forward Accept-Encoding if transformation is
    enabled
  * widget-http, inline-widget: check Content-Encoding before processing
  * file-handler: send "Vary: Accept-Encoding" for compressed response
  * header-forward: support duplicate headers
  * fcache: implemented a 60 seconds timeout
  * fcache: copy pointer to local variable before callback
  * event2: refresh timeout after event has occurred

 -- Max Kellermann <mk@cm4all.com>  Fri, 18 Dec 2009 16:45:24 +0100

cm4all-beng-proxy (0.7.10) unstable; urgency=low

  * http-{server,client}: fix disappearing event for duplex socket

 -- Max Kellermann <mk@cm4all.com>  Mon, 14 Dec 2009 15:46:25 +0100

cm4all-beng-proxy (0.7.9) unstable; urgency=low

  * http: "Expect" is a hop-by-hop header
  * http-server: send "100 Continue" unless request body closed
  * http-client: poll socket after splice
  * http-server: handle EAGAIN after splice
  * http-server: send a 417 response on unrecognized "Expect" request
  * response, widget-http: append filter id to resource tag
  * resource-tag: check for "Cache-Control: no-store"

 -- Max Kellermann <mk@cm4all.com>  Mon, 14 Dec 2009 13:05:15 +0100

cm4all-beng-proxy (0.7.8) unstable; urgency=low

  * http-body: support partial response in method available()
  * file-handler: support pre-compressed static files
  * fcache: honor the "Cache-Control: no-store" response header

 -- Max Kellermann <mk@cm4all.com>  Wed, 09 Dec 2009 15:49:25 +0100

cm4all-beng-proxy (0.7.7) unstable; urgency=low

  * parser: allow underscore in attribute names
  * processor: check "type" attribute before URI rewriting
  * http-client: start receiving before request is sent
  * http-client: try to read response after write error
  * http-client: deliver response body after headers are finished
  * http-client: release socket as early as possible
  * http-client: serve buffer after socket has been closed
  * istream-chunked: clear input stream in abort handler
  * growing-buffer: fix crash after close in "data" callback

 -- Max Kellermann <mk@cm4all.com>  Thu, 03 Dec 2009 13:09:57 +0100

cm4all-beng-proxy (0.7.6) unstable; urgency=low

  * istream-hold: return -2 if handler is not available yet
  * http, ajp, fcgi: use istream_hold on request body
  * http-client: implemented splicing the request body
  * response: added missing URI substitution

 -- Max Kellermann <mk@cm4all.com>  Tue, 17 Nov 2009 15:25:35 +0100

cm4all-beng-proxy (0.7.5) unstable; urgency=low

  * session: 64 bit session ids
  * session: allow arbitrary session id size (at compile-time)
  * debian: larger default log file (16 * 4MB)
  * debian: added package cm4all-beng-proxy-toi

 -- Max Kellermann <mk@cm4all.com>  Mon, 16 Nov 2009 15:51:24 +0100

cm4all-beng-proxy (0.7.4) unstable; urgency=low

  * measure the latency of external resources
  * widget-http: partially revert "don't query session if !stateful"

 -- Max Kellermann <mk@cm4all.com>  Tue, 10 Nov 2009 15:06:03 +0100

cm4all-beng-proxy (0.7.3) unstable; urgency=low

  * uri-verify: don't reject double slash after first segment
  * hostname: allow the hyphen character
  * processor: allow processing without session
  * widget-http: don't query session if !stateful
  * request: disable session management for known bots
  * python: fixed AttributeError in __getattr__()
  * python: added method Response.process()
  * translation: added the response packets URI, HOST, SCHEME
  * translation: added header forward packets

 -- Max Kellermann <mk@cm4all.com>  Mon, 09 Nov 2009 16:40:27 +0100

cm4all-beng-proxy (0.7.2) unstable; urgency=low

  * fcache: close all caching connections on exit
  * istream-file: retry reading after EAGAIN
  * direct, istream-pipe: re-enable SPLICE_F_NONBLOCK
  * direct, istream-pipe: disable the SPLICE_F_MORE flag
  * http-client: handle EAGAIN after splice
  * http-client, header-writer: remove hop-by-hop response headers
  * response: optimized transformed response headers
  * handler: mangle CGI and FastCGI headers
  * header-forward: generate the X-Forwarded-For header
  * header-forward: add local host name to "Via" request header

 -- Max Kellermann <mk@cm4all.com>  Fri, 30 Oct 2009 13:41:02 +0100

cm4all-beng-proxy (0.7.1) unstable; urgency=low

  * file-handler: close the stream on "304 Not Modified"
  * pool: use assembler code only on gcc
  * cmdline: added option "--set tcp_stock_limit"
  * Makefile.am: enable the "subdir-objects" option

 -- Max Kellermann <mk@cm4all.com>  Thu, 22 Oct 2009 12:17:11 +0200

cm4all-beng-proxy (0.7) unstable; urgency=low

  * ajp-client: check if connection was closed during response callback
  * header-forward: log session id
  * istream: separate TCP splicing checks
  * istream-pipe: fix segmentation fault after incomplete direct transfer
  * istream-pipe: implement the "available" method
  * istream-pipe: allocate pipe only if handler supports it
  * istream-pipe: flush the pipe before reading from input
  * istream-pipe: reuse pipes in a stock
  * direct: support splice() from TCP socket to pipe
  * istream: direct() returns -3 if stream has been closed
  * hstock: don't destroy stocks while items are being created
  * tcp-stock: limit number of connections per host to 256
  * translate, http-client, ajp-client, cgi, http-cache: verify the HTTP
    response status
  * prototypes/translate.py: disallow "/../" and null bytes
  * prototypes/translate.py: added "/jail-delegate/" location
  * uri-parser: strict RFC 2396 URI verification
  * uri-parser: don't unescape the URI path
  * http-client, ajp-client: verify the request URI
  * uri-escape: unescape each character only once
  * http-cache: never use the memcached stock if caching is disabled
  * allow 8192 connections by default
  * allow 65536 file handles by default
  * added package cm4all-jailed-beng-proxy-delegate-helper

 -- Max Kellermann <mk@cm4all.com>  Wed, 21 Oct 2009 15:00:56 +0200

cm4all-beng-proxy (0.6.23) unstable; urgency=low

  * header-forward: log session information
  * prototypes/translate.py: added /cgi-bin/ location
  * http-server: disable keep-alive for HTTP/1.0 clients
  * http-server: don't send "Connection: Keep-Alive"
  * delegate-stock: clear the environment
  * delegate-stock: added jail support
  * delegate-client: reuse helper process after I/O error

 -- Max Kellermann <mk@cm4all.com>  Mon, 12 Oct 2009 17:29:35 +0200

cm4all-beng-proxy (0.6.22) unstable; urgency=low

  * istream-tee: clear both "enabled" flags in the eof/abort handler
  * istream-tee: fall back to first data() return value if second stream
    closed itself
  * http-cache: don't log body_abort after close

 -- Max Kellermann <mk@cm4all.com>  Thu, 01 Oct 2009 19:19:37 +0200

cm4all-beng-proxy (0.6.21) unstable; urgency=low

  * http-client: log more error messages
  * delegate-stock: added the DOCUMENT_ROOT environment variable
  * response, widget: accept "application/xhtml+xml"
  * cookie-server: allow square brackets in unquoted cookie values
    (violating RFC 2109 and RFC 2616)

 -- Max Kellermann <mk@cm4all.com>  Thu, 01 Oct 2009 13:55:40 +0200

cm4all-beng-proxy (0.6.20) unstable; urgency=low

  * stock: clear stock after 60 seconds idle
  * hstock: remove empty stocks
  * http-server, http-client, cgi: fixed off-by-one bug in header parser
  * istream-pipe: fix the direct() return value on error
  * istream-pipe: fix formula in range assertion
  * http-cache-memcached: implemented "remove"
  * handler: added FastCGI handler
  * fcgi-client: unref caller pool after socket release
  * fcgi-client: implemented response headers

 -- Max Kellermann <mk@cm4all.com>  Tue, 29 Sep 2009 14:07:13 +0200

cm4all-beng-proxy (0.6.19) unstable; urgency=low

  * http-client: release caller pool after socket release
  * memcached-client: release socket on marshalling error
  * stock: unref caller pool in abort handler
  * stock: lazy cleanup
  * http-cache: copy caller_pool to local variable

 -- Max Kellermann <mk@cm4all.com>  Thu, 24 Sep 2009 16:02:17 +0200

cm4all-beng-proxy (0.6.18) unstable; urgency=low

  * delegate-handler: support conditional GET and ranges
  * file-handler: fix suffix-byte-range-spec parser
  * delegate-helper: call open() with O_CLOEXEC|O_NOCTTY
  * istream-file: don't set FD_CLOEXEC if O_CLOEXEC is available
  * stock: hold caller pool during "get" operation
  * main: free balancer object during shutdown
  * memcached-client: enable socket timeout
  * delegate-stock: set FD_CLOEXEC on socket

 -- Max Kellermann <mk@cm4all.com>  Thu, 24 Sep 2009 10:50:53 +0200

cm4all-beng-proxy (0.6.17) unstable; urgency=low

  * tcp-stock: implemented a load balancer
  * python: accept address list in the ajp() method
  * http-server: added timeout for the HTTP request headers
  * response: close template when the content type is wrong
  * delegate-get: implemented response headers
  * delegate-get: provide status codes and error messages

 -- Max Kellermann <mk@cm4all.com>  Fri, 18 Sep 2009 15:36:57 +0200

cm4all-beng-proxy (0.6.16) unstable; urgency=low

  * tcp-stock: added support for bulldog-tyke
  * sink-buffer: close input if it's not used in the constructor
  * http-cache-memcached: close response body when deserialization fails
  * serialize: fix regression in serialize_uint64()

 -- Max Kellermann <mk@cm4all.com>  Tue, 15 Sep 2009 19:26:07 +0200

cm4all-beng-proxy (0.6.15) unstable; urgency=low

  * http-cache-choice: find more duplicates during cleanup
  * handler: added AJP handler
  * ajp-request: unref pool only on tcp_stock failure
  * ajp-client: prevent parser recursion
  * ajp-client: free request body when response is closed
  * ajp-client: reuse connection after END_RESPONSE packet
  * ajp-client: enable TCP_CORK while sending
  * istream-ajp-body: added a second "length" header field
  * ajp-client: auto-send empty request body chunk
  * ajp-client: register "write" event after GET_BODY_CHUNK packet
  * ajp-client: implemented request and response headers
  * http-cache-rfc: don't rewind tpool if called recursively

 -- Max Kellermann <mk@cm4all.com>  Fri, 11 Sep 2009 16:04:06 +0200

cm4all-beng-proxy (0.6.14) unstable; urgency=low

  * istream-tee: don't restart reading if already in progress

 -- Max Kellermann <mk@cm4all.com>  Thu, 03 Sep 2009 13:21:06 +0200

cm4all-beng-proxy (0.6.13) unstable; urgency=low

  * cookie-server: fix parsing multiple cookies
  * http-cache-memcached: clean up expired "choice" items
  * sink-gstring: use callback instead of public struct
  * istream-tee: restart reading when one output is closed

 -- Max Kellermann <mk@cm4all.com>  Wed, 02 Sep 2009 17:02:53 +0200

cm4all-beng-proxy (0.6.12) unstable; urgency=low

  * http-cache: don't attempt to remove cache items when the cache is disabled

 -- Max Kellermann <mk@cm4all.com>  Fri, 28 Aug 2009 15:40:48 +0200

cm4all-beng-proxy (0.6.11) unstable; urgency=low

  * http-cache-memcached: store HTTP status and response headers
  * http-cache-memcached: implemented flush (SIGHUP)
  * http-cache-memcached: support "Vary"
  * http-client: work around assertion failure in response_stream_close()

 -- Max Kellermann <mk@cm4all.com>  Thu, 27 Aug 2009 12:33:17 +0200

cm4all-beng-proxy (0.6.10) unstable; urgency=low

  * parser: finish tag before bailing out
  * http-request: allow URLs without path component
  * fork: clear event in read() method
  * istream-file: pass options O_CLOEXEC|O_NOCTTY to open()
  * response: check if the "Host" request header is valid

 -- Max Kellermann <mk@cm4all.com>  Tue, 18 Aug 2009 16:37:19 +0200

cm4all-beng-proxy (0.6.9) unstable; urgency=low

  * direct: disable SPLICE_F_NONBLOCK (temporary NFS EAGAIN workaround)

 -- Max Kellermann <mk@cm4all.com>  Mon, 17 Aug 2009 13:52:49 +0200

cm4all-beng-proxy (0.6.8) unstable; urgency=low

  * widget-http: close response body in error code path
  * http-cache: implemented memcached backend (--memcached-server)
  * processor: &c:base; returns the URI without scheme and host

 -- Max Kellermann <mk@cm4all.com>  Mon, 17 Aug 2009 12:29:19 +0200

cm4all-beng-proxy (0.6.7) unstable; urgency=low

  * file-handler: generate Expires from xattr user.MaxAge
  * cmdline: added option --set to configure:
    - max_connections
    - http_cache_size
    - filter_cache_size
    - translate_cache_size
  * flush caches on SIGHUP

 -- Max Kellermann <mk@cm4all.com>  Fri, 07 Aug 2009 11:41:10 +0200

cm4all-beng-proxy (0.6.6) unstable; urgency=low

  * added missing GLib build dependency
  * cgi-handler: set the "body_consumed" flag

 -- Max Kellermann <mk@cm4all.com>  Tue, 04 Aug 2009 09:53:01 +0200

cm4all-beng-proxy (0.6.5) unstable; urgency=low

  * shm: pass MAP_NORESERVE to mmap()
  * proxy-handler: support cookies
  * translation: added DISCARD_SESSION packet

 -- Max Kellermann <mk@cm4all.com>  Wed, 15 Jul 2009 18:00:33 +0200

cm4all-beng-proxy (0.6.4) unstable; urgency=low

  * http-client: don't read response body in HEAD requests
  * ajp-client: invoke the "abort" handler on error
  * filter-cache: lock cache items while they are served

 -- Max Kellermann <mk@cm4all.com>  Thu, 09 Jul 2009 14:36:14 +0200

cm4all-beng-proxy (0.6.3) unstable; urgency=low

  * http-server: implemented the DELETE method
  * http-server: refuse HTTP/0.9 requests
  * proxy-handler: send request body to template when no widget is focused
  * widget-request: pass original HTTP method to widget
  * session: automatically defragment sessions

 -- Max Kellermann <mk@cm4all.com>  Tue, 07 Jul 2009 16:57:22 +0200

cm4all-beng-proxy (0.6.2) unstable; urgency=low

  * lock: fixed race condition in debug flag updates
  * session: use rwlock for the session manager
  * proxy-handler: pass request headers to the remote HTTP server
  * proxy-handler: forward original Accept-Charset if processor is disabled
  * pipe: don't filter resources without a body
  * fcache: forward original HTTP status over "pipe" filter
  * cgi: support the "Status" line

 -- Max Kellermann <mk@cm4all.com>  Mon, 06 Jul 2009 16:38:26 +0200

cm4all-beng-proxy (0.6.1) unstable; urgency=low

  * session: consistently lock all session objects
  * rewrite-uri: check if widget_external_uri() returns NULL
  * widget-uri: don't generate the "path" argument when it's NULL
  * widget-uri: strip superfluous question mark from widget_base_address()
  * widget-uri: append parameters from the template first
  * widget-uri: re-add configured query string in widget_absolute_uri()
  * widget-uri: eliminate configured query string in widget_external_uri()
  * processor: don't consider session data for base=child and base=parent

 -- Max Kellermann <mk@cm4all.com>  Fri, 03 Jul 2009 15:52:01 +0200

cm4all-beng-proxy (0.6) unstable; urgency=low

  * inline-widget: check the widget HTTP response status
  * response: don't apply transformation on failed response
  * resource-address: include pipe arguments in filter cache key
  * handler: removed session redirect on the first request
  * http-cache: accept ETag response header instead of Last-Modified
  * filter-cache: don't require Last-Modified or Expires
  * file-handler: disable ETag only when processor comes first
  * file-handler: read ETag from xattr
  * pipe: generate new ETag for piped resource
  * session: purge sessions when shared memory is full
  * handler: don't enforce sessions for filtered responses

 -- Max Kellermann <mk@cm4all.com>  Tue, 30 Jun 2009 17:48:20 +0200

cm4all-beng-proxy (0.5.14) unstable; urgency=low

  * ajp-client: implemented request body
  * cookie-client: obey "max-age=0" properly
  * processor: forward the original HTTP status
  * response, widget-http: don't allow processing resource without body
  * widget-http: check the Content-Type before invoking processor
  * response: pass the "Location" response header
  * debian: added a separate -optimized-dbg package
  * added init script support for multiple ports (--port) and multiple listen
    (--listen) command line argumnents
  * translation: added the "APPEND" packet for command line arguments
  * pipe: support command line arguments

 -- Max Kellermann <mk@cm4all.com>  Mon, 29 Jun 2009 16:51:16 +0200

cm4all-beng-proxy (0.5.13) unstable; urgency=low

  * widget-registry: clear local_address in translate request
  * cmdline: added the "--listen" option

 -- Max Kellermann <mk@cm4all.com>  Wed, 24 Jun 2009 12:27:17 +0200

cm4all-beng-proxy (0.5.12) unstable; urgency=low

  * response: pass the "Location" response handler
  * added support for multiple listener ports

 -- Max Kellermann <mk@cm4all.com>  Tue, 23 Jun 2009 23:34:55 +0200

cm4all-beng-proxy (0.5.11) unstable; urgency=low

  * build with autotools
  * use libcm4all-socket, GLib
  * Makefile.am: support out-of-tree builds
  * added optimized Debian package
  * tcache: fixed wrong assignment in VARY=HOST
  * translation: added request packet LOCAL_ADDRESS

 -- Max Kellermann <mk@cm4all.com>  Tue, 23 Jun 2009 15:42:12 +0200

cm4all-beng-proxy (0.5.10) unstable; urgency=low

  * widget-http: assign the "address" variable

 -- Max Kellermann <mk@cm4all.com>  Mon, 15 Jun 2009 18:38:58 +0200

cm4all-beng-proxy (0.5.9) unstable; urgency=low

  * tcache: fixed typo in tcache_string_match()
  * tcache: support VARY=SESSION
  * translate: added the INVALIDATE response packet
  * cache, session: higher size limits
  * widget-uri: separate query_string from path_info
  * widget-uri: ignore widget parameters in widget_external_uri()

 -- Max Kellermann <mk@cm4all.com>  Mon, 15 Jun 2009 17:06:11 +0200

cm4all-beng-proxy (0.5.8) unstable; urgency=low

  * handler: fixed double free bug in translate_callback()

 -- Max Kellermann <mk@cm4all.com>  Sun, 14 Jun 2009 19:05:09 +0200

cm4all-beng-proxy (0.5.7) unstable; urgency=low

  * forward the Content-Disposition header
  * handler: assign new session to local variable, fix segfault
  * handler: don't dereference the NULL session

 -- Max Kellermann <mk@cm4all.com>  Sun, 14 Jun 2009 13:01:52 +0200

cm4all-beng-proxy (0.5.6) unstable; urgency=low

  * widget-http: send the "Via" request header instead of "X-Forwarded-For"
  * proxy-handler: send the "Via" request header
  * widget-request: check the "path" argument before calling uri_compress()

 -- Max Kellermann <mk@cm4all.com>  Tue, 09 Jun 2009 12:21:00 +0200

cm4all-beng-proxy (0.5.5) unstable; urgency=low

  * processor: allow specifying relative URI in c:base=child
  * widget-request: verify the "path" argument
  * widget: allocate address from widget's pool
  * widget-http: support multiple Set-Cookie response headers

 -- Max Kellermann <mk@cm4all.com>  Thu, 04 Jun 2009 15:10:15 +0200

cm4all-beng-proxy (0.5.4) unstable; urgency=low

  * implemented delegation of open() to a helper program
  * added the BASE translation packet, supported by the translation cache
  * deprecated c:mode=proxy
  * rewrite-uri: always enable focus in mode=partial
  * http-cache: don't cache resources with query string (RFC 2616 13.9)
  * http-cache: lock cache items while they are served

 -- Max Kellermann <mk@cm4all.com>  Thu, 28 May 2009 11:44:01 +0200

cm4all-beng-proxy (0.5.3) unstable; urgency=low

  * cgi: close request body on fork() failure
  * fork: added workaround for pipe-to-pipe splice()
  * http-cache: use cache entry when response ETag matches
  * cgi: loop in istream_cgi_read() to prevent blocking
  * cache: check for expired items once a minute
  * cache: optimize search for oldest item

 -- Max Kellermann <mk@cm4all.com>  Wed, 06 May 2009 13:23:46 +0200

cm4all-beng-proxy (0.5.2) unstable; urgency=low

  * added filter cache
  * header-parser: added missing range check in header_parse_line()
  * fork: added event for writing to the child process
  * fork: don't splice() from a pipe
  * response: don't pass request body to unfocused processor
  * added filter type "pipe"

 -- Max Kellermann <mk@cm4all.com>  Wed, 29 Apr 2009 13:24:26 +0200

cm4all-beng-proxy (0.5.1) unstable; urgency=low

  * processor: fixed base=child assertion failure
  * handler: close request body if it was not consumed
  * static-file: generate Last-Modified and ETag response headers
  * static-file: obey the Content-Type provided by the translation server
  * static-file: get Content-Type from extended attribute
  * http-cache: use istream_null when cached resource is empty

 -- Max Kellermann <mk@cm4all.com>  Mon, 27 Apr 2009 10:00:20 +0200

cm4all-beng-proxy (0.5) unstable; urgency=low

  * processor: accept c:mode/c:base attributes in any order
  * processor: removed alternative (anchor) rewrite syntax

 -- Max Kellermann <mk@cm4all.com>  Mon, 20 Apr 2009 22:04:19 +0200

cm4all-beng-proxy (0.4.10) unstable; urgency=low

  * processor: lift length limitation for widget parameters
  * translate: abort if a packet is too large
  * translate: support MAX_AGE for the whole response
  * hashmap: fix corruption of slot chain in hashmap_remove_value()

 -- Max Kellermann <mk@cm4all.com>  Fri, 17 Apr 2009 13:02:50 +0200

cm4all-beng-proxy (0.4.9) unstable; urgency=low

  * http-cache: explicitly start reading into cache
  * cgi: clear "headers" variable before publishing the response
  * translate: use DOCUMENT_ROOT as CGI parameter

 -- Max Kellermann <mk@cm4all.com>  Mon, 06 Apr 2009 16:21:57 +0200

cm4all-beng-proxy (0.4.8) unstable; urgency=low

  * translate: allow ADDRESS packets in AJP addresses
  * translate: initialize all fields of a FastCGI address
  * http-cache: close all caching connections on exit
  * processor: don't rewrite SCRIPT SRC attribute when proxying

 -- Max Kellermann <mk@cm4all.com>  Thu, 02 Apr 2009 15:45:46 +0200

cm4all-beng-proxy (0.4.7) unstable; urgency=low

  * http-server: use istream_null for empty request body
  * parser: check for trailing slash only in TAG_OPEN tags
  * parser: added support for XML Processing Instructions
  * processor: implemented XML Processing Instruction "cm4all-rewrite-uri"
  * uri-escape: escape the slash character
  * cache: remove all matching items in cache_remove()
  * http-cache: lock cache items while holding a reference

 -- Max Kellermann <mk@cm4all.com>  Thu, 02 Apr 2009 12:02:53 +0200

cm4all-beng-proxy (0.4.6) unstable; urgency=low

  * file_handler: fixed logic error in If-Modified-Since check
  * date: return UTC time stamp in http_date_parse()
  * cache: continue search after item was invalidated
  * cache: remove the correct cache item
  * istream-chunked: work around invalid assertion failure
  * istream-subst: fixed corruption after partial match

 -- Max Kellermann <mk@cm4all.com>  Wed, 25 Mar 2009 15:03:10 +0100

cm4all-beng-proxy (0.4.5) unstable; urgency=low

  * http-server: assume keep-alive is enabled on HTTP 1.1
  * http-client: unregister EV_READ when the buffer is full
  * translation: added QUERY_STRING packet
  * processor: optionally parse base/mode from URI

 -- Max Kellermann <mk@cm4all.com>  Tue, 17 Mar 2009 13:04:25 +0100

cm4all-beng-proxy (0.4.4) unstable; urgency=low

  * forward Accept-Language request header to the translation server
  * translate: added the USER_AGENT request packet
  * session: obey the USER/MAX_AGE setting
  * use libcm4all-inline-dev in libcm4all-beng-proxy-dev
  * added pkg-config file for libcm4all-beng-proxy-dev
  * updated python-central dependencies
  * processor: parse c:base/c:mode attributes in PARAM tags

 -- Max Kellermann <mk@cm4all.com>  Wed, 11 Mar 2009 09:43:48 +0100

cm4all-beng-proxy (0.4.3) unstable; urgency=low

  * processor: rewrite URI in LINK tags
  * processor: rewrite URI in PARAM tags
  * use splice() from glibc 2.7
  * translate: added VARY response packet
  * build documentation with texlive

 -- Max Kellermann <mk@cm4all.com>  Wed, 04 Mar 2009 09:53:56 +0100

cm4all-beng-proxy (0.4.2) unstable; urgency=low

  * hashmap: fix corruption in slot chain
  * use monotonic clock to calculate expiry times
  * processor: rewrite URIs in the EMBED, VIDEO, AUDIO tags

 -- Max Kellermann <mk@cm4all.com>  Tue, 17 Feb 2009 17:14:48 +0100

cm4all-beng-proxy (0.4.1) unstable; urgency=low

  * translate: clear client->transformation
  * handler: check for translation errors
  * http-server: fixed assertion failure during shutdown
  * http-server: send "Keep-Alive" response header
  * worker: after fork(), call event_reinit() in the parent process
  * added valgrind build dependency
  * build with Debian's libevent-1.4 package

 -- Max Kellermann <mk@cm4all.com>  Tue, 10 Feb 2009 11:48:53 +0100

cm4all-beng-proxy (0.4) unstable; urgency=low

  * added support for transformation views
    - in the JavaScript API, mode=proxy is now deprecated
  * http-cache: fix segfault when request_headers==NULL
  * http-cache: store multiple (varying) versions of a resource
  * http-cache: use the "max-age" cache-control response

 -- Max Kellermann <mk@cm4all.com>  Fri, 30 Jan 2009 13:29:43 +0100

cm4all-beng-proxy (0.3.9) unstable; urgency=low

  * http-client: assume keep-alive is enabled on HTTP 1.1
  * processor: use configured/session path-info for mode=child URIs

 -- Max Kellermann <mk@cm4all.com>  Tue, 27 Jan 2009 13:07:51 +0100

cm4all-beng-proxy (0.3.8) unstable; urgency=low

  * processor: pass Content-Type and Content-Language headers from
    template
  * http-client: allow chunked response body without keep-alive

 -- Max Kellermann <mk@cm4all.com>  Fri, 23 Jan 2009 13:02:42 +0100

cm4all-beng-proxy (0.3.7) unstable; urgency=low

  * istream_subst: exit the loop if state==INSERT
  * istream_iconv: check if the full buffer could be flushed
  * worker: don't reinitialize session manager during shutdown

 -- Max Kellermann <mk@cm4all.com>  Thu, 15 Jan 2009 10:39:47 +0100

cm4all-beng-proxy (0.3.6) unstable; urgency=low

  * processor: ignore closing </header>
  * widget-http: now really don't check content-type in frame parents
  * parser: skip comments
  * processor: implemented c:base="parent"
  * processor: added "c:" prefix to c:widget child elements
  * processor: renamed the "c:param" element to "c:parameter"

 -- Max Kellermann <mk@cm4all.com>  Thu, 08 Jan 2009 11:17:29 +0100

cm4all-beng-proxy (0.3.5) unstable; urgency=low

  * widget-http: don't check content-type in frame parents
  * istream-subst: allow null bytes in the input stream
  * js: added the "translate" parameter for passing values to the
    translation server
  * rewrite-uri: refuse to rewrite a frame URI without widget id

 -- Max Kellermann <mk@cm4all.com>  Mon, 05 Jan 2009 16:46:32 +0100

cm4all-beng-proxy (0.3.4) unstable; urgency=low

  * processor: added support for custom widget request headers
  * http-cache: obey the "Vary" response header
  * http-cache: pass the new http_cache_info object when testing a cache
    item

 -- Max Kellermann <mk@cm4all.com>  Tue, 30 Dec 2008 15:46:44 +0100

cm4all-beng-proxy (0.3.3) unstable; urgency=low

  * processor: grew widget parameter buffer to 512 bytes
  * widget-resolver: clear widget->resolver on abort
  * cgi: clear the input's handler in cgi_async_abort()
  * widget-stream: use istream_hold (reverts r4171)

 -- Max Kellermann <mk@cm4all.com>  Fri, 05 Dec 2008 14:43:05 +0100

cm4all-beng-proxy (0.3.2) unstable; urgency=low

  * processor: free memory before calling embed_frame_widget()
  * processor: allocate query string from the widget pool
  * processor: removed the obsolete widget attributes "tag" and "style"
  * parser: hold a reference to the pool

 -- Max Kellermann <mk@cm4all.com>  Mon, 01 Dec 2008 14:15:38 +0100

cm4all-beng-proxy (0.3.1) unstable; urgency=low

  * http-client: remove Transfer-Encoding and Content-Length from response
    headers
  * http-client: don't read body after invoke_response()
  * fork: retry splice() after EAGAIN
  * fork: don't close input when splice() fails
  * cgi: abort the response handler when the stdin stream fails
  * istream_file, istream_pipe, fork, client_socket, listener: fixed file
    descriptor leaks
  * processor: hold a reference to the caller's pool
  * debian/rules: enabled test suite

 -- Max Kellermann <mk@cm4all.com>  Thu, 27 Nov 2008 16:01:16 +0100

cm4all-beng-proxy (0.3) unstable; urgency=low

  * implemented widget filters
  * translate: initialize all fields of a CGI address
  * fork: read request body on EAGAIN
  * fork: implemented the direct() method with splice()
  * python: added class Response
  * prototypes/translate.py:
    - support "filter"
    - support "content_type"
  * demo: added widget filter demo

 -- Max Kellermann <mk@cm4all.com>  Wed, 26 Nov 2008 16:27:29 +0100

cm4all-beng-proxy (0.2) unstable; urgency=low

  * don't quote text/xml widgets
  * widget-resolver: pass widget_pool to widget_class_lookup()
  * widget-registry: allocate widget_class from widget_pool
  * widget-stream: eliminated the async operation proxy, because the
    operation cannot be aborted before the constructor returns
  * widget-stream: don't clear the "delayed" stream in the response() callback
  * rewrite-uri: trigger istream_read(delayed) after istream_delayed_set()
  * doc: clarified XSLT integration

 -- Max Kellermann <mk@cm4all.com>  Tue, 25 Nov 2008 15:28:54 +0100

cm4all-beng-proxy (0.1) unstable; urgency=low

  * initial release

 -- Max Kellermann <mk@cm4all.com>  Mon, 17 Nov 2008 11:59:36 +0100<|MERGE_RESOLUTION|>--- conflicted
+++ resolved
@@ -1,7 +1,6 @@
-<<<<<<< HEAD
 cm4all-beng-proxy (17.0.50) unstable; urgency=low
 
-  * 
+  * merge release 16.33 (session bug fix not relevant)
 
  --   
 
@@ -411,13 +410,12 @@
   * certdb: implement ACMEv2
 
  -- Max Kellermann <mk@cm4all.com>  Wed, 18 Mar 2020 16:54:20 +0100
-=======
+
 cm4all-beng-proxy (16.33) unstable; urgency=low
 
   * bp: fix crash bug when session manager is out of shared memory
 
  -- Max Kellermann <mk@cm4all.com>  Thu, 04 Mar 2021 14:44:42 +0100
->>>>>>> eb50ced7
 
 cm4all-beng-proxy (16.32) unstable; urgency=low
 
