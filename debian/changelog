--- conflicted
+++ resolved
@@ -1,7 +1,6 @@
-<<<<<<< HEAD
 cm4all-beng-proxy (2.1.17) unstable; urgency=low
 
-  * 
+  * merge release 2.0.55
 
  --   
 
@@ -116,14 +115,13 @@
   * lb: add sticky mode "jvm_route" (Tomcat)
 
  -- Max Kellermann <mk@cm4all.com>  Mon, 30 Jul 2012 15:53:43 -0000
-=======
+
 cm4all-beng-proxy (2.0.55) unstable; urgency=low
 
   * istream-tee: fix crash due to erroneous read
   * fix random crashes in the optimized build
 
  -- Max Kellermann <mk@cm4all.com>  Mon, 28 Jan 2013 23:52:26 -0000
->>>>>>> 4499da4f
 
 cm4all-beng-proxy (2.0.54) unstable; urgency=low
 
