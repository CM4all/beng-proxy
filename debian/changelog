--- conflicted
+++ resolved
@@ -1,7 +1,6 @@
-<<<<<<< HEAD
 cm4all-beng-proxy (17.0.46) unstable; urgency=low
 
-  * merge release 16.31
+  * merge release 16.32
   * event: optimized timers
   * ssl: at most one worker thread per CPU
   * translation: remove packet UA_CLASS
@@ -385,14 +384,13 @@
   * certdb: implement ACMEv2
 
  -- Max Kellermann <mk@cm4all.com>  Wed, 18 Mar 2020 16:54:20 +0100
-=======
+
 cm4all-beng-proxy (16.32) unstable; urgency=low
 
   * lb: fix crash bug
   * bp: flush the OpenSSL session cache on SIGHUP
 
  -- Max Kellermann <mk@cm4all.com>  Wed, 10 Feb 2021 21:18:40 +0100
->>>>>>> 8553a818
 
 cm4all-beng-proxy (16.31) unstable; urgency=low
 
