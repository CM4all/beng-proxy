<<<<<<< HEAD
cm4all-beng-proxy (6.0.14) unstable; urgency=low

  * 

 --   

cm4all-beng-proxy (6.0.13) unstable; urgency=low

  * don't steal the X-CM4all-View header from the HTTP cache

 -- Max Kellermann <mk@cm4all.com>  Fri, 20 Feb 2015 11:35:10 -0000

cm4all-beng-proxy (6.0.12) unstable; urgency=low

  * fcgi: don't redirect stderro to /dev/null
  * handler: reserve request body for focused widget even if processor
    disabled
  * remove the X-CM4all-View header after using it
  * headers: add group "TRANSFORMATION"
  * translation: add packet EXPAND_HEADER

 -- Max Kellermann <mk@cm4all.com>  Thu, 19 Feb 2015 15:36:19 -0000

cm4all-beng-proxy (6.0.11) unstable; urgency=low

  * translation: add packet EXPAND_READ_FILE
  * control: add command CONTROL_FADE_CHILDREN

 -- Max Kellermann <mk@cm4all.com>  Tue, 17 Feb 2015 12:02:40 -0000

cm4all-beng-proxy (6.0.10) unstable; urgency=low

  * merge release 5.14
  * translation: add packets NON_BLOCKING, READ_FILE

 -- Max Kellermann <mk@cm4all.com>  Fri, 13 Feb 2015 17:24:35 -0000

cm4all-beng-proxy (6.0.9) unstable; urgency=low

  * namespace_options: improved PIVOT_ROOT error message
  * translation: add packet EXPAND_BIND_MOUNT

 -- Max Kellermann <mk@cm4all.com>  Wed, 11 Feb 2015 11:36:51 -0000

cm4all-beng-proxy (6.0.8) unstable; urgency=low

  * debian: remove translation server demo packages
  * init: change default translation server address to @translation
  * translation: add packet EXPAND_COOKIE_HOST

 -- Max Kellermann <mk@cm4all.com>  Tue, 10 Feb 2015 12:24:22 -0000

cm4all-beng-proxy (6.0.7) unstable; urgency=low

  * translation: add packet LISTENER_TAG

 -- Max Kellermann <mk@cm4all.com>  Mon, 09 Feb 2015 11:02:06 -0000

cm4all-beng-proxy (6.0.6) unstable; urgency=low

  * http_server, http_client: reduce overhead of proxying chunked body

 -- Max Kellermann <mk@cm4all.com>  Fri, 06 Feb 2015 07:44:17 -0000

cm4all-beng-proxy (6.0.5) unstable; urgency=low

  * merge release 5.13
  * translate_client: check for PROBE_PATH_SUFFIXES without PROBE_SUFFIX
  * fix stack overflow on PROBE_SUFFIXES loop

 -- Max Kellermann <mk@cm4all.com>  Thu, 05 Feb 2015 13:30:21 -0000

cm4all-beng-proxy (6.0.4) unstable; urgency=low

  * hstock: fix memory leak
  * response: fix crash on invalid X-CM4all-View header
  * translation: add packets AUTH_FILE, EXPAND_AUTH_FILE,
    APPEND_AUTH, EXPAND_APPEND_AUTH
  * log unknown view names in X-CM4all-View

 -- Max Kellermann <mk@cm4all.com>  Wed, 04 Feb 2015 22:16:07 -0000

cm4all-beng-proxy (6.0.3) unstable; urgency=low

  * support response header X-CM4all-View for all responses
  * reduce fork overhead by dropping NFS cache
  * reduce I/O multi-threading overhead

 -- Max Kellermann <mk@cm4all.com>  Tue, 03 Feb 2015 14:50:27 -0000

cm4all-beng-proxy (6.0.2) unstable; urgency=low

  * translate_client: allow BASE="/" (regression fix)

 -- Max Kellermann <mk@cm4all.com>  Mon, 02 Feb 2015 11:32:01 -0000

cm4all-beng-proxy (6.0.1) unstable; urgency=low

  * translation: add packets EXPAND_DOCUMENT_ROOT, PROBE_PATH_SUFFIXES

 -- Max Kellermann <mk@cm4all.com>  Thu, 29 Jan 2015 22:32:02 -0000
=======
cm4all-beng-proxy (5.15) unstable; urgency=low

  * ssl_client: fix crash on request with Keep-Alive disabled

 -- Max Kellermann <mk@cm4all.com>  Mon, 23 Feb 2015 12:44:50 -0000
>>>>>>> 3c7b0476

cm4all-beng-proxy (5.14) unstable; urgency=low

  * merge release 4.22

 -- Max Kellermann <mk@cm4all.com>  Wed, 11 Feb 2015 20:50:41 -0000

cm4all-beng-proxy (5.13) unstable; urgency=low

  * ssl: throttle when OpenSSL buffer grows too large

 -- Max Kellermann <mk@cm4all.com>  Thu, 05 Feb 2015 10:14:15 -0000

cm4all-beng-proxy (5.12) unstable; urgency=low

  * merge release 4.21

 -- Max Kellermann <mk@cm4all.com>  Thu, 22 Jan 2015 16:42:55 -0000

cm4all-beng-proxy (5.11) unstable; urgency=low

  * merge release 4.20
  * ssl: disable weak ciphers

 -- Max Kellermann <mk@cm4all.com>  Fri, 16 Jan 2015 12:20:58 -0000

cm4all-beng-proxy (5.10) unstable; urgency=low

  * fix cookie mangling in CGI handlers

 -- Max Kellermann <mk@cm4all.com>  Wed, 14 Jan 2015 21:45:01 -0000

cm4all-beng-proxy (5.9) unstable; urgency=low

  * merge release 4.19
  * log-tee: new access logger

 -- Max Kellermann <mk@cm4all.com>  Wed, 24 Sep 2014 14:41:51 -0000

cm4all-beng-proxy (5.8) unstable; urgency=low

  * fcache: work around assertion failure

 -- Max Kellermann <mk@cm4all.com>  Thu, 18 Sep 2014 17:47:40 -0000

cm4all-beng-proxy (5.7) unstable; urgency=low

  * was_client: fix crash bug

 -- Max Kellermann <mk@cm4all.com>  Wed, 17 Sep 2014 18:39:12 -0000

cm4all-beng-proxy (5.6) unstable; urgency=low

  * ssl_filter: fix stalled connection

 -- Max Kellermann <mk@cm4all.com>  Wed, 17 Sep 2014 06:43:12 -0000

cm4all-beng-proxy (5.5) unstable; urgency=low

  * merge release 4.18

 -- Max Kellermann <mk@cm4all.com>  Fri, 12 Sep 2014 10:30:14 -0000

cm4all-beng-proxy (5.4) unstable; urgency=low

  * merge release 4.16

 -- Max Kellermann <mk@cm4all.com>  Wed, 10 Sep 2014 06:19:42 -0000

cm4all-beng-proxy (5.3) unstable; urgency=low

  * child_manager: fix tree insertion bug
  * http_server: fix logger assertion failure

 -- Max Kellermann <mk@cm4all.com>  Fri, 29 Aug 2014 18:50:09 -0000

cm4all-beng-proxy (5.2) unstable; urgency=low

  * was_input: fix assertion failure

 -- Max Kellermann <mk@cm4all.com>  Fri, 29 Aug 2014 11:30:37 -0000

cm4all-beng-proxy (5.1) unstable; urgency=low

  * merge release 4.15
  * net: fix off-by-one bug in local socket addresses

 -- Max Kellermann <mk@cm4all.com>  Fri, 29 Aug 2014 08:55:55 -0000

cm4all-beng-proxy (5.0.14) unstable; urgency=low

  * buffered_socket: reduce memory usage
  * ssl_filter: reduce memory usage further

 -- Max Kellermann <mk@cm4all.com>  Wed, 13 Aug 2014 11:01:56 -0000

cm4all-beng-proxy (5.0.13) unstable; urgency=low

  * merge release 4.14
  * ssl_filter: reduce memory usage

 -- Max Kellermann <mk@cm4all.com>  Fri, 08 Aug 2014 17:45:33 -0000

cm4all-beng-proxy (5.0.12) unstable; urgency=low

  * merge release 4.13
  * http_cache: fix memcached crash bug
  * lb: SIGHUP flushes the SSL session cache
  * ssl_factory: reduce memory usage

 -- Max Kellermann <mk@cm4all.com>  Tue, 05 Aug 2014 12:53:05 -0000

cm4all-beng-proxy (5.0.11) unstable; urgency=low

  * merge release 4.11
  * http_{client,server}: support WebSocket (RFC 6455)

 -- Max Kellermann <mk@cm4all.com>  Tue, 29 Jul 2014 20:31:30 -0000

cm4all-beng-proxy (5.0.10) unstable; urgency=low

  * merge release 4.10
  * http_server: don't disable keep-alive when discarding optional request
    body ("Expect: 100-continue")

 -- Max Kellermann <mk@cm4all.com>  Wed, 23 Jul 2014 17:51:02 -0000

cm4all-beng-proxy (5.0.9) unstable; urgency=low

  * merge release 4.9
  * translation: CONTENT_TYPE_LOOKUP response may contain transformations

 -- Max Kellermann <mk@cm4all.com>  Mon, 21 Jul 2014 16:37:34 -0000

cm4all-beng-proxy (5.0.8) unstable; urgency=low

  * merge release 4.8
  * translation: new packet AUTO_GZIPPED

 -- Max Kellermann <mk@cm4all.com>  Fri, 18 Jul 2014 19:04:45 -0000

cm4all-beng-proxy (5.0.7) unstable; urgency=low

  * lb: add per-listener option "verbose_response"
  * header_forward: another COOKIE=BOTH forwarding bug fix
  * translation: new packets REQUEST_HEADER, EXPAND_REQUEST_HEADER

 -- Max Kellermann <mk@cm4all.com>  Fri, 11 Jul 2014 13:46:08 -0000

cm4all-beng-proxy (5.0.6) unstable; urgency=low

  * merge release 4.7
  * translation: add packet EXPAND_SITE

 -- Max Kellermann <mk@cm4all.com>  Wed, 02 Jul 2014 12:58:55 +0200

cm4all-beng-proxy (5.0.5) unstable; urgency=low

  * translation: add packet EXPAND_URI
  * tcache: VALIDATE_MTIME=0 matches when the file does not exist

 -- Max Kellermann <mk@cm4all.com>  Mon, 30 Jun 2014 14:15:02 -0000

cm4all-beng-proxy (5.0.4) unstable; urgency=low

  * merge release 4.6

 -- Max Kellermann <mk@cm4all.com>  Wed, 25 Jun 2014 13:05:26 -0000

cm4all-beng-proxy (5.0.3) unstable; urgency=low

  * tcache: optimize invalidation with host filter
  * tcache: optimize invalidation with site filter

 -- Max Kellermann <mk@cm4all.com>  Tue, 24 Jun 2014 20:24:25 -0000

cm4all-beng-proxy (5.0.2) unstable; urgency=low

  * merge release 4.5
  * session: fix potential crash on shared memory exhaustion
  * session: really purge new sessions first
  * translate_client: strict HEADER_FORWARD checks
  * translate_client: fix the COOKIE=BOTH parser
  * header_forward: fix COOKIE=BOTH forwarding

 -- Max Kellermann <mk@cm4all.com>  Mon, 16 Jun 2014 14:26:06 -0000

cm4all-beng-proxy (5.0.1) unstable; urgency=low

  * processor: allow Content-Type application/xml
  * was, pipe_filter: don't inherit environment variables
  * pipe_filter: fix command-line argument corruption bug
  * pipe_filter: support custom environment variables
  * translation: SETENV sets environment vars for FastCGI and WAS
  * header_forward: add mode COOKIE=BOTH

 -- Max Kellermann <mk@cm4all.com>  Fri, 06 Jun 2014 13:41:44 -0000

cm4all-beng-proxy (4.22) unstable; urgency=low

  * fcgi: fix wrong child process reuse with different JailCGI homes

 -- Max Kellermann <mk@cm4all.com>  Wed, 11 Feb 2015 19:30:05 -0000

cm4all-beng-proxy (4.21) unstable; urgency=low

  * cgi, pipe: fix crash after fork failure when input is a regular file

 -- Max Kellermann <mk@cm4all.com>  Thu, 22 Jan 2015 16:38:00 -0000

cm4all-beng-proxy (4.20) unstable; urgency=low

  * ssl_server: disable SSLv2 and SSLv3 because they are insecure
  * ssl_client: enable TLS versions newer than 1.1

 -- Max Kellermann <mk@cm4all.com>  Fri, 16 Jan 2015 12:12:02 -0000

cm4all-beng-proxy (4.19) unstable; urgency=low

  * lb/tcp: fix assertion failure

 -- Max Kellermann <mk@cm4all.com>  Wed, 24 Sep 2014 14:31:24 -0000

cm4all-beng-proxy (4.18) unstable; urgency=low

  * http_server: fix missing response (Keep-Alive disabled)

 -- Max Kellermann <mk@cm4all.com>  Fri, 12 Sep 2014 10:22:51 -0000

cm4all-beng-proxy (4.17) unstable; urgency=low

  * http_server: fix logger assertion failure

 -- Max Kellermann <mk@cm4all.com>  Thu, 11 Sep 2014 08:52:31 -0000

cm4all-beng-proxy (4.16) unstable; urgency=low

  * was_client: fix assertion failure

 -- Max Kellermann <mk@cm4all.com>  Wed, 10 Sep 2014 06:17:58 -0000

cm4all-beng-proxy (4.15) unstable; urgency=low

  * merge release 3.1.38

 -- Max Kellermann <mk@cm4all.com>  Fri, 29 Aug 2014 08:52:10 -0000

cm4all-beng-proxy (4.14) unstable; urgency=low

  * ssl_filter: fix error check
  * http_server: log failed requests
  * lb_http: reduce verbosity of ECONNRESET log message

 -- Max Kellermann <mk@cm4all.com>  Fri, 08 Aug 2014 17:41:52 -0000

cm4all-beng-proxy (4.13) unstable; urgency=low

  * thread_worker: smaller thread stack (64 kB)
  * ssl_factory: enable ECDH for perfect forward secrecy
  * thread_socket_filter: reinvoke writing after recovering from full
    output buffer
  * buffered_socket: reschedule reading after input buffer drained

 -- Max Kellermann <mk@cm4all.com>  Tue, 05 Aug 2014 12:37:11 -0000

cm4all-beng-proxy (4.12) unstable; urgency=low

  * pool: fix bogus assertion failure after SSL disconnect
  * lb/tcp: fix send error message
  * lb/tcp: fix crash after write error
  * thread_socket_filter: fix assertion failure with full output buffer
  * thread_socket_filter: fix crash after write error

 -- Max Kellermann <mk@cm4all.com>  Thu, 31 Jul 2014 16:19:57 -0000

cm4all-beng-proxy (4.11) unstable; urgency=low

  * merge release 3.1.37

 -- Max Kellermann <mk@cm4all.com>  Mon, 28 Jul 2014 15:34:53 -0000

cm4all-beng-proxy (4.10) unstable; urgency=low

  * merge release 3.1.36
  * lhttp_stock: fix crash after fork failure

 -- Max Kellermann <mk@cm4all.com>  Wed, 23 Jul 2014 17:47:36 -0000

cm4all-beng-proxy (4.9) unstable; urgency=low

  * merge release 3.1.35

 -- Max Kellermann <mk@cm4all.com>  Mon, 21 Jul 2014 16:34:15 -0000

cm4all-beng-proxy (4.8) unstable; urgency=low

  * ssl: fix choking decryption on large SSL packets
  * http_server: discard incoming data while waiting for drained response

 -- Max Kellermann <mk@cm4all.com>  Thu, 17 Jul 2014 23:16:21 -0000

cm4all-beng-proxy (4.7) unstable; urgency=low

  * lb: flush all output buffers before closing HTTPS connection

 -- Max Kellermann <mk@cm4all.com>  Wed, 02 Jul 2014 10:46:07 -0000

cm4all-beng-proxy (4.6) unstable; urgency=low

  * merge release 3.1.34

 -- Max Kellermann <mk@cm4all.com>  Wed, 25 Jun 2014 13:02:07 -0000

cm4all-beng-proxy (4.5) unstable; urgency=low

  * tcache: enable VARY on LOCAL_ADDRESS_STRING

 -- Max Kellermann <mk@cm4all.com>  Sun, 15 Jun 2014 21:14:17 -0000

cm4all-beng-proxy (4.4) unstable; urgency=low

  * debian/control: refuse to build with libnfs 1.9.3-1 due to broken
    package name

 -- Max Kellermann <mk@cm4all.com>  Tue, 10 Jun 2014 09:59:57 -0000

cm4all-beng-proxy (4.3) unstable; urgency=low

  * merge release 3.1.33
  * widget_uri, cgi_address: fix potential crash

 -- Max Kellermann <mk@cm4all.com>  Tue, 10 Jun 2014 08:47:34 -0000

cm4all-beng-proxy (4.2) unstable; urgency=low

  * widget: avoid double slash when concatenating (Local) HTTP URI and
    path_info

 -- Max Kellermann <mk@cm4all.com>  Tue, 03 Jun 2014 18:08:54 -0000

cm4all-beng-proxy (4.1) unstable; urgency=medium

  * feature freeze

 -- Max Kellermann <mk@cm4all.com>  Fri, 30 May 2014 13:42:38 +0200

cm4all-beng-proxy (4.0.49) unstable; urgency=low

  * lb_config: allow escaping backslash in lb.conf
  * translation: add packet AUTH (yet another authentication protocol)

 -- Max Kellermann <mk@cm4all.com>  Wed, 28 May 2014 15:14:54 -0000

cm4all-beng-proxy (4.0.48) unstable; urgency=low

  * cgi_address: avoid double slash when concatenating script_name and
    path_info
  * cgi_address: default to script_name="/"

 -- Max Kellermann <mk@cm4all.com>  Tue, 27 May 2014 11:47:19 -0000

cm4all-beng-proxy (4.0.47) unstable; urgency=low

  * args: unescape values with dollar sign (4.0.46 regression)
  * translate_client: fix "Could not locate resource" (4.0.38 regression)

 -- Max Kellermann <mk@cm4all.com>  Mon, 26 May 2014 17:02:48 -0000

cm4all-beng-proxy (4.0.46) unstable; urgency=low

  * translate_client: check for valid base address after EASY_BASE
  * fcgi_client: detect bogus Content-Length response header

 -- Max Kellermann <mk@cm4all.com>  Mon, 26 May 2014 12:11:55 -0000

cm4all-beng-proxy (4.0.45) unstable; urgency=low

  * translate_client: fix crash after misplaced AUTO_BASE
  * fcgi_client: support STDERR_PATH for FastCGI's STDERR stream

 -- Max Kellermann <mk@cm4all.com>  Thu, 22 May 2014 15:42:08 -0000

cm4all-beng-proxy (4.0.44) unstable; urgency=low

  * cgi_address: unescape PATH_INFO in ENOTDIR handler
  * python/translation/response: add method bind_mount()

 -- Max Kellermann <mk@cm4all.com>  Wed, 21 May 2014 13:58:15 -0000

cm4all-beng-proxy (4.0.43) unstable; urgency=low

  * merge release 3.1.32
  * lhttp_stock: handle fork() failures
  * handler: fix assertion failure on malformed request URI

 -- Max Kellermann <mk@cm4all.com>  Wed, 21 May 2014 07:27:05 -0000

cm4all-beng-proxy (4.0.42) unstable; urgency=low

  * tstock: log abstract socket paths properly
  * translation: add packet COOKIE_PATH
  * cookie_{server,client}: upgrade to RFC 6265
  * http_string: allow comma in cookie values (RFC ignorant)

 -- Max Kellermann <mk@cm4all.com>  Wed, 14 May 2014 10:41:34 -0000

cm4all-beng-proxy (4.0.41) unstable; urgency=low

  * handler: forget CHECK after the check has completed
  * handler: apply SESSION before repeating translation
  * fcgi, lhttp, delegate: apply STDERR_PATH to stdout

 -- Max Kellermann <mk@cm4all.com>  Tue, 13 May 2014 15:14:58 -0000

cm4all-beng-proxy (4.0.40) unstable; urgency=low

  * file_hander: fix memory leak
  * rerror: add option "verbose_response"
  * translation: rename LHTTP_EXPAND_URI to EXPAND_LHTTP_URI
  * tcache: raise MAX_AGE limit to one day
  * ajp_client: fix header corruption
  * ajp_client: fix buffer overflow
  * python/translation/response: add method expand_pair()

 -- Max Kellermann <mk@cm4all.com>  Mon, 12 May 2014 15:58:07 -0000

cm4all-beng-proxy (4.0.39) unstable; urgency=low

  * file_enotdir: fix PATH_INFO forwarding for LHTTP

 -- Max Kellermann <mk@cm4all.com>  Fri, 09 May 2014 13:38:57 -0000

cm4all-beng-proxy (4.0.38) unstable; urgency=low

  * translation: add packet STDERR_PATH
  * translate_client: detect missing LHTTP_URI, NFS_EXPORT
  * handler: fix the USER translation packet (broken since 4.0.17)

 -- Max Kellermann <mk@cm4all.com>  Thu, 08 May 2014 21:49:55 -0000

cm4all-beng-proxy (4.0.37) unstable; urgency=low

  * enotdir: forward PATH_INFO to LHTTP server
  * lhttp: support environment variables via PAIR

 -- Max Kellermann <mk@cm4all.com>  Thu, 08 May 2014 12:59:50 -0000

cm4all-beng-proxy (4.0.36) unstable; urgency=low

  * tcache: log the final cache key
  * translation: add packet ENOTDIR

 -- Max Kellermann <mk@cm4all.com>  Thu, 08 May 2014 08:56:13 -0000

cm4all-beng-proxy (4.0.35) unstable; urgency=low

  * namespace_options, client-socket: Debian Squeeze compatibility tweaks
  * tcache: paranoid checks for REGEX (optional via UNSAFE_BASE)
  * translation: add packet REDIRECT_QUERY_STRING

 -- Max Kellermann <mk@cm4all.com>  Tue, 06 May 2014 16:20:22 -0000

cm4all-beng-proxy (4.0.34) unstable; urgency=low

  * tcache: fix URI with BASE
  * tcache: allow URI with AUTO_BASE/EASY_BASE
  * tcache: allow TEST_PATH with BASE
  * translation: add packet EXPAND_TEST_PATH

 -- Max Kellermann <mk@cm4all.com>  Tue, 06 May 2014 12:58:50 -0000

cm4all-beng-proxy (4.0.33) unstable; urgency=low

  * allow FILE_NOT_FOUND depth 20
  * translation: add packets EXPAND_SCRIPT_NAME, TEST_PATH

 -- Max Kellermann <mk@cm4all.com>  Mon, 05 May 2014 16:05:09 -0000

cm4all-beng-proxy (4.0.32) unstable; urgency=low

  * cgi_address: allow BASE without PATH_INFO
  * implement FILE_NOT_FOUND support for CGI, FastCGI, WAS, LHTTP

 -- Max Kellermann <mk@cm4all.com>  Fri, 02 May 2014 14:32:47 -0000

cm4all-beng-proxy (4.0.31) unstable; urgency=low

  * translation: add packet EXPAND_REDIRECT
  * tcache: regex compiler errors and base mismatches are fatal

 -- Max Kellermann <mk@cm4all.com>  Thu, 01 May 2014 18:23:24 -0000

cm4all-beng-proxy (4.0.30) unstable; urgency=low

  * merge release 3.1.31
  * uri_base: fix BASE store bug after request to the BASE

 -- Max Kellermann <mk@cm4all.com>  Tue, 29 Apr 2014 21:53:37 -0000

cm4all-beng-proxy (4.0.29) unstable; urgency=low

  * processor: add URI rewrite mode "response"

 -- Max Kellermann <mk@cm4all.com>  Wed, 23 Apr 2014 23:59:00 -0000

cm4all-beng-proxy (4.0.28) unstable; urgency=low

  * handler: fix SESSION and PARAM breakage
  * tcache: fix VARY/PARAM check
  * translation: allow null bytes in SESSION

 -- Max Kellermann <mk@cm4all.com>  Thu, 17 Apr 2014 12:21:29 -0000

cm4all-beng-proxy (4.0.27) unstable; urgency=low

  * tstock: support abstract sockets

 -- Max Kellermann <mk@cm4all.com>  Fri, 04 Apr 2014 12:58:09 -0000

cm4all-beng-proxy (4.0.26) unstable; urgency=low

  * merge release 3.1.28
  * translation: add packet EXPIRES_RELATIVE

 -- Max Kellermann <mk@cm4all.com>  Tue, 01 Apr 2014 17:18:55 -0000

cm4all-beng-proxy (4.0.25) unstable; urgency=low

  * merge release 3.1.27
  * lb/tcp: fix busy loop

 -- Max Kellermann <mk@cm4all.com>  Thu, 27 Mar 2014 11:22:05 -0000

cm4all-beng-proxy (4.0.24) unstable; urgency=low

  * failure: fix bogus assertion failure with abstract sockets
  * lb/tcp: fix memory leaks
  * lb/tcp: drain output buffers before closing the connection

 -- Max Kellermann <mk@cm4all.com>  Mon, 24 Mar 2014 17:42:04 -0000

cm4all-beng-proxy (4.0.23) unstable; urgency=low

  * translation: new packet DIRECTORY_INDEX

 -- Max Kellermann <mk@cm4all.com>  Fri, 21 Mar 2014 13:00:39 -0000

cm4all-beng-proxy (4.0.22) unstable; urgency=low

  * translation: allow ERROR_DOCUMENT payload, echo
  * translation: new packets FILE_NOT_FOUND, CONTENT_TYPE_LOOKUP
  * translate_client: check for multiple REGEX / INVERSE_REGEX
  * translate_client: support abstract sockets in ADDRESS_STRING

 -- Max Kellermann <mk@cm4all.com>  Thu, 20 Mar 2014 12:28:04 -0000

cm4all-beng-proxy (4.0.21) unstable; urgency=low

  * merge release 3.1.26
  * handler: forward HTTP errors from translation cache to browser
  * tcache: reduce memory usage
  * translate_client: don't send REMOTE_HOST unless requested via WANT
  * translate_client: check if BASE matches request URI
  * translation: make "UNSAFE_BASE" a modifier for "BASE"
  * translation: new packet "EASY_BASE" simplifies "BASE" usage
  * translation: new packets "REGEX_TAIL", "REGEX_UNESCAPE"

 -- Max Kellermann <mk@cm4all.com>  Mon, 17 Mar 2014 22:00:23 -0000

cm4all-beng-proxy (4.0.20) unstable; urgency=low

  * merge release 3.1.25
  * translate_client: refuse to parse incoming request packets
  * translate_client: check for illegal null bytes
  * translation: add packet "UNSAFE_BASE"
  * lb: drop root privileges irreversibly using PR_SET_NO_NEW_PRIVS

 -- Max Kellermann <mk@cm4all.com>  Thu, 13 Mar 2014 13:34:47 -0000

cm4all-beng-proxy (4.0.19) unstable; urgency=low

  * translation: add packet WANT, make several packets optional
  * translate_client: allow combining CHECK and WANT_FULL_URI
  * tcache: make PARAM cacheable, supported by VARY
  * python/translation/request: accept BEGIN in packetReceived()
  * python/translation/request: add attribute "protocol_version"
  * lb: detach from file system (security)

 -- Max Kellermann <mk@cm4all.com>  Wed, 05 Mar 2014 14:16:42 -0000

cm4all-beng-proxy (4.0.18) unstable; urgency=low

  * doc/lb: document sticky mode "source_ip"
  * lb/tcp: fix endless loop due to misrouted write event

 -- Max Kellermann <mk@cm4all.com>  Tue, 18 Feb 2014 14:48:47 -0000

cm4all-beng-proxy (4.0.17) unstable; urgency=low

  * handler: apply session directives from current translation response
    before resuming the "previous" response

 -- Max Kellermann <mk@cm4all.com>  Mon, 17 Feb 2014 17:46:44 -0000

cm4all-beng-proxy (4.0.16) unstable; urgency=low

  * namespace: set up uid/gid mapping without MOUNT_PROC
  * namespace: allow BIND_MOUNT, MOUNT_PROC, MOUNT_HOME, MOUNT_TMP_TMPFS without
    PIVOT_ROOT
  * configurable resource limits for child processes

 -- Max Kellermann <mk@cm4all.com>  Fri, 07 Feb 2014 12:48:44 -0000

cm4all-beng-proxy (4.0.15) unstable; urgency=low

  * daemon: set up supplementary groups
  * child_manager: log resource usage
  * fcgi_stock: kill child process after connect failure
  * fcgi_stock: kill child process after repeated timeout

 -- Max Kellermann <mk@cm4all.com>  Tue, 04 Feb 2014 15:17:36 -0000

cm4all-beng-proxy (4.0.14) unstable; urgency=low

  * add systemd unit
  * cgi, delegate, lhttp, pipe: enable missing namespace features
  * cgi, pipe: fix /proc mount failure
  * namespace: secure /proc flags
  * namespace: work around uid/gid mapper failure using PR_SET_DUMPABLE

 -- Max Kellermann <mk@cm4all.com>  Mon, 03 Feb 2014 20:40:49 -0000

cm4all-beng-proxy (4.0.13) unstable; urgency=low

  * namespace: make new root directory read-only
  * namespace: add option to mount tmpfs on /tmp
  * namespace: arbitrary bind-mounts
  * namespace: support UTS namespaces
  * namespace: set up uid/gid mapping in user namespace

 -- Max Kellermann <mk@cm4all.com>  Tue, 28 Jan 2014 22:37:47 -0000

cm4all-beng-proxy (4.0.12) unstable; urgency=low

  * cache: use monotonic clock
  * namespace: support PID namespaces
  * namespace: support mount namespace and pivot_root()
  * namespace: can mount new /proc, $HOME

 -- Max Kellermann <mk@cm4all.com>  Fri, 24 Jan 2014 14:02:34 -0000

cm4all-beng-proxy (4.0.11) unstable; urgency=low

  * was: fix misdirected pipes (4.0.10 regression)
  * translation: add packets EXPAND_APPEND, EXPAND_PAIR
  * file_handler: allow character devices

 -- Max Kellermann <mk@cm4all.com>  Tue, 21 Jan 2014 18:24:14 -0000

cm4all-beng-proxy (4.0.10) unstable; urgency=low

  * merge release 3.1.24
  * response: don't report version in "Server" response header
  * lhttp, delegate: support namespaces
  * delegate: fix spontaneous shutdown due to misrouted SIGTERM signal

 -- Max Kellermann <mk@cm4all.com>  Fri, 03 Jan 2014 21:18:45 -0000

cm4all-beng-proxy (4.0.9) unstable; urgency=low

  * pipe: fix signal handler race condition
  * pipe, CGI, FastCGI, WAS: support user/network namespaces

 -- Max Kellermann <mk@cm4all.com>  Mon, 23 Dec 2013 18:55:03 -0000

cm4all-beng-proxy (4.0.8) unstable; urgency=low

  * CGI, FastCGI, WAS: support command-line arguments
  * header-forward: add groups "CORS", "SECURE"

 -- Max Kellermann <mk@cm4all.com>  Mon, 16 Dec 2013 18:26:12 -0000

cm4all-beng-proxy (4.0.7) unstable; urgency=low

  * merge release 3.1.23
  * ssl_filter: fix stalled SSL read
  * thread_socket_filter: fix stalled SSL write

 -- Max Kellermann <mk@cm4all.com>  Sat, 07 Dec 2013 07:39:16 -0000

cm4all-beng-proxy (4.0.6) unstable; urgency=low

  * thread_queue: fix spurious thread exit

 -- Max Kellermann <mk@cm4all.com>  Tue, 26 Nov 2013 20:45:30 -0000

cm4all-beng-proxy (4.0.5) unstable; urgency=low

  * merge release 3.1.22

 -- Max Kellermann <mk@cm4all.com>  Mon, 25 Nov 2013 13:03:15 -0000

cm4all-beng-proxy (4.0.4) unstable; urgency=low

  * merge release 3.1.21
  * nfs: bind to privileged port

 -- Max Kellermann <mk@cm4all.com>  Sun, 24 Nov 2013 08:30:58 -0000

cm4all-beng-proxy (4.0.3) unstable; urgency=low

  * lb: allow the kernel to chooes a TCP bind port
  * lb: support forwarding HTTP requests with the original source IP

 -- Max Kellermann <mk@cm4all.com>  Sun, 10 Nov 2013 17:46:44 -0000

cm4all-beng-proxy (4.0.2) unstable; urgency=low

  * merge release 3.1.20
  * lb: support forwarding TCP connections with the original source IP

 -- Max Kellermann <mk@cm4all.com>  Tue, 05 Nov 2013 16:07:34 -0000

cm4all-beng-proxy (4.0.1) unstable; urgency=low

  * merge release 3.1.19

 -- Max Kellermann <mk@cm4all.com>  Wed, 30 Oct 2013 15:26:16 -0000

cm4all-beng-proxy (4.0) unstable; urgency=low

  * translation: rename TRANSLATE_PROXY to TRANSLATE_HTTP
  * thread_pool: start SSL worker threads on the first use
  * translate-client, resource-loader: support https://

 -- Max Kellermann <mk@cm4all.com>  Wed, 23 Oct 2013 19:29:38 -0000

cm4all-beng-proxy (3.1.38) unstable; urgency=low

  * istream: fix assertion failure due to inverted check
  * was_control: fix assertion failure due to missing check

 -- Max Kellermann <mk@cm4all.com>  Fri, 29 Aug 2014 08:52:53 -0000

cm4all-beng-proxy (3.1.37) unstable; urgency=low

  * http_cache: fix caching (Fast-)CGI responses
  * http_client: fix bug with HTTP 1.0 Keep-Alive
  * stock: destroy only surplus idle items

 -- Max Kellermann <mk@cm4all.com>  Mon, 28 Jul 2014 15:30:50 -0000

cm4all-beng-proxy (3.1.36) unstable; urgency=low

  * http_server: ignore case in "Connection" request header
  * http_client: allow comma-separated list in "Connection" response
    header

 -- Max Kellermann <mk@cm4all.com>  Wed, 23 Jul 2014 17:43:09 -0000

cm4all-beng-proxy (3.1.35) unstable; urgency=low

  * lb_tcp: fix memory leak after send failure
  * ssl_filter: fix race condition
  * ssl_filter: fix memory leak with client certificates

 -- Max Kellermann <mk@cm4all.com>  Mon, 21 Jul 2014 16:20:14 -0000

cm4all-beng-proxy (3.1.34) unstable; urgency=low

  * session: fix potential crash on shared memory exhaustion
  * session: really purge new sessions first
  * istream-iconv: fix endless loop with unknown charset

 -- Max Kellermann <mk@cm4all.com>  Wed, 25 Jun 2014 12:58:03 -0000

cm4all-beng-proxy (3.1.33) unstable; urgency=low

  * widget: avoid double slash when concatenating (Local) HTTP URI and
    path_info
  * pipe: fix command-line argument corruption bug
  * fcgi_client: detect bogus Content-Length response header

 -- Max Kellermann <mk@cm4all.com>  Tue, 10 Jun 2014 08:30:39 -0000

cm4all-beng-proxy (3.1.32) unstable; urgency=low

  * http_string: allow comma in cookie values (RFC ignorant)

 -- Max Kellermann <mk@cm4all.com>  Mon, 19 May 2014 07:52:24 -0000

cm4all-beng-proxy (3.1.31) unstable; urgency=low

  * rewrite-uri: fix view name corruption

 -- Max Kellermann <mk@cm4all.com>  Mon, 28 Apr 2014 16:30:17 -0000

cm4all-beng-proxy (3.1.30) unstable; urgency=low

  * translate-client: fix EXPAND_PATH on HTTP address

 -- Max Kellermann <mk@cm4all.com>  Mon, 28 Apr 2014 14:44:22 -0000

cm4all-beng-proxy (3.1.29) unstable; urgency=low

  * http-server: fix potential crash with too many request headers

 -- Max Kellermann <mk@cm4all.com>  Fri, 25 Apr 2014 15:52:16 -0000

cm4all-beng-proxy (3.1.28) unstable; urgency=low

  * buffered_socket: fix bogus assertion failure

 -- Max Kellermann <mk@cm4all.com>  Tue, 01 Apr 2014 16:53:22 -0000

cm4all-beng-proxy (3.1.27) unstable; urgency=low

  * fcgi-stock: show process name in log messages
  * fcgi-stock: check connection state before issuing new request

 -- Max Kellermann <mk@cm4all.com>  Tue, 25 Mar 2014 20:02:23 -0000

cm4all-beng-proxy (3.1.26) unstable; urgency=low

  * http-client: fix bogus assertion failure

 -- Max Kellermann <mk@cm4all.com>  Fri, 14 Mar 2014 14:36:12 -0000

cm4all-beng-proxy (3.1.25) unstable; urgency=low

  * escape: fix data corruption with glibc 2.18

 -- Max Kellermann <mk@cm4all.com>  Thu, 06 Mar 2014 11:47:14 -0000

cm4all-beng-proxy (3.1.24) unstable; urgency=low

  * fcgi-stock: fix crash on fork() failure
  * fcache: fix crash on responses without body

 -- Max Kellermann <mk@cm4all.com>  Thu, 02 Jan 2014 22:57:50 -0000

cm4all-beng-proxy (3.1.23) unstable; urgency=low

  * was-output: fix event leak
  * was-output: fix crash in error handler
  * was-client: free the request body on empty response
  * was-client: reuse connection after empty response
  * was-client: fix stalled response on LENGTH=0

 -- Max Kellermann <mk@cm4all.com>  Fri, 06 Dec 2013 13:23:40 -0000

cm4all-beng-proxy (3.1.22) unstable; urgency=low

  * http_server: fix stalled response

 -- Max Kellermann <mk@cm4all.com>  Mon, 25 Nov 2013 13:00:33 -0000

cm4all-beng-proxy (3.1.21) unstable; urgency=low

  * merge release 3.0.34
  * was-client: fix crash on abort
  * was-client: fix off-by-one error in header parser

 -- Max Kellermann <mk@cm4all.com>  Sun, 24 Nov 2013 08:04:41 -0000

cm4all-beng-proxy (3.1.20) unstable; urgency=low

  * jail: add "--" after last option, allows passing options to jail
  * keep CAP_KILL to be able to kill jailed child processes

 -- Max Kellermann <mk@cm4all.com>  Mon, 04 Nov 2013 14:41:34 -0000

cm4all-beng-proxy (3.1.19) unstable; urgency=low

  * handler: work around crash due to translation cache invalidation
  * child: send SIGKILL after 60 seconds

 -- Max Kellermann <mk@cm4all.com>  Wed, 30 Oct 2013 12:12:31 -0000

cm4all-beng-proxy (3.1.18) unstable; urgency=low

  * nfs: translate NFS3ERR_NOENT to "404 Not Found"
  * nfs_client: don't leak file descriptor to child processes

 -- Max Kellermann <mk@cm4all.com>  Wed, 30 Oct 2013 09:28:11 -0000

cm4all-beng-proxy (3.1.17) unstable; urgency=low

  * tcache: cache translation responses that contain STATUS

 -- Max Kellermann <mk@cm4all.com>  Fri, 25 Oct 2013 17:10:26 -0000

cm4all-beng-proxy (3.1.16) unstable; urgency=low

  * fcgi-stock: kill child processes with SIGUSR1 instead of SIGTERM

 -- Max Kellermann <mk@cm4all.com>  Wed, 23 Oct 2013 08:54:03 -0000

cm4all-beng-proxy (3.1.15) unstable; urgency=low

  * lhttp_address: don't unescape the BASE suffix
  * {file,nfs}_address: unescape EXPAND_PATH(_INFO) substitutions
  * child_stock: fix another assertion failure

 -- Max Kellermann <mk@cm4all.com>  Tue, 22 Oct 2013 15:15:42 -0000

cm4all-beng-proxy (3.1.14) unstable; urgency=low

  * istream_nfs: fix assertion failure on empty file
  * nfs_client: fix crash on malformed path
  * nfs_client: improved error messages
  * child_stock: fix assertion failure when busy child process gets killed

 -- Max Kellermann <mk@cm4all.com>  Mon, 21 Oct 2013 15:38:28 -0000

cm4all-beng-proxy (3.1.13) unstable; urgency=low

  * merge release 3.0.33
  * translation: new packet WANT_FULL_URI for obtaining the full URI

 -- Max Kellermann <mk@cm4all.com>  Wed, 09 Oct 2013 10:40:35 -0000

cm4all-beng-proxy (3.1.12) unstable; urgency=low

  * merge release 3.0.31
  * translation: new packet CONCURRENCY controls number of LHTTP
    connections per process

 -- Max Kellermann <mk@cm4all.com>  Sat, 05 Oct 2013 11:34:04 -0000

cm4all-beng-proxy (3.1.11) unstable; urgency=low

  * lhttp_stock: allow 4 concurrent connections per LHTTP process

 -- Max Kellermann <mk@cm4all.com>  Mon, 30 Sep 2013 16:10:05 -0000

cm4all-beng-proxy (3.1.10) unstable; urgency=low

  * resource-address: fix assertion failure in LHTTP operation
  * lhttp_request: use the LHTTP_HOST attribute
  * kill the logger process on shutdown

 -- Max Kellermann <mk@cm4all.com>  Wed, 25 Sep 2013 17:29:56 -0000

cm4all-beng-proxy (3.1.9) unstable; urgency=low

  * {fcgi,lhttp}_stock: reuse child processes after connection closed
  * translate-client: ignore DEFLATED,GZIPPED on NFS address
  * translate-client: ignore EXPAND_PATH_INFO on local file
  * ssl_factory: wildcard matches single letter
  * ssl_factory: wildcard matches only one segment

 -- Max Kellermann <mk@cm4all.com>  Tue, 24 Sep 2013 10:31:30 -0000

cm4all-beng-proxy (3.1.8) unstable; urgency=low

  * ssl_factory: fix broken certificat/key matching
  * doc: various manual updates (RFC 2617, ...)

 -- Max Kellermann <mk@cm4all.com>  Fri, 20 Sep 2013 12:55:55 -0000

cm4all-beng-proxy (3.1.7) unstable; urgency=low

  * merge release 3.0.30
  * resource-loader: new protocol "Local HTTP"

 -- Max Kellermann <mk@cm4all.com>  Tue, 17 Sep 2013 13:36:20 -0000

cm4all-beng-proxy (3.1.6) unstable; urgency=low

  * buffered_socket: fix assertion failure

 -- Max Kellermann <mk@cm4all.com>  Fri, 23 Aug 2013 12:39:47 -0000

cm4all-beng-proxy (3.1.5) unstable; urgency=low

  * merge release 3.0.26
  * lb: disallow deprecated configuration keywords
  * lb: conditional pools
  * lb_config: setting "ssl_cert" specifies both certificate and key
  * ssl_filter: support TLS Server Name Indication

 -- Max Kellermann <mk@cm4all.com>  Fri, 16 Aug 2013 16:29:34 -0000

cm4all-beng-proxy (3.1.4) unstable; urgency=low

  * nfs_cache: new dedicated cache for NFS files
  * nfs_{handler,request}: use Content-Type from translation server

 -- Max Kellermann <mk@cm4all.com>  Mon, 10 Jun 2013 20:50:58 -0000

cm4all-beng-proxy (3.1.3) unstable; urgency=low

  * nfs_client: fix crash due to uninitialized memory
  * nfs_client: disconnect idle connections
  * nfs_client: expire file metadata
  * istream-nfs: fix resuming a blocking sink
  * istream-nfs: detect file truncation

 -- Max Kellermann <mk@cm4all.com>  Mon, 03 Jun 2013 19:30:20 -0000

cm4all-beng-proxy (3.1.2) unstable; urgency=low

  * nfs_client: read larger chunks
  * nfs_handler: implement cache revalidation and byte ranges

 -- Max Kellermann <mk@cm4all.com>  Wed, 29 May 2013 16:23:15 -0000

cm4all-beng-proxy (3.1.1) unstable; urgency=low

  * nfs_client: fix crash on HEAD request
  * nfs_client: generate Last-Modified and ETag
  * http-cache: allow caching NFS files

 -- Max Kellermann <mk@cm4all.com>  Thu, 23 May 2013 11:00:49 -0000

cm4all-beng-proxy (3.1) unstable; urgency=low

  * nfs_client: new resource loader backend

 -- Max Kellermann <mk@cm4all.com>  Tue, 21 May 2013 21:14:06 -0000

cm4all-beng-proxy (3.0.34) unstable; urgency=low

  * processor: fix use-after-free crash bug

 -- Max Kellermann <mk@cm4all.com>  Sun, 24 Nov 2013 07:46:29 -0000

cm4all-beng-proxy (3.0.33) unstable; urgency=low

  * tcache: limit the cacheable CHECK length
  * tcache: allow binary data in the CHECK payload
  * tcache: fix matching the URI on INVALIDATE with CHECK

 -- Max Kellermann <mk@cm4all.com>  Wed, 09 Oct 2013 09:52:47 -0000

cm4all-beng-proxy (3.0.32) unstable; urgency=low

  * tcache: apply BASE to responses without an address
  * tcache: fix BASE on responses with CHECK
  * handler: fix crash after malformed CHECK/PREVIOUS translation

 -- Max Kellermann <mk@cm4all.com>  Tue, 08 Oct 2013 15:48:07 -0000

cm4all-beng-proxy (3.0.31) unstable; urgency=low

  * socket_wrapper: work around libevent timeout reset bug

 -- Max Kellermann <mk@cm4all.com>  Wed, 02 Oct 2013 15:30:11 -0000

cm4all-beng-proxy (3.0.30) unstable; urgency=low

  * istream-file: fix crash bug
  * fcgi, was: fix memory leak on malformed translation response

 -- Max Kellermann <mk@cm4all.com>  Tue, 17 Sep 2013 13:23:28 -0000

cm4all-beng-proxy (3.0.29) unstable; urgency=low

  * fcgi-client: fix crash on certain malformed responses
  * parser: fix crash on certain CDATA sections

 -- Max Kellermann <mk@cm4all.com>  Mon, 02 Sep 2013 10:51:58 -0000

cm4all-beng-proxy (3.0.28) unstable; urgency=low

  * processor: fix widget lookup regression

 -- Max Kellermann <mk@cm4all.com>  Mon, 26 Aug 2013 18:21:03 -0000

cm4all-beng-proxy (3.0.27) unstable; urgency=low

  * processor: fix stalled transfer with two nested processors

 -- Max Kellermann <mk@cm4all.com>  Mon, 26 Aug 2013 17:09:47 -0000

cm4all-beng-proxy (3.0.26) unstable; urgency=low

  * respones: generate header P3P:CP="CAO PSA OUR" to work around IE10 bug
  * init: auto-create /var/run/cm4all
  * lb: enable GLib multi-threading

 -- Max Kellermann <mk@cm4all.com>  Fri, 26 Jul 2013 07:21:15 -0000

cm4all-beng-proxy (3.0.25) unstable; urgency=low

  * stock: fix access to undefind memory
  * file-handler, http-util: fix If-Match / If-None-Match check

 -- Max Kellermann <mk@cm4all.com>  Wed, 29 May 2013 16:13:54 -0000

cm4all-beng-proxy (3.0.24) unstable; urgency=low

  * memcached-client: fix bogus "peer closed socket prematurely"

 -- Max Kellermann <mk@cm4all.com>  Tue, 23 Apr 2013 11:20:00 -0000

cm4all-beng-proxy (3.0.23) unstable; urgency=low

  * lb: fix memory leak when request with body gets aborted early

 -- Max Kellermann <mk@cm4all.com>  Thu, 04 Apr 2013 15:33:57 -0000

cm4all-beng-proxy (3.0.22) unstable; urgency=low

  * http-server: fix rare crash in request body handler
  * http-client: fix memory leak

 -- Max Kellermann <mk@cm4all.com>  Tue, 26 Mar 2013 07:24:22 -0000

cm4all-beng-proxy (3.0.21) unstable; urgency=low

  * ajp-client: fix malformed request packet with empty request body

 -- Max Kellermann <mk@cm4all.com>  Thu, 21 Mar 2013 17:11:22 -0000

cm4all-beng-proxy (3.0.20) unstable; urgency=low

  * http-client: fix assertion failure with certain chunked responses

 -- Max Kellermann <mk@cm4all.com>  Thu, 21 Mar 2013 10:21:13 -0000

cm4all-beng-proxy (3.0.19) unstable; urgency=low

  * istream_tee: fix crash / memory leak on I/O error before request body
    was delivered to widget

 -- Max Kellermann <mk@cm4all.com>  Mon, 18 Mar 2013 11:23:27 -0000

cm4all-beng-proxy (3.0.18) unstable; urgency=low

  * bot: detect more crawler/bot user-agents
  * lb.init: add ACCESS_LOGGER variable

 -- Max Kellermann <mk@cm4all.com>  Fri, 15 Mar 2013 14:47:08 -0000

cm4all-beng-proxy (3.0.17) unstable; urgency=low

  * lb: add ssl_verify "optional"

 -- Max Kellermann <mk@cm4all.com>  Fri, 08 Mar 2013 14:31:25 -0000

cm4all-beng-proxy (3.0.16) unstable; urgency=low

  * http-request: fix assertion failure
  * log-{cat,split}: use unsigned characters in backslash-escape

 -- Max Kellermann <mk@cm4all.com>  Thu, 07 Mar 2013 15:26:26 -0000

cm4all-beng-proxy (3.0.15) unstable; urgency=low

  * stock: fix another assertion failure during idle cleanup
  * inline-widget: avoid unrecoverable I/O errors during initialisation

 -- Max Kellermann <mk@cm4all.com>  Tue, 05 Mar 2013 07:11:46 -0000

cm4all-beng-proxy (3.0.14) unstable; urgency=low

  * stock: fix assertion failure during idle cleanup
  * http-server: count bytes received, fixes regression
  * http-server: send "100 Continue", fixes regression
  * http-client: fix potential assertion failure after "100 Continue"

 -- Max Kellermann <mk@cm4all.com>  Fri, 01 Mar 2013 16:53:54 -0000

cm4all-beng-proxy (3.0.13) unstable; urgency=low

  * merge release 2.3.7
  * uri-verify: allow double slashes
  * change product token to "CM4all Webserver"

 -- Max Kellermann <mk@cm4all.com>  Mon, 18 Feb 2013 11:35:29 -0000

cm4all-beng-proxy (3.0.12) unstable; urgency=low

  * listener: enable TCP Fast Open (requires Linux 3.7)
  * rubber: optimize huge page allocation
  * rubber: optimize hole search
  * translate-cache: optimize INVALIDATE=HOST
  * filter-cache: reserve some space in the rubber allocator

 -- Max Kellermann <mk@cm4all.com>  Fri, 15 Feb 2013 09:57:51 -0000

cm4all-beng-proxy (3.0.11) unstable; urgency=low

  * stock: slow down destruction of surplus idle items
  * fcgi-client: try harder to reuse existing FastCGI connections
  * cmdline: new options to control the FastCGI/WAS stock

 -- Max Kellermann <mk@cm4all.com>  Tue, 12 Feb 2013 09:38:35 -0000

cm4all-beng-proxy (3.0.10) unstable; urgency=low

  * child: reduce verbosity of SIGTERM log message
  * connection: reduce verbosity of ECONNRESET log message
  * http-server: fix duplicate abort call
  * http-server: add missing pool reference in request body eof
  * handler: catch malformed URIs earlier
  * rubber: allocate from holes, avoid costly compression steps
  * http-cache: reserve some space in the rubber allocator

 -- Max Kellermann <mk@cm4all.com>  Fri, 08 Feb 2013 13:15:31 -0000

cm4all-beng-proxy (3.0.9) unstable; urgency=low

  * merge release 2.3.5
  * parser: fix malformed attribute value bounds
  * translation: packet VALIDATE_MTIME discards cache items after a file
    has been modified
  * http-server: fix spurious "closed prematurely" log messages
  * http-{server,client}: improve error messages
  * istream: clear the "direct" flag set on new streams
  * slice_pool: fix slice size and slices per area calculation

 -- Max Kellermann <mk@cm4all.com>  Wed, 06 Feb 2013 17:48:47 -0000

cm4all-beng-proxy (3.0.8) unstable; urgency=low

  * merge release 2.3.3
  * return unused I/O buffers to operating system
  * parser: optimize the attribute value parser
  * sink_rubber: fix assertion failure

 -- Max Kellermann <mk@cm4all.com>  Thu, 31 Jan 2013 13:27:39 -0000

cm4all-beng-proxy (3.0.7) unstable; urgency=low

  * istream-tee: fix crash due to erroneous read

 -- Max Kellermann <mk@cm4all.com>  Fri, 18 Jan 2013 13:32:49 -0000

cm4all-beng-proxy (3.0.6) unstable; urgency=low

  * control: new command "VERBOSE" manipulates logger verbosity
  * cmdline: remove obsolete option "enable_splice"
  * ajp-client: discard response body after HEAD request
  * fcgi-client: fix assertion failure after malformed HEAD response
  * fcgi-client: don't ignore log messages after HEAD request
  * translate-client: fix assertion failure after connection reset

 -- Max Kellermann <mk@cm4all.com>  Fri, 04 Jan 2013 13:14:09 -0000

cm4all-beng-proxy (3.0.5) unstable; urgency=low

  * translate-client: reduce number of system calls (optimization)
  * http-client: release the socket earlier for reusal
  * ajp-client: fix decoding the "special" response headers
  * ajp-client: wait for "end" packet before delivering empty response
  * ajp-client: use the Content-Length response header
  * ajp-client: send Content-Length request header only if body present
  * ajp-client: support HEAD requests
  * fcgi-client: support HEAD requests
  * fcgi-client: use the Content-Length response header
  * fcgi-client: don't discard buffer after socket has been closed
  * fcgi-client: continue parsing after response has been delivered
  * fcgi-client: don't attempt to write repeatedly if request body blocks
  * fcgi-client: optimized keep-alive after empty response

 -- Max Kellermann <mk@cm4all.com>  Fri, 28 Dec 2012 13:16:02 -0000

cm4all-beng-proxy (3.0.4) unstable; urgency=low

  * {http,filter}-cache: fix garbled data on large cache entries

 -- Max Kellermann <mk@cm4all.com>  Tue, 11 Dec 2012 15:17:17 -0000

cm4all-beng-proxy (3.0.3) unstable; urgency=low

  * memcached-client: fix assertion failure

 -- Max Kellermann <mk@cm4all.com>  Fri, 07 Dec 2012 18:52:33 -0000

cm4all-beng-proxy (3.0.2) unstable; urgency=low

  * merge release 2.3.1
  * lb: verify the client certificate issuer (option "ssl_verify")
  * lb: client certificate is mandatory if "ssl_verify" is enabled
  * lb: support extra CA certificate file (option "ssl_ca_cert")
  * cmdline: can't specify both --memcached-server and http_cache_size
  * init: default to one worker

 -- Max Kellermann <mk@cm4all.com>  Fri, 07 Dec 2012 09:24:52 -0000

cm4all-beng-proxy (3.0.1) unstable; urgency=low

  * http-cache: reduce memory usage while storing
  * {http,filter}-cache: reduce fork overhead
  * pool: fix crash when first allocation is large

 -- Max Kellermann <mk@cm4all.com>  Wed, 05 Dec 2012 14:05:28 -0000

cm4all-beng-proxy (3.0) unstable; urgency=low

  * {http,filter}-cache: reduce overhead when cache is disabled
  * {http,filter}-cache: exclude allocator table from reported size
  * filter-cache: reduce memory usage while storing
  * {http,filter,translate}-cache: return more free memory to operating system
  * pool: further overhead reduction
  * pool: reduce CPU overhead for large areas
  * rubber: fix assertion failure

 -- Max Kellermann <mk@cm4all.com>  Tue, 30 Oct 2012 16:32:45 -0000

cm4all-beng-proxy (2.2.1) unstable; urgency=low

  * merge release 2.1.13
  * control_local: fix assertion failure

 -- Max Kellermann <mk@cm4all.com>  Tue, 16 Oct 2012 15:46:16 -0000

cm4all-beng-proxy (2.2) unstable; urgency=low

  * cache: optimize lookups
  * pool: reduce overhead
  * pool: optimize the linear area recycler
  * resource-address: reduce memory overhead
  * session: reduce memory usage
  * http-cache, filter-cache: return free memory to operating system
  * control_server: support local and abstract sockets
  * python/control: support abstract sockets
  * bp_control: create implicit control channel for each worker process
  * require automake 1.11

 -- Max Kellermann <mk@cm4all.com>  Tue, 09 Oct 2012 15:11:24 -0000

cm4all-beng-proxy (2.3.7) unstable; urgency=low

  * tcache: fix assertion failure in BASE handler

 -- Max Kellermann <mk@cm4all.com>  Mon, 18 Feb 2013 11:58:01 -0000

cm4all-beng-proxy (2.3.6) unstable; urgency=low

  * listener: increase the backlog to 64
  * shm: reserve swap space, avoids theoretical crash

 -- Max Kellermann <mk@cm4all.com>  Sun, 17 Feb 2013 09:29:24 -0000

cm4all-beng-proxy (2.3.5) unstable; urgency=low

  * tcache: reduce CPU pressure when there are many virtual hosts (hot fix)
  * launch the access logger after daemonizing
  * user the configured logger user for the access logger
  * auto-close the access logger
  * debian/rules: compile with -fno-omit-frame-pointer

 -- Max Kellermann <mk@cm4all.com>  Tue, 05 Feb 2013 16:27:46 -0000

cm4all-beng-proxy (2.3.4) unstable; urgency=low

  * log-split: print referer and user agent
  * log-split: cache the last file
  * log-split: allow logging local time stamps
  * log-{split,cat}: escape URI, Referer and User-Agent
  * init: add ACCESS_LOGGER variable

 -- Max Kellermann <mk@cm4all.com>  Tue, 05 Feb 2013 01:31:31 -0000

cm4all-beng-proxy (2.3.3) unstable; urgency=low

  * pool: fix a memory leak in the temporary pool
  * processor: hard limit on length of attributes and parameters

 -- Max Kellermann <mk@cm4all.com>  Thu, 31 Jan 2013 13:16:33 -0000

cm4all-beng-proxy (2.3.2) unstable; urgency=low

  * merge release 2.1.17

 -- Max Kellermann <mk@cm4all.com>  Tue, 29 Jan 2013 00:01:23 -0000

cm4all-beng-proxy (2.3.1) unstable; urgency=low

  * merge release 2.1.16
  * pool: reduce CPU overhead for large areas

 -- Max Kellermann <mk@cm4all.com>  Thu, 06 Dec 2012 16:40:02 -0000

cm4all-beng-proxy (2.3) unstable; urgency=low

  * new stable branch based on v2.1.x, without the work-in-progress
    improvements from v2.2.x
  * cache: optimize lookups
  * pool: reduce overhead
  * pool: optimize the linear area recycler
  * resource-address: reduce memory overhead
  * session: reduce memory usage
  * {http,filter}-cache: reduce overhead when cache is disabled

 -- Max Kellermann <mk@cm4all.com>  Mon, 22 Oct 2012 13:48:20 -0000

cm4all-beng-proxy (2.1.17) unstable; urgency=low

  * merge release 2.0.55

 -- Max Kellermann <mk@cm4all.com>  Mon, 28 Jan 2013 23:59:54 -0000

cm4all-beng-proxy (2.1.16) unstable; urgency=low

  * merge release 2.0.54

 -- Max Kellermann <mk@cm4all.com>  Thu, 06 Dec 2012 16:35:17 -0000

cm4all-beng-proxy (2.1.15) unstable; urgency=low

  * merge release 2.0.53

 -- Max Kellermann <mk@cm4all.com>  Mon, 22 Oct 2012 12:26:57 -0000

cm4all-beng-proxy (2.1.14) unstable; urgency=low

  * merge release 2.0.52

 -- Max Kellermann <mk@cm4all.com>  Fri, 19 Oct 2012 12:10:09 -0000

cm4all-beng-proxy (2.1.13) unstable; urgency=low

  * merge release 2.0.51

 -- Max Kellermann <mk@cm4all.com>  Tue, 16 Oct 2012 15:41:58 -0000

cm4all-beng-proxy (2.1.12) unstable; urgency=low

  * merge release 2.0.50

 -- Max Kellermann <mk@cm4all.com>  Fri, 05 Oct 2012 12:26:24 -0000

cm4all-beng-proxy (2.1.11) unstable; urgency=low

  * merge release 2.0.49

 -- Max Kellermann <mk@cm4all.com>  Fri, 28 Sep 2012 15:04:36 -0000

cm4all-beng-proxy (2.1.10) unstable; urgency=low

  * merge release 2.0.48

 -- Max Kellermann <mk@cm4all.com>  Mon, 24 Sep 2012 15:43:46 -0000

cm4all-beng-proxy (2.1.9) unstable; urgency=low

  * merge release 2.0.47
  * lb: eliminate the duplicate "Date" response header (#1169)

 -- Max Kellermann <mk@cm4all.com>  Fri, 21 Sep 2012 15:56:06 -0000

cm4all-beng-proxy (2.1.8) unstable; urgency=low

  * control: publish statistics over the control protocol

 -- Max Kellermann <mk@cm4all.com>  Fri, 07 Sep 2012 12:47:34 -0000

cm4all-beng-proxy (2.1.7) unstable; urgency=low

  * resource-address: support expanding PIPE addresses
  * translation: support EXPAND_PATH for PROXY
  * reduced connect timeouts for translation server, FastCGI and beng-lb
  * uri-relative: support relative URI with just a query string
  * uri-relative: support relative URIs starting with a double slash
  * lb: improve error messages, include listener/pool name
  * lb: validate the selected sticky modde
  * lb: add sticky mode "source_ip"

 -- Max Kellermann <mk@cm4all.com>  Fri, 31 Aug 2012 14:03:41 -0000

cm4all-beng-proxy (2.1.6) unstable; urgency=low

  * merge release 2.0.46

 -- Max Kellermann <mk@cm4all.com>  Fri, 24 Aug 2012 11:11:20 -0000

cm4all-beng-proxy (2.1.5) unstable; urgency=low

  * lb_expect_monitor: configurable connect timeout

 -- Max Kellermann <mk@cm4all.com>  Mon, 20 Aug 2012 05:40:44 -0000

cm4all-beng-proxy (2.1.4) unstable; urgency=low

  * lb_monitor: configurable timeout

 -- Max Kellermann <mk@cm4all.com>  Fri, 17 Aug 2012 09:16:36 -0000

cm4all-beng-proxy (2.1.3) unstable; urgency=low

  * merge release 2.0.44
  * lb: implement tcp_expect option "expect_graceful"

 -- Max Kellermann <mk@cm4all.com>  Tue, 14 Aug 2012 14:30:57 -0000

cm4all-beng-proxy (2.1.2) unstable; urgency=low

  * support extended HTTP status codes from RFC 6585 and WebDAV

 -- Max Kellermann <mk@cm4all.com>  Thu, 09 Aug 2012 10:10:35 -0000

cm4all-beng-proxy (2.1.1) unstable; urgency=low

  * merge release 2.0.43
  * lb: support TRACE, OPTIONS and WebDAV

 -- Max Kellermann <mk@cm4all.com>  Fri, 03 Aug 2012 11:48:46 -0000

cm4all-beng-proxy (2.1) unstable; urgency=low

  * lb: add sticky mode "jvm_route" (Tomcat)

 -- Max Kellermann <mk@cm4all.com>  Mon, 30 Jul 2012 15:53:43 -0000

cm4all-beng-proxy (2.0.55) unstable; urgency=low

  * istream-tee: fix crash due to erroneous read
  * fix random crashes in the optimized build

 -- Max Kellermann <mk@cm4all.com>  Mon, 28 Jan 2013 23:52:26 -0000

cm4all-beng-proxy (2.0.54) unstable; urgency=low

  * http-cache: fix revalidation of memcached entries

 -- Max Kellermann <mk@cm4all.com>  Thu, 06 Dec 2012 16:31:23 -0000

cm4all-beng-proxy (2.0.53) unstable; urgency=low

  * filter-cache: fix assertion failure on serving empty response
  * http-cache: limit maximum age to 5 minutes if "Vary" includes cookies
  * lb: FADE_NODE lasts for 3 hours

 -- Max Kellermann <mk@cm4all.com>  Mon, 22 Oct 2012 12:21:18 -0000

cm4all-beng-proxy (2.0.52) unstable; urgency=low

  * {http,filter}-cache: include headers in cache size calculation
  * {http,filter}-cache: reduce headers memory usage
  * http-cache: limit maximum age to 1 week
    - 1 hour when "Vary" is used
    - 30 minutes when "Vary" includes "X-WidgetId" or "X-WidgetHref"
    - 5 minutes when "Vary" includes "X-CM4all-BENG-User"
  * cache: reduce number of system calls during lookup

 -- Max Kellermann <mk@cm4all.com>  Fri, 19 Oct 2012 12:07:10 -0000

cm4all-beng-proxy (2.0.51) unstable; urgency=low

  * merge release 1.4.33
  * processor: fix assertion failure with embedded CSS
  * lb: move control channel handler to worker process

 -- Max Kellermann <mk@cm4all.com>  Tue, 16 Oct 2012 15:39:32 -0000

cm4all-beng-proxy (2.0.50) unstable; urgency=low

  * pool: reduce memory overhead of debug data
  * fcgi-client: fix assertion failure due to redundant read event
  * lb: fix crash after pipe-to-socket splice I/O error

 -- Max Kellermann <mk@cm4all.com>  Fri, 05 Oct 2012 12:23:15 -0000

cm4all-beng-proxy (2.0.49) unstable; urgency=low

  * merge release 1.4.32

 -- Max Kellermann <mk@cm4all.com>  Fri, 28 Sep 2012 15:01:26 -0000

cm4all-beng-proxy (2.0.48) unstable; urgency=low

  * lb: fix duplicate monitor requests with --watchdog
  * child: verbose logging of child process events
  * log shutdown signal

 -- Max Kellermann <mk@cm4all.com>  Mon, 24 Sep 2012 15:36:03 -0000

cm4all-beng-proxy (2.0.47) unstable; urgency=low

  * merge release 1.4.31
  * cache: disable excessive debugging checks

 -- Max Kellermann <mk@cm4all.com>  Fri, 21 Sep 2012 15:24:30 -0000

cm4all-beng-proxy (2.0.46) unstable; urgency=low

  * merge release 1.4.30
  * lb: add option --config-file

 -- Max Kellermann <mk@cm4all.com>  Fri, 24 Aug 2012 10:52:29 -0000

cm4all-beng-proxy (2.0.45) unstable; urgency=low

  * merge release 1.4.29

 -- Max Kellermann <mk@cm4all.com>  Tue, 21 Aug 2012 15:49:49 -0000

cm4all-beng-proxy (2.0.44) unstable; urgency=low

  * lb: allow sticky with only one node
  * lb: add option "--check"
  * lb: run all monitors right after startup
  * lb: disable expiry of monitor results
  * lb: improved fallback for "sticky cookie"
  * lb: use Bulldog for "sticky cookie"
  * balancer, lb: persistent "fade" flag
  * balancer, lb: use the Bulldog "graceful" flag
  * control: add packet CONTROL_DUMP_POOLS

 -- Max Kellermann <mk@cm4all.com>  Tue, 14 Aug 2012 13:13:01 -0000

cm4all-beng-proxy (2.0.43) unstable; urgency=low

  * merge release 1.4.28
  * istream-replace: fix assertion failure with embedded CSS

 -- Max Kellermann <mk@cm4all.com>  Thu, 02 Aug 2012 11:14:27 -0000

cm4all-beng-proxy (2.0.42) unstable; urgency=low

  * js: new higher-level API

 -- Max Kellermann <mk@cm4all.com>  Wed, 01 Aug 2012 11:32:28 -0000

cm4all-beng-proxy (2.0.41) unstable; urgency=low

  * session: fix bogus assertion failure when loading expired session

 -- Max Kellermann <mk@cm4all.com>  Fri, 27 Jul 2012 12:47:49 -0000

cm4all-beng-proxy (2.0.40) unstable; urgency=low

  * merge release 1.4.27

 -- Max Kellermann <mk@cm4all.com>  Tue, 24 Jul 2012 16:29:13 -0000

cm4all-beng-proxy (2.0.39) unstable; urgency=low

  * merge release 1.4.26

 -- Max Kellermann <mk@cm4all.com>  Tue, 17 Jul 2012 17:00:20 -0000

cm4all-beng-proxy (2.0.38) unstable; urgency=low

  * merge release 1.4.25
  * strset: fix GROUP_CONTAINER false negatives

 -- Max Kellermann <mk@cm4all.com>  Tue, 17 Jul 2012 16:03:49 -0000

cm4all-beng-proxy (2.0.37) unstable; urgency=low

  * merge release 1.4.24

 -- Max Kellermann <mk@cm4all.com>  Mon, 16 Jul 2012 10:36:57 -0000

cm4all-beng-proxy (2.0.36) unstable; urgency=low

  * proxy-handler: re-add the URI suffix for "transparent" requests

 -- Max Kellermann <mk@cm4all.com>  Wed, 11 Jul 2012 14:12:11 -0000

cm4all-beng-proxy (2.0.35) unstable; urgency=low

  * translate: allow WIDGET_GROUP without PROCESS

 -- Max Kellermann <mk@cm4all.com>  Thu, 05 Jul 2012 13:03:21 -0000

cm4all-beng-proxy (2.0.34) unstable; urgency=low

  * session_save: skip shutdown code if saving is not configured
  * http-server: fix assertion on I/O error during POST
  * header-forward: new group FORWARD to forward the "Host" header

 -- Max Kellermann <mk@cm4all.com>  Tue, 03 Jul 2012 16:46:39 -0000

cm4all-beng-proxy (2.0.33) unstable; urgency=low

  * processor: option SELF_CONTAINER allows widget to only embed itself
  * processor: allow embedding approved widget groups
  * processor: optionally invoke CSS processor for style attributes
  * response, lb_http: put "Discard" cookie attribute to the end (Android bug)

 -- Max Kellermann <mk@cm4all.com>  Mon, 02 Jul 2012 17:52:32 -0000

cm4all-beng-proxy (2.0.32) unstable; urgency=low

  * socket_wrapper: fix two assertion failures
  * pheaders: emit Cache-Control:no-store to work around IE quirk

 -- Max Kellermann <mk@cm4all.com>  Tue, 26 Jun 2012 09:41:51 -0000

cm4all-beng-proxy (2.0.31) unstable; urgency=low

  * lb: publish the SSL peer issuer subject
  * widget-registry: copy the direct_addressing attribute

 -- Max Kellermann <mk@cm4all.com>  Wed, 06 Jun 2012 13:36:04 -0000

cm4all-beng-proxy (2.0.30) unstable; urgency=low

  * init: add --group variable to .default file
  * doc: update view security documentation
  * processor: apply underscore prefix to <A NAME="...">
  * session: restore sessions from a file

 -- Max Kellermann <mk@cm4all.com>  Fri, 01 Jun 2012 11:06:50 -0000

cm4all-beng-proxy (2.0.29) unstable; urgency=low

  * widget: optional direct URI addressing scheme
  * processor: eliminate additional underscore from class prefix
  * ssl_filter: support TLS client certificates

 -- Max Kellermann <mk@cm4all.com>  Tue, 29 May 2012 13:29:06 -0000

cm4all-beng-proxy (2.0.28) unstable; urgency=low

  * merge release 1.4.22

 -- Max Kellermann <mk@cm4all.com>  Wed, 16 May 2012 10:24:31 -0000

cm4all-beng-proxy (2.0.27) unstable; urgency=low

  * uri-address: fix assertion failures with UNIX domain sockets
  * uri-address: fix redirects with matching absolute URI

 -- Max Kellermann <mk@cm4all.com>  Wed, 09 May 2012 16:16:06 -0000

cm4all-beng-proxy (2.0.26) unstable; urgency=low

  * processor: rewrite URIs in META/refresh

 -- Max Kellermann <mk@cm4all.com>  Thu, 03 May 2012 14:43:03 -0000

cm4all-beng-proxy (2.0.25) unstable; urgency=low

  * merge release 1.4.21
  * processor: fix double free bug on failed widget lookup
  * session: don't access the session manager after worker crash
  * proxy-widget: fix assertion failure with empty view name

 -- Max Kellermann <mk@cm4all.com>  Thu, 26 Apr 2012 14:22:10 -0000

cm4all-beng-proxy (2.0.24) unstable; urgency=low

  * processor: optionally invoke CSS processor for <style>

 -- Max Kellermann <mk@cm4all.com>  Fri, 20 Apr 2012 12:10:42 -0000

cm4all-beng-proxy (2.0.23) unstable; urgency=low

  * widget-resolver: check for translation server failure
  * widget-resolver: don't sync with session when view is invalid
  * rewrite-uri: check for invalid view name
  * {css_,}processor: eliminate second underscore from class prefix
  * doc: document the algorithm for replacing two leading underscores

 -- Max Kellermann <mk@cm4all.com>  Thu, 29 Mar 2012 15:37:52 -0000

cm4all-beng-proxy (2.0.22) unstable; urgency=low

  * merge release 1.4.20
  * proxy-widget: forbid client to select view with address
  * proxy-widget: allow any view selection when widget is not a container
  * widget-http: allow any view selection for unprocessable response
  * widget-http: inherit the view from the template
  * widget-request: sync with session only if processor is enabled
  * widget-http: postpone saving to session after receiving response headers
  * processor: add entities &c:id; &c:type; &c:class;

 -- Max Kellermann <mk@cm4all.com>  Mon, 26 Mar 2012 14:05:05 -0000

cm4all-beng-proxy (2.0.21) unstable; urgency=low

  * css_processor: use mode "partial" for @import
  * rewrite-uri: use mode "partial" on invalid input

 -- Max Kellermann <mk@cm4all.com>  Tue, 20 Mar 2012 18:11:28 -0000

cm4all-beng-proxy (2.0.20) unstable; urgency=low

  * {css_,}processor: default mode is "partial"
  * processor: handle underscore prefixes in the "for" attribute

 -- Max Kellermann <mk@cm4all.com>  Tue, 20 Mar 2012 16:48:51 -0000

cm4all-beng-proxy (2.0.19) unstable; urgency=low

  * merge release 1.4.19

 -- Max Kellermann <mk@cm4all.com>  Tue, 20 Mar 2012 08:41:03 -0000

cm4all-beng-proxy (2.0.18) unstable; urgency=low

  * merge release 1.4.18

 -- Max Kellermann <mk@cm4all.com>  Thu, 15 Mar 2012 15:53:12 -0000

cm4all-beng-proxy (2.0.17) unstable; urgency=low

  * merge release 1.4.17
  * css_parser: check for url() following another token
  * css_processor: rewrite @import URIs
  * {text_,}processor: new entity &c:local;

 -- Max Kellermann <mk@cm4all.com>  Fri, 09 Mar 2012 16:50:19 -0000

cm4all-beng-proxy (2.0.16) unstable; urgency=low

  * response: generate Vary response header from translation response
  * widget-resolver: fix NULL dereference after failure
  * translation: User-Agent classification

 -- Max Kellermann <mk@cm4all.com>  Tue, 06 Mar 2012 11:54:10 -0000

cm4all-beng-proxy (2.0.15) unstable; urgency=low

  * merge release 1.4.16
  * uri-address: fix NULL dereference on certain malformed URIs

 -- Max Kellermann <mk@cm4all.com>  Fri, 02 Mar 2012 16:28:54 -0000

cm4all-beng-proxy (2.0.14) unstable; urgency=low

  * address-resolver: add missing initialization
  * rewrite-uri: fix NULL pointer dereference with "local URI"
  * rewrite-uri: allow mode=proxy (optional temporary kludge)
  * widget-http: auto-disable processor (optional temporary kludge)

 -- Max Kellermann <mk@cm4all.com>  Thu, 01 Mar 2012 18:36:38 -0000

cm4all-beng-proxy (2.0.13) unstable; urgency=low

  * merge release 1.4.15
  * translation: make CGI auto-base optional
  * handler: fix up translation client errors

 -- Max Kellermann <mk@cm4all.com>  Thu, 23 Feb 2012 17:31:03 -0000

cm4all-beng-proxy (2.0.12) unstable; urgency=low

  * merge release 1.4.13

 -- Max Kellermann <mk@cm4all.com>  Thu, 16 Feb 2012 14:41:45 -0000

cm4all-beng-proxy (2.0.11) unstable; urgency=low

  * merge release 1.4.11
  * processor: skip rewriting absolute URIs

 -- Max Kellermann <mk@cm4all.com>  Thu, 09 Feb 2012 09:43:06 -0000

cm4all-beng-proxy (2.0.10) unstable; urgency=low

  * resource-address: initialise type, fixes assertion failure

 -- Max Kellermann <mk@cm4all.com>  Tue, 07 Feb 2012 16:57:06 -0000

cm4all-beng-proxy (2.0.9) unstable; urgency=low

  * [css]processor: expand underscore only XML id / CSS class
  * widget-http: filter processor response headers
  * processor: forward Wildfire headers in the debug build

 -- Max Kellermann <mk@cm4all.com>  Tue, 07 Feb 2012 12:32:33 -0000

cm4all-beng-proxy (2.0.8) unstable; urgency=low

  * rewrite-uri: prefix "@/" refers to widget's "local URI"

 -- Max Kellermann <mk@cm4all.com>  Fri, 03 Feb 2012 13:50:16 -0000

cm4all-beng-proxy (2.0.7) unstable; urgency=low

  * merge release 1.4.10
  * stock: clear idle objects periodically

 -- Max Kellermann <mk@cm4all.com>  Thu, 02 Feb 2012 14:10:24 -0000

cm4all-beng-proxy (2.0.6) unstable; urgency=low

  * merge release 1.4.9

 -- Max Kellermann <mk@cm4all.com>  Tue, 31 Jan 2012 15:10:18 -0000

cm4all-beng-proxy (2.0.5) unstable; urgency=low

  * merge release 1.4.8
  * translate-client: verify the PROXY and AJP payloads
  * translation: support inserting regex matches into CGI/file path
  * translation: support customizing the cookie's "Domain" attribute
  * request: new option "dynamic_session_cookie" adds suffix to cookie
    name
  * uri-address: verify the path component

 -- Max Kellermann <mk@cm4all.com>  Wed, 25 Jan 2012 17:05:09 -0000

cm4all-beng-proxy (2.0.4) unstable; urgency=low

  * merge release 1.4.6
  * access-log: don't log the remote port
  * translation: support inserting regex matches into CGI's PATH_INFO
  * tcache: generate BASE automatically for CGI

 -- Max Kellermann <mk@cm4all.com>  Tue, 10 Jan 2012 15:18:37 -0000

cm4all-beng-proxy (2.0.3) unstable; urgency=low

  * merge release 1.4.4
  * http-server: log remote host address

 -- Max Kellermann <mk@cm4all.com>  Tue, 27 Dec 2011 07:41:15 -0000

cm4all-beng-proxy (2.0.2) unstable; urgency=low

  * merge release 1.4.2
  * widget-http: improved HTTP error messages
  * processor: forbid widget request after URI compress failure

 -- Max Kellermann <mk@cm4all.com>  Wed, 07 Dec 2011 16:51:58 -0000

cm4all-beng-proxy (2.0.1) unstable; urgency=low

  * merge release 1.4.1

 -- Max Kellermann <mk@cm4all.com>  Fri, 18 Nov 2011 13:57:27 -0000

cm4all-beng-proxy (2.0) unstable; urgency=low

  * rewrite-uri: reapply 'drop the deprecated mode "proxy"'
  * proxy-widget: reapply 'client can choose only views that have an address'

 -- Max Kellermann <mk@cm4all.com>  Thu, 17 Nov 2011 08:22:39 +0100

cm4all-beng-proxy (1.4.33) unstable; urgency=low

  * istream-file: reduce memory usage for small files
  * file-handler: fix xattr usage on ranged file request (possible
    assertion failure)

 -- Max Kellermann <mk@cm4all.com>  Tue, 16 Oct 2012 15:28:57 -0000

cm4all-beng-proxy (1.4.32) unstable; urgency=low

  * cgi: fix spontaneous shutdown due to misrouted SIGTERM signal

 -- Max Kellermann <mk@cm4all.com>  Fri, 28 Sep 2012 14:39:13 -0000

cm4all-beng-proxy (1.4.31) unstable; urgency=low

  * shm: fix check for shared memory allocation failure
  * child: handle lost SIGCHLD events
  * child: ignore stale child processes

 -- Max Kellermann <mk@cm4all.com>  Fri, 21 Sep 2012 15:21:20 -0000

cm4all-beng-proxy (1.4.30) unstable; urgency=low

  * http-server: parse all tokens in the "Connection" request header

 -- Max Kellermann <mk@cm4all.com>  Fri, 24 Aug 2012 10:50:28 -0000

cm4all-beng-proxy (1.4.29) unstable; urgency=low

  * proxy-widget: fix memory leak on aborted POST request

 -- Max Kellermann <mk@cm4all.com>  Tue, 21 Aug 2012 15:05:12 -0000

cm4all-beng-proxy (1.4.28) unstable; urgency=low

  * worker: reinitialize signal handlers after fork failure
  * lb: work around libevent bug that freezes during shutdown

 -- Max Kellermann <mk@cm4all.com>  Thu, 02 Aug 2012 13:53:18 -0000

cm4all-beng-proxy (1.4.27) unstable; urgency=low

  * lb: fix hanging SSL connection on bulk transfer

 -- Max Kellermann <mk@cm4all.com>  Tue, 24 Jul 2012 14:58:17 -0000

cm4all-beng-proxy (1.4.26) unstable; urgency=low

  * processor: fix regression, missing NULL check

 -- Max Kellermann <mk@cm4all.com>  Tue, 17 Jul 2012 16:55:24 -0000

cm4all-beng-proxy (1.4.25) unstable; urgency=low

  * processor: don't rewrite the fragment part of the URI

 -- Max Kellermann <mk@cm4all.com>  Tue, 17 Jul 2012 15:50:06 -0000

cm4all-beng-proxy (1.4.24) unstable; urgency=low

  * lb: fix splicing with SSL

 -- Max Kellermann <mk@cm4all.com>  Mon, 16 Jul 2012 10:32:17 -0000

cm4all-beng-proxy (1.4.23) unstable; urgency=low

  * widget-http: fix double free bug when POST is aborted

 -- Max Kellermann <mk@cm4all.com>  Tue, 03 Jul 2012 16:42:28 -0000

cm4all-beng-proxy (1.4.22) unstable; urgency=low

  * merge release 1.2.27
  * widget: backport memory leak fix from 2.0
  * widget-http: fix memory leak on abort

 -- Max Kellermann <mk@cm4all.com>  Wed, 16 May 2012 10:00:23 -0000

cm4all-beng-proxy (1.4.21) unstable; urgency=low

  * merge release 1.2.26

 -- Max Kellermann <mk@cm4all.com>  Thu, 26 Apr 2012 14:17:56 -0000

cm4all-beng-proxy (1.4.20) unstable; urgency=low

  * merge release 1.2.25

 -- Max Kellermann <mk@cm4all.com>  Mon, 26 Mar 2012 14:03:14 -0000

cm4all-beng-proxy (1.4.19) unstable; urgency=low

  * merge release 1.2.24

 -- Max Kellermann <mk@cm4all.com>  Tue, 20 Mar 2012 08:36:19 -0000

cm4all-beng-proxy (1.4.18) unstable; urgency=low

  * merge release 1.2.23

 -- Max Kellermann <mk@cm4all.com>  Thu, 15 Mar 2012 15:50:20 -0000

cm4all-beng-proxy (1.4.17) unstable; urgency=low

  * merge release 1.2.22

 -- Max Kellermann <mk@cm4all.com>  Thu, 08 Mar 2012 18:36:00 -0000

cm4all-beng-proxy (1.4.16) unstable; urgency=low

  * merge release 1.2.21

 -- Max Kellermann <mk@cm4all.com>  Fri, 02 Mar 2012 16:03:51 -0000

cm4all-beng-proxy (1.4.15) unstable; urgency=low

  * merge release 1.2.20

 -- Max Kellermann <mk@cm4all.com>  Thu, 23 Feb 2012 17:12:30 -0000

cm4all-beng-proxy (1.4.14) unstable; urgency=low

  * merge release 1.2.19

 -- Max Kellermann <mk@cm4all.com>  Thu, 23 Feb 2012 15:35:04 -0000

cm4all-beng-proxy (1.4.13) unstable; urgency=low

  * merge release 1.2.18

 -- Max Kellermann <mk@cm4all.com>  Thu, 16 Feb 2012 13:53:49 -0000

cm4all-beng-proxy (1.4.12) unstable; urgency=low

  * merge release 1.2.17

 -- Max Kellermann <mk@cm4all.com>  Wed, 15 Feb 2012 09:27:50 -0000

cm4all-beng-proxy (1.4.11) unstable; urgency=low

  * merge release 1.2.16

 -- Max Kellermann <mk@cm4all.com>  Thu, 09 Feb 2012 09:33:30 -0000

cm4all-beng-proxy (1.4.10) unstable; urgency=low

  * merge release 1.2.15

 -- Max Kellermann <mk@cm4all.com>  Thu, 02 Feb 2012 13:43:11 -0000

cm4all-beng-proxy (1.4.9) unstable; urgency=low

  * merge release 1.2.14

 -- Max Kellermann <mk@cm4all.com>  Tue, 31 Jan 2012 15:06:57 -0000

cm4all-beng-proxy (1.4.8) unstable; urgency=low

  * merge release 1.2.13

 -- Max Kellermann <mk@cm4all.com>  Wed, 25 Jan 2012 12:16:53 -0000

cm4all-beng-proxy (1.4.7) unstable; urgency=low

  * merge release 1.2.12

 -- Max Kellermann <mk@cm4all.com>  Tue, 17 Jan 2012 08:37:01 -0000

cm4all-beng-proxy (1.4.6) unstable; urgency=low

  * merge release 1.2.11

 -- Max Kellermann <mk@cm4all.com>  Wed, 04 Jan 2012 15:41:43 -0000

cm4all-beng-proxy (1.4.5) unstable; urgency=low

  * merge release 1.2.10

 -- Max Kellermann <mk@cm4all.com>  Wed, 28 Dec 2011 17:07:13 -0000

cm4all-beng-proxy (1.4.4) unstable; urgency=low

  * merge release 1.2.9

 -- Max Kellermann <mk@cm4all.com>  Thu, 22 Dec 2011 11:28:39 -0000

cm4all-beng-proxy (1.4.3) unstable; urgency=low

  * merge release 1.2.8

 -- Max Kellermann <mk@cm4all.com>  Wed, 14 Dec 2011 11:20:04 -0000

cm4all-beng-proxy (1.4.2) unstable; urgency=low

  * text-processor: allow processing "application/javascript",
    "application/json"
  * uri-relative: allow backtracking to the widget base with "../"
  * merge release 1.2.7

 -- Max Kellermann <mk@cm4all.com>  Tue, 06 Dec 2011 12:39:24 -0000

cm4all-beng-proxy (1.4.1) unstable; urgency=low

  * merge release 1.2.6

 -- Max Kellermann <mk@cm4all.com>  Fri, 18 Nov 2011 13:53:56 -0000

cm4all-beng-proxy (1.4) unstable; urgency=low

  * proxy-widget: revert 'client can choose only views that have an address'
  * rewrite-uri: revert 'drop the deprecated mode "proxy"'

 -- Max Kellermann <mk@cm4all.com>  Thu, 17 Nov 2011 08:10:42 +0100

cm4all-beng-proxy (1.3.2) unstable; urgency=low

  * tcache: add regex matching, translation packets REGEX, INVERSE_REGEX
  * widget: don't start the prefix with an underscore
  * translation: add new packet PROCESS_TEXT, to expand entity references
  * translation: add new packet WIDGET_INFO, enables additional request headers
  * doc: document the algorithm for replacing three leading underscores

 -- Max Kellermann <mk@cm4all.com>  Wed, 16 Nov 2011 17:00:16 +0100

cm4all-beng-proxy (1.3.1) unstable; urgency=low

  * merge release 1.2.5

 -- Max Kellermann <mk@cm4all.com>  Tue, 08 Nov 2011 19:51:18 +0100

cm4all-beng-proxy (1.3) unstable; urgency=low

  * rewrite-uri: drop the deprecated mode "proxy"
  * proxy-widget: client can choose only views that have an address

 -- Max Kellermann <mk@cm4all.com>  Mon, 31 Oct 2011 17:41:14 +0100

cm4all-beng-proxy (1.2.27) unstable; urgency=low

  * merge release 1.1.40

 -- Max Kellermann <mk@cm4all.com>  Wed, 16 May 2012 09:51:50 -0000

cm4all-beng-proxy (1.2.26) unstable; urgency=low

  * merge release 1.1.39

 -- Max Kellermann <mk@cm4all.com>  Thu, 26 Apr 2012 14:16:40 -0000

cm4all-beng-proxy (1.2.25) unstable; urgency=low

  * merge release 1.1.38

 -- Max Kellermann <mk@cm4all.com>  Mon, 26 Mar 2012 14:01:44 -0000

cm4all-beng-proxy (1.2.24) unstable; urgency=low

  * merge release 1.1.37

 -- Max Kellermann <mk@cm4all.com>  Tue, 20 Mar 2012 08:33:31 -0000

cm4all-beng-proxy (1.2.23) unstable; urgency=low

  * merge release 1.1.36

 -- Max Kellermann <mk@cm4all.com>  Thu, 15 Mar 2012 15:37:10 -0000

cm4all-beng-proxy (1.2.22) unstable; urgency=low

  * merge release 1.1.35

 -- Max Kellermann <mk@cm4all.com>  Thu, 08 Mar 2012 18:29:39 -0000

cm4all-beng-proxy (1.2.21) unstable; urgency=low

  * merge release 1.1.34

 -- Max Kellermann <mk@cm4all.com>  Fri, 02 Mar 2012 16:02:00 -0000

cm4all-beng-proxy (1.2.20) unstable; urgency=low

  * merge release 1.1.33

 -- Max Kellermann <mk@cm4all.com>  Thu, 23 Feb 2012 17:11:15 -0000

cm4all-beng-proxy (1.2.19) unstable; urgency=low

  * merge release 1.1.32

 -- Max Kellermann <mk@cm4all.com>  Thu, 23 Feb 2012 15:18:36 -0000

cm4all-beng-proxy (1.2.18) unstable; urgency=low

  * merge release 1.1.31

 -- Max Kellermann <mk@cm4all.com>  Thu, 16 Feb 2012 13:52:42 -0000

cm4all-beng-proxy (1.2.17) unstable; urgency=low

  * merge release 1.1.30

 -- Max Kellermann <mk@cm4all.com>  Wed, 15 Feb 2012 09:26:45 -0000

cm4all-beng-proxy (1.2.16) unstable; urgency=low

  * merge release 1.1.29

 -- Max Kellermann <mk@cm4all.com>  Thu, 09 Feb 2012 09:31:50 -0000

cm4all-beng-proxy (1.2.15) unstable; urgency=low

  * merge release 1.1.28

 -- Max Kellermann <mk@cm4all.com>  Thu, 02 Feb 2012 13:41:45 -0000

cm4all-beng-proxy (1.2.14) unstable; urgency=low

  * merge release 1.1.27

 -- Max Kellermann <mk@cm4all.com>  Tue, 31 Jan 2012 15:04:32 -0000

cm4all-beng-proxy (1.2.13) unstable; urgency=low

  * merge release 1.1.26

 -- Max Kellermann <mk@cm4all.com>  Wed, 25 Jan 2012 12:15:19 -0000

cm4all-beng-proxy (1.2.12) unstable; urgency=low

  * merge release 1.1.25

 -- Max Kellermann <mk@cm4all.com>  Tue, 17 Jan 2012 08:31:44 -0000

cm4all-beng-proxy (1.2.11) unstable; urgency=low

  * merge release 1.1.24

 -- Max Kellermann <mk@cm4all.com>  Wed, 04 Jan 2012 15:38:27 -0000

cm4all-beng-proxy (1.2.10) unstable; urgency=low

  * merge release 1.1.23

 -- Max Kellermann <mk@cm4all.com>  Wed, 28 Dec 2011 17:01:43 -0000

cm4all-beng-proxy (1.2.9) unstable; urgency=low

  * merge release 1.1.22

 -- Max Kellermann <mk@cm4all.com>  Thu, 22 Dec 2011 10:28:29 -0000

cm4all-beng-proxy (1.2.8) unstable; urgency=low

  * merge release 1.1.21

 -- Max Kellermann <mk@cm4all.com>  Wed, 14 Dec 2011 11:12:32 -0000

cm4all-beng-proxy (1.2.7) unstable; urgency=low

  * merge release 1.1.20

 -- Max Kellermann <mk@cm4all.com>  Tue, 06 Dec 2011 11:43:10 -0000

cm4all-beng-proxy (1.2.6) unstable; urgency=low

  * merge release 1.1.19

 -- Max Kellermann <mk@cm4all.com>  Fri, 18 Nov 2011 13:47:43 -0000

cm4all-beng-proxy (1.2.5) unstable; urgency=low

  * merge release 1.1.18
  * file-handler: handle If-Modified-Since followed by filter

 -- Max Kellermann <mk@cm4all.com>  Tue, 08 Nov 2011 19:43:58 +0100

cm4all-beng-proxy (1.2.4) unstable; urgency=low

  * merge release 1.1.17

 -- Max Kellermann <mk@cm4all.com>  Wed, 02 Nov 2011 16:58:28 +0100

cm4all-beng-proxy (1.2.3) unstable; urgency=low

  * merge release 1.1.16

 -- Max Kellermann <mk@cm4all.com>  Fri, 21 Oct 2011 15:16:13 +0200

cm4all-beng-proxy (1.2.2) unstable; urgency=low

  * merge release 1.1.15
  * widget-view: an empty name refers to the default view
  * processor: new entity &c:view;

 -- Max Kellermann <mk@cm4all.com>  Wed, 19 Oct 2011 11:43:20 +0200

cm4all-beng-proxy (1.2.1) unstable; urgency=low

  * merge release 1.1.13

 -- Max Kellermann <mk@cm4all.com>  Wed, 05 Oct 2011 17:16:04 +0200

cm4all-beng-proxy (1.2) unstable; urgency=low

  * delegate-client: improved error reporting
  * response-error: resolve errno codes
  * python/control/client: bind the unix domain socket
  * python/control/client: implement timeout
  * lb_control: allow querying node status over control socket

 -- Max Kellermann <mk@cm4all.com>  Tue, 27 Sep 2011 12:00:44 +0200

cm4all-beng-proxy (1.1.40) unstable; urgency=low

  * merge release 1.0.34

 -- Max Kellermann <mk@cm4all.com>  Wed, 16 May 2012 09:50:37 -0000

cm4all-beng-proxy (1.1.39) unstable; urgency=low

  * merge release 1.0.33

 -- Max Kellermann <mk@cm4all.com>  Thu, 26 Apr 2012 14:12:30 -0000

cm4all-beng-proxy (1.1.38) unstable; urgency=low

  * merge release 1.0.32

 -- Max Kellermann <mk@cm4all.com>  Mon, 26 Mar 2012 14:00:38 -0000

cm4all-beng-proxy (1.1.37) unstable; urgency=low

  * merge release 1.0.31

 -- Max Kellermann <mk@cm4all.com>  Tue, 20 Mar 2012 08:31:08 -0000

cm4all-beng-proxy (1.1.36) unstable; urgency=low

  * merge release 1.0.30

 -- Max Kellermann <mk@cm4all.com>  Thu, 15 Mar 2012 15:36:15 -0000

cm4all-beng-proxy (1.1.35) unstable; urgency=low

  * merge release 1.0.29
  * css_processor: delete "-c-mode" and "-c-view" from output

 -- Max Kellermann <mk@cm4all.com>  Thu, 08 Mar 2012 18:16:03 -0000

cm4all-beng-proxy (1.1.34) unstable; urgency=low

  * merge release 1.0.28

 -- Max Kellermann <mk@cm4all.com>  Fri, 02 Mar 2012 15:26:44 -0000

cm4all-beng-proxy (1.1.33) unstable; urgency=low

  * merge release 1.0.27

 -- Max Kellermann <mk@cm4all.com>  Thu, 23 Feb 2012 17:09:57 -0000

cm4all-beng-proxy (1.1.32) unstable; urgency=low

  * merge release 1.0.26

 -- Max Kellermann <mk@cm4all.com>  Thu, 23 Feb 2012 15:14:56 -0000

cm4all-beng-proxy (1.1.31) unstable; urgency=low

  * merge release 1.0.25

 -- Max Kellermann <mk@cm4all.com>  Thu, 16 Feb 2012 13:49:26 -0000

cm4all-beng-proxy (1.1.30) unstable; urgency=low

  * merge release 1.0.24

 -- Max Kellermann <mk@cm4all.com>  Wed, 15 Feb 2012 09:25:38 -0000

cm4all-beng-proxy (1.1.29) unstable; urgency=low

  * merge release 1.0.23

 -- Max Kellermann <mk@cm4all.com>  Thu, 09 Feb 2012 09:30:18 -0000

cm4all-beng-proxy (1.1.28) unstable; urgency=low

  * merge release 1.0.22

 -- Max Kellermann <mk@cm4all.com>  Thu, 02 Feb 2012 13:39:21 -0000

cm4all-beng-proxy (1.1.27) unstable; urgency=low

  * merge release 1.0.21

 -- Max Kellermann <mk@cm4all.com>  Tue, 31 Jan 2012 14:59:06 -0000

cm4all-beng-proxy (1.1.26) unstable; urgency=low

  * merge release 1.0.20

 -- Max Kellermann <mk@cm4all.com>  Wed, 25 Jan 2012 12:13:43 -0000

cm4all-beng-proxy (1.1.25) unstable; urgency=low

  * merge release 1.0.19

 -- Max Kellermann <mk@cm4all.com>  Tue, 17 Jan 2012 08:29:34 -0000

cm4all-beng-proxy (1.1.24) unstable; urgency=low

  * merge release 1.0.18

 -- Max Kellermann <mk@cm4all.com>  Wed, 04 Jan 2012 15:27:35 -0000

cm4all-beng-proxy (1.1.23) unstable; urgency=low

  * header-forward: remove port number from X-Forwarded-For

 -- Max Kellermann <mk@cm4all.com>  Wed, 28 Dec 2011 16:51:41 -0000

cm4all-beng-proxy (1.1.22) unstable; urgency=low

  * merge release 1.0.17
  * istream-socket: fix potential assertion failure

 -- Max Kellermann <mk@cm4all.com>  Wed, 21 Dec 2011 16:44:46 -0000

cm4all-beng-proxy (1.1.21) unstable; urgency=low

  * merge release 1.0.16

 -- Max Kellermann <mk@cm4all.com>  Wed, 14 Dec 2011 11:07:58 -0000

cm4all-beng-proxy (1.1.20) unstable; urgency=low

  * merge release 1.0.15
  * processor: don't rewrite "mailto:" hyperlinks

 -- Max Kellermann <mk@cm4all.com>  Mon, 05 Dec 2011 18:37:10 -0000

cm4all-beng-proxy (1.1.19) unstable; urgency=low

  * {css_,}processor: quote widget classes for prefixing XML IDs, CSS classes

 -- Max Kellermann <mk@cm4all.com>  Fri, 18 Nov 2011 13:17:02 -0000

cm4all-beng-proxy (1.1.18) unstable; urgency=low

  * merge release 1.0.13
  * lb_http: eliminate the duplicate "Date" response header

 -- Max Kellermann <mk@cm4all.com>  Tue, 08 Nov 2011 19:33:07 +0100

cm4all-beng-proxy (1.1.17) unstable; urgency=low

  * merge release 1.0.13

 -- Max Kellermann <mk@cm4all.com>  Wed, 02 Nov 2011 16:52:21 +0100

cm4all-beng-proxy (1.1.16) unstable; urgency=low

  * merge release 1.0.12

 -- Max Kellermann <mk@cm4all.com>  Fri, 21 Oct 2011 15:09:55 +0200

cm4all-beng-proxy (1.1.15) unstable; urgency=low

  * merge release 1.0.11

 -- Max Kellermann <mk@cm4all.com>  Wed, 19 Oct 2011 09:36:38 +0200

cm4all-beng-proxy (1.1.14) unstable; urgency=low

  * merge release 1.0.10

 -- Max Kellermann <mk@cm4all.com>  Fri, 07 Oct 2011 15:15:00 +0200

cm4all-beng-proxy (1.1.13) unstable; urgency=low

  * merge release 1.0.9

 -- Max Kellermann <mk@cm4all.com>  Thu, 29 Sep 2011 16:47:56 +0200

cm4all-beng-proxy (1.1.12) unstable; urgency=low

  * merge release 1.0.8

 -- Max Kellermann <mk@cm4all.com>  Thu, 22 Sep 2011 17:13:41 +0200

cm4all-beng-proxy (1.1.11) unstable; urgency=low

  * merge release 1.0.7
  * widget-http: response header X-CM4all-View selects a view
  * processor, css_processor: support prefixing XML ids
  * processor: property "c:view" selects a view

 -- Max Kellermann <mk@cm4all.com>  Fri, 16 Sep 2011 12:25:24 +0200

cm4all-beng-proxy (1.1.10) unstable; urgency=low

  * merge release 1.0.6
  * http-request: don't clear failure state on successful TCP connection
  * istream-socket: fix assertion failure after receive error
  * ssl_filter: check for end-of-file on plain socket
  * ssl_filter: fix buffer assertion failures

 -- Max Kellermann <mk@cm4all.com>  Tue, 13 Sep 2011 18:50:18 +0200

cm4all-beng-proxy (1.1.9) unstable; urgency=low

  * http-request: improve keep-alive cancellation detection
  * http-request: mark server "failed" after HTTP client error
  * lb: implement the control protocol
    - can disable and re-enable workers
  * lb: don't allow sticky pool with only one member
  * lb: verify that a new sticky host is alive
  * lb: mark server "failed" after HTTP client error

 -- Max Kellermann <mk@cm4all.com>  Fri, 09 Sep 2011 13:03:55 +0200

cm4all-beng-proxy (1.1.8) unstable; urgency=low

  * merge release 1.0.5
  * {css_,}processor: one more underscore for the prefix
  * processor: remove rewrite-uri processing instructions from output
  * translate: unknown packet is a fatal error
  * processor: add option to set widget/focus by default
  * rewrite-uri: a leading tilde refers to the widget base; translation
    packet ANCHOR_ABSOLUTE enables it by default

 -- Max Kellermann <mk@cm4all.com>  Mon, 05 Sep 2011 17:56:31 +0200

cm4all-beng-proxy (1.1.7) unstable; urgency=low

  * css_processor: implement property "-c-mode"
  * css_processor: translate underscore prefix in class names
  * processor: translate underscore prefix in CSS class names

 -- Max Kellermann <mk@cm4all.com>  Mon, 29 Aug 2011 17:47:48 +0200

cm4all-beng-proxy (1.1.6) unstable; urgency=low

  * merge release 1.0.3
  * implement CSS processor

 -- Max Kellermann <mk@cm4all.com>  Mon, 22 Aug 2011 17:13:56 +0200

cm4all-beng-proxy (1.1.5) unstable; urgency=low

  * lb: optionally generate Via and X-Forwarded-For

 -- Max Kellermann <mk@cm4all.com>  Wed, 17 Aug 2011 12:45:14 +0200

cm4all-beng-proxy (1.1.4) unstable; urgency=low

  * pipe-stock: fix assertion failure after optimization bug
  * istream-pipe: reuse drained pipes immediately
  * sink-socket: reinstate write event during bulk transfers

 -- Max Kellermann <mk@cm4all.com>  Thu, 11 Aug 2011 14:41:37 +0200

cm4all-beng-proxy (1.1.3) unstable; urgency=low

  * widget: quote invalid XMLID/JS characters for &c:prefix;
  * lb: add protocol "tcp"

 -- Max Kellermann <mk@cm4all.com>  Wed, 10 Aug 2011 18:53:12 +0200

cm4all-beng-proxy (1.1.2) unstable; urgency=low

  * merge release 1.0.2
  * http-server: report detailed errors
  * widget-http: implement header dumps
  * cgi, fastcgi: enable cookie jar with custom cookie "host"

 -- Max Kellermann <mk@cm4all.com>  Thu, 04 Aug 2011 17:27:51 +0200

cm4all-beng-proxy (1.1.1) unstable; urgency=low

  * merge release 1.0.1
  * lb: don't ignore unimplemented configuration keywords
  * lb: configurable monitor check interval
  * session: configurable idle timeout

 -- Max Kellermann <mk@cm4all.com>  Tue, 26 Jul 2011 11:27:20 +0200

cm4all-beng-proxy (1.1) unstable; urgency=low

  * http-client: send "Expect: 100-continue" only for big request body
  * lb: implement monitors (ping, connect, tcp_expect)

 -- Max Kellermann <mk@cm4all.com>  Wed, 20 Jul 2011 15:04:22 +0200
  
cm4all-beng-proxy (1.0.34) unstable; urgency=low

  * resource-loader: don't strip last segment from IPv6 address

 -- Max Kellermann <mk@cm4all.com>  Wed, 16 May 2012 09:47:43 -0000

cm4all-beng-proxy (1.0.33) unstable; urgency=low

  * widget-resolver: fix assertion failure on recursive abort

 -- Max Kellermann <mk@cm4all.com>  Thu, 26 Apr 2012 14:04:01 -0000

cm4all-beng-proxy (1.0.32) unstable; urgency=low

  * http-cache: add missing initialization on memcached miss

 -- Max Kellermann <mk@cm4all.com>  Mon, 26 Mar 2012 13:35:01 -0000

cm4all-beng-proxy (1.0.31) unstable; urgency=low

  * proxy-widget: close the request body when the view doesn't exist

 -- Max Kellermann <mk@cm4all.com>  Tue, 20 Mar 2012 08:28:00 -0000

cm4all-beng-proxy (1.0.30) unstable; urgency=low

  * widget-view: initialize the header forward settings
  * translate-client: new view inherits header forward settings from
    default view
  * handler: clear transformation after translation error
  * http-cache: release the memcached response on abort
  * fcgi-request: close the request body on stock failure

 -- Max Kellermann <mk@cm4all.com>  Thu, 15 Mar 2012 15:34:18 -0000

cm4all-beng-proxy (1.0.29) unstable; urgency=low

  * processor: unescape custom header values
  * widget-resolver: fix NULL dereference after failure

 -- Max Kellermann <mk@cm4all.com>  Thu, 08 Mar 2012 18:10:14 -0000

cm4all-beng-proxy (1.0.28) unstable; urgency=low

  * widget-resolver: serve responses in the right order
  * widget-request: fix session related assertion failure
  * translate: initialize all GError variables

 -- Max Kellermann <mk@cm4all.com>  Fri, 02 Mar 2012 15:20:54 -0000

cm4all-beng-proxy (1.0.27) unstable; urgency=low

  * resource-address: fix regression when CGI URI is not set

 -- Max Kellermann <mk@cm4all.com>  Thu, 23 Feb 2012 17:08:16 -0000

cm4all-beng-proxy (1.0.26) unstable; urgency=low

  * resource-address: apply BASE to the CGI request URI

 -- Max Kellermann <mk@cm4all.com>  Thu, 23 Feb 2012 15:11:42 -0000

cm4all-beng-proxy (1.0.25) unstable; urgency=low

  * cgi-client: clear the input pointer on close

 -- Max Kellermann <mk@cm4all.com>  Thu, 16 Feb 2012 13:46:13 -0000

cm4all-beng-proxy (1.0.24) unstable; urgency=low

  * debian/rules: optimize parallel build
  * cgi: break loop when headers are finished

 -- Max Kellermann <mk@cm4all.com>  Wed, 15 Feb 2012 09:23:22 -0000

cm4all-beng-proxy (1.0.23) unstable; urgency=low

  * cgi: detect large response headers
  * cgi: continue parsing response headers after buffer boundary
  * cgi: bigger response header buffer
  * fcgi-client: detect large response headers

 -- Max Kellermann <mk@cm4all.com>  Thu, 09 Feb 2012 09:27:50 -0000

cm4all-beng-proxy (1.0.22) unstable; urgency=low

  * debian/rules: don't run libtool
  * lb: thread safety for the SSL filter
  * lb: fix crash during shutdown
  * http-server: fix uninitialised variable

 -- Max Kellermann <mk@cm4all.com>  Thu, 02 Feb 2012 13:03:08 -0000

cm4all-beng-proxy (1.0.21) unstable; urgency=low

  * hstock: fix memory leak
  * notify: fix endless busy loop
  * ssl_filter: fix hang while tearing down connection

 -- Max Kellermann <mk@cm4all.com>  Tue, 31 Jan 2012 15:24:50 -0000

cm4all-beng-proxy (1.0.20) unstable; urgency=low

  * ssl: load the whole certificate chain
  * translate: fix PATH+JAILCGI+SITE check
  * translate: fix HOME check
  * resource-address: include all CGI attributes in cache key

 -- Max Kellermann <mk@cm4all.com>  Wed, 25 Jan 2012 12:10:43 -0000

cm4all-beng-proxy (1.0.19) unstable; urgency=low

  * cookie-client: add a missing out-of-memory check

 -- Max Kellermann <mk@cm4all.com>  Tue, 17 Jan 2012 08:27:38 -0000

cm4all-beng-proxy (1.0.18) unstable; urgency=low

  * resource-address: support zero-length path_info prefix (for BASE)
  * hashmap: optimize insertions
  * http-server: limit the number of request headers
  * proxy-widget: discard the unused request body on error

 -- Max Kellermann <mk@cm4all.com>  Wed, 04 Jan 2012 14:55:59 -0000

cm4all-beng-proxy (1.0.17) unstable; urgency=low

  * istream-chunked: avoid recursive buffer write, fixes crash

 -- Max Kellermann <mk@cm4all.com>  Wed, 21 Dec 2011 16:37:44 -0000

cm4all-beng-proxy (1.0.16) unstable; urgency=low

  * http-server: disable timeout while waiting for CGI
  * cgi: fix segmentation fault
  * processor: discard child's request body on abort
  * proxy-widget: discard the unused request body on error

 -- Max Kellermann <mk@cm4all.com>  Wed, 14 Dec 2011 11:53:31 +0100

cm4all-beng-proxy (1.0.15) unstable; urgency=low

  * http-client: fix assertion failure on bogus "100 Continue"
  * handler: don't close the request body twice
  * session: add a missing out-of-memory check
  * fcgi-client: check for EV_READ event
  * fcgi-serialize: fix serializing parameter without value

 -- Max Kellermann <mk@cm4all.com>  Mon, 05 Dec 2011 17:47:20 -0000

cm4all-beng-proxy (1.0.14) unstable; urgency=low

  * http-server: don't generate chunked HEAD response
  * http-server: don't override Content-Length for HEAD response
  * lb_http, proxy-widget, response: forward Content-Length after HEAD

 -- Max Kellermann <mk@cm4all.com>  Tue, 08 Nov 2011 18:19:42 +0100

cm4all-beng-proxy (1.0.13) unstable; urgency=low

  * processor: initialize URI rewrite options for <?cm4all-rewrite-uri?>

 -- Max Kellermann <mk@cm4all.com>  Wed, 02 Nov 2011 16:47:48 +0100

cm4all-beng-proxy (1.0.12) unstable; urgency=low

  * http-server, proxy-widget: add missing newline to log message
  * fcgi_client: fix assertion failure on response body error
  * http-cache-choice: fix crash due to wrong filter callback

 -- Max Kellermann <mk@cm4all.com>  Fri, 21 Oct 2011 15:02:42 +0200

cm4all-beng-proxy (1.0.11) unstable; urgency=low

  * lb_config: fix binding to wildcard address
  * rewrite-uri: clarify warning message when widget has no id

 -- Max Kellermann <mk@cm4all.com>  Wed, 19 Oct 2011 09:26:48 +0200

cm4all-beng-proxy (1.0.10) unstable; urgency=low

  * debian/control: beng-lb doesn't need "daemon" anymore
  * http-string: allow space in unquoted cookie values (RFC ignorant)

 -- Max Kellermann <mk@cm4all.com>  Fri, 07 Oct 2011 15:06:32 +0200

cm4all-beng-proxy (1.0.9) unstable; urgency=low

  * tcp-balancer: store a copy of the socket address
  * lb: default log directory is /var/log/cm4all/beng-lb
  * lb: use new built-in watchdog instead of /usr/bin/daemon

 -- Max Kellermann <mk@cm4all.com>  Thu, 29 Sep 2011 16:19:34 +0200

cm4all-beng-proxy (1.0.8) unstable; urgency=low

  * resource-address: copy the delegate JailCGI parameters (crash bug fix)
  * response: use the same URI for storing and dropping widget sessions

 -- Max Kellermann <mk@cm4all.com>  Thu, 22 Sep 2011 13:39:08 +0200

cm4all-beng-proxy (1.0.7) unstable; urgency=low

  * inline-widget: discard request body when class lookup fails

 -- Max Kellermann <mk@cm4all.com>  Fri, 16 Sep 2011 12:16:04 +0200

cm4all-beng-proxy (1.0.6) unstable; urgency=low

  * processor: support short "SCRIPT" tag
  * widget-uri: use the template's view specification

 -- Max Kellermann <mk@cm4all.com>  Tue, 13 Sep 2011 18:14:24 +0200

cm4all-beng-proxy (1.0.5) unstable; urgency=low

  * resource-loader: delete comma when extracting from X-Forwarded-For

 -- Max Kellermann <mk@cm4all.com>  Mon, 05 Sep 2011 17:43:22 +0200

cm4all-beng-proxy (1.0.4) unstable; urgency=low

  * istream-replace: update the buffer reader after new data was added

 -- Max Kellermann <mk@cm4all.com>  Mon, 05 Sep 2011 15:43:17 +0200

cm4all-beng-proxy (1.0.3) unstable; urgency=low

  * merge release 0.9.35
  * control-handler: fix uninitialized variable

 -- Max Kellermann <mk@cm4all.com>  Thu, 18 Aug 2011 15:15:52 +0200

cm4all-beng-proxy (1.0.2) unstable; urgency=low

  * merge release 0.9.34
  * handler: always log translate client errors
  * tcp-balancer: fix memory leak in error handler
  * http-string: allow more characters in cookie values (RFC ignorant)

 -- Max Kellermann <mk@cm4all.com>  Mon, 01 Aug 2011 16:30:05 +0200

cm4all-beng-proxy (1.0.1) unstable; urgency=low

  * session: increase idle timeout to 20 minutes

 -- Max Kellermann <mk@cm4all.com>  Tue, 26 Jul 2011 11:23:36 +0200

cm4all-beng-proxy (1.0) unstable; urgency=low

  * merge release 0.9.33
  * header-forward: eliminate the duplicate "Date" response header
  * proxy-handler: don't pass internal URI arguments to CGI

 -- Max Kellermann <mk@cm4all.com>  Mon, 18 Jul 2011 17:07:42 +0200

cm4all-beng-proxy (0.10.14) unstable; urgency=low

  * merge release 0.9.32

 -- Max Kellermann <mk@cm4all.com>  Tue, 12 Jul 2011 19:02:23 +0200

cm4all-beng-proxy (0.10.13) unstable; urgency=low

  * growing-buffer: reset the position when skipping buffers

 -- Max Kellermann <mk@cm4all.com>  Wed, 06 Jul 2011 10:07:50 +0200

cm4all-beng-proxy (0.10.12) unstable; urgency=low

  * merge release 0.9.31
  * rewrite-uri: log widget base mismatch
  * istream-replace: fix assertion failure with splitted buffer

 -- Max Kellermann <mk@cm4all.com>  Tue, 05 Jul 2011 22:05:44 +0200

cm4all-beng-proxy (0.10.11) unstable; urgency=low

  * merge release 0.9.30
  * lb: add SSL/TLS support

 -- Max Kellermann <mk@cm4all.com>  Mon, 04 Jul 2011 17:14:21 +0200

cm4all-beng-proxy (0.10.10) unstable; urgency=low

  * merge release 0.9.29

 -- Max Kellermann <mk@cm4all.com>  Tue, 28 Jun 2011 17:56:43 +0200

cm4all-beng-proxy (0.10.9) unstable; urgency=low

  * merge release 0.9.28

 -- Max Kellermann <mk@cm4all.com>  Mon, 27 Jun 2011 13:38:03 +0200

cm4all-beng-proxy (0.10.8) unstable; urgency=low

  * lb_http: don't access the connection object after it was closed
  * restart the load balancer automatically

 -- Max Kellermann <mk@cm4all.com>  Wed, 22 Jun 2011 12:38:39 +0200

cm4all-beng-proxy (0.10.7) unstable; urgency=low

  * config: make the session cookie name configurable
  * uri-relative: allow relative base URIs (for CGI)
  * widget-uri: combine existing CGI PATH_INFO and given widget location
  * python/translation/widget: support "path_info" specification

 -- Max Kellermann <mk@cm4all.com>  Mon, 20 Jun 2011 14:54:38 +0200

cm4all-beng-proxy (0.10.6) unstable; urgency=low

  * merge release 0.9.26

 -- Max Kellermann <mk@cm4all.com>  Wed, 15 Jun 2011 09:19:28 +0200

cm4all-beng-proxy (0.10.5) unstable; urgency=low

  * merge release 0.9.26

 -- Max Kellermann <mk@cm4all.com>  Fri, 10 Jun 2011 10:09:09 +0200

cm4all-beng-proxy (0.10.4) unstable; urgency=low

  * doc: add beng-lb documentation
  * lb: implement "fallback" option
  * merge release 0.9.25

 -- Max Kellermann <mk@cm4all.com>  Wed, 08 Jun 2011 14:13:43 +0200

cm4all-beng-proxy (0.10.3) unstable; urgency=low

  * python/translation.widget: support keyword "sticky"
  * lb: implement sticky modes "failover", "cookie"

 -- Max Kellermann <mk@cm4all.com>  Mon, 06 Jun 2011 15:51:36 +0200

cm4all-beng-proxy (0.10.2) unstable; urgency=low

  * debian: fix beng-lb pid file name
  * lb_http: implement sticky sessions
  * merge release 0.9.24

 -- Max Kellermann <mk@cm4all.com>  Tue, 31 May 2011 14:32:03 +0200

cm4all-beng-proxy (0.10.1) unstable; urgency=low

  * lb_http: close request body on error
  * lb_listener: print error message when binding fails
  * merge release 0.9.23

 -- Max Kellermann <mk@cm4all.com>  Fri, 27 May 2011 13:13:55 +0200

cm4all-beng-proxy (0.10) unstable; urgency=low

  * failure: fix inverted logic bug in expiry check
  * tcp-balancer: implement session stickiness
  * lb: new stand-alone load balancer

 -- Max Kellermann <mk@cm4all.com>  Thu, 26 May 2011 14:32:02 +0200

cm4all-beng-proxy (0.9.35) unstable; urgency=low

  * resource-loader: pass the last X-Forwarded-For element to AJP

 -- Max Kellermann <mk@cm4all.com>  Thu, 18 Aug 2011 15:05:02 +0200

cm4all-beng-proxy (0.9.34) unstable; urgency=low

  * request: fix double request body close in errdoc handler
  * handler: close request body on early abort

 -- Max Kellermann <mk@cm4all.com>  Mon, 01 Aug 2011 16:21:43 +0200

cm4all-beng-proxy (0.9.33) unstable; urgency=low

  * {http,ajp}-request, errdoc: check before closing the request body on
    error

 -- Max Kellermann <mk@cm4all.com>  Mon, 18 Jul 2011 16:30:29 +0200

cm4all-beng-proxy (0.9.32) unstable; urgency=low

  * processor: dispose request body when focused widget was not found
  * http-string: allow the slash in cookie values (RFC ignorant)

 -- Max Kellermann <mk@cm4all.com>  Tue, 12 Jul 2011 18:16:01 +0200

cm4all-beng-proxy (0.9.31) unstable; urgency=low

  * growing-buffer: fix assertion failure with empty first buffer

 -- Max Kellermann <mk@cm4all.com>  Tue, 05 Jul 2011 21:58:24 +0200

cm4all-beng-proxy (0.9.30) unstable; urgency=low

  * growing-buffer: fix assertion failure in reader when buffer is empty

 -- Max Kellermann <mk@cm4all.com>  Mon, 04 Jul 2011 16:59:28 +0200

cm4all-beng-proxy (0.9.29) unstable; urgency=low

  * http-string: allow the equality sign in cookie values (RFC ignorant)

 -- Max Kellermann <mk@cm4all.com>  Tue, 28 Jun 2011 17:50:23 +0200

cm4all-beng-proxy (0.9.28) unstable; urgency=low

  * http-string: allow round brackets in cookie values (RFC ignorant)

 -- Max Kellermann <mk@cm4all.com>  Mon, 27 Jun 2011 13:23:58 +0200

cm4all-beng-proxy (0.9.27) unstable; urgency=low

  * handler: don't delete existing session in TRANSPARENT mode

 -- Max Kellermann <mk@cm4all.com>  Wed, 15 Jun 2011 09:08:48 +0200

cm4all-beng-proxy (0.9.26) unstable; urgency=low

  * worker: read "crash" value before destroying shared memory
  * session: fix crash while discarding session

 -- Max Kellermann <mk@cm4all.com>  Fri, 10 Jun 2011 09:54:56 +0200

cm4all-beng-proxy (0.9.25) unstable; urgency=low

  * response: discard the request body before passing to errdoc
  * worker: don't restart all workers after "safe" worker crash
  * cgi: check for end-of-file after splice

 -- Max Kellermann <mk@cm4all.com>  Wed, 08 Jun 2011 15:02:35 +0200

cm4all-beng-proxy (0.9.24) unstable; urgency=low

  * fcgi-client: really discard packets on request id mismatch
  * memcached-client: don't schedule read event when buffer is full
  * session: support beng-lb sticky sessions

 -- Max Kellermann <mk@cm4all.com>  Tue, 31 May 2011 14:23:41 +0200

cm4all-beng-proxy (0.9.23) unstable; urgency=low

  * tcp-balancer: retry connecting to cluster if a node fails

 -- Max Kellermann <mk@cm4all.com>  Fri, 27 May 2011 13:01:31 +0200

cm4all-beng-proxy (0.9.22) unstable; urgency=low

  * failure: fix inverted logic bug in expiry check
  * uri-extract: support AJP URLs, fixes AJP cookies
  * ajp-client: don't schedule read event when buffer is full

 -- Max Kellermann <mk@cm4all.com>  Thu, 26 May 2011 08:32:32 +0200

cm4all-beng-proxy (0.9.21) unstable; urgency=low

  * balancer: re-enable load balancing (regression fix)
  * merge release 0.8.38

 -- Max Kellermann <mk@cm4all.com>  Fri, 20 May 2011 11:03:31 +0200

cm4all-beng-proxy (0.9.20) unstable; urgency=low

  * http-cache: fix assertion failure caused by wrong destructor
  * merge release 0.8.37

 -- Max Kellermann <mk@cm4all.com>  Mon, 16 May 2011 14:03:09 +0200

cm4all-beng-proxy (0.9.19) unstable; urgency=low

  * http-request: don't retry requests with a request body

 -- Max Kellermann <mk@cm4all.com>  Thu, 12 May 2011 11:35:55 +0200

cm4all-beng-proxy (0.9.18) unstable; urgency=low

  * http-body: fix assertion failure on EOF chunk after socket was closed
  * widget-http: fix crash in widget lookup error handler
  * merge release 0.8.36

 -- Max Kellermann <mk@cm4all.com>  Tue, 10 May 2011 18:56:33 +0200

cm4all-beng-proxy (0.9.17) unstable; urgency=low

  * growing-buffer: fix assertion failure after large initial write
  * http-request: retry after connection failure
  * test/t-cgi: fix bashisms in test scripts

 -- Max Kellermann <mk@cm4all.com>  Wed, 04 May 2011 18:54:57 +0200

cm4all-beng-proxy (0.9.16) unstable; urgency=low

  * resource-address: append "transparent" args to CGI path_info
  * tcache: fix crash on FastCGI with BASE

 -- Max Kellermann <mk@cm4all.com>  Mon, 02 May 2011 16:07:21 +0200

cm4all-beng-proxy (0.9.15) unstable; urgency=low

  * configure.ac: check if valgrind/memcheck.h is installed
  * configure.ac: check if libattr is available
  * access-log: log Referer and User-Agent
  * access-log: log the request duration
  * proxy-handler: allow forwarding URI arguments
  * merge release 0.8.35

 -- Max Kellermann <mk@cm4all.com>  Wed, 27 Apr 2011 18:54:17 +0200

cm4all-beng-proxy (0.9.14) unstable; urgency=low

  * processor: don't clear widget pointer at opening tag
  * debian: move ulimit call from init script to *.default
  * merge release 0.8.33

 -- Max Kellermann <mk@cm4all.com>  Wed, 13 Apr 2011 17:03:29 +0200

cm4all-beng-proxy (0.9.13) unstable; urgency=low

  * proxy-widget: apply the widget's response header forward settings
  * response: add option to dump the widget tree
  * widget-class: move header forward settings to view
  * merge release 0.8.30

 -- Max Kellermann <mk@cm4all.com>  Mon, 04 Apr 2011 16:31:26 +0200

cm4all-beng-proxy (0.9.12) unstable; urgency=low

  * widget: internal API refactorization
  * was-control: fix argument order in "abort" call
  * was-client: duplicate the GError object when it is used twice
  * {file,delegate}-handler: add Expires/ETag headers to 304 response
  * cgi: allow setting environment variables

 -- Max Kellermann <mk@cm4all.com>  Thu, 24 Mar 2011 15:12:54 +0100

cm4all-beng-proxy (0.9.11) unstable; urgency=low

  * processor: major API refactorization
  * merge release 0.8.29

 -- Max Kellermann <mk@cm4all.com>  Mon, 21 Mar 2011 19:43:28 +0100

cm4all-beng-proxy (0.9.10) unstable; urgency=low

  * merge release 0.8.27

 -- Max Kellermann <mk@cm4all.com>  Fri, 18 Mar 2011 14:11:16 +0100

cm4all-beng-proxy (0.9.9) unstable; urgency=low

  * merge release 0.8.25

 -- Max Kellermann <mk@cm4all.com>  Mon, 14 Mar 2011 16:05:51 +0100

cm4all-beng-proxy (0.9.8) unstable; urgency=low

  * translate: support UNIX domain sockets in ADDRESS_STRING
  * resource-address: support connections to existing FastCGI servers

 -- Max Kellermann <mk@cm4all.com>  Fri, 11 Mar 2011 19:24:33 +0100

cm4all-beng-proxy (0.9.7) unstable; urgency=low

  * merge release 0.8.24

 -- Max Kellermann <mk@cm4all.com>  Fri, 04 Mar 2011 13:07:36 +0100

cm4all-beng-proxy (0.9.6) unstable; urgency=low

  * merge release 0.8.23

 -- Max Kellermann <mk@cm4all.com>  Mon, 28 Feb 2011 11:47:45 +0100

cm4all-beng-proxy (0.9.5) unstable; urgency=low

  * translate: allow SITE without CGI

 -- Max Kellermann <mk@cm4all.com>  Mon, 31 Jan 2011 06:35:24 +0100

cm4all-beng-proxy (0.9.4) unstable; urgency=low

  * widget-class: allow distinct addresses for each view

 -- Max Kellermann <mk@cm4all.com>  Thu, 27 Jan 2011 17:51:21 +0100

cm4all-beng-proxy (0.9.3) unstable; urgency=low

  * istream-catch: log errors
  * proxy-handler: pass the original request URI to (Fast)CGI
  * proxy-handler: pass the original document root to (Fast)CGI
  * fcgi-stock: pass site id to child process
  * translation: new packet "HOME" for JailCGI
  * resource-loader: get remote host from "X-Forwarded-For"
  * cgi, fcgi-client: pass client IP address to application

 -- Max Kellermann <mk@cm4all.com>  Fri, 21 Jan 2011 18:13:38 +0100

cm4all-beng-proxy (0.9.2) unstable; urgency=low

  * merge release 0.8.21
  * http-response: better context for error messages
  * istream: method close() does not invoke handler->abort()
  * istream: better context for error messages
  * ajp-client: destruct properly when request stream fails
  * {delegate,fcgi,was}-stock: use the JailCGI 1.4 wrapper

 -- Max Kellermann <mk@cm4all.com>  Mon, 17 Jan 2011 12:08:04 +0100

cm4all-beng-proxy (0.9.1) unstable; urgency=low

  * http-server: count the number of raw bytes sent and received
  * control-handler: support TCACHE_INVALIDATE with SITE
  * new programs "log-forward", "log-exec" for network logging
  * new program "log-split" for creating per-site log files
  * new program "log-traffic" for creating per-site traffic logs
  * move logging servers to new package cm4all-beng-proxy-logging
  * python/control.client: add parameter "broadcast"

 -- Max Kellermann <mk@cm4all.com>  Thu, 02 Dec 2010 12:07:16 +0100

cm4all-beng-proxy (0.9) unstable; urgency=low

  * merge release 0.8.19
  * was-client: explicitly send 32 bit METHOD payload
  * was-client: explicitly parse STATUS as 32 bit integer
  * was-client: clear control channel object on destruction
  * was-client: reuse child process if state is clean on EOF
  * was-client: abort properly after receiving illegal packet
  * was-client: allow "request STOP" before response completed
  * was-client: postpone the response handler invocation
  * was-control: send packets in bulk
  * python: support WAS widgets
  * http-server: enable "cork" mode only for beginning of response
  * http-cache: don't access freed memory in pool_unref_denotify()
  * http: use libcm4all-http
  * new datagram based binary protocol for access logging
  * main: default WAS stock limit is 16

 -- Max Kellermann <mk@cm4all.com>  Thu, 18 Nov 2010 19:56:17 +0100

cm4all-beng-proxy (0.8.38) unstable; urgency=low

  * failure: update time stamp on existing item
  * errdoc: free the original response body on abort

 -- Max Kellermann <mk@cm4all.com>  Fri, 20 May 2011 10:17:14 +0200

cm4all-beng-proxy (0.8.37) unstable; urgency=low

  * widget-resolver: don't reuse failed resolver
  * http-request: fix NULL pointer dereference on invalid URI
  * config: disable the TCP stock limit by default

 -- Max Kellermann <mk@cm4all.com>  Mon, 16 May 2011 13:41:32 +0200

cm4all-beng-proxy (0.8.36) unstable; urgency=low

  * http-server: check if client closes connection while processing
  * http-client: release the socket before invoking the callback
  * fcgi-client: fix assertion failure on full input buffer
  * memcached-client: re-enable socket event after direct copy
  * istream-file: fix assertion failure on range request
  * test/t-cgi: fix bashisms in test scripts

 -- Max Kellermann <mk@cm4all.com>  Tue, 10 May 2011 18:45:48 +0200

cm4all-beng-proxy (0.8.35) unstable; urgency=low

  * session: fix potential session defragmentation crash
  * ajp-request: use "host:port" as TCP stock key
  * cgi: evaluate the Content-Length response header

 -- Max Kellermann <mk@cm4all.com>  Wed, 27 Apr 2011 13:32:05 +0200

cm4all-beng-proxy (0.8.34) unstable; urgency=low

  * js: replace all '%' with '$'
  * js: check if session_id is null
  * debian: add package cm4all-beng-proxy-tools

 -- Max Kellermann <mk@cm4all.com>  Tue, 19 Apr 2011 18:43:54 +0200

cm4all-beng-proxy (0.8.33) unstable; urgency=low

  * processor: don't quote query string arguments with dollar sign
  * widget-request: safely remove "view" and "path" from argument table
  * debian/control: add "Breaks << 0.8.32" on the JavaScript library

 -- Max Kellermann <mk@cm4all.com>  Tue, 12 Apr 2011 18:21:55 +0200

cm4all-beng-proxy (0.8.32) unstable; urgency=low

  * args: quote arguments with the dollar sign

 -- Max Kellermann <mk@cm4all.com>  Tue, 12 Apr 2011 13:34:42 +0200

cm4all-beng-proxy (0.8.31) unstable; urgency=low

  * proxy-widget: eliminate the duplicate "Server" response header
  * translation: add packet UNTRUSTED_SITE_SUFFIX

 -- Max Kellermann <mk@cm4all.com>  Thu, 07 Apr 2011 16:23:37 +0200

cm4all-beng-proxy (0.8.30) unstable; urgency=low

  * handler: make lower-case realm name from the "Host" header
  * session: copy attribute "realm", fixes segmentation fault

 -- Max Kellermann <mk@cm4all.com>  Tue, 29 Mar 2011 16:47:43 +0200

cm4all-beng-proxy (0.8.29) unstable; urgency=low

  * ajp-client: send query string in an AJP attribute

 -- Max Kellermann <mk@cm4all.com>  Mon, 21 Mar 2011 19:16:16 +0100

cm4all-beng-proxy (0.8.28) unstable; urgency=low

  * resource-loader: use X-Forwarded-For to obtain AJP remote host
  * resource-loader: strip port from AJP remote address
  * resource-loader: don't pass remote host to AJP server
  * resource-loader: parse server port for AJP
  * ajp-client: always send content-length
  * ajp-client: parse the remaining buffer after EAGAIN

 -- Max Kellermann <mk@cm4all.com>  Mon, 21 Mar 2011 11:12:07 +0100

cm4all-beng-proxy (0.8.27) unstable; urgency=low

  * http-request: close the request body on malformed URI
  * ajp-request: AJP translation packet contains ajp://host:port/path

 -- Max Kellermann <mk@cm4all.com>  Fri, 18 Mar 2011 14:04:21 +0100

cm4all-beng-proxy (0.8.26) unstable; urgency=low

  * python/response: fix typo in ajp()
  * session: validate sessions only within one realm

 -- Max Kellermann <mk@cm4all.com>  Fri, 18 Mar 2011 08:59:41 +0100

cm4all-beng-proxy (0.8.25) unstable; urgency=low

  * widget-http: discard request body on unknown view name
  * inline-widget: discard request body on error
  * {http,fcgi,was}-client: allocate response headers from caller pool
  * cmdline: fcgi_stock_limit defaults to 0 (no limit)

 -- Max Kellermann <mk@cm4all.com>  Mon, 14 Mar 2011 15:53:42 +0100

cm4all-beng-proxy (0.8.24) unstable; urgency=low

  * fcgi-client: release the connection even when padding not consumed
    after empty response

 -- Max Kellermann <mk@cm4all.com>  Wed, 02 Mar 2011 17:39:33 +0100

cm4all-beng-proxy (0.8.23) unstable; urgency=low

  * memcached-client: allocate a new memory pool
  * memcached-client: copy caller_pool reference before freeing the client
  * fcgi-client: check headers!=NULL
  * fcgi-client: release the connection even when padding not consumed

 -- Max Kellermann <mk@cm4all.com>  Mon, 28 Feb 2011 10:50:02 +0100

cm4all-beng-proxy (0.8.22) unstable; urgency=low

  * cgi: fill special variables CONTENT_TYPE, CONTENT_LENGTH
  * memcached-client: remove stray pool_unref() call
  * memcached-client: reuse the socket if the remaining value is buffered
  * http-cache-choice: abbreviate memcached keys
  * *-cache: allocate a parent pool for cache items
  * pool: re-enable linear pools
  * frame: free the request body on error
  * http-cache: free cached body which was dismissed

 -- Max Kellermann <mk@cm4all.com>  Mon, 07 Feb 2011 15:34:09 +0100

cm4all-beng-proxy (0.8.21) unstable; urgency=low

  * merge release 0.7.55
  * jail: translate the document root properly
  * header-forward: forward the "Host" header to CGI/FastCGI/AJP
  * http-error: map ENOTDIR to "404 Not Found"
  * http-server: fix assertion failure on write error
  * fcgi-stock: clear all environment variables

 -- Max Kellermann <mk@cm4all.com>  Thu, 06 Jan 2011 16:04:20 +0100

cm4all-beng-proxy (0.8.20) unstable; urgency=low

  * widget-resolver: add pedantic state assertions
  * async: remember a copy of the operation in !NDEBUG
  * python/translation/response: max_age() returns self

 -- Max Kellermann <mk@cm4all.com>  Mon, 06 Dec 2010 23:02:50 +0100

cm4all-beng-proxy (0.8.19) unstable; urgency=low

  * merge release 0.7.54

 -- Max Kellermann <mk@cm4all.com>  Wed, 17 Nov 2010 16:25:10 +0100

cm4all-beng-proxy (0.8.18) unstable; urgency=low

  * was-client: explicitly send 32 bit METHOD payload
  * was-client: explicitly parse STATUS as 32 bit integer
  * istream: check presence of as_fd() in optimized build

 -- Max Kellermann <mk@cm4all.com>  Fri, 05 Nov 2010 11:00:54 +0100

cm4all-beng-proxy (0.8.17) unstable; urgency=low

  * merged release 0.7.53
  * widget: use colon as widget path separator
  * was-client: check for abort during response handler
  * was-client: implement STOP
  * was-client: release memory pools
  * was-launch: enable non-blocking mode on input and output
  * http-server: don't crash on malformed pipelined request
  * main: free the WAS stock and the UDP listener in the SIGTERM handler

 -- Max Kellermann <mk@cm4all.com>  Thu, 28 Oct 2010 19:50:26 +0200

cm4all-beng-proxy (0.8.16) unstable; urgency=low

  * merged release 0.7.52
  * was-client: support for the WAS protocol

 -- Max Kellermann <mk@cm4all.com>  Wed, 13 Oct 2010 16:45:18 +0200

cm4all-beng-proxy (0.8.15) unstable; urgency=low

  * resource-address: don't skip question mark twice

 -- Max Kellermann <mk@cm4all.com>  Tue, 28 Sep 2010 12:20:33 +0200

cm4all-beng-proxy (0.8.14) unstable; urgency=low

  * processor: schedule "xmlns:c" deletion

 -- Max Kellermann <mk@cm4all.com>  Thu, 23 Sep 2010 14:42:31 +0200

cm4all-beng-proxy (0.8.13) unstable; urgency=low

  * processor: delete "xmlns:c" attributes from link elements
  * istream-{head,zero}: implement method available()
  * merged release 0.7.51

 -- Max Kellermann <mk@cm4all.com>  Tue, 17 Aug 2010 09:54:33 +0200

cm4all-beng-proxy (0.8.12) unstable; urgency=low

  * http-cache-memcached: copy resource address
  * debian/control: add missing ${shlibs:Depends}
  * merged release 0.7.50

 -- Max Kellermann <mk@cm4all.com>  Thu, 12 Aug 2010 20:17:52 +0200

cm4all-beng-proxy (0.8.11) unstable; urgency=low

  * delegate-client: fix SCM_RIGHTS check
  * use Linux 2.6 CLOEXEC/NONBLOCK flags
  * tcache: INVALIDATE removes all variants (error documents etc.)
  * control: new UDP based protocol, allows invalidating caches
  * hashmap: fix assertion failure in hashmap_remove_match()
  * merged release 0.7.49

 -- Max Kellermann <mk@cm4all.com>  Tue, 10 Aug 2010 15:48:10 +0200

cm4all-beng-proxy (0.8.10) unstable; urgency=low

  * tcache: copy response.previous

 -- Max Kellermann <mk@cm4all.com>  Mon, 02 Aug 2010 18:03:43 +0200

cm4all-beng-proxy (0.8.9) unstable; urgency=low

  * (f?)cgi-handler: forward query string only if focused
  * ajp-handler: merge into proxy-handler
  * proxy-handler: forward query string if focused
  * cgi, fastcgi-handler: enable the resource cache
  * translation: add packets CHECK and PREVIOUS for authentication
  * python: add Response.max_age()

 -- Max Kellermann <mk@cm4all.com>  Fri, 30 Jul 2010 11:39:22 +0200

cm4all-beng-proxy (0.8.8) unstable; urgency=low

  * prototypes/translate.py: added new ticket-fastcgi programs
  * http-cache: implement FastCGI caching
  * merged release 0.7.47

 -- Max Kellermann <mk@cm4all.com>  Wed, 21 Jul 2010 13:00:43 +0200

cm4all-beng-proxy (0.8.7) unstable; urgency=low

  * istream-delayed: update the "direct" bit mask
  * http-client: send "Expect: 100-continue"
  * response, widget-http: apply istream_pipe to filter input
  * proxy-handler: apply istream_pipe to request body
  * istream-ajp-body: send larger request body packets
  * ajp-client: support splice()
  * merged release 0.7.46

 -- Max Kellermann <mk@cm4all.com>  Fri, 25 Jun 2010 18:52:04 +0200

cm4all-beng-proxy (0.8.6) unstable; urgency=low

  * translation: added support for custom error documents
  * response: convert HEAD to GET if filter follows
  * processor: short-circuit on HEAD request
  * python: depend on python-twisted-core

 -- Max Kellermann <mk@cm4all.com>  Wed, 16 Jun 2010 16:37:42 +0200

cm4all-beng-proxy (0.8.5) unstable; urgency=low

  * istream-tee: allow second output to block
  * widget-http: don't transform error documents
  * response, widget-http: disable filters after widget frame request
  * translation: added packet FILTER_4XX to filter client errors
  * merged release 0.7.45

 -- Max Kellermann <mk@cm4all.com>  Thu, 10 Jun 2010 16:13:14 +0200

cm4all-beng-proxy (0.8.4) unstable; urgency=low

  * python: added missing "Response" import
  * python: resume parsing after deferred call
  * http-client: implement istream method as_fd()
  * merged release 0.7.44

 -- Max Kellermann <mk@cm4all.com>  Mon, 07 Jun 2010 17:01:16 +0200

cm4all-beng-proxy (0.8.3) unstable; urgency=low

  * file-handler: implement If-Range (RFC 2616 14.27)
  * merged release 0.7.42

 -- Max Kellermann <mk@cm4all.com>  Tue, 01 Jun 2010 16:17:13 +0200

cm4all-beng-proxy (0.8.2) unstable; urgency=low

  * cookie-client: verify the cookie path
  * python: use Twisted's logging library
  * python: added a widget registry class
  * merged release 0.7.41

 -- Max Kellermann <mk@cm4all.com>  Wed, 26 May 2010 13:08:16 +0200

cm4all-beng-proxy (0.8.1) unstable; urgency=low

  * http-cache-memcached: delete entity records on POST

 -- Max Kellermann <mk@cm4all.com>  Tue, 18 May 2010 12:21:55 +0200

cm4all-beng-proxy (0.8) unstable; urgency=low

  * istream: added method as_fd() to convert istream to file descriptor
  * fork: support passing stdin istream fd to child process
  * http-cache: discard only matching entries on POST
  * istream-html-escape: escape single and double quote
  * rewrite-uri: escape the result with XML entities

 -- Max Kellermann <mk@cm4all.com>  Thu, 13 May 2010 12:34:46 +0200

cm4all-beng-proxy (0.7.55) unstable; urgency=low

  * pool: reparent pools in optimized build
  * istream-deflate: add missing pool reference while reading
  * istream-deflate: fix several error handlers

 -- Max Kellermann <mk@cm4all.com>  Thu, 06 Jan 2011 12:59:39 +0100

cm4all-beng-proxy (0.7.54) unstable; urgency=low

  * http-server: fix crash on deferred chunked request body
  * parser: fix crash on malformed SCRIPT element

 -- Max Kellermann <mk@cm4all.com>  Wed, 17 Nov 2010 16:13:09 +0100

cm4all-beng-proxy (0.7.53) unstable; urgency=low

  * http-server: don't crash on malformed pipelined request
  * sink-header: fix assertion failure on empty trailer

 -- Max Kellermann <mk@cm4all.com>  Thu, 28 Oct 2010 18:39:01 +0200

cm4all-beng-proxy (0.7.52) unstable; urgency=low

  * fcgi-client: fix send timeout handler
  * fork: finish the buffer after pipe was drained

 -- Max Kellermann <mk@cm4all.com>  Wed, 13 Oct 2010 16:39:26 +0200

cm4all-beng-proxy (0.7.51) unstable; urgency=low

  * http-client: clear response body pointer before forwarding EOF event
  * processor: fix assertion failure for c:mode in c:widget

 -- Max Kellermann <mk@cm4all.com>  Mon, 16 Aug 2010 17:01:48 +0200

cm4all-beng-proxy (0.7.50) unstable; urgency=low

  * header-forward: don't forward the "Host" header to HTTP servers
  * resource-address: use uri_relative() for CGI
  * uri-relative: don't lose host name in uri_absolute()
  * uri-relative: don't fail on absolute URIs
  * http-cache-heap: don't use uninitialized item size

 -- Max Kellermann <mk@cm4all.com>  Thu, 12 Aug 2010 20:03:49 +0200

cm4all-beng-proxy (0.7.49) unstable; urgency=low

  * hashmap: fix assertion failure in hashmap_remove_value()

 -- Max Kellermann <mk@cm4all.com>  Tue, 10 Aug 2010 15:37:12 +0200

cm4all-beng-proxy (0.7.48) unstable; urgency=low

  * pipe-stock: add assertions on file descriptors

 -- Max Kellermann <mk@cm4all.com>  Mon, 09 Aug 2010 14:56:54 +0200

cm4all-beng-proxy (0.7.47) unstable; urgency=low

  * cmdline: add option "--group"

 -- Max Kellermann <mk@cm4all.com>  Fri, 16 Jul 2010 18:39:53 +0200

cm4all-beng-proxy (0.7.46) unstable; urgency=low

  * handler: initialize all translate_response attributes
  * http-client: consume buffer before header length check
  * istream-pipe: clear "direct" flags in constructor
  * istream-pipe: return gracefully when handler blocks
  * ajp-client: hold pool reference to reset TCP_CORK

 -- Max Kellermann <mk@cm4all.com>  Mon, 21 Jun 2010 17:53:21 +0200

cm4all-beng-proxy (0.7.45) unstable; urgency=low

  * istream-tee: separate "weak" values for the two outputs
  * fcache: don't close output when caching has been canceled
  * tcache: copy the attribute "secure_cookie"

 -- Max Kellermann <mk@cm4all.com>  Thu, 10 Jun 2010 15:21:34 +0200

cm4all-beng-proxy (0.7.44) unstable; urgency=low

  * http-client: check response header length
  * http-server: check request header length

 -- Max Kellermann <mk@cm4all.com>  Mon, 07 Jun 2010 16:51:57 +0200

cm4all-beng-proxy (0.7.43) unstable; urgency=low

  * http-cache: fixed NULL pointer dereference when storing empty response
    body on the heap

 -- Max Kellermann <mk@cm4all.com>  Tue, 01 Jun 2010 18:52:45 +0200

cm4all-beng-proxy (0.7.42) unstable; urgency=low

  * fork: check "direct" flag again after buffer flush
  * pool: pool_unref_denotify() remembers the code location
  * sink-{buffer,gstring}: don't invoke callback in abort()
  * async: added another debug flag to verify correctness

 -- Max Kellermann <mk@cm4all.com>  Mon, 31 May 2010 21:15:58 +0200

cm4all-beng-proxy (0.7.41) unstable; urgency=low

  * http-cache: initialize response status and headers on empty body

 -- Max Kellermann <mk@cm4all.com>  Tue, 25 May 2010 16:27:25 +0200

cm4all-beng-proxy (0.7.40) unstable; urgency=low

  * http-cache: fixed NULL pointer dereference when storing empty response
    body in memcached

 -- Max Kellermann <mk@cm4all.com>  Tue, 25 May 2010 15:04:44 +0200

cm4all-beng-proxy (0.7.39) unstable; urgency=low

  * memcached-stock: close value on connect failure
  * http: implement remaining status codes
  * http-cache: allow caching empty response body
  * http-cache: cache status codes 203, 206, 300, 301, 410
  * http-cache: don't cache authorized resources

 -- Max Kellermann <mk@cm4all.com>  Fri, 21 May 2010 17:37:29 +0200

cm4all-beng-proxy (0.7.38) unstable; urgency=low

  * http-server: send HTTP/1.1 declaration with "100 Continue"
  * connection: initialize "site_name", fixes crash bug
  * translation: added packet SECURE_COOKIE

 -- Max Kellermann <mk@cm4all.com>  Thu, 20 May 2010 15:40:34 +0200

cm4all-beng-proxy (0.7.37) unstable; urgency=low

  * *-client: implement a socket leak detector
  * handler: initialize response header without translation server

 -- Max Kellermann <mk@cm4all.com>  Tue, 18 May 2010 12:05:11 +0200

cm4all-beng-proxy (0.7.36) unstable; urgency=low

  * http-client: fixed NULL pointer dereference
  * handler, response: removed duplicate request body destruction calls

 -- Max Kellermann <mk@cm4all.com>  Tue, 11 May 2010 17:16:36 +0200

cm4all-beng-proxy (0.7.35) unstable; urgency=low

  * {http,fcgi,ajp}-request: close the request body on abort
  * handler: set fake translation response on malformed URI

 -- Max Kellermann <mk@cm4all.com>  Mon, 10 May 2010 11:22:23 +0200

cm4all-beng-proxy (0.7.34) unstable; urgency=low

  * translate: check the UNTRUSTED packet
  * translation: added packet UNTRUSTED_PREFIX

 -- Max Kellermann <mk@cm4all.com>  Fri, 30 Apr 2010 19:14:37 +0200

cm4all-beng-proxy (0.7.33) unstable; urgency=low

  * merged release 0.7.27.1
  * fcache: don't continue storing in background
  * fcgi-client: re-add event after some input data has been read

 -- Max Kellermann <mk@cm4all.com>  Fri, 30 Apr 2010 11:31:08 +0200

cm4all-beng-proxy (0.7.32) unstable; urgency=low

  * response: generate the "Server" response header
  * response: support the Authentication-Info response header
  * response: support custom authentication pages
  * translation: support custom response headers

 -- Max Kellermann <mk@cm4all.com>  Tue, 27 Apr 2010 17:09:59 +0200

cm4all-beng-proxy (0.7.31) unstable; urgency=low

  * support HTTP authentication (RFC 2617)

 -- Max Kellermann <mk@cm4all.com>  Mon, 26 Apr 2010 17:26:42 +0200

cm4all-beng-proxy (0.7.30) unstable; urgency=low

  * fcgi-client: support responses without a body
  * {http,fcgi}-client: hold caller pool reference during callback

 -- Max Kellermann <mk@cm4all.com>  Fri, 23 Apr 2010 14:41:05 +0200

cm4all-beng-proxy (0.7.29) unstable; urgency=low

  * http-cache: added missing pool_unref() in memcached_miss()
  * pool: added checked pool references

 -- Max Kellermann <mk@cm4all.com>  Thu, 22 Apr 2010 15:45:48 +0200

cm4all-beng-proxy (0.7.28) unstable; urgency=low

  * fcgi-client: support response status
  * translate: malformed packets are fatal
  * http-cache: don't cache resources with very long URIs
  * memcached-client: increase the maximum key size to 32 kB

 -- Max Kellermann <mk@cm4all.com>  Thu, 15 Apr 2010 15:06:51 +0200

cm4all-beng-proxy (0.7.27.1) unstable; urgency=low

  * http-cache: added missing pool_unref() in memcached_miss()
  * http-cache: don't cache resources with very long URIs
  * memcached-client: increase the maximum key size to 32 kB
  * fork: properly handle partially filled output buffer
  * fork: re-add event after some input data has been read

 -- Max Kellermann <mk@cm4all.com>  Thu, 29 Apr 2010 15:30:21 +0200

cm4all-beng-proxy (0.7.27) unstable; urgency=low

  * session: use GLib's PRNG to generate session ids
  * session: seed the PRNG with /dev/random
  * response: log UNTRUSTED violation attempts
  * response: drop widget sessions when there is no focus

 -- Max Kellermann <mk@cm4all.com>  Fri, 09 Apr 2010 12:04:18 +0200

cm4all-beng-proxy (0.7.26) unstable; urgency=low

  * memcached-client: schedule read event before callback
  * istream-tee: continue with second output if first is closed

 -- Max Kellermann <mk@cm4all.com>  Sun, 28 Mar 2010 18:08:11 +0200

cm4all-beng-proxy (0.7.25) unstable; urgency=low

  * memcached-client: don't poll if socket is closed
  * fork: close file descriptor on input error
  * pool: don't check attachments in pool_trash()

 -- Max Kellermann <mk@cm4all.com>  Thu, 25 Mar 2010 13:28:01 +0100

cm4all-beng-proxy (0.7.24) unstable; urgency=low

  * memcached-client: release socket after splice

 -- Max Kellermann <mk@cm4all.com>  Mon, 22 Mar 2010 11:29:45 +0100

cm4all-beng-proxy (0.7.23) unstable; urgency=low

  * sink-header: support splice
  * memcached-client: support splice (response)
  * fcgi-client: recover correctly after send error
  * fcgi-client: support chunked request body
  * fcgi-client: basic splice support for the request body
  * http-cache: duplicate headers
  * {http,memcached}-client: check "direct" mode after buffer flush
  * cmdline: added option "fcgi_stock_limit"
  * python: auto-export function write_packet()
  * python: Response methods return self

 -- Max Kellermann <mk@cm4all.com>  Fri, 19 Mar 2010 13:28:35 +0100

cm4all-beng-proxy (0.7.22) unstable; urgency=low

  * python: re-add function write_packet()

 -- Max Kellermann <mk@cm4all.com>  Fri, 12 Mar 2010 12:27:21 +0100

cm4all-beng-proxy (0.7.21) unstable; urgency=low

  * ajp-client: handle EAGAIN from send()
  * python: install the missing sources

 -- Max Kellermann <mk@cm4all.com>  Thu, 11 Mar 2010 16:58:25 +0100

cm4all-beng-proxy (0.7.20) unstable; urgency=low

  * http-client: don't reinstate event when socket is closed
  * access-log: log the site name
  * python: removed unused function write_packet()
  * python: split the module beng_proxy.translation
  * python: allow overriding query string and param in absolute_uri()
  * python: moved absolute_uri() to a separate library

 -- Max Kellermann <mk@cm4all.com>  Thu, 11 Mar 2010 09:48:52 +0100

cm4all-beng-proxy (0.7.19) unstable; urgency=low

  * client-socket: translate EV_TIMEOUT to ETIMEDOUT
  * fork: refill the input buffer as soon as possible
  * delegate-client: implement an abortable event
  * pool: added assertions for libevent leaks
  * direct: added option "-s enable_splice=no"

 -- Max Kellermann <mk@cm4all.com>  Thu, 04 Mar 2010 17:34:56 +0100

cm4all-beng-proxy (0.7.18) unstable; urgency=low

  * args: reserve memory for the trailing null byte

 -- Max Kellermann <mk@cm4all.com>  Tue, 23 Feb 2010 17:46:04 +0100

cm4all-beng-proxy (0.7.17) unstable; urgency=low

  * translation: added the BOUNCE packet (variant of REDIRECT)
  * translation: change widget packet HOST to UNTRUSTED
  * translation: pass internal URI arguments to the translation server
  * handler: use the specified status with REDIRECT
  * python: added method Request.absolute_uri()

 -- Max Kellermann <mk@cm4all.com>  Tue, 23 Feb 2010 16:15:22 +0100

cm4all-beng-proxy (0.7.16) unstable; urgency=low

  * processor: separate trusted from untrusted widgets by host name
  * processor: mode=partition is deprecated
  * translate: fix DOCUMENT_ROOT handler for CGI/FASTCGI
  * fcgi-request: added JailCGI support

 -- Max Kellermann <mk@cm4all.com>  Fri, 19 Feb 2010 14:29:29 +0100

cm4all-beng-proxy (0.7.15) unstable; urgency=low

  * processor: unreference the caller pool in abort()
  * tcache: clear BASE on mismatch
  * fcgi-client: generate the Content-Length request header
  * fcgi-client: send the CONTENT_TYPE parameter
  * prototypes/translate.py: use FastCGI to run PHP

 -- Max Kellermann <mk@cm4all.com>  Thu, 11 Feb 2010 14:43:21 +0100

cm4all-beng-proxy (0.7.14) unstable; urgency=low

  * connection: drop connections when the limit is exceeded
  * resource-address: added BASE support
  * fcgi-client: check the request ID in response packets
  * http-client: check response body when request body is closed
  * html-escape: use the last ampersand before the semicolon
  * html-escape: support &apos;
  * processor: unescape widget parameter values

 -- Max Kellermann <mk@cm4all.com>  Fri, 29 Jan 2010 17:49:43 +0100

cm4all-beng-proxy (0.7.13) unstable; urgency=low

  * fcgi-request: duplicate socket path
  * fcgi-request: support ACTION
  * fcgi-client: provide SCRIPT_FILENAME
  * fcgi-client: append empty PARAMS packet
  * fcgi-client: try to read response before request is finished
  * fcgi-client: implement the STDERR packet
  * fcgi-client: support request headers and body
  * fcgi-stock: manage one socket per child process
  * fcgi-stock: unlink socket path after connect
  * fcgi-stock: redirect fd 1,2 to /dev/null
  * fcgi-stock: kill FastCGI processes after 5 minutes idle
  * translation: new packet PAIR for passing parameters to FastCGI

 -- Max Kellermann <mk@cm4all.com>  Thu, 14 Jan 2010 13:36:48 +0100

cm4all-beng-proxy (0.7.12) unstable; urgency=low

  * http-cache: unlock the cache item after successful revalidation
  * http-cache-memcached: pass the expiration time to memcached
  * sink-header: comprise pending data in method available()
  * header-forward: forward the Expires response header

 -- Max Kellermann <mk@cm4all.com>  Tue, 22 Dec 2009 16:18:49 +0100

cm4all-beng-proxy (0.7.11) unstable; urgency=low

  * {ajp,memcached}-client: fix dis\appearing event for duplex socket
  * memcached-client: handle EAGAIN after send()
  * memcached-client: release socket as early as possible
  * header-forward: don't forward Accept-Encoding if transformation is
    enabled
  * widget-http, inline-widget: check Content-Encoding before processing
  * file-handler: send "Vary: Accept-Encoding" for compressed response
  * header-forward: support duplicate headers
  * fcache: implemented a 60 seconds timeout
  * fcache: copy pointer to local variable before callback
  * event2: refresh timeout after event has occurred

 -- Max Kellermann <mk@cm4all.com>  Fri, 18 Dec 2009 16:45:24 +0100

cm4all-beng-proxy (0.7.10) unstable; urgency=low

  * http-{server,client}: fix disappearing event for duplex socket

 -- Max Kellermann <mk@cm4all.com>  Mon, 14 Dec 2009 15:46:25 +0100

cm4all-beng-proxy (0.7.9) unstable; urgency=low

  * http: "Expect" is a hop-by-hop header
  * http-server: send "100 Continue" unless request body closed
  * http-client: poll socket after splice
  * http-server: handle EAGAIN after splice
  * http-server: send a 417 response on unrecognized "Expect" request
  * response, widget-http: append filter id to resource tag
  * resource-tag: check for "Cache-Control: no-store"

 -- Max Kellermann <mk@cm4all.com>  Mon, 14 Dec 2009 13:05:15 +0100

cm4all-beng-proxy (0.7.8) unstable; urgency=low

  * http-body: support partial response in method available()
  * file-handler: support pre-compressed static files
  * fcache: honor the "Cache-Control: no-store" response header

 -- Max Kellermann <mk@cm4all.com>  Wed, 09 Dec 2009 15:49:25 +0100

cm4all-beng-proxy (0.7.7) unstable; urgency=low

  * parser: allow underscore in attribute names
  * processor: check "type" attribute before URI rewriting
  * http-client: start receiving before request is sent
  * http-client: try to read response after write error
  * http-client: deliver response body after headers are finished
  * http-client: release socket as early as possible
  * http-client: serve buffer after socket has been closed
  * istream-chunked: clear input stream in abort handler
  * growing-buffer: fix crash after close in "data" callback

 -- Max Kellermann <mk@cm4all.com>  Thu, 03 Dec 2009 13:09:57 +0100

cm4all-beng-proxy (0.7.6) unstable; urgency=low

  * istream-hold: return -2 if handler is not available yet
  * http, ajp, fcgi: use istream_hold on request body
  * http-client: implemented splicing the request body
  * response: added missing URI substitution

 -- Max Kellermann <mk@cm4all.com>  Tue, 17 Nov 2009 15:25:35 +0100

cm4all-beng-proxy (0.7.5) unstable; urgency=low

  * session: 64 bit session ids
  * session: allow arbitrary session id size (at compile-time)
  * debian: larger default log file (16 * 4MB)
  * debian: added package cm4all-beng-proxy-toi

 -- Max Kellermann <mk@cm4all.com>  Mon, 16 Nov 2009 15:51:24 +0100

cm4all-beng-proxy (0.7.4) unstable; urgency=low

  * measure the latency of external resources
  * widget-http: partially revert "don't query session if !stateful"

 -- Max Kellermann <mk@cm4all.com>  Tue, 10 Nov 2009 15:06:03 +0100

cm4all-beng-proxy (0.7.3) unstable; urgency=low

  * uri-verify: don't reject double slash after first segment
  * hostname: allow the hyphen character
  * processor: allow processing without session
  * widget-http: don't query session if !stateful
  * request: disable session management for known bots
  * python: fixed AttributeError in __getattr__()
  * python: added method Response.process()
  * translation: added the response packets URI, HOST, SCHEME
  * translation: added header forward packets

 -- Max Kellermann <mk@cm4all.com>  Mon, 09 Nov 2009 16:40:27 +0100

cm4all-beng-proxy (0.7.2) unstable; urgency=low

  * fcache: close all caching connections on exit
  * istream-file: retry reading after EAGAIN
  * direct, istream-pipe: re-enable SPLICE_F_NONBLOCK
  * direct, istream-pipe: disable the SPLICE_F_MORE flag
  * http-client: handle EAGAIN after splice
  * http-client, header-writer: remove hop-by-hop response headers
  * response: optimized transformed response headers
  * handler: mangle CGI and FastCGI headers
  * header-forward: generate the X-Forwarded-For header
  * header-forward: add local host name to "Via" request header

 -- Max Kellermann <mk@cm4all.com>  Fri, 30 Oct 2009 13:41:02 +0100

cm4all-beng-proxy (0.7.1) unstable; urgency=low

  * file-handler: close the stream on "304 Not Modified"
  * pool: use assembler code only on gcc
  * cmdline: added option "--set tcp_stock_limit"
  * Makefile.am: enable the "subdir-objects" option

 -- Max Kellermann <mk@cm4all.com>  Thu, 22 Oct 2009 12:17:11 +0200

cm4all-beng-proxy (0.7) unstable; urgency=low

  * ajp-client: check if connection was closed during response callback
  * header-forward: log session id
  * istream: separate TCP splicing checks
  * istream-pipe: fix segmentation fault after incomplete direct transfer
  * istream-pipe: implement the "available" method
  * istream-pipe: allocate pipe only if handler supports it
  * istream-pipe: flush the pipe before reading from input
  * istream-pipe: reuse pipes in a stock
  * direct: support splice() from TCP socket to pipe
  * istream: direct() returns -3 if stream has been closed
  * hstock: don't destroy stocks while items are being created
  * tcp-stock: limit number of connections per host to 256
  * translate, http-client, ajp-client, cgi, http-cache: verify the HTTP
    response status
  * prototypes/translate.py: disallow "/../" and null bytes
  * prototypes/translate.py: added "/jail-delegate/" location
  * uri-parser: strict RFC 2396 URI verification
  * uri-parser: don't unescape the URI path
  * http-client, ajp-client: verify the request URI
  * uri-escape: unescape each character only once
  * http-cache: never use the memcached stock if caching is disabled
  * allow 8192 connections by default
  * allow 65536 file handles by default
  * added package cm4all-jailed-beng-proxy-delegate-helper

 -- Max Kellermann <mk@cm4all.com>  Wed, 21 Oct 2009 15:00:56 +0200

cm4all-beng-proxy (0.6.23) unstable; urgency=low

  * header-forward: log session information
  * prototypes/translate.py: added /cgi-bin/ location
  * http-server: disable keep-alive for HTTP/1.0 clients
  * http-server: don't send "Connection: Keep-Alive"
  * delegate-stock: clear the environment
  * delegate-stock: added jail support
  * delegate-client: reuse helper process after I/O error

 -- Max Kellermann <mk@cm4all.com>  Mon, 12 Oct 2009 17:29:35 +0200

cm4all-beng-proxy (0.6.22) unstable; urgency=low

  * istream-tee: clear both "enabled" flags in the eof/abort handler
  * istream-tee: fall back to first data() return value if second stream
    closed itself
  * http-cache: don't log body_abort after close

 -- Max Kellermann <mk@cm4all.com>  Thu, 01 Oct 2009 19:19:37 +0200

cm4all-beng-proxy (0.6.21) unstable; urgency=low

  * http-client: log more error messages
  * delegate-stock: added the DOCUMENT_ROOT environment variable
  * response, widget: accept "application/xhtml+xml"
  * cookie-server: allow square brackets in unquoted cookie values
    (violating RFC 2109 and RFC 2616)

 -- Max Kellermann <mk@cm4all.com>  Thu, 01 Oct 2009 13:55:40 +0200

cm4all-beng-proxy (0.6.20) unstable; urgency=low

  * stock: clear stock after 60 seconds idle
  * hstock: remove empty stocks
  * http-server, http-client, cgi: fixed off-by-one bug in header parser
  * istream-pipe: fix the direct() return value on error
  * istream-pipe: fix formula in range assertion
  * http-cache-memcached: implemented "remove"
  * handler: added FastCGI handler
  * fcgi-client: unref caller pool after socket release
  * fcgi-client: implemented response headers

 -- Max Kellermann <mk@cm4all.com>  Tue, 29 Sep 2009 14:07:13 +0200

cm4all-beng-proxy (0.6.19) unstable; urgency=low

  * http-client: release caller pool after socket release
  * memcached-client: release socket on marshalling error
  * stock: unref caller pool in abort handler
  * stock: lazy cleanup
  * http-cache: copy caller_pool to local variable

 -- Max Kellermann <mk@cm4all.com>  Thu, 24 Sep 2009 16:02:17 +0200

cm4all-beng-proxy (0.6.18) unstable; urgency=low

  * delegate-handler: support conditional GET and ranges
  * file-handler: fix suffix-byte-range-spec parser
  * delegate-helper: call open() with O_CLOEXEC|O_NOCTTY
  * istream-file: don't set FD_CLOEXEC if O_CLOEXEC is available
  * stock: hold caller pool during "get" operation
  * main: free balancer object during shutdown
  * memcached-client: enable socket timeout
  * delegate-stock: set FD_CLOEXEC on socket

 -- Max Kellermann <mk@cm4all.com>  Thu, 24 Sep 2009 10:50:53 +0200

cm4all-beng-proxy (0.6.17) unstable; urgency=low

  * tcp-stock: implemented a load balancer
  * python: accept address list in the ajp() method
  * http-server: added timeout for the HTTP request headers
  * response: close template when the content type is wrong
  * delegate-get: implemented response headers
  * delegate-get: provide status codes and error messages

 -- Max Kellermann <mk@cm4all.com>  Fri, 18 Sep 2009 15:36:57 +0200

cm4all-beng-proxy (0.6.16) unstable; urgency=low

  * tcp-stock: added support for bulldog-tyke
  * sink-buffer: close input if it's not used in the constructor
  * http-cache-memcached: close response body when deserialization fails
  * serialize: fix regression in serialize_uint64()

 -- Max Kellermann <mk@cm4all.com>  Tue, 15 Sep 2009 19:26:07 +0200

cm4all-beng-proxy (0.6.15) unstable; urgency=low

  * http-cache-choice: find more duplicates during cleanup
  * handler: added AJP handler
  * ajp-request: unref pool only on tcp_stock failure
  * ajp-client: prevent parser recursion
  * ajp-client: free request body when response is closed
  * ajp-client: reuse connection after END_RESPONSE packet
  * ajp-client: enable TCP_CORK while sending
  * istream-ajp-body: added a second "length" header field
  * ajp-client: auto-send empty request body chunk
  * ajp-client: register "write" event after GET_BODY_CHUNK packet
  * ajp-client: implemented request and response headers
  * http-cache-rfc: don't rewind tpool if called recursively

 -- Max Kellermann <mk@cm4all.com>  Fri, 11 Sep 2009 16:04:06 +0200

cm4all-beng-proxy (0.6.14) unstable; urgency=low

  * istream-tee: don't restart reading if already in progress

 -- Max Kellermann <mk@cm4all.com>  Thu, 03 Sep 2009 13:21:06 +0200

cm4all-beng-proxy (0.6.13) unstable; urgency=low

  * cookie-server: fix parsing multiple cookies
  * http-cache-memcached: clean up expired "choice" items
  * sink-gstring: use callback instead of public struct
  * istream-tee: restart reading when one output is closed

 -- Max Kellermann <mk@cm4all.com>  Wed, 02 Sep 2009 17:02:53 +0200

cm4all-beng-proxy (0.6.12) unstable; urgency=low

  * http-cache: don't attempt to remove cache items when the cache is disabled

 -- Max Kellermann <mk@cm4all.com>  Fri, 28 Aug 2009 15:40:48 +0200

cm4all-beng-proxy (0.6.11) unstable; urgency=low

  * http-cache-memcached: store HTTP status and response headers
  * http-cache-memcached: implemented flush (SIGHUP)
  * http-cache-memcached: support "Vary"
  * http-client: work around assertion failure in response_stream_close()

 -- Max Kellermann <mk@cm4all.com>  Thu, 27 Aug 2009 12:33:17 +0200

cm4all-beng-proxy (0.6.10) unstable; urgency=low

  * parser: finish tag before bailing out
  * http-request: allow URLs without path component
  * fork: clear event in read() method
  * istream-file: pass options O_CLOEXEC|O_NOCTTY to open()
  * response: check if the "Host" request header is valid

 -- Max Kellermann <mk@cm4all.com>  Tue, 18 Aug 2009 16:37:19 +0200

cm4all-beng-proxy (0.6.9) unstable; urgency=low

  * direct: disable SPLICE_F_NONBLOCK (temporary NFS EAGAIN workaround)

 -- Max Kellermann <mk@cm4all.com>  Mon, 17 Aug 2009 13:52:49 +0200

cm4all-beng-proxy (0.6.8) unstable; urgency=low

  * widget-http: close response body in error code path
  * http-cache: implemented memcached backend (--memcached-server)
  * processor: &c:base; returns the URI without scheme and host

 -- Max Kellermann <mk@cm4all.com>  Mon, 17 Aug 2009 12:29:19 +0200

cm4all-beng-proxy (0.6.7) unstable; urgency=low

  * file-handler: generate Expires from xattr user.MaxAge
  * cmdline: added option --set to configure:
    - max_connections
    - http_cache_size
    - filter_cache_size
    - translate_cache_size
  * flush caches on SIGHUP

 -- Max Kellermann <mk@cm4all.com>  Fri, 07 Aug 2009 11:41:10 +0200

cm4all-beng-proxy (0.6.6) unstable; urgency=low

  * added missing GLib build dependency
  * cgi-handler: set the "body_consumed" flag

 -- Max Kellermann <mk@cm4all.com>  Tue, 04 Aug 2009 09:53:01 +0200

cm4all-beng-proxy (0.6.5) unstable; urgency=low

  * shm: pass MAP_NORESERVE to mmap()
  * proxy-handler: support cookies
  * translation: added DISCARD_SESSION packet

 -- Max Kellermann <mk@cm4all.com>  Wed, 15 Jul 2009 18:00:33 +0200

cm4all-beng-proxy (0.6.4) unstable; urgency=low

  * http-client: don't read response body in HEAD requests
  * ajp-client: invoke the "abort" handler on error
  * filter-cache: lock cache items while they are served

 -- Max Kellermann <mk@cm4all.com>  Thu, 09 Jul 2009 14:36:14 +0200

cm4all-beng-proxy (0.6.3) unstable; urgency=low

  * http-server: implemented the DELETE method
  * http-server: refuse HTTP/0.9 requests
  * proxy-handler: send request body to template when no widget is focused
  * widget-request: pass original HTTP method to widget
  * session: automatically defragment sessions

 -- Max Kellermann <mk@cm4all.com>  Tue, 07 Jul 2009 16:57:22 +0200

cm4all-beng-proxy (0.6.2) unstable; urgency=low

  * lock: fixed race condition in debug flag updates
  * session: use rwlock for the session manager
  * proxy-handler: pass request headers to the remote HTTP server
  * proxy-handler: forward original Accept-Charset if processor is disabled
  * pipe: don't filter resources without a body
  * fcache: forward original HTTP status over "pipe" filter
  * cgi: support the "Status" line

 -- Max Kellermann <mk@cm4all.com>  Mon, 06 Jul 2009 16:38:26 +0200

cm4all-beng-proxy (0.6.1) unstable; urgency=low

  * session: consistently lock all session objects
  * rewrite-uri: check if widget_external_uri() returns NULL
  * widget-uri: don't generate the "path" argument when it's NULL
  * widget-uri: strip superfluous question mark from widget_base_address()
  * widget-uri: append parameters from the template first
  * widget-uri: re-add configured query string in widget_absolute_uri()
  * widget-uri: eliminate configured query string in widget_external_uri()
  * processor: don't consider session data for base=child and base=parent

 -- Max Kellermann <mk@cm4all.com>  Fri, 03 Jul 2009 15:52:01 +0200

cm4all-beng-proxy (0.6) unstable; urgency=low

  * inline-widget: check the widget HTTP response status
  * response: don't apply transformation on failed response
  * resource-address: include pipe arguments in filter cache key
  * handler: removed session redirect on the first request
  * http-cache: accept ETag response header instead of Last-Modified
  * filter-cache: don't require Last-Modified or Expires
  * file-handler: disable ETag only when processor comes first
  * file-handler: read ETag from xattr
  * pipe: generate new ETag for piped resource
  * session: purge sessions when shared memory is full
  * handler: don't enforce sessions for filtered responses

 -- Max Kellermann <mk@cm4all.com>  Tue, 30 Jun 2009 17:48:20 +0200

cm4all-beng-proxy (0.5.14) unstable; urgency=low

  * ajp-client: implemented request body
  * cookie-client: obey "max-age=0" properly
  * processor: forward the original HTTP status
  * response, widget-http: don't allow processing resource without body
  * widget-http: check the Content-Type before invoking processor
  * response: pass the "Location" response header
  * debian: added a separate -optimized-dbg package
  * added init script support for multiple ports (--port) and multiple listen
    (--listen) command line argumnents
  * translation: added the "APPEND" packet for command line arguments
  * pipe: support command line arguments

 -- Max Kellermann <mk@cm4all.com>  Mon, 29 Jun 2009 16:51:16 +0200

cm4all-beng-proxy (0.5.13) unstable; urgency=low

  * widget-registry: clear local_address in translate request
  * cmdline: added the "--listen" option

 -- Max Kellermann <mk@cm4all.com>  Wed, 24 Jun 2009 12:27:17 +0200

cm4all-beng-proxy (0.5.12) unstable; urgency=low

  * response: pass the "Location" response handler
  * added support for multiple listener ports

 -- Max Kellermann <mk@cm4all.com>  Tue, 23 Jun 2009 23:34:55 +0200

cm4all-beng-proxy (0.5.11) unstable; urgency=low

  * build with autotools
  * use libcm4all-socket, GLib
  * Makefile.am: support out-of-tree builds
  * added optimized Debian package
  * tcache: fixed wrong assignment in VARY=HOST
  * translation: added request packet LOCAL_ADDRESS

 -- Max Kellermann <mk@cm4all.com>  Tue, 23 Jun 2009 15:42:12 +0200

cm4all-beng-proxy (0.5.10) unstable; urgency=low

  * widget-http: assign the "address" variable

 -- Max Kellermann <mk@cm4all.com>  Mon, 15 Jun 2009 18:38:58 +0200

cm4all-beng-proxy (0.5.9) unstable; urgency=low

  * tcache: fixed typo in tcache_string_match()
  * tcache: support VARY=SESSION
  * translate: added the INVALIDATE response packet
  * cache, session: higher size limits
  * widget-uri: separate query_string from path_info
  * widget-uri: ignore widget parameters in widget_external_uri()

 -- Max Kellermann <mk@cm4all.com>  Mon, 15 Jun 2009 17:06:11 +0200

cm4all-beng-proxy (0.5.8) unstable; urgency=low

  * handler: fixed double free bug in translate_callback()

 -- Max Kellermann <mk@cm4all.com>  Sun, 14 Jun 2009 19:05:09 +0200

cm4all-beng-proxy (0.5.7) unstable; urgency=low

  * forward the Content-Disposition header
  * handler: assign new session to local variable, fix segfault
  * handler: don't dereference the NULL session

 -- Max Kellermann <mk@cm4all.com>  Sun, 14 Jun 2009 13:01:52 +0200

cm4all-beng-proxy (0.5.6) unstable; urgency=low

  * widget-http: send the "Via" request header instead of "X-Forwarded-For"
  * proxy-handler: send the "Via" request header
  * widget-request: check the "path" argument before calling uri_compress()

 -- Max Kellermann <mk@cm4all.com>  Tue, 09 Jun 2009 12:21:00 +0200

cm4all-beng-proxy (0.5.5) unstable; urgency=low

  * processor: allow specifying relative URI in c:base=child
  * widget-request: verify the "path" argument
  * widget: allocate address from widget's pool
  * widget-http: support multiple Set-Cookie response headers

 -- Max Kellermann <mk@cm4all.com>  Thu, 04 Jun 2009 15:10:15 +0200

cm4all-beng-proxy (0.5.4) unstable; urgency=low

  * implemented delegation of open() to a helper program
  * added the BASE translation packet, supported by the translation cache
  * deprecated c:mode=proxy
  * rewrite-uri: always enable focus in mode=partial
  * http-cache: don't cache resources with query string (RFC 2616 13.9)
  * http-cache: lock cache items while they are served

 -- Max Kellermann <mk@cm4all.com>  Thu, 28 May 2009 11:44:01 +0200

cm4all-beng-proxy (0.5.3) unstable; urgency=low

  * cgi: close request body on fork() failure
  * fork: added workaround for pipe-to-pipe splice()
  * http-cache: use cache entry when response ETag matches
  * cgi: loop in istream_cgi_read() to prevent blocking
  * cache: check for expired items once a minute
  * cache: optimize search for oldest item

 -- Max Kellermann <mk@cm4all.com>  Wed, 06 May 2009 13:23:46 +0200

cm4all-beng-proxy (0.5.2) unstable; urgency=low

  * added filter cache
  * header-parser: added missing range check in header_parse_line()
  * fork: added event for writing to the child process
  * fork: don't splice() from a pipe
  * response: don't pass request body to unfocused processor
  * added filter type "pipe"

 -- Max Kellermann <mk@cm4all.com>  Wed, 29 Apr 2009 13:24:26 +0200

cm4all-beng-proxy (0.5.1) unstable; urgency=low

  * processor: fixed base=child assertion failure
  * handler: close request body if it was not consumed
  * static-file: generate Last-Modified and ETag response headers
  * static-file: obey the Content-Type provided by the translation server
  * static-file: get Content-Type from extended attribute
  * http-cache: use istream_null when cached resource is empty

 -- Max Kellermann <mk@cm4all.com>  Mon, 27 Apr 2009 10:00:20 +0200

cm4all-beng-proxy (0.5) unstable; urgency=low

  * processor: accept c:mode/c:base attributes in any order
  * processor: removed alternative (anchor) rewrite syntax

 -- Max Kellermann <mk@cm4all.com>  Mon, 20 Apr 2009 22:04:19 +0200

cm4all-beng-proxy (0.4.10) unstable; urgency=low

  * processor: lift length limitation for widget parameters
  * translate: abort if a packet is too large
  * translate: support MAX_AGE for the whole response
  * hashmap: fix corruption of slot chain in hashmap_remove_value()

 -- Max Kellermann <mk@cm4all.com>  Fri, 17 Apr 2009 13:02:50 +0200

cm4all-beng-proxy (0.4.9) unstable; urgency=low

  * http-cache: explicitly start reading into cache
  * cgi: clear "headers" variable before publishing the response
  * translate: use DOCUMENT_ROOT as CGI parameter

 -- Max Kellermann <mk@cm4all.com>  Mon, 06 Apr 2009 16:21:57 +0200

cm4all-beng-proxy (0.4.8) unstable; urgency=low

  * translate: allow ADDRESS packets in AJP addresses
  * translate: initialize all fields of a FastCGI address
  * http-cache: close all caching connections on exit
  * processor: don't rewrite SCRIPT SRC attribute when proxying

 -- Max Kellermann <mk@cm4all.com>  Thu, 02 Apr 2009 15:45:46 +0200

cm4all-beng-proxy (0.4.7) unstable; urgency=low

  * http-server: use istream_null for empty request body
  * parser: check for trailing slash only in TAG_OPEN tags
  * parser: added support for XML Processing Instructions
  * processor: implemented XML Processing Instruction "cm4all-rewrite-uri"
  * uri-escape: escape the slash character
  * cache: remove all matching items in cache_remove()
  * http-cache: lock cache items while holding a reference

 -- Max Kellermann <mk@cm4all.com>  Thu, 02 Apr 2009 12:02:53 +0200

cm4all-beng-proxy (0.4.6) unstable; urgency=low

  * file_handler: fixed logic error in If-Modified-Since check
  * date: return UTC time stamp in http_date_parse()
  * cache: continue search after item was invalidated
  * cache: remove the correct cache item
  * istream-chunked: work around invalid assertion failure
  * istream-subst: fixed corruption after partial match

 -- Max Kellermann <mk@cm4all.com>  Wed, 25 Mar 2009 15:03:10 +0100

cm4all-beng-proxy (0.4.5) unstable; urgency=low

  * http-server: assume keep-alive is enabled on HTTP 1.1
  * http-client: unregister EV_READ when the buffer is full
  * translation: added QUERY_STRING packet
  * processor: optionally parse base/mode from URI

 -- Max Kellermann <mk@cm4all.com>  Tue, 17 Mar 2009 13:04:25 +0100

cm4all-beng-proxy (0.4.4) unstable; urgency=low

  * forward Accept-Language request header to the translation server
  * translate: added the USER_AGENT request packet
  * session: obey the USER/MAX_AGE setting
  * use libcm4all-inline-dev in libcm4all-beng-proxy-dev
  * added pkg-config file for libcm4all-beng-proxy-dev
  * updated python-central dependencies
  * processor: parse c:base/c:mode attributes in PARAM tags

 -- Max Kellermann <mk@cm4all.com>  Wed, 11 Mar 2009 09:43:48 +0100

cm4all-beng-proxy (0.4.3) unstable; urgency=low

  * processor: rewrite URI in LINK tags
  * processor: rewrite URI in PARAM tags
  * use splice() from glibc 2.7
  * translate: added VARY response packet
  * build documentation with texlive

 -- Max Kellermann <mk@cm4all.com>  Wed, 04 Mar 2009 09:53:56 +0100

cm4all-beng-proxy (0.4.2) unstable; urgency=low

  * hashmap: fix corruption in slot chain
  * use monotonic clock to calculate expiry times
  * processor: rewrite URIs in the EMBED, VIDEO, AUDIO tags

 -- Max Kellermann <mk@cm4all.com>  Tue, 17 Feb 2009 17:14:48 +0100

cm4all-beng-proxy (0.4.1) unstable; urgency=low

  * translate: clear client->transformation
  * handler: check for translation errors
  * http-server: fixed assertion failure during shutdown
  * http-server: send "Keep-Alive" response header
  * worker: after fork(), call event_reinit() in the parent process
  * added valgrind build dependency
  * build with Debian's libevent-1.4 package

 -- Max Kellermann <mk@cm4all.com>  Tue, 10 Feb 2009 11:48:53 +0100

cm4all-beng-proxy (0.4) unstable; urgency=low

  * added support for transformation views
    - in the JavaScript API, mode=proxy is now deprecated
  * http-cache: fix segfault when request_headers==NULL
  * http-cache: store multiple (varying) versions of a resource
  * http-cache: use the "max-age" cache-control response

 -- Max Kellermann <mk@cm4all.com>  Fri, 30 Jan 2009 13:29:43 +0100

cm4all-beng-proxy (0.3.9) unstable; urgency=low

  * http-client: assume keep-alive is enabled on HTTP 1.1
  * processor: use configured/session path-info for mode=child URIs

 -- Max Kellermann <mk@cm4all.com>  Tue, 27 Jan 2009 13:07:51 +0100

cm4all-beng-proxy (0.3.8) unstable; urgency=low

  * processor: pass Content-Type and Content-Language headers from
    template
  * http-client: allow chunked response body without keep-alive

 -- Max Kellermann <mk@cm4all.com>  Fri, 23 Jan 2009 13:02:42 +0100

cm4all-beng-proxy (0.3.7) unstable; urgency=low

  * istream_subst: exit the loop if state==INSERT
  * istream_iconv: check if the full buffer could be flushed
  * worker: don't reinitialize session manager during shutdown

 -- Max Kellermann <mk@cm4all.com>  Thu, 15 Jan 2009 10:39:47 +0100

cm4all-beng-proxy (0.3.6) unstable; urgency=low

  * processor: ignore closing </header>
  * widget-http: now really don't check content-type in frame parents
  * parser: skip comments
  * processor: implemented c:base="parent"
  * processor: added "c:" prefix to c:widget child elements
  * processor: renamed the "c:param" element to "c:parameter"

 -- Max Kellermann <mk@cm4all.com>  Thu, 08 Jan 2009 11:17:29 +0100

cm4all-beng-proxy (0.3.5) unstable; urgency=low

  * widget-http: don't check content-type in frame parents
  * istream-subst: allow null bytes in the input stream
  * js: added the "translate" parameter for passing values to the
    translation server
  * rewrite-uri: refuse to rewrite a frame URI without widget id

 -- Max Kellermann <mk@cm4all.com>  Mon, 05 Jan 2009 16:46:32 +0100

cm4all-beng-proxy (0.3.4) unstable; urgency=low

  * processor: added support for custom widget request headers
  * http-cache: obey the "Vary" response header
  * http-cache: pass the new http_cache_info object when testing a cache
    item

 -- Max Kellermann <mk@cm4all.com>  Tue, 30 Dec 2008 15:46:44 +0100

cm4all-beng-proxy (0.3.3) unstable; urgency=low

  * processor: grew widget parameter buffer to 512 bytes
  * widget-resolver: clear widget->resolver on abort
  * cgi: clear the input's handler in cgi_async_abort()
  * widget-stream: use istream_hold (reverts r4171)

 -- Max Kellermann <mk@cm4all.com>  Fri, 05 Dec 2008 14:43:05 +0100

cm4all-beng-proxy (0.3.2) unstable; urgency=low

  * processor: free memory before calling embed_frame_widget()
  * processor: allocate query string from the widget pool
  * processor: removed the obsolete widget attributes "tag" and "style"
  * parser: hold a reference to the pool

 -- Max Kellermann <mk@cm4all.com>  Mon, 01 Dec 2008 14:15:38 +0100

cm4all-beng-proxy (0.3.1) unstable; urgency=low

  * http-client: remove Transfer-Encoding and Content-Length from response
    headers
  * http-client: don't read body after invoke_response()
  * fork: retry splice() after EAGAIN
  * fork: don't close input when splice() fails
  * cgi: abort the response handler when the stdin stream fails
  * istream_file, istream_pipe, fork, client_socket, listener: fixed file
    descriptor leaks
  * processor: hold a reference to the caller's pool
  * debian/rules: enabled test suite

 -- Max Kellermann <mk@cm4all.com>  Thu, 27 Nov 2008 16:01:16 +0100

cm4all-beng-proxy (0.3) unstable; urgency=low

  * implemented widget filters
  * translate: initialize all fields of a CGI address
  * fork: read request body on EAGAIN
  * fork: implemented the direct() method with splice()
  * python: added class Response
  * prototypes/translate.py:
    - support "filter"
    - support "content_type"
  * demo: added widget filter demo

 -- Max Kellermann <mk@cm4all.com>  Wed, 26 Nov 2008 16:27:29 +0100

cm4all-beng-proxy (0.2) unstable; urgency=low

  * don't quote text/xml widgets
  * widget-resolver: pass widget_pool to widget_class_lookup()
  * widget-registry: allocate widget_class from widget_pool
  * widget-stream: eliminated the async operation proxy, because the
    operation cannot be aborted before the constructor returns
  * widget-stream: don't clear the "delayed" stream in the response() callback
  * rewrite-uri: trigger istream_read(delayed) after istream_delayed_set()
  * doc: clarified XSLT integration

 -- Max Kellermann <mk@cm4all.com>  Tue, 25 Nov 2008 15:28:54 +0100

cm4all-beng-proxy (0.1) unstable; urgency=low

  * initial release

 -- Max Kellermann <mk@cm4all.com>  Mon, 17 Nov 2008 11:59:36 +0100<|MERGE_RESOLUTION|>--- conflicted
+++ resolved
@@ -1,7 +1,6 @@
-<<<<<<< HEAD
 cm4all-beng-proxy (6.0.14) unstable; urgency=low
 
-  * 
+  * merge release 5.15
 
  --   
 
@@ -100,13 +99,12 @@
   * translation: add packets EXPAND_DOCUMENT_ROOT, PROBE_PATH_SUFFIXES
 
  -- Max Kellermann <mk@cm4all.com>  Thu, 29 Jan 2015 22:32:02 -0000
-=======
+
 cm4all-beng-proxy (5.15) unstable; urgency=low
 
   * ssl_client: fix crash on request with Keep-Alive disabled
 
  -- Max Kellermann <mk@cm4all.com>  Mon, 23 Feb 2015 12:44:50 -0000
->>>>>>> 3c7b0476
 
 cm4all-beng-proxy (5.14) unstable; urgency=low
 
