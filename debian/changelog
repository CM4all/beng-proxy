--- conflicted
+++ resolved
@@ -1,7 +1,6 @@
-<<<<<<< HEAD
 cm4all-beng-proxy (1.1.40) unstable; urgency=low
 
-  * 
+  * merge release 1.0.34
 
  --   
 
@@ -281,14 +280,12 @@
 
  -- Max Kellermann <mk@cm4all.com>  Wed, 20 Jul 2011 15:04:22 +0200
   
-=======
 cm4all-beng-proxy (1.0.34) unstable; urgency=low
 
   * resource-loader: don't strip last segment from IPv6 address
 
  -- Max Kellermann <mk@cm4all.com>  Wed, 16 May 2012 09:47:43 -0000
 
->>>>>>> f8688885
 cm4all-beng-proxy (1.0.33) unstable; urgency=low
 
   * widget-resolver: fix assertion failure on recursive abort
