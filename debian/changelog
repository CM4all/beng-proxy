<<<<<<< HEAD
cm4all-beng-proxy (15.3) unstable; urgency=low

  * 

 --   

cm4all-beng-proxy (15.2) unstable; urgency=low

  * merge release 14.20

 -- Max Kellermann <mk@cm4all.com>  Sun, 30 Dec 2018 13:52:14 +0100

cm4all-beng-proxy (15.1) unstable; urgency=low

  * feature freeze

 -- Max Kellermann <mk@cm4all.com>  Mon, 17 Dec 2018 15:10:07 +0100

cm4all-beng-proxy (15.0.14) unstable; urgency=low

  * merge release 14.19

 -- Max Kellermann <mk@cm4all.com>  Thu, 13 Dec 2018 10:46:26 +0100

cm4all-beng-proxy (15.0.13) unstable; urgency=low

  * spawn: configurable resource limits CPUWeight, TasksMax, MemoryMax
  * lhttp, fcgi: kill idle processes after 15 minutes
  * filter: use the previous status if filter returns "200 OK"
  * require OpenSSL 1.1

 -- Max Kellermann <mk@cm4all.com>  Mon, 10 Dec 2018 15:13:14 +0100

cm4all-beng-proxy (15.0.12) unstable; urgency=low

  * istream: fix two assertion failures

 -- Max Kellermann <mk@cm4all.com>  Mon, 03 Dec 2018 09:37:21 +0100

cm4all-beng-proxy (15.0.11) unstable; urgency=low

  * widget: widget tag headers replace existing headers

 -- Max Kellermann <mk@cm4all.com>  Thu, 29 Nov 2018 20:31:17 +0100

cm4all-beng-proxy (15.0.10) unstable; urgency=low

  * subst/yaml: use "{%name%}" and allow switching to "{[name]}" with
    SUBST_ALT_SYNTAX

 -- Max Kellermann <mk@cm4all.com>  Thu, 29 Nov 2018 13:14:59 +0100

cm4all-beng-proxy (15.0.9) unstable; urgency=low

  * fix EBADFD
  * subst/yaml: use "{[name]}" instead of "{{name}}"
  * subst/yaml: use the dot as a YAML path separator
  * subst/yaml: allow traversing child maps
  * bp/headers: optimize
  * bp/headers: add group "AUTH"

 -- Max Kellermann <mk@cm4all.com>  Tue, 27 Nov 2018 16:57:41 +0100

cm4all-beng-proxy (15.0.8) unstable; urgency=low

  * processor: don't rewrite "data:" links
  * processor: fix use-after-free crash bug in URI rewriter

 -- Max Kellermann <mk@cm4all.com>  Thu, 22 Nov 2018 09:24:35 +0100

cm4all-beng-proxy (15.0.7) unstable; urgency=low

  * translation: fix assertion failure
  * translation: fix use-after-free bug in PROBE_SUFFIX handler
  * certdb: add option --account-key

 -- Max Kellermann <mk@cm4all.com>  Wed, 21 Nov 2018 20:19:10 +0100

cm4all-beng-proxy (15.0.6) unstable; urgency=low

  * translation: fix bogus error "malformed MOUNT_UTS_NAMESPACE packet"
  * translation: add packet ALT_HOST

 -- Max Kellermann <mk@cm4all.com>  Fri, 16 Nov 2018 13:35:20 +0100

cm4all-beng-proxy (15.0.5) unstable; urgency=low

  * translation: add packet SUBST_YAML_FILE

 -- Max Kellermann <mk@cm4all.com>  Wed, 31 Oct 2018 12:38:58 +0100

cm4all-beng-proxy (15.0.4) unstable; urgency=low

  * merge release 14.18
  * bp: optimize the number of concurrent filter processes
  * translation: size optimizations
  * dev: convert headers to C++
  * ajp: remove unused AJPv13 protocol implementation
  * spawn: fix warning "... died from signal 31"

 -- Max Kellermann <mk@cm4all.com>  Mon, 22 Oct 2018 17:58:19 +0200

cm4all-beng-proxy (15.0.3) unstable; urgency=low

  * merge release 14.13

 -- Max Kellermann <mk@cm4all.com>  Mon, 01 Oct 2018 12:24:46 +0200

cm4all-beng-proxy (15.0.2) unstable; urgency=low

  * merge release 14.12
  * spawn: add fallback PATH

 -- Max Kellermann <mk@cm4all.com>  Thu, 27 Sep 2018 12:55:56 +0200

cm4all-beng-proxy (15.0.1) unstable; urgency=low

  * spawn: support reassociating with PID namespaces
  * http_{client,server}: remove HTTP/1.0 support
  * eliminate dependency on libevent

 -- Max Kellermann <mk@cm4all.com>  Mon, 03 Sep 2018 12:14:18 +0200
=======
cm4all-beng-proxy (14.21) unstable; urgency=low

  * lhttp: fix crash bug (14.20 regression)

 -- Max Kellermann <mk@cm4all.com>  Thu, 03 Jan 2019 11:12:48 +0100
>>>>>>> fb3abcd4

cm4all-beng-proxy (14.20) unstable; urgency=low

  * pipe: remove excess fcntl() system calls in the debug build
  * http_client: fix two crash bugs
  * http_client: fix stall bug with SSL
  * http_client: fix "Peer closed the socket prematurely" error with SSL

 -- Max Kellermann <mk@cm4all.com>  Sun, 30 Dec 2018 13:40:44 +0100

cm4all-beng-proxy (14.19) unstable; urgency=low

  * certdb: fix "std::bad_alloc" error after database connection loss
  * widget: fix missing request body for focused inline widget

 -- Max Kellermann <mk@cm4all.com>  Wed, 12 Dec 2018 22:23:06 +0100

cm4all-beng-proxy (14.18) unstable; urgency=low

  * was: fix use-after-free bug
  * enlarge I/O buffers to 32 for faster bulk transfers

 -- Max Kellermann <mk@cm4all.com>  Tue, 16 Oct 2018 19:05:34 +0200

cm4all-beng-proxy (14.17) unstable; urgency=low

  * translation, http_cache: fix use-after-free bugs

 -- Max Kellermann <mk@cm4all.com>  Mon, 15 Oct 2018 22:27:39 +0200

cm4all-beng-proxy (14.16) unstable; urgency=low

  * http_client: fix assertion failure due to unexpected recursion

 -- Max Kellermann <mk@cm4all.com>  Mon, 15 Oct 2018 17:03:13 +0200

cm4all-beng-proxy (14.15) unstable; urgency=low

  * spawn: fix error "Failed to create systemd scope: Unit
    cm4all-beng-spawn.scope not loaded"

 -- Max Kellermann <mk@cm4all.com>  Wed, 10 Oct 2018 11:49:25 +0200

cm4all-beng-proxy (14.14) unstable; urgency=low

  * merge release 13.13

 -- Max Kellermann <mk@cm4all.com>  Fri, 05 Oct 2018 14:10:08 +0200

cm4all-beng-proxy (14.13) unstable; urgency=low

  * spawn: fix "signalfd() failed: Bad file descriptor"
  * translation: fix crash bug
  * session: fix data loss after defragmentation

 -- Max Kellermann <mk@cm4all.com>  Fri, 28 Sep 2018 15:24:19 +0200

cm4all-beng-proxy (14.12) unstable; urgency=low

  * improved memory leak detector
  * add listener options "ack_timeout", "keepalive"
  * support HTTP method "REPORT"

 -- Max Kellermann <mk@cm4all.com>  Thu, 27 Sep 2018 10:55:50 +0200

cm4all-beng-proxy (14.11) unstable; urgency=low

  * merge release 13.12

 -- Max Kellermann <mk@cm4all.com>  Sat, 01 Sep 2018 19:46:50 +0200

cm4all-beng-proxy (14.10) unstable; urgency=low

  * http: don't require "Connection" header for WebSocket upgrade
  * bp/http: fix WebSocket header duplication

 -- Max Kellermann <mk@cm4all.com>  Wed, 22 Aug 2018 11:11:50 -0000

cm4all-beng-proxy (14.9) unstable; urgency=low

  * bp/http: abolish the forced "Connection:keep-alive" request header
  * spawn: work around LXC/systemd bug causing spawner failures

 -- Max Kellermann <mk@cm4all.com>  Thu, 16 Aug 2018 15:21:58 -0000

cm4all-beng-proxy (14.8) unstable; urgency=low

  * http_cache, fcache: fix use-after-free crash bug
  * spawn: support the systemd hybrid cgroup hierarchy

 -- Max Kellermann <mk@cm4all.com>  Tue, 19 Jun 2018 14:46:39 -0000

cm4all-beng-proxy (14.7) unstable; urgency=low

  * certdb: DELETE old name before INSERT to avoid constraint violation

 -- Max Kellermann <mk@cm4all.com>  Tue, 05 Jun 2018 20:12:17 -0000

cm4all-beng-proxy (14.6) unstable; urgency=low

  * http_client: fix use-after-free data corruption bug
  * fcache: fix use-after-free crash bug upon cancellation
  * access_log: fix crash after sendmsg() failure
  * istream/replace: fix stall bug
  * istream/subst: optimize mismatch check

 -- Max Kellermann <mk@cm4all.com>  Mon, 04 Jun 2018 10:22:47 -0000

cm4all-beng-proxy (14.5) unstable; urgency=low

  * access_log: fix CRC errors due to stack corruption

 -- Max Kellermann <mk@cm4all.com>  Mon, 14 May 2018 14:34:18 -0000

cm4all-beng-proxy (14.4) unstable; urgency=low

  * lb: fix "pivot_root" problem during start on kernel 4.9-
  * enable core dumps (PR_SET_DUMPABLE)
  * debian: don't start daemon during initial installation

 -- Max Kellermann <mk@cm4all.com>  Mon, 14 May 2018 10:42:12 -0000

cm4all-beng-proxy (14.3) unstable; urgency=low

  * bp: allow configuring child error logger without access logger
  * log: fix datagram corruption due to wrong attribute code
  * log-json: escape control characters

 -- Max Kellermann <mk@cm4all.com>  Thu, 26 Apr 2018 11:00:05 -0000

cm4all-beng-proxy (14.2) unstable; urgency=low

  * lb: fix use-after-free crash after using translation response
  * http_cache: fix use-after-free crash on request cancellation
  * http_client: fix assertion failure upon discarding large request body

 -- Max Kellermann <mk@cm4all.com>  Tue, 24 Apr 2018 11:11:36 -0000

cm4all-beng-proxy (14.1) unstable; urgency=low

  * feature freeze
  * lhttp: fix memory leak
  * lhttp: pass URI and site name to error logger
  * fcgi: implement "forward_child_errors" for STDERR payloads
  * pipe: fix assertion failure
  * cgi: fix crash bug
  * bp: SIGHUP flushes the NFS cache
  * control: add packet FLUSH_NFS_CACHE

 -- Max Kellermann <mk@cm4all.com>  Thu, 19 Apr 2018 08:43:23 -0000

cm4all-beng-proxy (14.0.9) unstable; urgency=low

  * translation: allow disabling the HTTP cache with "UNCACHED"
  * http_cache: remove the memcached backend
  * access_log: use protocol version 2
  * fcgi, was, lhttp: option "forward_child_errors" forwards stderr to logger

 -- Max Kellermann <mk@cm4all.com>  Mon, 26 Mar 2018 09:42:46 -0000

cm4all-beng-proxy (14.0.8) unstable; urgency=low

  * merge release 13.11
  * bp: add SSL/TLS support to the HTTP server
  * fix bogus assertion failure

 -- Max Kellermann <mk@cm4all.com>  Mon, 12 Mar 2018 10:38:35 -0000

cm4all-beng-proxy (14.0.7) unstable; urgency=low

  * merge release 13.10
  * header-forward: include "Content-Location" in header group "LINK"
  * http_client: enable keep-alive on HTTPS connections
  * ssl/client: send client certificates on server request
  * ssl/client: translation packet CERTIFICATE chooses client certificate
  * ssl/client: enable SNI

 -- Max Kellermann <mk@cm4all.com>  Thu, 01 Mar 2018 11:59:04 -0000

cm4all-beng-proxy (14.0.6) unstable; urgency=low

  * http_server: generate Content-Length for empty response (14.0.1
    regression)

 -- Max Kellermann <mk@cm4all.com>  Fri, 02 Feb 2018 10:54:19 -0000

cm4all-beng-proxy (14.0.5) unstable; urgency=low

  * bp: fix forwarding headers for request body

 -- Max Kellermann <mk@cm4all.com>  Thu, 25 Jan 2018 11:48:09 -0000

cm4all-beng-proxy (14.0.4) unstable; urgency=low

  * merge release 13.8
  * certdb: create ACME CSRs without subject, only subjectAltName

 -- Max Kellermann <mk@cm4all.com>  Tue, 23 Jan 2018 15:04:11 -0000

cm4all-beng-proxy (14.0.3) unstable; urgency=low

  * merge release 13.5
  * bp: fix nullptr dereference bug

 -- Max Kellermann <mk@cm4all.com>  Thu, 18 Jan 2018 18:24:29 -0000

cm4all-beng-proxy (14.0.2) unstable; urgency=low

  * access_log: support protocol version 2 (with CRC)
  * processor: rewrite URIs in META/property="og:{image,url}"
  * certdb: eliminate duplicate authz request
  * certdb: add ACME option "--debug"
  * certdb: implement ACME "http-01", option "--challenge-directory"

 -- Max Kellermann <mk@cm4all.com>  Fri, 12 Jan 2018 11:07:14 -0000

cm4all-beng-proxy (14.0.1) unstable; urgency=low

  * lb: forward HTTP from Lua to dynamic server (development feature)
  * certdb: retry ACME requests after status 5xx (server error)
  * certdb: support the Workshop control channel
  * log-json: generate JSONL (JSON Lines)

 -- Max Kellermann <mk@cm4all.com>  Fri, 05 Jan 2018 11:47:08 -0000

cm4all-beng-proxy (13.13) unstable; urgency=low

  * was: fix memory leak
  * was: force pipe buffers to 256 kB
  * session: fix data loss after defragmentation

 -- Max Kellermann <mk@cm4all.com>  Fri, 05 Oct 2018 12:23:09 +0200

cm4all-beng-proxy (13.12) unstable; urgency=low

  * bp/http: abolish the forced "Connection:keep-alive" request header
  * session: fix two assertion failures
  * fcgi, lhttp: fix race condition with socket permissions
  * cgi: fix crash bug
  * pipe: fix assertion failure
  * fcache: fix crash due to mistakenly detected memory leak
  * lb: fix "pivot_root" problem during start on kernel 4.9-
  * enable core dumps (PR_SET_DUMPABLE)
  * debian: don't start daemon during initial installation

 -- Max Kellermann <mk@cm4all.com>  Sat, 01 Sep 2018 17:23:30 -0000

cm4all-beng-proxy (13.11) unstable; urgency=low

  * lb: ssl_cert_db and ssl_verify are mutually exclusive
  * log-json: fix crash bug with unknown type value
  * log: support type "SSH"

 -- Max Kellermann <mk@cm4all.com>  Fri, 09 Mar 2018 09:15:14 -0000

cm4all-beng-proxy (13.10) unstable; urgency=low

  * access_log: support record attribute "type"

 -- Max Kellermann <mk@cm4all.com>  Wed, 07 Feb 2018 08:27:48 -0000

cm4all-beng-proxy (13.9) unstable; urgency=low

  * spawn: fix kernel warning "oom_adj is deprecated, please use
    oom_score_adj instead"
  * lb/config: check whether sticky_mode is compatible with Zeroconf
  * access_log: fix crash on connect failure

 -- Max Kellermann <mk@cm4all.com>  Tue, 06 Feb 2018 09:23:23 -0000

cm4all-beng-proxy (13.8) unstable; urgency=low

  * lb/http: fix use-after-free bug

 -- Max Kellermann <mk@cm4all.com>  Tue, 23 Jan 2018 14:46:15 -0000

cm4all-beng-proxy (13.7) unstable; urgency=low

  * lb/tcp: fix use-after-free bug when outbound connect fails early
  * spawn: fix resource limits problem with user namespaces
  * spawn: increase the OOM score of child processes

 -- Max Kellermann <mk@cm4all.com>  Tue, 23 Jan 2018 11:54:03 -0000

cm4all-beng-proxy (13.6) unstable; urgency=low

  * http_server: fix two crash bugs with "417 Expectation failed"
  * lb: fix crash bug when POSTing to global_http_check
  * lb/tcp: fix double free bug when outbound is not yet connected

 -- Max Kellermann <mk@cm4all.com>  Mon, 22 Jan 2018 10:18:58 -0000

cm4all-beng-proxy (13.5) unstable; urgency=low

  * lb/tcp: fix crash with empty Zeroconf pool
  * nfs: fix memory leak
  * certdb: eliminate duplicate authz request
  * certdb: retry ACME nonce request after status 500
  * certdb: update the Let's Encrypt agreement URL to v1.2
  * certdb: add ACME option "--debug"
  * ssl: fix three transfer stall bugs
  * shrink I/O buffers back to 8 kB
  * access_log: support protocol version 2 (with CRC)

 -- Max Kellermann <mk@cm4all.com>  Thu, 18 Jan 2018 17:59:13 -0000

cm4all-beng-proxy (13.4) unstable; urgency=low

  * fcache: fix use-after-free crash bug

 -- Max Kellermann <mk@cm4all.com>  Wed, 03 Jan 2018 09:31:05 -0000

cm4all-beng-proxy (13.3) unstable; urgency=low

  * merge release 12.9

 -- Max Kellermann <mk@cm4all.com>  Mon, 18 Dec 2017 10:16:28 -0000

cm4all-beng-proxy (13.2) unstable; urgency=low

  * widget: case insensitive check for UNTRUSTED_SITE_SUFFIX and
    UNTRUSTED_RAW_SITE_SUFFIX

 -- Max Kellermann <mk@cm4all.com>  Fri, 01 Dec 2017 14:54:24 -0000

cm4all-beng-proxy (13.1) unstable; urgency=low

  * feature freeze

 -- Max Kellermann <mk@cm4all.com>  Thu, 30 Nov 2017 12:05:07 -0000

cm4all-beng-proxy (13.0.12) unstable; urgency=low

  * merge release 12.8
  * http_cache: handle If-None-Match, If-Modified-Since etc.
  * spawn: raise the command-line argument limit
  * log internal server errors even without --verbose

 -- Max Kellermann <mk@cm4all.com>  Tue, 21 Nov 2017 11:58:58 -0000

cm4all-beng-proxy (13.0.11) unstable; urgency=low

  * bp: map EACCES/EPERM to "403 Forbidden"
  * log-cat: use the local time zone

 -- Max Kellermann <mk@cm4all.com>  Mon, 06 Nov 2017 09:29:22 -0000

cm4all-beng-proxy (13.0.10) unstable; urgency=low

  * avahi: make services visible initially (13.0.9 regression)
  * lb: add client address filter for global_http_check
  * python/control/client: add methods send_{en,dis}able_zeroconf()

 -- Max Kellermann <mk@cm4all.com>  Tue, 10 Oct 2017 21:51:40 -0000

cm4all-beng-proxy (13.0.9) unstable; urgency=low

  * lb: support monitors in Zeroconf clusters
  * lb/config: require certificate even if ssl_cert_db is used
  * lb/monitor/expect: fix memory leak
  * certdb: retry ACME "new-authz" after "unauthorized"
  * certdb: generate a new private key for each "new-cert"
  * certdb: fix collisions with ACME challenge certificates
  * certdb: allow altNames longer than 64 characters with ACME
  * log: add attribute "FORWARDED_TO"
  * control: add packets "DISABLE_ZEROCONF", "ENABLE_ZEROCONF"

 -- Max Kellermann <mk@cm4all.com>  Fri, 06 Oct 2017 11:20:15 -0000

cm4all-beng-proxy (13.0.8.1) unstable; urgency=low

  * fix assertion failure when sending large HTTP headers
  * http_server: disallow request headers larger than 8 kB

 -- Max Kellermann <mk@cm4all.com>  Tue, 17 Oct 2017 09:49:47 -0000

cm4all-beng-proxy (13.0.8) unstable; urgency=low

  * certdb: check for database commit errors
  * certdb: repeat after PostgreSQL serialization failure

 -- Max Kellermann <mk@cm4all.com>  Tue, 26 Sep 2017 19:59:53 -0000

cm4all-beng-proxy (13.0.7) unstable; urgency=low

  * fcache: fix bogus memory leak test
  * handler: change "Translation server failed" to "Configuration server ..."
  * spawn: wait & try again after "Unit cm4all-beng-spawn.scope already exists"

 -- Max Kellermann <mk@cm4all.com>  Mon, 25 Sep 2017 13:16:21 -0000

cm4all-beng-proxy (13.0.6) unstable; urgency=low

  * merge release 12.5
  * widget/inline: fix memory leak on canceled POST
  * widget/inline: implement a response header timeout of 5s
  * certdb: fix notifications in non-default PostgreSQL schema

 -- Max Kellermann <mk@cm4all.com>  Wed, 20 Sep 2017 20:56:04 -0000

cm4all-beng-proxy (13.0.5) unstable; urgency=low

  * merge release 12.4
  * lb/http: fix several memory leaks with POST requests
  * lb: fix shutdown crash bug
  * lb: CONTROL_STATS returns translation cache size
  * log/lua: add a "filter" mode

 -- Max Kellermann <mk@cm4all.com>  Thu, 14 Sep 2017 18:39:12 -0000

cm4all-beng-proxy (13.0.4) unstable; urgency=low

  * lb: fix request headers in access logger (affects
    "ignore_localhost_200" and "User-Agent", "Referer", "Host",
    "X-Forwarded-For")

 -- Max Kellermann <mk@cm4all.com>  Mon, 11 Sep 2017 20:04:23 -0000

cm4all-beng-proxy (13.0.3) unstable; urgency=low

  * fix crash bug in CSS processor
  * lb: print the site name in access logs
  * log: add attribute MESSAGE

 -- Max Kellermann <mk@cm4all.com>  Mon, 11 Sep 2017 17:43:57 -0000

cm4all-beng-proxy (13.0.2) unstable; urgency=low

  * log translation server failures even without --verbose
  * translation: allow arbitrary non-zero characters in CHILD_TAG
  * control: add listener option "interface"
  * control: disable the "V6ONLY" flag on all IPv6 wildcard listeners
  * control: switch to IPv4 if joining IPv6 wildcard to IPv4 multicast group

 -- Max Kellermann <mk@cm4all.com>  Fri, 08 Sep 2017 12:24:04 -0000

cm4all-beng-proxy (13.0.1) unstable; urgency=low

  * remove libdaemon dependency
  * lhttp: FADE_CHILDEN prevents reusing existing busy processes
  * bp: allow CONTROL_FADE_CHILDREN with tag as payload

 -- Max Kellermann <mk@cm4all.com>  Tue, 29 Aug 2017 10:40:13 -0000

cm4all-beng-proxy (12.9) unstable; urgency=low

  * was: fix crash after malformed HEAD response
  * http_client: fix retry after error
  * lb/lua: allow building with LuaJIT 2.1

 -- Max Kellermann <mk@cm4all.com>  Mon, 18 Dec 2017 10:03:34 -0000

cm4all-beng-proxy (12.8) unstable; urgency=low

  * file: emit "Last-Modified" header in "304" responses
  * file: improved support for the user.ETag xattr
  * http_cache: update "Expires" from "304" responses

 -- Max Kellermann <mk@cm4all.com>  Fri, 17 Nov 2017 11:41:02 -0000

cm4all-beng-proxy (12.7) unstable; urgency=low

  * file: ignore If-Modified-Since after successful If-None-Match
  * file: emit cache headers in "304" responses (v11 regression)
  * file: failed If-None-Match emits "304" response, not "412"

 -- Max Kellermann <mk@cm4all.com>  Thu, 16 Nov 2017 12:19:44 -0000

cm4all-beng-proxy (12.6) unstable; urgency=low

  * fix assertion failure when sending large HTTP headers
  * http_server: disallow request headers larger than 8 kB
  * spawn: wait & try again after "Unit cm4all-beng-spawn.scope already exists"
  * widget/inline: fix memory leak on canceled POST
  * control: add listener option "interface"
  * control: disable the "V6ONLY" flag on all IPv6 wildcard listeners
  * control: switch to IPv4 if joining IPv6 wildcard to IPv4 multicast group
  * lb: print the site name in access logs
  * lb: fix request headers in access logger (affects
    "ignore_localhost_200" and "User-Agent", "Referer", "Host",
    "X-Forwarded-For")
  * lb/monitor/expect: fix memory leak
  * certdb: fix notifications in non-default PostgreSQL schema

 -- Max Kellermann <mk@cm4all.com>  Tue, 17 Oct 2017 10:58:40 -0000

cm4all-beng-proxy (12.5) unstable; urgency=low

  * lb/http: fix another memory leak with POST requests
  * lb: fix shutdown crash bug
  * certdb: fix crash after PostgreSQL host lookup failure

 -- Max Kellermann <mk@cm4all.com>  Wed, 20 Sep 2017 10:30:52 -0000

cm4all-beng-proxy (12.4) unstable; urgency=low

  * lb/http: fix several memory leaks with POST requests
  * fix crash bug in CSS processor

 -- Max Kellermann <mk@cm4all.com>  Wed, 13 Sep 2017 13:58:06 -0000

cm4all-beng-proxy (12.3) unstable; urgency=low

  * remove libhttp dependency
  * logger: fix off-by-one bug in log level check
  * http_server: fix crash bug

 -- Max Kellermann <mk@cm4all.com>  Tue, 29 Aug 2017 09:44:27 -0000

cm4all-beng-proxy (12.2) unstable; urgency=low

  * spawn: use the "systemd" controller
  * debian/control: move from "non-free" to "main"

 -- Max Kellermann <mk@cm4all.com>  Wed, 23 Aug 2017 09:35:27 -0000

cm4all-beng-proxy (12.1) unstable; urgency=low

  * all code is now covered by the Simplified BSD License (BSD-2-Clause)

 -- Max Kellermann <mk@cm4all.com>  Fri, 18 Aug 2017 08:53:52 -0000

cm4all-beng-proxy (12.0.44) unstable; urgency=low

  * lb: retry after connect error to Zeroconf member
  * spawn: make /proc writable if user namespaces are allowed

 -- Max Kellermann <mk@cm4all.com>  Thu, 17 Aug 2017 11:26:34 -0000

cm4all-beng-proxy (12.0.43) unstable; urgency=low

  * spawn: fix MOUNT_ROOT_TMPFS failure with USER_NAMESPACE
  * lb/control: allow TCACHE_INVALIDATE on SITE
  * systemd: no "-v" by default

 -- Max Kellermann <mk@cm4all.com>  Tue, 15 Aug 2017 21:41:04 -0000

cm4all-beng-proxy (12.0.42) unstable; urgency=low

  * spawn: fix bogus pivot_root() error message
  * translation: add packet MOUNT_ROOT_TMPFS

 -- Max Kellermann <mk@cm4all.com>  Tue, 15 Aug 2017 09:39:08 -0000

cm4all-beng-proxy (12.0.41) unstable; urgency=low

  * spawn: fix NETWORK_NAMESPACE_NAME corruption
  * spawn: work around USER_NAMESPACE + NETWORK_NAMESPACE_NAME conflict

 -- Max Kellermann <mk@cm4all.com>  Fri, 04 Aug 2017 16:15:09 -0000

cm4all-beng-proxy (12.0.40) unstable; urgency=low

  * spawn: attach to existing network namespace with NETWORK_NAMESPACE_NAME
  * spawn: allow unshare(), mount(), umount(), pivot_root()

 -- Max Kellermann <mk@cm4all.com>  Fri, 04 Aug 2017 09:42:44 -0000

cm4all-beng-proxy (12.0.39) unstable; urgency=low

  * net: resolving "*" prefers the IPv6 wildcard "::"
  * spawn: run the PID namespace init process as root
  * spawn: tight system call whitelist for init process
  * spawn: forbid fanotify_*, nfsservctl, syslog
  * lb/translation: fix false cache misses
  * lb/control: TCACHE_INVALIDATE flushes all translation caches
  * lb/cluster: improve consistent hashing distribution
  * control: support more commands in TCACHE_INVALIDATE payload
  * translation: fix the FORBID_MULTICAST setting
  * translation: add packet FORBID_BIND

 -- Max Kellermann <mk@cm4all.com>  Tue, 01 Aug 2017 14:03:03 -0000

cm4all-beng-proxy (12.0.38) unstable; urgency=low

  * fcgi: fix crash bug

 -- Max Kellermann <mk@cm4all.com>  Wed, 26 Jul 2017 17:43:05 -0000

cm4all-beng-proxy (12.0.37) unstable; urgency=low

  * bp: check HTTPS_ONLY before anything else

 -- Max Kellermann <mk@cm4all.com>  Thu, 20 Jul 2017 15:00:37 -0000

cm4all-beng-proxy (12.0.36) unstable; urgency=low

  * translation: add packet HTTPS_ONLY

 -- Max Kellermann <mk@cm4all.com>  Thu, 20 Jul 2017 13:26:49 -0000

cm4all-beng-proxy (12.0.35) unstable; urgency=low

  * bp: translation REQUEST_HEADER overrides existing request headers
  * bp: never forward the "X-CM4all-DocRoot" header
  * lb: set the "X-CM4all-HTTPS" header
  * cgi, fcgi: set HTTPS=on if the "X-CM4all-HTTPS" header is set

 -- Max Kellermann <mk@cm4all.com>  Wed, 19 Jul 2017 12:36:36 -0000

cm4all-beng-proxy (12.0.34) unstable; urgency=low

  * http_client: disable the read timeout

 -- Max Kellermann <mk@cm4all.com>  Wed, 19 Jul 2017 08:16:09 -0000

cm4all-beng-proxy (12.0.33) unstable; urgency=low

  * log-exec: allow multiple multicast processes on same host
  * headers: rename "X-CM4all-BENG-SSL" to "X-CM4all-HTTPS"
  * access_log: add option "send_to" which replaces log-forward

 -- Max Kellermann <mk@cm4all.com>  Tue, 18 Jul 2017 09:51:01 -0000

cm4all-beng-proxy (12.0.32) unstable; urgency=low

  * lb/translation: fix bogus wildcard cache entries
  * lb/translation: obey MAX_AGE=0
  * logger: fix log level
  * access_log: use microsecond precision in "timestamp" attribute
  * log-json: enclose output in "[]" and put commas between records
  * log-json: add "logger_client" attribute
  * log-lua: new access logger which calls a Lua script
  * config: make "access_logger" a block
  * config: add "access_logger" options "trust_xff", "ignore_localhost_200"
  * headers: add "X-CM4all-BENG-SSL" to group "SSL"

 -- Max Kellermann <mk@cm4all.com>  Mon, 17 Jul 2017 20:33:46 -0000

cm4all-beng-proxy (12.0.31) unstable; urgency=low

  * translation: add packet FORBID_MULTICAST
  * spawn: system call filter errors are fatal if explicitly enabled
  * spawn: apply cgroup namespace again after moving to new cgroup
  * net: support interface name as scope id in IPv6 addresses
  * config: support per-"control" setting "multicast_group"
  * log-exec: fix binding to wildcard address via "*"

 -- Max Kellermann <mk@cm4all.com>  Fri, 14 Jul 2017 08:19:05 -0000

cm4all-beng-proxy (12.0.30) unstable; urgency=low

  * bp: rename zeroconf_type to zeroconf_service
  * bp: control server supports IPv6 multicast
  * config: check Zeroconf service names
  * config: allow zeroconf_service with raw service name
  * log-exec: multicast support
  * translation: add packet REDIRECT_FULL_URI

 -- Max Kellermann <mk@cm4all.com>  Thu, 13 Jul 2017 12:13:19 -0000

cm4all-beng-proxy (12.0.29) unstable; urgency=low

  * lb: use consistent hashing to pick Zeroconf members
  * lhttp: fix bogus assertion failure during shutdown

 -- Max Kellermann <mk@cm4all.com>  Mon, 10 Jul 2017 21:49:23 -0000

cm4all-beng-proxy (12.0.28) unstable; urgency=low

  * config: add listener option "free_bind"
  * don't confuse child processes with different BIND_MOUNT settings
  * lb: add sticky_mode "xhost"'

 -- Max Kellermann <mk@cm4all.com>  Mon, 10 Jul 2017 10:20:26 -0000

cm4all-beng-proxy (12.0.27) unstable; urgency=low

  * access_log: reduce system calls in all access loggers
  * translation: add packet CGROUP_NAMESPACE
  * translation: allow underscore in cgroup controller name

 -- Max Kellermann <mk@cm4all.com>  Fri, 07 Jul 2017 15:19:28 -0000

cm4all-beng-proxy (12.0.26) unstable; urgency=low

  * spawn: abort the process immediately after uid/gid_map failure
  * spawn: create STDERR_PATH with mode 0600
  * spawn: fix socket family filter
  * translation: add packets UMASK, STDERR_PATH_JAILED

 -- Max Kellermann <mk@cm4all.com>  Tue, 04 Jul 2017 16:16:07 -0000

cm4all-beng-proxy (12.0.25) unstable; urgency=low

  * eliminate dependency on GLib
  * spawn: mount a new /proc for the PID namespace
  * spawn: implement user namespaces properly
  * spawn: fix seccomp filters on old kernels
  * spawn: fix journal for jailed processes
  * spawn: allow only local, IPv4 and IPv6 sockets
  * spawn: rename the PID namespace init process to "init"

 -- Max Kellermann <mk@cm4all.com>  Thu, 29 Jun 2017 20:10:24 -0000

cm4all-beng-proxy (12.0.24) unstable; urgency=low

  * spawn: unblock signals
  * http_server: fix memory leak
  * log: send the "Host" request header to the access logger
  * log-json: new access logger which dumps JSON
  * spawn: implement an init process for PID namespaces

 -- Max Kellermann <mk@cm4all.com>  Tue, 27 Jun 2017 11:21:19 -0000

cm4all-beng-proxy (12.0.23) unstable; urgency=low

  * lb: show the IP address of Zeroconf members in log messages
  * lb: disable failing Zeroconf members temporarily
  * config: add "spawn" section, replacing --allow-user and --allow-group

 -- Max Kellermann <mk@cm4all.com>  Wed, 21 Jun 2017 20:41:34 -0000

cm4all-beng-proxy (12.0.22) unstable; urgency=low

  * lb: suppress log message "malformed request URI"
  * was: fix assertion failure
  * translation: add packets SHELL, TOKEN

 -- Max Kellermann <mk@cm4all.com>  Tue, 20 Jun 2017 21:59:58 -0000

cm4all-beng-proxy (12.0.21) unstable; urgency=low

  * lower log level for "Peer closed the socket prematurely"
  * widget: set Request/LINK=no by default
  * translation: fix "std::exception" error messages

 -- Max Kellermann <mk@cm4all.com>  Tue, 20 Jun 2017 11:17:56 -0000

cm4all-beng-proxy (12.0.20) unstable; urgency=low

  * merge release 11.26
  * move the delegate-helper to a non-jailed package
  * translation: ignore whitespace in RLIMITS packet
  * headers: add "Referer" to group "LINK", off by default

 -- Max Kellermann <mk@cm4all.com>  Sat, 17 Jun 2017 09:49:46 -0000

cm4all-beng-proxy (12.0.19) unstable; urgency=low

  * lb: fix assertion failure with translated POST requests
  * lb: add "tag" setting to "listener" (translation packet LISTENER_TAG)

 -- Max Kellermann <mk@cm4all.com>  Mon, 12 Jun 2017 21:46:25 -0000

cm4all-beng-proxy (12.0.18) unstable; urgency=low

  * lb: SIGHUP flushes all translate_handler caches
  * certdb: command "names" obeys the "deleted" flag
  * certdb: command "find" prints column headers only with "--headers"
  * certdb: remove obsolete option "--all"

 -- Max Kellermann <mk@cm4all.com>  Tue, 06 Jun 2017 20:46:15 -0000

cm4all-beng-proxy (12.0.17) unstable; urgency=low

  * translation: add packet CANONICAL_HOST
  * lb: implement a translation_handler cache

 -- Max Kellermann <mk@cm4all.com>  Fri, 02 Jun 2017 11:25:35 -0000

cm4all-beng-proxy (12.0.16) unstable; urgency=low

  * lb: create monitors referenced only by {lua,translation}_handler
  * lb: allow the translation server to refer to branches and other types
  * lb/monitor: fix shutdown hang due to event leak
  * lb: add sticky mode "host"
  * lb: fix assertion failure with Zeroconf and sticky
  * lb: fix crash bug when Zeroconf cluster is empty
  * bp: fix crash bug

 -- Max Kellermann <mk@cm4all.com>  Wed, 31 May 2017 22:21:38 -0000

cm4all-beng-proxy (12.0.15) unstable; urgency=low

  * merge release 11.25
  * certdb: fix column "issuer_common_name" management
  * certdb: add column "handle"
    - new commands "names", "set-handle"
    - commands "load" requires handle parameter
    - command "delete" uses handle
    - commands "monitor" and "tail" print handles
    - acme commands "new-cert" and "new-authz-cert" require handle parameter
    - new acme command "renew-cert", replacing "new-authz-cert --all"
  * certdb: add command "get"
  * certdb: command "find" prints a list of matching certificates
  * certdb: add option "--progress" for Workshop
  * translation: add packet MESSAGE

 -- Max Kellermann <mk@cm4all.com>  Tue, 30 May 2017 21:42:23 -0000

cm4all-beng-proxy (12.0.14) unstable; urgency=low

  * merge release 11.24
  * certdb: add column "issuer_common_name"

 -- Max Kellermann <mk@cm4all.com>  Wed, 24 May 2017 10:27:17 -0000

cm4all-beng-proxy (12.0.13) unstable; urgency=low

  * merge release 11.23
  * lb/lua: catch "panics" and report error
  * lb/lua: fix Lua stack leaks
  * lb: allow a translation server to pick a cluster
  * fix use-after-free bug in HTTP request handler
  * spawn: forbid more dangerous system calls
  * spawn: activate system call filter for all architectures
  * translation: add packet FORBID_USER_NS

 -- Max Kellermann <mk@cm4all.com>  Sat, 20 May 2017 11:40:50 -0000

cm4all-beng-proxy (12.0.12) unstable; urgency=low

  * bp: pass the listener "interface" setting to Avahi
  * lb: fix crash with --check
  * lb: allow Lua scripts to handle HTTP requests

 -- Max Kellermann <mk@cm4all.com>  Thu, 27 Apr 2017 21:50:32 -0000

cm4all-beng-proxy (12.0.11) unstable; urgency=low

  * certdb: fix crash after PostgreSQL host lookup failure
  * transformation: fix crash due to compiler optimization
  * lb: fix crash while waiting for the Avahi resolver

 -- Max Kellermann <mk@cm4all.com>  Wed, 26 Apr 2017 11:49:48 -0000

cm4all-beng-proxy (12.0.10) unstable; urgency=low

  * merge release 11.22
  * lb: implement "sticky" in ZeroConf TCP pools
  * improved uid/gid verify error messages
  * certdb: update the Let's Encrypt agreement URL
  * certdb: add option "--agreement"

 -- Max Kellermann <mk@cm4all.com>  Tue, 18 Apr 2017 11:00:29 -0000

cm4all-beng-proxy (12.0.9) unstable; urgency=low

  * fix error "Failed to accept connection: Invalid argument"
  * lb: implement "sticky" in ZeroConf pools

 -- Max Kellermann <mk@cm4all.com>  Tue, 21 Mar 2017 09:38:04 -0000

cm4all-beng-proxy (12.0.8) unstable; urgency=low

  * merge release 11.21
  * build with Meson and Ninja
  * lb/certdb: fix assertion failure during shutdown

 -- Max Kellermann <mk@cm4all.com>  Wed, 15 Mar 2017 16:20:50 -0000

cm4all-beng-proxy (12.0.7) unstable; urgency=low

  * merge release 11.17
  * lb/http: add "redirect" as a possible destination for "branch"
  * ssl: fix memory leak
  * certdb: use $http_proxy
  * certdb: exclude *.acme.invalid from --all

 -- Max Kellermann <mk@cm4all.com>  Mon, 06 Feb 2017 22:22:08 -0000

cm4all-beng-proxy (12.0.6) unstable; urgency=low

  * lb/http: add "status" as a possible destination for "branch"
  * translation: add packet EXECUTE

 -- Max Kellermann <mk@cm4all.com>  Wed, 25 Jan 2017 21:11:58 -0000

cm4all-beng-proxy (12.0.5) unstable; urgency=low

  * merge release 11.15
  * lb/tcp: fix crash bug after connect failure
  * lb/tcp: connect outbound after SSL handshake is finished

 -- Max Kellermann <mk@cm4all.com>  Fri, 20 Jan 2017 14:12:25 -0000

cm4all-beng-proxy (12.0.4) unstable; urgency=low

  * merge release 11.13
  * spawn: forbid ptrace() and other dangerous system calls
  * certdb: add "--all" option to "new-cert" and "new-authz-cert"

 -- Max Kellermann <mk@cm4all.com>  Mon, 16 Jan 2017 19:47:31 -0000

cm4all-beng-proxy (12.0.3) unstable; urgency=low

  * config: add "access_logger", replacing the *.default setting
  * translation: add packets BIND_MOUNT_EXEC, STDERR_NULL

 -- Max Kellermann <mk@cm4all.com>  Thu, 08 Dec 2016 10:35:47 -0000

cm4all-beng-proxy (12.0.2) unstable; urgency=low

  * merge release 11.12
  * http_client: fix use-after-free bug on request cancellation
  * processor: fix buffer corruption bug
  * spawn/Systemd: fix hang while creating systemd scope
  * config: fix session_save_path corruption

 -- Max Kellermann <mk@cm4all.com>  Tue, 06 Dec 2016 11:01:26 -0000

cm4all-beng-proxy (12.0.1) unstable; urgency=low

  * move various buffers from the pool allocator to the slice allocator
  * translation: add packet CRON

 -- Max Kellermann <mk@cm4all.com>  Wed, 23 Nov 2016 14:57:02 -0000

cm4all-beng-proxy (11.26) unstable; urgency=low

  * was: added kludge to avoid killing process after STOP
  * lb/monitor: fix shutdown hang due to event leak

 -- Max Kellermann <mk@cm4all.com>  Fri, 16 Jun 2017 20:53:29 -0000

cm4all-beng-proxy (11.25) unstable; urgency=low

  * lb: fix error "Too many members"

 -- Max Kellermann <mk@cm4all.com>  Tue, 30 May 2017 18:17:53 -0000

cm4all-beng-proxy (11.24) unstable; urgency=low

  * {http,ajp}_client: fix crash after malformed URI without Keep-Alive

 -- Max Kellermann <mk@cm4all.com>  Wed, 24 May 2017 10:15:04 -0000

cm4all-beng-proxy (11.23) unstable; urgency=low

  * lb/tcp: fix stall bug
  * ssl: fix two stall bugs

 -- Max Kellermann <mk@cm4all.com>  Tue, 09 May 2017 16:25:08 -0000

cm4all-beng-proxy (11.22) unstable; urgency=low

  * bp: allow '=' in listener tag after --listen
  * was: fix crash bug
  * was: fix assertion failure

 -- Max Kellermann <mk@cm4all.com>  Thu, 13 Apr 2017 08:39:38 -0000

cm4all-beng-proxy (11.21) unstable; urgency=low

  * strmap: fix off-by-one bug
  * ssl: fix assertion failure
  * filter_cache: fix assertion failure
  * widget: detailed error message after untrusted host name mismatch
  * session: always apply SESSION_SITE

 -- Max Kellermann <mk@cm4all.com>  Wed, 15 Mar 2017 15:53:29 -0000

cm4all-beng-proxy (11.20) unstable; urgency=low

  * was: fix crash due to recursive error while sending STOP
  * was: fix crash if BODY is immediately followed by STATUS
  * widget: remove warning "... didn't send a response body"
  * filter_cache: fix assertion failure during shutdown
  * fcgi: fix assertion failure during shutdown

 -- Max Kellermann <mk@cm4all.com>  Mon, 13 Mar 2017 21:32:02 -0000

cm4all-beng-proxy (11.19) unstable; urgency=low

  * fix crash bug (assertion failure)
  * debian: remove unnecessary dependency on cm4all-certdb-sql

 -- Max Kellermann <mk@cm4all.com>  Mon, 13 Mar 2017 17:12:25 -0000

cm4all-beng-proxy (11.18) unstable; urgency=low

  * merge release 10.37

 -- Max Kellermann <mk@cm4all.com>  Tue, 28 Feb 2017 13:22:25 -0000

cm4all-beng-proxy (11.17) unstable; urgency=low

  * ssl: check for early PostgreSQL errors (e.g. DNS lookup failures)
  * certdb: set line-buffering mode
  * certdb: show HTTP status code in error message

 -- Max Kellermann <mk@cm4all.com>  Mon, 06 Feb 2017 17:08:23 -0000

cm4all-beng-proxy (11.16) unstable; urgency=low

  * http_{server,client}: reduce memory pool sizes
  * lb: SIGHUP flushes the certdb SSL session cache as well
  * lb: flush expired OpenSSL sessions every 10 minutes
  * lb: expire unused OpenSSL certificates after 24 hours
  * widget: enable Location header forwarding by default
  * translation: split header group "SSL" from "SECURE"
  * debian: move SQL scripts to package cm4all-certdb-sql

 -- Max Kellermann <mk@cm4all.com>  Mon, 30 Jan 2017 07:45:50 -0000

cm4all-beng-proxy (11.15) unstable; urgency=low

  * ssl: fix stall bug

 -- Max Kellermann <mk@cm4all.com>  Thu, 19 Jan 2017 20:56:55 -0000

cm4all-beng-proxy (11.14) unstable; urgency=low

  * http_client: fix assertion failure on chunked response cancellation
  * lb/tcp: fix assertion failure
  * ssl/filter: detect full input buffer, fail instead of stalling
  * enlarge I/O buffers to 16 kB to make large TLS fragments work

 -- Max Kellermann <mk@cm4all.com>  Tue, 17 Jan 2017 20:21:00 -0000

cm4all-beng-proxy (11.13) unstable; urgency=low

  * merge release 10.36
  * certdb: prefer certificates which expire later

 -- Max Kellermann <mk@cm4all.com>  Thu, 12 Jan 2017 20:18:08 -0000

cm4all-beng-proxy (11.12) unstable; urgency=low

  * merge release 10.35

 -- Max Kellermann <mk@cm4all.com>  Tue, 06 Dec 2016 08:03:09 -0000

cm4all-beng-proxy (11.11) unstable; urgency=low

  * fix theoretical data corruption bug in the header buffer
  * was: wait longer for PREMATURE after sending STOP
  * was: ignore in-flight packets during STOP recovery
  * was: implement early STOP recovery (before response headers)

 -- Max Kellermann <mk@cm4all.com>  Wed, 16 Nov 2016 19:47:11 -0000

cm4all-beng-proxy (11.10) unstable; urgency=low

  * merge release 10.34
  * systemd: override the locale, fixes "_S_create_c_locale" error

 -- Max Kellermann <mk@cm4all.com>  Tue, 25 Oct 2016 11:51:18 -0000

cm4all-beng-proxy (11.9) unstable; urgency=low

  * merge release 10.33

 -- Max Kellermann <mk@cm4all.com>  Wed, 19 Oct 2016 20:04:13 -0000

cm4all-beng-proxy (11.8) unstable; urgency=low

  * tcp_stock: fix crash during cancellation
  * config: fix memory leak

 -- Max Kellermann <mk@cm4all.com>  Sun, 09 Oct 2016 15:53:22 -0000

cm4all-beng-proxy (11.7) unstable; urgency=low

  * merge release 10.32
  * enforce Zeroconf/avahi-daemon browser notify after restarting beng-proxy

 -- Max Kellermann <mk@cm4all.com>  Tue, 04 Oct 2016 21:59:34 -0000

cm4all-beng-proxy (11.6) unstable; urgency=low

  * was: fix use-after-free bug

 -- Max Kellermann <mk@cm4all.com>  Thu, 29 Sep 2016 14:26:50 -0000

cm4all-beng-proxy (11.5) unstable; urgency=low

  * avahi: fix interface and protocol published via Zeroconf
  * lb: fix collision in Zeroconf node lookups
  * lb: support IPv6 link-local addresses from Zeroconf
  * lb: work around avahi-daemon IPv4/IPv6 mixup bug
  * config: allow space after '=' in @set
  * doc: remove bogus semicolons from configuration examples

 -- Max Kellermann <mk@cm4all.com>  Wed, 28 Sep 2016 21:42:43 -0000

cm4all-beng-proxy (11.4) unstable; urgency=low

  * merge release 10.31
  * bp: fix Zeroconf with automatic port

 -- Max Kellermann <mk@cm4all.com>  Tue, 27 Sep 2016 19:29:24 -0000

cm4all-beng-proxy (11.3) unstable; urgency=low

  * delegate: fix memory leak after clone() failure
  * avahi/client: fix shutdown hang due to event leak
  * config: add listener options "interface", "reuse_port"
  * lb: fix dbus connect failure due to process isolation
  * config: rename "include" to "@include"
  * config: introduce variables

 -- Max Kellermann <mk@cm4all.com>  Mon, 26 Sep 2016 20:28:47 -0000

cm4all-beng-proxy (11.2) unstable; urgency=low

  * disable the "V6ONLY" flag on all IPv6 wildcard listeners
  * fix crash bug due to uninitialized memory
  * etc: include conf.d/*.conf
  * debian: re-add dh_installinit to install the *.default files

 -- Max Kellermann <mk@cm4all.com>  Mon, 12 Sep 2016 11:32:14 -0000

cm4all-beng-proxy (11.1) unstable; urgency=low

  * merge release 10.30

 -- Max Kellermann <mk@cm4all.com>  Fri, 09 Sep 2016 09:28:23 -0000

cm4all-beng-proxy (11.0.3) unstable; urgency=low

  * config: allow shell wildcard after "include"
  * fcgi: fix "Connection refused" error
  * widget: improve error message when there is no address

 -- Max Kellermann <mk@cm4all.com>  Fri, 02 Sep 2016 12:55:19 -0000

cm4all-beng-proxy (11.0.2) unstable; urgency=low

  * spawn: fix clone=ENOMEM due to broken PID namespace
  * control: allow only TCACHE_INVALIDATE, STATS and NODE_STATUS via IP
  * config: add command "include_optional"

 -- Max Kellermann <mk@cm4all.com>  Wed, 31 Aug 2016 13:32:35 -0000

cm4all-beng-proxy (11.0.1) unstable; urgency=low

  * spawn: switch to a new systemd scope
  * spawn: create new PID namespace
  * spawn: create systemd journal identifier
  * translation: add packets CGROUP, CGROUP_SET, EXTERNAL_SESSION_MANAGER,
    EXTERNAL_SESSION_KEEPALIVE
  * session: allow multiple realms per session
  * ssl: free more drained I/O buffers
  * ssl: reduce memory usage
  * SlicePool: reduce fragmentation
  * enable TCP_DEFER_ACCEPT for HTTP listeners
  * remove the "args_escape_char" kludge after 5 years of transition
  * support kB, MB, GB suffixes in cache size specifications
  * bp: add configuration file
  * bp: allow multiple control listeners
  * lb: allow including configuration files
  * debian/lb.postinst: move user "cm4all-beng-lb" to group "nogroup"
  * remove obsolete sysv init scripts, depend on systemd instead
  * ZeroConf publish support

 -- Max Kellermann <mk@cm4all.com>  Tue, 30 Aug 2016 22:24:03 -0000

cm4all-beng-proxy (10.37) unstable; urgency=low

  * translation: expand REDIRECT with BASE

 -- Max Kellermann <mk@cm4all.com>  Tue, 28 Feb 2017 13:16:57 -0000

cm4all-beng-proxy (10.36) unstable; urgency=low

  * certdb: fix crash bug
  * lb: allow core dumps from within the isolated process

 -- Max Kellermann <mk@cm4all.com>  Thu, 12 Jan 2017 20:08:07 -0000

cm4all-beng-proxy (10.35) unstable; urgency=low

  * ssl: OpenSSL 1.1 compatibility
  * bot: add another Majestic bot user agent string
  * systemd: depend on network-online.target

 -- Max Kellermann <mk@cm4all.com>  Tue, 06 Dec 2016 07:42:56 -0000

cm4all-beng-proxy (10.34) unstable; urgency=low

  * lb: adapt to Linux 4.8 user namespace API change

 -- Max Kellermann <mk@cm4all.com>  Tue, 25 Oct 2016 11:35:30 -0000

cm4all-beng-proxy (10.33) unstable; urgency=low

  * spawn: create systemd journal identifier
  * spawn: no signal interruption while waiting for client to become ready
  * spawn: allow numeric uids/gids after --allow-user / --allow-group
  * was: add stopwatch support

 -- Max Kellermann <mk@cm4all.com>  Wed, 19 Oct 2016 19:38:21 -0000

cm4all-beng-proxy (10.32) unstable; urgency=low

  * merge release 9.16

 -- Max Kellermann <mk@cm4all.com>  Tue, 04 Oct 2016 11:05:53 -0000

cm4all-beng-proxy (10.31) unstable; urgency=low

  * fix memory leak after resource loader failure
  * delegate: fix memory leak after clone() failure
  * was: fix crash on spawn error

 -- Max Kellermann <mk@cm4all.com>  Tue, 27 Sep 2016 18:54:54 -0000

cm4all-beng-proxy (10.30) unstable; urgency=low

  * merge release 9.15

 -- Max Kellermann <mk@cm4all.com>  Thu, 08 Sep 2016 14:50:50 -0000

cm4all-beng-proxy (10.29) unstable; urgency=low

  * istream/pipe: fix crash after running out of file descriptors
  * bp: raise default connection limit to 32k
  * delegate: fix potential crash
  * translation: detect BASE/URI mismatch with INTERNAL_REDIRECT
  * lb/monitor/expect: fix assertion failure on shutdown
  * systemd: set default NOFILE limits to 256k
  * systemd: enable crash dumps

 -- Max Kellermann <mk@cm4all.com>  Wed, 07 Sep 2016 07:57:48 -0000

cm4all-beng-proxy (10.28) unstable; urgency=low

  * widget: improve error message when there is no address
  * lb: fix default control port
  * debian: adjust Ruby dependencies for Debian Jessie

 -- Max Kellermann <mk@cm4all.com>  Mon, 05 Sep 2016 10:58:34 -0000

cm4all-beng-proxy (10.27) unstable; urgency=low

  * ssl: disable RC4
  * ssl: ignore the client's cipher preferences
  * ssl: send TLS alert to peer after handshake refusal
  * fix crash when compiled with GCC6

 -- Max Kellermann <mk@cm4all.com>  Mon, 22 Aug 2016 18:34:30 -0000

cm4all-beng-proxy (10.26) unstable; urgency=low

  * bot: recognize WordPress pingbacks as "bot"
  * lb/monitor/expect: delay the receive call by 10ms
  * certdb, bp_cmdline, log-forward: use IPv6 only if available

 -- Max Kellermann <mk@cm4all.com>  Thu, 11 Aug 2016 13:04:23 -0000

cm4all-beng-proxy (10.25) unstable; urgency=low

  * shm: fix double allocation bug which caused session corruption

 -- Max Kellermann <mk@cm4all.com>  Thu, 21 Jul 2016 18:54:12 -0000

cm4all-beng-proxy (10.24) unstable; urgency=low

  * http_client: fix "excess data" error after "100 Continue"

 -- Max Kellermann <mk@cm4all.com>  Wed, 20 Jul 2016 12:25:34 -0000

cm4all-beng-proxy (10.23) unstable; urgency=low

  * cgi: ignore the "Proxy" request header to work around security
    vulnerabilities in several CGI programs
  * http_client: differentiate between "empty response body" and "no body"
  * http_server: log "-" if there is no response body

 -- Max Kellermann <mk@cm4all.com>  Tue, 19 Jul 2016 13:43:34 -0000

cm4all-beng-proxy (10.22) unstable; urgency=low

  * debian/control: add missing dependency on libcm4all-inline-dev
  * http_address: ensure that at least one socket address is specified
  * systemd: implement "reload"

 -- Max Kellermann <mk@cm4all.com>  Mon, 04 Jul 2016 11:12:29 -0000

cm4all-beng-proxy (10.21) unstable; urgency=low

  * session: fix user expiry after defragmentation
  * session: save site name in session file

 -- Max Kellermann <mk@cm4all.com>  Wed, 08 Jun 2016 20:07:13 -0000

cm4all-beng-proxy (10.20) unstable; urgency=low

  * fix nullptr dereference while removing stale "session" parameter

 -- Max Kellermann <mk@cm4all.com>  Wed, 25 May 2016 11:06:38 -0000

cm4all-beng-proxy (10.19) unstable; urgency=low

  * merge release 9.14
  * log the request URI on session realm mismatch
  * omit stale "session" parameter in processed URIs

 -- Max Kellermann <mk@cm4all.com>  Tue, 24 May 2016 17:36:07 -0000

cm4all-beng-proxy (10.18) unstable; urgency=low

  * http_client: fix TLS memory leak / crash bug

 -- Max Kellermann <mk@cm4all.com>  Thu, 19 May 2016 10:49:58 -0000

cm4all-beng-proxy (10.17) unstable; urgency=low

  * spawn/client: handle empty payloads from recvmmsg()

 -- Max Kellermann <mk@cm4all.com>  Mon, 09 May 2016 10:05:55 -0000

cm4all-beng-proxy (10.16) unstable; urgency=low

  * control: enable SO_REUSEADDR on the UDP socket

 -- Max Kellermann <mk@cm4all.com>  Fri, 29 Apr 2016 13:13:31 -0000

cm4all-beng-proxy (10.15) unstable; urgency=low

  * was: fix crash after spawn failure
  * spawn/client: abort worker process when the spawner is gone
  * spawn/client: optimize message receiver
  * spawn/server: retry sending after EAGAIN

 -- Max Kellermann <mk@cm4all.com>  Fri, 29 Apr 2016 09:31:54 -0000

cm4all-beng-proxy (10.14) unstable; urgency=low

  * enable TCP_DEFER_ACCEPT for HTTP and SSL listeners
  * ssl: increase the handshake timeout to 60 seconds
  * lb: log the client IP address

 -- Max Kellermann <mk@cm4all.com>  Thu, 28 Apr 2016 09:24:19 -0000

cm4all-beng-proxy (10.13) unstable; urgency=low

  * was: fix crash after early-crashing WAS process
  * was: fix crash after WAS process has been released
  * ssl: limit the handshake duration
  * beng-proxy: support listening on UNIX domain sockets

 -- Max Kellermann <mk@cm4all.com>  Wed, 27 Apr 2016 18:34:26 -0000

cm4all-beng-proxy (10.12) unstable; urgency=low

  * ssl: reduce allocator fragmentation, cycle another buffer

 -- Max Kellermann <mk@cm4all.com>  Thu, 21 Apr 2016 07:29:51 -0000

cm4all-beng-proxy (10.11) unstable; urgency=low

  * thread_queue: fix race condition
  * ssl: reduce allocator fragmentation

 -- Max Kellermann <mk@cm4all.com>  Mon, 18 Apr 2016 14:51:41 -0000

cm4all-beng-proxy (10.10) unstable; urgency=low

  * merge release 9.13
  * SlicePool: reduce fragmentation

 -- Max Kellermann <mk@cm4all.com>  Tue, 12 Apr 2016 15:12:03 -0000

cm4all-beng-proxy (10.9) unstable; urgency=low

  * merge release 9.12

 -- Max Kellermann <mk@cm4all.com>  Wed, 06 Apr 2016 12:11:38 -0000

cm4all-beng-proxy (10.8) unstable; urgency=low

  * SlicePool: optimize allocation
  * lb: cycle buffers before compressing slice allocator
  * was: fix spurious "Resource temporarily unavailable" warnings

 -- Max Kellermann <mk@cm4all.com>  Wed, 06 Apr 2016 06:35:37 -0000

cm4all-beng-proxy (10.7) unstable; urgency=low

  * lb: fix systemd service start timeout
  * spawn: fix assertion failure when STDERR_PATH fails
  * was: fix use-after-free bug

 -- Max Kellermann <mk@cm4all.com>  Tue, 29 Mar 2016 10:31:34 -0000

cm4all-beng-proxy (10.6) unstable; urgency=low

  * lb: fix false memory leak during shutdown
  * ssl: cycle buffers to reduce allocator fragmentation

 -- Max Kellermann <mk@cm4all.com>  Wed, 23 Mar 2016 14:16:55 -0000

cm4all-beng-proxy (10.5) unstable; urgency=low

  * lb: fix crash due to duplicate OpenSSL initialization by libpq
  * lb: check cert_db.ca_cert settings with --check
  * lb: fix shutdown with --watchdog
  * http_client: fix assertion failure with keep-alive disabled
  * http_server: fix missing "100 Continue"
  * certdb: unwrap key in "new-cert
  * certdb: allow overriding database with /etc/cm4all/beng/certdb.connect
  * spawn: fix assertion failure

 -- Max Kellermann <mk@cm4all.com>  Tue, 08 Mar 2016 16:01:22 -0000

cm4all-beng-proxy (10.4) unstable; urgency=low

  * merge release 9.11
  * spawn: fix uninitialized MOUNT_TMP_TMPFS setting

 -- Max Kellermann <mk@cm4all.com>  Thu, 03 Mar 2016 13:11:49 -0000

cm4all-beng-proxy (10.3) unstable; urgency=low

  * lhttp: fix double free bug
  * lhttp, fcgi: abandon child process after connect failure
  * spawn: wait for spawn process during shutdown
  * {http,filter,nfs}_cache: raise cacheable size limit to 512 kB
  * http_client: reschedule read event after blocking write recovery

 -- Max Kellermann <mk@cm4all.com>  Wed, 02 Mar 2016 14:06:44 -0000

cm4all-beng-proxy (10.2) unstable; urgency=low

  * rubber: remove excessive debugging code to speed up cache flush
  * spawn: fix SETENV breakage
  * spawn: initialize supplementary groups
  * spawn: change to user www-data by default
  * http_client: fix double free bug
  * fcache: raise default expiration to one week
  * systemd: set "Type=notify"

 -- Max Kellermann <mk@cm4all.com>  Tue, 01 Mar 2016 18:43:23 -0000

cm4all-beng-proxy (10.1) unstable; urgency=low

  * merge release 9.10
  * python: add missing constant TRANSLATE_REALM_FROM_AUTH_BASE
  * spawn: dedicated process for spawning child processes
  * fcgi: terminate FastCGI processes with SIGTERM instead of SIGUSR1
  * was: implement response body interruption
  * translation: add packet NO_NEW_PRIVS
  * session: 128 bit session ids
  * emit systemd "READY" notification
  * debian: eliminate the TOI build

 -- Max Kellermann <mk@cm4all.com>  Thu, 25 Feb 2016 23:55:33 -0000

cm4all-beng-proxy (10.0.5) unstable; urgency=low

  * http_client: fix memory leak
  * spawn/prepared: fix environment variable breakage
  * request: fix crash (due to realm regression in 10.0.4)

 -- Max Kellermann <mk@cm4all.com>  Tue, 09 Feb 2016 18:09:43 -0000

cm4all-beng-proxy (10.0.4) unstable; urgency=low

  * istream/dechunk: merge chunk sizes
  * istream/dechunk: fix bogus "closed prematurely" error
  * spawn/JailConfig: fix jail.conf parser regression
  * translate_parser: fix JailCGI home path regression
  * translation: add packet REALM_FROM_AUTH_BASE
  * translation: allow mount options in MOUNT_TMP_TMPFS
  * pipe_filter: add JailCGI support
  * fcgi/stock: fix double free bug
  * http_request: fix connection leak after OpenSSL error
  * ssl/cache: fix two crash bugs
  * ssl/cache: reduce delay from 1s to 200ms
  * ssl/cache: maintain cache only in worker process
  * ssl/cache: support CA chains
  * ssl/factory: support the subjectAltName extension
  * ssl/filter: handle "close notify" alerts
  * certdb: rename PostgreSQL table to singular
  * certdb: load PostgreSQL connect string from lb.conf
  * certdb: support the subjectAltName extension
  * certdb: implement the ACME protocol
  * systemd/lb: disable --watchdog, set Restart=on-failure instead
  * systemd/bp: default to --workers=0, set Restart=on-failure instead

 -- Max Kellermann <mk@cm4all.com>  Thu, 04 Feb 2016 21:12:22 -0000

cm4all-beng-proxy (10.0.3) unstable; urgency=low

  * ssl/cache: populate name cache asynchronously
  * certdb: add command "populate"

 -- Max Kellermann <mk@cm4all.com>  Tue, 12 Jan 2016 10:35:32 -0000

cm4all-beng-proxy (10.0.2) unstable; urgency=low

  * ssl/cache: open multiple PostgreSQL connections on demand
  * ssl/cache: mirror a list of all certificate host names
  * certdb: add command "delete"

 -- Max Kellermann <mk@cm4all.com>  Wed, 06 Jan 2016 11:11:51 -0000

cm4all-beng-proxy (10.0.1) unstable; urgency=low

  * drop support for Debian Squeeze
  * inline_widget: time out after 10 seconds
  * lb: support SSL certificates stored in PostgreSQL database
  * disable the access log by default

 -- Max Kellermann <mk@cm4all.com>  Fri, 18 Dec 2015 18:48:31 -0000

cm4all-beng-proxy (9.16) unstable; urgency=low

  * fix memory leak after resource loader failure
  * was: fix crash on spawn error
  * fcache: check X-CM4all-BENG-User (via REVEAL_USER) in cache lookup

 -- Max Kellermann <mk@cm4all.com>  Tue, 04 Oct 2016 10:44:09 -0000

cm4all-beng-proxy (9.15) unstable; urgency=low

  * cgi: ignore the "Proxy" request header to work around security
    vulnerabilities in several CGI programs
  * http_address: ensure that at least one socket address is specified
  * http_server: update the "raw bytes sent" attribute properly
  * http_client: differentiate between "empty response body" and "no body"
  * http_client: fix "excess data" error after "100 Continue"
  * fcgi: fix assertion failure
  * shm: fix double allocation bug which caused session corruption
  * session: fix user expiry after defragmentation
  * omit stale "session" parameter in processed URIs
  * bot: recognize WordPress pingbacks as "bot"
  * fix crash when compiled with GCC6
  * bp: raise default connection limit to 32k
  * systemd: set default NOFILE limits to 256k
  * systemd: enable crash dumps

 -- Max Kellermann <mk@cm4all.com>  Thu, 08 Sep 2016 14:25:37 -0000

cm4all-beng-proxy (9.14) unstable; urgency=low

  * merge release 8.13
  * was: fix crash on malformed STATUS packet

 -- Max Kellermann <mk@cm4all.com>  Fri, 20 May 2016 15:43:48 -0000

cm4all-beng-proxy (9.13) unstable; urgency=low

  * merge release 8.12
  * lb: fix false memory leak during shutdown

 -- Max Kellermann <mk@cm4all.com>  Tue, 12 Apr 2016 13:03:18 -0000

cm4all-beng-proxy (9.12) unstable; urgency=low

  * header-forward: fix duplicate "Location" header

 -- Max Kellermann <mk@cm4all.com>  Wed, 06 Apr 2016 12:09:46 -0000

cm4all-beng-proxy (9.11) unstable; urgency=low

  * merge release 8.11

 -- Max Kellermann <mk@cm4all.com>  Thu, 03 Mar 2016 13:03:41 -0000

cm4all-beng-proxy (9.10) unstable; urgency=low

  * merge release 8.10

 -- Max Kellermann <mk@cm4all.com>  Wed, 24 Feb 2016 11:46:38 -0000

cm4all-beng-proxy (9.9) unstable; urgency=low

  * merge release 8.9

 -- Max Kellermann <mk@cm4all.com>  Tue, 23 Feb 2016 15:56:21 -0000

cm4all-beng-proxy (9.8) unstable; urgency=low

  * merge release 8.8

 -- Max Kellermann <mk@cm4all.com>  Tue, 16 Feb 2016 11:30:47 -0000

cm4all-beng-proxy (9.7) unstable; urgency=low

  * merge release 8.7
  * http_request: fix connection leak after OpenSSL error

 -- Max Kellermann <mk@cm4all.com>  Tue, 26 Jan 2016 15:56:31 -0000

cm4all-beng-proxy (9.6) unstable; urgency=low

  * systemd: log to systemd-journald by default
  * header_forward: fix duplicate "Location" header
  * "--access-logger=null" disables the access log
  * widget: log Set-Cookie without host

 -- Max Kellermann <mk@cm4all.com>  Thu, 17 Dec 2015 22:15:04 -0000

cm4all-beng-proxy (9.5) unstable; urgency=low

  * merge release 4.23
  * auth: send the LISTENER_TAG packet with AUTH requests

 -- Max Kellermann <mk@cm4all.com>  Tue, 15 Dec 2015 13:46:36 -0000

cm4all-beng-proxy (9.4) unstable; urgency=low

  * processor: fix crash bug
  * ajp: fix bogus error "Peer closed the socket prematurely"
  * fcgi: fail after receiving excess data at end of response body
  * fcgi: fix assertion failure on i386
  * was: fold header name case
  * was: announce request body length as early as possible
  * was: fix crash bug with empty response

 -- Max Kellermann <mk@cm4all.com>  Thu, 19 Nov 2015 11:28:59 -0000

cm4all-beng-proxy (9.3) unstable; urgency=low

  * fcgi: fix buffer overflow with large response body
  * header_forward: always forward "Allow"

 -- Max Kellermann <mk@cm4all.com>  Tue, 17 Nov 2015 00:33:20 -0000

cm4all-beng-proxy (9.2) unstable; urgency=low

  * translate_client: fix crash bug

 -- Max Kellermann <mk@cm4all.com>  Mon, 16 Nov 2015 08:38:02 -0000

cm4all-beng-proxy (9.1) unstable; urgency=low

  * feature freeze
  * http_client: response body allows optimized socket writes
  * http_cache: response body allows optimized socket writes
  * fcgi: fix stall bug
  * fcgi: optimized response body chunking
  * fcgi: don't send empty PARAMS packet when request headers are empty
  * handler: use lstat() for FILE_NOT_FOUND
  * client_balancer: fix memory leak
  * istream: fix assertion failure
  * istream_tee: fix size miscalculation
  * nfs_stock: fix assertion failure
  * translate_cache: optimize memory usage
  * reduce fork() overhead

 -- Max Kellermann <mk@cm4all.com>  Fri, 13 Nov 2015 00:50:52 -0000

cm4all-beng-proxy (9.0.9) unstable; urgency=low

  * tstock: fix libevent crash on connection failure
  * tstock: fix hanging process during shutdown
  * request_session: don't send cleared session id of ignored session
  * pipe_stock: fix EBADF error due to malformed pointer cast
  * http_{client,server}: optimize chunked socket writes

 -- Max Kellermann <mk@cm4all.com>  Fri, 06 Nov 2015 23:39:50 -0000

cm4all-beng-proxy (9.0.8) unstable; urgency=low

  * child_stock: fix crash bug
  * translate_stock: fix use-after-free crash bug

 -- Max Kellermann <mk@cm4all.com>  Thu, 05 Nov 2015 15:14:43 -0000

cm4all-beng-proxy (9.0.7) unstable; urgency=low

  * merge release 8.6
  * ajp: fix regression after code refactoring
  * http_{client,server}: optimize socket writes
  * translate_stock: configurable stock limit, defaulting to 64
  * translate_cache: fix crash bug when cache is disabled
  * errdoc: fix crash bug when aborting error document generator

 -- Max Kellermann <mk@cm4all.com>  Wed, 04 Nov 2015 21:50:44 -0000

cm4all-beng-proxy (9.0.6) unstable; urgency=low

  * debian/rules: cross-compiler support
  * debian: build with gcc 5 on Debian Stretch
  * processor: fix broken URI rewrite after <script> due to inverted check
  * widget: log class name

 -- Max Kellermann <mk@cm4all.com>  Fri, 16 Oct 2015 10:21:42 -0000

cm4all-beng-proxy (9.0.5) unstable; urgency=low

  * merge release 8.5

 -- Max Kellermann <mk@cm4all.com>  Mon, 12 Oct 2015 10:44:20 -0000

cm4all-beng-proxy (9.0.4) unstable; urgency=low

  * xml_parser: fix assertion failure on abort
  * css_parser: fix buffer overflow due to off-by-one check

 -- Max Kellermann <mk@cm4all.com>  Thu, 08 Oct 2015 19:32:07 -0000

cm4all-beng-proxy (9.0.3) unstable; urgency=low

  * fcgi: fix uninitialized variable
  * processor: fix heap corruption due to wrong string length

 -- Max Kellermann <mk@cm4all.com>  Wed, 07 Oct 2015 19:56:05 -0000

cm4all-beng-proxy (9.0.2) unstable; urgency=low

  * translation: packet REVEAL_USER sends X-CM4all-BENG-User to filter

 -- Max Kellermann <mk@cm4all.com>  Mon, 05 Oct 2015 19:08:22 -0000

cm4all-beng-proxy (9.0.1) unstable; urgency=low

  * merge release 8.4
  * translation: add header group "LINK"
  * translation: add packet MOUNT_TMPFS
  * fix spurious BIND_MOUNT_RW failures

 -- Max Kellermann <mk@cm4all.com>  Fri, 02 Oct 2015 15:36:42 -0000

cm4all-beng-proxy (8.13) unstable; urgency=low

  * http_client: fix TLS memory leak
  * http_client: fix assertion failure with keep-alive disabled
  * was: fix crash after early-crashing WAS process
  * lb: fix false memory leak during shutdown
  * http_server: fix missing "100 Continue"
  * {http,filter,nfs}_cache: raise cacheable size limit to 512 kB
  * fcache: raise default expiration to one week
  * rubber: remove excessive debugging code to speed up cache flush

 -- Max Kellermann <mk@cm4all.com>  Fri, 20 May 2016 15:34:32 -0000

cm4all-beng-proxy (8.12) unstable; urgency=low

  * was: fix crash on malformed STATUS packet
  * was: allow 16 bit STATUS packet

 -- Max Kellermann <mk@cm4all.com>  Tue, 12 Apr 2016 12:28:21 -0000

cm4all-beng-proxy (8.11) unstable; urgency=low

  * http_client: fix assertion failure with TLS
  * lhttp, fcgi: abandon child process after connect failure
  * http_client: reschedule read event after blocking write recovery

 -- Max Kellermann <mk@cm4all.com>  Thu, 03 Mar 2016 12:59:50 -0000

cm4all-beng-proxy (8.10) unstable; urgency=low

  * was/input: verify the announced LENGTH
  * was/input: fix the "available" formula

 -- Max Kellermann <mk@cm4all.com>  Wed, 24 Feb 2016 11:31:50 -0000

cm4all-beng-proxy (8.9) unstable; urgency=low

  * istream/catch: fix another assertion failure

 -- Max Kellermann <mk@cm4all.com>  Tue, 23 Feb 2016 15:52:46 -0000

cm4all-beng-proxy (8.8) unstable; urgency=low

  * istream/catch: fix assertion failure

 -- Max Kellermann <mk@cm4all.com>  Tue, 16 Feb 2016 11:21:25 -0000

cm4all-beng-proxy (8.7) unstable; urgency=low

  * cgi, pipe: fix off-by-one bug in stderr filter

 -- Max Kellermann <mk@cm4all.com>  Tue, 26 Jan 2016 15:55:03 -0000

cm4all-beng-proxy (8.6) unstable; urgency=low

  * merge release 7.9

 -- Max Kellermann <mk@cm4all.com>  Mon, 26 Oct 2015 09:48:00 -0000

cm4all-beng-proxy (8.5) unstable; urgency=low

  * css_parser: fix buffer overflow due to off-by-one check
  * fcgi: fix uninitialized variable
  * fix spurious BIND_MOUNT_RW failures
  * fix two crashes due to malformed URI escapes

 -- Max Kellermann <mk@cm4all.com>  Mon, 12 Oct 2015 10:20:32 -0000

cm4all-beng-proxy (8.4) unstable; urgency=low

  * was: fix another memory leak

 -- Max Kellermann <mk@cm4all.com>  Fri, 02 Oct 2015 11:05:21 -0000

cm4all-beng-proxy (8.3) unstable; urgency=low

  * was: fix several memory leaks

 -- Max Kellermann <mk@cm4all.com>  Fri, 02 Oct 2015 09:54:09 -0000

cm4all-beng-proxy (8.2) unstable; urgency=low

  * debian/control: add "Breaks" on old translation servers to avoid
    runtime breakages due to broken widget descriptors; the translation
    server 1.9.1 contains a workaround
  * translate_parser: fix crash after malformed/misplaced
    UNTRUSTED_*_SITE_SUFFIX packet

 -- Max Kellermann <mk@cm4all.com>  Fri, 25 Sep 2015 12:55:18 -0000

cm4all-beng-proxy (8.1) unstable; urgency=low

  * feature freeze
  * fb_pool: compress I/O buffers periodically
  * http_cache, fcache, nfs_cache: compress the cache periodically

 -- Max Kellermann <mk@cm4all.com>  Tue, 22 Sep 2015 17:26:06 -0000

cm4all-beng-proxy (8.0.13) unstable; urgency=low

  * merge release 7.8
  * translation: support writable bind mounts (BIND_MOUNT_RW)
  * translation: add packet UNTRUSTED_RAW_SITE_SUFFIX
  * ssl: initialize OpenSSL engines
  * rewrite_uri: support "https://" and "//" URIs
  * regex: fix double free bug

 -- Max Kellermann <mk@cm4all.com>  Tue, 22 Sep 2015 08:00:20 -0000

cm4all-beng-proxy (8.0.12) unstable; urgency=low

  * merge release 7.7
  * rubber: optimized hole search
  * rubber: simplified defragmentation on tail allocation

 -- Max Kellermann <mk@cm4all.com>  Thu, 17 Sep 2015 20:41:59 -0000

cm4all-beng-proxy (8.0.11) unstable; urgency=low

  * regex: fix move operator, fixes spurious "Invalid regex capture"

 -- Max Kellermann <mk@cm4all.com>  Thu, 03 Sep 2015 13:08:16 -0000

cm4all-beng-proxy (8.0.10) unstable; urgency=low

  * regex: mismatching optional capture expands to empty string
  * regex: work around problem with mismatching optional last capture
  * request: avoid compressing the response body twice

 -- Max Kellermann <mk@cm4all.com>  Wed, 02 Sep 2015 15:56:38 -0000

cm4all-beng-proxy (8.0.9) unstable; urgency=low

  * merge release 7.6
  * regex: fix off-by-one error in capture range check

 -- Max Kellermann <mk@cm4all.com>  Tue, 01 Sep 2015 13:57:06 -0000

cm4all-beng-proxy (8.0.8) unstable; urgency=low

  * tcache: fix crash on regex mismatch

 -- Max Kellermann <mk@cm4all.com>  Mon, 31 Aug 2015 05:35:14 -0000

cm4all-beng-proxy (8.0.7) unstable; urgency=low

  * merge release 7.5
  * regex: fix spurious compile failures
  * fcache: include actual body data in stats
  * nfs_cache: add stats
  * fix several crash bugs with malformed URI escapes
  * control/stats: add cache brutto sizes
  * control/stats: add I/O buffers size

 -- Max Kellermann <mk@cm4all.com>  Thu, 27 Aug 2015 22:11:02 -0000

cm4all-beng-proxy (8.0.6) unstable; urgency=low

  * translation: decouple REGEX_UNESCAPE from INVERSE_REGEX

 -- Max Kellermann <mk@cm4all.com>  Tue, 25 Aug 2015 09:57:23 -0000

cm4all-beng-proxy (8.0.5) unstable; urgency=low

  * translation: add packet INVERSE_REGEX_UNESCAPE

 -- Max Kellermann <mk@cm4all.com>  Mon, 24 Aug 2015 16:58:16 -0000

cm4all-beng-proxy (8.0.4) unstable; urgency=low

  * translate_client: fix crash due to uninitialized variable

 -- Max Kellermann <mk@cm4all.com>  Fri, 21 Aug 2015 11:26:40 -0000

cm4all-beng-proxy (8.0.3) unstable; urgency=low

  * translation: add login packet SERVICE
  * translation: login allows packet LISTENER_TAG
  * translation: protocol v3 uses anchored regex
  * regex: disable the "multi-line" option
  * regex: switch to the PCRE library

 -- Max Kellermann <mk@cm4all.com>  Mon, 17 Aug 2015 14:31:32 -0000

cm4all-beng-proxy (8.0.2) unstable; urgency=low

  * translation: add packets LOGIN, PASSWORD, UID_GID
  * translation: native Refence support

 -- Max Kellermann <mk@cm4all.com>  Thu, 06 Aug 2015 11:15:58 -0000

cm4all-beng-proxy (8.0.1) unstable; urgency=low

  * cgi, pipe: log PID in stderr output
  * translation: add packets AUTO_GZIP, INTERNAL_REDIRECT

 -- Max Kellermann <mk@cm4all.com>  Fri, 24 Jul 2015 10:27:51 -0000

cm4all-beng-proxy (7.9) unstable; urgency=low

  * merge release 6.12

 -- Max Kellermann <mk@cm4all.com>  Mon, 26 Oct 2015 09:37:41 -0000

cm4all-beng-proxy (7.8) unstable; urgency=low

  * support SESSION_SITE in processor

 -- Max Kellermann <mk@cm4all.com>  Mon, 21 Sep 2015 12:26:13 -0000

cm4all-beng-proxy (7.7) unstable; urgency=low

  * merge release 6.11

 -- Max Kellermann <mk@cm4all.com>  Thu, 17 Sep 2015 19:08:50 -0000

cm4all-beng-proxy (7.6) unstable; urgency=low

  * merge release 6.10
  * fcache: include actual body data in stats
  * nfs_cache: add stats
  * control/stats: add cache brutto sizes
  * control/stats: add I/O buffers size

 -- Max Kellermann <mk@cm4all.com>  Tue, 01 Sep 2015 12:48:48 -0000

cm4all-beng-proxy (7.5) unstable; urgency=low

  * merge release 6.9

 -- Max Kellermann <mk@cm4all.com>  Thu, 27 Aug 2015 14:30:18 -0000

cm4all-beng-proxy (7.4) unstable; urgency=low

  * merge release 6.8
  * tcache: fix minor memory leak

 -- Max Kellermann <mk@cm4all.com>  Wed, 26 Aug 2015 13:29:42 -0000

cm4all-beng-proxy (7.3) unstable; urgency=low

  * merge release 6.7

 -- Max Kellermann <mk@cm4all.com>  Wed, 22 Jul 2015 21:18:30 -0000

cm4all-beng-proxy (7.2) unstable; urgency=low

  * translation: allow REGEX_ON_{HOST,USER}_URI with INVERSE_REGEX

 -- Max Kellermann <mk@cm4all.com>  Fri, 17 Jul 2015 06:53:50 -0000

cm4all-beng-proxy (7.1) unstable; urgency=low

  * feature freeze
  * translation: WANT supports USER
  * translation: add packet REGEX_ON_USER_URI

 -- Max Kellermann <mk@cm4all.com>  Tue, 14 Jul 2015 20:46:43 -0000

cm4all-beng-proxy (7.0.10) unstable; urgency=low

  * fix crash on "Cache-Control: only-if-cached"
  * fix worker respawn

 -- Max Kellermann <mk@cm4all.com>  Sat, 11 Jul 2015 10:19:11 -0000

cm4all-beng-proxy (7.0.9) unstable; urgency=low

  * istream_escape: fix crash bug when last byte is escaped
  * stats: don't crash master process on CONTROL_STATS
  * debian/rules: add kludge to support dh_python2 on Squeeze

 -- Max Kellermann <mk@cm4all.com>  Thu, 09 Jul 2015 11:40:12 -0000

cm4all-beng-proxy (7.0.8) unstable; urgency=low

  * translation: add packets EXPAND_HOME, EXPAND_STDERR_PATH
  * translation: apply EXPAND_URI to CGI addresses
  * session: fix crash while invalidating widget session

 -- Max Kellermann <mk@cm4all.com>  Thu, 25 Jun 2015 13:29:01 -0000

cm4all-beng-proxy (7.0.7) unstable; urgency=low

  * translation: add packet AUTO_DEFLATE
  * istream_deflate: fix stalled stream
  * tcache: expand uncacheable responses

 -- Max Kellermann <mk@cm4all.com>  Wed, 24 Jun 2015 11:43:47 -0000

cm4all-beng-proxy (7.0.6) unstable; urgency=low

  * tcache: expand responses of uncacheable requests

 -- Max Kellermann <mk@cm4all.com>  Fri, 19 Jun 2015 13:02:32 -0000

cm4all-beng-proxy (7.0.5) unstable; urgency=low

  * merge release 6.6
  * control: flush the whole translation cache if the TCACHE_INVALIDATE
    payload is empty
  * namespace: support IPC namespaces

 -- Max Kellermann <mk@cm4all.com>  Thu, 11 Jun 2015 16:31:34 -0000

cm4all-beng-proxy (7.0.4) unstable; urgency=low

  * handler: send LISTENER_TAG if translation protocol version is not yet
    negotiated
  * handler: bypass translation cache during protocol version negotiation

 -- Max Kellermann <mk@cm4all.com>  Thu, 28 May 2015 13:10:12 -0000

cm4all-beng-proxy (7.0.3) unstable; urgency=low

  * handler: more "verbose_response" messages
  * handler: return "502 Bad Gateway" on translation server error
  * translation: protocol v2 always transmits LISTENER_TAG
  * translation: add packets REGEX_ON_HOST_URI, SESSION_SITE
  * session_manager: fix bogus assertion failure in cleanup
  * build with libwas 1.0

 -- Max Kellermann <mk@cm4all.com>  Wed, 20 May 2015 16:41:44 -0000

cm4all-beng-proxy (7.0.2) unstable; urgency=low

  * merge release 6.5
  * require Boost 1.49

 -- Max Kellermann <mk@cm4all.com>  Wed, 29 Apr 2015 11:43:57 -0000

cm4all-beng-proxy (7.0.1) unstable; urgency=low

  * forward the "Accept-Ranges" response header
  * forward the "Range" request header
  * forward the request headers "Accept-Charset" and "Accept-Encoding" to
    frame widgets

 -- Max Kellermann <mk@cm4all.com>  Fri, 13 Mar 2015 16:53:29 -0000

cm4all-beng-proxy (6.12) unstable; urgency=low

  * css_parser: fix buffer overflow due to off-by-one check
  * fcgi: fix uninitialized variable
  * was: fix error after blocking send on control channel
  * fb_pool: compress I/O buffers periodically
  * ssl: initialize OpenSSL engines
  * support SESSION_SITE in processor
  * lb: never forward headers X-CM4all-BENG-Peer-Subject and
    X-CM4all-BENG-Peer-Issuer-Subject

 -- Max Kellermann <mk@cm4all.com>  Mon, 26 Oct 2015 09:34:09 -0000

cm4all-beng-proxy (6.11) unstable; urgency=low

  * fcgi_client: fix hang after error logger failure

 -- Max Kellermann <mk@cm4all.com>  Thu, 17 Sep 2015 19:06:14 -0000

cm4all-beng-proxy (6.10) unstable; urgency=low

  * translate_parser: allow absolute LOCAL_URI
  * uri-verify: don't check the query string
  * bp_control: let worker handle control packets in single-worker mode
  * stock: fix "outgoing_connections" being always zero in control stats
  * lb_stats: include TCP connections in "outgoing_connections"

 -- Max Kellermann <mk@cm4all.com>  Tue, 01 Sep 2015 11:51:11 -0000

cm4all-beng-proxy (6.9) unstable; urgency=low

  * fcgi_client: ignore STDERR packets in size calculation

 -- Max Kellermann <mk@cm4all.com>  Thu, 27 Aug 2015 14:04:04 -0000

cm4all-beng-proxy (6.8) unstable; urgency=low

  * tcache: verify URI after cache miss

 -- Max Kellermann <mk@cm4all.com>  Wed, 26 Aug 2015 12:32:19 -0000

cm4all-beng-proxy (6.7) unstable; urgency=low

  * ssl: fix certificate chain with Server Name Indication
  * lb: fix hang during shutdown

 -- Max Kellermann <mk@cm4all.com>  Wed, 22 Jul 2015 20:47:55 -0000

cm4all-beng-proxy (6.6) unstable; urgency=low

  * debian/rules: remove remaining python-central invocation
  * init: enable session_save_path by default if
    /var/run/cm4all/beng-proxy exists
  * init: read /etc/default/cm4all-beng-proxy.local
  * namespace: set "setgroups=deny" for Linux 3.18+
  * namespace: retry with mount flag "noexec" if mounting fails
  * build with libwas 1.0

 -- Max Kellermann <mk@cm4all.com>  Thu, 11 Jun 2015 15:22:14 -0000

cm4all-beng-proxy (6.5) unstable; urgency=low

  * debian: improve clang build-dependency
  * debian: migrate from python-central to dh_python2
  * debian: add missing dependency on python-twisted-names

 -- Max Kellermann <mk@cm4all.com>  Mon, 27 Apr 2015 15:27:10 -0000

cm4all-beng-proxy (6.4) unstable; urgency=low

  * widget: fix "Range" request headers with non-default view

 -- Max Kellermann <mk@cm4all.com>  Fri, 10 Apr 2015 12:28:47 -0000

cm4all-beng-proxy (6.3) unstable; urgency=low

  * forward the request headers "If-Modified-Since", "If-Unmodified-Since",
    "If-Match", "If-None-Match" and "If-Range" to frame widgets
  * session: improve session cleanup reliability
  * lb: verify SSL certificates in --check
  * ssl: reduce CPU overhead during TLS handshake

 -- Max Kellermann <mk@cm4all.com>  Tue, 24 Mar 2015 16:56:00 -0000

cm4all-beng-proxy (6.2) unstable; urgency=low

  * merge release 5.16

 -- Max Kellermann <mk@cm4all.com>  Wed, 18 Mar 2015 10:11:04 -0000

cm4all-beng-proxy (6.1) unstable; urgency=low

  * feature freeze

 -- Max Kellermann <mk@cm4all.com>  Thu, 05 Mar 2015 10:57:18 -0000

cm4all-beng-proxy (6.0.16) unstable; urgency=low

  * don't drop WANT request packet in repeated translation

 -- Max Kellermann <mk@cm4all.com>  Mon, 02 Mar 2015 08:38:49 -0000

cm4all-beng-proxy (6.0.15) unstable; urgency=low

  * widget: support the CONTENT_TYPE_LOOKUP protocol
  * CGI: disable request URI forwarding if there's a SCRIPT_NAME

 -- Max Kellermann <mk@cm4all.com>  Tue, 24 Feb 2015 16:44:37 -0000

cm4all-beng-proxy (6.0.14) unstable; urgency=low

  * merge release 5.15

 -- Max Kellermann <mk@cm4all.com>  Mon, 23 Feb 2015 12:48:39 -0000

cm4all-beng-proxy (6.0.13) unstable; urgency=low

  * don't steal the X-CM4all-View header from the HTTP cache

 -- Max Kellermann <mk@cm4all.com>  Fri, 20 Feb 2015 11:35:10 -0000

cm4all-beng-proxy (6.0.12) unstable; urgency=low

  * fcgi: don't redirect stderro to /dev/null
  * handler: reserve request body for focused widget even if processor
    disabled
  * remove the X-CM4all-View header after using it
  * headers: add group "TRANSFORMATION"
  * translation: add packet EXPAND_HEADER

 -- Max Kellermann <mk@cm4all.com>  Thu, 19 Feb 2015 15:36:19 -0000

cm4all-beng-proxy (6.0.11) unstable; urgency=low

  * translation: add packet EXPAND_READ_FILE
  * control: add command CONTROL_FADE_CHILDREN

 -- Max Kellermann <mk@cm4all.com>  Tue, 17 Feb 2015 12:02:40 -0000

cm4all-beng-proxy (6.0.10) unstable; urgency=low

  * merge release 5.14
  * translation: add packets NON_BLOCKING, READ_FILE

 -- Max Kellermann <mk@cm4all.com>  Fri, 13 Feb 2015 17:24:35 -0000

cm4all-beng-proxy (6.0.9) unstable; urgency=low

  * namespace_options: improved PIVOT_ROOT error message
  * translation: add packet EXPAND_BIND_MOUNT

 -- Max Kellermann <mk@cm4all.com>  Wed, 11 Feb 2015 11:36:51 -0000

cm4all-beng-proxy (6.0.8) unstable; urgency=low

  * debian: remove translation server demo packages
  * init: change default translation server address to @translation
  * translation: add packet EXPAND_COOKIE_HOST

 -- Max Kellermann <mk@cm4all.com>  Tue, 10 Feb 2015 12:24:22 -0000

cm4all-beng-proxy (6.0.7) unstable; urgency=low

  * translation: add packet LISTENER_TAG

 -- Max Kellermann <mk@cm4all.com>  Mon, 09 Feb 2015 11:02:06 -0000

cm4all-beng-proxy (6.0.6) unstable; urgency=low

  * http_server, http_client: reduce overhead of proxying chunked body

 -- Max Kellermann <mk@cm4all.com>  Fri, 06 Feb 2015 07:44:17 -0000

cm4all-beng-proxy (6.0.5) unstable; urgency=low

  * merge release 5.13
  * translate_client: check for PROBE_PATH_SUFFIXES without PROBE_SUFFIX
  * fix stack overflow on PROBE_SUFFIXES loop

 -- Max Kellermann <mk@cm4all.com>  Thu, 05 Feb 2015 13:30:21 -0000

cm4all-beng-proxy (6.0.4) unstable; urgency=low

  * hstock: fix memory leak
  * response: fix crash on invalid X-CM4all-View header
  * translation: add packets AUTH_FILE, EXPAND_AUTH_FILE,
    APPEND_AUTH, EXPAND_APPEND_AUTH
  * log unknown view names in X-CM4all-View

 -- Max Kellermann <mk@cm4all.com>  Wed, 04 Feb 2015 22:16:07 -0000

cm4all-beng-proxy (6.0.3) unstable; urgency=low

  * support response header X-CM4all-View for all responses
  * reduce fork overhead by dropping NFS cache
  * reduce I/O multi-threading overhead

 -- Max Kellermann <mk@cm4all.com>  Tue, 03 Feb 2015 14:50:27 -0000

cm4all-beng-proxy (6.0.2) unstable; urgency=low

  * translate_client: allow BASE="/" (regression fix)

 -- Max Kellermann <mk@cm4all.com>  Mon, 02 Feb 2015 11:32:01 -0000

cm4all-beng-proxy (6.0.1) unstable; urgency=low

  * translation: add packets EXPAND_DOCUMENT_ROOT, PROBE_PATH_SUFFIXES

 -- Max Kellermann <mk@cm4all.com>  Thu, 29 Jan 2015 22:32:02 -0000

cm4all-beng-proxy (5.16) unstable; urgency=low

  * net: fix crash due to parsing '@' twice
  * net: fix another off-by-one bug in local socket addresses
  * random: fix partial entropy collection
  * http_server: support method PATCH (RFC 5789)

 -- Max Kellermann <mk@cm4all.com>  Wed, 18 Mar 2015 09:56:43 -0000

cm4all-beng-proxy (5.15) unstable; urgency=low

  * ssl_client: fix crash on request with Keep-Alive disabled

 -- Max Kellermann <mk@cm4all.com>  Mon, 23 Feb 2015 12:44:50 -0000

cm4all-beng-proxy (5.14) unstable; urgency=low

  * merge release 4.22

 -- Max Kellermann <mk@cm4all.com>  Wed, 11 Feb 2015 20:50:41 -0000

cm4all-beng-proxy (5.13) unstable; urgency=low

  * ssl: throttle when OpenSSL buffer grows too large

 -- Max Kellermann <mk@cm4all.com>  Thu, 05 Feb 2015 10:14:15 -0000

cm4all-beng-proxy (5.12) unstable; urgency=low

  * merge release 4.21

 -- Max Kellermann <mk@cm4all.com>  Thu, 22 Jan 2015 16:42:55 -0000

cm4all-beng-proxy (5.11) unstable; urgency=low

  * merge release 4.20
  * ssl: disable weak ciphers

 -- Max Kellermann <mk@cm4all.com>  Fri, 16 Jan 2015 12:20:58 -0000

cm4all-beng-proxy (5.10) unstable; urgency=low

  * fix cookie mangling in CGI handlers

 -- Max Kellermann <mk@cm4all.com>  Wed, 14 Jan 2015 21:45:01 -0000

cm4all-beng-proxy (5.9) unstable; urgency=low

  * merge release 4.19
  * log-tee: new access logger

 -- Max Kellermann <mk@cm4all.com>  Wed, 24 Sep 2014 14:41:51 -0000

cm4all-beng-proxy (5.8) unstable; urgency=low

  * fcache: work around assertion failure

 -- Max Kellermann <mk@cm4all.com>  Thu, 18 Sep 2014 17:47:40 -0000

cm4all-beng-proxy (5.7) unstable; urgency=low

  * was_client: fix crash bug

 -- Max Kellermann <mk@cm4all.com>  Wed, 17 Sep 2014 18:39:12 -0000

cm4all-beng-proxy (5.6) unstable; urgency=low

  * ssl_filter: fix stalled connection

 -- Max Kellermann <mk@cm4all.com>  Wed, 17 Sep 2014 06:43:12 -0000

cm4all-beng-proxy (5.5) unstable; urgency=low

  * merge release 4.18

 -- Max Kellermann <mk@cm4all.com>  Fri, 12 Sep 2014 10:30:14 -0000

cm4all-beng-proxy (5.4) unstable; urgency=low

  * merge release 4.16

 -- Max Kellermann <mk@cm4all.com>  Wed, 10 Sep 2014 06:19:42 -0000

cm4all-beng-proxy (5.3) unstable; urgency=low

  * child_manager: fix tree insertion bug
  * http_server: fix logger assertion failure

 -- Max Kellermann <mk@cm4all.com>  Fri, 29 Aug 2014 18:50:09 -0000

cm4all-beng-proxy (5.2) unstable; urgency=low

  * was_input: fix assertion failure

 -- Max Kellermann <mk@cm4all.com>  Fri, 29 Aug 2014 11:30:37 -0000

cm4all-beng-proxy (5.1) unstable; urgency=low

  * merge release 4.15
  * net: fix off-by-one bug in local socket addresses

 -- Max Kellermann <mk@cm4all.com>  Fri, 29 Aug 2014 08:55:55 -0000

cm4all-beng-proxy (5.0.14) unstable; urgency=low

  * buffered_socket: reduce memory usage
  * ssl_filter: reduce memory usage further

 -- Max Kellermann <mk@cm4all.com>  Wed, 13 Aug 2014 11:01:56 -0000

cm4all-beng-proxy (5.0.13) unstable; urgency=low

  * merge release 4.14
  * ssl_filter: reduce memory usage

 -- Max Kellermann <mk@cm4all.com>  Fri, 08 Aug 2014 17:45:33 -0000

cm4all-beng-proxy (5.0.12) unstable; urgency=low

  * merge release 4.13
  * http_cache: fix memcached crash bug
  * lb: SIGHUP flushes the SSL session cache
  * ssl_factory: reduce memory usage

 -- Max Kellermann <mk@cm4all.com>  Tue, 05 Aug 2014 12:53:05 -0000

cm4all-beng-proxy (5.0.11) unstable; urgency=low

  * merge release 4.11
  * http_{client,server}: support WebSocket (RFC 6455)

 -- Max Kellermann <mk@cm4all.com>  Tue, 29 Jul 2014 20:31:30 -0000

cm4all-beng-proxy (5.0.10) unstable; urgency=low

  * merge release 4.10
  * http_server: don't disable keep-alive when discarding optional request
    body ("Expect: 100-continue")

 -- Max Kellermann <mk@cm4all.com>  Wed, 23 Jul 2014 17:51:02 -0000

cm4all-beng-proxy (5.0.9) unstable; urgency=low

  * merge release 4.9
  * translation: CONTENT_TYPE_LOOKUP response may contain transformations

 -- Max Kellermann <mk@cm4all.com>  Mon, 21 Jul 2014 16:37:34 -0000

cm4all-beng-proxy (5.0.8) unstable; urgency=low

  * merge release 4.8
  * translation: new packet AUTO_GZIPPED

 -- Max Kellermann <mk@cm4all.com>  Fri, 18 Jul 2014 19:04:45 -0000

cm4all-beng-proxy (5.0.7) unstable; urgency=low

  * lb: add per-listener option "verbose_response"
  * header_forward: another COOKIE=BOTH forwarding bug fix
  * translation: new packets REQUEST_HEADER, EXPAND_REQUEST_HEADER

 -- Max Kellermann <mk@cm4all.com>  Fri, 11 Jul 2014 13:46:08 -0000

cm4all-beng-proxy (5.0.6) unstable; urgency=low

  * merge release 4.7
  * translation: add packet EXPAND_SITE

 -- Max Kellermann <mk@cm4all.com>  Wed, 02 Jul 2014 12:58:55 +0200

cm4all-beng-proxy (5.0.5) unstable; urgency=low

  * translation: add packet EXPAND_URI
  * tcache: VALIDATE_MTIME=0 matches when the file does not exist

 -- Max Kellermann <mk@cm4all.com>  Mon, 30 Jun 2014 14:15:02 -0000

cm4all-beng-proxy (5.0.4) unstable; urgency=low

  * merge release 4.6

 -- Max Kellermann <mk@cm4all.com>  Wed, 25 Jun 2014 13:05:26 -0000

cm4all-beng-proxy (5.0.3) unstable; urgency=low

  * tcache: optimize invalidation with host filter
  * tcache: optimize invalidation with site filter

 -- Max Kellermann <mk@cm4all.com>  Tue, 24 Jun 2014 20:24:25 -0000

cm4all-beng-proxy (5.0.2) unstable; urgency=low

  * merge release 4.5
  * session: fix potential crash on shared memory exhaustion
  * session: really purge new sessions first
  * translate_client: strict HEADER_FORWARD checks
  * translate_client: fix the COOKIE=BOTH parser
  * header_forward: fix COOKIE=BOTH forwarding

 -- Max Kellermann <mk@cm4all.com>  Mon, 16 Jun 2014 14:26:06 -0000

cm4all-beng-proxy (5.0.1) unstable; urgency=low

  * processor: allow Content-Type application/xml
  * was, pipe_filter: don't inherit environment variables
  * pipe_filter: fix command-line argument corruption bug
  * pipe_filter: support custom environment variables
  * translation: SETENV sets environment vars for FastCGI and WAS
  * header_forward: add mode COOKIE=BOTH

 -- Max Kellermann <mk@cm4all.com>  Fri, 06 Jun 2014 13:41:44 -0000

cm4all-beng-proxy (4.23) unstable; urgency=low

  * http_server: support method PATCH (RFC 5789)
  * session: fix expiration timer
  * session: allocate 64k sessions (was 32k)
  * session: work around high CPU usage due to session purging
  * request_session: don't send cleared session id of ignored session
  * ajp: fix bogus error "Peer closed the socket prematurely"
  * fcgi: fix uninitialized variable
  * fcgi: fix hang after error logger failure
  * fcgi: ignore STDERR packets in size calculation
  * header_forward: always forward "Allow"
  * translate_cache: optimize memory usage
  * css_parser: fix buffer overflow due to off-by-one check
  * support SESSION_SITE in processor
  * lb: fix hang during shutdown
  * namespace: retry with mount flag "noexec" if mounting fails
  * random: fix partial entropy collection

 -- Max Kellermann <mk@cm4all.com>  Fri, 04 Dec 2015 16:52:26 -0000

cm4all-beng-proxy (4.22) unstable; urgency=low

  * fcgi: fix wrong child process reuse with different JailCGI homes

 -- Max Kellermann <mk@cm4all.com>  Wed, 11 Feb 2015 19:30:05 -0000

cm4all-beng-proxy (4.21) unstable; urgency=low

  * cgi, pipe: fix crash after fork failure when input is a regular file

 -- Max Kellermann <mk@cm4all.com>  Thu, 22 Jan 2015 16:38:00 -0000

cm4all-beng-proxy (4.20) unstable; urgency=low

  * ssl_server: disable SSLv2 and SSLv3 because they are insecure
  * ssl_client: enable TLS versions newer than 1.1

 -- Max Kellermann <mk@cm4all.com>  Fri, 16 Jan 2015 12:12:02 -0000

cm4all-beng-proxy (4.19) unstable; urgency=low

  * lb/tcp: fix assertion failure

 -- Max Kellermann <mk@cm4all.com>  Wed, 24 Sep 2014 14:31:24 -0000

cm4all-beng-proxy (4.18) unstable; urgency=low

  * http_server: fix missing response (Keep-Alive disabled)

 -- Max Kellermann <mk@cm4all.com>  Fri, 12 Sep 2014 10:22:51 -0000

cm4all-beng-proxy (4.17) unstable; urgency=low

  * http_server: fix logger assertion failure

 -- Max Kellermann <mk@cm4all.com>  Thu, 11 Sep 2014 08:52:31 -0000

cm4all-beng-proxy (4.16) unstable; urgency=low

  * was_client: fix assertion failure

 -- Max Kellermann <mk@cm4all.com>  Wed, 10 Sep 2014 06:17:58 -0000

cm4all-beng-proxy (4.15) unstable; urgency=low

  * merge release 3.1.38

 -- Max Kellermann <mk@cm4all.com>  Fri, 29 Aug 2014 08:52:10 -0000

cm4all-beng-proxy (4.14) unstable; urgency=low

  * ssl_filter: fix error check
  * http_server: log failed requests
  * lb_http: reduce verbosity of ECONNRESET log message

 -- Max Kellermann <mk@cm4all.com>  Fri, 08 Aug 2014 17:41:52 -0000

cm4all-beng-proxy (4.13) unstable; urgency=low

  * thread_worker: smaller thread stack (64 kB)
  * ssl_factory: enable ECDH for perfect forward secrecy
  * thread_socket_filter: reinvoke writing after recovering from full
    output buffer
  * buffered_socket: reschedule reading after input buffer drained

 -- Max Kellermann <mk@cm4all.com>  Tue, 05 Aug 2014 12:37:11 -0000

cm4all-beng-proxy (4.12) unstable; urgency=low

  * pool: fix bogus assertion failure after SSL disconnect
  * lb/tcp: fix send error message
  * lb/tcp: fix crash after write error
  * thread_socket_filter: fix assertion failure with full output buffer
  * thread_socket_filter: fix crash after write error

 -- Max Kellermann <mk@cm4all.com>  Thu, 31 Jul 2014 16:19:57 -0000

cm4all-beng-proxy (4.11) unstable; urgency=low

  * merge release 3.1.37

 -- Max Kellermann <mk@cm4all.com>  Mon, 28 Jul 2014 15:34:53 -0000

cm4all-beng-proxy (4.10) unstable; urgency=low

  * merge release 3.1.36
  * lhttp_stock: fix crash after fork failure

 -- Max Kellermann <mk@cm4all.com>  Wed, 23 Jul 2014 17:47:36 -0000

cm4all-beng-proxy (4.9) unstable; urgency=low

  * merge release 3.1.35

 -- Max Kellermann <mk@cm4all.com>  Mon, 21 Jul 2014 16:34:15 -0000

cm4all-beng-proxy (4.8) unstable; urgency=low

  * ssl: fix choking decryption on large SSL packets
  * http_server: discard incoming data while waiting for drained response

 -- Max Kellermann <mk@cm4all.com>  Thu, 17 Jul 2014 23:16:21 -0000

cm4all-beng-proxy (4.7) unstable; urgency=low

  * lb: flush all output buffers before closing HTTPS connection

 -- Max Kellermann <mk@cm4all.com>  Wed, 02 Jul 2014 10:46:07 -0000

cm4all-beng-proxy (4.6) unstable; urgency=low

  * merge release 3.1.34

 -- Max Kellermann <mk@cm4all.com>  Wed, 25 Jun 2014 13:02:07 -0000

cm4all-beng-proxy (4.5) unstable; urgency=low

  * tcache: enable VARY on LOCAL_ADDRESS_STRING

 -- Max Kellermann <mk@cm4all.com>  Sun, 15 Jun 2014 21:14:17 -0000

cm4all-beng-proxy (4.4) unstable; urgency=low

  * debian/control: refuse to build with libnfs 1.9.3-1 due to broken
    package name

 -- Max Kellermann <mk@cm4all.com>  Tue, 10 Jun 2014 09:59:57 -0000

cm4all-beng-proxy (4.3) unstable; urgency=low

  * merge release 3.1.33
  * widget_uri, cgi_address: fix potential crash

 -- Max Kellermann <mk@cm4all.com>  Tue, 10 Jun 2014 08:47:34 -0000

cm4all-beng-proxy (4.2) unstable; urgency=low

  * widget: avoid double slash when concatenating (Local) HTTP URI and
    path_info

 -- Max Kellermann <mk@cm4all.com>  Tue, 03 Jun 2014 18:08:54 -0000

cm4all-beng-proxy (4.1) unstable; urgency=medium

  * feature freeze

 -- Max Kellermann <mk@cm4all.com>  Fri, 30 May 2014 13:42:38 +0200

cm4all-beng-proxy (4.0.49) unstable; urgency=low

  * lb_config: allow escaping backslash in lb.conf
  * translation: add packet AUTH (yet another authentication protocol)

 -- Max Kellermann <mk@cm4all.com>  Wed, 28 May 2014 15:14:54 -0000

cm4all-beng-proxy (4.0.48) unstable; urgency=low

  * cgi_address: avoid double slash when concatenating script_name and
    path_info
  * cgi_address: default to script_name="/"

 -- Max Kellermann <mk@cm4all.com>  Tue, 27 May 2014 11:47:19 -0000

cm4all-beng-proxy (4.0.47) unstable; urgency=low

  * args: unescape values with dollar sign (4.0.46 regression)
  * translate_client: fix "Could not locate resource" (4.0.38 regression)

 -- Max Kellermann <mk@cm4all.com>  Mon, 26 May 2014 17:02:48 -0000

cm4all-beng-proxy (4.0.46) unstable; urgency=low

  * translate_client: check for valid base address after EASY_BASE
  * fcgi_client: detect bogus Content-Length response header

 -- Max Kellermann <mk@cm4all.com>  Mon, 26 May 2014 12:11:55 -0000

cm4all-beng-proxy (4.0.45) unstable; urgency=low

  * translate_client: fix crash after misplaced AUTO_BASE
  * fcgi_client: support STDERR_PATH for FastCGI's STDERR stream

 -- Max Kellermann <mk@cm4all.com>  Thu, 22 May 2014 15:42:08 -0000

cm4all-beng-proxy (4.0.44) unstable; urgency=low

  * cgi_address: unescape PATH_INFO in ENOTDIR handler
  * python/translation/response: add method bind_mount()

 -- Max Kellermann <mk@cm4all.com>  Wed, 21 May 2014 13:58:15 -0000

cm4all-beng-proxy (4.0.43) unstable; urgency=low

  * merge release 3.1.32
  * lhttp_stock: handle fork() failures
  * handler: fix assertion failure on malformed request URI

 -- Max Kellermann <mk@cm4all.com>  Wed, 21 May 2014 07:27:05 -0000

cm4all-beng-proxy (4.0.42) unstable; urgency=low

  * tstock: log abstract socket paths properly
  * translation: add packet COOKIE_PATH
  * cookie_{server,client}: upgrade to RFC 6265
  * http_string: allow comma in cookie values (RFC ignorant)

 -- Max Kellermann <mk@cm4all.com>  Wed, 14 May 2014 10:41:34 -0000

cm4all-beng-proxy (4.0.41) unstable; urgency=low

  * handler: forget CHECK after the check has completed
  * handler: apply SESSION before repeating translation
  * fcgi, lhttp, delegate: apply STDERR_PATH to stdout

 -- Max Kellermann <mk@cm4all.com>  Tue, 13 May 2014 15:14:58 -0000

cm4all-beng-proxy (4.0.40) unstable; urgency=low

  * file_hander: fix memory leak
  * rerror: add option "verbose_response"
  * translation: rename LHTTP_EXPAND_URI to EXPAND_LHTTP_URI
  * tcache: raise MAX_AGE limit to one day
  * ajp_client: fix header corruption
  * ajp_client: fix buffer overflow
  * python/translation/response: add method expand_pair()

 -- Max Kellermann <mk@cm4all.com>  Mon, 12 May 2014 15:58:07 -0000

cm4all-beng-proxy (4.0.39) unstable; urgency=low

  * file_enotdir: fix PATH_INFO forwarding for LHTTP

 -- Max Kellermann <mk@cm4all.com>  Fri, 09 May 2014 13:38:57 -0000

cm4all-beng-proxy (4.0.38) unstable; urgency=low

  * translation: add packet STDERR_PATH
  * translate_client: detect missing LHTTP_URI, NFS_EXPORT
  * handler: fix the USER translation packet (broken since 4.0.17)

 -- Max Kellermann <mk@cm4all.com>  Thu, 08 May 2014 21:49:55 -0000

cm4all-beng-proxy (4.0.37) unstable; urgency=low

  * enotdir: forward PATH_INFO to LHTTP server
  * lhttp: support environment variables via PAIR

 -- Max Kellermann <mk@cm4all.com>  Thu, 08 May 2014 12:59:50 -0000

cm4all-beng-proxy (4.0.36) unstable; urgency=low

  * tcache: log the final cache key
  * translation: add packet ENOTDIR

 -- Max Kellermann <mk@cm4all.com>  Thu, 08 May 2014 08:56:13 -0000

cm4all-beng-proxy (4.0.35) unstable; urgency=low

  * namespace_options, client-socket: Debian Squeeze compatibility tweaks
  * tcache: paranoid checks for REGEX (optional via UNSAFE_BASE)
  * translation: add packet REDIRECT_QUERY_STRING

 -- Max Kellermann <mk@cm4all.com>  Tue, 06 May 2014 16:20:22 -0000

cm4all-beng-proxy (4.0.34) unstable; urgency=low

  * tcache: fix URI with BASE
  * tcache: allow URI with AUTO_BASE/EASY_BASE
  * tcache: allow TEST_PATH with BASE
  * translation: add packet EXPAND_TEST_PATH

 -- Max Kellermann <mk@cm4all.com>  Tue, 06 May 2014 12:58:50 -0000

cm4all-beng-proxy (4.0.33) unstable; urgency=low

  * allow FILE_NOT_FOUND depth 20
  * translation: add packets EXPAND_SCRIPT_NAME, TEST_PATH

 -- Max Kellermann <mk@cm4all.com>  Mon, 05 May 2014 16:05:09 -0000

cm4all-beng-proxy (4.0.32) unstable; urgency=low

  * cgi_address: allow BASE without PATH_INFO
  * implement FILE_NOT_FOUND support for CGI, FastCGI, WAS, LHTTP

 -- Max Kellermann <mk@cm4all.com>  Fri, 02 May 2014 14:32:47 -0000

cm4all-beng-proxy (4.0.31) unstable; urgency=low

  * translation: add packet EXPAND_REDIRECT
  * tcache: regex compiler errors and base mismatches are fatal

 -- Max Kellermann <mk@cm4all.com>  Thu, 01 May 2014 18:23:24 -0000

cm4all-beng-proxy (4.0.30) unstable; urgency=low

  * merge release 3.1.31
  * uri_base: fix BASE store bug after request to the BASE

 -- Max Kellermann <mk@cm4all.com>  Tue, 29 Apr 2014 21:53:37 -0000

cm4all-beng-proxy (4.0.29) unstable; urgency=low

  * processor: add URI rewrite mode "response"

 -- Max Kellermann <mk@cm4all.com>  Wed, 23 Apr 2014 23:59:00 -0000

cm4all-beng-proxy (4.0.28) unstable; urgency=low

  * handler: fix SESSION and PARAM breakage
  * tcache: fix VARY/PARAM check
  * translation: allow null bytes in SESSION

 -- Max Kellermann <mk@cm4all.com>  Thu, 17 Apr 2014 12:21:29 -0000

cm4all-beng-proxy (4.0.27) unstable; urgency=low

  * tstock: support abstract sockets

 -- Max Kellermann <mk@cm4all.com>  Fri, 04 Apr 2014 12:58:09 -0000

cm4all-beng-proxy (4.0.26) unstable; urgency=low

  * merge release 3.1.28
  * translation: add packet EXPIRES_RELATIVE

 -- Max Kellermann <mk@cm4all.com>  Tue, 01 Apr 2014 17:18:55 -0000

cm4all-beng-proxy (4.0.25) unstable; urgency=low

  * merge release 3.1.27
  * lb/tcp: fix busy loop

 -- Max Kellermann <mk@cm4all.com>  Thu, 27 Mar 2014 11:22:05 -0000

cm4all-beng-proxy (4.0.24) unstable; urgency=low

  * failure: fix bogus assertion failure with abstract sockets
  * lb/tcp: fix memory leaks
  * lb/tcp: drain output buffers before closing the connection

 -- Max Kellermann <mk@cm4all.com>  Mon, 24 Mar 2014 17:42:04 -0000

cm4all-beng-proxy (4.0.23) unstable; urgency=low

  * translation: new packet DIRECTORY_INDEX

 -- Max Kellermann <mk@cm4all.com>  Fri, 21 Mar 2014 13:00:39 -0000

cm4all-beng-proxy (4.0.22) unstable; urgency=low

  * translation: allow ERROR_DOCUMENT payload, echo
  * translation: new packets FILE_NOT_FOUND, CONTENT_TYPE_LOOKUP
  * translate_client: check for multiple REGEX / INVERSE_REGEX
  * translate_client: support abstract sockets in ADDRESS_STRING

 -- Max Kellermann <mk@cm4all.com>  Thu, 20 Mar 2014 12:28:04 -0000

cm4all-beng-proxy (4.0.21) unstable; urgency=low

  * merge release 3.1.26
  * handler: forward HTTP errors from translation cache to browser
  * tcache: reduce memory usage
  * translate_client: don't send REMOTE_HOST unless requested via WANT
  * translate_client: check if BASE matches request URI
  * translation: make "UNSAFE_BASE" a modifier for "BASE"
  * translation: new packet "EASY_BASE" simplifies "BASE" usage
  * translation: new packets "REGEX_TAIL", "REGEX_UNESCAPE"

 -- Max Kellermann <mk@cm4all.com>  Mon, 17 Mar 2014 22:00:23 -0000

cm4all-beng-proxy (4.0.20) unstable; urgency=low

  * merge release 3.1.25
  * translate_client: refuse to parse incoming request packets
  * translate_client: check for illegal null bytes
  * translation: add packet "UNSAFE_BASE"
  * lb: drop root privileges irreversibly using PR_SET_NO_NEW_PRIVS

 -- Max Kellermann <mk@cm4all.com>  Thu, 13 Mar 2014 13:34:47 -0000

cm4all-beng-proxy (4.0.19) unstable; urgency=low

  * translation: add packet WANT, make several packets optional
  * translate_client: allow combining CHECK and WANT_FULL_URI
  * tcache: make PARAM cacheable, supported by VARY
  * python/translation/request: accept BEGIN in packetReceived()
  * python/translation/request: add attribute "protocol_version"
  * lb: detach from file system (security)

 -- Max Kellermann <mk@cm4all.com>  Wed, 05 Mar 2014 14:16:42 -0000

cm4all-beng-proxy (4.0.18) unstable; urgency=low

  * doc/lb: document sticky mode "source_ip"
  * lb/tcp: fix endless loop due to misrouted write event

 -- Max Kellermann <mk@cm4all.com>  Tue, 18 Feb 2014 14:48:47 -0000

cm4all-beng-proxy (4.0.17) unstable; urgency=low

  * handler: apply session directives from current translation response
    before resuming the "previous" response

 -- Max Kellermann <mk@cm4all.com>  Mon, 17 Feb 2014 17:46:44 -0000

cm4all-beng-proxy (4.0.16) unstable; urgency=low

  * namespace: set up uid/gid mapping without MOUNT_PROC
  * namespace: allow BIND_MOUNT, MOUNT_PROC, MOUNT_HOME, MOUNT_TMP_TMPFS without
    PIVOT_ROOT
  * configurable resource limits for child processes

 -- Max Kellermann <mk@cm4all.com>  Fri, 07 Feb 2014 12:48:44 -0000

cm4all-beng-proxy (4.0.15) unstable; urgency=low

  * daemon: set up supplementary groups
  * child_manager: log resource usage
  * fcgi_stock: kill child process after connect failure
  * fcgi_stock: kill child process after repeated timeout

 -- Max Kellermann <mk@cm4all.com>  Tue, 04 Feb 2014 15:17:36 -0000

cm4all-beng-proxy (4.0.14) unstable; urgency=low

  * add systemd unit
  * cgi, delegate, lhttp, pipe: enable missing namespace features
  * cgi, pipe: fix /proc mount failure
  * namespace: secure /proc flags
  * namespace: work around uid/gid mapper failure using PR_SET_DUMPABLE

 -- Max Kellermann <mk@cm4all.com>  Mon, 03 Feb 2014 20:40:49 -0000

cm4all-beng-proxy (4.0.13) unstable; urgency=low

  * namespace: make new root directory read-only
  * namespace: add option to mount tmpfs on /tmp
  * namespace: arbitrary bind-mounts
  * namespace: support UTS namespaces
  * namespace: set up uid/gid mapping in user namespace

 -- Max Kellermann <mk@cm4all.com>  Tue, 28 Jan 2014 22:37:47 -0000

cm4all-beng-proxy (4.0.12) unstable; urgency=low

  * cache: use monotonic clock
  * namespace: support PID namespaces
  * namespace: support mount namespace and pivot_root()
  * namespace: can mount new /proc, $HOME

 -- Max Kellermann <mk@cm4all.com>  Fri, 24 Jan 2014 14:02:34 -0000

cm4all-beng-proxy (4.0.11) unstable; urgency=low

  * was: fix misdirected pipes (4.0.10 regression)
  * translation: add packets EXPAND_APPEND, EXPAND_PAIR
  * file_handler: allow character devices

 -- Max Kellermann <mk@cm4all.com>  Tue, 21 Jan 2014 18:24:14 -0000

cm4all-beng-proxy (4.0.10) unstable; urgency=low

  * merge release 3.1.24
  * response: don't report version in "Server" response header
  * lhttp, delegate: support namespaces
  * delegate: fix spontaneous shutdown due to misrouted SIGTERM signal

 -- Max Kellermann <mk@cm4all.com>  Fri, 03 Jan 2014 21:18:45 -0000

cm4all-beng-proxy (4.0.9) unstable; urgency=low

  * pipe: fix signal handler race condition
  * pipe, CGI, FastCGI, WAS: support user/network namespaces

 -- Max Kellermann <mk@cm4all.com>  Mon, 23 Dec 2013 18:55:03 -0000

cm4all-beng-proxy (4.0.8) unstable; urgency=low

  * CGI, FastCGI, WAS: support command-line arguments
  * header-forward: add groups "CORS", "SECURE"

 -- Max Kellermann <mk@cm4all.com>  Mon, 16 Dec 2013 18:26:12 -0000

cm4all-beng-proxy (4.0.7) unstable; urgency=low

  * merge release 3.1.23
  * ssl_filter: fix stalled SSL read
  * thread_socket_filter: fix stalled SSL write

 -- Max Kellermann <mk@cm4all.com>  Sat, 07 Dec 2013 07:39:16 -0000

cm4all-beng-proxy (4.0.6) unstable; urgency=low

  * thread_queue: fix spurious thread exit

 -- Max Kellermann <mk@cm4all.com>  Tue, 26 Nov 2013 20:45:30 -0000

cm4all-beng-proxy (4.0.5) unstable; urgency=low

  * merge release 3.1.22

 -- Max Kellermann <mk@cm4all.com>  Mon, 25 Nov 2013 13:03:15 -0000

cm4all-beng-proxy (4.0.4) unstable; urgency=low

  * merge release 3.1.21
  * nfs: bind to privileged port

 -- Max Kellermann <mk@cm4all.com>  Sun, 24 Nov 2013 08:30:58 -0000

cm4all-beng-proxy (4.0.3) unstable; urgency=low

  * lb: allow the kernel to chooes a TCP bind port
  * lb: support forwarding HTTP requests with the original source IP

 -- Max Kellermann <mk@cm4all.com>  Sun, 10 Nov 2013 17:46:44 -0000

cm4all-beng-proxy (4.0.2) unstable; urgency=low

  * merge release 3.1.20
  * lb: support forwarding TCP connections with the original source IP

 -- Max Kellermann <mk@cm4all.com>  Tue, 05 Nov 2013 16:07:34 -0000

cm4all-beng-proxy (4.0.1) unstable; urgency=low

  * merge release 3.1.19

 -- Max Kellermann <mk@cm4all.com>  Wed, 30 Oct 2013 15:26:16 -0000

cm4all-beng-proxy (4.0) unstable; urgency=low

  * translation: rename TRANSLATE_PROXY to TRANSLATE_HTTP
  * thread_pool: start SSL worker threads on the first use
  * translate-client, resource-loader: support https://

 -- Max Kellermann <mk@cm4all.com>  Wed, 23 Oct 2013 19:29:38 -0000

cm4all-beng-proxy (3.1.38) unstable; urgency=low

  * istream: fix assertion failure due to inverted check
  * was_control: fix assertion failure due to missing check

 -- Max Kellermann <mk@cm4all.com>  Fri, 29 Aug 2014 08:52:53 -0000

cm4all-beng-proxy (3.1.37) unstable; urgency=low

  * http_cache: fix caching (Fast-)CGI responses
  * http_client: fix bug with HTTP 1.0 Keep-Alive
  * stock: destroy only surplus idle items

 -- Max Kellermann <mk@cm4all.com>  Mon, 28 Jul 2014 15:30:50 -0000

cm4all-beng-proxy (3.1.36) unstable; urgency=low

  * http_server: ignore case in "Connection" request header
  * http_client: allow comma-separated list in "Connection" response
    header

 -- Max Kellermann <mk@cm4all.com>  Wed, 23 Jul 2014 17:43:09 -0000

cm4all-beng-proxy (3.1.35) unstable; urgency=low

  * lb_tcp: fix memory leak after send failure
  * ssl_filter: fix race condition
  * ssl_filter: fix memory leak with client certificates

 -- Max Kellermann <mk@cm4all.com>  Mon, 21 Jul 2014 16:20:14 -0000

cm4all-beng-proxy (3.1.34) unstable; urgency=low

  * session: fix potential crash on shared memory exhaustion
  * session: really purge new sessions first
  * istream-iconv: fix endless loop with unknown charset

 -- Max Kellermann <mk@cm4all.com>  Wed, 25 Jun 2014 12:58:03 -0000

cm4all-beng-proxy (3.1.33) unstable; urgency=low

  * widget: avoid double slash when concatenating (Local) HTTP URI and
    path_info
  * pipe: fix command-line argument corruption bug
  * fcgi_client: detect bogus Content-Length response header

 -- Max Kellermann <mk@cm4all.com>  Tue, 10 Jun 2014 08:30:39 -0000

cm4all-beng-proxy (3.1.32) unstable; urgency=low

  * http_string: allow comma in cookie values (RFC ignorant)

 -- Max Kellermann <mk@cm4all.com>  Mon, 19 May 2014 07:52:24 -0000

cm4all-beng-proxy (3.1.31) unstable; urgency=low

  * rewrite-uri: fix view name corruption

 -- Max Kellermann <mk@cm4all.com>  Mon, 28 Apr 2014 16:30:17 -0000

cm4all-beng-proxy (3.1.30) unstable; urgency=low

  * translate-client: fix EXPAND_PATH on HTTP address

 -- Max Kellermann <mk@cm4all.com>  Mon, 28 Apr 2014 14:44:22 -0000

cm4all-beng-proxy (3.1.29) unstable; urgency=low

  * http-server: fix potential crash with too many request headers

 -- Max Kellermann <mk@cm4all.com>  Fri, 25 Apr 2014 15:52:16 -0000

cm4all-beng-proxy (3.1.28) unstable; urgency=low

  * buffered_socket: fix bogus assertion failure

 -- Max Kellermann <mk@cm4all.com>  Tue, 01 Apr 2014 16:53:22 -0000

cm4all-beng-proxy (3.1.27) unstable; urgency=low

  * fcgi-stock: show process name in log messages
  * fcgi-stock: check connection state before issuing new request

 -- Max Kellermann <mk@cm4all.com>  Tue, 25 Mar 2014 20:02:23 -0000

cm4all-beng-proxy (3.1.26) unstable; urgency=low

  * http-client: fix bogus assertion failure

 -- Max Kellermann <mk@cm4all.com>  Fri, 14 Mar 2014 14:36:12 -0000

cm4all-beng-proxy (3.1.25) unstable; urgency=low

  * escape: fix data corruption with glibc 2.18

 -- Max Kellermann <mk@cm4all.com>  Thu, 06 Mar 2014 11:47:14 -0000

cm4all-beng-proxy (3.1.24) unstable; urgency=low

  * fcgi-stock: fix crash on fork() failure
  * fcache: fix crash on responses without body

 -- Max Kellermann <mk@cm4all.com>  Thu, 02 Jan 2014 22:57:50 -0000

cm4all-beng-proxy (3.1.23) unstable; urgency=low

  * was-output: fix event leak
  * was-output: fix crash in error handler
  * was-client: free the request body on empty response
  * was-client: reuse connection after empty response
  * was-client: fix stalled response on LENGTH=0

 -- Max Kellermann <mk@cm4all.com>  Fri, 06 Dec 2013 13:23:40 -0000

cm4all-beng-proxy (3.1.22) unstable; urgency=low

  * http_server: fix stalled response

 -- Max Kellermann <mk@cm4all.com>  Mon, 25 Nov 2013 13:00:33 -0000

cm4all-beng-proxy (3.1.21) unstable; urgency=low

  * merge release 3.0.34
  * was-client: fix crash on abort
  * was-client: fix off-by-one error in header parser

 -- Max Kellermann <mk@cm4all.com>  Sun, 24 Nov 2013 08:04:41 -0000

cm4all-beng-proxy (3.1.20) unstable; urgency=low

  * jail: add "--" after last option, allows passing options to jail
  * keep CAP_KILL to be able to kill jailed child processes

 -- Max Kellermann <mk@cm4all.com>  Mon, 04 Nov 2013 14:41:34 -0000

cm4all-beng-proxy (3.1.19) unstable; urgency=low

  * handler: work around crash due to translation cache invalidation
  * child: send SIGKILL after 60 seconds

 -- Max Kellermann <mk@cm4all.com>  Wed, 30 Oct 2013 12:12:31 -0000

cm4all-beng-proxy (3.1.18) unstable; urgency=low

  * nfs: translate NFS3ERR_NOENT to "404 Not Found"
  * nfs_client: don't leak file descriptor to child processes

 -- Max Kellermann <mk@cm4all.com>  Wed, 30 Oct 2013 09:28:11 -0000

cm4all-beng-proxy (3.1.17) unstable; urgency=low

  * tcache: cache translation responses that contain STATUS

 -- Max Kellermann <mk@cm4all.com>  Fri, 25 Oct 2013 17:10:26 -0000

cm4all-beng-proxy (3.1.16) unstable; urgency=low

  * fcgi-stock: kill child processes with SIGUSR1 instead of SIGTERM

 -- Max Kellermann <mk@cm4all.com>  Wed, 23 Oct 2013 08:54:03 -0000

cm4all-beng-proxy (3.1.15) unstable; urgency=low

  * lhttp_address: don't unescape the BASE suffix
  * {file,nfs}_address: unescape EXPAND_PATH(_INFO) substitutions
  * child_stock: fix another assertion failure

 -- Max Kellermann <mk@cm4all.com>  Tue, 22 Oct 2013 15:15:42 -0000

cm4all-beng-proxy (3.1.14) unstable; urgency=low

  * istream_nfs: fix assertion failure on empty file
  * nfs_client: fix crash on malformed path
  * nfs_client: improved error messages
  * child_stock: fix assertion failure when busy child process gets killed

 -- Max Kellermann <mk@cm4all.com>  Mon, 21 Oct 2013 15:38:28 -0000

cm4all-beng-proxy (3.1.13) unstable; urgency=low

  * merge release 3.0.33
  * translation: new packet WANT_FULL_URI for obtaining the full URI

 -- Max Kellermann <mk@cm4all.com>  Wed, 09 Oct 2013 10:40:35 -0000

cm4all-beng-proxy (3.1.12) unstable; urgency=low

  * merge release 3.0.31
  * translation: new packet CONCURRENCY controls number of LHTTP
    connections per process

 -- Max Kellermann <mk@cm4all.com>  Sat, 05 Oct 2013 11:34:04 -0000

cm4all-beng-proxy (3.1.11) unstable; urgency=low

  * lhttp_stock: allow 4 concurrent connections per LHTTP process

 -- Max Kellermann <mk@cm4all.com>  Mon, 30 Sep 2013 16:10:05 -0000

cm4all-beng-proxy (3.1.10) unstable; urgency=low

  * resource-address: fix assertion failure in LHTTP operation
  * lhttp_request: use the LHTTP_HOST attribute
  * kill the logger process on shutdown

 -- Max Kellermann <mk@cm4all.com>  Wed, 25 Sep 2013 17:29:56 -0000

cm4all-beng-proxy (3.1.9) unstable; urgency=low

  * {fcgi,lhttp}_stock: reuse child processes after connection closed
  * translate-client: ignore DEFLATED,GZIPPED on NFS address
  * translate-client: ignore EXPAND_PATH_INFO on local file
  * ssl_factory: wildcard matches single letter
  * ssl_factory: wildcard matches only one segment

 -- Max Kellermann <mk@cm4all.com>  Tue, 24 Sep 2013 10:31:30 -0000

cm4all-beng-proxy (3.1.8) unstable; urgency=low

  * ssl_factory: fix broken certificat/key matching
  * doc: various manual updates (RFC 2617, ...)

 -- Max Kellermann <mk@cm4all.com>  Fri, 20 Sep 2013 12:55:55 -0000

cm4all-beng-proxy (3.1.7) unstable; urgency=low

  * merge release 3.0.30
  * resource-loader: new protocol "Local HTTP"

 -- Max Kellermann <mk@cm4all.com>  Tue, 17 Sep 2013 13:36:20 -0000

cm4all-beng-proxy (3.1.6) unstable; urgency=low

  * buffered_socket: fix assertion failure

 -- Max Kellermann <mk@cm4all.com>  Fri, 23 Aug 2013 12:39:47 -0000

cm4all-beng-proxy (3.1.5) unstable; urgency=low

  * merge release 3.0.26
  * lb: disallow deprecated configuration keywords
  * lb: conditional pools
  * lb_config: setting "ssl_cert" specifies both certificate and key
  * ssl_filter: support TLS Server Name Indication

 -- Max Kellermann <mk@cm4all.com>  Fri, 16 Aug 2013 16:29:34 -0000

cm4all-beng-proxy (3.1.4) unstable; urgency=low

  * nfs_cache: new dedicated cache for NFS files
  * nfs_{handler,request}: use Content-Type from translation server

 -- Max Kellermann <mk@cm4all.com>  Mon, 10 Jun 2013 20:50:58 -0000

cm4all-beng-proxy (3.1.3) unstable; urgency=low

  * nfs_client: fix crash due to uninitialized memory
  * nfs_client: disconnect idle connections
  * nfs_client: expire file metadata
  * istream-nfs: fix resuming a blocking sink
  * istream-nfs: detect file truncation

 -- Max Kellermann <mk@cm4all.com>  Mon, 03 Jun 2013 19:30:20 -0000

cm4all-beng-proxy (3.1.2) unstable; urgency=low

  * nfs_client: read larger chunks
  * nfs_handler: implement cache revalidation and byte ranges

 -- Max Kellermann <mk@cm4all.com>  Wed, 29 May 2013 16:23:15 -0000

cm4all-beng-proxy (3.1.1) unstable; urgency=low

  * nfs_client: fix crash on HEAD request
  * nfs_client: generate Last-Modified and ETag
  * http-cache: allow caching NFS files

 -- Max Kellermann <mk@cm4all.com>  Thu, 23 May 2013 11:00:49 -0000

cm4all-beng-proxy (3.1) unstable; urgency=low

  * nfs_client: new resource loader backend

 -- Max Kellermann <mk@cm4all.com>  Tue, 21 May 2013 21:14:06 -0000

cm4all-beng-proxy (3.0.34) unstable; urgency=low

  * processor: fix use-after-free crash bug

 -- Max Kellermann <mk@cm4all.com>  Sun, 24 Nov 2013 07:46:29 -0000

cm4all-beng-proxy (3.0.33) unstable; urgency=low

  * tcache: limit the cacheable CHECK length
  * tcache: allow binary data in the CHECK payload
  * tcache: fix matching the URI on INVALIDATE with CHECK

 -- Max Kellermann <mk@cm4all.com>  Wed, 09 Oct 2013 09:52:47 -0000

cm4all-beng-proxy (3.0.32) unstable; urgency=low

  * tcache: apply BASE to responses without an address
  * tcache: fix BASE on responses with CHECK
  * handler: fix crash after malformed CHECK/PREVIOUS translation

 -- Max Kellermann <mk@cm4all.com>  Tue, 08 Oct 2013 15:48:07 -0000

cm4all-beng-proxy (3.0.31) unstable; urgency=low

  * socket_wrapper: work around libevent timeout reset bug

 -- Max Kellermann <mk@cm4all.com>  Wed, 02 Oct 2013 15:30:11 -0000

cm4all-beng-proxy (3.0.30) unstable; urgency=low

  * istream-file: fix crash bug
  * fcgi, was: fix memory leak on malformed translation response

 -- Max Kellermann <mk@cm4all.com>  Tue, 17 Sep 2013 13:23:28 -0000

cm4all-beng-proxy (3.0.29) unstable; urgency=low

  * fcgi-client: fix crash on certain malformed responses
  * parser: fix crash on certain CDATA sections

 -- Max Kellermann <mk@cm4all.com>  Mon, 02 Sep 2013 10:51:58 -0000

cm4all-beng-proxy (3.0.28) unstable; urgency=low

  * processor: fix widget lookup regression

 -- Max Kellermann <mk@cm4all.com>  Mon, 26 Aug 2013 18:21:03 -0000

cm4all-beng-proxy (3.0.27) unstable; urgency=low

  * processor: fix stalled transfer with two nested processors

 -- Max Kellermann <mk@cm4all.com>  Mon, 26 Aug 2013 17:09:47 -0000

cm4all-beng-proxy (3.0.26) unstable; urgency=low

  * respones: generate header P3P:CP="CAO PSA OUR" to work around IE10 bug
  * init: auto-create /var/run/cm4all
  * lb: enable GLib multi-threading

 -- Max Kellermann <mk@cm4all.com>  Fri, 26 Jul 2013 07:21:15 -0000

cm4all-beng-proxy (3.0.25) unstable; urgency=low

  * stock: fix access to undefind memory
  * file-handler, http-util: fix If-Match / If-None-Match check

 -- Max Kellermann <mk@cm4all.com>  Wed, 29 May 2013 16:13:54 -0000

cm4all-beng-proxy (3.0.24) unstable; urgency=low

  * memcached-client: fix bogus "peer closed socket prematurely"

 -- Max Kellermann <mk@cm4all.com>  Tue, 23 Apr 2013 11:20:00 -0000

cm4all-beng-proxy (3.0.23) unstable; urgency=low

  * lb: fix memory leak when request with body gets aborted early

 -- Max Kellermann <mk@cm4all.com>  Thu, 04 Apr 2013 15:33:57 -0000

cm4all-beng-proxy (3.0.22) unstable; urgency=low

  * http-server: fix rare crash in request body handler
  * http-client: fix memory leak

 -- Max Kellermann <mk@cm4all.com>  Tue, 26 Mar 2013 07:24:22 -0000

cm4all-beng-proxy (3.0.21) unstable; urgency=low

  * ajp-client: fix malformed request packet with empty request body

 -- Max Kellermann <mk@cm4all.com>  Thu, 21 Mar 2013 17:11:22 -0000

cm4all-beng-proxy (3.0.20) unstable; urgency=low

  * http-client: fix assertion failure with certain chunked responses

 -- Max Kellermann <mk@cm4all.com>  Thu, 21 Mar 2013 10:21:13 -0000

cm4all-beng-proxy (3.0.19) unstable; urgency=low

  * istream_tee: fix crash / memory leak on I/O error before request body
    was delivered to widget

 -- Max Kellermann <mk@cm4all.com>  Mon, 18 Mar 2013 11:23:27 -0000

cm4all-beng-proxy (3.0.18) unstable; urgency=low

  * bot: detect more crawler/bot user-agents
  * lb.init: add ACCESS_LOGGER variable

 -- Max Kellermann <mk@cm4all.com>  Fri, 15 Mar 2013 14:47:08 -0000

cm4all-beng-proxy (3.0.17) unstable; urgency=low

  * lb: add ssl_verify "optional"

 -- Max Kellermann <mk@cm4all.com>  Fri, 08 Mar 2013 14:31:25 -0000

cm4all-beng-proxy (3.0.16) unstable; urgency=low

  * http-request: fix assertion failure
  * log-{cat,split}: use unsigned characters in backslash-escape

 -- Max Kellermann <mk@cm4all.com>  Thu, 07 Mar 2013 15:26:26 -0000

cm4all-beng-proxy (3.0.15) unstable; urgency=low

  * stock: fix another assertion failure during idle cleanup
  * inline-widget: avoid unrecoverable I/O errors during initialisation

 -- Max Kellermann <mk@cm4all.com>  Tue, 05 Mar 2013 07:11:46 -0000

cm4all-beng-proxy (3.0.14) unstable; urgency=low

  * stock: fix assertion failure during idle cleanup
  * http-server: count bytes received, fixes regression
  * http-server: send "100 Continue", fixes regression
  * http-client: fix potential assertion failure after "100 Continue"

 -- Max Kellermann <mk@cm4all.com>  Fri, 01 Mar 2013 16:53:54 -0000

cm4all-beng-proxy (3.0.13) unstable; urgency=low

  * merge release 2.3.7
  * uri-verify: allow double slashes
  * change product token to "CM4all Webserver"

 -- Max Kellermann <mk@cm4all.com>  Mon, 18 Feb 2013 11:35:29 -0000

cm4all-beng-proxy (3.0.12) unstable; urgency=low

  * listener: enable TCP Fast Open (requires Linux 3.7)
  * rubber: optimize huge page allocation
  * rubber: optimize hole search
  * translate-cache: optimize INVALIDATE=HOST
  * filter-cache: reserve some space in the rubber allocator

 -- Max Kellermann <mk@cm4all.com>  Fri, 15 Feb 2013 09:57:51 -0000

cm4all-beng-proxy (3.0.11) unstable; urgency=low

  * stock: slow down destruction of surplus idle items
  * fcgi-client: try harder to reuse existing FastCGI connections
  * cmdline: new options to control the FastCGI/WAS stock

 -- Max Kellermann <mk@cm4all.com>  Tue, 12 Feb 2013 09:38:35 -0000

cm4all-beng-proxy (3.0.10) unstable; urgency=low

  * child: reduce verbosity of SIGTERM log message
  * connection: reduce verbosity of ECONNRESET log message
  * http-server: fix duplicate abort call
  * http-server: add missing pool reference in request body eof
  * handler: catch malformed URIs earlier
  * rubber: allocate from holes, avoid costly compression steps
  * http-cache: reserve some space in the rubber allocator

 -- Max Kellermann <mk@cm4all.com>  Fri, 08 Feb 2013 13:15:31 -0000

cm4all-beng-proxy (3.0.9) unstable; urgency=low

  * merge release 2.3.5
  * parser: fix malformed attribute value bounds
  * translation: packet VALIDATE_MTIME discards cache items after a file
    has been modified
  * http-server: fix spurious "closed prematurely" log messages
  * http-{server,client}: improve error messages
  * istream: clear the "direct" flag set on new streams
  * slice_pool: fix slice size and slices per area calculation

 -- Max Kellermann <mk@cm4all.com>  Wed, 06 Feb 2013 17:48:47 -0000

cm4all-beng-proxy (3.0.8) unstable; urgency=low

  * merge release 2.3.3
  * return unused I/O buffers to operating system
  * parser: optimize the attribute value parser
  * sink_rubber: fix assertion failure

 -- Max Kellermann <mk@cm4all.com>  Thu, 31 Jan 2013 13:27:39 -0000

cm4all-beng-proxy (3.0.7) unstable; urgency=low

  * istream-tee: fix crash due to erroneous read

 -- Max Kellermann <mk@cm4all.com>  Fri, 18 Jan 2013 13:32:49 -0000

cm4all-beng-proxy (3.0.6) unstable; urgency=low

  * control: new command "VERBOSE" manipulates logger verbosity
  * cmdline: remove obsolete option "enable_splice"
  * ajp-client: discard response body after HEAD request
  * fcgi-client: fix assertion failure after malformed HEAD response
  * fcgi-client: don't ignore log messages after HEAD request
  * translate-client: fix assertion failure after connection reset

 -- Max Kellermann <mk@cm4all.com>  Fri, 04 Jan 2013 13:14:09 -0000

cm4all-beng-proxy (3.0.5) unstable; urgency=low

  * translate-client: reduce number of system calls (optimization)
  * http-client: release the socket earlier for reusal
  * ajp-client: fix decoding the "special" response headers
  * ajp-client: wait for "end" packet before delivering empty response
  * ajp-client: use the Content-Length response header
  * ajp-client: send Content-Length request header only if body present
  * ajp-client: support HEAD requests
  * fcgi-client: support HEAD requests
  * fcgi-client: use the Content-Length response header
  * fcgi-client: don't discard buffer after socket has been closed
  * fcgi-client: continue parsing after response has been delivered
  * fcgi-client: don't attempt to write repeatedly if request body blocks
  * fcgi-client: optimized keep-alive after empty response

 -- Max Kellermann <mk@cm4all.com>  Fri, 28 Dec 2012 13:16:02 -0000

cm4all-beng-proxy (3.0.4) unstable; urgency=low

  * {http,filter}-cache: fix garbled data on large cache entries

 -- Max Kellermann <mk@cm4all.com>  Tue, 11 Dec 2012 15:17:17 -0000

cm4all-beng-proxy (3.0.3) unstable; urgency=low

  * memcached-client: fix assertion failure

 -- Max Kellermann <mk@cm4all.com>  Fri, 07 Dec 2012 18:52:33 -0000

cm4all-beng-proxy (3.0.2) unstable; urgency=low

  * merge release 2.3.1
  * lb: verify the client certificate issuer (option "ssl_verify")
  * lb: client certificate is mandatory if "ssl_verify" is enabled
  * lb: support extra CA certificate file (option "ssl_ca_cert")
  * cmdline: can't specify both --memcached-server and http_cache_size
  * init: default to one worker

 -- Max Kellermann <mk@cm4all.com>  Fri, 07 Dec 2012 09:24:52 -0000

cm4all-beng-proxy (3.0.1) unstable; urgency=low

  * http-cache: reduce memory usage while storing
  * {http,filter}-cache: reduce fork overhead
  * pool: fix crash when first allocation is large

 -- Max Kellermann <mk@cm4all.com>  Wed, 05 Dec 2012 14:05:28 -0000

cm4all-beng-proxy (3.0) unstable; urgency=low

  * {http,filter}-cache: reduce overhead when cache is disabled
  * {http,filter}-cache: exclude allocator table from reported size
  * filter-cache: reduce memory usage while storing
  * {http,filter,translate}-cache: return more free memory to operating system
  * pool: further overhead reduction
  * pool: reduce CPU overhead for large areas
  * rubber: fix assertion failure

 -- Max Kellermann <mk@cm4all.com>  Tue, 30 Oct 2012 16:32:45 -0000

cm4all-beng-proxy (2.2.1) unstable; urgency=low

  * merge release 2.1.13
  * control_local: fix assertion failure

 -- Max Kellermann <mk@cm4all.com>  Tue, 16 Oct 2012 15:46:16 -0000

cm4all-beng-proxy (2.2) unstable; urgency=low

  * cache: optimize lookups
  * pool: reduce overhead
  * pool: optimize the linear area recycler
  * resource-address: reduce memory overhead
  * session: reduce memory usage
  * http-cache, filter-cache: return free memory to operating system
  * control_server: support local and abstract sockets
  * python/control: support abstract sockets
  * bp_control: create implicit control channel for each worker process
  * require automake 1.11

 -- Max Kellermann <mk@cm4all.com>  Tue, 09 Oct 2012 15:11:24 -0000

cm4all-beng-proxy (2.3.7) unstable; urgency=low

  * tcache: fix assertion failure in BASE handler

 -- Max Kellermann <mk@cm4all.com>  Mon, 18 Feb 2013 11:58:01 -0000

cm4all-beng-proxy (2.3.6) unstable; urgency=low

  * listener: increase the backlog to 64
  * shm: reserve swap space, avoids theoretical crash

 -- Max Kellermann <mk@cm4all.com>  Sun, 17 Feb 2013 09:29:24 -0000

cm4all-beng-proxy (2.3.5) unstable; urgency=low

  * tcache: reduce CPU pressure when there are many virtual hosts (hot fix)
  * launch the access logger after daemonizing
  * user the configured logger user for the access logger
  * auto-close the access logger
  * debian/rules: compile with -fno-omit-frame-pointer

 -- Max Kellermann <mk@cm4all.com>  Tue, 05 Feb 2013 16:27:46 -0000

cm4all-beng-proxy (2.3.4) unstable; urgency=low

  * log-split: print referer and user agent
  * log-split: cache the last file
  * log-split: allow logging local time stamps
  * log-{split,cat}: escape URI, Referer and User-Agent
  * init: add ACCESS_LOGGER variable

 -- Max Kellermann <mk@cm4all.com>  Tue, 05 Feb 2013 01:31:31 -0000

cm4all-beng-proxy (2.3.3) unstable; urgency=low

  * pool: fix a memory leak in the temporary pool
  * processor: hard limit on length of attributes and parameters

 -- Max Kellermann <mk@cm4all.com>  Thu, 31 Jan 2013 13:16:33 -0000

cm4all-beng-proxy (2.3.2) unstable; urgency=low

  * merge release 2.1.17

 -- Max Kellermann <mk@cm4all.com>  Tue, 29 Jan 2013 00:01:23 -0000

cm4all-beng-proxy (2.3.1) unstable; urgency=low

  * merge release 2.1.16
  * pool: reduce CPU overhead for large areas

 -- Max Kellermann <mk@cm4all.com>  Thu, 06 Dec 2012 16:40:02 -0000

cm4all-beng-proxy (2.3) unstable; urgency=low

  * new stable branch based on v2.1.x, without the work-in-progress
    improvements from v2.2.x
  * cache: optimize lookups
  * pool: reduce overhead
  * pool: optimize the linear area recycler
  * resource-address: reduce memory overhead
  * session: reduce memory usage
  * {http,filter}-cache: reduce overhead when cache is disabled

 -- Max Kellermann <mk@cm4all.com>  Mon, 22 Oct 2012 13:48:20 -0000

cm4all-beng-proxy (2.1.17) unstable; urgency=low

  * merge release 2.0.55

 -- Max Kellermann <mk@cm4all.com>  Mon, 28 Jan 2013 23:59:54 -0000

cm4all-beng-proxy (2.1.16) unstable; urgency=low

  * merge release 2.0.54

 -- Max Kellermann <mk@cm4all.com>  Thu, 06 Dec 2012 16:35:17 -0000

cm4all-beng-proxy (2.1.15) unstable; urgency=low

  * merge release 2.0.53

 -- Max Kellermann <mk@cm4all.com>  Mon, 22 Oct 2012 12:26:57 -0000

cm4all-beng-proxy (2.1.14) unstable; urgency=low

  * merge release 2.0.52

 -- Max Kellermann <mk@cm4all.com>  Fri, 19 Oct 2012 12:10:09 -0000

cm4all-beng-proxy (2.1.13) unstable; urgency=low

  * merge release 2.0.51

 -- Max Kellermann <mk@cm4all.com>  Tue, 16 Oct 2012 15:41:58 -0000

cm4all-beng-proxy (2.1.12) unstable; urgency=low

  * merge release 2.0.50

 -- Max Kellermann <mk@cm4all.com>  Fri, 05 Oct 2012 12:26:24 -0000

cm4all-beng-proxy (2.1.11) unstable; urgency=low

  * merge release 2.0.49

 -- Max Kellermann <mk@cm4all.com>  Fri, 28 Sep 2012 15:04:36 -0000

cm4all-beng-proxy (2.1.10) unstable; urgency=low

  * merge release 2.0.48

 -- Max Kellermann <mk@cm4all.com>  Mon, 24 Sep 2012 15:43:46 -0000

cm4all-beng-proxy (2.1.9) unstable; urgency=low

  * merge release 2.0.47
  * lb: eliminate the duplicate "Date" response header (#1169)

 -- Max Kellermann <mk@cm4all.com>  Fri, 21 Sep 2012 15:56:06 -0000

cm4all-beng-proxy (2.1.8) unstable; urgency=low

  * control: publish statistics over the control protocol

 -- Max Kellermann <mk@cm4all.com>  Fri, 07 Sep 2012 12:47:34 -0000

cm4all-beng-proxy (2.1.7) unstable; urgency=low

  * resource-address: support expanding PIPE addresses
  * translation: support EXPAND_PATH for PROXY
  * reduced connect timeouts for translation server, FastCGI and beng-lb
  * uri-relative: support relative URI with just a query string
  * uri-relative: support relative URIs starting with a double slash
  * lb: improve error messages, include listener/pool name
  * lb: validate the selected sticky modde
  * lb: add sticky mode "source_ip"

 -- Max Kellermann <mk@cm4all.com>  Fri, 31 Aug 2012 14:03:41 -0000

cm4all-beng-proxy (2.1.6) unstable; urgency=low

  * merge release 2.0.46

 -- Max Kellermann <mk@cm4all.com>  Fri, 24 Aug 2012 11:11:20 -0000

cm4all-beng-proxy (2.1.5) unstable; urgency=low

  * lb_expect_monitor: configurable connect timeout

 -- Max Kellermann <mk@cm4all.com>  Mon, 20 Aug 2012 05:40:44 -0000

cm4all-beng-proxy (2.1.4) unstable; urgency=low

  * lb_monitor: configurable timeout

 -- Max Kellermann <mk@cm4all.com>  Fri, 17 Aug 2012 09:16:36 -0000

cm4all-beng-proxy (2.1.3) unstable; urgency=low

  * merge release 2.0.44
  * lb: implement tcp_expect option "expect_graceful"

 -- Max Kellermann <mk@cm4all.com>  Tue, 14 Aug 2012 14:30:57 -0000

cm4all-beng-proxy (2.1.2) unstable; urgency=low

  * support extended HTTP status codes from RFC 6585 and WebDAV

 -- Max Kellermann <mk@cm4all.com>  Thu, 09 Aug 2012 10:10:35 -0000

cm4all-beng-proxy (2.1.1) unstable; urgency=low

  * merge release 2.0.43
  * lb: support TRACE, OPTIONS and WebDAV

 -- Max Kellermann <mk@cm4all.com>  Fri, 03 Aug 2012 11:48:46 -0000

cm4all-beng-proxy (2.1) unstable; urgency=low

  * lb: add sticky mode "jvm_route" (Tomcat)

 -- Max Kellermann <mk@cm4all.com>  Mon, 30 Jul 2012 15:53:43 -0000

cm4all-beng-proxy (2.0.55) unstable; urgency=low

  * istream-tee: fix crash due to erroneous read
  * fix random crashes in the optimized build

 -- Max Kellermann <mk@cm4all.com>  Mon, 28 Jan 2013 23:52:26 -0000

cm4all-beng-proxy (2.0.54) unstable; urgency=low

  * http-cache: fix revalidation of memcached entries

 -- Max Kellermann <mk@cm4all.com>  Thu, 06 Dec 2012 16:31:23 -0000

cm4all-beng-proxy (2.0.53) unstable; urgency=low

  * filter-cache: fix assertion failure on serving empty response
  * http-cache: limit maximum age to 5 minutes if "Vary" includes cookies
  * lb: FADE_NODE lasts for 3 hours

 -- Max Kellermann <mk@cm4all.com>  Mon, 22 Oct 2012 12:21:18 -0000

cm4all-beng-proxy (2.0.52) unstable; urgency=low

  * {http,filter}-cache: include headers in cache size calculation
  * {http,filter}-cache: reduce headers memory usage
  * http-cache: limit maximum age to 1 week
    - 1 hour when "Vary" is used
    - 30 minutes when "Vary" includes "X-WidgetId" or "X-WidgetHref"
    - 5 minutes when "Vary" includes "X-CM4all-BENG-User"
  * cache: reduce number of system calls during lookup

 -- Max Kellermann <mk@cm4all.com>  Fri, 19 Oct 2012 12:07:10 -0000

cm4all-beng-proxy (2.0.51) unstable; urgency=low

  * merge release 1.4.33
  * processor: fix assertion failure with embedded CSS
  * lb: move control channel handler to worker process

 -- Max Kellermann <mk@cm4all.com>  Tue, 16 Oct 2012 15:39:32 -0000

cm4all-beng-proxy (2.0.50) unstable; urgency=low

  * pool: reduce memory overhead of debug data
  * fcgi-client: fix assertion failure due to redundant read event
  * lb: fix crash after pipe-to-socket splice I/O error

 -- Max Kellermann <mk@cm4all.com>  Fri, 05 Oct 2012 12:23:15 -0000

cm4all-beng-proxy (2.0.49) unstable; urgency=low

  * merge release 1.4.32

 -- Max Kellermann <mk@cm4all.com>  Fri, 28 Sep 2012 15:01:26 -0000

cm4all-beng-proxy (2.0.48) unstable; urgency=low

  * lb: fix duplicate monitor requests with --watchdog
  * child: verbose logging of child process events
  * log shutdown signal

 -- Max Kellermann <mk@cm4all.com>  Mon, 24 Sep 2012 15:36:03 -0000

cm4all-beng-proxy (2.0.47) unstable; urgency=low

  * merge release 1.4.31
  * cache: disable excessive debugging checks

 -- Max Kellermann <mk@cm4all.com>  Fri, 21 Sep 2012 15:24:30 -0000

cm4all-beng-proxy (2.0.46) unstable; urgency=low

  * merge release 1.4.30
  * lb: add option --config-file

 -- Max Kellermann <mk@cm4all.com>  Fri, 24 Aug 2012 10:52:29 -0000

cm4all-beng-proxy (2.0.45) unstable; urgency=low

  * merge release 1.4.29

 -- Max Kellermann <mk@cm4all.com>  Tue, 21 Aug 2012 15:49:49 -0000

cm4all-beng-proxy (2.0.44) unstable; urgency=low

  * lb: allow sticky with only one node
  * lb: add option "--check"
  * lb: run all monitors right after startup
  * lb: disable expiry of monitor results
  * lb: improved fallback for "sticky cookie"
  * lb: use Bulldog for "sticky cookie"
  * balancer, lb: persistent "fade" flag
  * balancer, lb: use the Bulldog "graceful" flag
  * control: add packet CONTROL_DUMP_POOLS

 -- Max Kellermann <mk@cm4all.com>  Tue, 14 Aug 2012 13:13:01 -0000

cm4all-beng-proxy (2.0.43) unstable; urgency=low

  * merge release 1.4.28
  * istream-replace: fix assertion failure with embedded CSS

 -- Max Kellermann <mk@cm4all.com>  Thu, 02 Aug 2012 11:14:27 -0000

cm4all-beng-proxy (2.0.42) unstable; urgency=low

  * js: new higher-level API

 -- Max Kellermann <mk@cm4all.com>  Wed, 01 Aug 2012 11:32:28 -0000

cm4all-beng-proxy (2.0.41) unstable; urgency=low

  * session: fix bogus assertion failure when loading expired session

 -- Max Kellermann <mk@cm4all.com>  Fri, 27 Jul 2012 12:47:49 -0000

cm4all-beng-proxy (2.0.40) unstable; urgency=low

  * merge release 1.4.27

 -- Max Kellermann <mk@cm4all.com>  Tue, 24 Jul 2012 16:29:13 -0000

cm4all-beng-proxy (2.0.39) unstable; urgency=low

  * merge release 1.4.26

 -- Max Kellermann <mk@cm4all.com>  Tue, 17 Jul 2012 17:00:20 -0000

cm4all-beng-proxy (2.0.38) unstable; urgency=low

  * merge release 1.4.25
  * strset: fix GROUP_CONTAINER false negatives

 -- Max Kellermann <mk@cm4all.com>  Tue, 17 Jul 2012 16:03:49 -0000

cm4all-beng-proxy (2.0.37) unstable; urgency=low

  * merge release 1.4.24

 -- Max Kellermann <mk@cm4all.com>  Mon, 16 Jul 2012 10:36:57 -0000

cm4all-beng-proxy (2.0.36) unstable; urgency=low

  * proxy-handler: re-add the URI suffix for "transparent" requests

 -- Max Kellermann <mk@cm4all.com>  Wed, 11 Jul 2012 14:12:11 -0000

cm4all-beng-proxy (2.0.35) unstable; urgency=low

  * translate: allow WIDGET_GROUP without PROCESS

 -- Max Kellermann <mk@cm4all.com>  Thu, 05 Jul 2012 13:03:21 -0000

cm4all-beng-proxy (2.0.34) unstable; urgency=low

  * session_save: skip shutdown code if saving is not configured
  * http-server: fix assertion on I/O error during POST
  * header-forward: new group FORWARD to forward the "Host" header

 -- Max Kellermann <mk@cm4all.com>  Tue, 03 Jul 2012 16:46:39 -0000

cm4all-beng-proxy (2.0.33) unstable; urgency=low

  * processor: option SELF_CONTAINER allows widget to only embed itself
  * processor: allow embedding approved widget groups
  * processor: optionally invoke CSS processor for style attributes
  * response, lb_http: put "Discard" cookie attribute to the end (Android bug)

 -- Max Kellermann <mk@cm4all.com>  Mon, 02 Jul 2012 17:52:32 -0000

cm4all-beng-proxy (2.0.32) unstable; urgency=low

  * socket_wrapper: fix two assertion failures
  * pheaders: emit Cache-Control:no-store to work around IE quirk

 -- Max Kellermann <mk@cm4all.com>  Tue, 26 Jun 2012 09:41:51 -0000

cm4all-beng-proxy (2.0.31) unstable; urgency=low

  * lb: publish the SSL peer issuer subject
  * widget-registry: copy the direct_addressing attribute

 -- Max Kellermann <mk@cm4all.com>  Wed, 06 Jun 2012 13:36:04 -0000

cm4all-beng-proxy (2.0.30) unstable; urgency=low

  * init: add --group variable to .default file
  * doc: update view security documentation
  * processor: apply underscore prefix to <A NAME="...">
  * session: restore sessions from a file

 -- Max Kellermann <mk@cm4all.com>  Fri, 01 Jun 2012 11:06:50 -0000

cm4all-beng-proxy (2.0.29) unstable; urgency=low

  * widget: optional direct URI addressing scheme
  * processor: eliminate additional underscore from class prefix
  * ssl_filter: support TLS client certificates

 -- Max Kellermann <mk@cm4all.com>  Tue, 29 May 2012 13:29:06 -0000

cm4all-beng-proxy (2.0.28) unstable; urgency=low

  * merge release 1.4.22

 -- Max Kellermann <mk@cm4all.com>  Wed, 16 May 2012 10:24:31 -0000

cm4all-beng-proxy (2.0.27) unstable; urgency=low

  * uri-address: fix assertion failures with UNIX domain sockets
  * uri-address: fix redirects with matching absolute URI

 -- Max Kellermann <mk@cm4all.com>  Wed, 09 May 2012 16:16:06 -0000

cm4all-beng-proxy (2.0.26) unstable; urgency=low

  * processor: rewrite URIs in META/refresh

 -- Max Kellermann <mk@cm4all.com>  Thu, 03 May 2012 14:43:03 -0000

cm4all-beng-proxy (2.0.25) unstable; urgency=low

  * merge release 1.4.21
  * processor: fix double free bug on failed widget lookup
  * session: don't access the session manager after worker crash
  * proxy-widget: fix assertion failure with empty view name

 -- Max Kellermann <mk@cm4all.com>  Thu, 26 Apr 2012 14:22:10 -0000

cm4all-beng-proxy (2.0.24) unstable; urgency=low

  * processor: optionally invoke CSS processor for <style>

 -- Max Kellermann <mk@cm4all.com>  Fri, 20 Apr 2012 12:10:42 -0000

cm4all-beng-proxy (2.0.23) unstable; urgency=low

  * widget-resolver: check for translation server failure
  * widget-resolver: don't sync with session when view is invalid
  * rewrite-uri: check for invalid view name
  * {css_,}processor: eliminate second underscore from class prefix
  * doc: document the algorithm for replacing two leading underscores

 -- Max Kellermann <mk@cm4all.com>  Thu, 29 Mar 2012 15:37:52 -0000

cm4all-beng-proxy (2.0.22) unstable; urgency=low

  * merge release 1.4.20
  * proxy-widget: forbid client to select view with address
  * proxy-widget: allow any view selection when widget is not a container
  * widget-http: allow any view selection for unprocessable response
  * widget-http: inherit the view from the template
  * widget-request: sync with session only if processor is enabled
  * widget-http: postpone saving to session after receiving response headers
  * processor: add entities &c:id; &c:type; &c:class;

 -- Max Kellermann <mk@cm4all.com>  Mon, 26 Mar 2012 14:05:05 -0000

cm4all-beng-proxy (2.0.21) unstable; urgency=low

  * css_processor: use mode "partial" for @import
  * rewrite-uri: use mode "partial" on invalid input

 -- Max Kellermann <mk@cm4all.com>  Tue, 20 Mar 2012 18:11:28 -0000

cm4all-beng-proxy (2.0.20) unstable; urgency=low

  * {css_,}processor: default mode is "partial"
  * processor: handle underscore prefixes in the "for" attribute

 -- Max Kellermann <mk@cm4all.com>  Tue, 20 Mar 2012 16:48:51 -0000

cm4all-beng-proxy (2.0.19) unstable; urgency=low

  * merge release 1.4.19

 -- Max Kellermann <mk@cm4all.com>  Tue, 20 Mar 2012 08:41:03 -0000

cm4all-beng-proxy (2.0.18) unstable; urgency=low

  * merge release 1.4.18

 -- Max Kellermann <mk@cm4all.com>  Thu, 15 Mar 2012 15:53:12 -0000

cm4all-beng-proxy (2.0.17) unstable; urgency=low

  * merge release 1.4.17
  * css_parser: check for url() following another token
  * css_processor: rewrite @import URIs
  * {text_,}processor: new entity &c:local;

 -- Max Kellermann <mk@cm4all.com>  Fri, 09 Mar 2012 16:50:19 -0000

cm4all-beng-proxy (2.0.16) unstable; urgency=low

  * response: generate Vary response header from translation response
  * widget-resolver: fix NULL dereference after failure
  * translation: User-Agent classification

 -- Max Kellermann <mk@cm4all.com>  Tue, 06 Mar 2012 11:54:10 -0000

cm4all-beng-proxy (2.0.15) unstable; urgency=low

  * merge release 1.4.16
  * uri-address: fix NULL dereference on certain malformed URIs

 -- Max Kellermann <mk@cm4all.com>  Fri, 02 Mar 2012 16:28:54 -0000

cm4all-beng-proxy (2.0.14) unstable; urgency=low

  * address-resolver: add missing initialization
  * rewrite-uri: fix NULL pointer dereference with "local URI"
  * rewrite-uri: allow mode=proxy (optional temporary kludge)
  * widget-http: auto-disable processor (optional temporary kludge)

 -- Max Kellermann <mk@cm4all.com>  Thu, 01 Mar 2012 18:36:38 -0000

cm4all-beng-proxy (2.0.13) unstable; urgency=low

  * merge release 1.4.15
  * translation: make CGI auto-base optional
  * handler: fix up translation client errors

 -- Max Kellermann <mk@cm4all.com>  Thu, 23 Feb 2012 17:31:03 -0000

cm4all-beng-proxy (2.0.12) unstable; urgency=low

  * merge release 1.4.13

 -- Max Kellermann <mk@cm4all.com>  Thu, 16 Feb 2012 14:41:45 -0000

cm4all-beng-proxy (2.0.11) unstable; urgency=low

  * merge release 1.4.11
  * processor: skip rewriting absolute URIs

 -- Max Kellermann <mk@cm4all.com>  Thu, 09 Feb 2012 09:43:06 -0000

cm4all-beng-proxy (2.0.10) unstable; urgency=low

  * resource-address: initialise type, fixes assertion failure

 -- Max Kellermann <mk@cm4all.com>  Tue, 07 Feb 2012 16:57:06 -0000

cm4all-beng-proxy (2.0.9) unstable; urgency=low

  * [css]processor: expand underscore only XML id / CSS class
  * widget-http: filter processor response headers
  * processor: forward Wildfire headers in the debug build

 -- Max Kellermann <mk@cm4all.com>  Tue, 07 Feb 2012 12:32:33 -0000

cm4all-beng-proxy (2.0.8) unstable; urgency=low

  * rewrite-uri: prefix "@/" refers to widget's "local URI"

 -- Max Kellermann <mk@cm4all.com>  Fri, 03 Feb 2012 13:50:16 -0000

cm4all-beng-proxy (2.0.7) unstable; urgency=low

  * merge release 1.4.10
  * stock: clear idle objects periodically

 -- Max Kellermann <mk@cm4all.com>  Thu, 02 Feb 2012 14:10:24 -0000

cm4all-beng-proxy (2.0.6) unstable; urgency=low

  * merge release 1.4.9

 -- Max Kellermann <mk@cm4all.com>  Tue, 31 Jan 2012 15:10:18 -0000

cm4all-beng-proxy (2.0.5) unstable; urgency=low

  * merge release 1.4.8
  * translate-client: verify the PROXY and AJP payloads
  * translation: support inserting regex matches into CGI/file path
  * translation: support customizing the cookie's "Domain" attribute
  * request: new option "dynamic_session_cookie" adds suffix to cookie
    name
  * uri-address: verify the path component

 -- Max Kellermann <mk@cm4all.com>  Wed, 25 Jan 2012 17:05:09 -0000

cm4all-beng-proxy (2.0.4) unstable; urgency=low

  * merge release 1.4.6
  * access-log: don't log the remote port
  * translation: support inserting regex matches into CGI's PATH_INFO
  * tcache: generate BASE automatically for CGI

 -- Max Kellermann <mk@cm4all.com>  Tue, 10 Jan 2012 15:18:37 -0000

cm4all-beng-proxy (2.0.3) unstable; urgency=low

  * merge release 1.4.4
  * http-server: log remote host address

 -- Max Kellermann <mk@cm4all.com>  Tue, 27 Dec 2011 07:41:15 -0000

cm4all-beng-proxy (2.0.2) unstable; urgency=low

  * merge release 1.4.2
  * widget-http: improved HTTP error messages
  * processor: forbid widget request after URI compress failure

 -- Max Kellermann <mk@cm4all.com>  Wed, 07 Dec 2011 16:51:58 -0000

cm4all-beng-proxy (2.0.1) unstable; urgency=low

  * merge release 1.4.1

 -- Max Kellermann <mk@cm4all.com>  Fri, 18 Nov 2011 13:57:27 -0000

cm4all-beng-proxy (2.0) unstable; urgency=low

  * rewrite-uri: reapply 'drop the deprecated mode "proxy"'
  * proxy-widget: reapply 'client can choose only views that have an address'

 -- Max Kellermann <mk@cm4all.com>  Thu, 17 Nov 2011 08:22:39 +0100

cm4all-beng-proxy (1.4.33) unstable; urgency=low

  * istream-file: reduce memory usage for small files
  * file-handler: fix xattr usage on ranged file request (possible
    assertion failure)

 -- Max Kellermann <mk@cm4all.com>  Tue, 16 Oct 2012 15:28:57 -0000

cm4all-beng-proxy (1.4.32) unstable; urgency=low

  * cgi: fix spontaneous shutdown due to misrouted SIGTERM signal

 -- Max Kellermann <mk@cm4all.com>  Fri, 28 Sep 2012 14:39:13 -0000

cm4all-beng-proxy (1.4.31) unstable; urgency=low

  * shm: fix check for shared memory allocation failure
  * child: handle lost SIGCHLD events
  * child: ignore stale child processes

 -- Max Kellermann <mk@cm4all.com>  Fri, 21 Sep 2012 15:21:20 -0000

cm4all-beng-proxy (1.4.30) unstable; urgency=low

  * http-server: parse all tokens in the "Connection" request header

 -- Max Kellermann <mk@cm4all.com>  Fri, 24 Aug 2012 10:50:28 -0000

cm4all-beng-proxy (1.4.29) unstable; urgency=low

  * proxy-widget: fix memory leak on aborted POST request

 -- Max Kellermann <mk@cm4all.com>  Tue, 21 Aug 2012 15:05:12 -0000

cm4all-beng-proxy (1.4.28) unstable; urgency=low

  * worker: reinitialize signal handlers after fork failure
  * lb: work around libevent bug that freezes during shutdown

 -- Max Kellermann <mk@cm4all.com>  Thu, 02 Aug 2012 13:53:18 -0000

cm4all-beng-proxy (1.4.27) unstable; urgency=low

  * lb: fix hanging SSL connection on bulk transfer

 -- Max Kellermann <mk@cm4all.com>  Tue, 24 Jul 2012 14:58:17 -0000

cm4all-beng-proxy (1.4.26) unstable; urgency=low

  * processor: fix regression, missing NULL check

 -- Max Kellermann <mk@cm4all.com>  Tue, 17 Jul 2012 16:55:24 -0000

cm4all-beng-proxy (1.4.25) unstable; urgency=low

  * processor: don't rewrite the fragment part of the URI

 -- Max Kellermann <mk@cm4all.com>  Tue, 17 Jul 2012 15:50:06 -0000

cm4all-beng-proxy (1.4.24) unstable; urgency=low

  * lb: fix splicing with SSL

 -- Max Kellermann <mk@cm4all.com>  Mon, 16 Jul 2012 10:32:17 -0000

cm4all-beng-proxy (1.4.23) unstable; urgency=low

  * widget-http: fix double free bug when POST is aborted

 -- Max Kellermann <mk@cm4all.com>  Tue, 03 Jul 2012 16:42:28 -0000

cm4all-beng-proxy (1.4.22) unstable; urgency=low

  * merge release 1.2.27
  * widget: backport memory leak fix from 2.0
  * widget-http: fix memory leak on abort

 -- Max Kellermann <mk@cm4all.com>  Wed, 16 May 2012 10:00:23 -0000

cm4all-beng-proxy (1.4.21) unstable; urgency=low

  * merge release 1.2.26

 -- Max Kellermann <mk@cm4all.com>  Thu, 26 Apr 2012 14:17:56 -0000

cm4all-beng-proxy (1.4.20) unstable; urgency=low

  * merge release 1.2.25

 -- Max Kellermann <mk@cm4all.com>  Mon, 26 Mar 2012 14:03:14 -0000

cm4all-beng-proxy (1.4.19) unstable; urgency=low

  * merge release 1.2.24

 -- Max Kellermann <mk@cm4all.com>  Tue, 20 Mar 2012 08:36:19 -0000

cm4all-beng-proxy (1.4.18) unstable; urgency=low

  * merge release 1.2.23

 -- Max Kellermann <mk@cm4all.com>  Thu, 15 Mar 2012 15:50:20 -0000

cm4all-beng-proxy (1.4.17) unstable; urgency=low

  * merge release 1.2.22

 -- Max Kellermann <mk@cm4all.com>  Thu, 08 Mar 2012 18:36:00 -0000

cm4all-beng-proxy (1.4.16) unstable; urgency=low

  * merge release 1.2.21

 -- Max Kellermann <mk@cm4all.com>  Fri, 02 Mar 2012 16:03:51 -0000

cm4all-beng-proxy (1.4.15) unstable; urgency=low

  * merge release 1.2.20

 -- Max Kellermann <mk@cm4all.com>  Thu, 23 Feb 2012 17:12:30 -0000

cm4all-beng-proxy (1.4.14) unstable; urgency=low

  * merge release 1.2.19

 -- Max Kellermann <mk@cm4all.com>  Thu, 23 Feb 2012 15:35:04 -0000

cm4all-beng-proxy (1.4.13) unstable; urgency=low

  * merge release 1.2.18

 -- Max Kellermann <mk@cm4all.com>  Thu, 16 Feb 2012 13:53:49 -0000

cm4all-beng-proxy (1.4.12) unstable; urgency=low

  * merge release 1.2.17

 -- Max Kellermann <mk@cm4all.com>  Wed, 15 Feb 2012 09:27:50 -0000

cm4all-beng-proxy (1.4.11) unstable; urgency=low

  * merge release 1.2.16

 -- Max Kellermann <mk@cm4all.com>  Thu, 09 Feb 2012 09:33:30 -0000

cm4all-beng-proxy (1.4.10) unstable; urgency=low

  * merge release 1.2.15

 -- Max Kellermann <mk@cm4all.com>  Thu, 02 Feb 2012 13:43:11 -0000

cm4all-beng-proxy (1.4.9) unstable; urgency=low

  * merge release 1.2.14

 -- Max Kellermann <mk@cm4all.com>  Tue, 31 Jan 2012 15:06:57 -0000

cm4all-beng-proxy (1.4.8) unstable; urgency=low

  * merge release 1.2.13

 -- Max Kellermann <mk@cm4all.com>  Wed, 25 Jan 2012 12:16:53 -0000

cm4all-beng-proxy (1.4.7) unstable; urgency=low

  * merge release 1.2.12

 -- Max Kellermann <mk@cm4all.com>  Tue, 17 Jan 2012 08:37:01 -0000

cm4all-beng-proxy (1.4.6) unstable; urgency=low

  * merge release 1.2.11

 -- Max Kellermann <mk@cm4all.com>  Wed, 04 Jan 2012 15:41:43 -0000

cm4all-beng-proxy (1.4.5) unstable; urgency=low

  * merge release 1.2.10

 -- Max Kellermann <mk@cm4all.com>  Wed, 28 Dec 2011 17:07:13 -0000

cm4all-beng-proxy (1.4.4) unstable; urgency=low

  * merge release 1.2.9

 -- Max Kellermann <mk@cm4all.com>  Thu, 22 Dec 2011 11:28:39 -0000

cm4all-beng-proxy (1.4.3) unstable; urgency=low

  * merge release 1.2.8

 -- Max Kellermann <mk@cm4all.com>  Wed, 14 Dec 2011 11:20:04 -0000

cm4all-beng-proxy (1.4.2) unstable; urgency=low

  * text-processor: allow processing "application/javascript",
    "application/json"
  * uri-relative: allow backtracking to the widget base with "../"
  * merge release 1.2.7

 -- Max Kellermann <mk@cm4all.com>  Tue, 06 Dec 2011 12:39:24 -0000

cm4all-beng-proxy (1.4.1) unstable; urgency=low

  * merge release 1.2.6

 -- Max Kellermann <mk@cm4all.com>  Fri, 18 Nov 2011 13:53:56 -0000

cm4all-beng-proxy (1.4) unstable; urgency=low

  * proxy-widget: revert 'client can choose only views that have an address'
  * rewrite-uri: revert 'drop the deprecated mode "proxy"'

 -- Max Kellermann <mk@cm4all.com>  Thu, 17 Nov 2011 08:10:42 +0100

cm4all-beng-proxy (1.3.2) unstable; urgency=low

  * tcache: add regex matching, translation packets REGEX, INVERSE_REGEX
  * widget: don't start the prefix with an underscore
  * translation: add new packet PROCESS_TEXT, to expand entity references
  * translation: add new packet WIDGET_INFO, enables additional request headers
  * doc: document the algorithm for replacing three leading underscores

 -- Max Kellermann <mk@cm4all.com>  Wed, 16 Nov 2011 17:00:16 +0100

cm4all-beng-proxy (1.3.1) unstable; urgency=low

  * merge release 1.2.5

 -- Max Kellermann <mk@cm4all.com>  Tue, 08 Nov 2011 19:51:18 +0100

cm4all-beng-proxy (1.3) unstable; urgency=low

  * rewrite-uri: drop the deprecated mode "proxy"
  * proxy-widget: client can choose only views that have an address

 -- Max Kellermann <mk@cm4all.com>  Mon, 31 Oct 2011 17:41:14 +0100

cm4all-beng-proxy (1.2.27) unstable; urgency=low

  * merge release 1.1.40

 -- Max Kellermann <mk@cm4all.com>  Wed, 16 May 2012 09:51:50 -0000

cm4all-beng-proxy (1.2.26) unstable; urgency=low

  * merge release 1.1.39

 -- Max Kellermann <mk@cm4all.com>  Thu, 26 Apr 2012 14:16:40 -0000

cm4all-beng-proxy (1.2.25) unstable; urgency=low

  * merge release 1.1.38

 -- Max Kellermann <mk@cm4all.com>  Mon, 26 Mar 2012 14:01:44 -0000

cm4all-beng-proxy (1.2.24) unstable; urgency=low

  * merge release 1.1.37

 -- Max Kellermann <mk@cm4all.com>  Tue, 20 Mar 2012 08:33:31 -0000

cm4all-beng-proxy (1.2.23) unstable; urgency=low

  * merge release 1.1.36

 -- Max Kellermann <mk@cm4all.com>  Thu, 15 Mar 2012 15:37:10 -0000

cm4all-beng-proxy (1.2.22) unstable; urgency=low

  * merge release 1.1.35

 -- Max Kellermann <mk@cm4all.com>  Thu, 08 Mar 2012 18:29:39 -0000

cm4all-beng-proxy (1.2.21) unstable; urgency=low

  * merge release 1.1.34

 -- Max Kellermann <mk@cm4all.com>  Fri, 02 Mar 2012 16:02:00 -0000

cm4all-beng-proxy (1.2.20) unstable; urgency=low

  * merge release 1.1.33

 -- Max Kellermann <mk@cm4all.com>  Thu, 23 Feb 2012 17:11:15 -0000

cm4all-beng-proxy (1.2.19) unstable; urgency=low

  * merge release 1.1.32

 -- Max Kellermann <mk@cm4all.com>  Thu, 23 Feb 2012 15:18:36 -0000

cm4all-beng-proxy (1.2.18) unstable; urgency=low

  * merge release 1.1.31

 -- Max Kellermann <mk@cm4all.com>  Thu, 16 Feb 2012 13:52:42 -0000

cm4all-beng-proxy (1.2.17) unstable; urgency=low

  * merge release 1.1.30

 -- Max Kellermann <mk@cm4all.com>  Wed, 15 Feb 2012 09:26:45 -0000

cm4all-beng-proxy (1.2.16) unstable; urgency=low

  * merge release 1.1.29

 -- Max Kellermann <mk@cm4all.com>  Thu, 09 Feb 2012 09:31:50 -0000

cm4all-beng-proxy (1.2.15) unstable; urgency=low

  * merge release 1.1.28

 -- Max Kellermann <mk@cm4all.com>  Thu, 02 Feb 2012 13:41:45 -0000

cm4all-beng-proxy (1.2.14) unstable; urgency=low

  * merge release 1.1.27

 -- Max Kellermann <mk@cm4all.com>  Tue, 31 Jan 2012 15:04:32 -0000

cm4all-beng-proxy (1.2.13) unstable; urgency=low

  * merge release 1.1.26

 -- Max Kellermann <mk@cm4all.com>  Wed, 25 Jan 2012 12:15:19 -0000

cm4all-beng-proxy (1.2.12) unstable; urgency=low

  * merge release 1.1.25

 -- Max Kellermann <mk@cm4all.com>  Tue, 17 Jan 2012 08:31:44 -0000

cm4all-beng-proxy (1.2.11) unstable; urgency=low

  * merge release 1.1.24

 -- Max Kellermann <mk@cm4all.com>  Wed, 04 Jan 2012 15:38:27 -0000

cm4all-beng-proxy (1.2.10) unstable; urgency=low

  * merge release 1.1.23

 -- Max Kellermann <mk@cm4all.com>  Wed, 28 Dec 2011 17:01:43 -0000

cm4all-beng-proxy (1.2.9) unstable; urgency=low

  * merge release 1.1.22

 -- Max Kellermann <mk@cm4all.com>  Thu, 22 Dec 2011 10:28:29 -0000

cm4all-beng-proxy (1.2.8) unstable; urgency=low

  * merge release 1.1.21

 -- Max Kellermann <mk@cm4all.com>  Wed, 14 Dec 2011 11:12:32 -0000

cm4all-beng-proxy (1.2.7) unstable; urgency=low

  * merge release 1.1.20

 -- Max Kellermann <mk@cm4all.com>  Tue, 06 Dec 2011 11:43:10 -0000

cm4all-beng-proxy (1.2.6) unstable; urgency=low

  * merge release 1.1.19

 -- Max Kellermann <mk@cm4all.com>  Fri, 18 Nov 2011 13:47:43 -0000

cm4all-beng-proxy (1.2.5) unstable; urgency=low

  * merge release 1.1.18
  * file-handler: handle If-Modified-Since followed by filter

 -- Max Kellermann <mk@cm4all.com>  Tue, 08 Nov 2011 19:43:58 +0100

cm4all-beng-proxy (1.2.4) unstable; urgency=low

  * merge release 1.1.17

 -- Max Kellermann <mk@cm4all.com>  Wed, 02 Nov 2011 16:58:28 +0100

cm4all-beng-proxy (1.2.3) unstable; urgency=low

  * merge release 1.1.16

 -- Max Kellermann <mk@cm4all.com>  Fri, 21 Oct 2011 15:16:13 +0200

cm4all-beng-proxy (1.2.2) unstable; urgency=low

  * merge release 1.1.15
  * widget-view: an empty name refers to the default view
  * processor: new entity &c:view;

 -- Max Kellermann <mk@cm4all.com>  Wed, 19 Oct 2011 11:43:20 +0200

cm4all-beng-proxy (1.2.1) unstable; urgency=low

  * merge release 1.1.13

 -- Max Kellermann <mk@cm4all.com>  Wed, 05 Oct 2011 17:16:04 +0200

cm4all-beng-proxy (1.2) unstable; urgency=low

  * delegate-client: improved error reporting
  * response-error: resolve errno codes
  * python/control/client: bind the unix domain socket
  * python/control/client: implement timeout
  * lb_control: allow querying node status over control socket

 -- Max Kellermann <mk@cm4all.com>  Tue, 27 Sep 2011 12:00:44 +0200

cm4all-beng-proxy (1.1.40) unstable; urgency=low

  * merge release 1.0.34

 -- Max Kellermann <mk@cm4all.com>  Wed, 16 May 2012 09:50:37 -0000

cm4all-beng-proxy (1.1.39) unstable; urgency=low

  * merge release 1.0.33

 -- Max Kellermann <mk@cm4all.com>  Thu, 26 Apr 2012 14:12:30 -0000

cm4all-beng-proxy (1.1.38) unstable; urgency=low

  * merge release 1.0.32

 -- Max Kellermann <mk@cm4all.com>  Mon, 26 Mar 2012 14:00:38 -0000

cm4all-beng-proxy (1.1.37) unstable; urgency=low

  * merge release 1.0.31

 -- Max Kellermann <mk@cm4all.com>  Tue, 20 Mar 2012 08:31:08 -0000

cm4all-beng-proxy (1.1.36) unstable; urgency=low

  * merge release 1.0.30

 -- Max Kellermann <mk@cm4all.com>  Thu, 15 Mar 2012 15:36:15 -0000

cm4all-beng-proxy (1.1.35) unstable; urgency=low

  * merge release 1.0.29
  * css_processor: delete "-c-mode" and "-c-view" from output

 -- Max Kellermann <mk@cm4all.com>  Thu, 08 Mar 2012 18:16:03 -0000

cm4all-beng-proxy (1.1.34) unstable; urgency=low

  * merge release 1.0.28

 -- Max Kellermann <mk@cm4all.com>  Fri, 02 Mar 2012 15:26:44 -0000

cm4all-beng-proxy (1.1.33) unstable; urgency=low

  * merge release 1.0.27

 -- Max Kellermann <mk@cm4all.com>  Thu, 23 Feb 2012 17:09:57 -0000

cm4all-beng-proxy (1.1.32) unstable; urgency=low

  * merge release 1.0.26

 -- Max Kellermann <mk@cm4all.com>  Thu, 23 Feb 2012 15:14:56 -0000

cm4all-beng-proxy (1.1.31) unstable; urgency=low

  * merge release 1.0.25

 -- Max Kellermann <mk@cm4all.com>  Thu, 16 Feb 2012 13:49:26 -0000

cm4all-beng-proxy (1.1.30) unstable; urgency=low

  * merge release 1.0.24

 -- Max Kellermann <mk@cm4all.com>  Wed, 15 Feb 2012 09:25:38 -0000

cm4all-beng-proxy (1.1.29) unstable; urgency=low

  * merge release 1.0.23

 -- Max Kellermann <mk@cm4all.com>  Thu, 09 Feb 2012 09:30:18 -0000

cm4all-beng-proxy (1.1.28) unstable; urgency=low

  * merge release 1.0.22

 -- Max Kellermann <mk@cm4all.com>  Thu, 02 Feb 2012 13:39:21 -0000

cm4all-beng-proxy (1.1.27) unstable; urgency=low

  * merge release 1.0.21

 -- Max Kellermann <mk@cm4all.com>  Tue, 31 Jan 2012 14:59:06 -0000

cm4all-beng-proxy (1.1.26) unstable; urgency=low

  * merge release 1.0.20

 -- Max Kellermann <mk@cm4all.com>  Wed, 25 Jan 2012 12:13:43 -0000

cm4all-beng-proxy (1.1.25) unstable; urgency=low

  * merge release 1.0.19

 -- Max Kellermann <mk@cm4all.com>  Tue, 17 Jan 2012 08:29:34 -0000

cm4all-beng-proxy (1.1.24) unstable; urgency=low

  * merge release 1.0.18

 -- Max Kellermann <mk@cm4all.com>  Wed, 04 Jan 2012 15:27:35 -0000

cm4all-beng-proxy (1.1.23) unstable; urgency=low

  * header-forward: remove port number from X-Forwarded-For

 -- Max Kellermann <mk@cm4all.com>  Wed, 28 Dec 2011 16:51:41 -0000

cm4all-beng-proxy (1.1.22) unstable; urgency=low

  * merge release 1.0.17
  * istream-socket: fix potential assertion failure

 -- Max Kellermann <mk@cm4all.com>  Wed, 21 Dec 2011 16:44:46 -0000

cm4all-beng-proxy (1.1.21) unstable; urgency=low

  * merge release 1.0.16

 -- Max Kellermann <mk@cm4all.com>  Wed, 14 Dec 2011 11:07:58 -0000

cm4all-beng-proxy (1.1.20) unstable; urgency=low

  * merge release 1.0.15
  * processor: don't rewrite "mailto:" hyperlinks

 -- Max Kellermann <mk@cm4all.com>  Mon, 05 Dec 2011 18:37:10 -0000

cm4all-beng-proxy (1.1.19) unstable; urgency=low

  * {css_,}processor: quote widget classes for prefixing XML IDs, CSS classes

 -- Max Kellermann <mk@cm4all.com>  Fri, 18 Nov 2011 13:17:02 -0000

cm4all-beng-proxy (1.1.18) unstable; urgency=low

  * merge release 1.0.13
  * lb_http: eliminate the duplicate "Date" response header

 -- Max Kellermann <mk@cm4all.com>  Tue, 08 Nov 2011 19:33:07 +0100

cm4all-beng-proxy (1.1.17) unstable; urgency=low

  * merge release 1.0.13

 -- Max Kellermann <mk@cm4all.com>  Wed, 02 Nov 2011 16:52:21 +0100

cm4all-beng-proxy (1.1.16) unstable; urgency=low

  * merge release 1.0.12

 -- Max Kellermann <mk@cm4all.com>  Fri, 21 Oct 2011 15:09:55 +0200

cm4all-beng-proxy (1.1.15) unstable; urgency=low

  * merge release 1.0.11

 -- Max Kellermann <mk@cm4all.com>  Wed, 19 Oct 2011 09:36:38 +0200

cm4all-beng-proxy (1.1.14) unstable; urgency=low

  * merge release 1.0.10

 -- Max Kellermann <mk@cm4all.com>  Fri, 07 Oct 2011 15:15:00 +0200

cm4all-beng-proxy (1.1.13) unstable; urgency=low

  * merge release 1.0.9

 -- Max Kellermann <mk@cm4all.com>  Thu, 29 Sep 2011 16:47:56 +0200

cm4all-beng-proxy (1.1.12) unstable; urgency=low

  * merge release 1.0.8

 -- Max Kellermann <mk@cm4all.com>  Thu, 22 Sep 2011 17:13:41 +0200

cm4all-beng-proxy (1.1.11) unstable; urgency=low

  * merge release 1.0.7
  * widget-http: response header X-CM4all-View selects a view
  * processor, css_processor: support prefixing XML ids
  * processor: property "c:view" selects a view

 -- Max Kellermann <mk@cm4all.com>  Fri, 16 Sep 2011 12:25:24 +0200

cm4all-beng-proxy (1.1.10) unstable; urgency=low

  * merge release 1.0.6
  * http-request: don't clear failure state on successful TCP connection
  * istream-socket: fix assertion failure after receive error
  * ssl_filter: check for end-of-file on plain socket
  * ssl_filter: fix buffer assertion failures

 -- Max Kellermann <mk@cm4all.com>  Tue, 13 Sep 2011 18:50:18 +0200

cm4all-beng-proxy (1.1.9) unstable; urgency=low

  * http-request: improve keep-alive cancellation detection
  * http-request: mark server "failed" after HTTP client error
  * lb: implement the control protocol
    - can disable and re-enable workers
  * lb: don't allow sticky pool with only one member
  * lb: verify that a new sticky host is alive
  * lb: mark server "failed" after HTTP client error

 -- Max Kellermann <mk@cm4all.com>  Fri, 09 Sep 2011 13:03:55 +0200

cm4all-beng-proxy (1.1.8) unstable; urgency=low

  * merge release 1.0.5
  * {css_,}processor: one more underscore for the prefix
  * processor: remove rewrite-uri processing instructions from output
  * translate: unknown packet is a fatal error
  * processor: add option to set widget/focus by default
  * rewrite-uri: a leading tilde refers to the widget base; translation
    packet ANCHOR_ABSOLUTE enables it by default

 -- Max Kellermann <mk@cm4all.com>  Mon, 05 Sep 2011 17:56:31 +0200

cm4all-beng-proxy (1.1.7) unstable; urgency=low

  * css_processor: implement property "-c-mode"
  * css_processor: translate underscore prefix in class names
  * processor: translate underscore prefix in CSS class names

 -- Max Kellermann <mk@cm4all.com>  Mon, 29 Aug 2011 17:47:48 +0200

cm4all-beng-proxy (1.1.6) unstable; urgency=low

  * merge release 1.0.3
  * implement CSS processor

 -- Max Kellermann <mk@cm4all.com>  Mon, 22 Aug 2011 17:13:56 +0200

cm4all-beng-proxy (1.1.5) unstable; urgency=low

  * lb: optionally generate Via and X-Forwarded-For

 -- Max Kellermann <mk@cm4all.com>  Wed, 17 Aug 2011 12:45:14 +0200

cm4all-beng-proxy (1.1.4) unstable; urgency=low

  * pipe-stock: fix assertion failure after optimization bug
  * istream-pipe: reuse drained pipes immediately
  * sink-socket: reinstate write event during bulk transfers

 -- Max Kellermann <mk@cm4all.com>  Thu, 11 Aug 2011 14:41:37 +0200

cm4all-beng-proxy (1.1.3) unstable; urgency=low

  * widget: quote invalid XMLID/JS characters for &c:prefix;
  * lb: add protocol "tcp"

 -- Max Kellermann <mk@cm4all.com>  Wed, 10 Aug 2011 18:53:12 +0200

cm4all-beng-proxy (1.1.2) unstable; urgency=low

  * merge release 1.0.2
  * http-server: report detailed errors
  * widget-http: implement header dumps
  * cgi, fastcgi: enable cookie jar with custom cookie "host"

 -- Max Kellermann <mk@cm4all.com>  Thu, 04 Aug 2011 17:27:51 +0200

cm4all-beng-proxy (1.1.1) unstable; urgency=low

  * merge release 1.0.1
  * lb: don't ignore unimplemented configuration keywords
  * lb: configurable monitor check interval
  * session: configurable idle timeout

 -- Max Kellermann <mk@cm4all.com>  Tue, 26 Jul 2011 11:27:20 +0200

cm4all-beng-proxy (1.1) unstable; urgency=low

  * http-client: send "Expect: 100-continue" only for big request body
  * lb: implement monitors (ping, connect, tcp_expect)

 -- Max Kellermann <mk@cm4all.com>  Wed, 20 Jul 2011 15:04:22 +0200
  
cm4all-beng-proxy (1.0.34) unstable; urgency=low

  * resource-loader: don't strip last segment from IPv6 address

 -- Max Kellermann <mk@cm4all.com>  Wed, 16 May 2012 09:47:43 -0000

cm4all-beng-proxy (1.0.33) unstable; urgency=low

  * widget-resolver: fix assertion failure on recursive abort

 -- Max Kellermann <mk@cm4all.com>  Thu, 26 Apr 2012 14:04:01 -0000

cm4all-beng-proxy (1.0.32) unstable; urgency=low

  * http-cache: add missing initialization on memcached miss

 -- Max Kellermann <mk@cm4all.com>  Mon, 26 Mar 2012 13:35:01 -0000

cm4all-beng-proxy (1.0.31) unstable; urgency=low

  * proxy-widget: close the request body when the view doesn't exist

 -- Max Kellermann <mk@cm4all.com>  Tue, 20 Mar 2012 08:28:00 -0000

cm4all-beng-proxy (1.0.30) unstable; urgency=low

  * widget-view: initialize the header forward settings
  * translate-client: new view inherits header forward settings from
    default view
  * handler: clear transformation after translation error
  * http-cache: release the memcached response on abort
  * fcgi-request: close the request body on stock failure

 -- Max Kellermann <mk@cm4all.com>  Thu, 15 Mar 2012 15:34:18 -0000

cm4all-beng-proxy (1.0.29) unstable; urgency=low

  * processor: unescape custom header values
  * widget-resolver: fix NULL dereference after failure

 -- Max Kellermann <mk@cm4all.com>  Thu, 08 Mar 2012 18:10:14 -0000

cm4all-beng-proxy (1.0.28) unstable; urgency=low

  * widget-resolver: serve responses in the right order
  * widget-request: fix session related assertion failure
  * translate: initialize all GError variables

 -- Max Kellermann <mk@cm4all.com>  Fri, 02 Mar 2012 15:20:54 -0000

cm4all-beng-proxy (1.0.27) unstable; urgency=low

  * resource-address: fix regression when CGI URI is not set

 -- Max Kellermann <mk@cm4all.com>  Thu, 23 Feb 2012 17:08:16 -0000

cm4all-beng-proxy (1.0.26) unstable; urgency=low

  * resource-address: apply BASE to the CGI request URI

 -- Max Kellermann <mk@cm4all.com>  Thu, 23 Feb 2012 15:11:42 -0000

cm4all-beng-proxy (1.0.25) unstable; urgency=low

  * cgi-client: clear the input pointer on close

 -- Max Kellermann <mk@cm4all.com>  Thu, 16 Feb 2012 13:46:13 -0000

cm4all-beng-proxy (1.0.24) unstable; urgency=low

  * debian/rules: optimize parallel build
  * cgi: break loop when headers are finished

 -- Max Kellermann <mk@cm4all.com>  Wed, 15 Feb 2012 09:23:22 -0000

cm4all-beng-proxy (1.0.23) unstable; urgency=low

  * cgi: detect large response headers
  * cgi: continue parsing response headers after buffer boundary
  * cgi: bigger response header buffer
  * fcgi-client: detect large response headers

 -- Max Kellermann <mk@cm4all.com>  Thu, 09 Feb 2012 09:27:50 -0000

cm4all-beng-proxy (1.0.22) unstable; urgency=low

  * debian/rules: don't run libtool
  * lb: thread safety for the SSL filter
  * lb: fix crash during shutdown
  * http-server: fix uninitialised variable

 -- Max Kellermann <mk@cm4all.com>  Thu, 02 Feb 2012 13:03:08 -0000

cm4all-beng-proxy (1.0.21) unstable; urgency=low

  * hstock: fix memory leak
  * notify: fix endless busy loop
  * ssl_filter: fix hang while tearing down connection

 -- Max Kellermann <mk@cm4all.com>  Tue, 31 Jan 2012 15:24:50 -0000

cm4all-beng-proxy (1.0.20) unstable; urgency=low

  * ssl: load the whole certificate chain
  * translate: fix PATH+JAILCGI+SITE check
  * translate: fix HOME check
  * resource-address: include all CGI attributes in cache key

 -- Max Kellermann <mk@cm4all.com>  Wed, 25 Jan 2012 12:10:43 -0000

cm4all-beng-proxy (1.0.19) unstable; urgency=low

  * cookie-client: add a missing out-of-memory check

 -- Max Kellermann <mk@cm4all.com>  Tue, 17 Jan 2012 08:27:38 -0000

cm4all-beng-proxy (1.0.18) unstable; urgency=low

  * resource-address: support zero-length path_info prefix (for BASE)
  * hashmap: optimize insertions
  * http-server: limit the number of request headers
  * proxy-widget: discard the unused request body on error

 -- Max Kellermann <mk@cm4all.com>  Wed, 04 Jan 2012 14:55:59 -0000

cm4all-beng-proxy (1.0.17) unstable; urgency=low

  * istream-chunked: avoid recursive buffer write, fixes crash

 -- Max Kellermann <mk@cm4all.com>  Wed, 21 Dec 2011 16:37:44 -0000

cm4all-beng-proxy (1.0.16) unstable; urgency=low

  * http-server: disable timeout while waiting for CGI
  * cgi: fix segmentation fault
  * processor: discard child's request body on abort
  * proxy-widget: discard the unused request body on error

 -- Max Kellermann <mk@cm4all.com>  Wed, 14 Dec 2011 11:53:31 +0100

cm4all-beng-proxy (1.0.15) unstable; urgency=low

  * http-client: fix assertion failure on bogus "100 Continue"
  * handler: don't close the request body twice
  * session: add a missing out-of-memory check
  * fcgi-client: check for EV_READ event
  * fcgi-serialize: fix serializing parameter without value

 -- Max Kellermann <mk@cm4all.com>  Mon, 05 Dec 2011 17:47:20 -0000

cm4all-beng-proxy (1.0.14) unstable; urgency=low

  * http-server: don't generate chunked HEAD response
  * http-server: don't override Content-Length for HEAD response
  * lb_http, proxy-widget, response: forward Content-Length after HEAD

 -- Max Kellermann <mk@cm4all.com>  Tue, 08 Nov 2011 18:19:42 +0100

cm4all-beng-proxy (1.0.13) unstable; urgency=low

  * processor: initialize URI rewrite options for <?cm4all-rewrite-uri?>

 -- Max Kellermann <mk@cm4all.com>  Wed, 02 Nov 2011 16:47:48 +0100

cm4all-beng-proxy (1.0.12) unstable; urgency=low

  * http-server, proxy-widget: add missing newline to log message
  * fcgi_client: fix assertion failure on response body error
  * http-cache-choice: fix crash due to wrong filter callback

 -- Max Kellermann <mk@cm4all.com>  Fri, 21 Oct 2011 15:02:42 +0200

cm4all-beng-proxy (1.0.11) unstable; urgency=low

  * lb_config: fix binding to wildcard address
  * rewrite-uri: clarify warning message when widget has no id

 -- Max Kellermann <mk@cm4all.com>  Wed, 19 Oct 2011 09:26:48 +0200

cm4all-beng-proxy (1.0.10) unstable; urgency=low

  * debian/control: beng-lb doesn't need "daemon" anymore
  * http-string: allow space in unquoted cookie values (RFC ignorant)

 -- Max Kellermann <mk@cm4all.com>  Fri, 07 Oct 2011 15:06:32 +0200

cm4all-beng-proxy (1.0.9) unstable; urgency=low

  * tcp-balancer: store a copy of the socket address
  * lb: default log directory is /var/log/cm4all/beng-lb
  * lb: use new built-in watchdog instead of /usr/bin/daemon

 -- Max Kellermann <mk@cm4all.com>  Thu, 29 Sep 2011 16:19:34 +0200

cm4all-beng-proxy (1.0.8) unstable; urgency=low

  * resource-address: copy the delegate JailCGI parameters (crash bug fix)
  * response: use the same URI for storing and dropping widget sessions

 -- Max Kellermann <mk@cm4all.com>  Thu, 22 Sep 2011 13:39:08 +0200

cm4all-beng-proxy (1.0.7) unstable; urgency=low

  * inline-widget: discard request body when class lookup fails

 -- Max Kellermann <mk@cm4all.com>  Fri, 16 Sep 2011 12:16:04 +0200

cm4all-beng-proxy (1.0.6) unstable; urgency=low

  * processor: support short "SCRIPT" tag
  * widget-uri: use the template's view specification

 -- Max Kellermann <mk@cm4all.com>  Tue, 13 Sep 2011 18:14:24 +0200

cm4all-beng-proxy (1.0.5) unstable; urgency=low

  * resource-loader: delete comma when extracting from X-Forwarded-For

 -- Max Kellermann <mk@cm4all.com>  Mon, 05 Sep 2011 17:43:22 +0200

cm4all-beng-proxy (1.0.4) unstable; urgency=low

  * istream-replace: update the buffer reader after new data was added

 -- Max Kellermann <mk@cm4all.com>  Mon, 05 Sep 2011 15:43:17 +0200

cm4all-beng-proxy (1.0.3) unstable; urgency=low

  * merge release 0.9.35
  * control-handler: fix uninitialized variable

 -- Max Kellermann <mk@cm4all.com>  Thu, 18 Aug 2011 15:15:52 +0200

cm4all-beng-proxy (1.0.2) unstable; urgency=low

  * merge release 0.9.34
  * handler: always log translate client errors
  * tcp-balancer: fix memory leak in error handler
  * http-string: allow more characters in cookie values (RFC ignorant)

 -- Max Kellermann <mk@cm4all.com>  Mon, 01 Aug 2011 16:30:05 +0200

cm4all-beng-proxy (1.0.1) unstable; urgency=low

  * session: increase idle timeout to 20 minutes

 -- Max Kellermann <mk@cm4all.com>  Tue, 26 Jul 2011 11:23:36 +0200

cm4all-beng-proxy (1.0) unstable; urgency=low

  * merge release 0.9.33
  * header-forward: eliminate the duplicate "Date" response header
  * proxy-handler: don't pass internal URI arguments to CGI

 -- Max Kellermann <mk@cm4all.com>  Mon, 18 Jul 2011 17:07:42 +0200

cm4all-beng-proxy (0.10.14) unstable; urgency=low

  * merge release 0.9.32

 -- Max Kellermann <mk@cm4all.com>  Tue, 12 Jul 2011 19:02:23 +0200

cm4all-beng-proxy (0.10.13) unstable; urgency=low

  * growing-buffer: reset the position when skipping buffers

 -- Max Kellermann <mk@cm4all.com>  Wed, 06 Jul 2011 10:07:50 +0200

cm4all-beng-proxy (0.10.12) unstable; urgency=low

  * merge release 0.9.31
  * rewrite-uri: log widget base mismatch
  * istream-replace: fix assertion failure with splitted buffer

 -- Max Kellermann <mk@cm4all.com>  Tue, 05 Jul 2011 22:05:44 +0200

cm4all-beng-proxy (0.10.11) unstable; urgency=low

  * merge release 0.9.30
  * lb: add SSL/TLS support

 -- Max Kellermann <mk@cm4all.com>  Mon, 04 Jul 2011 17:14:21 +0200

cm4all-beng-proxy (0.10.10) unstable; urgency=low

  * merge release 0.9.29

 -- Max Kellermann <mk@cm4all.com>  Tue, 28 Jun 2011 17:56:43 +0200

cm4all-beng-proxy (0.10.9) unstable; urgency=low

  * merge release 0.9.28

 -- Max Kellermann <mk@cm4all.com>  Mon, 27 Jun 2011 13:38:03 +0200

cm4all-beng-proxy (0.10.8) unstable; urgency=low

  * lb_http: don't access the connection object after it was closed
  * restart the load balancer automatically

 -- Max Kellermann <mk@cm4all.com>  Wed, 22 Jun 2011 12:38:39 +0200

cm4all-beng-proxy (0.10.7) unstable; urgency=low

  * config: make the session cookie name configurable
  * uri-relative: allow relative base URIs (for CGI)
  * widget-uri: combine existing CGI PATH_INFO and given widget location
  * python/translation/widget: support "path_info" specification

 -- Max Kellermann <mk@cm4all.com>  Mon, 20 Jun 2011 14:54:38 +0200

cm4all-beng-proxy (0.10.6) unstable; urgency=low

  * merge release 0.9.26

 -- Max Kellermann <mk@cm4all.com>  Wed, 15 Jun 2011 09:19:28 +0200

cm4all-beng-proxy (0.10.5) unstable; urgency=low

  * merge release 0.9.26

 -- Max Kellermann <mk@cm4all.com>  Fri, 10 Jun 2011 10:09:09 +0200

cm4all-beng-proxy (0.10.4) unstable; urgency=low

  * doc: add beng-lb documentation
  * lb: implement "fallback" option
  * merge release 0.9.25

 -- Max Kellermann <mk@cm4all.com>  Wed, 08 Jun 2011 14:13:43 +0200

cm4all-beng-proxy (0.10.3) unstable; urgency=low

  * python/translation.widget: support keyword "sticky"
  * lb: implement sticky modes "failover", "cookie"

 -- Max Kellermann <mk@cm4all.com>  Mon, 06 Jun 2011 15:51:36 +0200

cm4all-beng-proxy (0.10.2) unstable; urgency=low

  * debian: fix beng-lb pid file name
  * lb_http: implement sticky sessions
  * merge release 0.9.24

 -- Max Kellermann <mk@cm4all.com>  Tue, 31 May 2011 14:32:03 +0200

cm4all-beng-proxy (0.10.1) unstable; urgency=low

  * lb_http: close request body on error
  * lb_listener: print error message when binding fails
  * merge release 0.9.23

 -- Max Kellermann <mk@cm4all.com>  Fri, 27 May 2011 13:13:55 +0200

cm4all-beng-proxy (0.10) unstable; urgency=low

  * failure: fix inverted logic bug in expiry check
  * tcp-balancer: implement session stickiness
  * lb: new stand-alone load balancer

 -- Max Kellermann <mk@cm4all.com>  Thu, 26 May 2011 14:32:02 +0200

cm4all-beng-proxy (0.9.35) unstable; urgency=low

  * resource-loader: pass the last X-Forwarded-For element to AJP

 -- Max Kellermann <mk@cm4all.com>  Thu, 18 Aug 2011 15:05:02 +0200

cm4all-beng-proxy (0.9.34) unstable; urgency=low

  * request: fix double request body close in errdoc handler
  * handler: close request body on early abort

 -- Max Kellermann <mk@cm4all.com>  Mon, 01 Aug 2011 16:21:43 +0200

cm4all-beng-proxy (0.9.33) unstable; urgency=low

  * {http,ajp}-request, errdoc: check before closing the request body on
    error

 -- Max Kellermann <mk@cm4all.com>  Mon, 18 Jul 2011 16:30:29 +0200

cm4all-beng-proxy (0.9.32) unstable; urgency=low

  * processor: dispose request body when focused widget was not found
  * http-string: allow the slash in cookie values (RFC ignorant)

 -- Max Kellermann <mk@cm4all.com>  Tue, 12 Jul 2011 18:16:01 +0200

cm4all-beng-proxy (0.9.31) unstable; urgency=low

  * growing-buffer: fix assertion failure with empty first buffer

 -- Max Kellermann <mk@cm4all.com>  Tue, 05 Jul 2011 21:58:24 +0200

cm4all-beng-proxy (0.9.30) unstable; urgency=low

  * growing-buffer: fix assertion failure in reader when buffer is empty

 -- Max Kellermann <mk@cm4all.com>  Mon, 04 Jul 2011 16:59:28 +0200

cm4all-beng-proxy (0.9.29) unstable; urgency=low

  * http-string: allow the equality sign in cookie values (RFC ignorant)

 -- Max Kellermann <mk@cm4all.com>  Tue, 28 Jun 2011 17:50:23 +0200

cm4all-beng-proxy (0.9.28) unstable; urgency=low

  * http-string: allow round brackets in cookie values (RFC ignorant)

 -- Max Kellermann <mk@cm4all.com>  Mon, 27 Jun 2011 13:23:58 +0200

cm4all-beng-proxy (0.9.27) unstable; urgency=low

  * handler: don't delete existing session in TRANSPARENT mode

 -- Max Kellermann <mk@cm4all.com>  Wed, 15 Jun 2011 09:08:48 +0200

cm4all-beng-proxy (0.9.26) unstable; urgency=low

  * worker: read "crash" value before destroying shared memory
  * session: fix crash while discarding session

 -- Max Kellermann <mk@cm4all.com>  Fri, 10 Jun 2011 09:54:56 +0200

cm4all-beng-proxy (0.9.25) unstable; urgency=low

  * response: discard the request body before passing to errdoc
  * worker: don't restart all workers after "safe" worker crash
  * cgi: check for end-of-file after splice

 -- Max Kellermann <mk@cm4all.com>  Wed, 08 Jun 2011 15:02:35 +0200

cm4all-beng-proxy (0.9.24) unstable; urgency=low

  * fcgi-client: really discard packets on request id mismatch
  * memcached-client: don't schedule read event when buffer is full
  * session: support beng-lb sticky sessions

 -- Max Kellermann <mk@cm4all.com>  Tue, 31 May 2011 14:23:41 +0200

cm4all-beng-proxy (0.9.23) unstable; urgency=low

  * tcp-balancer: retry connecting to cluster if a node fails

 -- Max Kellermann <mk@cm4all.com>  Fri, 27 May 2011 13:01:31 +0200

cm4all-beng-proxy (0.9.22) unstable; urgency=low

  * failure: fix inverted logic bug in expiry check
  * uri-extract: support AJP URLs, fixes AJP cookies
  * ajp-client: don't schedule read event when buffer is full

 -- Max Kellermann <mk@cm4all.com>  Thu, 26 May 2011 08:32:32 +0200

cm4all-beng-proxy (0.9.21) unstable; urgency=low

  * balancer: re-enable load balancing (regression fix)
  * merge release 0.8.38

 -- Max Kellermann <mk@cm4all.com>  Fri, 20 May 2011 11:03:31 +0200

cm4all-beng-proxy (0.9.20) unstable; urgency=low

  * http-cache: fix assertion failure caused by wrong destructor
  * merge release 0.8.37

 -- Max Kellermann <mk@cm4all.com>  Mon, 16 May 2011 14:03:09 +0200

cm4all-beng-proxy (0.9.19) unstable; urgency=low

  * http-request: don't retry requests with a request body

 -- Max Kellermann <mk@cm4all.com>  Thu, 12 May 2011 11:35:55 +0200

cm4all-beng-proxy (0.9.18) unstable; urgency=low

  * http-body: fix assertion failure on EOF chunk after socket was closed
  * widget-http: fix crash in widget lookup error handler
  * merge release 0.8.36

 -- Max Kellermann <mk@cm4all.com>  Tue, 10 May 2011 18:56:33 +0200

cm4all-beng-proxy (0.9.17) unstable; urgency=low

  * growing-buffer: fix assertion failure after large initial write
  * http-request: retry after connection failure
  * test/t-cgi: fix bashisms in test scripts

 -- Max Kellermann <mk@cm4all.com>  Wed, 04 May 2011 18:54:57 +0200

cm4all-beng-proxy (0.9.16) unstable; urgency=low

  * resource-address: append "transparent" args to CGI path_info
  * tcache: fix crash on FastCGI with BASE

 -- Max Kellermann <mk@cm4all.com>  Mon, 02 May 2011 16:07:21 +0200

cm4all-beng-proxy (0.9.15) unstable; urgency=low

  * configure.ac: check if valgrind/memcheck.h is installed
  * configure.ac: check if libattr is available
  * access-log: log Referer and User-Agent
  * access-log: log the request duration
  * proxy-handler: allow forwarding URI arguments
  * merge release 0.8.35

 -- Max Kellermann <mk@cm4all.com>  Wed, 27 Apr 2011 18:54:17 +0200

cm4all-beng-proxy (0.9.14) unstable; urgency=low

  * processor: don't clear widget pointer at opening tag
  * debian: move ulimit call from init script to *.default
  * merge release 0.8.33

 -- Max Kellermann <mk@cm4all.com>  Wed, 13 Apr 2011 17:03:29 +0200

cm4all-beng-proxy (0.9.13) unstable; urgency=low

  * proxy-widget: apply the widget's response header forward settings
  * response: add option to dump the widget tree
  * widget-class: move header forward settings to view
  * merge release 0.8.30

 -- Max Kellermann <mk@cm4all.com>  Mon, 04 Apr 2011 16:31:26 +0200

cm4all-beng-proxy (0.9.12) unstable; urgency=low

  * widget: internal API refactorization
  * was-control: fix argument order in "abort" call
  * was-client: duplicate the GError object when it is used twice
  * {file,delegate}-handler: add Expires/ETag headers to 304 response
  * cgi: allow setting environment variables

 -- Max Kellermann <mk@cm4all.com>  Thu, 24 Mar 2011 15:12:54 +0100

cm4all-beng-proxy (0.9.11) unstable; urgency=low

  * processor: major API refactorization
  * merge release 0.8.29

 -- Max Kellermann <mk@cm4all.com>  Mon, 21 Mar 2011 19:43:28 +0100

cm4all-beng-proxy (0.9.10) unstable; urgency=low

  * merge release 0.8.27

 -- Max Kellermann <mk@cm4all.com>  Fri, 18 Mar 2011 14:11:16 +0100

cm4all-beng-proxy (0.9.9) unstable; urgency=low

  * merge release 0.8.25

 -- Max Kellermann <mk@cm4all.com>  Mon, 14 Mar 2011 16:05:51 +0100

cm4all-beng-proxy (0.9.8) unstable; urgency=low

  * translate: support UNIX domain sockets in ADDRESS_STRING
  * resource-address: support connections to existing FastCGI servers

 -- Max Kellermann <mk@cm4all.com>  Fri, 11 Mar 2011 19:24:33 +0100

cm4all-beng-proxy (0.9.7) unstable; urgency=low

  * merge release 0.8.24

 -- Max Kellermann <mk@cm4all.com>  Fri, 04 Mar 2011 13:07:36 +0100

cm4all-beng-proxy (0.9.6) unstable; urgency=low

  * merge release 0.8.23

 -- Max Kellermann <mk@cm4all.com>  Mon, 28 Feb 2011 11:47:45 +0100

cm4all-beng-proxy (0.9.5) unstable; urgency=low

  * translate: allow SITE without CGI

 -- Max Kellermann <mk@cm4all.com>  Mon, 31 Jan 2011 06:35:24 +0100

cm4all-beng-proxy (0.9.4) unstable; urgency=low

  * widget-class: allow distinct addresses for each view

 -- Max Kellermann <mk@cm4all.com>  Thu, 27 Jan 2011 17:51:21 +0100

cm4all-beng-proxy (0.9.3) unstable; urgency=low

  * istream-catch: log errors
  * proxy-handler: pass the original request URI to (Fast)CGI
  * proxy-handler: pass the original document root to (Fast)CGI
  * fcgi-stock: pass site id to child process
  * translation: new packet "HOME" for JailCGI
  * resource-loader: get remote host from "X-Forwarded-For"
  * cgi, fcgi-client: pass client IP address to application

 -- Max Kellermann <mk@cm4all.com>  Fri, 21 Jan 2011 18:13:38 +0100

cm4all-beng-proxy (0.9.2) unstable; urgency=low

  * merge release 0.8.21
  * http-response: better context for error messages
  * istream: method close() does not invoke handler->abort()
  * istream: better context for error messages
  * ajp-client: destruct properly when request stream fails
  * {delegate,fcgi,was}-stock: use the JailCGI 1.4 wrapper

 -- Max Kellermann <mk@cm4all.com>  Mon, 17 Jan 2011 12:08:04 +0100

cm4all-beng-proxy (0.9.1) unstable; urgency=low

  * http-server: count the number of raw bytes sent and received
  * control-handler: support TCACHE_INVALIDATE with SITE
  * new programs "log-forward", "log-exec" for network logging
  * new program "log-split" for creating per-site log files
  * new program "log-traffic" for creating per-site traffic logs
  * move logging servers to new package cm4all-beng-proxy-logging
  * python/control.client: add parameter "broadcast"

 -- Max Kellermann <mk@cm4all.com>  Thu, 02 Dec 2010 12:07:16 +0100

cm4all-beng-proxy (0.9) unstable; urgency=low

  * merge release 0.8.19
  * was-client: explicitly send 32 bit METHOD payload
  * was-client: explicitly parse STATUS as 32 bit integer
  * was-client: clear control channel object on destruction
  * was-client: reuse child process if state is clean on EOF
  * was-client: abort properly after receiving illegal packet
  * was-client: allow "request STOP" before response completed
  * was-client: postpone the response handler invocation
  * was-control: send packets in bulk
  * python: support WAS widgets
  * http-server: enable "cork" mode only for beginning of response
  * http-cache: don't access freed memory in pool_unref_denotify()
  * http: use libcm4all-http
  * new datagram based binary protocol for access logging
  * main: default WAS stock limit is 16

 -- Max Kellermann <mk@cm4all.com>  Thu, 18 Nov 2010 19:56:17 +0100

cm4all-beng-proxy (0.8.38) unstable; urgency=low

  * failure: update time stamp on existing item
  * errdoc: free the original response body on abort

 -- Max Kellermann <mk@cm4all.com>  Fri, 20 May 2011 10:17:14 +0200

cm4all-beng-proxy (0.8.37) unstable; urgency=low

  * widget-resolver: don't reuse failed resolver
  * http-request: fix NULL pointer dereference on invalid URI
  * config: disable the TCP stock limit by default

 -- Max Kellermann <mk@cm4all.com>  Mon, 16 May 2011 13:41:32 +0200

cm4all-beng-proxy (0.8.36) unstable; urgency=low

  * http-server: check if client closes connection while processing
  * http-client: release the socket before invoking the callback
  * fcgi-client: fix assertion failure on full input buffer
  * memcached-client: re-enable socket event after direct copy
  * istream-file: fix assertion failure on range request
  * test/t-cgi: fix bashisms in test scripts

 -- Max Kellermann <mk@cm4all.com>  Tue, 10 May 2011 18:45:48 +0200

cm4all-beng-proxy (0.8.35) unstable; urgency=low

  * session: fix potential session defragmentation crash
  * ajp-request: use "host:port" as TCP stock key
  * cgi: evaluate the Content-Length response header

 -- Max Kellermann <mk@cm4all.com>  Wed, 27 Apr 2011 13:32:05 +0200

cm4all-beng-proxy (0.8.34) unstable; urgency=low

  * js: replace all '%' with '$'
  * js: check if session_id is null
  * debian: add package cm4all-beng-proxy-tools

 -- Max Kellermann <mk@cm4all.com>  Tue, 19 Apr 2011 18:43:54 +0200

cm4all-beng-proxy (0.8.33) unstable; urgency=low

  * processor: don't quote query string arguments with dollar sign
  * widget-request: safely remove "view" and "path" from argument table
  * debian/control: add "Breaks << 0.8.32" on the JavaScript library

 -- Max Kellermann <mk@cm4all.com>  Tue, 12 Apr 2011 18:21:55 +0200

cm4all-beng-proxy (0.8.32) unstable; urgency=low

  * args: quote arguments with the dollar sign

 -- Max Kellermann <mk@cm4all.com>  Tue, 12 Apr 2011 13:34:42 +0200

cm4all-beng-proxy (0.8.31) unstable; urgency=low

  * proxy-widget: eliminate the duplicate "Server" response header
  * translation: add packet UNTRUSTED_SITE_SUFFIX

 -- Max Kellermann <mk@cm4all.com>  Thu, 07 Apr 2011 16:23:37 +0200

cm4all-beng-proxy (0.8.30) unstable; urgency=low

  * handler: make lower-case realm name from the "Host" header
  * session: copy attribute "realm", fixes segmentation fault

 -- Max Kellermann <mk@cm4all.com>  Tue, 29 Mar 2011 16:47:43 +0200

cm4all-beng-proxy (0.8.29) unstable; urgency=low

  * ajp-client: send query string in an AJP attribute

 -- Max Kellermann <mk@cm4all.com>  Mon, 21 Mar 2011 19:16:16 +0100

cm4all-beng-proxy (0.8.28) unstable; urgency=low

  * resource-loader: use X-Forwarded-For to obtain AJP remote host
  * resource-loader: strip port from AJP remote address
  * resource-loader: don't pass remote host to AJP server
  * resource-loader: parse server port for AJP
  * ajp-client: always send content-length
  * ajp-client: parse the remaining buffer after EAGAIN

 -- Max Kellermann <mk@cm4all.com>  Mon, 21 Mar 2011 11:12:07 +0100

cm4all-beng-proxy (0.8.27) unstable; urgency=low

  * http-request: close the request body on malformed URI
  * ajp-request: AJP translation packet contains ajp://host:port/path

 -- Max Kellermann <mk@cm4all.com>  Fri, 18 Mar 2011 14:04:21 +0100

cm4all-beng-proxy (0.8.26) unstable; urgency=low

  * python/response: fix typo in ajp()
  * session: validate sessions only within one realm

 -- Max Kellermann <mk@cm4all.com>  Fri, 18 Mar 2011 08:59:41 +0100

cm4all-beng-proxy (0.8.25) unstable; urgency=low

  * widget-http: discard request body on unknown view name
  * inline-widget: discard request body on error
  * {http,fcgi,was}-client: allocate response headers from caller pool
  * cmdline: fcgi_stock_limit defaults to 0 (no limit)

 -- Max Kellermann <mk@cm4all.com>  Mon, 14 Mar 2011 15:53:42 +0100

cm4all-beng-proxy (0.8.24) unstable; urgency=low

  * fcgi-client: release the connection even when padding not consumed
    after empty response

 -- Max Kellermann <mk@cm4all.com>  Wed, 02 Mar 2011 17:39:33 +0100

cm4all-beng-proxy (0.8.23) unstable; urgency=low

  * memcached-client: allocate a new memory pool
  * memcached-client: copy caller_pool reference before freeing the client
  * fcgi-client: check headers!=NULL
  * fcgi-client: release the connection even when padding not consumed

 -- Max Kellermann <mk@cm4all.com>  Mon, 28 Feb 2011 10:50:02 +0100

cm4all-beng-proxy (0.8.22) unstable; urgency=low

  * cgi: fill special variables CONTENT_TYPE, CONTENT_LENGTH
  * memcached-client: remove stray pool_unref() call
  * memcached-client: reuse the socket if the remaining value is buffered
  * http-cache-choice: abbreviate memcached keys
  * *-cache: allocate a parent pool for cache items
  * pool: re-enable linear pools
  * frame: free the request body on error
  * http-cache: free cached body which was dismissed

 -- Max Kellermann <mk@cm4all.com>  Mon, 07 Feb 2011 15:34:09 +0100

cm4all-beng-proxy (0.8.21) unstable; urgency=low

  * merge release 0.7.55
  * jail: translate the document root properly
  * header-forward: forward the "Host" header to CGI/FastCGI/AJP
  * http-error: map ENOTDIR to "404 Not Found"
  * http-server: fix assertion failure on write error
  * fcgi-stock: clear all environment variables

 -- Max Kellermann <mk@cm4all.com>  Thu, 06 Jan 2011 16:04:20 +0100

cm4all-beng-proxy (0.8.20) unstable; urgency=low

  * widget-resolver: add pedantic state assertions
  * async: remember a copy of the operation in !NDEBUG
  * python/translation/response: max_age() returns self

 -- Max Kellermann <mk@cm4all.com>  Mon, 06 Dec 2010 23:02:50 +0100

cm4all-beng-proxy (0.8.19) unstable; urgency=low

  * merge release 0.7.54

 -- Max Kellermann <mk@cm4all.com>  Wed, 17 Nov 2010 16:25:10 +0100

cm4all-beng-proxy (0.8.18) unstable; urgency=low

  * was-client: explicitly send 32 bit METHOD payload
  * was-client: explicitly parse STATUS as 32 bit integer
  * istream: check presence of as_fd() in optimized build

 -- Max Kellermann <mk@cm4all.com>  Fri, 05 Nov 2010 11:00:54 +0100

cm4all-beng-proxy (0.8.17) unstable; urgency=low

  * merged release 0.7.53
  * widget: use colon as widget path separator
  * was-client: check for abort during response handler
  * was-client: implement STOP
  * was-client: release memory pools
  * was-launch: enable non-blocking mode on input and output
  * http-server: don't crash on malformed pipelined request
  * main: free the WAS stock and the UDP listener in the SIGTERM handler

 -- Max Kellermann <mk@cm4all.com>  Thu, 28 Oct 2010 19:50:26 +0200

cm4all-beng-proxy (0.8.16) unstable; urgency=low

  * merged release 0.7.52
  * was-client: support for the WAS protocol

 -- Max Kellermann <mk@cm4all.com>  Wed, 13 Oct 2010 16:45:18 +0200

cm4all-beng-proxy (0.8.15) unstable; urgency=low

  * resource-address: don't skip question mark twice

 -- Max Kellermann <mk@cm4all.com>  Tue, 28 Sep 2010 12:20:33 +0200

cm4all-beng-proxy (0.8.14) unstable; urgency=low

  * processor: schedule "xmlns:c" deletion

 -- Max Kellermann <mk@cm4all.com>  Thu, 23 Sep 2010 14:42:31 +0200

cm4all-beng-proxy (0.8.13) unstable; urgency=low

  * processor: delete "xmlns:c" attributes from link elements
  * istream-{head,zero}: implement method available()
  * merged release 0.7.51

 -- Max Kellermann <mk@cm4all.com>  Tue, 17 Aug 2010 09:54:33 +0200

cm4all-beng-proxy (0.8.12) unstable; urgency=low

  * http-cache-memcached: copy resource address
  * debian/control: add missing ${shlibs:Depends}
  * merged release 0.7.50

 -- Max Kellermann <mk@cm4all.com>  Thu, 12 Aug 2010 20:17:52 +0200

cm4all-beng-proxy (0.8.11) unstable; urgency=low

  * delegate-client: fix SCM_RIGHTS check
  * use Linux 2.6 CLOEXEC/NONBLOCK flags
  * tcache: INVALIDATE removes all variants (error documents etc.)
  * control: new UDP based protocol, allows invalidating caches
  * hashmap: fix assertion failure in hashmap_remove_match()
  * merged release 0.7.49

 -- Max Kellermann <mk@cm4all.com>  Tue, 10 Aug 2010 15:48:10 +0200

cm4all-beng-proxy (0.8.10) unstable; urgency=low

  * tcache: copy response.previous

 -- Max Kellermann <mk@cm4all.com>  Mon, 02 Aug 2010 18:03:43 +0200

cm4all-beng-proxy (0.8.9) unstable; urgency=low

  * (f?)cgi-handler: forward query string only if focused
  * ajp-handler: merge into proxy-handler
  * proxy-handler: forward query string if focused
  * cgi, fastcgi-handler: enable the resource cache
  * translation: add packets CHECK and PREVIOUS for authentication
  * python: add Response.max_age()

 -- Max Kellermann <mk@cm4all.com>  Fri, 30 Jul 2010 11:39:22 +0200

cm4all-beng-proxy (0.8.8) unstable; urgency=low

  * prototypes/translate.py: added new ticket-fastcgi programs
  * http-cache: implement FastCGI caching
  * merged release 0.7.47

 -- Max Kellermann <mk@cm4all.com>  Wed, 21 Jul 2010 13:00:43 +0200

cm4all-beng-proxy (0.8.7) unstable; urgency=low

  * istream-delayed: update the "direct" bit mask
  * http-client: send "Expect: 100-continue"
  * response, widget-http: apply istream_pipe to filter input
  * proxy-handler: apply istream_pipe to request body
  * istream-ajp-body: send larger request body packets
  * ajp-client: support splice()
  * merged release 0.7.46

 -- Max Kellermann <mk@cm4all.com>  Fri, 25 Jun 2010 18:52:04 +0200

cm4all-beng-proxy (0.8.6) unstable; urgency=low

  * translation: added support for custom error documents
  * response: convert HEAD to GET if filter follows
  * processor: short-circuit on HEAD request
  * python: depend on python-twisted-core

 -- Max Kellermann <mk@cm4all.com>  Wed, 16 Jun 2010 16:37:42 +0200

cm4all-beng-proxy (0.8.5) unstable; urgency=low

  * istream-tee: allow second output to block
  * widget-http: don't transform error documents
  * response, widget-http: disable filters after widget frame request
  * translation: added packet FILTER_4XX to filter client errors
  * merged release 0.7.45

 -- Max Kellermann <mk@cm4all.com>  Thu, 10 Jun 2010 16:13:14 +0200

cm4all-beng-proxy (0.8.4) unstable; urgency=low

  * python: added missing "Response" import
  * python: resume parsing after deferred call
  * http-client: implement istream method as_fd()
  * merged release 0.7.44

 -- Max Kellermann <mk@cm4all.com>  Mon, 07 Jun 2010 17:01:16 +0200

cm4all-beng-proxy (0.8.3) unstable; urgency=low

  * file-handler: implement If-Range (RFC 2616 14.27)
  * merged release 0.7.42

 -- Max Kellermann <mk@cm4all.com>  Tue, 01 Jun 2010 16:17:13 +0200

cm4all-beng-proxy (0.8.2) unstable; urgency=low

  * cookie-client: verify the cookie path
  * python: use Twisted's logging library
  * python: added a widget registry class
  * merged release 0.7.41

 -- Max Kellermann <mk@cm4all.com>  Wed, 26 May 2010 13:08:16 +0200

cm4all-beng-proxy (0.8.1) unstable; urgency=low

  * http-cache-memcached: delete entity records on POST

 -- Max Kellermann <mk@cm4all.com>  Tue, 18 May 2010 12:21:55 +0200

cm4all-beng-proxy (0.8) unstable; urgency=low

  * istream: added method as_fd() to convert istream to file descriptor
  * fork: support passing stdin istream fd to child process
  * http-cache: discard only matching entries on POST
  * istream-html-escape: escape single and double quote
  * rewrite-uri: escape the result with XML entities

 -- Max Kellermann <mk@cm4all.com>  Thu, 13 May 2010 12:34:46 +0200

cm4all-beng-proxy (0.7.55) unstable; urgency=low

  * pool: reparent pools in optimized build
  * istream-deflate: add missing pool reference while reading
  * istream-deflate: fix several error handlers

 -- Max Kellermann <mk@cm4all.com>  Thu, 06 Jan 2011 12:59:39 +0100

cm4all-beng-proxy (0.7.54) unstable; urgency=low

  * http-server: fix crash on deferred chunked request body
  * parser: fix crash on malformed SCRIPT element

 -- Max Kellermann <mk@cm4all.com>  Wed, 17 Nov 2010 16:13:09 +0100

cm4all-beng-proxy (0.7.53) unstable; urgency=low

  * http-server: don't crash on malformed pipelined request
  * sink-header: fix assertion failure on empty trailer

 -- Max Kellermann <mk@cm4all.com>  Thu, 28 Oct 2010 18:39:01 +0200

cm4all-beng-proxy (0.7.52) unstable; urgency=low

  * fcgi-client: fix send timeout handler
  * fork: finish the buffer after pipe was drained

 -- Max Kellermann <mk@cm4all.com>  Wed, 13 Oct 2010 16:39:26 +0200

cm4all-beng-proxy (0.7.51) unstable; urgency=low

  * http-client: clear response body pointer before forwarding EOF event
  * processor: fix assertion failure for c:mode in c:widget

 -- Max Kellermann <mk@cm4all.com>  Mon, 16 Aug 2010 17:01:48 +0200

cm4all-beng-proxy (0.7.50) unstable; urgency=low

  * header-forward: don't forward the "Host" header to HTTP servers
  * resource-address: use uri_relative() for CGI
  * uri-relative: don't lose host name in uri_absolute()
  * uri-relative: don't fail on absolute URIs
  * http-cache-heap: don't use uninitialized item size

 -- Max Kellermann <mk@cm4all.com>  Thu, 12 Aug 2010 20:03:49 +0200

cm4all-beng-proxy (0.7.49) unstable; urgency=low

  * hashmap: fix assertion failure in hashmap_remove_value()

 -- Max Kellermann <mk@cm4all.com>  Tue, 10 Aug 2010 15:37:12 +0200

cm4all-beng-proxy (0.7.48) unstable; urgency=low

  * pipe-stock: add assertions on file descriptors

 -- Max Kellermann <mk@cm4all.com>  Mon, 09 Aug 2010 14:56:54 +0200

cm4all-beng-proxy (0.7.47) unstable; urgency=low

  * cmdline: add option "--group"

 -- Max Kellermann <mk@cm4all.com>  Fri, 16 Jul 2010 18:39:53 +0200

cm4all-beng-proxy (0.7.46) unstable; urgency=low

  * handler: initialize all translate_response attributes
  * http-client: consume buffer before header length check
  * istream-pipe: clear "direct" flags in constructor
  * istream-pipe: return gracefully when handler blocks
  * ajp-client: hold pool reference to reset TCP_CORK

 -- Max Kellermann <mk@cm4all.com>  Mon, 21 Jun 2010 17:53:21 +0200

cm4all-beng-proxy (0.7.45) unstable; urgency=low

  * istream-tee: separate "weak" values for the two outputs
  * fcache: don't close output when caching has been canceled
  * tcache: copy the attribute "secure_cookie"

 -- Max Kellermann <mk@cm4all.com>  Thu, 10 Jun 2010 15:21:34 +0200

cm4all-beng-proxy (0.7.44) unstable; urgency=low

  * http-client: check response header length
  * http-server: check request header length

 -- Max Kellermann <mk@cm4all.com>  Mon, 07 Jun 2010 16:51:57 +0200

cm4all-beng-proxy (0.7.43) unstable; urgency=low

  * http-cache: fixed NULL pointer dereference when storing empty response
    body on the heap

 -- Max Kellermann <mk@cm4all.com>  Tue, 01 Jun 2010 18:52:45 +0200

cm4all-beng-proxy (0.7.42) unstable; urgency=low

  * fork: check "direct" flag again after buffer flush
  * pool: pool_unref_denotify() remembers the code location
  * sink-{buffer,gstring}: don't invoke callback in abort()
  * async: added another debug flag to verify correctness

 -- Max Kellermann <mk@cm4all.com>  Mon, 31 May 2010 21:15:58 +0200

cm4all-beng-proxy (0.7.41) unstable; urgency=low

  * http-cache: initialize response status and headers on empty body

 -- Max Kellermann <mk@cm4all.com>  Tue, 25 May 2010 16:27:25 +0200

cm4all-beng-proxy (0.7.40) unstable; urgency=low

  * http-cache: fixed NULL pointer dereference when storing empty response
    body in memcached

 -- Max Kellermann <mk@cm4all.com>  Tue, 25 May 2010 15:04:44 +0200

cm4all-beng-proxy (0.7.39) unstable; urgency=low

  * memcached-stock: close value on connect failure
  * http: implement remaining status codes
  * http-cache: allow caching empty response body
  * http-cache: cache status codes 203, 206, 300, 301, 410
  * http-cache: don't cache authorized resources

 -- Max Kellermann <mk@cm4all.com>  Fri, 21 May 2010 17:37:29 +0200

cm4all-beng-proxy (0.7.38) unstable; urgency=low

  * http-server: send HTTP/1.1 declaration with "100 Continue"
  * connection: initialize "site_name", fixes crash bug
  * translation: added packet SECURE_COOKIE

 -- Max Kellermann <mk@cm4all.com>  Thu, 20 May 2010 15:40:34 +0200

cm4all-beng-proxy (0.7.37) unstable; urgency=low

  * *-client: implement a socket leak detector
  * handler: initialize response header without translation server

 -- Max Kellermann <mk@cm4all.com>  Tue, 18 May 2010 12:05:11 +0200

cm4all-beng-proxy (0.7.36) unstable; urgency=low

  * http-client: fixed NULL pointer dereference
  * handler, response: removed duplicate request body destruction calls

 -- Max Kellermann <mk@cm4all.com>  Tue, 11 May 2010 17:16:36 +0200

cm4all-beng-proxy (0.7.35) unstable; urgency=low

  * {http,fcgi,ajp}-request: close the request body on abort
  * handler: set fake translation response on malformed URI

 -- Max Kellermann <mk@cm4all.com>  Mon, 10 May 2010 11:22:23 +0200

cm4all-beng-proxy (0.7.34) unstable; urgency=low

  * translate: check the UNTRUSTED packet
  * translation: added packet UNTRUSTED_PREFIX

 -- Max Kellermann <mk@cm4all.com>  Fri, 30 Apr 2010 19:14:37 +0200

cm4all-beng-proxy (0.7.33) unstable; urgency=low

  * merged release 0.7.27.1
  * fcache: don't continue storing in background
  * fcgi-client: re-add event after some input data has been read

 -- Max Kellermann <mk@cm4all.com>  Fri, 30 Apr 2010 11:31:08 +0200

cm4all-beng-proxy (0.7.32) unstable; urgency=low

  * response: generate the "Server" response header
  * response: support the Authentication-Info response header
  * response: support custom authentication pages
  * translation: support custom response headers

 -- Max Kellermann <mk@cm4all.com>  Tue, 27 Apr 2010 17:09:59 +0200

cm4all-beng-proxy (0.7.31) unstable; urgency=low

  * support HTTP authentication (RFC 2617)

 -- Max Kellermann <mk@cm4all.com>  Mon, 26 Apr 2010 17:26:42 +0200

cm4all-beng-proxy (0.7.30) unstable; urgency=low

  * fcgi-client: support responses without a body
  * {http,fcgi}-client: hold caller pool reference during callback

 -- Max Kellermann <mk@cm4all.com>  Fri, 23 Apr 2010 14:41:05 +0200

cm4all-beng-proxy (0.7.29) unstable; urgency=low

  * http-cache: added missing pool_unref() in memcached_miss()
  * pool: added checked pool references

 -- Max Kellermann <mk@cm4all.com>  Thu, 22 Apr 2010 15:45:48 +0200

cm4all-beng-proxy (0.7.28) unstable; urgency=low

  * fcgi-client: support response status
  * translate: malformed packets are fatal
  * http-cache: don't cache resources with very long URIs
  * memcached-client: increase the maximum key size to 32 kB

 -- Max Kellermann <mk@cm4all.com>  Thu, 15 Apr 2010 15:06:51 +0200

cm4all-beng-proxy (0.7.27.1) unstable; urgency=low

  * http-cache: added missing pool_unref() in memcached_miss()
  * http-cache: don't cache resources with very long URIs
  * memcached-client: increase the maximum key size to 32 kB
  * fork: properly handle partially filled output buffer
  * fork: re-add event after some input data has been read

 -- Max Kellermann <mk@cm4all.com>  Thu, 29 Apr 2010 15:30:21 +0200

cm4all-beng-proxy (0.7.27) unstable; urgency=low

  * session: use GLib's PRNG to generate session ids
  * session: seed the PRNG with /dev/random
  * response: log UNTRUSTED violation attempts
  * response: drop widget sessions when there is no focus

 -- Max Kellermann <mk@cm4all.com>  Fri, 09 Apr 2010 12:04:18 +0200

cm4all-beng-proxy (0.7.26) unstable; urgency=low

  * memcached-client: schedule read event before callback
  * istream-tee: continue with second output if first is closed

 -- Max Kellermann <mk@cm4all.com>  Sun, 28 Mar 2010 18:08:11 +0200

cm4all-beng-proxy (0.7.25) unstable; urgency=low

  * memcached-client: don't poll if socket is closed
  * fork: close file descriptor on input error
  * pool: don't check attachments in pool_trash()

 -- Max Kellermann <mk@cm4all.com>  Thu, 25 Mar 2010 13:28:01 +0100

cm4all-beng-proxy (0.7.24) unstable; urgency=low

  * memcached-client: release socket after splice

 -- Max Kellermann <mk@cm4all.com>  Mon, 22 Mar 2010 11:29:45 +0100

cm4all-beng-proxy (0.7.23) unstable; urgency=low

  * sink-header: support splice
  * memcached-client: support splice (response)
  * fcgi-client: recover correctly after send error
  * fcgi-client: support chunked request body
  * fcgi-client: basic splice support for the request body
  * http-cache: duplicate headers
  * {http,memcached}-client: check "direct" mode after buffer flush
  * cmdline: added option "fcgi_stock_limit"
  * python: auto-export function write_packet()
  * python: Response methods return self

 -- Max Kellermann <mk@cm4all.com>  Fri, 19 Mar 2010 13:28:35 +0100

cm4all-beng-proxy (0.7.22) unstable; urgency=low

  * python: re-add function write_packet()

 -- Max Kellermann <mk@cm4all.com>  Fri, 12 Mar 2010 12:27:21 +0100

cm4all-beng-proxy (0.7.21) unstable; urgency=low

  * ajp-client: handle EAGAIN from send()
  * python: install the missing sources

 -- Max Kellermann <mk@cm4all.com>  Thu, 11 Mar 2010 16:58:25 +0100

cm4all-beng-proxy (0.7.20) unstable; urgency=low

  * http-client: don't reinstate event when socket is closed
  * access-log: log the site name
  * python: removed unused function write_packet()
  * python: split the module beng_proxy.translation
  * python: allow overriding query string and param in absolute_uri()
  * python: moved absolute_uri() to a separate library

 -- Max Kellermann <mk@cm4all.com>  Thu, 11 Mar 2010 09:48:52 +0100

cm4all-beng-proxy (0.7.19) unstable; urgency=low

  * client-socket: translate EV_TIMEOUT to ETIMEDOUT
  * fork: refill the input buffer as soon as possible
  * delegate-client: implement an abortable event
  * pool: added assertions for libevent leaks
  * direct: added option "-s enable_splice=no"

 -- Max Kellermann <mk@cm4all.com>  Thu, 04 Mar 2010 17:34:56 +0100

cm4all-beng-proxy (0.7.18) unstable; urgency=low

  * args: reserve memory for the trailing null byte

 -- Max Kellermann <mk@cm4all.com>  Tue, 23 Feb 2010 17:46:04 +0100

cm4all-beng-proxy (0.7.17) unstable; urgency=low

  * translation: added the BOUNCE packet (variant of REDIRECT)
  * translation: change widget packet HOST to UNTRUSTED
  * translation: pass internal URI arguments to the translation server
  * handler: use the specified status with REDIRECT
  * python: added method Request.absolute_uri()

 -- Max Kellermann <mk@cm4all.com>  Tue, 23 Feb 2010 16:15:22 +0100

cm4all-beng-proxy (0.7.16) unstable; urgency=low

  * processor: separate trusted from untrusted widgets by host name
  * processor: mode=partition is deprecated
  * translate: fix DOCUMENT_ROOT handler for CGI/FASTCGI
  * fcgi-request: added JailCGI support

 -- Max Kellermann <mk@cm4all.com>  Fri, 19 Feb 2010 14:29:29 +0100

cm4all-beng-proxy (0.7.15) unstable; urgency=low

  * processor: unreference the caller pool in abort()
  * tcache: clear BASE on mismatch
  * fcgi-client: generate the Content-Length request header
  * fcgi-client: send the CONTENT_TYPE parameter
  * prototypes/translate.py: use FastCGI to run PHP

 -- Max Kellermann <mk@cm4all.com>  Thu, 11 Feb 2010 14:43:21 +0100

cm4all-beng-proxy (0.7.14) unstable; urgency=low

  * connection: drop connections when the limit is exceeded
  * resource-address: added BASE support
  * fcgi-client: check the request ID in response packets
  * http-client: check response body when request body is closed
  * html-escape: use the last ampersand before the semicolon
  * html-escape: support &apos;
  * processor: unescape widget parameter values

 -- Max Kellermann <mk@cm4all.com>  Fri, 29 Jan 2010 17:49:43 +0100

cm4all-beng-proxy (0.7.13) unstable; urgency=low

  * fcgi-request: duplicate socket path
  * fcgi-request: support ACTION
  * fcgi-client: provide SCRIPT_FILENAME
  * fcgi-client: append empty PARAMS packet
  * fcgi-client: try to read response before request is finished
  * fcgi-client: implement the STDERR packet
  * fcgi-client: support request headers and body
  * fcgi-stock: manage one socket per child process
  * fcgi-stock: unlink socket path after connect
  * fcgi-stock: redirect fd 1,2 to /dev/null
  * fcgi-stock: kill FastCGI processes after 5 minutes idle
  * translation: new packet PAIR for passing parameters to FastCGI

 -- Max Kellermann <mk@cm4all.com>  Thu, 14 Jan 2010 13:36:48 +0100

cm4all-beng-proxy (0.7.12) unstable; urgency=low

  * http-cache: unlock the cache item after successful revalidation
  * http-cache-memcached: pass the expiration time to memcached
  * sink-header: comprise pending data in method available()
  * header-forward: forward the Expires response header

 -- Max Kellermann <mk@cm4all.com>  Tue, 22 Dec 2009 16:18:49 +0100

cm4all-beng-proxy (0.7.11) unstable; urgency=low

  * {ajp,memcached}-client: fix dis\appearing event for duplex socket
  * memcached-client: handle EAGAIN after send()
  * memcached-client: release socket as early as possible
  * header-forward: don't forward Accept-Encoding if transformation is
    enabled
  * widget-http, inline-widget: check Content-Encoding before processing
  * file-handler: send "Vary: Accept-Encoding" for compressed response
  * header-forward: support duplicate headers
  * fcache: implemented a 60 seconds timeout
  * fcache: copy pointer to local variable before callback
  * event2: refresh timeout after event has occurred

 -- Max Kellermann <mk@cm4all.com>  Fri, 18 Dec 2009 16:45:24 +0100

cm4all-beng-proxy (0.7.10) unstable; urgency=low

  * http-{server,client}: fix disappearing event for duplex socket

 -- Max Kellermann <mk@cm4all.com>  Mon, 14 Dec 2009 15:46:25 +0100

cm4all-beng-proxy (0.7.9) unstable; urgency=low

  * http: "Expect" is a hop-by-hop header
  * http-server: send "100 Continue" unless request body closed
  * http-client: poll socket after splice
  * http-server: handle EAGAIN after splice
  * http-server: send a 417 response on unrecognized "Expect" request
  * response, widget-http: append filter id to resource tag
  * resource-tag: check for "Cache-Control: no-store"

 -- Max Kellermann <mk@cm4all.com>  Mon, 14 Dec 2009 13:05:15 +0100

cm4all-beng-proxy (0.7.8) unstable; urgency=low

  * http-body: support partial response in method available()
  * file-handler: support pre-compressed static files
  * fcache: honor the "Cache-Control: no-store" response header

 -- Max Kellermann <mk@cm4all.com>  Wed, 09 Dec 2009 15:49:25 +0100

cm4all-beng-proxy (0.7.7) unstable; urgency=low

  * parser: allow underscore in attribute names
  * processor: check "type" attribute before URI rewriting
  * http-client: start receiving before request is sent
  * http-client: try to read response after write error
  * http-client: deliver response body after headers are finished
  * http-client: release socket as early as possible
  * http-client: serve buffer after socket has been closed
  * istream-chunked: clear input stream in abort handler
  * growing-buffer: fix crash after close in "data" callback

 -- Max Kellermann <mk@cm4all.com>  Thu, 03 Dec 2009 13:09:57 +0100

cm4all-beng-proxy (0.7.6) unstable; urgency=low

  * istream-hold: return -2 if handler is not available yet
  * http, ajp, fcgi: use istream_hold on request body
  * http-client: implemented splicing the request body
  * response: added missing URI substitution

 -- Max Kellermann <mk@cm4all.com>  Tue, 17 Nov 2009 15:25:35 +0100

cm4all-beng-proxy (0.7.5) unstable; urgency=low

  * session: 64 bit session ids
  * session: allow arbitrary session id size (at compile-time)
  * debian: larger default log file (16 * 4MB)
  * debian: added package cm4all-beng-proxy-toi

 -- Max Kellermann <mk@cm4all.com>  Mon, 16 Nov 2009 15:51:24 +0100

cm4all-beng-proxy (0.7.4) unstable; urgency=low

  * measure the latency of external resources
  * widget-http: partially revert "don't query session if !stateful"

 -- Max Kellermann <mk@cm4all.com>  Tue, 10 Nov 2009 15:06:03 +0100

cm4all-beng-proxy (0.7.3) unstable; urgency=low

  * uri-verify: don't reject double slash after first segment
  * hostname: allow the hyphen character
  * processor: allow processing without session
  * widget-http: don't query session if !stateful
  * request: disable session management for known bots
  * python: fixed AttributeError in __getattr__()
  * python: added method Response.process()
  * translation: added the response packets URI, HOST, SCHEME
  * translation: added header forward packets

 -- Max Kellermann <mk@cm4all.com>  Mon, 09 Nov 2009 16:40:27 +0100

cm4all-beng-proxy (0.7.2) unstable; urgency=low

  * fcache: close all caching connections on exit
  * istream-file: retry reading after EAGAIN
  * direct, istream-pipe: re-enable SPLICE_F_NONBLOCK
  * direct, istream-pipe: disable the SPLICE_F_MORE flag
  * http-client: handle EAGAIN after splice
  * http-client, header-writer: remove hop-by-hop response headers
  * response: optimized transformed response headers
  * handler: mangle CGI and FastCGI headers
  * header-forward: generate the X-Forwarded-For header
  * header-forward: add local host name to "Via" request header

 -- Max Kellermann <mk@cm4all.com>  Fri, 30 Oct 2009 13:41:02 +0100

cm4all-beng-proxy (0.7.1) unstable; urgency=low

  * file-handler: close the stream on "304 Not Modified"
  * pool: use assembler code only on gcc
  * cmdline: added option "--set tcp_stock_limit"
  * Makefile.am: enable the "subdir-objects" option

 -- Max Kellermann <mk@cm4all.com>  Thu, 22 Oct 2009 12:17:11 +0200

cm4all-beng-proxy (0.7) unstable; urgency=low

  * ajp-client: check if connection was closed during response callback
  * header-forward: log session id
  * istream: separate TCP splicing checks
  * istream-pipe: fix segmentation fault after incomplete direct transfer
  * istream-pipe: implement the "available" method
  * istream-pipe: allocate pipe only if handler supports it
  * istream-pipe: flush the pipe before reading from input
  * istream-pipe: reuse pipes in a stock
  * direct: support splice() from TCP socket to pipe
  * istream: direct() returns -3 if stream has been closed
  * hstock: don't destroy stocks while items are being created
  * tcp-stock: limit number of connections per host to 256
  * translate, http-client, ajp-client, cgi, http-cache: verify the HTTP
    response status
  * prototypes/translate.py: disallow "/../" and null bytes
  * prototypes/translate.py: added "/jail-delegate/" location
  * uri-parser: strict RFC 2396 URI verification
  * uri-parser: don't unescape the URI path
  * http-client, ajp-client: verify the request URI
  * uri-escape: unescape each character only once
  * http-cache: never use the memcached stock if caching is disabled
  * allow 8192 connections by default
  * allow 65536 file handles by default
  * added package cm4all-jailed-beng-proxy-delegate-helper

 -- Max Kellermann <mk@cm4all.com>  Wed, 21 Oct 2009 15:00:56 +0200

cm4all-beng-proxy (0.6.23) unstable; urgency=low

  * header-forward: log session information
  * prototypes/translate.py: added /cgi-bin/ location
  * http-server: disable keep-alive for HTTP/1.0 clients
  * http-server: don't send "Connection: Keep-Alive"
  * delegate-stock: clear the environment
  * delegate-stock: added jail support
  * delegate-client: reuse helper process after I/O error

 -- Max Kellermann <mk@cm4all.com>  Mon, 12 Oct 2009 17:29:35 +0200

cm4all-beng-proxy (0.6.22) unstable; urgency=low

  * istream-tee: clear both "enabled" flags in the eof/abort handler
  * istream-tee: fall back to first data() return value if second stream
    closed itself
  * http-cache: don't log body_abort after close

 -- Max Kellermann <mk@cm4all.com>  Thu, 01 Oct 2009 19:19:37 +0200

cm4all-beng-proxy (0.6.21) unstable; urgency=low

  * http-client: log more error messages
  * delegate-stock: added the DOCUMENT_ROOT environment variable
  * response, widget: accept "application/xhtml+xml"
  * cookie-server: allow square brackets in unquoted cookie values
    (violating RFC 2109 and RFC 2616)

 -- Max Kellermann <mk@cm4all.com>  Thu, 01 Oct 2009 13:55:40 +0200

cm4all-beng-proxy (0.6.20) unstable; urgency=low

  * stock: clear stock after 60 seconds idle
  * hstock: remove empty stocks
  * http-server, http-client, cgi: fixed off-by-one bug in header parser
  * istream-pipe: fix the direct() return value on error
  * istream-pipe: fix formula in range assertion
  * http-cache-memcached: implemented "remove"
  * handler: added FastCGI handler
  * fcgi-client: unref caller pool after socket release
  * fcgi-client: implemented response headers

 -- Max Kellermann <mk@cm4all.com>  Tue, 29 Sep 2009 14:07:13 +0200

cm4all-beng-proxy (0.6.19) unstable; urgency=low

  * http-client: release caller pool after socket release
  * memcached-client: release socket on marshalling error
  * stock: unref caller pool in abort handler
  * stock: lazy cleanup
  * http-cache: copy caller_pool to local variable

 -- Max Kellermann <mk@cm4all.com>  Thu, 24 Sep 2009 16:02:17 +0200

cm4all-beng-proxy (0.6.18) unstable; urgency=low

  * delegate-handler: support conditional GET and ranges
  * file-handler: fix suffix-byte-range-spec parser
  * delegate-helper: call open() with O_CLOEXEC|O_NOCTTY
  * istream-file: don't set FD_CLOEXEC if O_CLOEXEC is available
  * stock: hold caller pool during "get" operation
  * main: free balancer object during shutdown
  * memcached-client: enable socket timeout
  * delegate-stock: set FD_CLOEXEC on socket

 -- Max Kellermann <mk@cm4all.com>  Thu, 24 Sep 2009 10:50:53 +0200

cm4all-beng-proxy (0.6.17) unstable; urgency=low

  * tcp-stock: implemented a load balancer
  * python: accept address list in the ajp() method
  * http-server: added timeout for the HTTP request headers
  * response: close template when the content type is wrong
  * delegate-get: implemented response headers
  * delegate-get: provide status codes and error messages

 -- Max Kellermann <mk@cm4all.com>  Fri, 18 Sep 2009 15:36:57 +0200

cm4all-beng-proxy (0.6.16) unstable; urgency=low

  * tcp-stock: added support for bulldog-tyke
  * sink-buffer: close input if it's not used in the constructor
  * http-cache-memcached: close response body when deserialization fails
  * serialize: fix regression in serialize_uint64()

 -- Max Kellermann <mk@cm4all.com>  Tue, 15 Sep 2009 19:26:07 +0200

cm4all-beng-proxy (0.6.15) unstable; urgency=low

  * http-cache-choice: find more duplicates during cleanup
  * handler: added AJP handler
  * ajp-request: unref pool only on tcp_stock failure
  * ajp-client: prevent parser recursion
  * ajp-client: free request body when response is closed
  * ajp-client: reuse connection after END_RESPONSE packet
  * ajp-client: enable TCP_CORK while sending
  * istream-ajp-body: added a second "length" header field
  * ajp-client: auto-send empty request body chunk
  * ajp-client: register "write" event after GET_BODY_CHUNK packet
  * ajp-client: implemented request and response headers
  * http-cache-rfc: don't rewind tpool if called recursively

 -- Max Kellermann <mk@cm4all.com>  Fri, 11 Sep 2009 16:04:06 +0200

cm4all-beng-proxy (0.6.14) unstable; urgency=low

  * istream-tee: don't restart reading if already in progress

 -- Max Kellermann <mk@cm4all.com>  Thu, 03 Sep 2009 13:21:06 +0200

cm4all-beng-proxy (0.6.13) unstable; urgency=low

  * cookie-server: fix parsing multiple cookies
  * http-cache-memcached: clean up expired "choice" items
  * sink-gstring: use callback instead of public struct
  * istream-tee: restart reading when one output is closed

 -- Max Kellermann <mk@cm4all.com>  Wed, 02 Sep 2009 17:02:53 +0200

cm4all-beng-proxy (0.6.12) unstable; urgency=low

  * http-cache: don't attempt to remove cache items when the cache is disabled

 -- Max Kellermann <mk@cm4all.com>  Fri, 28 Aug 2009 15:40:48 +0200

cm4all-beng-proxy (0.6.11) unstable; urgency=low

  * http-cache-memcached: store HTTP status and response headers
  * http-cache-memcached: implemented flush (SIGHUP)
  * http-cache-memcached: support "Vary"
  * http-client: work around assertion failure in response_stream_close()

 -- Max Kellermann <mk@cm4all.com>  Thu, 27 Aug 2009 12:33:17 +0200

cm4all-beng-proxy (0.6.10) unstable; urgency=low

  * parser: finish tag before bailing out
  * http-request: allow URLs without path component
  * fork: clear event in read() method
  * istream-file: pass options O_CLOEXEC|O_NOCTTY to open()
  * response: check if the "Host" request header is valid

 -- Max Kellermann <mk@cm4all.com>  Tue, 18 Aug 2009 16:37:19 +0200

cm4all-beng-proxy (0.6.9) unstable; urgency=low

  * direct: disable SPLICE_F_NONBLOCK (temporary NFS EAGAIN workaround)

 -- Max Kellermann <mk@cm4all.com>  Mon, 17 Aug 2009 13:52:49 +0200

cm4all-beng-proxy (0.6.8) unstable; urgency=low

  * widget-http: close response body in error code path
  * http-cache: implemented memcached backend (--memcached-server)
  * processor: &c:base; returns the URI without scheme and host

 -- Max Kellermann <mk@cm4all.com>  Mon, 17 Aug 2009 12:29:19 +0200

cm4all-beng-proxy (0.6.7) unstable; urgency=low

  * file-handler: generate Expires from xattr user.MaxAge
  * cmdline: added option --set to configure:
    - max_connections
    - http_cache_size
    - filter_cache_size
    - translate_cache_size
  * flush caches on SIGHUP

 -- Max Kellermann <mk@cm4all.com>  Fri, 07 Aug 2009 11:41:10 +0200

cm4all-beng-proxy (0.6.6) unstable; urgency=low

  * added missing GLib build dependency
  * cgi-handler: set the "body_consumed" flag

 -- Max Kellermann <mk@cm4all.com>  Tue, 04 Aug 2009 09:53:01 +0200

cm4all-beng-proxy (0.6.5) unstable; urgency=low

  * shm: pass MAP_NORESERVE to mmap()
  * proxy-handler: support cookies
  * translation: added DISCARD_SESSION packet

 -- Max Kellermann <mk@cm4all.com>  Wed, 15 Jul 2009 18:00:33 +0200

cm4all-beng-proxy (0.6.4) unstable; urgency=low

  * http-client: don't read response body in HEAD requests
  * ajp-client: invoke the "abort" handler on error
  * filter-cache: lock cache items while they are served

 -- Max Kellermann <mk@cm4all.com>  Thu, 09 Jul 2009 14:36:14 +0200

cm4all-beng-proxy (0.6.3) unstable; urgency=low

  * http-server: implemented the DELETE method
  * http-server: refuse HTTP/0.9 requests
  * proxy-handler: send request body to template when no widget is focused
  * widget-request: pass original HTTP method to widget
  * session: automatically defragment sessions

 -- Max Kellermann <mk@cm4all.com>  Tue, 07 Jul 2009 16:57:22 +0200

cm4all-beng-proxy (0.6.2) unstable; urgency=low

  * lock: fixed race condition in debug flag updates
  * session: use rwlock for the session manager
  * proxy-handler: pass request headers to the remote HTTP server
  * proxy-handler: forward original Accept-Charset if processor is disabled
  * pipe: don't filter resources without a body
  * fcache: forward original HTTP status over "pipe" filter
  * cgi: support the "Status" line

 -- Max Kellermann <mk@cm4all.com>  Mon, 06 Jul 2009 16:38:26 +0200

cm4all-beng-proxy (0.6.1) unstable; urgency=low

  * session: consistently lock all session objects
  * rewrite-uri: check if widget_external_uri() returns NULL
  * widget-uri: don't generate the "path" argument when it's NULL
  * widget-uri: strip superfluous question mark from widget_base_address()
  * widget-uri: append parameters from the template first
  * widget-uri: re-add configured query string in widget_absolute_uri()
  * widget-uri: eliminate configured query string in widget_external_uri()
  * processor: don't consider session data for base=child and base=parent

 -- Max Kellermann <mk@cm4all.com>  Fri, 03 Jul 2009 15:52:01 +0200

cm4all-beng-proxy (0.6) unstable; urgency=low

  * inline-widget: check the widget HTTP response status
  * response: don't apply transformation on failed response
  * resource-address: include pipe arguments in filter cache key
  * handler: removed session redirect on the first request
  * http-cache: accept ETag response header instead of Last-Modified
  * filter-cache: don't require Last-Modified or Expires
  * file-handler: disable ETag only when processor comes first
  * file-handler: read ETag from xattr
  * pipe: generate new ETag for piped resource
  * session: purge sessions when shared memory is full
  * handler: don't enforce sessions for filtered responses

 -- Max Kellermann <mk@cm4all.com>  Tue, 30 Jun 2009 17:48:20 +0200

cm4all-beng-proxy (0.5.14) unstable; urgency=low

  * ajp-client: implemented request body
  * cookie-client: obey "max-age=0" properly
  * processor: forward the original HTTP status
  * response, widget-http: don't allow processing resource without body
  * widget-http: check the Content-Type before invoking processor
  * response: pass the "Location" response header
  * debian: added a separate -optimized-dbg package
  * added init script support for multiple ports (--port) and multiple listen
    (--listen) command line argumnents
  * translation: added the "APPEND" packet for command line arguments
  * pipe: support command line arguments

 -- Max Kellermann <mk@cm4all.com>  Mon, 29 Jun 2009 16:51:16 +0200

cm4all-beng-proxy (0.5.13) unstable; urgency=low

  * widget-registry: clear local_address in translate request
  * cmdline: added the "--listen" option

 -- Max Kellermann <mk@cm4all.com>  Wed, 24 Jun 2009 12:27:17 +0200

cm4all-beng-proxy (0.5.12) unstable; urgency=low

  * response: pass the "Location" response handler
  * added support for multiple listener ports

 -- Max Kellermann <mk@cm4all.com>  Tue, 23 Jun 2009 23:34:55 +0200

cm4all-beng-proxy (0.5.11) unstable; urgency=low

  * build with autotools
  * use libcm4all-socket, GLib
  * Makefile.am: support out-of-tree builds
  * added optimized Debian package
  * tcache: fixed wrong assignment in VARY=HOST
  * translation: added request packet LOCAL_ADDRESS

 -- Max Kellermann <mk@cm4all.com>  Tue, 23 Jun 2009 15:42:12 +0200

cm4all-beng-proxy (0.5.10) unstable; urgency=low

  * widget-http: assign the "address" variable

 -- Max Kellermann <mk@cm4all.com>  Mon, 15 Jun 2009 18:38:58 +0200

cm4all-beng-proxy (0.5.9) unstable; urgency=low

  * tcache: fixed typo in tcache_string_match()
  * tcache: support VARY=SESSION
  * translate: added the INVALIDATE response packet
  * cache, session: higher size limits
  * widget-uri: separate query_string from path_info
  * widget-uri: ignore widget parameters in widget_external_uri()

 -- Max Kellermann <mk@cm4all.com>  Mon, 15 Jun 2009 17:06:11 +0200

cm4all-beng-proxy (0.5.8) unstable; urgency=low

  * handler: fixed double free bug in translate_callback()

 -- Max Kellermann <mk@cm4all.com>  Sun, 14 Jun 2009 19:05:09 +0200

cm4all-beng-proxy (0.5.7) unstable; urgency=low

  * forward the Content-Disposition header
  * handler: assign new session to local variable, fix segfault
  * handler: don't dereference the NULL session

 -- Max Kellermann <mk@cm4all.com>  Sun, 14 Jun 2009 13:01:52 +0200

cm4all-beng-proxy (0.5.6) unstable; urgency=low

  * widget-http: send the "Via" request header instead of "X-Forwarded-For"
  * proxy-handler: send the "Via" request header
  * widget-request: check the "path" argument before calling uri_compress()

 -- Max Kellermann <mk@cm4all.com>  Tue, 09 Jun 2009 12:21:00 +0200

cm4all-beng-proxy (0.5.5) unstable; urgency=low

  * processor: allow specifying relative URI in c:base=child
  * widget-request: verify the "path" argument
  * widget: allocate address from widget's pool
  * widget-http: support multiple Set-Cookie response headers

 -- Max Kellermann <mk@cm4all.com>  Thu, 04 Jun 2009 15:10:15 +0200

cm4all-beng-proxy (0.5.4) unstable; urgency=low

  * implemented delegation of open() to a helper program
  * added the BASE translation packet, supported by the translation cache
  * deprecated c:mode=proxy
  * rewrite-uri: always enable focus in mode=partial
  * http-cache: don't cache resources with query string (RFC 2616 13.9)
  * http-cache: lock cache items while they are served

 -- Max Kellermann <mk@cm4all.com>  Thu, 28 May 2009 11:44:01 +0200

cm4all-beng-proxy (0.5.3) unstable; urgency=low

  * cgi: close request body on fork() failure
  * fork: added workaround for pipe-to-pipe splice()
  * http-cache: use cache entry when response ETag matches
  * cgi: loop in istream_cgi_read() to prevent blocking
  * cache: check for expired items once a minute
  * cache: optimize search for oldest item

 -- Max Kellermann <mk@cm4all.com>  Wed, 06 May 2009 13:23:46 +0200

cm4all-beng-proxy (0.5.2) unstable; urgency=low

  * added filter cache
  * header-parser: added missing range check in header_parse_line()
  * fork: added event for writing to the child process
  * fork: don't splice() from a pipe
  * response: don't pass request body to unfocused processor
  * added filter type "pipe"

 -- Max Kellermann <mk@cm4all.com>  Wed, 29 Apr 2009 13:24:26 +0200

cm4all-beng-proxy (0.5.1) unstable; urgency=low

  * processor: fixed base=child assertion failure
  * handler: close request body if it was not consumed
  * static-file: generate Last-Modified and ETag response headers
  * static-file: obey the Content-Type provided by the translation server
  * static-file: get Content-Type from extended attribute
  * http-cache: use istream_null when cached resource is empty

 -- Max Kellermann <mk@cm4all.com>  Mon, 27 Apr 2009 10:00:20 +0200

cm4all-beng-proxy (0.5) unstable; urgency=low

  * processor: accept c:mode/c:base attributes in any order
  * processor: removed alternative (anchor) rewrite syntax

 -- Max Kellermann <mk@cm4all.com>  Mon, 20 Apr 2009 22:04:19 +0200

cm4all-beng-proxy (0.4.10) unstable; urgency=low

  * processor: lift length limitation for widget parameters
  * translate: abort if a packet is too large
  * translate: support MAX_AGE for the whole response
  * hashmap: fix corruption of slot chain in hashmap_remove_value()

 -- Max Kellermann <mk@cm4all.com>  Fri, 17 Apr 2009 13:02:50 +0200

cm4all-beng-proxy (0.4.9) unstable; urgency=low

  * http-cache: explicitly start reading into cache
  * cgi: clear "headers" variable before publishing the response
  * translate: use DOCUMENT_ROOT as CGI parameter

 -- Max Kellermann <mk@cm4all.com>  Mon, 06 Apr 2009 16:21:57 +0200

cm4all-beng-proxy (0.4.8) unstable; urgency=low

  * translate: allow ADDRESS packets in AJP addresses
  * translate: initialize all fields of a FastCGI address
  * http-cache: close all caching connections on exit
  * processor: don't rewrite SCRIPT SRC attribute when proxying

 -- Max Kellermann <mk@cm4all.com>  Thu, 02 Apr 2009 15:45:46 +0200

cm4all-beng-proxy (0.4.7) unstable; urgency=low

  * http-server: use istream_null for empty request body
  * parser: check for trailing slash only in TAG_OPEN tags
  * parser: added support for XML Processing Instructions
  * processor: implemented XML Processing Instruction "cm4all-rewrite-uri"
  * uri-escape: escape the slash character
  * cache: remove all matching items in cache_remove()
  * http-cache: lock cache items while holding a reference

 -- Max Kellermann <mk@cm4all.com>  Thu, 02 Apr 2009 12:02:53 +0200

cm4all-beng-proxy (0.4.6) unstable; urgency=low

  * file_handler: fixed logic error in If-Modified-Since check
  * date: return UTC time stamp in http_date_parse()
  * cache: continue search after item was invalidated
  * cache: remove the correct cache item
  * istream-chunked: work around invalid assertion failure
  * istream-subst: fixed corruption after partial match

 -- Max Kellermann <mk@cm4all.com>  Wed, 25 Mar 2009 15:03:10 +0100

cm4all-beng-proxy (0.4.5) unstable; urgency=low

  * http-server: assume keep-alive is enabled on HTTP 1.1
  * http-client: unregister EV_READ when the buffer is full
  * translation: added QUERY_STRING packet
  * processor: optionally parse base/mode from URI

 -- Max Kellermann <mk@cm4all.com>  Tue, 17 Mar 2009 13:04:25 +0100

cm4all-beng-proxy (0.4.4) unstable; urgency=low

  * forward Accept-Language request header to the translation server
  * translate: added the USER_AGENT request packet
  * session: obey the USER/MAX_AGE setting
  * use libcm4all-inline-dev in libcm4all-beng-proxy-dev
  * added pkg-config file for libcm4all-beng-proxy-dev
  * updated python-central dependencies
  * processor: parse c:base/c:mode attributes in PARAM tags

 -- Max Kellermann <mk@cm4all.com>  Wed, 11 Mar 2009 09:43:48 +0100

cm4all-beng-proxy (0.4.3) unstable; urgency=low

  * processor: rewrite URI in LINK tags
  * processor: rewrite URI in PARAM tags
  * use splice() from glibc 2.7
  * translate: added VARY response packet
  * build documentation with texlive

 -- Max Kellermann <mk@cm4all.com>  Wed, 04 Mar 2009 09:53:56 +0100

cm4all-beng-proxy (0.4.2) unstable; urgency=low

  * hashmap: fix corruption in slot chain
  * use monotonic clock to calculate expiry times
  * processor: rewrite URIs in the EMBED, VIDEO, AUDIO tags

 -- Max Kellermann <mk@cm4all.com>  Tue, 17 Feb 2009 17:14:48 +0100

cm4all-beng-proxy (0.4.1) unstable; urgency=low

  * translate: clear client->transformation
  * handler: check for translation errors
  * http-server: fixed assertion failure during shutdown
  * http-server: send "Keep-Alive" response header
  * worker: after fork(), call event_reinit() in the parent process
  * added valgrind build dependency
  * build with Debian's libevent-1.4 package

 -- Max Kellermann <mk@cm4all.com>  Tue, 10 Feb 2009 11:48:53 +0100

cm4all-beng-proxy (0.4) unstable; urgency=low

  * added support for transformation views
    - in the JavaScript API, mode=proxy is now deprecated
  * http-cache: fix segfault when request_headers==NULL
  * http-cache: store multiple (varying) versions of a resource
  * http-cache: use the "max-age" cache-control response

 -- Max Kellermann <mk@cm4all.com>  Fri, 30 Jan 2009 13:29:43 +0100

cm4all-beng-proxy (0.3.9) unstable; urgency=low

  * http-client: assume keep-alive is enabled on HTTP 1.1
  * processor: use configured/session path-info for mode=child URIs

 -- Max Kellermann <mk@cm4all.com>  Tue, 27 Jan 2009 13:07:51 +0100

cm4all-beng-proxy (0.3.8) unstable; urgency=low

  * processor: pass Content-Type and Content-Language headers from
    template
  * http-client: allow chunked response body without keep-alive

 -- Max Kellermann <mk@cm4all.com>  Fri, 23 Jan 2009 13:02:42 +0100

cm4all-beng-proxy (0.3.7) unstable; urgency=low

  * istream_subst: exit the loop if state==INSERT
  * istream_iconv: check if the full buffer could be flushed
  * worker: don't reinitialize session manager during shutdown

 -- Max Kellermann <mk@cm4all.com>  Thu, 15 Jan 2009 10:39:47 +0100

cm4all-beng-proxy (0.3.6) unstable; urgency=low

  * processor: ignore closing </header>
  * widget-http: now really don't check content-type in frame parents
  * parser: skip comments
  * processor: implemented c:base="parent"
  * processor: added "c:" prefix to c:widget child elements
  * processor: renamed the "c:param" element to "c:parameter"

 -- Max Kellermann <mk@cm4all.com>  Thu, 08 Jan 2009 11:17:29 +0100

cm4all-beng-proxy (0.3.5) unstable; urgency=low

  * widget-http: don't check content-type in frame parents
  * istream-subst: allow null bytes in the input stream
  * js: added the "translate" parameter for passing values to the
    translation server
  * rewrite-uri: refuse to rewrite a frame URI without widget id

 -- Max Kellermann <mk@cm4all.com>  Mon, 05 Jan 2009 16:46:32 +0100

cm4all-beng-proxy (0.3.4) unstable; urgency=low

  * processor: added support for custom widget request headers
  * http-cache: obey the "Vary" response header
  * http-cache: pass the new http_cache_info object when testing a cache
    item

 -- Max Kellermann <mk@cm4all.com>  Tue, 30 Dec 2008 15:46:44 +0100

cm4all-beng-proxy (0.3.3) unstable; urgency=low

  * processor: grew widget parameter buffer to 512 bytes
  * widget-resolver: clear widget->resolver on abort
  * cgi: clear the input's handler in cgi_async_abort()
  * widget-stream: use istream_hold (reverts r4171)

 -- Max Kellermann <mk@cm4all.com>  Fri, 05 Dec 2008 14:43:05 +0100

cm4all-beng-proxy (0.3.2) unstable; urgency=low

  * processor: free memory before calling embed_frame_widget()
  * processor: allocate query string from the widget pool
  * processor: removed the obsolete widget attributes "tag" and "style"
  * parser: hold a reference to the pool

 -- Max Kellermann <mk@cm4all.com>  Mon, 01 Dec 2008 14:15:38 +0100

cm4all-beng-proxy (0.3.1) unstable; urgency=low

  * http-client: remove Transfer-Encoding and Content-Length from response
    headers
  * http-client: don't read body after invoke_response()
  * fork: retry splice() after EAGAIN
  * fork: don't close input when splice() fails
  * cgi: abort the response handler when the stdin stream fails
  * istream_file, istream_pipe, fork, client_socket, listener: fixed file
    descriptor leaks
  * processor: hold a reference to the caller's pool
  * debian/rules: enabled test suite

 -- Max Kellermann <mk@cm4all.com>  Thu, 27 Nov 2008 16:01:16 +0100

cm4all-beng-proxy (0.3) unstable; urgency=low

  * implemented widget filters
  * translate: initialize all fields of a CGI address
  * fork: read request body on EAGAIN
  * fork: implemented the direct() method with splice()
  * python: added class Response
  * prototypes/translate.py:
    - support "filter"
    - support "content_type"
  * demo: added widget filter demo

 -- Max Kellermann <mk@cm4all.com>  Wed, 26 Nov 2008 16:27:29 +0100

cm4all-beng-proxy (0.2) unstable; urgency=low

  * don't quote text/xml widgets
  * widget-resolver: pass widget_pool to widget_class_lookup()
  * widget-registry: allocate widget_class from widget_pool
  * widget-stream: eliminated the async operation proxy, because the
    operation cannot be aborted before the constructor returns
  * widget-stream: don't clear the "delayed" stream in the response() callback
  * rewrite-uri: trigger istream_read(delayed) after istream_delayed_set()
  * doc: clarified XSLT integration

 -- Max Kellermann <mk@cm4all.com>  Tue, 25 Nov 2008 15:28:54 +0100

cm4all-beng-proxy (0.1) unstable; urgency=low

  * initial release

 -- Max Kellermann <mk@cm4all.com>  Mon, 17 Nov 2008 11:59:36 +0100<|MERGE_RESOLUTION|>--- conflicted
+++ resolved
@@ -1,7 +1,6 @@
-<<<<<<< HEAD
 cm4all-beng-proxy (15.3) unstable; urgency=low
 
-  * 
+  * merge release 14.21
 
  --   
 
@@ -121,13 +120,12 @@
   * eliminate dependency on libevent
 
  -- Max Kellermann <mk@cm4all.com>  Mon, 03 Sep 2018 12:14:18 +0200
-=======
+
 cm4all-beng-proxy (14.21) unstable; urgency=low
 
   * lhttp: fix crash bug (14.20 regression)
 
  -- Max Kellermann <mk@cm4all.com>  Thu, 03 Jan 2019 11:12:48 +0100
->>>>>>> fb3abcd4
 
 cm4all-beng-proxy (14.20) unstable; urgency=low
 
