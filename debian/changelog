<<<<<<< HEAD
cm4all-beng-proxy (0.11) unstable; urgency=low

  * http-client: send "Expect: 100-continue" only for big request body
  * lb: implement monitors (ping, connect)
=======
cm4all-beng-proxy (1.0) unstable; urgency=low

  * merge release 0.9.33
  * header-forward: eliminate the duplicate "Date" response header
  * proxy-handler: don't pass internal URI arguments to CGI

 -- Max Kellermann <mk@cm4all.com>  Mon, 18 Jul 2011 17:07:42 +0200

cm4all-beng-proxy (0.10.14) unstable; urgency=low

  * merge release 0.9.32
>>>>>>> c2cceaaa

 -- Max Kellermann <mk@cm4all.com>  Tue, 12 Jul 2011 19:02:23 +0200

cm4all-beng-proxy (0.10.13) unstable; urgency=low

  * growing-buffer: reset the position when skipping buffers

 -- Max Kellermann <mk@cm4all.com>  Wed, 06 Jul 2011 10:07:50 +0200

cm4all-beng-proxy (0.10.12) unstable; urgency=low

  * merge release 0.9.31
  * rewrite-uri: log widget base mismatch
  * istream-replace: fix assertion failure with splitted buffer

 -- Max Kellermann <mk@cm4all.com>  Tue, 05 Jul 2011 22:05:44 +0200

cm4all-beng-proxy (0.10.11) unstable; urgency=low

  * merge release 0.9.30
  * lb: add SSL/TLS support

 -- Max Kellermann <mk@cm4all.com>  Mon, 04 Jul 2011 17:14:21 +0200

cm4all-beng-proxy (0.10.10) unstable; urgency=low

  * merge release 0.9.29

 -- Max Kellermann <mk@cm4all.com>  Tue, 28 Jun 2011 17:56:43 +0200

cm4all-beng-proxy (0.10.9) unstable; urgency=low

  * merge release 0.9.28

 -- Max Kellermann <mk@cm4all.com>  Mon, 27 Jun 2011 13:38:03 +0200

cm4all-beng-proxy (0.10.8) unstable; urgency=low

  * lb_http: don't access the connection object after it was closed
  * restart the load balancer automatically

 -- Max Kellermann <mk@cm4all.com>  Wed, 22 Jun 2011 12:38:39 +0200

cm4all-beng-proxy (0.10.7) unstable; urgency=low

  * config: make the session cookie name configurable
  * uri-relative: allow relative base URIs (for CGI)
  * widget-uri: combine existing CGI PATH_INFO and given widget location
  * python/translation/widget: support "path_info" specification

 -- Max Kellermann <mk@cm4all.com>  Mon, 20 Jun 2011 14:54:38 +0200

cm4all-beng-proxy (0.10.6) unstable; urgency=low

  * merge release 0.9.26

 -- Max Kellermann <mk@cm4all.com>  Wed, 15 Jun 2011 09:19:28 +0200

cm4all-beng-proxy (0.10.5) unstable; urgency=low

  * merge release 0.9.26

 -- Max Kellermann <mk@cm4all.com>  Fri, 10 Jun 2011 10:09:09 +0200

cm4all-beng-proxy (0.10.4) unstable; urgency=low

  * doc: add beng-lb documentation
  * lb: implement "fallback" option
  * merge release 0.9.25

 -- Max Kellermann <mk@cm4all.com>  Wed, 08 Jun 2011 14:13:43 +0200

cm4all-beng-proxy (0.10.3) unstable; urgency=low

  * python/translation.widget: support keyword "sticky"
  * lb: implement sticky modes "failover", "cookie"

 -- Max Kellermann <mk@cm4all.com>  Mon, 06 Jun 2011 15:51:36 +0200

cm4all-beng-proxy (0.10.2) unstable; urgency=low

  * debian: fix beng-lb pid file name
  * lb_http: implement sticky sessions
  * merge release 0.9.24

 -- Max Kellermann <mk@cm4all.com>  Tue, 31 May 2011 14:32:03 +0200

cm4all-beng-proxy (0.10.1) unstable; urgency=low

  * lb_http: close request body on error
  * lb_listener: print error message when binding fails
  * merge release 0.9.23

 -- Max Kellermann <mk@cm4all.com>  Fri, 27 May 2011 13:13:55 +0200

cm4all-beng-proxy (0.10) unstable; urgency=low

  * failure: fix inverted logic bug in expiry check
  * tcp-balancer: implement session stickiness
  * lb: new stand-alone load balancer

 -- Max Kellermann <mk@cm4all.com>  Thu, 26 May 2011 14:32:02 +0200

cm4all-beng-proxy (0.9.33) unstable; urgency=low

  * {http,ajp}-request, errdoc: check before closing the request body on
    error

 -- Max Kellermann <mk@cm4all.com>  Mon, 18 Jul 2011 16:30:29 +0200

cm4all-beng-proxy (0.9.32) unstable; urgency=low

  * processor: dispose request body when focused widget was not found
  * http-string: allow the slash in cookie values (RFC ignorant)

 -- Max Kellermann <mk@cm4all.com>  Tue, 12 Jul 2011 18:16:01 +0200

cm4all-beng-proxy (0.9.31) unstable; urgency=low

  * growing-buffer: fix assertion failure with empty first buffer

 -- Max Kellermann <mk@cm4all.com>  Tue, 05 Jul 2011 21:58:24 +0200

cm4all-beng-proxy (0.9.30) unstable; urgency=low

  * growing-buffer: fix assertion failure in reader when buffer is empty

 -- Max Kellermann <mk@cm4all.com>  Mon, 04 Jul 2011 16:59:28 +0200

cm4all-beng-proxy (0.9.29) unstable; urgency=low

  * http-string: allow the equality sign in cookie values (RFC ignorant)

 -- Max Kellermann <mk@cm4all.com>  Tue, 28 Jun 2011 17:50:23 +0200

cm4all-beng-proxy (0.9.28) unstable; urgency=low

  * http-string: allow round brackets in cookie values (RFC ignorant)

 -- Max Kellermann <mk@cm4all.com>  Mon, 27 Jun 2011 13:23:58 +0200

cm4all-beng-proxy (0.9.27) unstable; urgency=low

  * handler: don't delete existing session in TRANSPARENT mode

 -- Max Kellermann <mk@cm4all.com>  Wed, 15 Jun 2011 09:08:48 +0200

cm4all-beng-proxy (0.9.26) unstable; urgency=low

  * worker: read "crash" value before destroying shared memory
  * session: fix crash while discarding session

 -- Max Kellermann <mk@cm4all.com>  Fri, 10 Jun 2011 09:54:56 +0200

cm4all-beng-proxy (0.9.25) unstable; urgency=low

  * response: discard the request body before passing to errdoc
  * worker: don't restart all workers after "safe" worker crash
  * cgi: check for end-of-file after splice

 -- Max Kellermann <mk@cm4all.com>  Wed, 08 Jun 2011 15:02:35 +0200

cm4all-beng-proxy (0.9.24) unstable; urgency=low

  * fcgi-client: really discard packets on request id mismatch
  * memcached-client: don't schedule read event when buffer is full
  * session: support beng-lb sticky sessions

 -- Max Kellermann <mk@cm4all.com>  Tue, 31 May 2011 14:23:41 +0200

cm4all-beng-proxy (0.9.23) unstable; urgency=low

  * tcp-balancer: retry connecting to cluster if a node fails

 -- Max Kellermann <mk@cm4all.com>  Fri, 27 May 2011 13:01:31 +0200

cm4all-beng-proxy (0.9.22) unstable; urgency=low

  * failure: fix inverted logic bug in expiry check
  * uri-extract: support AJP URLs, fixes AJP cookies
  * ajp-client: don't schedule read event when buffer is full

 -- Max Kellermann <mk@cm4all.com>  Thu, 26 May 2011 08:32:32 +0200

cm4all-beng-proxy (0.9.21) unstable; urgency=low

  * balancer: re-enable load balancing (regression fix)
  * merge release 0.8.38

 -- Max Kellermann <mk@cm4all.com>  Fri, 20 May 2011 11:03:31 +0200

cm4all-beng-proxy (0.9.20) unstable; urgency=low

  * http-cache: fix assertion failure caused by wrong destructor
  * merge release 0.8.37

 -- Max Kellermann <mk@cm4all.com>  Mon, 16 May 2011 14:03:09 +0200

cm4all-beng-proxy (0.9.19) unstable; urgency=low

  * http-request: don't retry requests with a request body

 -- Max Kellermann <mk@cm4all.com>  Thu, 12 May 2011 11:35:55 +0200

cm4all-beng-proxy (0.9.18) unstable; urgency=low

  * http-body: fix assertion failure on EOF chunk after socket was closed
  * widget-http: fix crash in widget lookup error handler
  * merge release 0.8.36

 -- Max Kellermann <mk@cm4all.com>  Tue, 10 May 2011 18:56:33 +0200

cm4all-beng-proxy (0.9.17) unstable; urgency=low

  * growing-buffer: fix assertion failure after large initial write
  * http-request: retry after connection failure
  * test/t-cgi: fix bashisms in test scripts

 -- Max Kellermann <mk@cm4all.com>  Wed, 04 May 2011 18:54:57 +0200

cm4all-beng-proxy (0.9.16) unstable; urgency=low

  * resource-address: append "transparent" args to CGI path_info
  * tcache: fix crash on FastCGI with BASE

 -- Max Kellermann <mk@cm4all.com>  Mon, 02 May 2011 16:07:21 +0200

cm4all-beng-proxy (0.9.15) unstable; urgency=low

  * configure.ac: check if valgrind/memcheck.h is installed
  * configure.ac: check if libattr is available
  * access-log: log Referer and User-Agent
  * access-log: log the request duration
  * proxy-handler: allow forwarding URI arguments
  * merge release 0.8.35

 -- Max Kellermann <mk@cm4all.com>  Wed, 27 Apr 2011 18:54:17 +0200

cm4all-beng-proxy (0.9.14) unstable; urgency=low

  * processor: don't clear widget pointer at opening tag
  * debian: move ulimit call from init script to *.default
  * merge release 0.8.33

 -- Max Kellermann <mk@cm4all.com>  Wed, 13 Apr 2011 17:03:29 +0200

cm4all-beng-proxy (0.9.13) unstable; urgency=low

  * proxy-widget: apply the widget's response header forward settings
  * response: add option to dump the widget tree
  * widget-class: move header forward settings to view
  * merge release 0.8.30

 -- Max Kellermann <mk@cm4all.com>  Mon, 04 Apr 2011 16:31:26 +0200

cm4all-beng-proxy (0.9.12) unstable; urgency=low

  * widget: internal API refactorization
  * was-control: fix argument order in "abort" call
  * was-client: duplicate the GError object when it is used twice
  * {file,delegate}-handler: add Expires/ETag headers to 304 response
  * cgi: allow setting environment variables

 -- Max Kellermann <mk@cm4all.com>  Thu, 24 Mar 2011 15:12:54 +0100

cm4all-beng-proxy (0.9.11) unstable; urgency=low

  * processor: major API refactorization
  * merge release 0.8.29

 -- Max Kellermann <mk@cm4all.com>  Mon, 21 Mar 2011 19:43:28 +0100

cm4all-beng-proxy (0.9.10) unstable; urgency=low

  * merge release 0.8.27

 -- Max Kellermann <mk@cm4all.com>  Fri, 18 Mar 2011 14:11:16 +0100

cm4all-beng-proxy (0.9.9) unstable; urgency=low

  * merge release 0.8.25

 -- Max Kellermann <mk@cm4all.com>  Mon, 14 Mar 2011 16:05:51 +0100

cm4all-beng-proxy (0.9.8) unstable; urgency=low

  * translate: support UNIX domain sockets in ADDRESS_STRING
  * resource-address: support connections to existing FastCGI servers

 -- Max Kellermann <mk@cm4all.com>  Fri, 11 Mar 2011 19:24:33 +0100

cm4all-beng-proxy (0.9.7) unstable; urgency=low

  * merge release 0.8.24

 -- Max Kellermann <mk@cm4all.com>  Fri, 04 Mar 2011 13:07:36 +0100

cm4all-beng-proxy (0.9.6) unstable; urgency=low

  * merge release 0.8.23

 -- Max Kellermann <mk@cm4all.com>  Mon, 28 Feb 2011 11:47:45 +0100

cm4all-beng-proxy (0.9.5) unstable; urgency=low

  * translate: allow SITE without CGI

 -- Max Kellermann <mk@cm4all.com>  Mon, 31 Jan 2011 06:35:24 +0100

cm4all-beng-proxy (0.9.4) unstable; urgency=low

  * widget-class: allow distinct addresses for each view

 -- Max Kellermann <mk@cm4all.com>  Thu, 27 Jan 2011 17:51:21 +0100

cm4all-beng-proxy (0.9.3) unstable; urgency=low

  * istream-catch: log errors
  * proxy-handler: pass the original request URI to (Fast)CGI
  * proxy-handler: pass the original document root to (Fast)CGI
  * fcgi-stock: pass site id to child process
  * translation: new packet "HOME" for JailCGI
  * resource-loader: get remote host from "X-Forwarded-For"
  * cgi, fcgi-client: pass client IP address to application

 -- Max Kellermann <mk@cm4all.com>  Fri, 21 Jan 2011 18:13:38 +0100

cm4all-beng-proxy (0.9.2) unstable; urgency=low

  * merge release 0.8.21
  * http-response: better context for error messages
  * istream: method close() does not invoke handler->abort()
  * istream: better context for error messages
  * ajp-client: destruct properly when request stream fails
  * {delegate,fcgi,was}-stock: use the JailCGI 1.4 wrapper

 -- Max Kellermann <mk@cm4all.com>  Mon, 17 Jan 2011 12:08:04 +0100

cm4all-beng-proxy (0.9.1) unstable; urgency=low

  * http-server: count the number of raw bytes sent and received
  * control-handler: support TCACHE_INVALIDATE with SITE
  * new programs "log-forward", "log-exec" for network logging
  * new program "log-split" for creating per-site log files
  * new program "log-traffic" for creating per-site traffic logs
  * move logging servers to new package cm4all-beng-proxy-logging
  * python/control.client: add parameter "broadcast"

 -- Max Kellermann <mk@cm4all.com>  Thu, 02 Dec 2010 12:07:16 +0100

cm4all-beng-proxy (0.9) unstable; urgency=low

  * merge release 0.8.19
  * was-client: explicitly send 32 bit METHOD payload
  * was-client: explicitly parse STATUS as 32 bit integer
  * was-client: clear control channel object on destruction
  * was-client: reuse child process if state is clean on EOF
  * was-client: abort properly after receiving illegal packet
  * was-client: allow "request STOP" before response completed
  * was-client: postpone the response handler invocation
  * was-control: send packets in bulk
  * python: support WAS widgets
  * http-server: enable "cork" mode only for beginning of response
  * http-cache: don't access freed memory in pool_unref_denotify()
  * http: use libcm4all-http
  * new datagram based binary protocol for access logging
  * main: default WAS stock limit is 16

 -- Max Kellermann <mk@cm4all.com>  Thu, 18 Nov 2010 19:56:17 +0100

cm4all-beng-proxy (0.8.38) unstable; urgency=low

  * failure: update time stamp on existing item
  * errdoc: free the original response body on abort

 -- Max Kellermann <mk@cm4all.com>  Fri, 20 May 2011 10:17:14 +0200

cm4all-beng-proxy (0.8.37) unstable; urgency=low

  * widget-resolver: don't reuse failed resolver
  * http-request: fix NULL pointer dereference on invalid URI
  * config: disable the TCP stock limit by default

 -- Max Kellermann <mk@cm4all.com>  Mon, 16 May 2011 13:41:32 +0200

cm4all-beng-proxy (0.8.36) unstable; urgency=low

  * http-server: check if client closes connection while processing
  * http-client: release the socket before invoking the callback
  * fcgi-client: fix assertion failure on full input buffer
  * memcached-client: re-enable socket event after direct copy
  * istream-file: fix assertion failure on range request
  * test/t-cgi: fix bashisms in test scripts

 -- Max Kellermann <mk@cm4all.com>  Tue, 10 May 2011 18:45:48 +0200

cm4all-beng-proxy (0.8.35) unstable; urgency=low

  * session: fix potential session defragmentation crash
  * ajp-request: use "host:port" as TCP stock key
  * cgi: evaluate the Content-Length response header

 -- Max Kellermann <mk@cm4all.com>  Wed, 27 Apr 2011 13:32:05 +0200

cm4all-beng-proxy (0.8.34) unstable; urgency=low

  * js: replace all '%' with '$'
  * js: check if session_id is null
  * debian: add package cm4all-beng-proxy-tools

 -- Max Kellermann <mk@cm4all.com>  Tue, 19 Apr 2011 18:43:54 +0200

cm4all-beng-proxy (0.8.33) unstable; urgency=low

  * processor: don't quote query string arguments with dollar sign
  * widget-request: safely remove "view" and "path" from argument table
  * debian/control: add "Breaks << 0.8.32" on the JavaScript library

 -- Max Kellermann <mk@cm4all.com>  Tue, 12 Apr 2011 18:21:55 +0200

cm4all-beng-proxy (0.8.32) unstable; urgency=low

  * args: quote arguments with the dollar sign

 -- Max Kellermann <mk@cm4all.com>  Tue, 12 Apr 2011 13:34:42 +0200

cm4all-beng-proxy (0.8.31) unstable; urgency=low

  * proxy-widget: eliminate the duplicate "Server" response header
  * translation: add packet UNTRUSTED_SITE_SUFFIX

 -- Max Kellermann <mk@cm4all.com>  Thu, 07 Apr 2011 16:23:37 +0200

cm4all-beng-proxy (0.8.30) unstable; urgency=low

  * handler: make lower-case realm name from the "Host" header
  * session: copy attribute "realm", fixes segmentation fault

 -- Max Kellermann <mk@cm4all.com>  Tue, 29 Mar 2011 16:47:43 +0200

cm4all-beng-proxy (0.8.29) unstable; urgency=low

  * ajp-client: send query string in an AJP attribute

 -- Max Kellermann <mk@cm4all.com>  Mon, 21 Mar 2011 19:16:16 +0100

cm4all-beng-proxy (0.8.28) unstable; urgency=low

  * resource-loader: use X-Forwarded-For to obtain AJP remote host
  * resource-loader: strip port from AJP remote address
  * resource-loader: don't pass remote host to AJP server
  * resource-loader: parse server port for AJP
  * ajp-client: always send content-length
  * ajp-client: parse the remaining buffer after EAGAIN

 -- Max Kellermann <mk@cm4all.com>  Mon, 21 Mar 2011 11:12:07 +0100

cm4all-beng-proxy (0.8.27) unstable; urgency=low

  * http-request: close the request body on malformed URI
  * ajp-request: AJP translation packet contains ajp://host:port/path

 -- Max Kellermann <mk@cm4all.com>  Fri, 18 Mar 2011 14:04:21 +0100

cm4all-beng-proxy (0.8.26) unstable; urgency=low

  * python/response: fix typo in ajp()
  * session: validate sessions only within one realm

 -- Max Kellermann <mk@cm4all.com>  Fri, 18 Mar 2011 08:59:41 +0100

cm4all-beng-proxy (0.8.25) unstable; urgency=low

  * widget-http: discard request body on unknown view name
  * inline-widget: discard request body on error
  * {http,fcgi,was}-client: allocate response headers from caller pool
  * cmdline: fcgi_stock_limit defaults to 0 (no limit)

 -- Max Kellermann <mk@cm4all.com>  Mon, 14 Mar 2011 15:53:42 +0100

cm4all-beng-proxy (0.8.24) unstable; urgency=low

  * fcgi-client: release the connection even when padding not consumed
    after empty response

 -- Max Kellermann <mk@cm4all.com>  Wed, 02 Mar 2011 17:39:33 +0100

cm4all-beng-proxy (0.8.23) unstable; urgency=low

  * memcached-client: allocate a new memory pool
  * memcached-client: copy caller_pool reference before freeing the client
  * fcgi-client: check headers!=NULL
  * fcgi-client: release the connection even when padding not consumed

 -- Max Kellermann <mk@cm4all.com>  Mon, 28 Feb 2011 10:50:02 +0100

cm4all-beng-proxy (0.8.22) unstable; urgency=low

  * cgi: fill special variables CONTENT_TYPE, CONTENT_LENGTH
  * memcached-client: remove stray pool_unref() call
  * memcached-client: reuse the socket if the remaining value is buffered
  * http-cache-choice: abbreviate memcached keys
  * *-cache: allocate a parent pool for cache items
  * pool: re-enable linear pools
  * frame: free the request body on error
  * http-cache: free cached body which was dismissed

 -- Max Kellermann <mk@cm4all.com>  Mon, 07 Feb 2011 15:34:09 +0100

cm4all-beng-proxy (0.8.21) unstable; urgency=low

  * merge release 0.7.55
  * jail: translate the document root properly
  * header-forward: forward the "Host" header to CGI/FastCGI/AJP
  * http-error: map ENOTDIR to "404 Not Found"
  * http-server: fix assertion failure on write error
  * fcgi-stock: clear all environment variables

 -- Max Kellermann <mk@cm4all.com>  Thu, 06 Jan 2011 16:04:20 +0100

cm4all-beng-proxy (0.8.20) unstable; urgency=low

  * widget-resolver: add pedantic state assertions
  * async: remember a copy of the operation in !NDEBUG
  * python/translation/response: max_age() returns self

 -- Max Kellermann <mk@cm4all.com>  Mon, 06 Dec 2010 23:02:50 +0100

cm4all-beng-proxy (0.8.19) unstable; urgency=low

  * merge release 0.7.54

 -- Max Kellermann <mk@cm4all.com>  Wed, 17 Nov 2010 16:25:10 +0100

cm4all-beng-proxy (0.8.18) unstable; urgency=low

  * was-client: explicitly send 32 bit METHOD payload
  * was-client: explicitly parse STATUS as 32 bit integer
  * istream: check presence of as_fd() in optimized build

 -- Max Kellermann <mk@cm4all.com>  Fri, 05 Nov 2010 11:00:54 +0100

cm4all-beng-proxy (0.8.17) unstable; urgency=low

  * merged release 0.7.53
  * widget: use colon as widget path separator
  * was-client: check for abort during response handler
  * was-client: implement STOP
  * was-client: release memory pools
  * was-launch: enable non-blocking mode on input and output
  * http-server: don't crash on malformed pipelined request
  * main: free the WAS stock and the UDP listener in the SIGTERM handler

 -- Max Kellermann <mk@cm4all.com>  Thu, 28 Oct 2010 19:50:26 +0200

cm4all-beng-proxy (0.8.16) unstable; urgency=low

  * merged release 0.7.52
  * was-client: support for the WAS protocol

 -- Max Kellermann <mk@cm4all.com>  Wed, 13 Oct 2010 16:45:18 +0200

cm4all-beng-proxy (0.8.15) unstable; urgency=low

  * resource-address: don't skip question mark twice

 -- Max Kellermann <mk@cm4all.com>  Tue, 28 Sep 2010 12:20:33 +0200

cm4all-beng-proxy (0.8.14) unstable; urgency=low

  * processor: schedule "xmlns:c" deletion

 -- Max Kellermann <mk@cm4all.com>  Thu, 23 Sep 2010 14:42:31 +0200

cm4all-beng-proxy (0.8.13) unstable; urgency=low

  * processor: delete "xmlns:c" attributes from link elements
  * istream-{head,zero}: implement method available()
  * merged release 0.7.51

 -- Max Kellermann <mk@cm4all.com>  Tue, 17 Aug 2010 09:54:33 +0200

cm4all-beng-proxy (0.8.12) unstable; urgency=low

  * http-cache-memcached: copy resource address
  * debian/control: add missing ${shlibs:Depends}
  * merged release 0.7.50

 -- Max Kellermann <mk@cm4all.com>  Thu, 12 Aug 2010 20:17:52 +0200

cm4all-beng-proxy (0.8.11) unstable; urgency=low

  * delegate-client: fix SCM_RIGHTS check
  * use Linux 2.6 CLOEXEC/NONBLOCK flags
  * tcache: INVALIDATE removes all variants (error documents etc.)
  * control: new UDP based protocol, allows invalidating caches
  * hashmap: fix assertion failure in hashmap_remove_match()
  * merged release 0.7.49

 -- Max Kellermann <mk@cm4all.com>  Tue, 10 Aug 2010 15:48:10 +0200

cm4all-beng-proxy (0.8.10) unstable; urgency=low

  * tcache: copy response.previous

 -- Max Kellermann <mk@cm4all.com>  Mon, 02 Aug 2010 18:03:43 +0200

cm4all-beng-proxy (0.8.9) unstable; urgency=low

  * (f?)cgi-handler: forward query string only if focused
  * ajp-handler: merge into proxy-handler
  * proxy-handler: forward query string if focused
  * cgi, fastcgi-handler: enable the resource cache
  * translation: add packets CHECK and PREVIOUS for authentication
  * python: add Response.max_age()

 -- Max Kellermann <mk@cm4all.com>  Fri, 30 Jul 2010 11:39:22 +0200

cm4all-beng-proxy (0.8.8) unstable; urgency=low

  * prototypes/translate.py: added new ticket-fastcgi programs
  * http-cache: implement FastCGI caching
  * merged release 0.7.47

 -- Max Kellermann <mk@cm4all.com>  Wed, 21 Jul 2010 13:00:43 +0200

cm4all-beng-proxy (0.8.7) unstable; urgency=low

  * istream-delayed: update the "direct" bit mask
  * http-client: send "Expect: 100-continue"
  * response, widget-http: apply istream_pipe to filter input
  * proxy-handler: apply istream_pipe to request body
  * istream-ajp-body: send larger request body packets
  * ajp-client: support splice()
  * merged release 0.7.46

 -- Max Kellermann <mk@cm4all.com>  Fri, 25 Jun 2010 18:52:04 +0200

cm4all-beng-proxy (0.8.6) unstable; urgency=low

  * translation: added support for custom error documents
  * response: convert HEAD to GET if filter follows
  * processor: short-circuit on HEAD request
  * python: depend on python-twisted-core

 -- Max Kellermann <mk@cm4all.com>  Wed, 16 Jun 2010 16:37:42 +0200

cm4all-beng-proxy (0.8.5) unstable; urgency=low

  * istream-tee: allow second output to block
  * widget-http: don't transform error documents
  * response, widget-http: disable filters after widget frame request
  * translation: added packet FILTER_4XX to filter client errors
  * merged release 0.7.45

 -- Max Kellermann <mk@cm4all.com>  Thu, 10 Jun 2010 16:13:14 +0200

cm4all-beng-proxy (0.8.4) unstable; urgency=low

  * python: added missing "Response" import
  * python: resume parsing after deferred call
  * http-client: implement istream method as_fd()
  * merged release 0.7.44

 -- Max Kellermann <mk@cm4all.com>  Mon, 07 Jun 2010 17:01:16 +0200

cm4all-beng-proxy (0.8.3) unstable; urgency=low

  * file-handler: implement If-Range (RFC 2616 14.27)
  * merged release 0.7.42

 -- Max Kellermann <mk@cm4all.com>  Tue, 01 Jun 2010 16:17:13 +0200

cm4all-beng-proxy (0.8.2) unstable; urgency=low

  * cookie-client: verify the cookie path
  * python: use Twisted's logging library
  * python: added a widget registry class
  * merged release 0.7.41

 -- Max Kellermann <mk@cm4all.com>  Wed, 26 May 2010 13:08:16 +0200

cm4all-beng-proxy (0.8.1) unstable; urgency=low

  * http-cache-memcached: delete entity records on POST

 -- Max Kellermann <mk@cm4all.com>  Tue, 18 May 2010 12:21:55 +0200

cm4all-beng-proxy (0.8) unstable; urgency=low

  * istream: added method as_fd() to convert istream to file descriptor
  * fork: support passing stdin istream fd to child process
  * http-cache: discard only matching entries on POST
  * istream-html-escape: escape single and double quote
  * rewrite-uri: escape the result with XML entities

 -- Max Kellermann <mk@cm4all.com>  Thu, 13 May 2010 12:34:46 +0200

cm4all-beng-proxy (0.7.55) unstable; urgency=low

  * pool: reparent pools in optimized build
  * istream-deflate: add missing pool reference while reading
  * istream-deflate: fix several error handlers

 -- Max Kellermann <mk@cm4all.com>  Thu, 06 Jan 2011 12:59:39 +0100

cm4all-beng-proxy (0.7.54) unstable; urgency=low

  * http-server: fix crash on deferred chunked request body
  * parser: fix crash on malformed SCRIPT element

 -- Max Kellermann <mk@cm4all.com>  Wed, 17 Nov 2010 16:13:09 +0100

cm4all-beng-proxy (0.7.53) unstable; urgency=low

  * http-server: don't crash on malformed pipelined request
  * sink-header: fix assertion failure on empty trailer

 -- Max Kellermann <mk@cm4all.com>  Thu, 28 Oct 2010 18:39:01 +0200

cm4all-beng-proxy (0.7.52) unstable; urgency=low

  * fcgi-client: fix send timeout handler
  * fork: finish the buffer after pipe was drained

 -- Max Kellermann <mk@cm4all.com>  Wed, 13 Oct 2010 16:39:26 +0200

cm4all-beng-proxy (0.7.51) unstable; urgency=low

  * http-client: clear response body pointer before forwarding EOF event
  * processor: fix assertion failure for c:mode in c:widget

 -- Max Kellermann <mk@cm4all.com>  Mon, 16 Aug 2010 17:01:48 +0200

cm4all-beng-proxy (0.7.50) unstable; urgency=low

  * header-forward: don't forward the "Host" header to HTTP servers
  * resource-address: use uri_relative() for CGI
  * uri-relative: don't lose host name in uri_absolute()
  * uri-relative: don't fail on absolute URIs
  * http-cache-heap: don't use uninitialized item size

 -- Max Kellermann <mk@cm4all.com>  Thu, 12 Aug 2010 20:03:49 +0200

cm4all-beng-proxy (0.7.49) unstable; urgency=low

  * hashmap: fix assertion failure in hashmap_remove_value()

 -- Max Kellermann <mk@cm4all.com>  Tue, 10 Aug 2010 15:37:12 +0200

cm4all-beng-proxy (0.7.48) unstable; urgency=low

  * pipe-stock: add assertions on file descriptors

 -- Max Kellermann <mk@cm4all.com>  Mon, 09 Aug 2010 14:56:54 +0200

cm4all-beng-proxy (0.7.47) unstable; urgency=low

  * cmdline: add option "--group"

 -- Max Kellermann <mk@cm4all.com>  Fri, 16 Jul 2010 18:39:53 +0200

cm4all-beng-proxy (0.7.46) unstable; urgency=low

  * handler: initialize all translate_response attributes
  * http-client: consume buffer before header length check
  * istream-pipe: clear "direct" flags in constructor
  * istream-pipe: return gracefully when handler blocks
  * ajp-client: hold pool reference to reset TCP_CORK

 -- Max Kellermann <mk@cm4all.com>  Mon, 21 Jun 2010 17:53:21 +0200

cm4all-beng-proxy (0.7.45) unstable; urgency=low

  * istream-tee: separate "weak" values for the two outputs
  * fcache: don't close output when caching has been canceled
  * tcache: copy the attribute "secure_cookie"

 -- Max Kellermann <mk@cm4all.com>  Thu, 10 Jun 2010 15:21:34 +0200

cm4all-beng-proxy (0.7.44) unstable; urgency=low

  * http-client: check response header length
  * http-server: check request header length

 -- Max Kellermann <mk@cm4all.com>  Mon, 07 Jun 2010 16:51:57 +0200

cm4all-beng-proxy (0.7.43) unstable; urgency=low

  * http-cache: fixed NULL pointer dereference when storing empty response
    body on the heap

 -- Max Kellermann <mk@cm4all.com>  Tue, 01 Jun 2010 18:52:45 +0200

cm4all-beng-proxy (0.7.42) unstable; urgency=low

  * fork: check "direct" flag again after buffer flush
  * pool: pool_unref_denotify() remembers the code location
  * sink-{buffer,gstring}: don't invoke callback in abort()
  * async: added another debug flag to verify correctness

 -- Max Kellermann <mk@cm4all.com>  Mon, 31 May 2010 21:15:58 +0200

cm4all-beng-proxy (0.7.41) unstable; urgency=low

  * http-cache: initialize response status and headers on empty body

 -- Max Kellermann <mk@cm4all.com>  Tue, 25 May 2010 16:27:25 +0200

cm4all-beng-proxy (0.7.40) unstable; urgency=low

  * http-cache: fixed NULL pointer dereference when storing empty response
    body in memcached

 -- Max Kellermann <mk@cm4all.com>  Tue, 25 May 2010 15:04:44 +0200

cm4all-beng-proxy (0.7.39) unstable; urgency=low

  * memcached-stock: close value on connect failure
  * http: implement remaining status codes
  * http-cache: allow caching empty response body
  * http-cache: cache status codes 203, 206, 300, 301, 410
  * http-cache: don't cache authorized resources

 -- Max Kellermann <mk@cm4all.com>  Fri, 21 May 2010 17:37:29 +0200

cm4all-beng-proxy (0.7.38) unstable; urgency=low

  * http-server: send HTTP/1.1 declaration with "100 Continue"
  * connection: initialize "site_name", fixes crash bug
  * translation: added packet SECURE_COOKIE

 -- Max Kellermann <mk@cm4all.com>  Thu, 20 May 2010 15:40:34 +0200

cm4all-beng-proxy (0.7.37) unstable; urgency=low

  * *-client: implement a socket leak detector
  * handler: initialize response header without translation server

 -- Max Kellermann <mk@cm4all.com>  Tue, 18 May 2010 12:05:11 +0200

cm4all-beng-proxy (0.7.36) unstable; urgency=low

  * http-client: fixed NULL pointer dereference
  * handler, response: removed duplicate request body destruction calls

 -- Max Kellermann <mk@cm4all.com>  Tue, 11 May 2010 17:16:36 +0200

cm4all-beng-proxy (0.7.35) unstable; urgency=low

  * {http,fcgi,ajp}-request: close the request body on abort
  * handler: set fake translation response on malformed URI

 -- Max Kellermann <mk@cm4all.com>  Mon, 10 May 2010 11:22:23 +0200

cm4all-beng-proxy (0.7.34) unstable; urgency=low

  * translate: check the UNTRUSTED packet
  * translation: added packet UNTRUSTED_PREFIX

 -- Max Kellermann <mk@cm4all.com>  Fri, 30 Apr 2010 19:14:37 +0200

cm4all-beng-proxy (0.7.33) unstable; urgency=low

  * merged release 0.7.27.1
  * fcache: don't continue storing in background
  * fcgi-client: re-add event after some input data has been read

 -- Max Kellermann <mk@cm4all.com>  Fri, 30 Apr 2010 11:31:08 +0200

cm4all-beng-proxy (0.7.32) unstable; urgency=low

  * response: generate the "Server" response header
  * response: support the Authentication-Info response header
  * response: support custom authentication pages
  * translation: support custom response headers

 -- Max Kellermann <mk@cm4all.com>  Tue, 27 Apr 2010 17:09:59 +0200

cm4all-beng-proxy (0.7.31) unstable; urgency=low

  * support HTTP authentication (RFC 2617)

 -- Max Kellermann <mk@cm4all.com>  Mon, 26 Apr 2010 17:26:42 +0200

cm4all-beng-proxy (0.7.30) unstable; urgency=low

  * fcgi-client: support responses without a body
  * {http,fcgi}-client: hold caller pool reference during callback

 -- Max Kellermann <mk@cm4all.com>  Fri, 23 Apr 2010 14:41:05 +0200

cm4all-beng-proxy (0.7.29) unstable; urgency=low

  * http-cache: added missing pool_unref() in memcached_miss()
  * pool: added checked pool references

 -- Max Kellermann <mk@cm4all.com>  Thu, 22 Apr 2010 15:45:48 +0200

cm4all-beng-proxy (0.7.28) unstable; urgency=low

  * fcgi-client: support response status
  * translate: malformed packets are fatal
  * http-cache: don't cache resources with very long URIs
  * memcached-client: increase the maximum key size to 32 kB

 -- Max Kellermann <mk@cm4all.com>  Thu, 15 Apr 2010 15:06:51 +0200

cm4all-beng-proxy (0.7.27.1) unstable; urgency=low

  * http-cache: added missing pool_unref() in memcached_miss()
  * http-cache: don't cache resources with very long URIs
  * memcached-client: increase the maximum key size to 32 kB
  * fork: properly handle partially filled output buffer
  * fork: re-add event after some input data has been read

 -- Max Kellermann <mk@cm4all.com>  Thu, 29 Apr 2010 15:30:21 +0200

cm4all-beng-proxy (0.7.27) unstable; urgency=low

  * session: use GLib's PRNG to generate session ids
  * session: seed the PRNG with /dev/random
  * response: log UNTRUSTED violation attempts
  * response: drop widget sessions when there is no focus

 -- Max Kellermann <mk@cm4all.com>  Fri, 09 Apr 2010 12:04:18 +0200

cm4all-beng-proxy (0.7.26) unstable; urgency=low

  * memcached-client: schedule read event before callback
  * istream-tee: continue with second output if first is closed

 -- Max Kellermann <mk@cm4all.com>  Sun, 28 Mar 2010 18:08:11 +0200

cm4all-beng-proxy (0.7.25) unstable; urgency=low

  * memcached-client: don't poll if socket is closed
  * fork: close file descriptor on input error
  * pool: don't check attachments in pool_trash()

 -- Max Kellermann <mk@cm4all.com>  Thu, 25 Mar 2010 13:28:01 +0100

cm4all-beng-proxy (0.7.24) unstable; urgency=low

  * memcached-client: release socket after splice

 -- Max Kellermann <mk@cm4all.com>  Mon, 22 Mar 2010 11:29:45 +0100

cm4all-beng-proxy (0.7.23) unstable; urgency=low

  * sink-header: support splice
  * memcached-client: support splice (response)
  * fcgi-client: recover correctly after send error
  * fcgi-client: support chunked request body
  * fcgi-client: basic splice support for the request body
  * http-cache: duplicate headers
  * {http,memcached}-client: check "direct" mode after buffer flush
  * cmdline: added option "fcgi_stock_limit"
  * python: auto-export function write_packet()
  * python: Response methods return self

 -- Max Kellermann <mk@cm4all.com>  Fri, 19 Mar 2010 13:28:35 +0100

cm4all-beng-proxy (0.7.22) unstable; urgency=low

  * python: re-add function write_packet()

 -- Max Kellermann <mk@cm4all.com>  Fri, 12 Mar 2010 12:27:21 +0100

cm4all-beng-proxy (0.7.21) unstable; urgency=low

  * ajp-client: handle EAGAIN from send()
  * python: install the missing sources

 -- Max Kellermann <mk@cm4all.com>  Thu, 11 Mar 2010 16:58:25 +0100

cm4all-beng-proxy (0.7.20) unstable; urgency=low

  * http-client: don't reinstate event when socket is closed
  * access-log: log the site name
  * python: removed unused function write_packet()
  * python: split the module beng_proxy.translation
  * python: allow overriding query string and param in absolute_uri()
  * python: moved absolute_uri() to a separate library

 -- Max Kellermann <mk@cm4all.com>  Thu, 11 Mar 2010 09:48:52 +0100

cm4all-beng-proxy (0.7.19) unstable; urgency=low

  * client-socket: translate EV_TIMEOUT to ETIMEDOUT
  * fork: refill the input buffer as soon as possible
  * delegate-client: implement an abortable event
  * pool: added assertions for libevent leaks
  * direct: added option "-s enable_splice=no"

 -- Max Kellermann <mk@cm4all.com>  Thu, 04 Mar 2010 17:34:56 +0100

cm4all-beng-proxy (0.7.18) unstable; urgency=low

  * args: reserve memory for the trailing null byte

 -- Max Kellermann <mk@cm4all.com>  Tue, 23 Feb 2010 17:46:04 +0100

cm4all-beng-proxy (0.7.17) unstable; urgency=low

  * translation: added the BOUNCE packet (variant of REDIRECT)
  * translation: change widget packet HOST to UNTRUSTED
  * translation: pass internal URI arguments to the translation server
  * handler: use the specified status with REDIRECT
  * python: added method Request.absolute_uri()

 -- Max Kellermann <mk@cm4all.com>  Tue, 23 Feb 2010 16:15:22 +0100

cm4all-beng-proxy (0.7.16) unstable; urgency=low

  * processor: separate trusted from untrusted widgets by host name
  * processor: mode=partition is deprecated
  * translate: fix DOCUMENT_ROOT handler for CGI/FASTCGI
  * fcgi-request: added JailCGI support

 -- Max Kellermann <mk@cm4all.com>  Fri, 19 Feb 2010 14:29:29 +0100

cm4all-beng-proxy (0.7.15) unstable; urgency=low

  * processor: unreference the caller pool in abort()
  * tcache: clear BASE on mismatch
  * fcgi-client: generate the Content-Length request header
  * fcgi-client: send the CONTENT_TYPE parameter
  * prototypes/translate.py: use FastCGI to run PHP

 -- Max Kellermann <mk@cm4all.com>  Thu, 11 Feb 2010 14:43:21 +0100

cm4all-beng-proxy (0.7.14) unstable; urgency=low

  * connection: drop connections when the limit is exceeded
  * resource-address: added BASE support
  * fcgi-client: check the request ID in response packets
  * http-client: check response body when request body is closed
  * html-escape: use the last ampersand before the semicolon
  * html-escape: support &apos;
  * processor: unescape widget parameter values

 -- Max Kellermann <mk@cm4all.com>  Fri, 29 Jan 2010 17:49:43 +0100

cm4all-beng-proxy (0.7.13) unstable; urgency=low

  * fcgi-request: duplicate socket path
  * fcgi-request: support ACTION
  * fcgi-client: provide SCRIPT_FILENAME
  * fcgi-client: append empty PARAMS packet
  * fcgi-client: try to read response before request is finished
  * fcgi-client: implement the STDERR packet
  * fcgi-client: support request headers and body
  * fcgi-stock: manage one socket per child process
  * fcgi-stock: unlink socket path after connect
  * fcgi-stock: redirect fd 1,2 to /dev/null
  * fcgi-stock: kill FastCGI processes after 5 minutes idle
  * translation: new packet PAIR for passing parameters to FastCGI

 -- Max Kellermann <mk@cm4all.com>  Thu, 14 Jan 2010 13:36:48 +0100

cm4all-beng-proxy (0.7.12) unstable; urgency=low

  * http-cache: unlock the cache item after successful revalidation
  * http-cache-memcached: pass the expiration time to memcached
  * sink-header: comprise pending data in method available()
  * header-forward: forward the Expires response header

 -- Max Kellermann <mk@cm4all.com>  Tue, 22 Dec 2009 16:18:49 +0100

cm4all-beng-proxy (0.7.11) unstable; urgency=low

  * {ajp,memcached}-client: fix dis\appearing event for duplex socket
  * memcached-client: handle EAGAIN after send()
  * memcached-client: release socket as early as possible
  * header-forward: don't forward Accept-Encoding if transformation is
    enabled
  * widget-http, inline-widget: check Content-Encoding before processing
  * file-handler: send "Vary: Accept-Encoding" for compressed response
  * header-forward: support duplicate headers
  * fcache: implemented a 60 seconds timeout
  * fcache: copy pointer to local variable before callback
  * event2: refresh timeout after event has occurred

 -- Max Kellermann <mk@cm4all.com>  Fri, 18 Dec 2009 16:45:24 +0100

cm4all-beng-proxy (0.7.10) unstable; urgency=low

  * http-{server,client}: fix disappearing event for duplex socket

 -- Max Kellermann <mk@cm4all.com>  Mon, 14 Dec 2009 15:46:25 +0100

cm4all-beng-proxy (0.7.9) unstable; urgency=low

  * http: "Expect" is a hop-by-hop header
  * http-server: send "100 Continue" unless request body closed
  * http-client: poll socket after splice
  * http-server: handle EAGAIN after splice
  * http-server: send a 417 response on unrecognized "Expect" request
  * response, widget-http: append filter id to resource tag
  * resource-tag: check for "Cache-Control: no-store"

 -- Max Kellermann <mk@cm4all.com>  Mon, 14 Dec 2009 13:05:15 +0100

cm4all-beng-proxy (0.7.8) unstable; urgency=low

  * http-body: support partial response in method available()
  * file-handler: support pre-compressed static files
  * fcache: honor the "Cache-Control: no-store" response header

 -- Max Kellermann <mk@cm4all.com>  Wed, 09 Dec 2009 15:49:25 +0100

cm4all-beng-proxy (0.7.7) unstable; urgency=low

  * parser: allow underscore in attribute names
  * processor: check "type" attribute before URI rewriting
  * http-client: start receiving before request is sent
  * http-client: try to read response after write error
  * http-client: deliver response body after headers are finished
  * http-client: release socket as early as possible
  * http-client: serve buffer after socket has been closed
  * istream-chunked: clear input stream in abort handler
  * growing-buffer: fix crash after close in "data" callback

 -- Max Kellermann <mk@cm4all.com>  Thu, 03 Dec 2009 13:09:57 +0100

cm4all-beng-proxy (0.7.6) unstable; urgency=low

  * istream-hold: return -2 if handler is not available yet
  * http, ajp, fcgi: use istream_hold on request body
  * http-client: implemented splicing the request body
  * response: added missing URI substitution

 -- Max Kellermann <mk@cm4all.com>  Tue, 17 Nov 2009 15:25:35 +0100

cm4all-beng-proxy (0.7.5) unstable; urgency=low

  * session: 64 bit session ids
  * session: allow arbitrary session id size (at compile-time)
  * debian: larger default log file (16 * 4MB)
  * debian: added package cm4all-beng-proxy-toi

 -- Max Kellermann <mk@cm4all.com>  Mon, 16 Nov 2009 15:51:24 +0100

cm4all-beng-proxy (0.7.4) unstable; urgency=low

  * measure the latency of external resources
  * widget-http: partially revert "don't query session if !stateful"

 -- Max Kellermann <mk@cm4all.com>  Tue, 10 Nov 2009 15:06:03 +0100

cm4all-beng-proxy (0.7.3) unstable; urgency=low

  * uri-verify: don't reject double slash after first segment
  * hostname: allow the hyphen character
  * processor: allow processing without session
  * widget-http: don't query session if !stateful
  * request: disable session management for known bots
  * python: fixed AttributeError in __getattr__()
  * python: added method Response.process()
  * translation: added the response packets URI, HOST, SCHEME
  * translation: added header forward packets

 -- Max Kellermann <mk@cm4all.com>  Mon, 09 Nov 2009 16:40:27 +0100

cm4all-beng-proxy (0.7.2) unstable; urgency=low

  * fcache: close all caching connections on exit
  * istream-file: retry reading after EAGAIN
  * direct, istream-pipe: re-enable SPLICE_F_NONBLOCK
  * direct, istream-pipe: disable the SPLICE_F_MORE flag
  * http-client: handle EAGAIN after splice
  * http-client, header-writer: remove hop-by-hop response headers
  * response: optimized transformed response headers
  * handler: mangle CGI and FastCGI headers
  * header-forward: generate the X-Forwarded-For header
  * header-forward: add local host name to "Via" request header

 -- Max Kellermann <mk@cm4all.com>  Fri, 30 Oct 2009 13:41:02 +0100

cm4all-beng-proxy (0.7.1) unstable; urgency=low

  * file-handler: close the stream on "304 Not Modified"
  * pool: use assembler code only on gcc
  * cmdline: added option "--set tcp_stock_limit"
  * Makefile.am: enable the "subdir-objects" option

 -- Max Kellermann <mk@cm4all.com>  Thu, 22 Oct 2009 12:17:11 +0200

cm4all-beng-proxy (0.7) unstable; urgency=low

  * ajp-client: check if connection was closed during response callback
  * header-forward: log session id
  * istream: separate TCP splicing checks
  * istream-pipe: fix segmentation fault after incomplete direct transfer
  * istream-pipe: implement the "available" method
  * istream-pipe: allocate pipe only if handler supports it
  * istream-pipe: flush the pipe before reading from input
  * istream-pipe: reuse pipes in a stock
  * direct: support splice() from TCP socket to pipe
  * istream: direct() returns -3 if stream has been closed
  * hstock: don't destroy stocks while items are being created
  * tcp-stock: limit number of connections per host to 256
  * translate, http-client, ajp-client, cgi, http-cache: verify the HTTP
    response status
  * prototypes/translate.py: disallow "/../" and null bytes
  * prototypes/translate.py: added "/jail-delegate/" location
  * uri-parser: strict RFC 2396 URI verification
  * uri-parser: don't unescape the URI path
  * http-client, ajp-client: verify the request URI
  * uri-escape: unescape each character only once
  * http-cache: never use the memcached stock if caching is disabled
  * allow 8192 connections by default
  * allow 65536 file handles by default
  * added package cm4all-jailed-beng-proxy-delegate-helper

 -- Max Kellermann <mk@cm4all.com>  Wed, 21 Oct 2009 15:00:56 +0200

cm4all-beng-proxy (0.6.23) unstable; urgency=low

  * header-forward: log session information
  * prototypes/translate.py: added /cgi-bin/ location
  * http-server: disable keep-alive for HTTP/1.0 clients
  * http-server: don't send "Connection: Keep-Alive"
  * delegate-stock: clear the environment
  * delegate-stock: added jail support
  * delegate-client: reuse helper process after I/O error

 -- Max Kellermann <mk@cm4all.com>  Mon, 12 Oct 2009 17:29:35 +0200

cm4all-beng-proxy (0.6.22) unstable; urgency=low

  * istream-tee: clear both "enabled" flags in the eof/abort handler
  * istream-tee: fall back to first data() return value if second stream
    closed itself
  * http-cache: don't log body_abort after close

 -- Max Kellermann <mk@cm4all.com>  Thu, 01 Oct 2009 19:19:37 +0200

cm4all-beng-proxy (0.6.21) unstable; urgency=low

  * http-client: log more error messages
  * delegate-stock: added the DOCUMENT_ROOT environment variable
  * response, widget: accept "application/xhtml+xml"
  * cookie-server: allow square brackets in unquoted cookie values
    (violating RFC 2109 and RFC 2616)

 -- Max Kellermann <mk@cm4all.com>  Thu, 01 Oct 2009 13:55:40 +0200

cm4all-beng-proxy (0.6.20) unstable; urgency=low

  * stock: clear stock after 60 seconds idle
  * hstock: remove empty stocks
  * http-server, http-client, cgi: fixed off-by-one bug in header parser
  * istream-pipe: fix the direct() return value on error
  * istream-pipe: fix formula in range assertion
  * http-cache-memcached: implemented "remove"
  * handler: added FastCGI handler
  * fcgi-client: unref caller pool after socket release
  * fcgi-client: implemented response headers

 -- Max Kellermann <mk@cm4all.com>  Tue, 29 Sep 2009 14:07:13 +0200

cm4all-beng-proxy (0.6.19) unstable; urgency=low

  * http-client: release caller pool after socket release
  * memcached-client: release socket on marshalling error
  * stock: unref caller pool in abort handler
  * stock: lazy cleanup
  * http-cache: copy caller_pool to local variable

 -- Max Kellermann <mk@cm4all.com>  Thu, 24 Sep 2009 16:02:17 +0200

cm4all-beng-proxy (0.6.18) unstable; urgency=low

  * delegate-handler: support conditional GET and ranges
  * file-handler: fix suffix-byte-range-spec parser
  * delegate-helper: call open() with O_CLOEXEC|O_NOCTTY
  * istream-file: don't set FD_CLOEXEC if O_CLOEXEC is available
  * stock: hold caller pool during "get" operation
  * main: free balancer object during shutdown
  * memcached-client: enable socket timeout
  * delegate-stock: set FD_CLOEXEC on socket

 -- Max Kellermann <mk@cm4all.com>  Thu, 24 Sep 2009 10:50:53 +0200

cm4all-beng-proxy (0.6.17) unstable; urgency=low

  * tcp-stock: implemented a load balancer
  * python: accept address list in the ajp() method
  * http-server: added timeout for the HTTP request headers
  * response: close template when the content type is wrong
  * delegate-get: implemented response headers
  * delegate-get: provide status codes and error messages

 -- Max Kellermann <mk@cm4all.com>  Fri, 18 Sep 2009 15:36:57 +0200

cm4all-beng-proxy (0.6.16) unstable; urgency=low

  * tcp-stock: added support for bulldog-tyke
  * sink-buffer: close input if it's not used in the constructor
  * http-cache-memcached: close response body when deserialization fails
  * serialize: fix regression in serialize_uint64()

 -- Max Kellermann <mk@cm4all.com>  Tue, 15 Sep 2009 19:26:07 +0200

cm4all-beng-proxy (0.6.15) unstable; urgency=low

  * http-cache-choice: find more duplicates during cleanup
  * handler: added AJP handler
  * ajp-request: unref pool only on tcp_stock failure
  * ajp-client: prevent parser recursion
  * ajp-client: free request body when response is closed
  * ajp-client: reuse connection after END_RESPONSE packet
  * ajp-client: enable TCP_CORK while sending
  * istream-ajp-body: added a second "length" header field
  * ajp-client: auto-send empty request body chunk
  * ajp-client: register "write" event after GET_BODY_CHUNK packet
  * ajp-client: implemented request and response headers
  * http-cache-rfc: don't rewind tpool if called recursively

 -- Max Kellermann <mk@cm4all.com>  Fri, 11 Sep 2009 16:04:06 +0200

cm4all-beng-proxy (0.6.14) unstable; urgency=low

  * istream-tee: don't restart reading if already in progress

 -- Max Kellermann <mk@cm4all.com>  Thu, 03 Sep 2009 13:21:06 +0200

cm4all-beng-proxy (0.6.13) unstable; urgency=low

  * cookie-server: fix parsing multiple cookies
  * http-cache-memcached: clean up expired "choice" items
  * sink-gstring: use callback instead of public struct
  * istream-tee: restart reading when one output is closed

 -- Max Kellermann <mk@cm4all.com>  Wed, 02 Sep 2009 17:02:53 +0200

cm4all-beng-proxy (0.6.12) unstable; urgency=low

  * http-cache: don't attempt to remove cache items when the cache is disabled

 -- Max Kellermann <mk@cm4all.com>  Fri, 28 Aug 2009 15:40:48 +0200

cm4all-beng-proxy (0.6.11) unstable; urgency=low

  * http-cache-memcached: store HTTP status and response headers
  * http-cache-memcached: implemented flush (SIGHUP)
  * http-cache-memcached: support "Vary"
  * http-client: work around assertion failure in response_stream_close()

 -- Max Kellermann <mk@cm4all.com>  Thu, 27 Aug 2009 12:33:17 +0200

cm4all-beng-proxy (0.6.10) unstable; urgency=low

  * parser: finish tag before bailing out
  * http-request: allow URLs without path component
  * fork: clear event in read() method
  * istream-file: pass options O_CLOEXEC|O_NOCTTY to open()
  * response: check if the "Host" request header is valid

 -- Max Kellermann <mk@cm4all.com>  Tue, 18 Aug 2009 16:37:19 +0200

cm4all-beng-proxy (0.6.9) unstable; urgency=low

  * direct: disable SPLICE_F_NONBLOCK (temporary NFS EAGAIN workaround)

 -- Max Kellermann <mk@cm4all.com>  Mon, 17 Aug 2009 13:52:49 +0200

cm4all-beng-proxy (0.6.8) unstable; urgency=low

  * widget-http: close response body in error code path
  * http-cache: implemented memcached backend (--memcached-server)
  * processor: &c:base; returns the URI without scheme and host

 -- Max Kellermann <mk@cm4all.com>  Mon, 17 Aug 2009 12:29:19 +0200

cm4all-beng-proxy (0.6.7) unstable; urgency=low

  * file-handler: generate Expires from xattr user.MaxAge
  * cmdline: added option --set to configure:
    - max_connections
    - http_cache_size
    - filter_cache_size
    - translate_cache_size
  * flush caches on SIGHUP

 -- Max Kellermann <mk@cm4all.com>  Fri, 07 Aug 2009 11:41:10 +0200

cm4all-beng-proxy (0.6.6) unstable; urgency=low

  * added missing GLib build dependency
  * cgi-handler: set the "body_consumed" flag

 -- Max Kellermann <mk@cm4all.com>  Tue, 04 Aug 2009 09:53:01 +0200

cm4all-beng-proxy (0.6.5) unstable; urgency=low

  * shm: pass MAP_NORESERVE to mmap()
  * proxy-handler: support cookies
  * translation: added DISCARD_SESSION packet

 -- Max Kellermann <mk@cm4all.com>  Wed, 15 Jul 2009 18:00:33 +0200

cm4all-beng-proxy (0.6.4) unstable; urgency=low

  * http-client: don't read response body in HEAD requests
  * ajp-client: invoke the "abort" handler on error
  * filter-cache: lock cache items while they are served

 -- Max Kellermann <mk@cm4all.com>  Thu, 09 Jul 2009 14:36:14 +0200

cm4all-beng-proxy (0.6.3) unstable; urgency=low

  * http-server: implemented the DELETE method
  * http-server: refuse HTTP/0.9 requests
  * proxy-handler: send request body to template when no widget is focused
  * widget-request: pass original HTTP method to widget
  * session: automatically defragment sessions

 -- Max Kellermann <mk@cm4all.com>  Tue, 07 Jul 2009 16:57:22 +0200

cm4all-beng-proxy (0.6.2) unstable; urgency=low

  * lock: fixed race condition in debug flag updates
  * session: use rwlock for the session manager
  * proxy-handler: pass request headers to the remote HTTP server
  * proxy-handler: forward original Accept-Charset if processor is disabled
  * pipe: don't filter resources without a body
  * fcache: forward original HTTP status over "pipe" filter
  * cgi: support the "Status" line

 -- Max Kellermann <mk@cm4all.com>  Mon, 06 Jul 2009 16:38:26 +0200

cm4all-beng-proxy (0.6.1) unstable; urgency=low

  * session: consistently lock all session objects
  * rewrite-uri: check if widget_external_uri() returns NULL
  * widget-uri: don't generate the "path" argument when it's NULL
  * widget-uri: strip superfluous question mark from widget_base_address()
  * widget-uri: append parameters from the template first
  * widget-uri: re-add configured query string in widget_absolute_uri()
  * widget-uri: eliminate configured query string in widget_external_uri()
  * processor: don't consider session data for base=child and base=parent

 -- Max Kellermann <mk@cm4all.com>  Fri, 03 Jul 2009 15:52:01 +0200

cm4all-beng-proxy (0.6) unstable; urgency=low

  * inline-widget: check the widget HTTP response status
  * response: don't apply transformation on failed response
  * resource-address: include pipe arguments in filter cache key
  * handler: removed session redirect on the first request
  * http-cache: accept ETag response header instead of Last-Modified
  * filter-cache: don't require Last-Modified or Expires
  * file-handler: disable ETag only when processor comes first
  * file-handler: read ETag from xattr
  * pipe: generate new ETag for piped resource
  * session: purge sessions when shared memory is full
  * handler: don't enforce sessions for filtered responses

 -- Max Kellermann <mk@cm4all.com>  Tue, 30 Jun 2009 17:48:20 +0200

cm4all-beng-proxy (0.5.14) unstable; urgency=low

  * ajp-client: implemented request body
  * cookie-client: obey "max-age=0" properly
  * processor: forward the original HTTP status
  * response, widget-http: don't allow processing resource without body
  * widget-http: check the Content-Type before invoking processor
  * response: pass the "Location" response header
  * debian: added a separate -optimized-dbg package
  * added init script support for multiple ports (--port) and multiple listen
    (--listen) command line argumnents
  * translation: added the "APPEND" packet for command line arguments
  * pipe: support command line arguments

 -- Max Kellermann <mk@cm4all.com>  Mon, 29 Jun 2009 16:51:16 +0200

cm4all-beng-proxy (0.5.13) unstable; urgency=low

  * widget-registry: clear local_address in translate request
  * cmdline: added the "--listen" option

 -- Max Kellermann <mk@cm4all.com>  Wed, 24 Jun 2009 12:27:17 +0200

cm4all-beng-proxy (0.5.12) unstable; urgency=low

  * response: pass the "Location" response handler
  * added support for multiple listener ports

 -- Max Kellermann <mk@cm4all.com>  Tue, 23 Jun 2009 23:34:55 +0200

cm4all-beng-proxy (0.5.11) unstable; urgency=low

  * build with autotools
  * use libcm4all-socket, GLib
  * Makefile.am: support out-of-tree builds
  * added optimized Debian package
  * tcache: fixed wrong assignment in VARY=HOST
  * translation: added request packet LOCAL_ADDRESS

 -- Max Kellermann <mk@cm4all.com>  Tue, 23 Jun 2009 15:42:12 +0200

cm4all-beng-proxy (0.5.10) unstable; urgency=low

  * widget-http: assign the "address" variable

 -- Max Kellermann <mk@cm4all.com>  Mon, 15 Jun 2009 18:38:58 +0200

cm4all-beng-proxy (0.5.9) unstable; urgency=low

  * tcache: fixed typo in tcache_string_match()
  * tcache: support VARY=SESSION
  * translate: added the INVALIDATE response packet
  * cache, session: higher size limits
  * widget-uri: separate query_string from path_info
  * widget-uri: ignore widget parameters in widget_external_uri()

 -- Max Kellermann <mk@cm4all.com>  Mon, 15 Jun 2009 17:06:11 +0200

cm4all-beng-proxy (0.5.8) unstable; urgency=low

  * handler: fixed double free bug in translate_callback()

 -- Max Kellermann <mk@cm4all.com>  Sun, 14 Jun 2009 19:05:09 +0200

cm4all-beng-proxy (0.5.7) unstable; urgency=low

  * forward the Content-Disposition header
  * handler: assign new session to local variable, fix segfault
  * handler: don't dereference the NULL session

 -- Max Kellermann <mk@cm4all.com>  Sun, 14 Jun 2009 13:01:52 +0200

cm4all-beng-proxy (0.5.6) unstable; urgency=low

  * widget-http: send the "Via" request header instead of "X-Forwarded-For"
  * proxy-handler: send the "Via" request header
  * widget-request: check the "path" argument before calling uri_compress()

 -- Max Kellermann <mk@cm4all.com>  Tue, 09 Jun 2009 12:21:00 +0200

cm4all-beng-proxy (0.5.5) unstable; urgency=low

  * processor: allow specifying relative URI in c:base=child
  * widget-request: verify the "path" argument
  * widget: allocate address from widget's pool
  * widget-http: support multiple Set-Cookie response headers

 -- Max Kellermann <mk@cm4all.com>  Thu, 04 Jun 2009 15:10:15 +0200

cm4all-beng-proxy (0.5.4) unstable; urgency=low

  * implemented delegation of open() to a helper program
  * added the BASE translation packet, supported by the translation cache
  * deprecated c:mode=proxy
  * rewrite-uri: always enable focus in mode=partial
  * http-cache: don't cache resources with query string (RFC 2616 13.9)
  * http-cache: lock cache items while they are served

 -- Max Kellermann <mk@cm4all.com>  Thu, 28 May 2009 11:44:01 +0200

cm4all-beng-proxy (0.5.3) unstable; urgency=low

  * cgi: close request body on fork() failure
  * fork: added workaround for pipe-to-pipe splice()
  * http-cache: use cache entry when response ETag matches
  * cgi: loop in istream_cgi_read() to prevent blocking
  * cache: check for expired items once a minute
  * cache: optimize search for oldest item

 -- Max Kellermann <mk@cm4all.com>  Wed, 06 May 2009 13:23:46 +0200

cm4all-beng-proxy (0.5.2) unstable; urgency=low

  * added filter cache
  * header-parser: added missing range check in header_parse_line()
  * fork: added event for writing to the child process
  * fork: don't splice() from a pipe
  * response: don't pass request body to unfocused processor
  * added filter type "pipe"

 -- Max Kellermann <mk@cm4all.com>  Wed, 29 Apr 2009 13:24:26 +0200

cm4all-beng-proxy (0.5.1) unstable; urgency=low

  * processor: fixed base=child assertion failure
  * handler: close request body if it was not consumed
  * static-file: generate Last-Modified and ETag response headers
  * static-file: obey the Content-Type provided by the translation server
  * static-file: get Content-Type from extended attribute
  * http-cache: use istream_null when cached resource is empty

 -- Max Kellermann <mk@cm4all.com>  Mon, 27 Apr 2009 10:00:20 +0200

cm4all-beng-proxy (0.5) unstable; urgency=low

  * processor: accept c:mode/c:base attributes in any order
  * processor: removed alternative (anchor) rewrite syntax

 -- Max Kellermann <mk@cm4all.com>  Mon, 20 Apr 2009 22:04:19 +0200

cm4all-beng-proxy (0.4.10) unstable; urgency=low

  * processor: lift length limitation for widget parameters
  * translate: abort if a packet is too large
  * translate: support MAX_AGE for the whole response
  * hashmap: fix corruption of slot chain in hashmap_remove_value()

 -- Max Kellermann <mk@cm4all.com>  Fri, 17 Apr 2009 13:02:50 +0200

cm4all-beng-proxy (0.4.9) unstable; urgency=low

  * http-cache: explicitly start reading into cache
  * cgi: clear "headers" variable before publishing the response
  * translate: use DOCUMENT_ROOT as CGI parameter

 -- Max Kellermann <mk@cm4all.com>  Mon, 06 Apr 2009 16:21:57 +0200

cm4all-beng-proxy (0.4.8) unstable; urgency=low

  * translate: allow ADDRESS packets in AJP addresses
  * translate: initialize all fields of a FastCGI address
  * http-cache: close all caching connections on exit
  * processor: don't rewrite SCRIPT SRC attribute when proxying

 -- Max Kellermann <mk@cm4all.com>  Thu, 02 Apr 2009 15:45:46 +0200

cm4all-beng-proxy (0.4.7) unstable; urgency=low

  * http-server: use istream_null for empty request body
  * parser: check for trailing slash only in TAG_OPEN tags
  * parser: added support for XML Processing Instructions
  * processor: implemented XML Processing Instruction "cm4all-rewrite-uri"
  * uri-escape: escape the slash character
  * cache: remove all matching items in cache_remove()
  * http-cache: lock cache items while holding a reference

 -- Max Kellermann <mk@cm4all.com>  Thu, 02 Apr 2009 12:02:53 +0200

cm4all-beng-proxy (0.4.6) unstable; urgency=low

  * file_handler: fixed logic error in If-Modified-Since check
  * date: return UTC time stamp in http_date_parse()
  * cache: continue search after item was invalidated
  * cache: remove the correct cache item
  * istream-chunked: work around invalid assertion failure
  * istream-subst: fixed corruption after partial match

 -- Max Kellermann <mk@cm4all.com>  Wed, 25 Mar 2009 15:03:10 +0100

cm4all-beng-proxy (0.4.5) unstable; urgency=low

  * http-server: assume keep-alive is enabled on HTTP 1.1
  * http-client: unregister EV_READ when the buffer is full
  * translation: added QUERY_STRING packet
  * processor: optionally parse base/mode from URI

 -- Max Kellermann <mk@cm4all.com>  Tue, 17 Mar 2009 13:04:25 +0100

cm4all-beng-proxy (0.4.4) unstable; urgency=low

  * forward Accept-Language request header to the translation server
  * translate: added the USER_AGENT request packet
  * session: obey the USER/MAX_AGE setting
  * use libcm4all-inline-dev in libcm4all-beng-proxy-dev
  * added pkg-config file for libcm4all-beng-proxy-dev
  * updated python-central dependencies
  * processor: parse c:base/c:mode attributes in PARAM tags

 -- Max Kellermann <mk@cm4all.com>  Wed, 11 Mar 2009 09:43:48 +0100

cm4all-beng-proxy (0.4.3) unstable; urgency=low

  * processor: rewrite URI in LINK tags
  * processor: rewrite URI in PARAM tags
  * use splice() from glibc 2.7
  * translate: added VARY response packet
  * build documentation with texlive

 -- Max Kellermann <mk@cm4all.com>  Wed, 04 Mar 2009 09:53:56 +0100

cm4all-beng-proxy (0.4.2) unstable; urgency=low

  * hashmap: fix corruption in slot chain
  * use monotonic clock to calculate expiry times
  * processor: rewrite URIs in the EMBED, VIDEO, AUDIO tags

 -- Max Kellermann <mk@cm4all.com>  Tue, 17 Feb 2009 17:14:48 +0100

cm4all-beng-proxy (0.4.1) unstable; urgency=low

  * translate: clear client->transformation
  * handler: check for translation errors
  * http-server: fixed assertion failure during shutdown
  * http-server: send "Keep-Alive" response header
  * worker: after fork(), call event_reinit() in the parent process
  * added valgrind build dependency
  * build with Debian's libevent-1.4 package

 -- Max Kellermann <mk@cm4all.com>  Tue, 10 Feb 2009 11:48:53 +0100

cm4all-beng-proxy (0.4) unstable; urgency=low

  * added support for transformation views
    - in the JavaScript API, mode=proxy is now deprecated
  * http-cache: fix segfault when request_headers==NULL
  * http-cache: store multiple (varying) versions of a resource
  * http-cache: use the "max-age" cache-control response

 -- Max Kellermann <mk@cm4all.com>  Fri, 30 Jan 2009 13:29:43 +0100

cm4all-beng-proxy (0.3.9) unstable; urgency=low

  * http-client: assume keep-alive is enabled on HTTP 1.1
  * processor: use configured/session path-info for mode=child URIs

 -- Max Kellermann <mk@cm4all.com>  Tue, 27 Jan 2009 13:07:51 +0100

cm4all-beng-proxy (0.3.8) unstable; urgency=low

  * processor: pass Content-Type and Content-Language headers from
    template
  * http-client: allow chunked response body without keep-alive

 -- Max Kellermann <mk@cm4all.com>  Fri, 23 Jan 2009 13:02:42 +0100

cm4all-beng-proxy (0.3.7) unstable; urgency=low

  * istream_subst: exit the loop if state==INSERT
  * istream_iconv: check if the full buffer could be flushed
  * worker: don't reinitialize session manager during shutdown

 -- Max Kellermann <mk@cm4all.com>  Thu, 15 Jan 2009 10:39:47 +0100

cm4all-beng-proxy (0.3.6) unstable; urgency=low

  * processor: ignore closing </header>
  * widget-http: now really don't check content-type in frame parents
  * parser: skip comments
  * processor: implemented c:base="parent"
  * processor: added "c:" prefix to c:widget child elements
  * processor: renamed the "c:param" element to "c:parameter"

 -- Max Kellermann <mk@cm4all.com>  Thu, 08 Jan 2009 11:17:29 +0100

cm4all-beng-proxy (0.3.5) unstable; urgency=low

  * widget-http: don't check content-type in frame parents
  * istream-subst: allow null bytes in the input stream
  * js: added the "translate" parameter for passing values to the
    translation server
  * rewrite-uri: refuse to rewrite a frame URI without widget id

 -- Max Kellermann <mk@cm4all.com>  Mon, 05 Jan 2009 16:46:32 +0100

cm4all-beng-proxy (0.3.4) unstable; urgency=low

  * processor: added support for custom widget request headers
  * http-cache: obey the "Vary" response header
  * http-cache: pass the new http_cache_info object when testing a cache
    item

 -- Max Kellermann <mk@cm4all.com>  Tue, 30 Dec 2008 15:46:44 +0100

cm4all-beng-proxy (0.3.3) unstable; urgency=low

  * processor: grew widget parameter buffer to 512 bytes
  * widget-resolver: clear widget->resolver on abort
  * cgi: clear the input's handler in cgi_async_abort()
  * widget-stream: use istream_hold (reverts r4171)

 -- Max Kellermann <mk@cm4all.com>  Fri, 05 Dec 2008 14:43:05 +0100

cm4all-beng-proxy (0.3.2) unstable; urgency=low

  * processor: free memory before calling embed_frame_widget()
  * processor: allocate query string from the widget pool
  * processor: removed the obsolete widget attributes "tag" and "style"
  * parser: hold a reference to the pool

 -- Max Kellermann <mk@cm4all.com>  Mon, 01 Dec 2008 14:15:38 +0100

cm4all-beng-proxy (0.3.1) unstable; urgency=low

  * http-client: remove Transfer-Encoding and Content-Length from response
    headers
  * http-client: don't read body after invoke_response()
  * fork: retry splice() after EAGAIN
  * fork: don't close input when splice() fails
  * cgi: abort the response handler when the stdin stream fails
  * istream_file, istream_pipe, fork, client_socket, listener: fixed file
    descriptor leaks
  * processor: hold a reference to the caller's pool
  * debian/rules: enabled test suite

 -- Max Kellermann <mk@cm4all.com>  Thu, 27 Nov 2008 16:01:16 +0100

cm4all-beng-proxy (0.3) unstable; urgency=low

  * implemented widget filters
  * translate: initialize all fields of a CGI address
  * fork: read request body on EAGAIN
  * fork: implemented the direct() method with splice()
  * python: added class Response
  * prototypes/translate.py:
    - support "filter"
    - support "content_type"
  * demo: added widget filter demo

 -- Max Kellermann <mk@cm4all.com>  Wed, 26 Nov 2008 16:27:29 +0100

cm4all-beng-proxy (0.2) unstable; urgency=low

  * don't quote text/xml widgets
  * widget-resolver: pass widget_pool to widget_class_lookup()
  * widget-registry: allocate widget_class from widget_pool
  * widget-stream: eliminated the async operation proxy, because the
    operation cannot be aborted before the constructor returns
  * widget-stream: don't clear the "delayed" stream in the response() callback
  * rewrite-uri: trigger istream_read(delayed) after istream_delayed_set()
  * doc: clarified XSLT integration

 -- Max Kellermann <mk@cm4all.com>  Tue, 25 Nov 2008 15:28:54 +0100

cm4all-beng-proxy (0.1) unstable; urgency=low

  * initial release

 -- Max Kellermann <mk@cm4all.com>  Mon, 17 Nov 2008 11:59:36 +0100<|MERGE_RESOLUTION|>--- conflicted
+++ resolved
@@ -1,9 +1,10 @@
-<<<<<<< HEAD
 cm4all-beng-proxy (0.11) unstable; urgency=low
 
   * http-client: send "Expect: 100-continue" only for big request body
   * lb: implement monitors (ping, connect)
-=======
+
+ --
+  
 cm4all-beng-proxy (1.0) unstable; urgency=low
 
   * merge release 0.9.33
@@ -15,7 +16,6 @@
 cm4all-beng-proxy (0.10.14) unstable; urgency=low
 
   * merge release 0.9.32
->>>>>>> c2cceaaa
 
  -- Max Kellermann <mk@cm4all.com>  Tue, 12 Jul 2011 19:02:23 +0200
 
