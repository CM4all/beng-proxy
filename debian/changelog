<<<<<<< HEAD
cm4all-beng-proxy (0.8.8) unstable; urgency=low

  * prototypes/translate.py: added new ticket-fastcgi programs
  * http-cache: implement FastCGI caching

 --

cm4all-beng-proxy (0.8.7) unstable; urgency=low

  * istream-delayed: update the "direct" bit mask
  * http-client: send "Expect: 100-continue"
  * response, widget-http: apply istream_pipe to filter input
  * proxy-handler: apply istream_pipe to request body
  * istream-ajp-body: send larger request body packets
  * ajp-client: support splice()
  * merged release 0.7.46

 -- Max Kellermann <mk@cm4all.com>  Fri, 25 Jun 2010 18:52:04 +0200

cm4all-beng-proxy (0.8.6) unstable; urgency=low

  * translation: added support for custom error documents
  * response: convert HEAD to GET if filter follows
  * processor: short-circuit on HEAD request
  * python: depend on python-twisted-core

 -- Max Kellermann <mk@cm4all.com>  Wed, 16 Jun 2010 16:37:42 +0200

cm4all-beng-proxy (0.8.5) unstable; urgency=low

  * istream-tee: allow second output to block
  * widget-http: don't transform error documents
  * response, widget-http: disable filters after widget frame request
  * translation: added packet FILTER_4XX to filter client errors
  * merged release 0.7.45

 -- Max Kellermann <mk@cm4all.com>  Thu, 10 Jun 2010 16:13:14 +0200

cm4all-beng-proxy (0.8.4) unstable; urgency=low

  * python: added missing "Response" import
  * python: resume parsing after deferred call
  * http-client: implement istream method as_fd()
  * merged release 0.7.44

 -- Max Kellermann <mk@cm4all.com>  Mon, 07 Jun 2010 17:01:16 +0200

cm4all-beng-proxy (0.8.3) unstable; urgency=low

  * file-handler: implement If-Range (RFC 2616 14.27)
  * merged release 0.7.42

 -- Max Kellermann <mk@cm4all.com>  Tue, 01 Jun 2010 16:17:13 +0200

cm4all-beng-proxy (0.8.2) unstable; urgency=low

  * cookie-client: verify the cookie path
  * python: use Twisted's logging library
  * python: added a widget registry class
  * merged release 0.7.41

 -- Max Kellermann <mk@cm4all.com>  Wed, 26 May 2010 13:08:16 +0200

cm4all-beng-proxy (0.8.1) unstable; urgency=low

  * http-cache-memcached: delete entity records on POST

 -- Max Kellermann <mk@cm4all.com>  Tue, 18 May 2010 12:21:55 +0200

cm4all-beng-proxy (0.8) unstable; urgency=low

  * istream: added method as_fd() to convert istream to file descriptor
  * fork: support passing stdin istream fd to child process
  * http-cache: discard only matching entries on POST
  * istream-html-escape: escape single and double quote
  * rewrite-uri: escape the result with XML entities

 -- Max Kellermann <mk@cm4all.com>  Thu, 13 May 2010 12:34:46 +0200
=======
cm4all-beng-proxy (0.7.47) unstable; urgency=low

  * cmdline: add option "--group"

 -- Max Kellermann <mk@cm4all.com>  Fri, 16 Jul 2010 18:39:53 +0200
>>>>>>> 8afee5e7

cm4all-beng-proxy (0.7.46) unstable; urgency=low

  * handler: initialize all translate_response attributes
  * http-client: consume buffer before header length check
  * istream-pipe: clear "direct" flags in constructor
  * istream-pipe: return gracefully when handler blocks
  * ajp-client: hold pool reference to reset TCP_CORK

 -- Max Kellermann <mk@cm4all.com>  Mon, 21 Jun 2010 17:53:21 +0200

cm4all-beng-proxy (0.7.45) unstable; urgency=low

  * istream-tee: separate "weak" values for the two outputs
  * fcache: don't close output when caching has been canceled
  * tcache: copy the attribute "secure_cookie"

 -- Max Kellermann <mk@cm4all.com>  Thu, 10 Jun 2010 15:21:34 +0200

cm4all-beng-proxy (0.7.44) unstable; urgency=low

  * http-client: check response header length
  * http-server: check request header length

 -- Max Kellermann <mk@cm4all.com>  Mon, 07 Jun 2010 16:51:57 +0200

cm4all-beng-proxy (0.7.43) unstable; urgency=low

  * http-cache: fixed NULL pointer dereference when storing empty response
    body on the heap

 -- Max Kellermann <mk@cm4all.com>  Tue, 01 Jun 2010 18:52:45 +0200

cm4all-beng-proxy (0.7.42) unstable; urgency=low

  * fork: check "direct" flag again after buffer flush
  * pool: pool_unref_denotify() remembers the code location
  * sink-{buffer,gstring}: don't invoke callback in abort()
  * async: added another debug flag to verify correctness

 -- Max Kellermann <mk@cm4all.com>  Mon, 31 May 2010 21:15:58 +0200

cm4all-beng-proxy (0.7.41) unstable; urgency=low

  * http-cache: initialize response status and headers on empty body

 -- Max Kellermann <mk@cm4all.com>  Tue, 25 May 2010 16:27:25 +0200

cm4all-beng-proxy (0.7.40) unstable; urgency=low

  * http-cache: fixed NULL pointer dereference when storing empty response
    body in memcached

 -- Max Kellermann <mk@cm4all.com>  Tue, 25 May 2010 15:04:44 +0200

cm4all-beng-proxy (0.7.39) unstable; urgency=low

  * memcached-stock: close value on connect failure
  * http: implement remaining status codes
  * http-cache: allow caching empty response body
  * http-cache: cache status codes 203, 206, 300, 301, 410
  * http-cache: don't cache authorized resources

 -- Max Kellermann <mk@cm4all.com>  Fri, 21 May 2010 17:37:29 +0200

cm4all-beng-proxy (0.7.38) unstable; urgency=low

  * http-server: send HTTP/1.1 declaration with "100 Continue"
  * connection: initialize "site_name", fixes crash bug
  * translation: added packet SECURE_COOKIE

 -- Max Kellermann <mk@cm4all.com>  Thu, 20 May 2010 15:40:34 +0200

cm4all-beng-proxy (0.7.37) unstable; urgency=low

  * *-client: implement a socket leak detector
  * handler: initialize response header without translation server

 -- Max Kellermann <mk@cm4all.com>  Tue, 18 May 2010 12:05:11 +0200

cm4all-beng-proxy (0.7.36) unstable; urgency=low

  * http-client: fixed NULL pointer dereference
  * handler, response: removed duplicate request body destruction calls

 -- Max Kellermann <mk@cm4all.com>  Tue, 11 May 2010 17:16:36 +0200

cm4all-beng-proxy (0.7.35) unstable; urgency=low

  * {http,fcgi,ajp}-request: close the request body on abort
  * handler: set fake translation response on malformed URI

 -- Max Kellermann <mk@cm4all.com>  Mon, 10 May 2010 11:22:23 +0200

cm4all-beng-proxy (0.7.34) unstable; urgency=low

  * translate: check the UNTRUSTED packet
  * translation: added packet UNTRUSTED_PREFIX

 -- Max Kellermann <mk@cm4all.com>  Fri, 30 Apr 2010 19:14:37 +0200

cm4all-beng-proxy (0.7.33) unstable; urgency=low

  * merged release 0.7.27.1
  * fcache: don't continue storing in background
  * fcgi-client: re-add event after some input data has been read

 -- Max Kellermann <mk@cm4all.com>  Fri, 30 Apr 2010 11:31:08 +0200

cm4all-beng-proxy (0.7.32) unstable; urgency=low

  * response: generate the "Server" response header
  * response: support the Authentication-Info response header
  * response: support custom authentication pages
  * translation: support custom response headers

 -- Max Kellermann <mk@cm4all.com>  Tue, 27 Apr 2010 17:09:59 +0200

cm4all-beng-proxy (0.7.31) unstable; urgency=low

  * support HTTP authentication (RFC 2617)

 -- Max Kellermann <mk@cm4all.com>  Mon, 26 Apr 2010 17:26:42 +0200

cm4all-beng-proxy (0.7.30) unstable; urgency=low

  * fcgi-client: support responses without a body
  * {http,fcgi}-client: hold caller pool reference during callback

 -- Max Kellermann <mk@cm4all.com>  Fri, 23 Apr 2010 14:41:05 +0200

cm4all-beng-proxy (0.7.29) unstable; urgency=low

  * http-cache: added missing pool_unref() in memcached_miss()
  * pool: added checked pool references

 -- Max Kellermann <mk@cm4all.com>  Thu, 22 Apr 2010 15:45:48 +0200

cm4all-beng-proxy (0.7.28) unstable; urgency=low

  * fcgi-client: support response status
  * translate: malformed packets are fatal
  * http-cache: don't cache resources with very long URIs
  * memcached-client: increase the maximum key size to 32 kB

 -- Max Kellermann <mk@cm4all.com>  Thu, 15 Apr 2010 15:06:51 +0200

cm4all-beng-proxy (0.7.27.1) unstable; urgency=low

  * http-cache: added missing pool_unref() in memcached_miss()
  * http-cache: don't cache resources with very long URIs
  * memcached-client: increase the maximum key size to 32 kB
  * fork: properly handle partially filled output buffer
  * fork: re-add event after some input data has been read

 -- Max Kellermann <mk@cm4all.com>  Thu, 29 Apr 2010 15:30:21 +0200

cm4all-beng-proxy (0.7.27) unstable; urgency=low

  * session: use GLib's PRNG to generate session ids
  * session: seed the PRNG with /dev/random
  * response: log UNTRUSTED violation attempts
  * response: drop widget sessions when there is no focus

 -- Max Kellermann <mk@cm4all.com>  Fri, 09 Apr 2010 12:04:18 +0200

cm4all-beng-proxy (0.7.26) unstable; urgency=low

  * memcached-client: schedule read event before callback
  * istream-tee: continue with second output if first is closed

 -- Max Kellermann <mk@cm4all.com>  Sun, 28 Mar 2010 18:08:11 +0200

cm4all-beng-proxy (0.7.25) unstable; urgency=low

  * memcached-client: don't poll if socket is closed
  * fork: close file descriptor on input error
  * pool: don't check attachments in pool_trash()

 -- Max Kellermann <mk@cm4all.com>  Thu, 25 Mar 2010 13:28:01 +0100

cm4all-beng-proxy (0.7.24) unstable; urgency=low

  * memcached-client: release socket after splice

 -- Max Kellermann <mk@cm4all.com>  Mon, 22 Mar 2010 11:29:45 +0100

cm4all-beng-proxy (0.7.23) unstable; urgency=low

  * sink-header: support splice
  * memcached-client: support splice (response)
  * fcgi-client: recover correctly after send error
  * fcgi-client: support chunked request body
  * fcgi-client: basic splice support for the request body
  * http-cache: duplicate headers
  * {http,memcached}-client: check "direct" mode after buffer flush
  * cmdline: added option "fcgi_stock_limit"
  * python: auto-export function write_packet()
  * python: Response methods return self

 -- Max Kellermann <mk@cm4all.com>  Fri, 19 Mar 2010 13:28:35 +0100

cm4all-beng-proxy (0.7.22) unstable; urgency=low

  * python: re-add function write_packet()

 -- Max Kellermann <mk@cm4all.com>  Fri, 12 Mar 2010 12:27:21 +0100

cm4all-beng-proxy (0.7.21) unstable; urgency=low

  * ajp-client: handle EAGAIN from send()
  * python: install the missing sources

 -- Max Kellermann <mk@cm4all.com>  Thu, 11 Mar 2010 16:58:25 +0100

cm4all-beng-proxy (0.7.20) unstable; urgency=low

  * http-client: don't reinstate event when socket is closed
  * access-log: log the site name
  * python: removed unused function write_packet()
  * python: split the module beng_proxy.translation
  * python: allow overriding query string and param in absolute_uri()
  * python: moved absolute_uri() to a separate library

 -- Max Kellermann <mk@cm4all.com>  Thu, 11 Mar 2010 09:48:52 +0100

cm4all-beng-proxy (0.7.19) unstable; urgency=low

  * client-socket: translate EV_TIMEOUT to ETIMEDOUT
  * fork: refill the input buffer as soon as possible
  * delegate-client: implement an abortable event
  * pool: added assertions for libevent leaks
  * direct: added option "-s enable_splice=no"

 -- Max Kellermann <mk@cm4all.com>  Thu, 04 Mar 2010 17:34:56 +0100

cm4all-beng-proxy (0.7.18) unstable; urgency=low

  * args: reserve memory for the trailing null byte

 -- Max Kellermann <mk@cm4all.com>  Tue, 23 Feb 2010 17:46:04 +0100

cm4all-beng-proxy (0.7.17) unstable; urgency=low

  * translation: added the BOUNCE packet (variant of REDIRECT)
  * translation: change widget packet HOST to UNTRUSTED
  * translation: pass internal URI arguments to the translation server
  * handler: use the specified status with REDIRECT
  * python: added method Request.absolute_uri()

 -- Max Kellermann <mk@cm4all.com>  Tue, 23 Feb 2010 16:15:22 +0100

cm4all-beng-proxy (0.7.16) unstable; urgency=low

  * processor: separate trusted from untrusted widgets by host name
  * processor: mode=partition is deprecated
  * translate: fix DOCUMENT_ROOT handler for CGI/FASTCGI
  * fcgi-request: added JailCGI support

 -- Max Kellermann <mk@cm4all.com>  Fri, 19 Feb 2010 14:29:29 +0100

cm4all-beng-proxy (0.7.15) unstable; urgency=low

  * processor: unreference the caller pool in abort()
  * tcache: clear BASE on mismatch
  * fcgi-client: generate the Content-Length request header
  * fcgi-client: send the CONTENT_TYPE parameter
  * prototypes/translate.py: use FastCGI to run PHP

 -- Max Kellermann <mk@cm4all.com>  Thu, 11 Feb 2010 14:43:21 +0100

cm4all-beng-proxy (0.7.14) unstable; urgency=low

  * connection: drop connections when the limit is exceeded
  * resource-address: added BASE support
  * fcgi-client: check the request ID in response packets
  * http-client: check response body when request body is closed
  * html-escape: use the last ampersand before the semicolon
  * html-escape: support &apos;
  * processor: unescape widget parameter values

 -- Max Kellermann <mk@cm4all.com>  Fri, 29 Jan 2010 17:49:43 +0100

cm4all-beng-proxy (0.7.13) unstable; urgency=low

  * fcgi-request: duplicate socket path
  * fcgi-request: support ACTION
  * fcgi-client: provide SCRIPT_FILENAME
  * fcgi-client: append empty PARAMS packet
  * fcgi-client: try to read response before request is finished
  * fcgi-client: implement the STDERR packet
  * fcgi-client: support request headers and body
  * fcgi-stock: manage one socket per child process
  * fcgi-stock: unlink socket path after connect
  * fcgi-stock: redirect fd 1,2 to /dev/null
  * fcgi-stock: kill FastCGI processes after 5 minutes idle
  * translation: new packet PAIR for passing parameters to FastCGI

 -- Max Kellermann <mk@cm4all.com>  Thu, 14 Jan 2010 13:36:48 +0100

cm4all-beng-proxy (0.7.12) unstable; urgency=low

  * http-cache: unlock the cache item after successful revalidation
  * http-cache-memcached: pass the expiration time to memcached
  * sink-header: comprise pending data in method available()
  * header-forward: forward the Expires response header

 -- Max Kellermann <mk@cm4all.com>  Tue, 22 Dec 2009 16:18:49 +0100

cm4all-beng-proxy (0.7.11) unstable; urgency=low

  * {ajp,memcached}-client: fix dis\appearing event for duplex socket
  * memcached-client: handle EAGAIN after send()
  * memcached-client: release socket as early as possible
  * header-forward: don't forward Accept-Encoding if transformation is
    enabled
  * widget-http, inline-widget: check Content-Encoding before processing
  * file-handler: send "Vary: Accept-Encoding" for compressed response
  * header-forward: support duplicate headers
  * fcache: implemented a 60 seconds timeout
  * fcache: copy pointer to local variable before callback
  * event2: refresh timeout after event has occurred

 -- Max Kellermann <mk@cm4all.com>  Fri, 18 Dec 2009 16:45:24 +0100

cm4all-beng-proxy (0.7.10) unstable; urgency=low

  * http-{server,client}: fix disappearing event for duplex socket

 -- Max Kellermann <mk@cm4all.com>  Mon, 14 Dec 2009 15:46:25 +0100

cm4all-beng-proxy (0.7.9) unstable; urgency=low

  * http: "Expect" is a hop-by-hop header
  * http-server: send "100 Continue" unless request body closed
  * http-client: poll socket after splice
  * http-server: handle EAGAIN after splice
  * http-server: send a 417 response on unrecognized "Expect" request
  * response, widget-http: append filter id to resource tag
  * resource-tag: check for "Cache-Control: no-store"

 -- Max Kellermann <mk@cm4all.com>  Mon, 14 Dec 2009 13:05:15 +0100

cm4all-beng-proxy (0.7.8) unstable; urgency=low

  * http-body: support partial response in method available()
  * file-handler: support pre-compressed static files
  * fcache: honor the "Cache-Control: no-store" response header

 -- Max Kellermann <mk@cm4all.com>  Wed, 09 Dec 2009 15:49:25 +0100

cm4all-beng-proxy (0.7.7) unstable; urgency=low

  * parser: allow underscore in attribute names
  * processor: check "type" attribute before URI rewriting
  * http-client: start receiving before request is sent
  * http-client: try to read response after write error
  * http-client: deliver response body after headers are finished
  * http-client: release socket as early as possible
  * http-client: serve buffer after socket has been closed
  * istream-chunked: clear input stream in abort handler
  * growing-buffer: fix crash after close in "data" callback

 -- Max Kellermann <mk@cm4all.com>  Thu, 03 Dec 2009 13:09:57 +0100

cm4all-beng-proxy (0.7.6) unstable; urgency=low

  * istream-hold: return -2 if handler is not available yet
  * http, ajp, fcgi: use istream_hold on request body
  * http-client: implemented splicing the request body
  * response: added missing URI substitution

 -- Max Kellermann <mk@cm4all.com>  Tue, 17 Nov 2009 15:25:35 +0100

cm4all-beng-proxy (0.7.5) unstable; urgency=low

  * session: 64 bit session ids
  * session: allow arbitrary session id size (at compile-time)
  * debian: larger default log file (16 * 4MB)
  * debian: added package cm4all-beng-proxy-toi

 -- Max Kellermann <mk@cm4all.com>  Mon, 16 Nov 2009 15:51:24 +0100

cm4all-beng-proxy (0.7.4) unstable; urgency=low

  * measure the latency of external resources
  * widget-http: partially revert "don't query session if !stateful"

 -- Max Kellermann <mk@cm4all.com>  Tue, 10 Nov 2009 15:06:03 +0100

cm4all-beng-proxy (0.7.3) unstable; urgency=low

  * uri-verify: don't reject double slash after first segment
  * hostname: allow the hyphen character
  * processor: allow processing without session
  * widget-http: don't query session if !stateful
  * request: disable session management for known bots
  * python: fixed AttributeError in __getattr__()
  * python: added method Response.process()
  * translation: added the response packets URI, HOST, SCHEME
  * translation: added header forward packets

 -- Max Kellermann <mk@cm4all.com>  Mon, 09 Nov 2009 16:40:27 +0100

cm4all-beng-proxy (0.7.2) unstable; urgency=low

  * fcache: close all caching connections on exit
  * istream-file: retry reading after EAGAIN
  * direct, istream-pipe: re-enable SPLICE_F_NONBLOCK
  * direct, istream-pipe: disable the SPLICE_F_MORE flag
  * http-client: handle EAGAIN after splice
  * http-client, header-writer: remove hop-by-hop response headers
  * response: optimized transformed response headers
  * handler: mangle CGI and FastCGI headers
  * header-forward: generate the X-Forwarded-For header
  * header-forward: add local host name to "Via" request header

 -- Max Kellermann <mk@cm4all.com>  Fri, 30 Oct 2009 13:41:02 +0100

cm4all-beng-proxy (0.7.1) unstable; urgency=low

  * file-handler: close the stream on "304 Not Modified"
  * pool: use assembler code only on gcc
  * cmdline: added option "--set tcp_stock_limit"
  * Makefile.am: enable the "subdir-objects" option

 -- Max Kellermann <mk@cm4all.com>  Thu, 22 Oct 2009 12:17:11 +0200

cm4all-beng-proxy (0.7) unstable; urgency=low

  * ajp-client: check if connection was closed during response callback
  * header-forward: log session id
  * istream: separate TCP splicing checks
  * istream-pipe: fix segmentation fault after incomplete direct transfer
  * istream-pipe: implement the "available" method
  * istream-pipe: allocate pipe only if handler supports it
  * istream-pipe: flush the pipe before reading from input
  * istream-pipe: reuse pipes in a stock
  * direct: support splice() from TCP socket to pipe
  * istream: direct() returns -3 if stream has been closed
  * hstock: don't destroy stocks while items are being created
  * tcp-stock: limit number of connections per host to 256
  * translate, http-client, ajp-client, cgi, http-cache: verify the HTTP
    response status
  * prototypes/translate.py: disallow "/../" and null bytes
  * prototypes/translate.py: added "/jail-delegate/" location
  * uri-parser: strict RFC 2396 URI verification
  * uri-parser: don't unescape the URI path
  * http-client, ajp-client: verify the request URI
  * uri-escape: unescape each character only once
  * http-cache: never use the memcached stock if caching is disabled
  * allow 8192 connections by default
  * allow 65536 file handles by default
  * added package cm4all-jailed-beng-proxy-delegate-helper

 -- Max Kellermann <mk@cm4all.com>  Wed, 21 Oct 2009 15:00:56 +0200

cm4all-beng-proxy (0.6.23) unstable; urgency=low

  * header-forward: log session information
  * prototypes/translate.py: added /cgi-bin/ location
  * http-server: disable keep-alive for HTTP/1.0 clients
  * http-server: don't send "Connection: Keep-Alive"
  * delegate-stock: clear the environment
  * delegate-stock: added jail support
  * delegate-client: reuse helper process after I/O error

 -- Max Kellermann <mk@cm4all.com>  Mon, 12 Oct 2009 17:29:35 +0200

cm4all-beng-proxy (0.6.22) unstable; urgency=low

  * istream-tee: clear both "enabled" flags in the eof/abort handler
  * istream-tee: fall back to first data() return value if second stream
    closed itself
  * http-cache: don't log body_abort after close

 -- Max Kellermann <mk@cm4all.com>  Thu, 01 Oct 2009 19:19:37 +0200

cm4all-beng-proxy (0.6.21) unstable; urgency=low

  * http-client: log more error messages
  * delegate-stock: added the DOCUMENT_ROOT environment variable
  * response, widget: accept "application/xhtml+xml"
  * cookie-server: allow square brackets in unquoted cookie values
    (violating RFC 2109 and RFC 2616)

 -- Max Kellermann <mk@cm4all.com>  Thu, 01 Oct 2009 13:55:40 +0200

cm4all-beng-proxy (0.6.20) unstable; urgency=low

  * stock: clear stock after 60 seconds idle
  * hstock: remove empty stocks
  * http-server, http-client, cgi: fixed off-by-one bug in header parser
  * istream-pipe: fix the direct() return value on error
  * istream-pipe: fix formula in range assertion
  * http-cache-memcached: implemented "remove"
  * handler: added FastCGI handler
  * fcgi-client: unref caller pool after socket release
  * fcgi-client: implemented response headers

 -- Max Kellermann <mk@cm4all.com>  Tue, 29 Sep 2009 14:07:13 +0200

cm4all-beng-proxy (0.6.19) unstable; urgency=low

  * http-client: release caller pool after socket release
  * memcached-client: release socket on marshalling error
  * stock: unref caller pool in abort handler
  * stock: lazy cleanup
  * http-cache: copy caller_pool to local variable

 -- Max Kellermann <mk@cm4all.com>  Thu, 24 Sep 2009 16:02:17 +0200

cm4all-beng-proxy (0.6.18) unstable; urgency=low

  * delegate-handler: support conditional GET and ranges
  * file-handler: fix suffix-byte-range-spec parser
  * delegate-helper: call open() with O_CLOEXEC|O_NOCTTY
  * istream-file: don't set FD_CLOEXEC if O_CLOEXEC is available
  * stock: hold caller pool during "get" operation
  * main: free balancer object during shutdown
  * memcached-client: enable socket timeout
  * delegate-stock: set FD_CLOEXEC on socket

 -- Max Kellermann <mk@cm4all.com>  Thu, 24 Sep 2009 10:50:53 +0200

cm4all-beng-proxy (0.6.17) unstable; urgency=low

  * tcp-stock: implemented a load balancer
  * python: accept address list in the ajp() method
  * http-server: added timeout for the HTTP request headers
  * response: close template when the content type is wrong
  * delegate-get: implemented response headers
  * delegate-get: provide status codes and error messages

 -- Max Kellermann <mk@cm4all.com>  Fri, 18 Sep 2009 15:36:57 +0200

cm4all-beng-proxy (0.6.16) unstable; urgency=low

  * tcp-stock: added support for bulldog-tyke
  * sink-buffer: close input if it's not used in the constructor
  * http-cache-memcached: close response body when deserialization fails
  * serialize: fix regression in serialize_uint64()

 -- Max Kellermann <mk@cm4all.com>  Tue, 15 Sep 2009 19:26:07 +0200

cm4all-beng-proxy (0.6.15) unstable; urgency=low

  * http-cache-choice: find more duplicates during cleanup
  * handler: added AJP handler
  * ajp-request: unref pool only on tcp_stock failure
  * ajp-client: prevent parser recursion
  * ajp-client: free request body when response is closed
  * ajp-client: reuse connection after END_RESPONSE packet
  * ajp-client: enable TCP_CORK while sending
  * istream-ajp-body: added a second "length" header field
  * ajp-client: auto-send empty request body chunk
  * ajp-client: register "write" event after GET_BODY_CHUNK packet
  * ajp-client: implemented request and response headers
  * http-cache-rfc: don't rewind tpool if called recursively

 -- Max Kellermann <mk@cm4all.com>  Fri, 11 Sep 2009 16:04:06 +0200

cm4all-beng-proxy (0.6.14) unstable; urgency=low

  * istream-tee: don't restart reading if already in progress

 -- Max Kellermann <mk@cm4all.com>  Thu, 03 Sep 2009 13:21:06 +0200

cm4all-beng-proxy (0.6.13) unstable; urgency=low

  * cookie-server: fix parsing multiple cookies
  * http-cache-memcached: clean up expired "choice" items
  * sink-gstring: use callback instead of public struct
  * istream-tee: restart reading when one output is closed

 -- Max Kellermann <mk@cm4all.com>  Wed, 02 Sep 2009 17:02:53 +0200

cm4all-beng-proxy (0.6.12) unstable; urgency=low

  * http-cache: don't attempt to remove cache items when the cache is disabled

 -- Max Kellermann <mk@cm4all.com>  Fri, 28 Aug 2009 15:40:48 +0200

cm4all-beng-proxy (0.6.11) unstable; urgency=low

  * http-cache-memcached: store HTTP status and response headers
  * http-cache-memcached: implemented flush (SIGHUP)
  * http-cache-memcached: support "Vary"
  * http-client: work around assertion failure in response_stream_close()

 -- Max Kellermann <mk@cm4all.com>  Thu, 27 Aug 2009 12:33:17 +0200

cm4all-beng-proxy (0.6.10) unstable; urgency=low

  * parser: finish tag before bailing out
  * http-request: allow URLs without path component
  * fork: clear event in read() method
  * istream-file: pass options O_CLOEXEC|O_NOCTTY to open()
  * response: check if the "Host" request header is valid

 -- Max Kellermann <mk@cm4all.com>  Tue, 18 Aug 2009 16:37:19 +0200

cm4all-beng-proxy (0.6.9) unstable; urgency=low

  * direct: disable SPLICE_F_NONBLOCK (temporary NFS EAGAIN workaround)

 -- Max Kellermann <mk@cm4all.com>  Mon, 17 Aug 2009 13:52:49 +0200

cm4all-beng-proxy (0.6.8) unstable; urgency=low

  * widget-http: close response body in error code path
  * http-cache: implemented memcached backend (--memcached-server)
  * processor: &c:base; returns the URI without scheme and host

 -- Max Kellermann <mk@cm4all.com>  Mon, 17 Aug 2009 12:29:19 +0200

cm4all-beng-proxy (0.6.7) unstable; urgency=low

  * file-handler: generate Expires from xattr user.MaxAge
  * cmdline: added option --set to configure:
    - max_connections
    - http_cache_size
    - filter_cache_size
    - translate_cache_size
  * flush caches on SIGHUP

 -- Max Kellermann <mk@cm4all.com>  Fri, 07 Aug 2009 11:41:10 +0200

cm4all-beng-proxy (0.6.6) unstable; urgency=low

  * added missing GLib build dependency
  * cgi-handler: set the "body_consumed" flag

 -- Max Kellermann <mk@cm4all.com>  Tue, 04 Aug 2009 09:53:01 +0200

cm4all-beng-proxy (0.6.5) unstable; urgency=low

  * shm: pass MAP_NORESERVE to mmap()
  * proxy-handler: support cookies
  * translation: added DISCARD_SESSION packet

 -- Max Kellermann <mk@cm4all.com>  Wed, 15 Jul 2009 18:00:33 +0200

cm4all-beng-proxy (0.6.4) unstable; urgency=low

  * http-client: don't read response body in HEAD requests
  * ajp-client: invoke the "abort" handler on error
  * filter-cache: lock cache items while they are served

 -- Max Kellermann <mk@cm4all.com>  Thu, 09 Jul 2009 14:36:14 +0200

cm4all-beng-proxy (0.6.3) unstable; urgency=low

  * http-server: implemented the DELETE method
  * http-server: refuse HTTP/0.9 requests
  * proxy-handler: send request body to template when no widget is focused
  * widget-request: pass original HTTP method to widget
  * session: automatically defragment sessions

 -- Max Kellermann <mk@cm4all.com>  Tue, 07 Jul 2009 16:57:22 +0200

cm4all-beng-proxy (0.6.2) unstable; urgency=low

  * lock: fixed race condition in debug flag updates
  * session: use rwlock for the session manager
  * proxy-handler: pass request headers to the remote HTTP server
  * proxy-handler: forward original Accept-Charset if processor is disabled
  * pipe: don't filter resources without a body
  * fcache: forward original HTTP status over "pipe" filter
  * cgi: support the "Status" line

 -- Max Kellermann <mk@cm4all.com>  Mon, 06 Jul 2009 16:38:26 +0200

cm4all-beng-proxy (0.6.1) unstable; urgency=low

  * session: consistently lock all session objects
  * rewrite-uri: check if widget_external_uri() returns NULL
  * widget-uri: don't generate the "path" argument when it's NULL
  * widget-uri: strip superfluous question mark from widget_base_address()
  * widget-uri: append parameters from the template first
  * widget-uri: re-add configured query string in widget_absolute_uri()
  * widget-uri: eliminate configured query string in widget_external_uri()
  * processor: don't consider session data for base=child and base=parent

 -- Max Kellermann <mk@cm4all.com>  Fri, 03 Jul 2009 15:52:01 +0200

cm4all-beng-proxy (0.6) unstable; urgency=low

  * inline-widget: check the widget HTTP response status
  * response: don't apply transformation on failed response
  * resource-address: include pipe arguments in filter cache key
  * handler: removed session redirect on the first request
  * http-cache: accept ETag response header instead of Last-Modified
  * filter-cache: don't require Last-Modified or Expires
  * file-handler: disable ETag only when processor comes first
  * file-handler: read ETag from xattr
  * pipe: generate new ETag for piped resource
  * session: purge sessions when shared memory is full
  * handler: don't enforce sessions for filtered responses

 -- Max Kellermann <mk@cm4all.com>  Tue, 30 Jun 2009 17:48:20 +0200

cm4all-beng-proxy (0.5.14) unstable; urgency=low

  * ajp-client: implemented request body
  * cookie-client: obey "max-age=0" properly
  * processor: forward the original HTTP status
  * response, widget-http: don't allow processing resource without body
  * widget-http: check the Content-Type before invoking processor
  * response: pass the "Location" response header
  * debian: added a separate -optimized-dbg package
  * added init script support for multiple ports (--port) and multiple listen
    (--listen) command line argumnents
  * translation: added the "APPEND" packet for command line arguments
  * pipe: support command line arguments

 -- Max Kellermann <mk@cm4all.com>  Mon, 29 Jun 2009 16:51:16 +0200

cm4all-beng-proxy (0.5.13) unstable; urgency=low

  * widget-registry: clear local_address in translate request
  * cmdline: added the "--listen" option

 -- Max Kellermann <mk@cm4all.com>  Wed, 24 Jun 2009 12:27:17 +0200

cm4all-beng-proxy (0.5.12) unstable; urgency=low

  * response: pass the "Location" response handler
  * added support for multiple listener ports

 -- Max Kellermann <mk@cm4all.com>  Tue, 23 Jun 2009 23:34:55 +0200

cm4all-beng-proxy (0.5.11) unstable; urgency=low

  * build with autotools
  * use libcm4all-socket, GLib
  * Makefile.am: support out-of-tree builds
  * added optimized Debian package
  * tcache: fixed wrong assignment in VARY=HOST
  * translation: added request packet LOCAL_ADDRESS

 -- Max Kellermann <mk@cm4all.com>  Tue, 23 Jun 2009 15:42:12 +0200

cm4all-beng-proxy (0.5.10) unstable; urgency=low

  * widget-http: assign the "address" variable

 -- Max Kellermann <mk@cm4all.com>  Mon, 15 Jun 2009 18:38:58 +0200

cm4all-beng-proxy (0.5.9) unstable; urgency=low

  * tcache: fixed typo in tcache_string_match()
  * tcache: support VARY=SESSION
  * translate: added the INVALIDATE response packet
  * cache, session: higher size limits
  * widget-uri: separate query_string from path_info
  * widget-uri: ignore widget parameters in widget_external_uri()

 -- Max Kellermann <mk@cm4all.com>  Mon, 15 Jun 2009 17:06:11 +0200

cm4all-beng-proxy (0.5.8) unstable; urgency=low

  * handler: fixed double free bug in translate_callback()

 -- Max Kellermann <mk@cm4all.com>  Sun, 14 Jun 2009 19:05:09 +0200

cm4all-beng-proxy (0.5.7) unstable; urgency=low

  * forward the Content-Disposition header
  * handler: assign new session to local variable, fix segfault
  * handler: don't dereference the NULL session

 -- Max Kellermann <mk@cm4all.com>  Sun, 14 Jun 2009 13:01:52 +0200

cm4all-beng-proxy (0.5.6) unstable; urgency=low

  * widget-http: send the "Via" request header instead of "X-Forwarded-For"
  * proxy-handler: send the "Via" request header
  * widget-request: check the "path" argument before calling uri_compress()

 -- Max Kellermann <mk@cm4all.com>  Tue, 09 Jun 2009 12:21:00 +0200

cm4all-beng-proxy (0.5.5) unstable; urgency=low

  * processor: allow specifying relative URI in c:base=child
  * widget-request: verify the "path" argument
  * widget: allocate address from widget's pool
  * widget-http: support multiple Set-Cookie response headers

 -- Max Kellermann <mk@cm4all.com>  Thu, 04 Jun 2009 15:10:15 +0200

cm4all-beng-proxy (0.5.4) unstable; urgency=low

  * implemented delegation of open() to a helper program
  * added the BASE translation packet, supported by the translation cache
  * deprecated c:mode=proxy
  * rewrite-uri: always enable focus in mode=partial
  * http-cache: don't cache resources with query string (RFC 2616 13.9)
  * http-cache: lock cache items while they are served

 -- Max Kellermann <mk@cm4all.com>  Thu, 28 May 2009 11:44:01 +0200

cm4all-beng-proxy (0.5.3) unstable; urgency=low

  * cgi: close request body on fork() failure
  * fork: added workaround for pipe-to-pipe splice()
  * http-cache: use cache entry when response ETag matches
  * cgi: loop in istream_cgi_read() to prevent blocking
  * cache: check for expired items once a minute
  * cache: optimize search for oldest item

 -- Max Kellermann <mk@cm4all.com>  Wed, 06 May 2009 13:23:46 +0200

cm4all-beng-proxy (0.5.2) unstable; urgency=low

  * added filter cache
  * header-parser: added missing range check in header_parse_line()
  * fork: added event for writing to the child process
  * fork: don't splice() from a pipe
  * response: don't pass request body to unfocused processor
  * added filter type "pipe"

 -- Max Kellermann <mk@cm4all.com>  Wed, 29 Apr 2009 13:24:26 +0200

cm4all-beng-proxy (0.5.1) unstable; urgency=low

  * processor: fixed base=child assertion failure
  * handler: close request body if it was not consumed
  * static-file: generate Last-Modified and ETag response headers
  * static-file: obey the Content-Type provided by the translation server
  * static-file: get Content-Type from extended attribute
  * http-cache: use istream_null when cached resource is empty

 -- Max Kellermann <mk@cm4all.com>  Mon, 27 Apr 2009 10:00:20 +0200

cm4all-beng-proxy (0.5) unstable; urgency=low

  * processor: accept c:mode/c:base attributes in any order
  * processor: removed alternative (anchor) rewrite syntax

 -- Max Kellermann <mk@cm4all.com>  Mon, 20 Apr 2009 22:04:19 +0200

cm4all-beng-proxy (0.4.10) unstable; urgency=low

  * processor: lift length limitation for widget parameters
  * translate: abort if a packet is too large
  * translate: support MAX_AGE for the whole response
  * hashmap: fix corruption of slot chain in hashmap_remove_value()

 -- Max Kellermann <mk@cm4all.com>  Fri, 17 Apr 2009 13:02:50 +0200

cm4all-beng-proxy (0.4.9) unstable; urgency=low

  * http-cache: explicitly start reading into cache
  * cgi: clear "headers" variable before publishing the response
  * translate: use DOCUMENT_ROOT as CGI parameter

 -- Max Kellermann <mk@cm4all.com>  Mon, 06 Apr 2009 16:21:57 +0200

cm4all-beng-proxy (0.4.8) unstable; urgency=low

  * translate: allow ADDRESS packets in AJP addresses
  * translate: initialize all fields of a FastCGI address
  * http-cache: close all caching connections on exit
  * processor: don't rewrite SCRIPT SRC attribute when proxying

 -- Max Kellermann <mk@cm4all.com>  Thu, 02 Apr 2009 15:45:46 +0200

cm4all-beng-proxy (0.4.7) unstable; urgency=low

  * http-server: use istream_null for empty request body
  * parser: check for trailing slash only in TAG_OPEN tags
  * parser: added support for XML Processing Instructions
  * processor: implemented XML Processing Instruction "cm4all-rewrite-uri"
  * uri-escape: escape the slash character
  * cache: remove all matching items in cache_remove()
  * http-cache: lock cache items while holding a reference

 -- Max Kellermann <mk@cm4all.com>  Thu, 02 Apr 2009 12:02:53 +0200

cm4all-beng-proxy (0.4.6) unstable; urgency=low

  * file_handler: fixed logic error in If-Modified-Since check
  * date: return UTC time stamp in http_date_parse()
  * cache: continue search after item was invalidated
  * cache: remove the correct cache item
  * istream-chunked: work around invalid assertion failure
  * istream-subst: fixed corruption after partial match

 -- Max Kellermann <mk@cm4all.com>  Wed, 25 Mar 2009 15:03:10 +0100

cm4all-beng-proxy (0.4.5) unstable; urgency=low

  * http-server: assume keep-alive is enabled on HTTP 1.1
  * http-client: unregister EV_READ when the buffer is full
  * translation: added QUERY_STRING packet
  * processor: optionally parse base/mode from URI

 -- Max Kellermann <mk@cm4all.com>  Tue, 17 Mar 2009 13:04:25 +0100

cm4all-beng-proxy (0.4.4) unstable; urgency=low

  * forward Accept-Language request header to the translation server
  * translate: added the USER_AGENT request packet
  * session: obey the USER/MAX_AGE setting
  * use libcm4all-inline-dev in libcm4all-beng-proxy-dev
  * added pkg-config file for libcm4all-beng-proxy-dev
  * updated python-central dependencies
  * processor: parse c:base/c:mode attributes in PARAM tags

 -- Max Kellermann <mk@cm4all.com>  Wed, 11 Mar 2009 09:43:48 +0100

cm4all-beng-proxy (0.4.3) unstable; urgency=low

  * processor: rewrite URI in LINK tags
  * processor: rewrite URI in PARAM tags
  * use splice() from glibc 2.7
  * translate: added VARY response packet
  * build documentation with texlive

 -- Max Kellermann <mk@cm4all.com>  Wed, 04 Mar 2009 09:53:56 +0100

cm4all-beng-proxy (0.4.2) unstable; urgency=low

  * hashmap: fix corruption in slot chain
  * use monotonic clock to calculate expiry times
  * processor: rewrite URIs in the EMBED, VIDEO, AUDIO tags

 -- Max Kellermann <mk@cm4all.com>  Tue, 17 Feb 2009 17:14:48 +0100

cm4all-beng-proxy (0.4.1) unstable; urgency=low

  * translate: clear client->transformation
  * handler: check for translation errors
  * http-server: fixed assertion failure during shutdown
  * http-server: send "Keep-Alive" response header
  * worker: after fork(), call event_reinit() in the parent process
  * added valgrind build dependency
  * build with Debian's libevent-1.4 package

 -- Max Kellermann <mk@cm4all.com>  Tue, 10 Feb 2009 11:48:53 +0100

cm4all-beng-proxy (0.4) unstable; urgency=low

  * added support for transformation views
    - in the JavaScript API, mode=proxy is now deprecated
  * http-cache: fix segfault when request_headers==NULL
  * http-cache: store multiple (varying) versions of a resource
  * http-cache: use the "max-age" cache-control response

 -- Max Kellermann <mk@cm4all.com>  Fri, 30 Jan 2009 13:29:43 +0100

cm4all-beng-proxy (0.3.9) unstable; urgency=low

  * http-client: assume keep-alive is enabled on HTTP 1.1
  * processor: use configured/session path-info for mode=child URIs

 -- Max Kellermann <mk@cm4all.com>  Tue, 27 Jan 2009 13:07:51 +0100

cm4all-beng-proxy (0.3.8) unstable; urgency=low

  * processor: pass Content-Type and Content-Language headers from
    template
  * http-client: allow chunked response body without keep-alive

 -- Max Kellermann <mk@cm4all.com>  Fri, 23 Jan 2009 13:02:42 +0100

cm4all-beng-proxy (0.3.7) unstable; urgency=low

  * istream_subst: exit the loop if state==INSERT
  * istream_iconv: check if the full buffer could be flushed
  * worker: don't reinitialize session manager during shutdown

 -- Max Kellermann <mk@cm4all.com>  Thu, 15 Jan 2009 10:39:47 +0100

cm4all-beng-proxy (0.3.6) unstable; urgency=low

  * processor: ignore closing </header>
  * widget-http: now really don't check content-type in frame parents
  * parser: skip comments
  * processor: implemented c:base="parent"
  * processor: added "c:" prefix to c:widget child elements
  * processor: renamed the "c:param" element to "c:parameter"

 -- Max Kellermann <mk@cm4all.com>  Thu, 08 Jan 2009 11:17:29 +0100

cm4all-beng-proxy (0.3.5) unstable; urgency=low

  * widget-http: don't check content-type in frame parents
  * istream-subst: allow null bytes in the input stream
  * js: added the "translate" parameter for passing values to the
    translation server
  * rewrite-uri: refuse to rewrite a frame URI without widget id

 -- Max Kellermann <mk@cm4all.com>  Mon, 05 Jan 2009 16:46:32 +0100

cm4all-beng-proxy (0.3.4) unstable; urgency=low

  * processor: added support for custom widget request headers
  * http-cache: obey the "Vary" response header
  * http-cache: pass the new http_cache_info object when testing a cache
    item

 -- Max Kellermann <mk@cm4all.com>  Tue, 30 Dec 2008 15:46:44 +0100

cm4all-beng-proxy (0.3.3) unstable; urgency=low

  * processor: grew widget parameter buffer to 512 bytes
  * widget-resolver: clear widget->resolver on abort
  * cgi: clear the input's handler in cgi_async_abort()
  * widget-stream: use istream_hold (reverts r4171)

 -- Max Kellermann <mk@cm4all.com>  Fri, 05 Dec 2008 14:43:05 +0100

cm4all-beng-proxy (0.3.2) unstable; urgency=low

  * processor: free memory before calling embed_frame_widget()
  * processor: allocate query string from the widget pool
  * processor: removed the obsolete widget attributes "tag" and "style"
  * parser: hold a reference to the pool

 -- Max Kellermann <mk@cm4all.com>  Mon, 01 Dec 2008 14:15:38 +0100

cm4all-beng-proxy (0.3.1) unstable; urgency=low

  * http-client: remove Transfer-Encoding and Content-Length from response
    headers
  * http-client: don't read body after invoke_response()
  * fork: retry splice() after EAGAIN
  * fork: don't close input when splice() fails
  * cgi: abort the response handler when the stdin stream fails
  * istream_file, istream_pipe, fork, client_socket, listener: fixed file
    descriptor leaks
  * processor: hold a reference to the caller's pool
  * debian/rules: enabled test suite

 -- Max Kellermann <mk@cm4all.com>  Thu, 27 Nov 2008 16:01:16 +0100

cm4all-beng-proxy (0.3) unstable; urgency=low

  * implemented widget filters
  * translate: initialize all fields of a CGI address
  * fork: read request body on EAGAIN
  * fork: implemented the direct() method with splice()
  * python: added class Response
  * prototypes/translate.py:
    - support "filter"
    - support "content_type"
  * demo: added widget filter demo

 -- Max Kellermann <mk@cm4all.com>  Wed, 26 Nov 2008 16:27:29 +0100

cm4all-beng-proxy (0.2) unstable; urgency=low

  * don't quote text/xml widgets
  * widget-resolver: pass widget_pool to widget_class_lookup()
  * widget-registry: allocate widget_class from widget_pool
  * widget-stream: eliminated the async operation proxy, because the
    operation cannot be aborted before the constructor returns
  * widget-stream: don't clear the "delayed" stream in the response() callback
  * rewrite-uri: trigger istream_read(delayed) after istream_delayed_set()
  * doc: clarified XSLT integration

 -- Max Kellermann <mk@cm4all.com>  Tue, 25 Nov 2008 15:28:54 +0100

cm4all-beng-proxy (0.1) unstable; urgency=low

  * initial release

 -- Max Kellermann <mk@cm4all.com>  Mon, 17 Nov 2008 11:59:36 +0100<|MERGE_RESOLUTION|>--- conflicted
+++ resolved
@@ -1,8 +1,8 @@
-<<<<<<< HEAD
 cm4all-beng-proxy (0.8.8) unstable; urgency=low
 
   * prototypes/translate.py: added new ticket-fastcgi programs
   * http-cache: implement FastCGI caching
+  * merged release 0.7.47
 
  --
 
@@ -77,13 +77,12 @@
   * rewrite-uri: escape the result with XML entities
 
  -- Max Kellermann <mk@cm4all.com>  Thu, 13 May 2010 12:34:46 +0200
-=======
+
 cm4all-beng-proxy (0.7.47) unstable; urgency=low
 
   * cmdline: add option "--group"
 
  -- Max Kellermann <mk@cm4all.com>  Fri, 16 Jul 2010 18:39:53 +0200
->>>>>>> 8afee5e7
 
 cm4all-beng-proxy (0.7.46) unstable; urgency=low
 
