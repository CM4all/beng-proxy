--- conflicted
+++ resolved
@@ -1,7 +1,6 @@
-<<<<<<< HEAD
 cm4all-beng-proxy (14.11) unstable; urgency=low
 
-  * fcgi, lhttp: fix race condition with socket permissions
+  * merge release 13.12
 
  --   
 
@@ -50,21 +49,10 @@
 
 cm4all-beng-proxy (14.4) unstable; urgency=low
 
-=======
-cm4all-beng-proxy (13.12) unstable; urgency=low
-
-  * bp/http: abolish the forced "Connection:keep-alive" request header
-  * session: fix two assertion failures
-  * fcgi, lhttp: fix race condition with socket permissions
-  * cgi: fix crash bug
-  * pipe: fix assertion failure
-  * fcache: fix crash due to mistakenly detected memory leak
->>>>>>> 0a139d84
   * lb: fix "pivot_root" problem during start on kernel 4.9-
   * enable core dumps (PR_SET_DUMPABLE)
   * debian: don't start daemon during initial installation
 
-<<<<<<< HEAD
  -- Max Kellermann <mk@cm4all.com>  Mon, 14 May 2018 10:42:12 -0000
 
 cm4all-beng-proxy (14.3) unstable; urgency=low
@@ -169,9 +157,20 @@
   * log-json: generate JSONL (JSON Lines)
 
  -- Max Kellermann <mk@cm4all.com>  Fri, 05 Jan 2018 11:47:08 -0000
-=======
+
+cm4all-beng-proxy (13.12) unstable; urgency=low
+
+  * bp/http: abolish the forced "Connection:keep-alive" request header
+  * session: fix two assertion failures
+  * fcgi, lhttp: fix race condition with socket permissions
+  * cgi: fix crash bug
+  * pipe: fix assertion failure
+  * fcache: fix crash due to mistakenly detected memory leak
+  * lb: fix "pivot_root" problem during start on kernel 4.9-
+  * enable core dumps (PR_SET_DUMPABLE)
+  * debian: don't start daemon during initial installation
+
  -- Max Kellermann <mk@cm4all.com>  Sat, 01 Sep 2018 17:23:30 -0000
->>>>>>> 0a139d84
 
 cm4all-beng-proxy (13.11) unstable; urgency=low
 
