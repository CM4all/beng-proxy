<<<<<<< HEAD
cm4all-beng-proxy (15.2) unstable; urgency=low
=======
cm4all-beng-proxy (14.20) unstable; urgency=low
>>>>>>> 856f450d

  * pipe: remove excess fcntl() system calls in the debug build
  * http_client: fix two crash bugs
  * http_client: fix stall bug with SSL
<<<<<<< HEAD

 --   

cm4all-beng-proxy (15.1) unstable; urgency=low

  * feature freeze

 -- Max Kellermann <mk@cm4all.com>  Mon, 17 Dec 2018 15:10:07 +0100

cm4all-beng-proxy (15.0.14) unstable; urgency=low

  * merge release 14.19

 -- Max Kellermann <mk@cm4all.com>  Thu, 13 Dec 2018 10:46:26 +0100
=======
  * http_client: fix "Peer closed the socket prematurely" error with SSL

 -- Max Kellermann <mk@cm4all.com>  Sun, 30 Dec 2018 13:40:44 +0100
>>>>>>> 856f450d

cm4all-beng-proxy (14.19) unstable; urgency=low

  * certdb: fix "std::bad_alloc" error after database connection loss
  * widget: fix missing request body for focused inline widget

 -- Max Kellermann <mk@cm4all.com>  Wed, 12 Dec 2018 22:23:06 +0100

cm4all-beng-proxy (15.0.13) unstable; urgency=low

  * spawn: configurable resource limits CPUWeight, TasksMax, MemoryMax
  * lhttp, fcgi: kill idle processes after 15 minutes
  * filter: use the previous status if filter returns "200 OK"
  * require OpenSSL 1.1

 -- Max Kellermann <mk@cm4all.com>  Mon, 10 Dec 2018 15:13:14 +0100

cm4all-beng-proxy (15.0.12) unstable; urgency=low

  * istream: fix two assertion failures

 -- Max Kellermann <mk@cm4all.com>  Mon, 03 Dec 2018 09:37:21 +0100

cm4all-beng-proxy (15.0.11) unstable; urgency=low

  * widget: widget tag headers replace existing headers

 -- Max Kellermann <mk@cm4all.com>  Thu, 29 Nov 2018 20:31:17 +0100

cm4all-beng-proxy (15.0.10) unstable; urgency=low

  * subst/yaml: use "{%name%}" and allow switching to "{[name]}" with
    SUBST_ALT_SYNTAX

 -- Max Kellermann <mk@cm4all.com>  Thu, 29 Nov 2018 13:14:59 +0100

cm4all-beng-proxy (15.0.9) unstable; urgency=low

  * fix EBADFD
  * subst/yaml: use "{[name]}" instead of "{{name}}"
  * subst/yaml: use the dot as a YAML path separator
  * subst/yaml: allow traversing child maps
  * bp/headers: optimize
  * bp/headers: add group "AUTH"

 -- Max Kellermann <mk@cm4all.com>  Tue, 27 Nov 2018 16:57:41 +0100

cm4all-beng-proxy (15.0.8) unstable; urgency=low

  * processor: don't rewrite "data:" links
  * processor: fix use-after-free crash bug in URI rewriter

 -- Max Kellermann <mk@cm4all.com>  Thu, 22 Nov 2018 09:24:35 +0100

cm4all-beng-proxy (15.0.7) unstable; urgency=low

  * translation: fix assertion failure
  * translation: fix use-after-free bug in PROBE_SUFFIX handler
  * certdb: add option --account-key

 -- Max Kellermann <mk@cm4all.com>  Wed, 21 Nov 2018 20:19:10 +0100

cm4all-beng-proxy (15.0.6) unstable; urgency=low

  * translation: fix bogus error "malformed MOUNT_UTS_NAMESPACE packet"
  * translation: add packet ALT_HOST

 -- Max Kellermann <mk@cm4all.com>  Fri, 16 Nov 2018 13:35:20 +0100

cm4all-beng-proxy (15.0.5) unstable; urgency=low

  * translation: add packet SUBST_YAML_FILE

 -- Max Kellermann <mk@cm4all.com>  Wed, 31 Oct 2018 12:38:58 +0100

cm4all-beng-proxy (15.0.4) unstable; urgency=low

  * merge release 14.18
  * bp: optimize the number of concurrent filter processes
  * translation: size optimizations
  * dev: convert headers to C++
  * ajp: remove unused AJPv13 protocol implementation
  * spawn: fix warning "... died from signal 31"

 -- Max Kellermann <mk@cm4all.com>  Mon, 22 Oct 2018 17:58:19 +0200

cm4all-beng-proxy (15.0.3) unstable; urgency=low

  * merge release 14.13

 -- Max Kellermann <mk@cm4all.com>  Mon, 01 Oct 2018 12:24:46 +0200

cm4all-beng-proxy (15.0.2) unstable; urgency=low

  * merge release 14.12
  * spawn: add fallback PATH

 -- Max Kellermann <mk@cm4all.com>  Thu, 27 Sep 2018 12:55:56 +0200

cm4all-beng-proxy (15.0.1) unstable; urgency=low

  * spawn: support reassociating with PID namespaces
  * http_{client,server}: remove HTTP/1.0 support
  * eliminate dependency on libevent

 -- Max Kellermann <mk@cm4all.com>  Mon, 03 Sep 2018 12:14:18 +0200

cm4all-beng-proxy (14.18) unstable; urgency=low

  * was: fix use-after-free bug
  * enlarge I/O buffers to 32 for faster bulk transfers

 -- Max Kellermann <mk@cm4all.com>  Tue, 16 Oct 2018 19:05:34 +0200

cm4all-beng-proxy (14.17) unstable; urgency=low

  * translation, http_cache: fix use-after-free bugs

 -- Max Kellermann <mk@cm4all.com>  Mon, 15 Oct 2018 22:27:39 +0200

cm4all-beng-proxy (14.16) unstable; urgency=low

  * http_client: fix assertion failure due to unexpected recursion

 -- Max Kellermann <mk@cm4all.com>  Mon, 15 Oct 2018 17:03:13 +0200

cm4all-beng-proxy (14.15) unstable; urgency=low

  * spawn: fix error "Failed to create systemd scope: Unit
    cm4all-beng-spawn.scope not loaded"

 -- Max Kellermann <mk@cm4all.com>  Wed, 10 Oct 2018 11:49:25 +0200

cm4all-beng-proxy (14.14) unstable; urgency=low

  * merge release 13.13

 -- Max Kellermann <mk@cm4all.com>  Fri, 05 Oct 2018 14:10:08 +0200

cm4all-beng-proxy (14.13) unstable; urgency=low

  * spawn: fix "signalfd() failed: Bad file descriptor"
  * translation: fix crash bug
  * session: fix data loss after defragmentation

 -- Max Kellermann <mk@cm4all.com>  Fri, 28 Sep 2018 15:24:19 +0200

cm4all-beng-proxy (14.12) unstable; urgency=low

  * improved memory leak detector
  * add listener options "ack_timeout", "keepalive"
  * support HTTP method "REPORT"

 -- Max Kellermann <mk@cm4all.com>  Thu, 27 Sep 2018 10:55:50 +0200

cm4all-beng-proxy (14.11) unstable; urgency=low

  * merge release 13.12

 -- Max Kellermann <mk@cm4all.com>  Sat, 01 Sep 2018 19:46:50 +0200

cm4all-beng-proxy (14.10) unstable; urgency=low

  * http: don't require "Connection" header for WebSocket upgrade
  * bp/http: fix WebSocket header duplication

 -- Max Kellermann <mk@cm4all.com>  Wed, 22 Aug 2018 11:11:50 -0000

cm4all-beng-proxy (14.9) unstable; urgency=low

  * bp/http: abolish the forced "Connection:keep-alive" request header
  * spawn: work around LXC/systemd bug causing spawner failures

 -- Max Kellermann <mk@cm4all.com>  Thu, 16 Aug 2018 15:21:58 -0000

cm4all-beng-proxy (14.8) unstable; urgency=low

  * http_cache, fcache: fix use-after-free crash bug
  * spawn: support the systemd hybrid cgroup hierarchy

 -- Max Kellermann <mk@cm4all.com>  Tue, 19 Jun 2018 14:46:39 -0000

cm4all-beng-proxy (14.7) unstable; urgency=low

  * certdb: DELETE old name before INSERT to avoid constraint violation

 -- Max Kellermann <mk@cm4all.com>  Tue, 05 Jun 2018 20:12:17 -0000

cm4all-beng-proxy (14.6) unstable; urgency=low

  * http_client: fix use-after-free data corruption bug
  * fcache: fix use-after-free crash bug upon cancellation
  * access_log: fix crash after sendmsg() failure
  * istream/replace: fix stall bug
  * istream/subst: optimize mismatch check

 -- Max Kellermann <mk@cm4all.com>  Mon, 04 Jun 2018 10:22:47 -0000

cm4all-beng-proxy (14.5) unstable; urgency=low

  * access_log: fix CRC errors due to stack corruption

 -- Max Kellermann <mk@cm4all.com>  Mon, 14 May 2018 14:34:18 -0000

cm4all-beng-proxy (14.4) unstable; urgency=low

  * lb: fix "pivot_root" problem during start on kernel 4.9-
  * enable core dumps (PR_SET_DUMPABLE)
  * debian: don't start daemon during initial installation

 -- Max Kellermann <mk@cm4all.com>  Mon, 14 May 2018 10:42:12 -0000

cm4all-beng-proxy (14.3) unstable; urgency=low

  * bp: allow configuring child error logger without access logger
  * log: fix datagram corruption due to wrong attribute code
  * log-json: escape control characters

 -- Max Kellermann <mk@cm4all.com>  Thu, 26 Apr 2018 11:00:05 -0000

cm4all-beng-proxy (14.2) unstable; urgency=low

  * lb: fix use-after-free crash after using translation response
  * http_cache: fix use-after-free crash on request cancellation
  * http_client: fix assertion failure upon discarding large request body

 -- Max Kellermann <mk@cm4all.com>  Tue, 24 Apr 2018 11:11:36 -0000

cm4all-beng-proxy (14.1) unstable; urgency=low

  * feature freeze
  * lhttp: fix memory leak
  * lhttp: pass URI and site name to error logger
  * fcgi: implement "forward_child_errors" for STDERR payloads
  * pipe: fix assertion failure
  * cgi: fix crash bug
  * bp: SIGHUP flushes the NFS cache
  * control: add packet FLUSH_NFS_CACHE

 -- Max Kellermann <mk@cm4all.com>  Thu, 19 Apr 2018 08:43:23 -0000

cm4all-beng-proxy (14.0.9) unstable; urgency=low

  * translation: allow disabling the HTTP cache with "UNCACHED"
  * http_cache: remove the memcached backend
  * access_log: use protocol version 2
  * fcgi, was, lhttp: option "forward_child_errors" forwards stderr to logger

 -- Max Kellermann <mk@cm4all.com>  Mon, 26 Mar 2018 09:42:46 -0000

cm4all-beng-proxy (14.0.8) unstable; urgency=low

  * merge release 13.11
  * bp: add SSL/TLS support to the HTTP server
  * fix bogus assertion failure

 -- Max Kellermann <mk@cm4all.com>  Mon, 12 Mar 2018 10:38:35 -0000

cm4all-beng-proxy (14.0.7) unstable; urgency=low

  * merge release 13.10
  * header-forward: include "Content-Location" in header group "LINK"
  * http_client: enable keep-alive on HTTPS connections
  * ssl/client: send client certificates on server request
  * ssl/client: translation packet CERTIFICATE chooses client certificate
  * ssl/client: enable SNI

 -- Max Kellermann <mk@cm4all.com>  Thu, 01 Mar 2018 11:59:04 -0000

cm4all-beng-proxy (14.0.6) unstable; urgency=low

  * http_server: generate Content-Length for empty response (14.0.1
    regression)

 -- Max Kellermann <mk@cm4all.com>  Fri, 02 Feb 2018 10:54:19 -0000

cm4all-beng-proxy (14.0.5) unstable; urgency=low

  * bp: fix forwarding headers for request body

 -- Max Kellermann <mk@cm4all.com>  Thu, 25 Jan 2018 11:48:09 -0000

cm4all-beng-proxy (14.0.4) unstable; urgency=low

  * merge release 13.8
  * certdb: create ACME CSRs without subject, only subjectAltName

 -- Max Kellermann <mk@cm4all.com>  Tue, 23 Jan 2018 15:04:11 -0000

cm4all-beng-proxy (14.0.3) unstable; urgency=low

  * merge release 13.5
  * bp: fix nullptr dereference bug

 -- Max Kellermann <mk@cm4all.com>  Thu, 18 Jan 2018 18:24:29 -0000

cm4all-beng-proxy (14.0.2) unstable; urgency=low

  * access_log: support protocol version 2 (with CRC)
  * processor: rewrite URIs in META/property="og:{image,url}"
  * certdb: eliminate duplicate authz request
  * certdb: add ACME option "--debug"
  * certdb: implement ACME "http-01", option "--challenge-directory"

 -- Max Kellermann <mk@cm4all.com>  Fri, 12 Jan 2018 11:07:14 -0000

cm4all-beng-proxy (14.0.1) unstable; urgency=low

  * lb: forward HTTP from Lua to dynamic server (development feature)
  * certdb: retry ACME requests after status 5xx (server error)
  * certdb: support the Workshop control channel
  * log-json: generate JSONL (JSON Lines)

 -- Max Kellermann <mk@cm4all.com>  Fri, 05 Jan 2018 11:47:08 -0000

cm4all-beng-proxy (13.13) unstable; urgency=low

  * was: fix memory leak
  * was: force pipe buffers to 256 kB
  * session: fix data loss after defragmentation

 -- Max Kellermann <mk@cm4all.com>  Fri, 05 Oct 2018 12:23:09 +0200

cm4all-beng-proxy (13.12) unstable; urgency=low

  * bp/http: abolish the forced "Connection:keep-alive" request header
  * session: fix two assertion failures
  * fcgi, lhttp: fix race condition with socket permissions
  * cgi: fix crash bug
  * pipe: fix assertion failure
  * fcache: fix crash due to mistakenly detected memory leak
  * lb: fix "pivot_root" problem during start on kernel 4.9-
  * enable core dumps (PR_SET_DUMPABLE)
  * debian: don't start daemon during initial installation

 -- Max Kellermann <mk@cm4all.com>  Sat, 01 Sep 2018 17:23:30 -0000

cm4all-beng-proxy (13.11) unstable; urgency=low

  * lb: ssl_cert_db and ssl_verify are mutually exclusive
  * log-json: fix crash bug with unknown type value
  * log: support type "SSH"

 -- Max Kellermann <mk@cm4all.com>  Fri, 09 Mar 2018 09:15:14 -0000

cm4all-beng-proxy (13.10) unstable; urgency=low

  * access_log: support record attribute "type"

 -- Max Kellermann <mk@cm4all.com>  Wed, 07 Feb 2018 08:27:48 -0000

cm4all-beng-proxy (13.9) unstable; urgency=low

  * spawn: fix kernel warning "oom_adj is deprecated, please use
    oom_score_adj instead"
  * lb/config: check whether sticky_mode is compatible with Zeroconf
  * access_log: fix crash on connect failure

 -- Max Kellermann <mk@cm4all.com>  Tue, 06 Feb 2018 09:23:23 -0000

cm4all-beng-proxy (13.8) unstable; urgency=low

  * lb/http: fix use-after-free bug

 -- Max Kellermann <mk@cm4all.com>  Tue, 23 Jan 2018 14:46:15 -0000

cm4all-beng-proxy (13.7) unstable; urgency=low

  * lb/tcp: fix use-after-free bug when outbound connect fails early
  * spawn: fix resource limits problem with user namespaces
  * spawn: increase the OOM score of child processes

 -- Max Kellermann <mk@cm4all.com>  Tue, 23 Jan 2018 11:54:03 -0000

cm4all-beng-proxy (13.6) unstable; urgency=low

  * http_server: fix two crash bugs with "417 Expectation failed"
  * lb: fix crash bug when POSTing to global_http_check
  * lb/tcp: fix double free bug when outbound is not yet connected

 -- Max Kellermann <mk@cm4all.com>  Mon, 22 Jan 2018 10:18:58 -0000

cm4all-beng-proxy (13.5) unstable; urgency=low

  * lb/tcp: fix crash with empty Zeroconf pool
  * nfs: fix memory leak
  * certdb: eliminate duplicate authz request
  * certdb: retry ACME nonce request after status 500
  * certdb: update the Let's Encrypt agreement URL to v1.2
  * certdb: add ACME option "--debug"
  * ssl: fix three transfer stall bugs
  * shrink I/O buffers back to 8 kB
  * access_log: support protocol version 2 (with CRC)

 -- Max Kellermann <mk@cm4all.com>  Thu, 18 Jan 2018 17:59:13 -0000

cm4all-beng-proxy (13.4) unstable; urgency=low

  * fcache: fix use-after-free crash bug

 -- Max Kellermann <mk@cm4all.com>  Wed, 03 Jan 2018 09:31:05 -0000

cm4all-beng-proxy (13.3) unstable; urgency=low

  * merge release 12.9

 -- Max Kellermann <mk@cm4all.com>  Mon, 18 Dec 2017 10:16:28 -0000

cm4all-beng-proxy (13.2) unstable; urgency=low

  * widget: case insensitive check for UNTRUSTED_SITE_SUFFIX and
    UNTRUSTED_RAW_SITE_SUFFIX

 -- Max Kellermann <mk@cm4all.com>  Fri, 01 Dec 2017 14:54:24 -0000

cm4all-beng-proxy (13.1) unstable; urgency=low

  * feature freeze

 -- Max Kellermann <mk@cm4all.com>  Thu, 30 Nov 2017 12:05:07 -0000

cm4all-beng-proxy (13.0.12) unstable; urgency=low

  * merge release 12.8
  * http_cache: handle If-None-Match, If-Modified-Since etc.
  * spawn: raise the command-line argument limit
  * log internal server errors even without --verbose

 -- Max Kellermann <mk@cm4all.com>  Tue, 21 Nov 2017 11:58:58 -0000

cm4all-beng-proxy (13.0.11) unstable; urgency=low

  * bp: map EACCES/EPERM to "403 Forbidden"
  * log-cat: use the local time zone

 -- Max Kellermann <mk@cm4all.com>  Mon, 06 Nov 2017 09:29:22 -0000

cm4all-beng-proxy (13.0.10) unstable; urgency=low

  * avahi: make services visible initially (13.0.9 regression)
  * lb: add client address filter for global_http_check
  * python/control/client: add methods send_{en,dis}able_zeroconf()

 -- Max Kellermann <mk@cm4all.com>  Tue, 10 Oct 2017 21:51:40 -0000

cm4all-beng-proxy (13.0.9) unstable; urgency=low

  * lb: support monitors in Zeroconf clusters
  * lb/config: require certificate even if ssl_cert_db is used
  * lb/monitor/expect: fix memory leak
  * certdb: retry ACME "new-authz" after "unauthorized"
  * certdb: generate a new private key for each "new-cert"
  * certdb: fix collisions with ACME challenge certificates
  * certdb: allow altNames longer than 64 characters with ACME
  * log: add attribute "FORWARDED_TO"
  * control: add packets "DISABLE_ZEROCONF", "ENABLE_ZEROCONF"

 -- Max Kellermann <mk@cm4all.com>  Fri, 06 Oct 2017 11:20:15 -0000

cm4all-beng-proxy (13.0.8.1) unstable; urgency=low

  * fix assertion failure when sending large HTTP headers
  * http_server: disallow request headers larger than 8 kB

 -- Max Kellermann <mk@cm4all.com>  Tue, 17 Oct 2017 09:49:47 -0000

cm4all-beng-proxy (13.0.8) unstable; urgency=low

  * certdb: check for database commit errors
  * certdb: repeat after PostgreSQL serialization failure

 -- Max Kellermann <mk@cm4all.com>  Tue, 26 Sep 2017 19:59:53 -0000

cm4all-beng-proxy (13.0.7) unstable; urgency=low

  * fcache: fix bogus memory leak test
  * handler: change "Translation server failed" to "Configuration server ..."
  * spawn: wait & try again after "Unit cm4all-beng-spawn.scope already exists"

 -- Max Kellermann <mk@cm4all.com>  Mon, 25 Sep 2017 13:16:21 -0000

cm4all-beng-proxy (13.0.6) unstable; urgency=low

  * merge release 12.5
  * widget/inline: fix memory leak on canceled POST
  * widget/inline: implement a response header timeout of 5s
  * certdb: fix notifications in non-default PostgreSQL schema

 -- Max Kellermann <mk@cm4all.com>  Wed, 20 Sep 2017 20:56:04 -0000

cm4all-beng-proxy (13.0.5) unstable; urgency=low

  * merge release 12.4
  * lb/http: fix several memory leaks with POST requests
  * lb: fix shutdown crash bug
  * lb: CONTROL_STATS returns translation cache size
  * log/lua: add a "filter" mode

 -- Max Kellermann <mk@cm4all.com>  Thu, 14 Sep 2017 18:39:12 -0000

cm4all-beng-proxy (13.0.4) unstable; urgency=low

  * lb: fix request headers in access logger (affects
    "ignore_localhost_200" and "User-Agent", "Referer", "Host",
    "X-Forwarded-For")

 -- Max Kellermann <mk@cm4all.com>  Mon, 11 Sep 2017 20:04:23 -0000

cm4all-beng-proxy (13.0.3) unstable; urgency=low

  * fix crash bug in CSS processor
  * lb: print the site name in access logs
  * log: add attribute MESSAGE

 -- Max Kellermann <mk@cm4all.com>  Mon, 11 Sep 2017 17:43:57 -0000

cm4all-beng-proxy (13.0.2) unstable; urgency=low

  * log translation server failures even without --verbose
  * translation: allow arbitrary non-zero characters in CHILD_TAG
  * control: add listener option "interface"
  * control: disable the "V6ONLY" flag on all IPv6 wildcard listeners
  * control: switch to IPv4 if joining IPv6 wildcard to IPv4 multicast group

 -- Max Kellermann <mk@cm4all.com>  Fri, 08 Sep 2017 12:24:04 -0000

cm4all-beng-proxy (13.0.1) unstable; urgency=low

  * remove libdaemon dependency
  * lhttp: FADE_CHILDEN prevents reusing existing busy processes
  * bp: allow CONTROL_FADE_CHILDREN with tag as payload

 -- Max Kellermann <mk@cm4all.com>  Tue, 29 Aug 2017 10:40:13 -0000

cm4all-beng-proxy (12.9) unstable; urgency=low

  * was: fix crash after malformed HEAD response
  * http_client: fix retry after error
  * lb/lua: allow building with LuaJIT 2.1

 -- Max Kellermann <mk@cm4all.com>  Mon, 18 Dec 2017 10:03:34 -0000

cm4all-beng-proxy (12.8) unstable; urgency=low

  * file: emit "Last-Modified" header in "304" responses
  * file: improved support for the user.ETag xattr
  * http_cache: update "Expires" from "304" responses

 -- Max Kellermann <mk@cm4all.com>  Fri, 17 Nov 2017 11:41:02 -0000

cm4all-beng-proxy (12.7) unstable; urgency=low

  * file: ignore If-Modified-Since after successful If-None-Match
  * file: emit cache headers in "304" responses (v11 regression)
  * file: failed If-None-Match emits "304" response, not "412"

 -- Max Kellermann <mk@cm4all.com>  Thu, 16 Nov 2017 12:19:44 -0000

cm4all-beng-proxy (12.6) unstable; urgency=low

  * fix assertion failure when sending large HTTP headers
  * http_server: disallow request headers larger than 8 kB
  * spawn: wait & try again after "Unit cm4all-beng-spawn.scope already exists"
  * widget/inline: fix memory leak on canceled POST
  * control: add listener option "interface"
  * control: disable the "V6ONLY" flag on all IPv6 wildcard listeners
  * control: switch to IPv4 if joining IPv6 wildcard to IPv4 multicast group
  * lb: print the site name in access logs
  * lb: fix request headers in access logger (affects
    "ignore_localhost_200" and "User-Agent", "Referer", "Host",
    "X-Forwarded-For")
  * lb/monitor/expect: fix memory leak
  * certdb: fix notifications in non-default PostgreSQL schema

 -- Max Kellermann <mk@cm4all.com>  Tue, 17 Oct 2017 10:58:40 -0000

cm4all-beng-proxy (12.5) unstable; urgency=low

  * lb/http: fix another memory leak with POST requests
  * lb: fix shutdown crash bug
  * certdb: fix crash after PostgreSQL host lookup failure

 -- Max Kellermann <mk@cm4all.com>  Wed, 20 Sep 2017 10:30:52 -0000

cm4all-beng-proxy (12.4) unstable; urgency=low

  * lb/http: fix several memory leaks with POST requests
  * fix crash bug in CSS processor

 -- Max Kellermann <mk@cm4all.com>  Wed, 13 Sep 2017 13:58:06 -0000

cm4all-beng-proxy (12.3) unstable; urgency=low

  * remove libhttp dependency
  * logger: fix off-by-one bug in log level check
  * http_server: fix crash bug

 -- Max Kellermann <mk@cm4all.com>  Tue, 29 Aug 2017 09:44:27 -0000

cm4all-beng-proxy (12.2) unstable; urgency=low

  * spawn: use the "systemd" controller
  * debian/control: move from "non-free" to "main"

 -- Max Kellermann <mk@cm4all.com>  Wed, 23 Aug 2017 09:35:27 -0000

cm4all-beng-proxy (12.1) unstable; urgency=low

  * all code is now covered by the Simplified BSD License (BSD-2-Clause)

 -- Max Kellermann <mk@cm4all.com>  Fri, 18 Aug 2017 08:53:52 -0000

cm4all-beng-proxy (12.0.44) unstable; urgency=low

  * lb: retry after connect error to Zeroconf member
  * spawn: make /proc writable if user namespaces are allowed

 -- Max Kellermann <mk@cm4all.com>  Thu, 17 Aug 2017 11:26:34 -0000

cm4all-beng-proxy (12.0.43) unstable; urgency=low

  * spawn: fix MOUNT_ROOT_TMPFS failure with USER_NAMESPACE
  * lb/control: allow TCACHE_INVALIDATE on SITE
  * systemd: no "-v" by default

 -- Max Kellermann <mk@cm4all.com>  Tue, 15 Aug 2017 21:41:04 -0000

cm4all-beng-proxy (12.0.42) unstable; urgency=low

  * spawn: fix bogus pivot_root() error message
  * translation: add packet MOUNT_ROOT_TMPFS

 -- Max Kellermann <mk@cm4all.com>  Tue, 15 Aug 2017 09:39:08 -0000

cm4all-beng-proxy (12.0.41) unstable; urgency=low

  * spawn: fix NETWORK_NAMESPACE_NAME corruption
  * spawn: work around USER_NAMESPACE + NETWORK_NAMESPACE_NAME conflict

 -- Max Kellermann <mk@cm4all.com>  Fri, 04 Aug 2017 16:15:09 -0000

cm4all-beng-proxy (12.0.40) unstable; urgency=low

  * spawn: attach to existing network namespace with NETWORK_NAMESPACE_NAME
  * spawn: allow unshare(), mount(), umount(), pivot_root()

 -- Max Kellermann <mk@cm4all.com>  Fri, 04 Aug 2017 09:42:44 -0000

cm4all-beng-proxy (12.0.39) unstable; urgency=low

  * net: resolving "*" prefers the IPv6 wildcard "::"
  * spawn: run the PID namespace init process as root
  * spawn: tight system call whitelist for init process
  * spawn: forbid fanotify_*, nfsservctl, syslog
  * lb/translation: fix false cache misses
  * lb/control: TCACHE_INVALIDATE flushes all translation caches
  * lb/cluster: improve consistent hashing distribution
  * control: support more commands in TCACHE_INVALIDATE payload
  * translation: fix the FORBID_MULTICAST setting
  * translation: add packet FORBID_BIND

 -- Max Kellermann <mk@cm4all.com>  Tue, 01 Aug 2017 14:03:03 -0000

cm4all-beng-proxy (12.0.38) unstable; urgency=low

  * fcgi: fix crash bug

 -- Max Kellermann <mk@cm4all.com>  Wed, 26 Jul 2017 17:43:05 -0000

cm4all-beng-proxy (12.0.37) unstable; urgency=low

  * bp: check HTTPS_ONLY before anything else

 -- Max Kellermann <mk@cm4all.com>  Thu, 20 Jul 2017 15:00:37 -0000

cm4all-beng-proxy (12.0.36) unstable; urgency=low

  * translation: add packet HTTPS_ONLY

 -- Max Kellermann <mk@cm4all.com>  Thu, 20 Jul 2017 13:26:49 -0000

cm4all-beng-proxy (12.0.35) unstable; urgency=low

  * bp: translation REQUEST_HEADER overrides existing request headers
  * bp: never forward the "X-CM4all-DocRoot" header
  * lb: set the "X-CM4all-HTTPS" header
  * cgi, fcgi: set HTTPS=on if the "X-CM4all-HTTPS" header is set

 -- Max Kellermann <mk@cm4all.com>  Wed, 19 Jul 2017 12:36:36 -0000

cm4all-beng-proxy (12.0.34) unstable; urgency=low

  * http_client: disable the read timeout

 -- Max Kellermann <mk@cm4all.com>  Wed, 19 Jul 2017 08:16:09 -0000

cm4all-beng-proxy (12.0.33) unstable; urgency=low

  * log-exec: allow multiple multicast processes on same host
  * headers: rename "X-CM4all-BENG-SSL" to "X-CM4all-HTTPS"
  * access_log: add option "send_to" which replaces log-forward

 -- Max Kellermann <mk@cm4all.com>  Tue, 18 Jul 2017 09:51:01 -0000

cm4all-beng-proxy (12.0.32) unstable; urgency=low

  * lb/translation: fix bogus wildcard cache entries
  * lb/translation: obey MAX_AGE=0
  * logger: fix log level
  * access_log: use microsecond precision in "timestamp" attribute
  * log-json: enclose output in "[]" and put commas between records
  * log-json: add "logger_client" attribute
  * log-lua: new access logger which calls a Lua script
  * config: make "access_logger" a block
  * config: add "access_logger" options "trust_xff", "ignore_localhost_200"
  * headers: add "X-CM4all-BENG-SSL" to group "SSL"

 -- Max Kellermann <mk@cm4all.com>  Mon, 17 Jul 2017 20:33:46 -0000

cm4all-beng-proxy (12.0.31) unstable; urgency=low

  * translation: add packet FORBID_MULTICAST
  * spawn: system call filter errors are fatal if explicitly enabled
  * spawn: apply cgroup namespace again after moving to new cgroup
  * net: support interface name as scope id in IPv6 addresses
  * config: support per-"control" setting "multicast_group"
  * log-exec: fix binding to wildcard address via "*"

 -- Max Kellermann <mk@cm4all.com>  Fri, 14 Jul 2017 08:19:05 -0000

cm4all-beng-proxy (12.0.30) unstable; urgency=low

  * bp: rename zeroconf_type to zeroconf_service
  * bp: control server supports IPv6 multicast
  * config: check Zeroconf service names
  * config: allow zeroconf_service with raw service name
  * log-exec: multicast support
  * translation: add packet REDIRECT_FULL_URI

 -- Max Kellermann <mk@cm4all.com>  Thu, 13 Jul 2017 12:13:19 -0000

cm4all-beng-proxy (12.0.29) unstable; urgency=low

  * lb: use consistent hashing to pick Zeroconf members
  * lhttp: fix bogus assertion failure during shutdown

 -- Max Kellermann <mk@cm4all.com>  Mon, 10 Jul 2017 21:49:23 -0000

cm4all-beng-proxy (12.0.28) unstable; urgency=low

  * config: add listener option "free_bind"
  * don't confuse child processes with different BIND_MOUNT settings
  * lb: add sticky_mode "xhost"'

 -- Max Kellermann <mk@cm4all.com>  Mon, 10 Jul 2017 10:20:26 -0000

cm4all-beng-proxy (12.0.27) unstable; urgency=low

  * access_log: reduce system calls in all access loggers
  * translation: add packet CGROUP_NAMESPACE
  * translation: allow underscore in cgroup controller name

 -- Max Kellermann <mk@cm4all.com>  Fri, 07 Jul 2017 15:19:28 -0000

cm4all-beng-proxy (12.0.26) unstable; urgency=low

  * spawn: abort the process immediately after uid/gid_map failure
  * spawn: create STDERR_PATH with mode 0600
  * spawn: fix socket family filter
  * translation: add packets UMASK, STDERR_PATH_JAILED

 -- Max Kellermann <mk@cm4all.com>  Tue, 04 Jul 2017 16:16:07 -0000

cm4all-beng-proxy (12.0.25) unstable; urgency=low

  * eliminate dependency on GLib
  * spawn: mount a new /proc for the PID namespace
  * spawn: implement user namespaces properly
  * spawn: fix seccomp filters on old kernels
  * spawn: fix journal for jailed processes
  * spawn: allow only local, IPv4 and IPv6 sockets
  * spawn: rename the PID namespace init process to "init"

 -- Max Kellermann <mk@cm4all.com>  Thu, 29 Jun 2017 20:10:24 -0000

cm4all-beng-proxy (12.0.24) unstable; urgency=low

  * spawn: unblock signals
  * http_server: fix memory leak
  * log: send the "Host" request header to the access logger
  * log-json: new access logger which dumps JSON
  * spawn: implement an init process for PID namespaces

 -- Max Kellermann <mk@cm4all.com>  Tue, 27 Jun 2017 11:21:19 -0000

cm4all-beng-proxy (12.0.23) unstable; urgency=low

  * lb: show the IP address of Zeroconf members in log messages
  * lb: disable failing Zeroconf members temporarily
  * config: add "spawn" section, replacing --allow-user and --allow-group

 -- Max Kellermann <mk@cm4all.com>  Wed, 21 Jun 2017 20:41:34 -0000

cm4all-beng-proxy (12.0.22) unstable; urgency=low

  * lb: suppress log message "malformed request URI"
  * was: fix assertion failure
  * translation: add packets SHELL, TOKEN

 -- Max Kellermann <mk@cm4all.com>  Tue, 20 Jun 2017 21:59:58 -0000

cm4all-beng-proxy (12.0.21) unstable; urgency=low

  * lower log level for "Peer closed the socket prematurely"
  * widget: set Request/LINK=no by default
  * translation: fix "std::exception" error messages

 -- Max Kellermann <mk@cm4all.com>  Tue, 20 Jun 2017 11:17:56 -0000

cm4all-beng-proxy (12.0.20) unstable; urgency=low

  * merge release 11.26
  * move the delegate-helper to a non-jailed package
  * translation: ignore whitespace in RLIMITS packet
  * headers: add "Referer" to group "LINK", off by default

 -- Max Kellermann <mk@cm4all.com>  Sat, 17 Jun 2017 09:49:46 -0000

cm4all-beng-proxy (12.0.19) unstable; urgency=low

  * lb: fix assertion failure with translated POST requests
  * lb: add "tag" setting to "listener" (translation packet LISTENER_TAG)

 -- Max Kellermann <mk@cm4all.com>  Mon, 12 Jun 2017 21:46:25 -0000

cm4all-beng-proxy (12.0.18) unstable; urgency=low

  * lb: SIGHUP flushes all translate_handler caches
  * certdb: command "names" obeys the "deleted" flag
  * certdb: command "find" prints column headers only with "--headers"
  * certdb: remove obsolete option "--all"

 -- Max Kellermann <mk@cm4all.com>  Tue, 06 Jun 2017 20:46:15 -0000

cm4all-beng-proxy (12.0.17) unstable; urgency=low

  * translation: add packet CANONICAL_HOST
  * lb: implement a translation_handler cache

 -- Max Kellermann <mk@cm4all.com>  Fri, 02 Jun 2017 11:25:35 -0000

cm4all-beng-proxy (12.0.16) unstable; urgency=low

  * lb: create monitors referenced only by {lua,translation}_handler
  * lb: allow the translation server to refer to branches and other types
  * lb/monitor: fix shutdown hang due to event leak
  * lb: add sticky mode "host"
  * lb: fix assertion failure with Zeroconf and sticky
  * lb: fix crash bug when Zeroconf cluster is empty
  * bp: fix crash bug

 -- Max Kellermann <mk@cm4all.com>  Wed, 31 May 2017 22:21:38 -0000

cm4all-beng-proxy (12.0.15) unstable; urgency=low

  * merge release 11.25
  * certdb: fix column "issuer_common_name" management
  * certdb: add column "handle"
    - new commands "names", "set-handle"
    - commands "load" requires handle parameter
    - command "delete" uses handle
    - commands "monitor" and "tail" print handles
    - acme commands "new-cert" and "new-authz-cert" require handle parameter
    - new acme command "renew-cert", replacing "new-authz-cert --all"
  * certdb: add command "get"
  * certdb: command "find" prints a list of matching certificates
  * certdb: add option "--progress" for Workshop
  * translation: add packet MESSAGE

 -- Max Kellermann <mk@cm4all.com>  Tue, 30 May 2017 21:42:23 -0000

cm4all-beng-proxy (12.0.14) unstable; urgency=low

  * merge release 11.24
  * certdb: add column "issuer_common_name"

 -- Max Kellermann <mk@cm4all.com>  Wed, 24 May 2017 10:27:17 -0000

cm4all-beng-proxy (12.0.13) unstable; urgency=low

  * merge release 11.23
  * lb/lua: catch "panics" and report error
  * lb/lua: fix Lua stack leaks
  * lb: allow a translation server to pick a cluster
  * fix use-after-free bug in HTTP request handler
  * spawn: forbid more dangerous system calls
  * spawn: activate system call filter for all architectures
  * translation: add packet FORBID_USER_NS

 -- Max Kellermann <mk@cm4all.com>  Sat, 20 May 2017 11:40:50 -0000

cm4all-beng-proxy (12.0.12) unstable; urgency=low

  * bp: pass the listener "interface" setting to Avahi
  * lb: fix crash with --check
  * lb: allow Lua scripts to handle HTTP requests

 -- Max Kellermann <mk@cm4all.com>  Thu, 27 Apr 2017 21:50:32 -0000

cm4all-beng-proxy (12.0.11) unstable; urgency=low

  * certdb: fix crash after PostgreSQL host lookup failure
  * transformation: fix crash due to compiler optimization
  * lb: fix crash while waiting for the Avahi resolver

 -- Max Kellermann <mk@cm4all.com>  Wed, 26 Apr 2017 11:49:48 -0000

cm4all-beng-proxy (12.0.10) unstable; urgency=low

  * merge release 11.22
  * lb: implement "sticky" in ZeroConf TCP pools
  * improved uid/gid verify error messages
  * certdb: update the Let's Encrypt agreement URL
  * certdb: add option "--agreement"

 -- Max Kellermann <mk@cm4all.com>  Tue, 18 Apr 2017 11:00:29 -0000

cm4all-beng-proxy (12.0.9) unstable; urgency=low

  * fix error "Failed to accept connection: Invalid argument"
  * lb: implement "sticky" in ZeroConf pools

 -- Max Kellermann <mk@cm4all.com>  Tue, 21 Mar 2017 09:38:04 -0000

cm4all-beng-proxy (12.0.8) unstable; urgency=low

  * merge release 11.21
  * build with Meson and Ninja
  * lb/certdb: fix assertion failure during shutdown

 -- Max Kellermann <mk@cm4all.com>  Wed, 15 Mar 2017 16:20:50 -0000

cm4all-beng-proxy (12.0.7) unstable; urgency=low

  * merge release 11.17
  * lb/http: add "redirect" as a possible destination for "branch"
  * ssl: fix memory leak
  * certdb: use $http_proxy
  * certdb: exclude *.acme.invalid from --all

 -- Max Kellermann <mk@cm4all.com>  Mon, 06 Feb 2017 22:22:08 -0000

cm4all-beng-proxy (12.0.6) unstable; urgency=low

  * lb/http: add "status" as a possible destination for "branch"
  * translation: add packet EXECUTE

 -- Max Kellermann <mk@cm4all.com>  Wed, 25 Jan 2017 21:11:58 -0000

cm4all-beng-proxy (12.0.5) unstable; urgency=low

  * merge release 11.15
  * lb/tcp: fix crash bug after connect failure
  * lb/tcp: connect outbound after SSL handshake is finished

 -- Max Kellermann <mk@cm4all.com>  Fri, 20 Jan 2017 14:12:25 -0000

cm4all-beng-proxy (12.0.4) unstable; urgency=low

  * merge release 11.13
  * spawn: forbid ptrace() and other dangerous system calls
  * certdb: add "--all" option to "new-cert" and "new-authz-cert"

 -- Max Kellermann <mk@cm4all.com>  Mon, 16 Jan 2017 19:47:31 -0000

cm4all-beng-proxy (12.0.3) unstable; urgency=low

  * config: add "access_logger", replacing the *.default setting
  * translation: add packets BIND_MOUNT_EXEC, STDERR_NULL

 -- Max Kellermann <mk@cm4all.com>  Thu, 08 Dec 2016 10:35:47 -0000

cm4all-beng-proxy (12.0.2) unstable; urgency=low

  * merge release 11.12
  * http_client: fix use-after-free bug on request cancellation
  * processor: fix buffer corruption bug
  * spawn/Systemd: fix hang while creating systemd scope
  * config: fix session_save_path corruption

 -- Max Kellermann <mk@cm4all.com>  Tue, 06 Dec 2016 11:01:26 -0000

cm4all-beng-proxy (12.0.1) unstable; urgency=low

  * move various buffers from the pool allocator to the slice allocator
  * translation: add packet CRON

 -- Max Kellermann <mk@cm4all.com>  Wed, 23 Nov 2016 14:57:02 -0000

cm4all-beng-proxy (11.26) unstable; urgency=low

  * was: added kludge to avoid killing process after STOP
  * lb/monitor: fix shutdown hang due to event leak

 -- Max Kellermann <mk@cm4all.com>  Fri, 16 Jun 2017 20:53:29 -0000

cm4all-beng-proxy (11.25) unstable; urgency=low

  * lb: fix error "Too many members"

 -- Max Kellermann <mk@cm4all.com>  Tue, 30 May 2017 18:17:53 -0000

cm4all-beng-proxy (11.24) unstable; urgency=low

  * {http,ajp}_client: fix crash after malformed URI without Keep-Alive

 -- Max Kellermann <mk@cm4all.com>  Wed, 24 May 2017 10:15:04 -0000

cm4all-beng-proxy (11.23) unstable; urgency=low

  * lb/tcp: fix stall bug
  * ssl: fix two stall bugs

 -- Max Kellermann <mk@cm4all.com>  Tue, 09 May 2017 16:25:08 -0000

cm4all-beng-proxy (11.22) unstable; urgency=low

  * bp: allow '=' in listener tag after --listen
  * was: fix crash bug
  * was: fix assertion failure

 -- Max Kellermann <mk@cm4all.com>  Thu, 13 Apr 2017 08:39:38 -0000

cm4all-beng-proxy (11.21) unstable; urgency=low

  * strmap: fix off-by-one bug
  * ssl: fix assertion failure
  * filter_cache: fix assertion failure
  * widget: detailed error message after untrusted host name mismatch
  * session: always apply SESSION_SITE

 -- Max Kellermann <mk@cm4all.com>  Wed, 15 Mar 2017 15:53:29 -0000

cm4all-beng-proxy (11.20) unstable; urgency=low

  * was: fix crash due to recursive error while sending STOP
  * was: fix crash if BODY is immediately followed by STATUS
  * widget: remove warning "... didn't send a response body"
  * filter_cache: fix assertion failure during shutdown
  * fcgi: fix assertion failure during shutdown

 -- Max Kellermann <mk@cm4all.com>  Mon, 13 Mar 2017 21:32:02 -0000

cm4all-beng-proxy (11.19) unstable; urgency=low

  * fix crash bug (assertion failure)
  * debian: remove unnecessary dependency on cm4all-certdb-sql

 -- Max Kellermann <mk@cm4all.com>  Mon, 13 Mar 2017 17:12:25 -0000

cm4all-beng-proxy (11.18) unstable; urgency=low

  * merge release 10.37

 -- Max Kellermann <mk@cm4all.com>  Tue, 28 Feb 2017 13:22:25 -0000

cm4all-beng-proxy (11.17) unstable; urgency=low

  * ssl: check for early PostgreSQL errors (e.g. DNS lookup failures)
  * certdb: set line-buffering mode
  * certdb: show HTTP status code in error message

 -- Max Kellermann <mk@cm4all.com>  Mon, 06 Feb 2017 17:08:23 -0000

cm4all-beng-proxy (11.16) unstable; urgency=low

  * http_{server,client}: reduce memory pool sizes
  * lb: SIGHUP flushes the certdb SSL session cache as well
  * lb: flush expired OpenSSL sessions every 10 minutes
  * lb: expire unused OpenSSL certificates after 24 hours
  * widget: enable Location header forwarding by default
  * translation: split header group "SSL" from "SECURE"
  * debian: move SQL scripts to package cm4all-certdb-sql

 -- Max Kellermann <mk@cm4all.com>  Mon, 30 Jan 2017 07:45:50 -0000

cm4all-beng-proxy (11.15) unstable; urgency=low

  * ssl: fix stall bug

 -- Max Kellermann <mk@cm4all.com>  Thu, 19 Jan 2017 20:56:55 -0000

cm4all-beng-proxy (11.14) unstable; urgency=low

  * http_client: fix assertion failure on chunked response cancellation
  * lb/tcp: fix assertion failure
  * ssl/filter: detect full input buffer, fail instead of stalling
  * enlarge I/O buffers to 16 kB to make large TLS fragments work

 -- Max Kellermann <mk@cm4all.com>  Tue, 17 Jan 2017 20:21:00 -0000

cm4all-beng-proxy (11.13) unstable; urgency=low

  * merge release 10.36
  * certdb: prefer certificates which expire later

 -- Max Kellermann <mk@cm4all.com>  Thu, 12 Jan 2017 20:18:08 -0000

cm4all-beng-proxy (11.12) unstable; urgency=low

  * merge release 10.35

 -- Max Kellermann <mk@cm4all.com>  Tue, 06 Dec 2016 08:03:09 -0000

cm4all-beng-proxy (11.11) unstable; urgency=low

  * fix theoretical data corruption bug in the header buffer
  * was: wait longer for PREMATURE after sending STOP
  * was: ignore in-flight packets during STOP recovery
  * was: implement early STOP recovery (before response headers)

 -- Max Kellermann <mk@cm4all.com>  Wed, 16 Nov 2016 19:47:11 -0000

cm4all-beng-proxy (11.10) unstable; urgency=low

  * merge release 10.34
  * systemd: override the locale, fixes "_S_create_c_locale" error

 -- Max Kellermann <mk@cm4all.com>  Tue, 25 Oct 2016 11:51:18 -0000

cm4all-beng-proxy (11.9) unstable; urgency=low

  * merge release 10.33

 -- Max Kellermann <mk@cm4all.com>  Wed, 19 Oct 2016 20:04:13 -0000

cm4all-beng-proxy (11.8) unstable; urgency=low

  * tcp_stock: fix crash during cancellation
  * config: fix memory leak

 -- Max Kellermann <mk@cm4all.com>  Sun, 09 Oct 2016 15:53:22 -0000

cm4all-beng-proxy (11.7) unstable; urgency=low

  * merge release 10.32
  * enforce Zeroconf/avahi-daemon browser notify after restarting beng-proxy

 -- Max Kellermann <mk@cm4all.com>  Tue, 04 Oct 2016 21:59:34 -0000

cm4all-beng-proxy (11.6) unstable; urgency=low

  * was: fix use-after-free bug

 -- Max Kellermann <mk@cm4all.com>  Thu, 29 Sep 2016 14:26:50 -0000

cm4all-beng-proxy (11.5) unstable; urgency=low

  * avahi: fix interface and protocol published via Zeroconf
  * lb: fix collision in Zeroconf node lookups
  * lb: support IPv6 link-local addresses from Zeroconf
  * lb: work around avahi-daemon IPv4/IPv6 mixup bug
  * config: allow space after '=' in @set
  * doc: remove bogus semicolons from configuration examples

 -- Max Kellermann <mk@cm4all.com>  Wed, 28 Sep 2016 21:42:43 -0000

cm4all-beng-proxy (11.4) unstable; urgency=low

  * merge release 10.31
  * bp: fix Zeroconf with automatic port

 -- Max Kellermann <mk@cm4all.com>  Tue, 27 Sep 2016 19:29:24 -0000

cm4all-beng-proxy (11.3) unstable; urgency=low

  * delegate: fix memory leak after clone() failure
  * avahi/client: fix shutdown hang due to event leak
  * config: add listener options "interface", "reuse_port"
  * lb: fix dbus connect failure due to process isolation
  * config: rename "include" to "@include"
  * config: introduce variables

 -- Max Kellermann <mk@cm4all.com>  Mon, 26 Sep 2016 20:28:47 -0000

cm4all-beng-proxy (11.2) unstable; urgency=low

  * disable the "V6ONLY" flag on all IPv6 wildcard listeners
  * fix crash bug due to uninitialized memory
  * etc: include conf.d/*.conf
  * debian: re-add dh_installinit to install the *.default files

 -- Max Kellermann <mk@cm4all.com>  Mon, 12 Sep 2016 11:32:14 -0000

cm4all-beng-proxy (11.1) unstable; urgency=low

  * merge release 10.30

 -- Max Kellermann <mk@cm4all.com>  Fri, 09 Sep 2016 09:28:23 -0000

cm4all-beng-proxy (11.0.3) unstable; urgency=low

  * config: allow shell wildcard after "include"
  * fcgi: fix "Connection refused" error
  * widget: improve error message when there is no address

 -- Max Kellermann <mk@cm4all.com>  Fri, 02 Sep 2016 12:55:19 -0000

cm4all-beng-proxy (11.0.2) unstable; urgency=low

  * spawn: fix clone=ENOMEM due to broken PID namespace
  * control: allow only TCACHE_INVALIDATE, STATS and NODE_STATUS via IP
  * config: add command "include_optional"

 -- Max Kellermann <mk@cm4all.com>  Wed, 31 Aug 2016 13:32:35 -0000

cm4all-beng-proxy (11.0.1) unstable; urgency=low

  * spawn: switch to a new systemd scope
  * spawn: create new PID namespace
  * spawn: create systemd journal identifier
  * translation: add packets CGROUP, CGROUP_SET, EXTERNAL_SESSION_MANAGER,
    EXTERNAL_SESSION_KEEPALIVE
  * session: allow multiple realms per session
  * ssl: free more drained I/O buffers
  * ssl: reduce memory usage
  * SlicePool: reduce fragmentation
  * enable TCP_DEFER_ACCEPT for HTTP listeners
  * remove the "args_escape_char" kludge after 5 years of transition
  * support kB, MB, GB suffixes in cache size specifications
  * bp: add configuration file
  * bp: allow multiple control listeners
  * lb: allow including configuration files
  * debian/lb.postinst: move user "cm4all-beng-lb" to group "nogroup"
  * remove obsolete sysv init scripts, depend on systemd instead
  * ZeroConf publish support

 -- Max Kellermann <mk@cm4all.com>  Tue, 30 Aug 2016 22:24:03 -0000

cm4all-beng-proxy (10.37) unstable; urgency=low

  * translation: expand REDIRECT with BASE

 -- Max Kellermann <mk@cm4all.com>  Tue, 28 Feb 2017 13:16:57 -0000

cm4all-beng-proxy (10.36) unstable; urgency=low

  * certdb: fix crash bug
  * lb: allow core dumps from within the isolated process

 -- Max Kellermann <mk@cm4all.com>  Thu, 12 Jan 2017 20:08:07 -0000

cm4all-beng-proxy (10.35) unstable; urgency=low

  * ssl: OpenSSL 1.1 compatibility
  * bot: add another Majestic bot user agent string
  * systemd: depend on network-online.target

 -- Max Kellermann <mk@cm4all.com>  Tue, 06 Dec 2016 07:42:56 -0000

cm4all-beng-proxy (10.34) unstable; urgency=low

  * lb: adapt to Linux 4.8 user namespace API change

 -- Max Kellermann <mk@cm4all.com>  Tue, 25 Oct 2016 11:35:30 -0000

cm4all-beng-proxy (10.33) unstable; urgency=low

  * spawn: create systemd journal identifier
  * spawn: no signal interruption while waiting for client to become ready
  * spawn: allow numeric uids/gids after --allow-user / --allow-group
  * was: add stopwatch support

 -- Max Kellermann <mk@cm4all.com>  Wed, 19 Oct 2016 19:38:21 -0000

cm4all-beng-proxy (10.32) unstable; urgency=low

  * merge release 9.16

 -- Max Kellermann <mk@cm4all.com>  Tue, 04 Oct 2016 11:05:53 -0000

cm4all-beng-proxy (10.31) unstable; urgency=low

  * fix memory leak after resource loader failure
  * delegate: fix memory leak after clone() failure
  * was: fix crash on spawn error

 -- Max Kellermann <mk@cm4all.com>  Tue, 27 Sep 2016 18:54:54 -0000

cm4all-beng-proxy (10.30) unstable; urgency=low

  * merge release 9.15

 -- Max Kellermann <mk@cm4all.com>  Thu, 08 Sep 2016 14:50:50 -0000

cm4all-beng-proxy (10.29) unstable; urgency=low

  * istream/pipe: fix crash after running out of file descriptors
  * bp: raise default connection limit to 32k
  * delegate: fix potential crash
  * translation: detect BASE/URI mismatch with INTERNAL_REDIRECT
  * lb/monitor/expect: fix assertion failure on shutdown
  * systemd: set default NOFILE limits to 256k
  * systemd: enable crash dumps

 -- Max Kellermann <mk@cm4all.com>  Wed, 07 Sep 2016 07:57:48 -0000

cm4all-beng-proxy (10.28) unstable; urgency=low

  * widget: improve error message when there is no address
  * lb: fix default control port
  * debian: adjust Ruby dependencies for Debian Jessie

 -- Max Kellermann <mk@cm4all.com>  Mon, 05 Sep 2016 10:58:34 -0000

cm4all-beng-proxy (10.27) unstable; urgency=low

  * ssl: disable RC4
  * ssl: ignore the client's cipher preferences
  * ssl: send TLS alert to peer after handshake refusal
  * fix crash when compiled with GCC6

 -- Max Kellermann <mk@cm4all.com>  Mon, 22 Aug 2016 18:34:30 -0000

cm4all-beng-proxy (10.26) unstable; urgency=low

  * bot: recognize WordPress pingbacks as "bot"
  * lb/monitor/expect: delay the receive call by 10ms
  * certdb, bp_cmdline, log-forward: use IPv6 only if available

 -- Max Kellermann <mk@cm4all.com>  Thu, 11 Aug 2016 13:04:23 -0000

cm4all-beng-proxy (10.25) unstable; urgency=low

  * shm: fix double allocation bug which caused session corruption

 -- Max Kellermann <mk@cm4all.com>  Thu, 21 Jul 2016 18:54:12 -0000

cm4all-beng-proxy (10.24) unstable; urgency=low

  * http_client: fix "excess data" error after "100 Continue"

 -- Max Kellermann <mk@cm4all.com>  Wed, 20 Jul 2016 12:25:34 -0000

cm4all-beng-proxy (10.23) unstable; urgency=low

  * cgi: ignore the "Proxy" request header to work around security
    vulnerabilities in several CGI programs
  * http_client: differentiate between "empty response body" and "no body"
  * http_server: log "-" if there is no response body

 -- Max Kellermann <mk@cm4all.com>  Tue, 19 Jul 2016 13:43:34 -0000

cm4all-beng-proxy (10.22) unstable; urgency=low

  * debian/control: add missing dependency on libcm4all-inline-dev
  * http_address: ensure that at least one socket address is specified
  * systemd: implement "reload"

 -- Max Kellermann <mk@cm4all.com>  Mon, 04 Jul 2016 11:12:29 -0000

cm4all-beng-proxy (10.21) unstable; urgency=low

  * session: fix user expiry after defragmentation
  * session: save site name in session file

 -- Max Kellermann <mk@cm4all.com>  Wed, 08 Jun 2016 20:07:13 -0000

cm4all-beng-proxy (10.20) unstable; urgency=low

  * fix nullptr dereference while removing stale "session" parameter

 -- Max Kellermann <mk@cm4all.com>  Wed, 25 May 2016 11:06:38 -0000

cm4all-beng-proxy (10.19) unstable; urgency=low

  * merge release 9.14
  * log the request URI on session realm mismatch
  * omit stale "session" parameter in processed URIs

 -- Max Kellermann <mk@cm4all.com>  Tue, 24 May 2016 17:36:07 -0000

cm4all-beng-proxy (10.18) unstable; urgency=low

  * http_client: fix TLS memory leak / crash bug

 -- Max Kellermann <mk@cm4all.com>  Thu, 19 May 2016 10:49:58 -0000

cm4all-beng-proxy (10.17) unstable; urgency=low

  * spawn/client: handle empty payloads from recvmmsg()

 -- Max Kellermann <mk@cm4all.com>  Mon, 09 May 2016 10:05:55 -0000

cm4all-beng-proxy (10.16) unstable; urgency=low

  * control: enable SO_REUSEADDR on the UDP socket

 -- Max Kellermann <mk@cm4all.com>  Fri, 29 Apr 2016 13:13:31 -0000

cm4all-beng-proxy (10.15) unstable; urgency=low

  * was: fix crash after spawn failure
  * spawn/client: abort worker process when the spawner is gone
  * spawn/client: optimize message receiver
  * spawn/server: retry sending after EAGAIN

 -- Max Kellermann <mk@cm4all.com>  Fri, 29 Apr 2016 09:31:54 -0000

cm4all-beng-proxy (10.14) unstable; urgency=low

  * enable TCP_DEFER_ACCEPT for HTTP and SSL listeners
  * ssl: increase the handshake timeout to 60 seconds
  * lb: log the client IP address

 -- Max Kellermann <mk@cm4all.com>  Thu, 28 Apr 2016 09:24:19 -0000

cm4all-beng-proxy (10.13) unstable; urgency=low

  * was: fix crash after early-crashing WAS process
  * was: fix crash after WAS process has been released
  * ssl: limit the handshake duration
  * beng-proxy: support listening on UNIX domain sockets

 -- Max Kellermann <mk@cm4all.com>  Wed, 27 Apr 2016 18:34:26 -0000

cm4all-beng-proxy (10.12) unstable; urgency=low

  * ssl: reduce allocator fragmentation, cycle another buffer

 -- Max Kellermann <mk@cm4all.com>  Thu, 21 Apr 2016 07:29:51 -0000

cm4all-beng-proxy (10.11) unstable; urgency=low

  * thread_queue: fix race condition
  * ssl: reduce allocator fragmentation

 -- Max Kellermann <mk@cm4all.com>  Mon, 18 Apr 2016 14:51:41 -0000

cm4all-beng-proxy (10.10) unstable; urgency=low

  * merge release 9.13
  * SlicePool: reduce fragmentation

 -- Max Kellermann <mk@cm4all.com>  Tue, 12 Apr 2016 15:12:03 -0000

cm4all-beng-proxy (10.9) unstable; urgency=low

  * merge release 9.12

 -- Max Kellermann <mk@cm4all.com>  Wed, 06 Apr 2016 12:11:38 -0000

cm4all-beng-proxy (10.8) unstable; urgency=low

  * SlicePool: optimize allocation
  * lb: cycle buffers before compressing slice allocator
  * was: fix spurious "Resource temporarily unavailable" warnings

 -- Max Kellermann <mk@cm4all.com>  Wed, 06 Apr 2016 06:35:37 -0000

cm4all-beng-proxy (10.7) unstable; urgency=low

  * lb: fix systemd service start timeout
  * spawn: fix assertion failure when STDERR_PATH fails
  * was: fix use-after-free bug

 -- Max Kellermann <mk@cm4all.com>  Tue, 29 Mar 2016 10:31:34 -0000

cm4all-beng-proxy (10.6) unstable; urgency=low

  * lb: fix false memory leak during shutdown
  * ssl: cycle buffers to reduce allocator fragmentation

 -- Max Kellermann <mk@cm4all.com>  Wed, 23 Mar 2016 14:16:55 -0000

cm4all-beng-proxy (10.5) unstable; urgency=low

  * lb: fix crash due to duplicate OpenSSL initialization by libpq
  * lb: check cert_db.ca_cert settings with --check
  * lb: fix shutdown with --watchdog
  * http_client: fix assertion failure with keep-alive disabled
  * http_server: fix missing "100 Continue"
  * certdb: unwrap key in "new-cert
  * certdb: allow overriding database with /etc/cm4all/beng/certdb.connect
  * spawn: fix assertion failure

 -- Max Kellermann <mk@cm4all.com>  Tue, 08 Mar 2016 16:01:22 -0000

cm4all-beng-proxy (10.4) unstable; urgency=low

  * merge release 9.11
  * spawn: fix uninitialized MOUNT_TMP_TMPFS setting

 -- Max Kellermann <mk@cm4all.com>  Thu, 03 Mar 2016 13:11:49 -0000

cm4all-beng-proxy (10.3) unstable; urgency=low

  * lhttp: fix double free bug
  * lhttp, fcgi: abandon child process after connect failure
  * spawn: wait for spawn process during shutdown
  * {http,filter,nfs}_cache: raise cacheable size limit to 512 kB
  * http_client: reschedule read event after blocking write recovery

 -- Max Kellermann <mk@cm4all.com>  Wed, 02 Mar 2016 14:06:44 -0000

cm4all-beng-proxy (10.2) unstable; urgency=low

  * rubber: remove excessive debugging code to speed up cache flush
  * spawn: fix SETENV breakage
  * spawn: initialize supplementary groups
  * spawn: change to user www-data by default
  * http_client: fix double free bug
  * fcache: raise default expiration to one week
  * systemd: set "Type=notify"

 -- Max Kellermann <mk@cm4all.com>  Tue, 01 Mar 2016 18:43:23 -0000

cm4all-beng-proxy (10.1) unstable; urgency=low

  * merge release 9.10
  * python: add missing constant TRANSLATE_REALM_FROM_AUTH_BASE
  * spawn: dedicated process for spawning child processes
  * fcgi: terminate FastCGI processes with SIGTERM instead of SIGUSR1
  * was: implement response body interruption
  * translation: add packet NO_NEW_PRIVS
  * session: 128 bit session ids
  * emit systemd "READY" notification
  * debian: eliminate the TOI build

 -- Max Kellermann <mk@cm4all.com>  Thu, 25 Feb 2016 23:55:33 -0000

cm4all-beng-proxy (10.0.5) unstable; urgency=low

  * http_client: fix memory leak
  * spawn/prepared: fix environment variable breakage
  * request: fix crash (due to realm regression in 10.0.4)

 -- Max Kellermann <mk@cm4all.com>  Tue, 09 Feb 2016 18:09:43 -0000

cm4all-beng-proxy (10.0.4) unstable; urgency=low

  * istream/dechunk: merge chunk sizes
  * istream/dechunk: fix bogus "closed prematurely" error
  * spawn/JailConfig: fix jail.conf parser regression
  * translate_parser: fix JailCGI home path regression
  * translation: add packet REALM_FROM_AUTH_BASE
  * translation: allow mount options in MOUNT_TMP_TMPFS
  * pipe_filter: add JailCGI support
  * fcgi/stock: fix double free bug
  * http_request: fix connection leak after OpenSSL error
  * ssl/cache: fix two crash bugs
  * ssl/cache: reduce delay from 1s to 200ms
  * ssl/cache: maintain cache only in worker process
  * ssl/cache: support CA chains
  * ssl/factory: support the subjectAltName extension
  * ssl/filter: handle "close notify" alerts
  * certdb: rename PostgreSQL table to singular
  * certdb: load PostgreSQL connect string from lb.conf
  * certdb: support the subjectAltName extension
  * certdb: implement the ACME protocol
  * systemd/lb: disable --watchdog, set Restart=on-failure instead
  * systemd/bp: default to --workers=0, set Restart=on-failure instead

 -- Max Kellermann <mk@cm4all.com>  Thu, 04 Feb 2016 21:12:22 -0000

cm4all-beng-proxy (10.0.3) unstable; urgency=low

  * ssl/cache: populate name cache asynchronously
  * certdb: add command "populate"

 -- Max Kellermann <mk@cm4all.com>  Tue, 12 Jan 2016 10:35:32 -0000

cm4all-beng-proxy (10.0.2) unstable; urgency=low

  * ssl/cache: open multiple PostgreSQL connections on demand
  * ssl/cache: mirror a list of all certificate host names
  * certdb: add command "delete"

 -- Max Kellermann <mk@cm4all.com>  Wed, 06 Jan 2016 11:11:51 -0000

cm4all-beng-proxy (10.0.1) unstable; urgency=low

  * drop support for Debian Squeeze
  * inline_widget: time out after 10 seconds
  * lb: support SSL certificates stored in PostgreSQL database
  * disable the access log by default

 -- Max Kellermann <mk@cm4all.com>  Fri, 18 Dec 2015 18:48:31 -0000

cm4all-beng-proxy (9.16) unstable; urgency=low

  * fix memory leak after resource loader failure
  * was: fix crash on spawn error
  * fcache: check X-CM4all-BENG-User (via REVEAL_USER) in cache lookup

 -- Max Kellermann <mk@cm4all.com>  Tue, 04 Oct 2016 10:44:09 -0000

cm4all-beng-proxy (9.15) unstable; urgency=low

  * cgi: ignore the "Proxy" request header to work around security
    vulnerabilities in several CGI programs
  * http_address: ensure that at least one socket address is specified
  * http_server: update the "raw bytes sent" attribute properly
  * http_client: differentiate between "empty response body" and "no body"
  * http_client: fix "excess data" error after "100 Continue"
  * fcgi: fix assertion failure
  * shm: fix double allocation bug which caused session corruption
  * session: fix user expiry after defragmentation
  * omit stale "session" parameter in processed URIs
  * bot: recognize WordPress pingbacks as "bot"
  * fix crash when compiled with GCC6
  * bp: raise default connection limit to 32k
  * systemd: set default NOFILE limits to 256k
  * systemd: enable crash dumps

 -- Max Kellermann <mk@cm4all.com>  Thu, 08 Sep 2016 14:25:37 -0000

cm4all-beng-proxy (9.14) unstable; urgency=low

  * merge release 8.13
  * was: fix crash on malformed STATUS packet

 -- Max Kellermann <mk@cm4all.com>  Fri, 20 May 2016 15:43:48 -0000

cm4all-beng-proxy (9.13) unstable; urgency=low

  * merge release 8.12
  * lb: fix false memory leak during shutdown

 -- Max Kellermann <mk@cm4all.com>  Tue, 12 Apr 2016 13:03:18 -0000

cm4all-beng-proxy (9.12) unstable; urgency=low

  * header-forward: fix duplicate "Location" header

 -- Max Kellermann <mk@cm4all.com>  Wed, 06 Apr 2016 12:09:46 -0000

cm4all-beng-proxy (9.11) unstable; urgency=low

  * merge release 8.11

 -- Max Kellermann <mk@cm4all.com>  Thu, 03 Mar 2016 13:03:41 -0000

cm4all-beng-proxy (9.10) unstable; urgency=low

  * merge release 8.10

 -- Max Kellermann <mk@cm4all.com>  Wed, 24 Feb 2016 11:46:38 -0000

cm4all-beng-proxy (9.9) unstable; urgency=low

  * merge release 8.9

 -- Max Kellermann <mk@cm4all.com>  Tue, 23 Feb 2016 15:56:21 -0000

cm4all-beng-proxy (9.8) unstable; urgency=low

  * merge release 8.8

 -- Max Kellermann <mk@cm4all.com>  Tue, 16 Feb 2016 11:30:47 -0000

cm4all-beng-proxy (9.7) unstable; urgency=low

  * merge release 8.7
  * http_request: fix connection leak after OpenSSL error

 -- Max Kellermann <mk@cm4all.com>  Tue, 26 Jan 2016 15:56:31 -0000

cm4all-beng-proxy (9.6) unstable; urgency=low

  * systemd: log to systemd-journald by default
  * header_forward: fix duplicate "Location" header
  * "--access-logger=null" disables the access log
  * widget: log Set-Cookie without host

 -- Max Kellermann <mk@cm4all.com>  Thu, 17 Dec 2015 22:15:04 -0000

cm4all-beng-proxy (9.5) unstable; urgency=low

  * merge release 4.23
  * auth: send the LISTENER_TAG packet with AUTH requests

 -- Max Kellermann <mk@cm4all.com>  Tue, 15 Dec 2015 13:46:36 -0000

cm4all-beng-proxy (9.4) unstable; urgency=low

  * processor: fix crash bug
  * ajp: fix bogus error "Peer closed the socket prematurely"
  * fcgi: fail after receiving excess data at end of response body
  * fcgi: fix assertion failure on i386
  * was: fold header name case
  * was: announce request body length as early as possible
  * was: fix crash bug with empty response

 -- Max Kellermann <mk@cm4all.com>  Thu, 19 Nov 2015 11:28:59 -0000

cm4all-beng-proxy (9.3) unstable; urgency=low

  * fcgi: fix buffer overflow with large response body
  * header_forward: always forward "Allow"

 -- Max Kellermann <mk@cm4all.com>  Tue, 17 Nov 2015 00:33:20 -0000

cm4all-beng-proxy (9.2) unstable; urgency=low

  * translate_client: fix crash bug

 -- Max Kellermann <mk@cm4all.com>  Mon, 16 Nov 2015 08:38:02 -0000

cm4all-beng-proxy (9.1) unstable; urgency=low

  * feature freeze
  * http_client: response body allows optimized socket writes
  * http_cache: response body allows optimized socket writes
  * fcgi: fix stall bug
  * fcgi: optimized response body chunking
  * fcgi: don't send empty PARAMS packet when request headers are empty
  * handler: use lstat() for FILE_NOT_FOUND
  * client_balancer: fix memory leak
  * istream: fix assertion failure
  * istream_tee: fix size miscalculation
  * nfs_stock: fix assertion failure
  * translate_cache: optimize memory usage
  * reduce fork() overhead

 -- Max Kellermann <mk@cm4all.com>  Fri, 13 Nov 2015 00:50:52 -0000

cm4all-beng-proxy (9.0.9) unstable; urgency=low

  * tstock: fix libevent crash on connection failure
  * tstock: fix hanging process during shutdown
  * request_session: don't send cleared session id of ignored session
  * pipe_stock: fix EBADF error due to malformed pointer cast
  * http_{client,server}: optimize chunked socket writes

 -- Max Kellermann <mk@cm4all.com>  Fri, 06 Nov 2015 23:39:50 -0000

cm4all-beng-proxy (9.0.8) unstable; urgency=low

  * child_stock: fix crash bug
  * translate_stock: fix use-after-free crash bug

 -- Max Kellermann <mk@cm4all.com>  Thu, 05 Nov 2015 15:14:43 -0000

cm4all-beng-proxy (9.0.7) unstable; urgency=low

  * merge release 8.6
  * ajp: fix regression after code refactoring
  * http_{client,server}: optimize socket writes
  * translate_stock: configurable stock limit, defaulting to 64
  * translate_cache: fix crash bug when cache is disabled
  * errdoc: fix crash bug when aborting error document generator

 -- Max Kellermann <mk@cm4all.com>  Wed, 04 Nov 2015 21:50:44 -0000

cm4all-beng-proxy (9.0.6) unstable; urgency=low

  * debian/rules: cross-compiler support
  * debian: build with gcc 5 on Debian Stretch
  * processor: fix broken URI rewrite after <script> due to inverted check
  * widget: log class name

 -- Max Kellermann <mk@cm4all.com>  Fri, 16 Oct 2015 10:21:42 -0000

cm4all-beng-proxy (9.0.5) unstable; urgency=low

  * merge release 8.5

 -- Max Kellermann <mk@cm4all.com>  Mon, 12 Oct 2015 10:44:20 -0000

cm4all-beng-proxy (9.0.4) unstable; urgency=low

  * xml_parser: fix assertion failure on abort
  * css_parser: fix buffer overflow due to off-by-one check

 -- Max Kellermann <mk@cm4all.com>  Thu, 08 Oct 2015 19:32:07 -0000

cm4all-beng-proxy (9.0.3) unstable; urgency=low

  * fcgi: fix uninitialized variable
  * processor: fix heap corruption due to wrong string length

 -- Max Kellermann <mk@cm4all.com>  Wed, 07 Oct 2015 19:56:05 -0000

cm4all-beng-proxy (9.0.2) unstable; urgency=low

  * translation: packet REVEAL_USER sends X-CM4all-BENG-User to filter

 -- Max Kellermann <mk@cm4all.com>  Mon, 05 Oct 2015 19:08:22 -0000

cm4all-beng-proxy (9.0.1) unstable; urgency=low

  * merge release 8.4
  * translation: add header group "LINK"
  * translation: add packet MOUNT_TMPFS
  * fix spurious BIND_MOUNT_RW failures

 -- Max Kellermann <mk@cm4all.com>  Fri, 02 Oct 2015 15:36:42 -0000

cm4all-beng-proxy (8.13) unstable; urgency=low

  * http_client: fix TLS memory leak
  * http_client: fix assertion failure with keep-alive disabled
  * was: fix crash after early-crashing WAS process
  * lb: fix false memory leak during shutdown
  * http_server: fix missing "100 Continue"
  * {http,filter,nfs}_cache: raise cacheable size limit to 512 kB
  * fcache: raise default expiration to one week
  * rubber: remove excessive debugging code to speed up cache flush

 -- Max Kellermann <mk@cm4all.com>  Fri, 20 May 2016 15:34:32 -0000

cm4all-beng-proxy (8.12) unstable; urgency=low

  * was: fix crash on malformed STATUS packet
  * was: allow 16 bit STATUS packet

 -- Max Kellermann <mk@cm4all.com>  Tue, 12 Apr 2016 12:28:21 -0000

cm4all-beng-proxy (8.11) unstable; urgency=low

  * http_client: fix assertion failure with TLS
  * lhttp, fcgi: abandon child process after connect failure
  * http_client: reschedule read event after blocking write recovery

 -- Max Kellermann <mk@cm4all.com>  Thu, 03 Mar 2016 12:59:50 -0000

cm4all-beng-proxy (8.10) unstable; urgency=low

  * was/input: verify the announced LENGTH
  * was/input: fix the "available" formula

 -- Max Kellermann <mk@cm4all.com>  Wed, 24 Feb 2016 11:31:50 -0000

cm4all-beng-proxy (8.9) unstable; urgency=low

  * istream/catch: fix another assertion failure

 -- Max Kellermann <mk@cm4all.com>  Tue, 23 Feb 2016 15:52:46 -0000

cm4all-beng-proxy (8.8) unstable; urgency=low

  * istream/catch: fix assertion failure

 -- Max Kellermann <mk@cm4all.com>  Tue, 16 Feb 2016 11:21:25 -0000

cm4all-beng-proxy (8.7) unstable; urgency=low

  * cgi, pipe: fix off-by-one bug in stderr filter

 -- Max Kellermann <mk@cm4all.com>  Tue, 26 Jan 2016 15:55:03 -0000

cm4all-beng-proxy (8.6) unstable; urgency=low

  * merge release 7.9

 -- Max Kellermann <mk@cm4all.com>  Mon, 26 Oct 2015 09:48:00 -0000

cm4all-beng-proxy (8.5) unstable; urgency=low

  * css_parser: fix buffer overflow due to off-by-one check
  * fcgi: fix uninitialized variable
  * fix spurious BIND_MOUNT_RW failures
  * fix two crashes due to malformed URI escapes

 -- Max Kellermann <mk@cm4all.com>  Mon, 12 Oct 2015 10:20:32 -0000

cm4all-beng-proxy (8.4) unstable; urgency=low

  * was: fix another memory leak

 -- Max Kellermann <mk@cm4all.com>  Fri, 02 Oct 2015 11:05:21 -0000

cm4all-beng-proxy (8.3) unstable; urgency=low

  * was: fix several memory leaks

 -- Max Kellermann <mk@cm4all.com>  Fri, 02 Oct 2015 09:54:09 -0000

cm4all-beng-proxy (8.2) unstable; urgency=low

  * debian/control: add "Breaks" on old translation servers to avoid
    runtime breakages due to broken widget descriptors; the translation
    server 1.9.1 contains a workaround
  * translate_parser: fix crash after malformed/misplaced
    UNTRUSTED_*_SITE_SUFFIX packet

 -- Max Kellermann <mk@cm4all.com>  Fri, 25 Sep 2015 12:55:18 -0000

cm4all-beng-proxy (8.1) unstable; urgency=low

  * feature freeze
  * fb_pool: compress I/O buffers periodically
  * http_cache, fcache, nfs_cache: compress the cache periodically

 -- Max Kellermann <mk@cm4all.com>  Tue, 22 Sep 2015 17:26:06 -0000

cm4all-beng-proxy (8.0.13) unstable; urgency=low

  * merge release 7.8
  * translation: support writable bind mounts (BIND_MOUNT_RW)
  * translation: add packet UNTRUSTED_RAW_SITE_SUFFIX
  * ssl: initialize OpenSSL engines
  * rewrite_uri: support "https://" and "//" URIs
  * regex: fix double free bug

 -- Max Kellermann <mk@cm4all.com>  Tue, 22 Sep 2015 08:00:20 -0000

cm4all-beng-proxy (8.0.12) unstable; urgency=low

  * merge release 7.7
  * rubber: optimized hole search
  * rubber: simplified defragmentation on tail allocation

 -- Max Kellermann <mk@cm4all.com>  Thu, 17 Sep 2015 20:41:59 -0000

cm4all-beng-proxy (8.0.11) unstable; urgency=low

  * regex: fix move operator, fixes spurious "Invalid regex capture"

 -- Max Kellermann <mk@cm4all.com>  Thu, 03 Sep 2015 13:08:16 -0000

cm4all-beng-proxy (8.0.10) unstable; urgency=low

  * regex: mismatching optional capture expands to empty string
  * regex: work around problem with mismatching optional last capture
  * request: avoid compressing the response body twice

 -- Max Kellermann <mk@cm4all.com>  Wed, 02 Sep 2015 15:56:38 -0000

cm4all-beng-proxy (8.0.9) unstable; urgency=low

  * merge release 7.6
  * regex: fix off-by-one error in capture range check

 -- Max Kellermann <mk@cm4all.com>  Tue, 01 Sep 2015 13:57:06 -0000

cm4all-beng-proxy (8.0.8) unstable; urgency=low

  * tcache: fix crash on regex mismatch

 -- Max Kellermann <mk@cm4all.com>  Mon, 31 Aug 2015 05:35:14 -0000

cm4all-beng-proxy (8.0.7) unstable; urgency=low

  * merge release 7.5
  * regex: fix spurious compile failures
  * fcache: include actual body data in stats
  * nfs_cache: add stats
  * fix several crash bugs with malformed URI escapes
  * control/stats: add cache brutto sizes
  * control/stats: add I/O buffers size

 -- Max Kellermann <mk@cm4all.com>  Thu, 27 Aug 2015 22:11:02 -0000

cm4all-beng-proxy (8.0.6) unstable; urgency=low

  * translation: decouple REGEX_UNESCAPE from INVERSE_REGEX

 -- Max Kellermann <mk@cm4all.com>  Tue, 25 Aug 2015 09:57:23 -0000

cm4all-beng-proxy (8.0.5) unstable; urgency=low

  * translation: add packet INVERSE_REGEX_UNESCAPE

 -- Max Kellermann <mk@cm4all.com>  Mon, 24 Aug 2015 16:58:16 -0000

cm4all-beng-proxy (8.0.4) unstable; urgency=low

  * translate_client: fix crash due to uninitialized variable

 -- Max Kellermann <mk@cm4all.com>  Fri, 21 Aug 2015 11:26:40 -0000

cm4all-beng-proxy (8.0.3) unstable; urgency=low

  * translation: add login packet SERVICE
  * translation: login allows packet LISTENER_TAG
  * translation: protocol v3 uses anchored regex
  * regex: disable the "multi-line" option
  * regex: switch to the PCRE library

 -- Max Kellermann <mk@cm4all.com>  Mon, 17 Aug 2015 14:31:32 -0000

cm4all-beng-proxy (8.0.2) unstable; urgency=low

  * translation: add packets LOGIN, PASSWORD, UID_GID
  * translation: native Refence support

 -- Max Kellermann <mk@cm4all.com>  Thu, 06 Aug 2015 11:15:58 -0000

cm4all-beng-proxy (8.0.1) unstable; urgency=low

  * cgi, pipe: log PID in stderr output
  * translation: add packets AUTO_GZIP, INTERNAL_REDIRECT

 -- Max Kellermann <mk@cm4all.com>  Fri, 24 Jul 2015 10:27:51 -0000

cm4all-beng-proxy (7.9) unstable; urgency=low

  * merge release 6.12

 -- Max Kellermann <mk@cm4all.com>  Mon, 26 Oct 2015 09:37:41 -0000

cm4all-beng-proxy (7.8) unstable; urgency=low

  * support SESSION_SITE in processor

 -- Max Kellermann <mk@cm4all.com>  Mon, 21 Sep 2015 12:26:13 -0000

cm4all-beng-proxy (7.7) unstable; urgency=low

  * merge release 6.11

 -- Max Kellermann <mk@cm4all.com>  Thu, 17 Sep 2015 19:08:50 -0000

cm4all-beng-proxy (7.6) unstable; urgency=low

  * merge release 6.10
  * fcache: include actual body data in stats
  * nfs_cache: add stats
  * control/stats: add cache brutto sizes
  * control/stats: add I/O buffers size

 -- Max Kellermann <mk@cm4all.com>  Tue, 01 Sep 2015 12:48:48 -0000

cm4all-beng-proxy (7.5) unstable; urgency=low

  * merge release 6.9

 -- Max Kellermann <mk@cm4all.com>  Thu, 27 Aug 2015 14:30:18 -0000

cm4all-beng-proxy (7.4) unstable; urgency=low

  * merge release 6.8
  * tcache: fix minor memory leak

 -- Max Kellermann <mk@cm4all.com>  Wed, 26 Aug 2015 13:29:42 -0000

cm4all-beng-proxy (7.3) unstable; urgency=low

  * merge release 6.7

 -- Max Kellermann <mk@cm4all.com>  Wed, 22 Jul 2015 21:18:30 -0000

cm4all-beng-proxy (7.2) unstable; urgency=low

  * translation: allow REGEX_ON_{HOST,USER}_URI with INVERSE_REGEX

 -- Max Kellermann <mk@cm4all.com>  Fri, 17 Jul 2015 06:53:50 -0000

cm4all-beng-proxy (7.1) unstable; urgency=low

  * feature freeze
  * translation: WANT supports USER
  * translation: add packet REGEX_ON_USER_URI

 -- Max Kellermann <mk@cm4all.com>  Tue, 14 Jul 2015 20:46:43 -0000

cm4all-beng-proxy (7.0.10) unstable; urgency=low

  * fix crash on "Cache-Control: only-if-cached"
  * fix worker respawn

 -- Max Kellermann <mk@cm4all.com>  Sat, 11 Jul 2015 10:19:11 -0000

cm4all-beng-proxy (7.0.9) unstable; urgency=low

  * istream_escape: fix crash bug when last byte is escaped
  * stats: don't crash master process on CONTROL_STATS
  * debian/rules: add kludge to support dh_python2 on Squeeze

 -- Max Kellermann <mk@cm4all.com>  Thu, 09 Jul 2015 11:40:12 -0000

cm4all-beng-proxy (7.0.8) unstable; urgency=low

  * translation: add packets EXPAND_HOME, EXPAND_STDERR_PATH
  * translation: apply EXPAND_URI to CGI addresses
  * session: fix crash while invalidating widget session

 -- Max Kellermann <mk@cm4all.com>  Thu, 25 Jun 2015 13:29:01 -0000

cm4all-beng-proxy (7.0.7) unstable; urgency=low

  * translation: add packet AUTO_DEFLATE
  * istream_deflate: fix stalled stream
  * tcache: expand uncacheable responses

 -- Max Kellermann <mk@cm4all.com>  Wed, 24 Jun 2015 11:43:47 -0000

cm4all-beng-proxy (7.0.6) unstable; urgency=low

  * tcache: expand responses of uncacheable requests

 -- Max Kellermann <mk@cm4all.com>  Fri, 19 Jun 2015 13:02:32 -0000

cm4all-beng-proxy (7.0.5) unstable; urgency=low

  * merge release 6.6
  * control: flush the whole translation cache if the TCACHE_INVALIDATE
    payload is empty
  * namespace: support IPC namespaces

 -- Max Kellermann <mk@cm4all.com>  Thu, 11 Jun 2015 16:31:34 -0000

cm4all-beng-proxy (7.0.4) unstable; urgency=low

  * handler: send LISTENER_TAG if translation protocol version is not yet
    negotiated
  * handler: bypass translation cache during protocol version negotiation

 -- Max Kellermann <mk@cm4all.com>  Thu, 28 May 2015 13:10:12 -0000

cm4all-beng-proxy (7.0.3) unstable; urgency=low

  * handler: more "verbose_response" messages
  * handler: return "502 Bad Gateway" on translation server error
  * translation: protocol v2 always transmits LISTENER_TAG
  * translation: add packets REGEX_ON_HOST_URI, SESSION_SITE
  * session_manager: fix bogus assertion failure in cleanup
  * build with libwas 1.0

 -- Max Kellermann <mk@cm4all.com>  Wed, 20 May 2015 16:41:44 -0000

cm4all-beng-proxy (7.0.2) unstable; urgency=low

  * merge release 6.5
  * require Boost 1.49

 -- Max Kellermann <mk@cm4all.com>  Wed, 29 Apr 2015 11:43:57 -0000

cm4all-beng-proxy (7.0.1) unstable; urgency=low

  * forward the "Accept-Ranges" response header
  * forward the "Range" request header
  * forward the request headers "Accept-Charset" and "Accept-Encoding" to
    frame widgets

 -- Max Kellermann <mk@cm4all.com>  Fri, 13 Mar 2015 16:53:29 -0000

cm4all-beng-proxy (6.12) unstable; urgency=low

  * css_parser: fix buffer overflow due to off-by-one check
  * fcgi: fix uninitialized variable
  * was: fix error after blocking send on control channel
  * fb_pool: compress I/O buffers periodically
  * ssl: initialize OpenSSL engines
  * support SESSION_SITE in processor
  * lb: never forward headers X-CM4all-BENG-Peer-Subject and
    X-CM4all-BENG-Peer-Issuer-Subject

 -- Max Kellermann <mk@cm4all.com>  Mon, 26 Oct 2015 09:34:09 -0000

cm4all-beng-proxy (6.11) unstable; urgency=low

  * fcgi_client: fix hang after error logger failure

 -- Max Kellermann <mk@cm4all.com>  Thu, 17 Sep 2015 19:06:14 -0000

cm4all-beng-proxy (6.10) unstable; urgency=low

  * translate_parser: allow absolute LOCAL_URI
  * uri-verify: don't check the query string
  * bp_control: let worker handle control packets in single-worker mode
  * stock: fix "outgoing_connections" being always zero in control stats
  * lb_stats: include TCP connections in "outgoing_connections"

 -- Max Kellermann <mk@cm4all.com>  Tue, 01 Sep 2015 11:51:11 -0000

cm4all-beng-proxy (6.9) unstable; urgency=low

  * fcgi_client: ignore STDERR packets in size calculation

 -- Max Kellermann <mk@cm4all.com>  Thu, 27 Aug 2015 14:04:04 -0000

cm4all-beng-proxy (6.8) unstable; urgency=low

  * tcache: verify URI after cache miss

 -- Max Kellermann <mk@cm4all.com>  Wed, 26 Aug 2015 12:32:19 -0000

cm4all-beng-proxy (6.7) unstable; urgency=low

  * ssl: fix certificate chain with Server Name Indication
  * lb: fix hang during shutdown

 -- Max Kellermann <mk@cm4all.com>  Wed, 22 Jul 2015 20:47:55 -0000

cm4all-beng-proxy (6.6) unstable; urgency=low

  * debian/rules: remove remaining python-central invocation
  * init: enable session_save_path by default if
    /var/run/cm4all/beng-proxy exists
  * init: read /etc/default/cm4all-beng-proxy.local
  * namespace: set "setgroups=deny" for Linux 3.18+
  * namespace: retry with mount flag "noexec" if mounting fails
  * build with libwas 1.0

 -- Max Kellermann <mk@cm4all.com>  Thu, 11 Jun 2015 15:22:14 -0000

cm4all-beng-proxy (6.5) unstable; urgency=low

  * debian: improve clang build-dependency
  * debian: migrate from python-central to dh_python2
  * debian: add missing dependency on python-twisted-names

 -- Max Kellermann <mk@cm4all.com>  Mon, 27 Apr 2015 15:27:10 -0000

cm4all-beng-proxy (6.4) unstable; urgency=low

  * widget: fix "Range" request headers with non-default view

 -- Max Kellermann <mk@cm4all.com>  Fri, 10 Apr 2015 12:28:47 -0000

cm4all-beng-proxy (6.3) unstable; urgency=low

  * forward the request headers "If-Modified-Since", "If-Unmodified-Since",
    "If-Match", "If-None-Match" and "If-Range" to frame widgets
  * session: improve session cleanup reliability
  * lb: verify SSL certificates in --check
  * ssl: reduce CPU overhead during TLS handshake

 -- Max Kellermann <mk@cm4all.com>  Tue, 24 Mar 2015 16:56:00 -0000

cm4all-beng-proxy (6.2) unstable; urgency=low

  * merge release 5.16

 -- Max Kellermann <mk@cm4all.com>  Wed, 18 Mar 2015 10:11:04 -0000

cm4all-beng-proxy (6.1) unstable; urgency=low

  * feature freeze

 -- Max Kellermann <mk@cm4all.com>  Thu, 05 Mar 2015 10:57:18 -0000

cm4all-beng-proxy (6.0.16) unstable; urgency=low

  * don't drop WANT request packet in repeated translation

 -- Max Kellermann <mk@cm4all.com>  Mon, 02 Mar 2015 08:38:49 -0000

cm4all-beng-proxy (6.0.15) unstable; urgency=low

  * widget: support the CONTENT_TYPE_LOOKUP protocol
  * CGI: disable request URI forwarding if there's a SCRIPT_NAME

 -- Max Kellermann <mk@cm4all.com>  Tue, 24 Feb 2015 16:44:37 -0000

cm4all-beng-proxy (6.0.14) unstable; urgency=low

  * merge release 5.15

 -- Max Kellermann <mk@cm4all.com>  Mon, 23 Feb 2015 12:48:39 -0000

cm4all-beng-proxy (6.0.13) unstable; urgency=low

  * don't steal the X-CM4all-View header from the HTTP cache

 -- Max Kellermann <mk@cm4all.com>  Fri, 20 Feb 2015 11:35:10 -0000

cm4all-beng-proxy (6.0.12) unstable; urgency=low

  * fcgi: don't redirect stderro to /dev/null
  * handler: reserve request body for focused widget even if processor
    disabled
  * remove the X-CM4all-View header after using it
  * headers: add group "TRANSFORMATION"
  * translation: add packet EXPAND_HEADER

 -- Max Kellermann <mk@cm4all.com>  Thu, 19 Feb 2015 15:36:19 -0000

cm4all-beng-proxy (6.0.11) unstable; urgency=low

  * translation: add packet EXPAND_READ_FILE
  * control: add command CONTROL_FADE_CHILDREN

 -- Max Kellermann <mk@cm4all.com>  Tue, 17 Feb 2015 12:02:40 -0000

cm4all-beng-proxy (6.0.10) unstable; urgency=low

  * merge release 5.14
  * translation: add packets NON_BLOCKING, READ_FILE

 -- Max Kellermann <mk@cm4all.com>  Fri, 13 Feb 2015 17:24:35 -0000

cm4all-beng-proxy (6.0.9) unstable; urgency=low

  * namespace_options: improved PIVOT_ROOT error message
  * translation: add packet EXPAND_BIND_MOUNT

 -- Max Kellermann <mk@cm4all.com>  Wed, 11 Feb 2015 11:36:51 -0000

cm4all-beng-proxy (6.0.8) unstable; urgency=low

  * debian: remove translation server demo packages
  * init: change default translation server address to @translation
  * translation: add packet EXPAND_COOKIE_HOST

 -- Max Kellermann <mk@cm4all.com>  Tue, 10 Feb 2015 12:24:22 -0000

cm4all-beng-proxy (6.0.7) unstable; urgency=low

  * translation: add packet LISTENER_TAG

 -- Max Kellermann <mk@cm4all.com>  Mon, 09 Feb 2015 11:02:06 -0000

cm4all-beng-proxy (6.0.6) unstable; urgency=low

  * http_server, http_client: reduce overhead of proxying chunked body

 -- Max Kellermann <mk@cm4all.com>  Fri, 06 Feb 2015 07:44:17 -0000

cm4all-beng-proxy (6.0.5) unstable; urgency=low

  * merge release 5.13
  * translate_client: check for PROBE_PATH_SUFFIXES without PROBE_SUFFIX
  * fix stack overflow on PROBE_SUFFIXES loop

 -- Max Kellermann <mk@cm4all.com>  Thu, 05 Feb 2015 13:30:21 -0000

cm4all-beng-proxy (6.0.4) unstable; urgency=low

  * hstock: fix memory leak
  * response: fix crash on invalid X-CM4all-View header
  * translation: add packets AUTH_FILE, EXPAND_AUTH_FILE,
    APPEND_AUTH, EXPAND_APPEND_AUTH
  * log unknown view names in X-CM4all-View

 -- Max Kellermann <mk@cm4all.com>  Wed, 04 Feb 2015 22:16:07 -0000

cm4all-beng-proxy (6.0.3) unstable; urgency=low

  * support response header X-CM4all-View for all responses
  * reduce fork overhead by dropping NFS cache
  * reduce I/O multi-threading overhead

 -- Max Kellermann <mk@cm4all.com>  Tue, 03 Feb 2015 14:50:27 -0000

cm4all-beng-proxy (6.0.2) unstable; urgency=low

  * translate_client: allow BASE="/" (regression fix)

 -- Max Kellermann <mk@cm4all.com>  Mon, 02 Feb 2015 11:32:01 -0000

cm4all-beng-proxy (6.0.1) unstable; urgency=low

  * translation: add packets EXPAND_DOCUMENT_ROOT, PROBE_PATH_SUFFIXES

 -- Max Kellermann <mk@cm4all.com>  Thu, 29 Jan 2015 22:32:02 -0000

cm4all-beng-proxy (5.16) unstable; urgency=low

  * net: fix crash due to parsing '@' twice
  * net: fix another off-by-one bug in local socket addresses
  * random: fix partial entropy collection
  * http_server: support method PATCH (RFC 5789)

 -- Max Kellermann <mk@cm4all.com>  Wed, 18 Mar 2015 09:56:43 -0000

cm4all-beng-proxy (5.15) unstable; urgency=low

  * ssl_client: fix crash on request with Keep-Alive disabled

 -- Max Kellermann <mk@cm4all.com>  Mon, 23 Feb 2015 12:44:50 -0000

cm4all-beng-proxy (5.14) unstable; urgency=low

  * merge release 4.22

 -- Max Kellermann <mk@cm4all.com>  Wed, 11 Feb 2015 20:50:41 -0000

cm4all-beng-proxy (5.13) unstable; urgency=low

  * ssl: throttle when OpenSSL buffer grows too large

 -- Max Kellermann <mk@cm4all.com>  Thu, 05 Feb 2015 10:14:15 -0000

cm4all-beng-proxy (5.12) unstable; urgency=low

  * merge release 4.21

 -- Max Kellermann <mk@cm4all.com>  Thu, 22 Jan 2015 16:42:55 -0000

cm4all-beng-proxy (5.11) unstable; urgency=low

  * merge release 4.20
  * ssl: disable weak ciphers

 -- Max Kellermann <mk@cm4all.com>  Fri, 16 Jan 2015 12:20:58 -0000

cm4all-beng-proxy (5.10) unstable; urgency=low

  * fix cookie mangling in CGI handlers

 -- Max Kellermann <mk@cm4all.com>  Wed, 14 Jan 2015 21:45:01 -0000

cm4all-beng-proxy (5.9) unstable; urgency=low

  * merge release 4.19
  * log-tee: new access logger

 -- Max Kellermann <mk@cm4all.com>  Wed, 24 Sep 2014 14:41:51 -0000

cm4all-beng-proxy (5.8) unstable; urgency=low

  * fcache: work around assertion failure

 -- Max Kellermann <mk@cm4all.com>  Thu, 18 Sep 2014 17:47:40 -0000

cm4all-beng-proxy (5.7) unstable; urgency=low

  * was_client: fix crash bug

 -- Max Kellermann <mk@cm4all.com>  Wed, 17 Sep 2014 18:39:12 -0000

cm4all-beng-proxy (5.6) unstable; urgency=low

  * ssl_filter: fix stalled connection

 -- Max Kellermann <mk@cm4all.com>  Wed, 17 Sep 2014 06:43:12 -0000

cm4all-beng-proxy (5.5) unstable; urgency=low

  * merge release 4.18

 -- Max Kellermann <mk@cm4all.com>  Fri, 12 Sep 2014 10:30:14 -0000

cm4all-beng-proxy (5.4) unstable; urgency=low

  * merge release 4.16

 -- Max Kellermann <mk@cm4all.com>  Wed, 10 Sep 2014 06:19:42 -0000

cm4all-beng-proxy (5.3) unstable; urgency=low

  * child_manager: fix tree insertion bug
  * http_server: fix logger assertion failure

 -- Max Kellermann <mk@cm4all.com>  Fri, 29 Aug 2014 18:50:09 -0000

cm4all-beng-proxy (5.2) unstable; urgency=low

  * was_input: fix assertion failure

 -- Max Kellermann <mk@cm4all.com>  Fri, 29 Aug 2014 11:30:37 -0000

cm4all-beng-proxy (5.1) unstable; urgency=low

  * merge release 4.15
  * net: fix off-by-one bug in local socket addresses

 -- Max Kellermann <mk@cm4all.com>  Fri, 29 Aug 2014 08:55:55 -0000

cm4all-beng-proxy (5.0.14) unstable; urgency=low

  * buffered_socket: reduce memory usage
  * ssl_filter: reduce memory usage further

 -- Max Kellermann <mk@cm4all.com>  Wed, 13 Aug 2014 11:01:56 -0000

cm4all-beng-proxy (5.0.13) unstable; urgency=low

  * merge release 4.14
  * ssl_filter: reduce memory usage

 -- Max Kellermann <mk@cm4all.com>  Fri, 08 Aug 2014 17:45:33 -0000

cm4all-beng-proxy (5.0.12) unstable; urgency=low

  * merge release 4.13
  * http_cache: fix memcached crash bug
  * lb: SIGHUP flushes the SSL session cache
  * ssl_factory: reduce memory usage

 -- Max Kellermann <mk@cm4all.com>  Tue, 05 Aug 2014 12:53:05 -0000

cm4all-beng-proxy (5.0.11) unstable; urgency=low

  * merge release 4.11
  * http_{client,server}: support WebSocket (RFC 6455)

 -- Max Kellermann <mk@cm4all.com>  Tue, 29 Jul 2014 20:31:30 -0000

cm4all-beng-proxy (5.0.10) unstable; urgency=low

  * merge release 4.10
  * http_server: don't disable keep-alive when discarding optional request
    body ("Expect: 100-continue")

 -- Max Kellermann <mk@cm4all.com>  Wed, 23 Jul 2014 17:51:02 -0000

cm4all-beng-proxy (5.0.9) unstable; urgency=low

  * merge release 4.9
  * translation: CONTENT_TYPE_LOOKUP response may contain transformations

 -- Max Kellermann <mk@cm4all.com>  Mon, 21 Jul 2014 16:37:34 -0000

cm4all-beng-proxy (5.0.8) unstable; urgency=low

  * merge release 4.8
  * translation: new packet AUTO_GZIPPED

 -- Max Kellermann <mk@cm4all.com>  Fri, 18 Jul 2014 19:04:45 -0000

cm4all-beng-proxy (5.0.7) unstable; urgency=low

  * lb: add per-listener option "verbose_response"
  * header_forward: another COOKIE=BOTH forwarding bug fix
  * translation: new packets REQUEST_HEADER, EXPAND_REQUEST_HEADER

 -- Max Kellermann <mk@cm4all.com>  Fri, 11 Jul 2014 13:46:08 -0000

cm4all-beng-proxy (5.0.6) unstable; urgency=low

  * merge release 4.7
  * translation: add packet EXPAND_SITE

 -- Max Kellermann <mk@cm4all.com>  Wed, 02 Jul 2014 12:58:55 +0200

cm4all-beng-proxy (5.0.5) unstable; urgency=low

  * translation: add packet EXPAND_URI
  * tcache: VALIDATE_MTIME=0 matches when the file does not exist

 -- Max Kellermann <mk@cm4all.com>  Mon, 30 Jun 2014 14:15:02 -0000

cm4all-beng-proxy (5.0.4) unstable; urgency=low

  * merge release 4.6

 -- Max Kellermann <mk@cm4all.com>  Wed, 25 Jun 2014 13:05:26 -0000

cm4all-beng-proxy (5.0.3) unstable; urgency=low

  * tcache: optimize invalidation with host filter
  * tcache: optimize invalidation with site filter

 -- Max Kellermann <mk@cm4all.com>  Tue, 24 Jun 2014 20:24:25 -0000

cm4all-beng-proxy (5.0.2) unstable; urgency=low

  * merge release 4.5
  * session: fix potential crash on shared memory exhaustion
  * session: really purge new sessions first
  * translate_client: strict HEADER_FORWARD checks
  * translate_client: fix the COOKIE=BOTH parser
  * header_forward: fix COOKIE=BOTH forwarding

 -- Max Kellermann <mk@cm4all.com>  Mon, 16 Jun 2014 14:26:06 -0000

cm4all-beng-proxy (5.0.1) unstable; urgency=low

  * processor: allow Content-Type application/xml
  * was, pipe_filter: don't inherit environment variables
  * pipe_filter: fix command-line argument corruption bug
  * pipe_filter: support custom environment variables
  * translation: SETENV sets environment vars for FastCGI and WAS
  * header_forward: add mode COOKIE=BOTH

 -- Max Kellermann <mk@cm4all.com>  Fri, 06 Jun 2014 13:41:44 -0000

cm4all-beng-proxy (4.23) unstable; urgency=low

  * http_server: support method PATCH (RFC 5789)
  * session: fix expiration timer
  * session: allocate 64k sessions (was 32k)
  * session: work around high CPU usage due to session purging
  * request_session: don't send cleared session id of ignored session
  * ajp: fix bogus error "Peer closed the socket prematurely"
  * fcgi: fix uninitialized variable
  * fcgi: fix hang after error logger failure
  * fcgi: ignore STDERR packets in size calculation
  * header_forward: always forward "Allow"
  * translate_cache: optimize memory usage
  * css_parser: fix buffer overflow due to off-by-one check
  * support SESSION_SITE in processor
  * lb: fix hang during shutdown
  * namespace: retry with mount flag "noexec" if mounting fails
  * random: fix partial entropy collection

 -- Max Kellermann <mk@cm4all.com>  Fri, 04 Dec 2015 16:52:26 -0000

cm4all-beng-proxy (4.22) unstable; urgency=low

  * fcgi: fix wrong child process reuse with different JailCGI homes

 -- Max Kellermann <mk@cm4all.com>  Wed, 11 Feb 2015 19:30:05 -0000

cm4all-beng-proxy (4.21) unstable; urgency=low

  * cgi, pipe: fix crash after fork failure when input is a regular file

 -- Max Kellermann <mk@cm4all.com>  Thu, 22 Jan 2015 16:38:00 -0000

cm4all-beng-proxy (4.20) unstable; urgency=low

  * ssl_server: disable SSLv2 and SSLv3 because they are insecure
  * ssl_client: enable TLS versions newer than 1.1

 -- Max Kellermann <mk@cm4all.com>  Fri, 16 Jan 2015 12:12:02 -0000

cm4all-beng-proxy (4.19) unstable; urgency=low

  * lb/tcp: fix assertion failure

 -- Max Kellermann <mk@cm4all.com>  Wed, 24 Sep 2014 14:31:24 -0000

cm4all-beng-proxy (4.18) unstable; urgency=low

  * http_server: fix missing response (Keep-Alive disabled)

 -- Max Kellermann <mk@cm4all.com>  Fri, 12 Sep 2014 10:22:51 -0000

cm4all-beng-proxy (4.17) unstable; urgency=low

  * http_server: fix logger assertion failure

 -- Max Kellermann <mk@cm4all.com>  Thu, 11 Sep 2014 08:52:31 -0000

cm4all-beng-proxy (4.16) unstable; urgency=low

  * was_client: fix assertion failure

 -- Max Kellermann <mk@cm4all.com>  Wed, 10 Sep 2014 06:17:58 -0000

cm4all-beng-proxy (4.15) unstable; urgency=low

  * merge release 3.1.38

 -- Max Kellermann <mk@cm4all.com>  Fri, 29 Aug 2014 08:52:10 -0000

cm4all-beng-proxy (4.14) unstable; urgency=low

  * ssl_filter: fix error check
  * http_server: log failed requests
  * lb_http: reduce verbosity of ECONNRESET log message

 -- Max Kellermann <mk@cm4all.com>  Fri, 08 Aug 2014 17:41:52 -0000

cm4all-beng-proxy (4.13) unstable; urgency=low

  * thread_worker: smaller thread stack (64 kB)
  * ssl_factory: enable ECDH for perfect forward secrecy
  * thread_socket_filter: reinvoke writing after recovering from full
    output buffer
  * buffered_socket: reschedule reading after input buffer drained

 -- Max Kellermann <mk@cm4all.com>  Tue, 05 Aug 2014 12:37:11 -0000

cm4all-beng-proxy (4.12) unstable; urgency=low

  * pool: fix bogus assertion failure after SSL disconnect
  * lb/tcp: fix send error message
  * lb/tcp: fix crash after write error
  * thread_socket_filter: fix assertion failure with full output buffer
  * thread_socket_filter: fix crash after write error

 -- Max Kellermann <mk@cm4all.com>  Thu, 31 Jul 2014 16:19:57 -0000

cm4all-beng-proxy (4.11) unstable; urgency=low

  * merge release 3.1.37

 -- Max Kellermann <mk@cm4all.com>  Mon, 28 Jul 2014 15:34:53 -0000

cm4all-beng-proxy (4.10) unstable; urgency=low

  * merge release 3.1.36
  * lhttp_stock: fix crash after fork failure

 -- Max Kellermann <mk@cm4all.com>  Wed, 23 Jul 2014 17:47:36 -0000

cm4all-beng-proxy (4.9) unstable; urgency=low

  * merge release 3.1.35

 -- Max Kellermann <mk@cm4all.com>  Mon, 21 Jul 2014 16:34:15 -0000

cm4all-beng-proxy (4.8) unstable; urgency=low

  * ssl: fix choking decryption on large SSL packets
  * http_server: discard incoming data while waiting for drained response

 -- Max Kellermann <mk@cm4all.com>  Thu, 17 Jul 2014 23:16:21 -0000

cm4all-beng-proxy (4.7) unstable; urgency=low

  * lb: flush all output buffers before closing HTTPS connection

 -- Max Kellermann <mk@cm4all.com>  Wed, 02 Jul 2014 10:46:07 -0000

cm4all-beng-proxy (4.6) unstable; urgency=low

  * merge release 3.1.34

 -- Max Kellermann <mk@cm4all.com>  Wed, 25 Jun 2014 13:02:07 -0000

cm4all-beng-proxy (4.5) unstable; urgency=low

  * tcache: enable VARY on LOCAL_ADDRESS_STRING

 -- Max Kellermann <mk@cm4all.com>  Sun, 15 Jun 2014 21:14:17 -0000

cm4all-beng-proxy (4.4) unstable; urgency=low

  * debian/control: refuse to build with libnfs 1.9.3-1 due to broken
    package name

 -- Max Kellermann <mk@cm4all.com>  Tue, 10 Jun 2014 09:59:57 -0000

cm4all-beng-proxy (4.3) unstable; urgency=low

  * merge release 3.1.33
  * widget_uri, cgi_address: fix potential crash

 -- Max Kellermann <mk@cm4all.com>  Tue, 10 Jun 2014 08:47:34 -0000

cm4all-beng-proxy (4.2) unstable; urgency=low

  * widget: avoid double slash when concatenating (Local) HTTP URI and
    path_info

 -- Max Kellermann <mk@cm4all.com>  Tue, 03 Jun 2014 18:08:54 -0000

cm4all-beng-proxy (4.1) unstable; urgency=medium

  * feature freeze

 -- Max Kellermann <mk@cm4all.com>  Fri, 30 May 2014 13:42:38 +0200

cm4all-beng-proxy (4.0.49) unstable; urgency=low

  * lb_config: allow escaping backslash in lb.conf
  * translation: add packet AUTH (yet another authentication protocol)

 -- Max Kellermann <mk@cm4all.com>  Wed, 28 May 2014 15:14:54 -0000

cm4all-beng-proxy (4.0.48) unstable; urgency=low

  * cgi_address: avoid double slash when concatenating script_name and
    path_info
  * cgi_address: default to script_name="/"

 -- Max Kellermann <mk@cm4all.com>  Tue, 27 May 2014 11:47:19 -0000

cm4all-beng-proxy (4.0.47) unstable; urgency=low

  * args: unescape values with dollar sign (4.0.46 regression)
  * translate_client: fix "Could not locate resource" (4.0.38 regression)

 -- Max Kellermann <mk@cm4all.com>  Mon, 26 May 2014 17:02:48 -0000

cm4all-beng-proxy (4.0.46) unstable; urgency=low

  * translate_client: check for valid base address after EASY_BASE
  * fcgi_client: detect bogus Content-Length response header

 -- Max Kellermann <mk@cm4all.com>  Mon, 26 May 2014 12:11:55 -0000

cm4all-beng-proxy (4.0.45) unstable; urgency=low

  * translate_client: fix crash after misplaced AUTO_BASE
  * fcgi_client: support STDERR_PATH for FastCGI's STDERR stream

 -- Max Kellermann <mk@cm4all.com>  Thu, 22 May 2014 15:42:08 -0000

cm4all-beng-proxy (4.0.44) unstable; urgency=low

  * cgi_address: unescape PATH_INFO in ENOTDIR handler
  * python/translation/response: add method bind_mount()

 -- Max Kellermann <mk@cm4all.com>  Wed, 21 May 2014 13:58:15 -0000

cm4all-beng-proxy (4.0.43) unstable; urgency=low

  * merge release 3.1.32
  * lhttp_stock: handle fork() failures
  * handler: fix assertion failure on malformed request URI

 -- Max Kellermann <mk@cm4all.com>  Wed, 21 May 2014 07:27:05 -0000

cm4all-beng-proxy (4.0.42) unstable; urgency=low

  * tstock: log abstract socket paths properly
  * translation: add packet COOKIE_PATH
  * cookie_{server,client}: upgrade to RFC 6265
  * http_string: allow comma in cookie values (RFC ignorant)

 -- Max Kellermann <mk@cm4all.com>  Wed, 14 May 2014 10:41:34 -0000

cm4all-beng-proxy (4.0.41) unstable; urgency=low

  * handler: forget CHECK after the check has completed
  * handler: apply SESSION before repeating translation
  * fcgi, lhttp, delegate: apply STDERR_PATH to stdout

 -- Max Kellermann <mk@cm4all.com>  Tue, 13 May 2014 15:14:58 -0000

cm4all-beng-proxy (4.0.40) unstable; urgency=low

  * file_hander: fix memory leak
  * rerror: add option "verbose_response"
  * translation: rename LHTTP_EXPAND_URI to EXPAND_LHTTP_URI
  * tcache: raise MAX_AGE limit to one day
  * ajp_client: fix header corruption
  * ajp_client: fix buffer overflow
  * python/translation/response: add method expand_pair()

 -- Max Kellermann <mk@cm4all.com>  Mon, 12 May 2014 15:58:07 -0000

cm4all-beng-proxy (4.0.39) unstable; urgency=low

  * file_enotdir: fix PATH_INFO forwarding for LHTTP

 -- Max Kellermann <mk@cm4all.com>  Fri, 09 May 2014 13:38:57 -0000

cm4all-beng-proxy (4.0.38) unstable; urgency=low

  * translation: add packet STDERR_PATH
  * translate_client: detect missing LHTTP_URI, NFS_EXPORT
  * handler: fix the USER translation packet (broken since 4.0.17)

 -- Max Kellermann <mk@cm4all.com>  Thu, 08 May 2014 21:49:55 -0000

cm4all-beng-proxy (4.0.37) unstable; urgency=low

  * enotdir: forward PATH_INFO to LHTTP server
  * lhttp: support environment variables via PAIR

 -- Max Kellermann <mk@cm4all.com>  Thu, 08 May 2014 12:59:50 -0000

cm4all-beng-proxy (4.0.36) unstable; urgency=low

  * tcache: log the final cache key
  * translation: add packet ENOTDIR

 -- Max Kellermann <mk@cm4all.com>  Thu, 08 May 2014 08:56:13 -0000

cm4all-beng-proxy (4.0.35) unstable; urgency=low

  * namespace_options, client-socket: Debian Squeeze compatibility tweaks
  * tcache: paranoid checks for REGEX (optional via UNSAFE_BASE)
  * translation: add packet REDIRECT_QUERY_STRING

 -- Max Kellermann <mk@cm4all.com>  Tue, 06 May 2014 16:20:22 -0000

cm4all-beng-proxy (4.0.34) unstable; urgency=low

  * tcache: fix URI with BASE
  * tcache: allow URI with AUTO_BASE/EASY_BASE
  * tcache: allow TEST_PATH with BASE
  * translation: add packet EXPAND_TEST_PATH

 -- Max Kellermann <mk@cm4all.com>  Tue, 06 May 2014 12:58:50 -0000

cm4all-beng-proxy (4.0.33) unstable; urgency=low

  * allow FILE_NOT_FOUND depth 20
  * translation: add packets EXPAND_SCRIPT_NAME, TEST_PATH

 -- Max Kellermann <mk@cm4all.com>  Mon, 05 May 2014 16:05:09 -0000

cm4all-beng-proxy (4.0.32) unstable; urgency=low

  * cgi_address: allow BASE without PATH_INFO
  * implement FILE_NOT_FOUND support for CGI, FastCGI, WAS, LHTTP

 -- Max Kellermann <mk@cm4all.com>  Fri, 02 May 2014 14:32:47 -0000

cm4all-beng-proxy (4.0.31) unstable; urgency=low

  * translation: add packet EXPAND_REDIRECT
  * tcache: regex compiler errors and base mismatches are fatal

 -- Max Kellermann <mk@cm4all.com>  Thu, 01 May 2014 18:23:24 -0000

cm4all-beng-proxy (4.0.30) unstable; urgency=low

  * merge release 3.1.31
  * uri_base: fix BASE store bug after request to the BASE

 -- Max Kellermann <mk@cm4all.com>  Tue, 29 Apr 2014 21:53:37 -0000

cm4all-beng-proxy (4.0.29) unstable; urgency=low

  * processor: add URI rewrite mode "response"

 -- Max Kellermann <mk@cm4all.com>  Wed, 23 Apr 2014 23:59:00 -0000

cm4all-beng-proxy (4.0.28) unstable; urgency=low

  * handler: fix SESSION and PARAM breakage
  * tcache: fix VARY/PARAM check
  * translation: allow null bytes in SESSION

 -- Max Kellermann <mk@cm4all.com>  Thu, 17 Apr 2014 12:21:29 -0000

cm4all-beng-proxy (4.0.27) unstable; urgency=low

  * tstock: support abstract sockets

 -- Max Kellermann <mk@cm4all.com>  Fri, 04 Apr 2014 12:58:09 -0000

cm4all-beng-proxy (4.0.26) unstable; urgency=low

  * merge release 3.1.28
  * translation: add packet EXPIRES_RELATIVE

 -- Max Kellermann <mk@cm4all.com>  Tue, 01 Apr 2014 17:18:55 -0000

cm4all-beng-proxy (4.0.25) unstable; urgency=low

  * merge release 3.1.27
  * lb/tcp: fix busy loop

 -- Max Kellermann <mk@cm4all.com>  Thu, 27 Mar 2014 11:22:05 -0000

cm4all-beng-proxy (4.0.24) unstable; urgency=low

  * failure: fix bogus assertion failure with abstract sockets
  * lb/tcp: fix memory leaks
  * lb/tcp: drain output buffers before closing the connection

 -- Max Kellermann <mk@cm4all.com>  Mon, 24 Mar 2014 17:42:04 -0000

cm4all-beng-proxy (4.0.23) unstable; urgency=low

  * translation: new packet DIRECTORY_INDEX

 -- Max Kellermann <mk@cm4all.com>  Fri, 21 Mar 2014 13:00:39 -0000

cm4all-beng-proxy (4.0.22) unstable; urgency=low

  * translation: allow ERROR_DOCUMENT payload, echo
  * translation: new packets FILE_NOT_FOUND, CONTENT_TYPE_LOOKUP
  * translate_client: check for multiple REGEX / INVERSE_REGEX
  * translate_client: support abstract sockets in ADDRESS_STRING

 -- Max Kellermann <mk@cm4all.com>  Thu, 20 Mar 2014 12:28:04 -0000

cm4all-beng-proxy (4.0.21) unstable; urgency=low

  * merge release 3.1.26
  * handler: forward HTTP errors from translation cache to browser
  * tcache: reduce memory usage
  * translate_client: don't send REMOTE_HOST unless requested via WANT
  * translate_client: check if BASE matches request URI
  * translation: make "UNSAFE_BASE" a modifier for "BASE"
  * translation: new packet "EASY_BASE" simplifies "BASE" usage
  * translation: new packets "REGEX_TAIL", "REGEX_UNESCAPE"

 -- Max Kellermann <mk@cm4all.com>  Mon, 17 Mar 2014 22:00:23 -0000

cm4all-beng-proxy (4.0.20) unstable; urgency=low

  * merge release 3.1.25
  * translate_client: refuse to parse incoming request packets
  * translate_client: check for illegal null bytes
  * translation: add packet "UNSAFE_BASE"
  * lb: drop root privileges irreversibly using PR_SET_NO_NEW_PRIVS

 -- Max Kellermann <mk@cm4all.com>  Thu, 13 Mar 2014 13:34:47 -0000

cm4all-beng-proxy (4.0.19) unstable; urgency=low

  * translation: add packet WANT, make several packets optional
  * translate_client: allow combining CHECK and WANT_FULL_URI
  * tcache: make PARAM cacheable, supported by VARY
  * python/translation/request: accept BEGIN in packetReceived()
  * python/translation/request: add attribute "protocol_version"
  * lb: detach from file system (security)

 -- Max Kellermann <mk@cm4all.com>  Wed, 05 Mar 2014 14:16:42 -0000

cm4all-beng-proxy (4.0.18) unstable; urgency=low

  * doc/lb: document sticky mode "source_ip"
  * lb/tcp: fix endless loop due to misrouted write event

 -- Max Kellermann <mk@cm4all.com>  Tue, 18 Feb 2014 14:48:47 -0000

cm4all-beng-proxy (4.0.17) unstable; urgency=low

  * handler: apply session directives from current translation response
    before resuming the "previous" response

 -- Max Kellermann <mk@cm4all.com>  Mon, 17 Feb 2014 17:46:44 -0000

cm4all-beng-proxy (4.0.16) unstable; urgency=low

  * namespace: set up uid/gid mapping without MOUNT_PROC
  * namespace: allow BIND_MOUNT, MOUNT_PROC, MOUNT_HOME, MOUNT_TMP_TMPFS without
    PIVOT_ROOT
  * configurable resource limits for child processes

 -- Max Kellermann <mk@cm4all.com>  Fri, 07 Feb 2014 12:48:44 -0000

cm4all-beng-proxy (4.0.15) unstable; urgency=low

  * daemon: set up supplementary groups
  * child_manager: log resource usage
  * fcgi_stock: kill child process after connect failure
  * fcgi_stock: kill child process after repeated timeout

 -- Max Kellermann <mk@cm4all.com>  Tue, 04 Feb 2014 15:17:36 -0000

cm4all-beng-proxy (4.0.14) unstable; urgency=low

  * add systemd unit
  * cgi, delegate, lhttp, pipe: enable missing namespace features
  * cgi, pipe: fix /proc mount failure
  * namespace: secure /proc flags
  * namespace: work around uid/gid mapper failure using PR_SET_DUMPABLE

 -- Max Kellermann <mk@cm4all.com>  Mon, 03 Feb 2014 20:40:49 -0000

cm4all-beng-proxy (4.0.13) unstable; urgency=low

  * namespace: make new root directory read-only
  * namespace: add option to mount tmpfs on /tmp
  * namespace: arbitrary bind-mounts
  * namespace: support UTS namespaces
  * namespace: set up uid/gid mapping in user namespace

 -- Max Kellermann <mk@cm4all.com>  Tue, 28 Jan 2014 22:37:47 -0000

cm4all-beng-proxy (4.0.12) unstable; urgency=low

  * cache: use monotonic clock
  * namespace: support PID namespaces
  * namespace: support mount namespace and pivot_root()
  * namespace: can mount new /proc, $HOME

 -- Max Kellermann <mk@cm4all.com>  Fri, 24 Jan 2014 14:02:34 -0000

cm4all-beng-proxy (4.0.11) unstable; urgency=low

  * was: fix misdirected pipes (4.0.10 regression)
  * translation: add packets EXPAND_APPEND, EXPAND_PAIR
  * file_handler: allow character devices

 -- Max Kellermann <mk@cm4all.com>  Tue, 21 Jan 2014 18:24:14 -0000

cm4all-beng-proxy (4.0.10) unstable; urgency=low

  * merge release 3.1.24
  * response: don't report version in "Server" response header
  * lhttp, delegate: support namespaces
  * delegate: fix spontaneous shutdown due to misrouted SIGTERM signal

 -- Max Kellermann <mk@cm4all.com>  Fri, 03 Jan 2014 21:18:45 -0000

cm4all-beng-proxy (4.0.9) unstable; urgency=low

  * pipe: fix signal handler race condition
  * pipe, CGI, FastCGI, WAS: support user/network namespaces

 -- Max Kellermann <mk@cm4all.com>  Mon, 23 Dec 2013 18:55:03 -0000

cm4all-beng-proxy (4.0.8) unstable; urgency=low

  * CGI, FastCGI, WAS: support command-line arguments
  * header-forward: add groups "CORS", "SECURE"

 -- Max Kellermann <mk@cm4all.com>  Mon, 16 Dec 2013 18:26:12 -0000

cm4all-beng-proxy (4.0.7) unstable; urgency=low

  * merge release 3.1.23
  * ssl_filter: fix stalled SSL read
  * thread_socket_filter: fix stalled SSL write

 -- Max Kellermann <mk@cm4all.com>  Sat, 07 Dec 2013 07:39:16 -0000

cm4all-beng-proxy (4.0.6) unstable; urgency=low

  * thread_queue: fix spurious thread exit

 -- Max Kellermann <mk@cm4all.com>  Tue, 26 Nov 2013 20:45:30 -0000

cm4all-beng-proxy (4.0.5) unstable; urgency=low

  * merge release 3.1.22

 -- Max Kellermann <mk@cm4all.com>  Mon, 25 Nov 2013 13:03:15 -0000

cm4all-beng-proxy (4.0.4) unstable; urgency=low

  * merge release 3.1.21
  * nfs: bind to privileged port

 -- Max Kellermann <mk@cm4all.com>  Sun, 24 Nov 2013 08:30:58 -0000

cm4all-beng-proxy (4.0.3) unstable; urgency=low

  * lb: allow the kernel to chooes a TCP bind port
  * lb: support forwarding HTTP requests with the original source IP

 -- Max Kellermann <mk@cm4all.com>  Sun, 10 Nov 2013 17:46:44 -0000

cm4all-beng-proxy (4.0.2) unstable; urgency=low

  * merge release 3.1.20
  * lb: support forwarding TCP connections with the original source IP

 -- Max Kellermann <mk@cm4all.com>  Tue, 05 Nov 2013 16:07:34 -0000

cm4all-beng-proxy (4.0.1) unstable; urgency=low

  * merge release 3.1.19

 -- Max Kellermann <mk@cm4all.com>  Wed, 30 Oct 2013 15:26:16 -0000

cm4all-beng-proxy (4.0) unstable; urgency=low

  * translation: rename TRANSLATE_PROXY to TRANSLATE_HTTP
  * thread_pool: start SSL worker threads on the first use
  * translate-client, resource-loader: support https://

 -- Max Kellermann <mk@cm4all.com>  Wed, 23 Oct 2013 19:29:38 -0000

cm4all-beng-proxy (3.1.38) unstable; urgency=low

  * istream: fix assertion failure due to inverted check
  * was_control: fix assertion failure due to missing check

 -- Max Kellermann <mk@cm4all.com>  Fri, 29 Aug 2014 08:52:53 -0000

cm4all-beng-proxy (3.1.37) unstable; urgency=low

  * http_cache: fix caching (Fast-)CGI responses
  * http_client: fix bug with HTTP 1.0 Keep-Alive
  * stock: destroy only surplus idle items

 -- Max Kellermann <mk@cm4all.com>  Mon, 28 Jul 2014 15:30:50 -0000

cm4all-beng-proxy (3.1.36) unstable; urgency=low

  * http_server: ignore case in "Connection" request header
  * http_client: allow comma-separated list in "Connection" response
    header

 -- Max Kellermann <mk@cm4all.com>  Wed, 23 Jul 2014 17:43:09 -0000

cm4all-beng-proxy (3.1.35) unstable; urgency=low

  * lb_tcp: fix memory leak after send failure
  * ssl_filter: fix race condition
  * ssl_filter: fix memory leak with client certificates

 -- Max Kellermann <mk@cm4all.com>  Mon, 21 Jul 2014 16:20:14 -0000

cm4all-beng-proxy (3.1.34) unstable; urgency=low

  * session: fix potential crash on shared memory exhaustion
  * session: really purge new sessions first
  * istream-iconv: fix endless loop with unknown charset

 -- Max Kellermann <mk@cm4all.com>  Wed, 25 Jun 2014 12:58:03 -0000

cm4all-beng-proxy (3.1.33) unstable; urgency=low

  * widget: avoid double slash when concatenating (Local) HTTP URI and
    path_info
  * pipe: fix command-line argument corruption bug
  * fcgi_client: detect bogus Content-Length response header

 -- Max Kellermann <mk@cm4all.com>  Tue, 10 Jun 2014 08:30:39 -0000

cm4all-beng-proxy (3.1.32) unstable; urgency=low

  * http_string: allow comma in cookie values (RFC ignorant)

 -- Max Kellermann <mk@cm4all.com>  Mon, 19 May 2014 07:52:24 -0000

cm4all-beng-proxy (3.1.31) unstable; urgency=low

  * rewrite-uri: fix view name corruption

 -- Max Kellermann <mk@cm4all.com>  Mon, 28 Apr 2014 16:30:17 -0000

cm4all-beng-proxy (3.1.30) unstable; urgency=low

  * translate-client: fix EXPAND_PATH on HTTP address

 -- Max Kellermann <mk@cm4all.com>  Mon, 28 Apr 2014 14:44:22 -0000

cm4all-beng-proxy (3.1.29) unstable; urgency=low

  * http-server: fix potential crash with too many request headers

 -- Max Kellermann <mk@cm4all.com>  Fri, 25 Apr 2014 15:52:16 -0000

cm4all-beng-proxy (3.1.28) unstable; urgency=low

  * buffered_socket: fix bogus assertion failure

 -- Max Kellermann <mk@cm4all.com>  Tue, 01 Apr 2014 16:53:22 -0000

cm4all-beng-proxy (3.1.27) unstable; urgency=low

  * fcgi-stock: show process name in log messages
  * fcgi-stock: check connection state before issuing new request

 -- Max Kellermann <mk@cm4all.com>  Tue, 25 Mar 2014 20:02:23 -0000

cm4all-beng-proxy (3.1.26) unstable; urgency=low

  * http-client: fix bogus assertion failure

 -- Max Kellermann <mk@cm4all.com>  Fri, 14 Mar 2014 14:36:12 -0000

cm4all-beng-proxy (3.1.25) unstable; urgency=low

  * escape: fix data corruption with glibc 2.18

 -- Max Kellermann <mk@cm4all.com>  Thu, 06 Mar 2014 11:47:14 -0000

cm4all-beng-proxy (3.1.24) unstable; urgency=low

  * fcgi-stock: fix crash on fork() failure
  * fcache: fix crash on responses without body

 -- Max Kellermann <mk@cm4all.com>  Thu, 02 Jan 2014 22:57:50 -0000

cm4all-beng-proxy (3.1.23) unstable; urgency=low

  * was-output: fix event leak
  * was-output: fix crash in error handler
  * was-client: free the request body on empty response
  * was-client: reuse connection after empty response
  * was-client: fix stalled response on LENGTH=0

 -- Max Kellermann <mk@cm4all.com>  Fri, 06 Dec 2013 13:23:40 -0000

cm4all-beng-proxy (3.1.22) unstable; urgency=low

  * http_server: fix stalled response

 -- Max Kellermann <mk@cm4all.com>  Mon, 25 Nov 2013 13:00:33 -0000

cm4all-beng-proxy (3.1.21) unstable; urgency=low

  * merge release 3.0.34
  * was-client: fix crash on abort
  * was-client: fix off-by-one error in header parser

 -- Max Kellermann <mk@cm4all.com>  Sun, 24 Nov 2013 08:04:41 -0000

cm4all-beng-proxy (3.1.20) unstable; urgency=low

  * jail: add "--" after last option, allows passing options to jail
  * keep CAP_KILL to be able to kill jailed child processes

 -- Max Kellermann <mk@cm4all.com>  Mon, 04 Nov 2013 14:41:34 -0000

cm4all-beng-proxy (3.1.19) unstable; urgency=low

  * handler: work around crash due to translation cache invalidation
  * child: send SIGKILL after 60 seconds

 -- Max Kellermann <mk@cm4all.com>  Wed, 30 Oct 2013 12:12:31 -0000

cm4all-beng-proxy (3.1.18) unstable; urgency=low

  * nfs: translate NFS3ERR_NOENT to "404 Not Found"
  * nfs_client: don't leak file descriptor to child processes

 -- Max Kellermann <mk@cm4all.com>  Wed, 30 Oct 2013 09:28:11 -0000

cm4all-beng-proxy (3.1.17) unstable; urgency=low

  * tcache: cache translation responses that contain STATUS

 -- Max Kellermann <mk@cm4all.com>  Fri, 25 Oct 2013 17:10:26 -0000

cm4all-beng-proxy (3.1.16) unstable; urgency=low

  * fcgi-stock: kill child processes with SIGUSR1 instead of SIGTERM

 -- Max Kellermann <mk@cm4all.com>  Wed, 23 Oct 2013 08:54:03 -0000

cm4all-beng-proxy (3.1.15) unstable; urgency=low

  * lhttp_address: don't unescape the BASE suffix
  * {file,nfs}_address: unescape EXPAND_PATH(_INFO) substitutions
  * child_stock: fix another assertion failure

 -- Max Kellermann <mk@cm4all.com>  Tue, 22 Oct 2013 15:15:42 -0000

cm4all-beng-proxy (3.1.14) unstable; urgency=low

  * istream_nfs: fix assertion failure on empty file
  * nfs_client: fix crash on malformed path
  * nfs_client: improved error messages
  * child_stock: fix assertion failure when busy child process gets killed

 -- Max Kellermann <mk@cm4all.com>  Mon, 21 Oct 2013 15:38:28 -0000

cm4all-beng-proxy (3.1.13) unstable; urgency=low

  * merge release 3.0.33
  * translation: new packet WANT_FULL_URI for obtaining the full URI

 -- Max Kellermann <mk@cm4all.com>  Wed, 09 Oct 2013 10:40:35 -0000

cm4all-beng-proxy (3.1.12) unstable; urgency=low

  * merge release 3.0.31
  * translation: new packet CONCURRENCY controls number of LHTTP
    connections per process

 -- Max Kellermann <mk@cm4all.com>  Sat, 05 Oct 2013 11:34:04 -0000

cm4all-beng-proxy (3.1.11) unstable; urgency=low

  * lhttp_stock: allow 4 concurrent connections per LHTTP process

 -- Max Kellermann <mk@cm4all.com>  Mon, 30 Sep 2013 16:10:05 -0000

cm4all-beng-proxy (3.1.10) unstable; urgency=low

  * resource-address: fix assertion failure in LHTTP operation
  * lhttp_request: use the LHTTP_HOST attribute
  * kill the logger process on shutdown

 -- Max Kellermann <mk@cm4all.com>  Wed, 25 Sep 2013 17:29:56 -0000

cm4all-beng-proxy (3.1.9) unstable; urgency=low

  * {fcgi,lhttp}_stock: reuse child processes after connection closed
  * translate-client: ignore DEFLATED,GZIPPED on NFS address
  * translate-client: ignore EXPAND_PATH_INFO on local file
  * ssl_factory: wildcard matches single letter
  * ssl_factory: wildcard matches only one segment

 -- Max Kellermann <mk@cm4all.com>  Tue, 24 Sep 2013 10:31:30 -0000

cm4all-beng-proxy (3.1.8) unstable; urgency=low

  * ssl_factory: fix broken certificat/key matching
  * doc: various manual updates (RFC 2617, ...)

 -- Max Kellermann <mk@cm4all.com>  Fri, 20 Sep 2013 12:55:55 -0000

cm4all-beng-proxy (3.1.7) unstable; urgency=low

  * merge release 3.0.30
  * resource-loader: new protocol "Local HTTP"

 -- Max Kellermann <mk@cm4all.com>  Tue, 17 Sep 2013 13:36:20 -0000

cm4all-beng-proxy (3.1.6) unstable; urgency=low

  * buffered_socket: fix assertion failure

 -- Max Kellermann <mk@cm4all.com>  Fri, 23 Aug 2013 12:39:47 -0000

cm4all-beng-proxy (3.1.5) unstable; urgency=low

  * merge release 3.0.26
  * lb: disallow deprecated configuration keywords
  * lb: conditional pools
  * lb_config: setting "ssl_cert" specifies both certificate and key
  * ssl_filter: support TLS Server Name Indication

 -- Max Kellermann <mk@cm4all.com>  Fri, 16 Aug 2013 16:29:34 -0000

cm4all-beng-proxy (3.1.4) unstable; urgency=low

  * nfs_cache: new dedicated cache for NFS files
  * nfs_{handler,request}: use Content-Type from translation server

 -- Max Kellermann <mk@cm4all.com>  Mon, 10 Jun 2013 20:50:58 -0000

cm4all-beng-proxy (3.1.3) unstable; urgency=low

  * nfs_client: fix crash due to uninitialized memory
  * nfs_client: disconnect idle connections
  * nfs_client: expire file metadata
  * istream-nfs: fix resuming a blocking sink
  * istream-nfs: detect file truncation

 -- Max Kellermann <mk@cm4all.com>  Mon, 03 Jun 2013 19:30:20 -0000

cm4all-beng-proxy (3.1.2) unstable; urgency=low

  * nfs_client: read larger chunks
  * nfs_handler: implement cache revalidation and byte ranges

 -- Max Kellermann <mk@cm4all.com>  Wed, 29 May 2013 16:23:15 -0000

cm4all-beng-proxy (3.1.1) unstable; urgency=low

  * nfs_client: fix crash on HEAD request
  * nfs_client: generate Last-Modified and ETag
  * http-cache: allow caching NFS files

 -- Max Kellermann <mk@cm4all.com>  Thu, 23 May 2013 11:00:49 -0000

cm4all-beng-proxy (3.1) unstable; urgency=low

  * nfs_client: new resource loader backend

 -- Max Kellermann <mk@cm4all.com>  Tue, 21 May 2013 21:14:06 -0000

cm4all-beng-proxy (3.0.34) unstable; urgency=low

  * processor: fix use-after-free crash bug

 -- Max Kellermann <mk@cm4all.com>  Sun, 24 Nov 2013 07:46:29 -0000

cm4all-beng-proxy (3.0.33) unstable; urgency=low

  * tcache: limit the cacheable CHECK length
  * tcache: allow binary data in the CHECK payload
  * tcache: fix matching the URI on INVALIDATE with CHECK

 -- Max Kellermann <mk@cm4all.com>  Wed, 09 Oct 2013 09:52:47 -0000

cm4all-beng-proxy (3.0.32) unstable; urgency=low

  * tcache: apply BASE to responses without an address
  * tcache: fix BASE on responses with CHECK
  * handler: fix crash after malformed CHECK/PREVIOUS translation

 -- Max Kellermann <mk@cm4all.com>  Tue, 08 Oct 2013 15:48:07 -0000

cm4all-beng-proxy (3.0.31) unstable; urgency=low

  * socket_wrapper: work around libevent timeout reset bug

 -- Max Kellermann <mk@cm4all.com>  Wed, 02 Oct 2013 15:30:11 -0000

cm4all-beng-proxy (3.0.30) unstable; urgency=low

  * istream-file: fix crash bug
  * fcgi, was: fix memory leak on malformed translation response

 -- Max Kellermann <mk@cm4all.com>  Tue, 17 Sep 2013 13:23:28 -0000

cm4all-beng-proxy (3.0.29) unstable; urgency=low

  * fcgi-client: fix crash on certain malformed responses
  * parser: fix crash on certain CDATA sections

 -- Max Kellermann <mk@cm4all.com>  Mon, 02 Sep 2013 10:51:58 -0000

cm4all-beng-proxy (3.0.28) unstable; urgency=low

  * processor: fix widget lookup regression

 -- Max Kellermann <mk@cm4all.com>  Mon, 26 Aug 2013 18:21:03 -0000

cm4all-beng-proxy (3.0.27) unstable; urgency=low

  * processor: fix stalled transfer with two nested processors

 -- Max Kellermann <mk@cm4all.com>  Mon, 26 Aug 2013 17:09:47 -0000

cm4all-beng-proxy (3.0.26) unstable; urgency=low

  * respones: generate header P3P:CP="CAO PSA OUR" to work around IE10 bug
  * init: auto-create /var/run/cm4all
  * lb: enable GLib multi-threading

 -- Max Kellermann <mk@cm4all.com>  Fri, 26 Jul 2013 07:21:15 -0000

cm4all-beng-proxy (3.0.25) unstable; urgency=low

  * stock: fix access to undefind memory
  * file-handler, http-util: fix If-Match / If-None-Match check

 -- Max Kellermann <mk@cm4all.com>  Wed, 29 May 2013 16:13:54 -0000

cm4all-beng-proxy (3.0.24) unstable; urgency=low

  * memcached-client: fix bogus "peer closed socket prematurely"

 -- Max Kellermann <mk@cm4all.com>  Tue, 23 Apr 2013 11:20:00 -0000

cm4all-beng-proxy (3.0.23) unstable; urgency=low

  * lb: fix memory leak when request with body gets aborted early

 -- Max Kellermann <mk@cm4all.com>  Thu, 04 Apr 2013 15:33:57 -0000

cm4all-beng-proxy (3.0.22) unstable; urgency=low

  * http-server: fix rare crash in request body handler
  * http-client: fix memory leak

 -- Max Kellermann <mk@cm4all.com>  Tue, 26 Mar 2013 07:24:22 -0000

cm4all-beng-proxy (3.0.21) unstable; urgency=low

  * ajp-client: fix malformed request packet with empty request body

 -- Max Kellermann <mk@cm4all.com>  Thu, 21 Mar 2013 17:11:22 -0000

cm4all-beng-proxy (3.0.20) unstable; urgency=low

  * http-client: fix assertion failure with certain chunked responses

 -- Max Kellermann <mk@cm4all.com>  Thu, 21 Mar 2013 10:21:13 -0000

cm4all-beng-proxy (3.0.19) unstable; urgency=low

  * istream_tee: fix crash / memory leak on I/O error before request body
    was delivered to widget

 -- Max Kellermann <mk@cm4all.com>  Mon, 18 Mar 2013 11:23:27 -0000

cm4all-beng-proxy (3.0.18) unstable; urgency=low

  * bot: detect more crawler/bot user-agents
  * lb.init: add ACCESS_LOGGER variable

 -- Max Kellermann <mk@cm4all.com>  Fri, 15 Mar 2013 14:47:08 -0000

cm4all-beng-proxy (3.0.17) unstable; urgency=low

  * lb: add ssl_verify "optional"

 -- Max Kellermann <mk@cm4all.com>  Fri, 08 Mar 2013 14:31:25 -0000

cm4all-beng-proxy (3.0.16) unstable; urgency=low

  * http-request: fix assertion failure
  * log-{cat,split}: use unsigned characters in backslash-escape

 -- Max Kellermann <mk@cm4all.com>  Thu, 07 Mar 2013 15:26:26 -0000

cm4all-beng-proxy (3.0.15) unstable; urgency=low

  * stock: fix another assertion failure during idle cleanup
  * inline-widget: avoid unrecoverable I/O errors during initialisation

 -- Max Kellermann <mk@cm4all.com>  Tue, 05 Mar 2013 07:11:46 -0000

cm4all-beng-proxy (3.0.14) unstable; urgency=low

  * stock: fix assertion failure during idle cleanup
  * http-server: count bytes received, fixes regression
  * http-server: send "100 Continue", fixes regression
  * http-client: fix potential assertion failure after "100 Continue"

 -- Max Kellermann <mk@cm4all.com>  Fri, 01 Mar 2013 16:53:54 -0000

cm4all-beng-proxy (3.0.13) unstable; urgency=low

  * merge release 2.3.7
  * uri-verify: allow double slashes
  * change product token to "CM4all Webserver"

 -- Max Kellermann <mk@cm4all.com>  Mon, 18 Feb 2013 11:35:29 -0000

cm4all-beng-proxy (3.0.12) unstable; urgency=low

  * listener: enable TCP Fast Open (requires Linux 3.7)
  * rubber: optimize huge page allocation
  * rubber: optimize hole search
  * translate-cache: optimize INVALIDATE=HOST
  * filter-cache: reserve some space in the rubber allocator

 -- Max Kellermann <mk@cm4all.com>  Fri, 15 Feb 2013 09:57:51 -0000

cm4all-beng-proxy (3.0.11) unstable; urgency=low

  * stock: slow down destruction of surplus idle items
  * fcgi-client: try harder to reuse existing FastCGI connections
  * cmdline: new options to control the FastCGI/WAS stock

 -- Max Kellermann <mk@cm4all.com>  Tue, 12 Feb 2013 09:38:35 -0000

cm4all-beng-proxy (3.0.10) unstable; urgency=low

  * child: reduce verbosity of SIGTERM log message
  * connection: reduce verbosity of ECONNRESET log message
  * http-server: fix duplicate abort call
  * http-server: add missing pool reference in request body eof
  * handler: catch malformed URIs earlier
  * rubber: allocate from holes, avoid costly compression steps
  * http-cache: reserve some space in the rubber allocator

 -- Max Kellermann <mk@cm4all.com>  Fri, 08 Feb 2013 13:15:31 -0000

cm4all-beng-proxy (3.0.9) unstable; urgency=low

  * merge release 2.3.5
  * parser: fix malformed attribute value bounds
  * translation: packet VALIDATE_MTIME discards cache items after a file
    has been modified
  * http-server: fix spurious "closed prematurely" log messages
  * http-{server,client}: improve error messages
  * istream: clear the "direct" flag set on new streams
  * slice_pool: fix slice size and slices per area calculation

 -- Max Kellermann <mk@cm4all.com>  Wed, 06 Feb 2013 17:48:47 -0000

cm4all-beng-proxy (3.0.8) unstable; urgency=low

  * merge release 2.3.3
  * return unused I/O buffers to operating system
  * parser: optimize the attribute value parser
  * sink_rubber: fix assertion failure

 -- Max Kellermann <mk@cm4all.com>  Thu, 31 Jan 2013 13:27:39 -0000

cm4all-beng-proxy (3.0.7) unstable; urgency=low

  * istream-tee: fix crash due to erroneous read

 -- Max Kellermann <mk@cm4all.com>  Fri, 18 Jan 2013 13:32:49 -0000

cm4all-beng-proxy (3.0.6) unstable; urgency=low

  * control: new command "VERBOSE" manipulates logger verbosity
  * cmdline: remove obsolete option "enable_splice"
  * ajp-client: discard response body after HEAD request
  * fcgi-client: fix assertion failure after malformed HEAD response
  * fcgi-client: don't ignore log messages after HEAD request
  * translate-client: fix assertion failure after connection reset

 -- Max Kellermann <mk@cm4all.com>  Fri, 04 Jan 2013 13:14:09 -0000

cm4all-beng-proxy (3.0.5) unstable; urgency=low

  * translate-client: reduce number of system calls (optimization)
  * http-client: release the socket earlier for reusal
  * ajp-client: fix decoding the "special" response headers
  * ajp-client: wait for "end" packet before delivering empty response
  * ajp-client: use the Content-Length response header
  * ajp-client: send Content-Length request header only if body present
  * ajp-client: support HEAD requests
  * fcgi-client: support HEAD requests
  * fcgi-client: use the Content-Length response header
  * fcgi-client: don't discard buffer after socket has been closed
  * fcgi-client: continue parsing after response has been delivered
  * fcgi-client: don't attempt to write repeatedly if request body blocks
  * fcgi-client: optimized keep-alive after empty response

 -- Max Kellermann <mk@cm4all.com>  Fri, 28 Dec 2012 13:16:02 -0000

cm4all-beng-proxy (3.0.4) unstable; urgency=low

  * {http,filter}-cache: fix garbled data on large cache entries

 -- Max Kellermann <mk@cm4all.com>  Tue, 11 Dec 2012 15:17:17 -0000

cm4all-beng-proxy (3.0.3) unstable; urgency=low

  * memcached-client: fix assertion failure

 -- Max Kellermann <mk@cm4all.com>  Fri, 07 Dec 2012 18:52:33 -0000

cm4all-beng-proxy (3.0.2) unstable; urgency=low

  * merge release 2.3.1
  * lb: verify the client certificate issuer (option "ssl_verify")
  * lb: client certificate is mandatory if "ssl_verify" is enabled
  * lb: support extra CA certificate file (option "ssl_ca_cert")
  * cmdline: can't specify both --memcached-server and http_cache_size
  * init: default to one worker

 -- Max Kellermann <mk@cm4all.com>  Fri, 07 Dec 2012 09:24:52 -0000

cm4all-beng-proxy (3.0.1) unstable; urgency=low

  * http-cache: reduce memory usage while storing
  * {http,filter}-cache: reduce fork overhead
  * pool: fix crash when first allocation is large

 -- Max Kellermann <mk@cm4all.com>  Wed, 05 Dec 2012 14:05:28 -0000

cm4all-beng-proxy (3.0) unstable; urgency=low

  * {http,filter}-cache: reduce overhead when cache is disabled
  * {http,filter}-cache: exclude allocator table from reported size
  * filter-cache: reduce memory usage while storing
  * {http,filter,translate}-cache: return more free memory to operating system
  * pool: further overhead reduction
  * pool: reduce CPU overhead for large areas
  * rubber: fix assertion failure

 -- Max Kellermann <mk@cm4all.com>  Tue, 30 Oct 2012 16:32:45 -0000

cm4all-beng-proxy (2.2.1) unstable; urgency=low

  * merge release 2.1.13
  * control_local: fix assertion failure

 -- Max Kellermann <mk@cm4all.com>  Tue, 16 Oct 2012 15:46:16 -0000

cm4all-beng-proxy (2.2) unstable; urgency=low

  * cache: optimize lookups
  * pool: reduce overhead
  * pool: optimize the linear area recycler
  * resource-address: reduce memory overhead
  * session: reduce memory usage
  * http-cache, filter-cache: return free memory to operating system
  * control_server: support local and abstract sockets
  * python/control: support abstract sockets
  * bp_control: create implicit control channel for each worker process
  * require automake 1.11

 -- Max Kellermann <mk@cm4all.com>  Tue, 09 Oct 2012 15:11:24 -0000

cm4all-beng-proxy (2.3.7) unstable; urgency=low

  * tcache: fix assertion failure in BASE handler

 -- Max Kellermann <mk@cm4all.com>  Mon, 18 Feb 2013 11:58:01 -0000

cm4all-beng-proxy (2.3.6) unstable; urgency=low

  * listener: increase the backlog to 64
  * shm: reserve swap space, avoids theoretical crash

 -- Max Kellermann <mk@cm4all.com>  Sun, 17 Feb 2013 09:29:24 -0000

cm4all-beng-proxy (2.3.5) unstable; urgency=low

  * tcache: reduce CPU pressure when there are many virtual hosts (hot fix)
  * launch the access logger after daemonizing
  * user the configured logger user for the access logger
  * auto-close the access logger
  * debian/rules: compile with -fno-omit-frame-pointer

 -- Max Kellermann <mk@cm4all.com>  Tue, 05 Feb 2013 16:27:46 -0000

cm4all-beng-proxy (2.3.4) unstable; urgency=low

  * log-split: print referer and user agent
  * log-split: cache the last file
  * log-split: allow logging local time stamps
  * log-{split,cat}: escape URI, Referer and User-Agent
  * init: add ACCESS_LOGGER variable

 -- Max Kellermann <mk@cm4all.com>  Tue, 05 Feb 2013 01:31:31 -0000

cm4all-beng-proxy (2.3.3) unstable; urgency=low

  * pool: fix a memory leak in the temporary pool
  * processor: hard limit on length of attributes and parameters

 -- Max Kellermann <mk@cm4all.com>  Thu, 31 Jan 2013 13:16:33 -0000

cm4all-beng-proxy (2.3.2) unstable; urgency=low

  * merge release 2.1.17

 -- Max Kellermann <mk@cm4all.com>  Tue, 29 Jan 2013 00:01:23 -0000

cm4all-beng-proxy (2.3.1) unstable; urgency=low

  * merge release 2.1.16
  * pool: reduce CPU overhead for large areas

 -- Max Kellermann <mk@cm4all.com>  Thu, 06 Dec 2012 16:40:02 -0000

cm4all-beng-proxy (2.3) unstable; urgency=low

  * new stable branch based on v2.1.x, without the work-in-progress
    improvements from v2.2.x
  * cache: optimize lookups
  * pool: reduce overhead
  * pool: optimize the linear area recycler
  * resource-address: reduce memory overhead
  * session: reduce memory usage
  * {http,filter}-cache: reduce overhead when cache is disabled

 -- Max Kellermann <mk@cm4all.com>  Mon, 22 Oct 2012 13:48:20 -0000

cm4all-beng-proxy (2.1.17) unstable; urgency=low

  * merge release 2.0.55

 -- Max Kellermann <mk@cm4all.com>  Mon, 28 Jan 2013 23:59:54 -0000

cm4all-beng-proxy (2.1.16) unstable; urgency=low

  * merge release 2.0.54

 -- Max Kellermann <mk@cm4all.com>  Thu, 06 Dec 2012 16:35:17 -0000

cm4all-beng-proxy (2.1.15) unstable; urgency=low

  * merge release 2.0.53

 -- Max Kellermann <mk@cm4all.com>  Mon, 22 Oct 2012 12:26:57 -0000

cm4all-beng-proxy (2.1.14) unstable; urgency=low

  * merge release 2.0.52

 -- Max Kellermann <mk@cm4all.com>  Fri, 19 Oct 2012 12:10:09 -0000

cm4all-beng-proxy (2.1.13) unstable; urgency=low

  * merge release 2.0.51

 -- Max Kellermann <mk@cm4all.com>  Tue, 16 Oct 2012 15:41:58 -0000

cm4all-beng-proxy (2.1.12) unstable; urgency=low

  * merge release 2.0.50

 -- Max Kellermann <mk@cm4all.com>  Fri, 05 Oct 2012 12:26:24 -0000

cm4all-beng-proxy (2.1.11) unstable; urgency=low

  * merge release 2.0.49

 -- Max Kellermann <mk@cm4all.com>  Fri, 28 Sep 2012 15:04:36 -0000

cm4all-beng-proxy (2.1.10) unstable; urgency=low

  * merge release 2.0.48

 -- Max Kellermann <mk@cm4all.com>  Mon, 24 Sep 2012 15:43:46 -0000

cm4all-beng-proxy (2.1.9) unstable; urgency=low

  * merge release 2.0.47
  * lb: eliminate the duplicate "Date" response header (#1169)

 -- Max Kellermann <mk@cm4all.com>  Fri, 21 Sep 2012 15:56:06 -0000

cm4all-beng-proxy (2.1.8) unstable; urgency=low

  * control: publish statistics over the control protocol

 -- Max Kellermann <mk@cm4all.com>  Fri, 07 Sep 2012 12:47:34 -0000

cm4all-beng-proxy (2.1.7) unstable; urgency=low

  * resource-address: support expanding PIPE addresses
  * translation: support EXPAND_PATH for PROXY
  * reduced connect timeouts for translation server, FastCGI and beng-lb
  * uri-relative: support relative URI with just a query string
  * uri-relative: support relative URIs starting with a double slash
  * lb: improve error messages, include listener/pool name
  * lb: validate the selected sticky modde
  * lb: add sticky mode "source_ip"

 -- Max Kellermann <mk@cm4all.com>  Fri, 31 Aug 2012 14:03:41 -0000

cm4all-beng-proxy (2.1.6) unstable; urgency=low

  * merge release 2.0.46

 -- Max Kellermann <mk@cm4all.com>  Fri, 24 Aug 2012 11:11:20 -0000

cm4all-beng-proxy (2.1.5) unstable; urgency=low

  * lb_expect_monitor: configurable connect timeout

 -- Max Kellermann <mk@cm4all.com>  Mon, 20 Aug 2012 05:40:44 -0000

cm4all-beng-proxy (2.1.4) unstable; urgency=low

  * lb_monitor: configurable timeout

 -- Max Kellermann <mk@cm4all.com>  Fri, 17 Aug 2012 09:16:36 -0000

cm4all-beng-proxy (2.1.3) unstable; urgency=low

  * merge release 2.0.44
  * lb: implement tcp_expect option "expect_graceful"

 -- Max Kellermann <mk@cm4all.com>  Tue, 14 Aug 2012 14:30:57 -0000

cm4all-beng-proxy (2.1.2) unstable; urgency=low

  * support extended HTTP status codes from RFC 6585 and WebDAV

 -- Max Kellermann <mk@cm4all.com>  Thu, 09 Aug 2012 10:10:35 -0000

cm4all-beng-proxy (2.1.1) unstable; urgency=low

  * merge release 2.0.43
  * lb: support TRACE, OPTIONS and WebDAV

 -- Max Kellermann <mk@cm4all.com>  Fri, 03 Aug 2012 11:48:46 -0000

cm4all-beng-proxy (2.1) unstable; urgency=low

  * lb: add sticky mode "jvm_route" (Tomcat)

 -- Max Kellermann <mk@cm4all.com>  Mon, 30 Jul 2012 15:53:43 -0000

cm4all-beng-proxy (2.0.55) unstable; urgency=low

  * istream-tee: fix crash due to erroneous read
  * fix random crashes in the optimized build

 -- Max Kellermann <mk@cm4all.com>  Mon, 28 Jan 2013 23:52:26 -0000

cm4all-beng-proxy (2.0.54) unstable; urgency=low

  * http-cache: fix revalidation of memcached entries

 -- Max Kellermann <mk@cm4all.com>  Thu, 06 Dec 2012 16:31:23 -0000

cm4all-beng-proxy (2.0.53) unstable; urgency=low

  * filter-cache: fix assertion failure on serving empty response
  * http-cache: limit maximum age to 5 minutes if "Vary" includes cookies
  * lb: FADE_NODE lasts for 3 hours

 -- Max Kellermann <mk@cm4all.com>  Mon, 22 Oct 2012 12:21:18 -0000

cm4all-beng-proxy (2.0.52) unstable; urgency=low

  * {http,filter}-cache: include headers in cache size calculation
  * {http,filter}-cache: reduce headers memory usage
  * http-cache: limit maximum age to 1 week
    - 1 hour when "Vary" is used
    - 30 minutes when "Vary" includes "X-WidgetId" or "X-WidgetHref"
    - 5 minutes when "Vary" includes "X-CM4all-BENG-User"
  * cache: reduce number of system calls during lookup

 -- Max Kellermann <mk@cm4all.com>  Fri, 19 Oct 2012 12:07:10 -0000

cm4all-beng-proxy (2.0.51) unstable; urgency=low

  * merge release 1.4.33
  * processor: fix assertion failure with embedded CSS
  * lb: move control channel handler to worker process

 -- Max Kellermann <mk@cm4all.com>  Tue, 16 Oct 2012 15:39:32 -0000

cm4all-beng-proxy (2.0.50) unstable; urgency=low

  * pool: reduce memory overhead of debug data
  * fcgi-client: fix assertion failure due to redundant read event
  * lb: fix crash after pipe-to-socket splice I/O error

 -- Max Kellermann <mk@cm4all.com>  Fri, 05 Oct 2012 12:23:15 -0000

cm4all-beng-proxy (2.0.49) unstable; urgency=low

  * merge release 1.4.32

 -- Max Kellermann <mk@cm4all.com>  Fri, 28 Sep 2012 15:01:26 -0000

cm4all-beng-proxy (2.0.48) unstable; urgency=low

  * lb: fix duplicate monitor requests with --watchdog
  * child: verbose logging of child process events
  * log shutdown signal

 -- Max Kellermann <mk@cm4all.com>  Mon, 24 Sep 2012 15:36:03 -0000

cm4all-beng-proxy (2.0.47) unstable; urgency=low

  * merge release 1.4.31
  * cache: disable excessive debugging checks

 -- Max Kellermann <mk@cm4all.com>  Fri, 21 Sep 2012 15:24:30 -0000

cm4all-beng-proxy (2.0.46) unstable; urgency=low

  * merge release 1.4.30
  * lb: add option --config-file

 -- Max Kellermann <mk@cm4all.com>  Fri, 24 Aug 2012 10:52:29 -0000

cm4all-beng-proxy (2.0.45) unstable; urgency=low

  * merge release 1.4.29

 -- Max Kellermann <mk@cm4all.com>  Tue, 21 Aug 2012 15:49:49 -0000

cm4all-beng-proxy (2.0.44) unstable; urgency=low

  * lb: allow sticky with only one node
  * lb: add option "--check"
  * lb: run all monitors right after startup
  * lb: disable expiry of monitor results
  * lb: improved fallback for "sticky cookie"
  * lb: use Bulldog for "sticky cookie"
  * balancer, lb: persistent "fade" flag
  * balancer, lb: use the Bulldog "graceful" flag
  * control: add packet CONTROL_DUMP_POOLS

 -- Max Kellermann <mk@cm4all.com>  Tue, 14 Aug 2012 13:13:01 -0000

cm4all-beng-proxy (2.0.43) unstable; urgency=low

  * merge release 1.4.28
  * istream-replace: fix assertion failure with embedded CSS

 -- Max Kellermann <mk@cm4all.com>  Thu, 02 Aug 2012 11:14:27 -0000

cm4all-beng-proxy (2.0.42) unstable; urgency=low

  * js: new higher-level API

 -- Max Kellermann <mk@cm4all.com>  Wed, 01 Aug 2012 11:32:28 -0000

cm4all-beng-proxy (2.0.41) unstable; urgency=low

  * session: fix bogus assertion failure when loading expired session

 -- Max Kellermann <mk@cm4all.com>  Fri, 27 Jul 2012 12:47:49 -0000

cm4all-beng-proxy (2.0.40) unstable; urgency=low

  * merge release 1.4.27

 -- Max Kellermann <mk@cm4all.com>  Tue, 24 Jul 2012 16:29:13 -0000

cm4all-beng-proxy (2.0.39) unstable; urgency=low

  * merge release 1.4.26

 -- Max Kellermann <mk@cm4all.com>  Tue, 17 Jul 2012 17:00:20 -0000

cm4all-beng-proxy (2.0.38) unstable; urgency=low

  * merge release 1.4.25
  * strset: fix GROUP_CONTAINER false negatives

 -- Max Kellermann <mk@cm4all.com>  Tue, 17 Jul 2012 16:03:49 -0000

cm4all-beng-proxy (2.0.37) unstable; urgency=low

  * merge release 1.4.24

 -- Max Kellermann <mk@cm4all.com>  Mon, 16 Jul 2012 10:36:57 -0000

cm4all-beng-proxy (2.0.36) unstable; urgency=low

  * proxy-handler: re-add the URI suffix for "transparent" requests

 -- Max Kellermann <mk@cm4all.com>  Wed, 11 Jul 2012 14:12:11 -0000

cm4all-beng-proxy (2.0.35) unstable; urgency=low

  * translate: allow WIDGET_GROUP without PROCESS

 -- Max Kellermann <mk@cm4all.com>  Thu, 05 Jul 2012 13:03:21 -0000

cm4all-beng-proxy (2.0.34) unstable; urgency=low

  * session_save: skip shutdown code if saving is not configured
  * http-server: fix assertion on I/O error during POST
  * header-forward: new group FORWARD to forward the "Host" header

 -- Max Kellermann <mk@cm4all.com>  Tue, 03 Jul 2012 16:46:39 -0000

cm4all-beng-proxy (2.0.33) unstable; urgency=low

  * processor: option SELF_CONTAINER allows widget to only embed itself
  * processor: allow embedding approved widget groups
  * processor: optionally invoke CSS processor for style attributes
  * response, lb_http: put "Discard" cookie attribute to the end (Android bug)

 -- Max Kellermann <mk@cm4all.com>  Mon, 02 Jul 2012 17:52:32 -0000

cm4all-beng-proxy (2.0.32) unstable; urgency=low

  * socket_wrapper: fix two assertion failures
  * pheaders: emit Cache-Control:no-store to work around IE quirk

 -- Max Kellermann <mk@cm4all.com>  Tue, 26 Jun 2012 09:41:51 -0000

cm4all-beng-proxy (2.0.31) unstable; urgency=low

  * lb: publish the SSL peer issuer subject
  * widget-registry: copy the direct_addressing attribute

 -- Max Kellermann <mk@cm4all.com>  Wed, 06 Jun 2012 13:36:04 -0000

cm4all-beng-proxy (2.0.30) unstable; urgency=low

  * init: add --group variable to .default file
  * doc: update view security documentation
  * processor: apply underscore prefix to <A NAME="...">
  * session: restore sessions from a file

 -- Max Kellermann <mk@cm4all.com>  Fri, 01 Jun 2012 11:06:50 -0000

cm4all-beng-proxy (2.0.29) unstable; urgency=low

  * widget: optional direct URI addressing scheme
  * processor: eliminate additional underscore from class prefix
  * ssl_filter: support TLS client certificates

 -- Max Kellermann <mk@cm4all.com>  Tue, 29 May 2012 13:29:06 -0000

cm4all-beng-proxy (2.0.28) unstable; urgency=low

  * merge release 1.4.22

 -- Max Kellermann <mk@cm4all.com>  Wed, 16 May 2012 10:24:31 -0000

cm4all-beng-proxy (2.0.27) unstable; urgency=low

  * uri-address: fix assertion failures with UNIX domain sockets
  * uri-address: fix redirects with matching absolute URI

 -- Max Kellermann <mk@cm4all.com>  Wed, 09 May 2012 16:16:06 -0000

cm4all-beng-proxy (2.0.26) unstable; urgency=low

  * processor: rewrite URIs in META/refresh

 -- Max Kellermann <mk@cm4all.com>  Thu, 03 May 2012 14:43:03 -0000

cm4all-beng-proxy (2.0.25) unstable; urgency=low

  * merge release 1.4.21
  * processor: fix double free bug on failed widget lookup
  * session: don't access the session manager after worker crash
  * proxy-widget: fix assertion failure with empty view name

 -- Max Kellermann <mk@cm4all.com>  Thu, 26 Apr 2012 14:22:10 -0000

cm4all-beng-proxy (2.0.24) unstable; urgency=low

  * processor: optionally invoke CSS processor for <style>

 -- Max Kellermann <mk@cm4all.com>  Fri, 20 Apr 2012 12:10:42 -0000

cm4all-beng-proxy (2.0.23) unstable; urgency=low

  * widget-resolver: check for translation server failure
  * widget-resolver: don't sync with session when view is invalid
  * rewrite-uri: check for invalid view name
  * {css_,}processor: eliminate second underscore from class prefix
  * doc: document the algorithm for replacing two leading underscores

 -- Max Kellermann <mk@cm4all.com>  Thu, 29 Mar 2012 15:37:52 -0000

cm4all-beng-proxy (2.0.22) unstable; urgency=low

  * merge release 1.4.20
  * proxy-widget: forbid client to select view with address
  * proxy-widget: allow any view selection when widget is not a container
  * widget-http: allow any view selection for unprocessable response
  * widget-http: inherit the view from the template
  * widget-request: sync with session only if processor is enabled
  * widget-http: postpone saving to session after receiving response headers
  * processor: add entities &c:id; &c:type; &c:class;

 -- Max Kellermann <mk@cm4all.com>  Mon, 26 Mar 2012 14:05:05 -0000

cm4all-beng-proxy (2.0.21) unstable; urgency=low

  * css_processor: use mode "partial" for @import
  * rewrite-uri: use mode "partial" on invalid input

 -- Max Kellermann <mk@cm4all.com>  Tue, 20 Mar 2012 18:11:28 -0000

cm4all-beng-proxy (2.0.20) unstable; urgency=low

  * {css_,}processor: default mode is "partial"
  * processor: handle underscore prefixes in the "for" attribute

 -- Max Kellermann <mk@cm4all.com>  Tue, 20 Mar 2012 16:48:51 -0000

cm4all-beng-proxy (2.0.19) unstable; urgency=low

  * merge release 1.4.19

 -- Max Kellermann <mk@cm4all.com>  Tue, 20 Mar 2012 08:41:03 -0000

cm4all-beng-proxy (2.0.18) unstable; urgency=low

  * merge release 1.4.18

 -- Max Kellermann <mk@cm4all.com>  Thu, 15 Mar 2012 15:53:12 -0000

cm4all-beng-proxy (2.0.17) unstable; urgency=low

  * merge release 1.4.17
  * css_parser: check for url() following another token
  * css_processor: rewrite @import URIs
  * {text_,}processor: new entity &c:local;

 -- Max Kellermann <mk@cm4all.com>  Fri, 09 Mar 2012 16:50:19 -0000

cm4all-beng-proxy (2.0.16) unstable; urgency=low

  * response: generate Vary response header from translation response
  * widget-resolver: fix NULL dereference after failure
  * translation: User-Agent classification

 -- Max Kellermann <mk@cm4all.com>  Tue, 06 Mar 2012 11:54:10 -0000

cm4all-beng-proxy (2.0.15) unstable; urgency=low

  * merge release 1.4.16
  * uri-address: fix NULL dereference on certain malformed URIs

 -- Max Kellermann <mk@cm4all.com>  Fri, 02 Mar 2012 16:28:54 -0000

cm4all-beng-proxy (2.0.14) unstable; urgency=low

  * address-resolver: add missing initialization
  * rewrite-uri: fix NULL pointer dereference with "local URI"
  * rewrite-uri: allow mode=proxy (optional temporary kludge)
  * widget-http: auto-disable processor (optional temporary kludge)

 -- Max Kellermann <mk@cm4all.com>  Thu, 01 Mar 2012 18:36:38 -0000

cm4all-beng-proxy (2.0.13) unstable; urgency=low

  * merge release 1.4.15
  * translation: make CGI auto-base optional
  * handler: fix up translation client errors

 -- Max Kellermann <mk@cm4all.com>  Thu, 23 Feb 2012 17:31:03 -0000

cm4all-beng-proxy (2.0.12) unstable; urgency=low

  * merge release 1.4.13

 -- Max Kellermann <mk@cm4all.com>  Thu, 16 Feb 2012 14:41:45 -0000

cm4all-beng-proxy (2.0.11) unstable; urgency=low

  * merge release 1.4.11
  * processor: skip rewriting absolute URIs

 -- Max Kellermann <mk@cm4all.com>  Thu, 09 Feb 2012 09:43:06 -0000

cm4all-beng-proxy (2.0.10) unstable; urgency=low

  * resource-address: initialise type, fixes assertion failure

 -- Max Kellermann <mk@cm4all.com>  Tue, 07 Feb 2012 16:57:06 -0000

cm4all-beng-proxy (2.0.9) unstable; urgency=low

  * [css]processor: expand underscore only XML id / CSS class
  * widget-http: filter processor response headers
  * processor: forward Wildfire headers in the debug build

 -- Max Kellermann <mk@cm4all.com>  Tue, 07 Feb 2012 12:32:33 -0000

cm4all-beng-proxy (2.0.8) unstable; urgency=low

  * rewrite-uri: prefix "@/" refers to widget's "local URI"

 -- Max Kellermann <mk@cm4all.com>  Fri, 03 Feb 2012 13:50:16 -0000

cm4all-beng-proxy (2.0.7) unstable; urgency=low

  * merge release 1.4.10
  * stock: clear idle objects periodically

 -- Max Kellermann <mk@cm4all.com>  Thu, 02 Feb 2012 14:10:24 -0000

cm4all-beng-proxy (2.0.6) unstable; urgency=low

  * merge release 1.4.9

 -- Max Kellermann <mk@cm4all.com>  Tue, 31 Jan 2012 15:10:18 -0000

cm4all-beng-proxy (2.0.5) unstable; urgency=low

  * merge release 1.4.8
  * translate-client: verify the PROXY and AJP payloads
  * translation: support inserting regex matches into CGI/file path
  * translation: support customizing the cookie's "Domain" attribute
  * request: new option "dynamic_session_cookie" adds suffix to cookie
    name
  * uri-address: verify the path component

 -- Max Kellermann <mk@cm4all.com>  Wed, 25 Jan 2012 17:05:09 -0000

cm4all-beng-proxy (2.0.4) unstable; urgency=low

  * merge release 1.4.6
  * access-log: don't log the remote port
  * translation: support inserting regex matches into CGI's PATH_INFO
  * tcache: generate BASE automatically for CGI

 -- Max Kellermann <mk@cm4all.com>  Tue, 10 Jan 2012 15:18:37 -0000

cm4all-beng-proxy (2.0.3) unstable; urgency=low

  * merge release 1.4.4
  * http-server: log remote host address

 -- Max Kellermann <mk@cm4all.com>  Tue, 27 Dec 2011 07:41:15 -0000

cm4all-beng-proxy (2.0.2) unstable; urgency=low

  * merge release 1.4.2
  * widget-http: improved HTTP error messages
  * processor: forbid widget request after URI compress failure

 -- Max Kellermann <mk@cm4all.com>  Wed, 07 Dec 2011 16:51:58 -0000

cm4all-beng-proxy (2.0.1) unstable; urgency=low

  * merge release 1.4.1

 -- Max Kellermann <mk@cm4all.com>  Fri, 18 Nov 2011 13:57:27 -0000

cm4all-beng-proxy (2.0) unstable; urgency=low

  * rewrite-uri: reapply 'drop the deprecated mode "proxy"'
  * proxy-widget: reapply 'client can choose only views that have an address'

 -- Max Kellermann <mk@cm4all.com>  Thu, 17 Nov 2011 08:22:39 +0100

cm4all-beng-proxy (1.4.33) unstable; urgency=low

  * istream-file: reduce memory usage for small files
  * file-handler: fix xattr usage on ranged file request (possible
    assertion failure)

 -- Max Kellermann <mk@cm4all.com>  Tue, 16 Oct 2012 15:28:57 -0000

cm4all-beng-proxy (1.4.32) unstable; urgency=low

  * cgi: fix spontaneous shutdown due to misrouted SIGTERM signal

 -- Max Kellermann <mk@cm4all.com>  Fri, 28 Sep 2012 14:39:13 -0000

cm4all-beng-proxy (1.4.31) unstable; urgency=low

  * shm: fix check for shared memory allocation failure
  * child: handle lost SIGCHLD events
  * child: ignore stale child processes

 -- Max Kellermann <mk@cm4all.com>  Fri, 21 Sep 2012 15:21:20 -0000

cm4all-beng-proxy (1.4.30) unstable; urgency=low

  * http-server: parse all tokens in the "Connection" request header

 -- Max Kellermann <mk@cm4all.com>  Fri, 24 Aug 2012 10:50:28 -0000

cm4all-beng-proxy (1.4.29) unstable; urgency=low

  * proxy-widget: fix memory leak on aborted POST request

 -- Max Kellermann <mk@cm4all.com>  Tue, 21 Aug 2012 15:05:12 -0000

cm4all-beng-proxy (1.4.28) unstable; urgency=low

  * worker: reinitialize signal handlers after fork failure
  * lb: work around libevent bug that freezes during shutdown

 -- Max Kellermann <mk@cm4all.com>  Thu, 02 Aug 2012 13:53:18 -0000

cm4all-beng-proxy (1.4.27) unstable; urgency=low

  * lb: fix hanging SSL connection on bulk transfer

 -- Max Kellermann <mk@cm4all.com>  Tue, 24 Jul 2012 14:58:17 -0000

cm4all-beng-proxy (1.4.26) unstable; urgency=low

  * processor: fix regression, missing NULL check

 -- Max Kellermann <mk@cm4all.com>  Tue, 17 Jul 2012 16:55:24 -0000

cm4all-beng-proxy (1.4.25) unstable; urgency=low

  * processor: don't rewrite the fragment part of the URI

 -- Max Kellermann <mk@cm4all.com>  Tue, 17 Jul 2012 15:50:06 -0000

cm4all-beng-proxy (1.4.24) unstable; urgency=low

  * lb: fix splicing with SSL

 -- Max Kellermann <mk@cm4all.com>  Mon, 16 Jul 2012 10:32:17 -0000

cm4all-beng-proxy (1.4.23) unstable; urgency=low

  * widget-http: fix double free bug when POST is aborted

 -- Max Kellermann <mk@cm4all.com>  Tue, 03 Jul 2012 16:42:28 -0000

cm4all-beng-proxy (1.4.22) unstable; urgency=low

  * merge release 1.2.27
  * widget: backport memory leak fix from 2.0
  * widget-http: fix memory leak on abort

 -- Max Kellermann <mk@cm4all.com>  Wed, 16 May 2012 10:00:23 -0000

cm4all-beng-proxy (1.4.21) unstable; urgency=low

  * merge release 1.2.26

 -- Max Kellermann <mk@cm4all.com>  Thu, 26 Apr 2012 14:17:56 -0000

cm4all-beng-proxy (1.4.20) unstable; urgency=low

  * merge release 1.2.25

 -- Max Kellermann <mk@cm4all.com>  Mon, 26 Mar 2012 14:03:14 -0000

cm4all-beng-proxy (1.4.19) unstable; urgency=low

  * merge release 1.2.24

 -- Max Kellermann <mk@cm4all.com>  Tue, 20 Mar 2012 08:36:19 -0000

cm4all-beng-proxy (1.4.18) unstable; urgency=low

  * merge release 1.2.23

 -- Max Kellermann <mk@cm4all.com>  Thu, 15 Mar 2012 15:50:20 -0000

cm4all-beng-proxy (1.4.17) unstable; urgency=low

  * merge release 1.2.22

 -- Max Kellermann <mk@cm4all.com>  Thu, 08 Mar 2012 18:36:00 -0000

cm4all-beng-proxy (1.4.16) unstable; urgency=low

  * merge release 1.2.21

 -- Max Kellermann <mk@cm4all.com>  Fri, 02 Mar 2012 16:03:51 -0000

cm4all-beng-proxy (1.4.15) unstable; urgency=low

  * merge release 1.2.20

 -- Max Kellermann <mk@cm4all.com>  Thu, 23 Feb 2012 17:12:30 -0000

cm4all-beng-proxy (1.4.14) unstable; urgency=low

  * merge release 1.2.19

 -- Max Kellermann <mk@cm4all.com>  Thu, 23 Feb 2012 15:35:04 -0000

cm4all-beng-proxy (1.4.13) unstable; urgency=low

  * merge release 1.2.18

 -- Max Kellermann <mk@cm4all.com>  Thu, 16 Feb 2012 13:53:49 -0000

cm4all-beng-proxy (1.4.12) unstable; urgency=low

  * merge release 1.2.17

 -- Max Kellermann <mk@cm4all.com>  Wed, 15 Feb 2012 09:27:50 -0000

cm4all-beng-proxy (1.4.11) unstable; urgency=low

  * merge release 1.2.16

 -- Max Kellermann <mk@cm4all.com>  Thu, 09 Feb 2012 09:33:30 -0000

cm4all-beng-proxy (1.4.10) unstable; urgency=low

  * merge release 1.2.15

 -- Max Kellermann <mk@cm4all.com>  Thu, 02 Feb 2012 13:43:11 -0000

cm4all-beng-proxy (1.4.9) unstable; urgency=low

  * merge release 1.2.14

 -- Max Kellermann <mk@cm4all.com>  Tue, 31 Jan 2012 15:06:57 -0000

cm4all-beng-proxy (1.4.8) unstable; urgency=low

  * merge release 1.2.13

 -- Max Kellermann <mk@cm4all.com>  Wed, 25 Jan 2012 12:16:53 -0000

cm4all-beng-proxy (1.4.7) unstable; urgency=low

  * merge release 1.2.12

 -- Max Kellermann <mk@cm4all.com>  Tue, 17 Jan 2012 08:37:01 -0000

cm4all-beng-proxy (1.4.6) unstable; urgency=low

  * merge release 1.2.11

 -- Max Kellermann <mk@cm4all.com>  Wed, 04 Jan 2012 15:41:43 -0000

cm4all-beng-proxy (1.4.5) unstable; urgency=low

  * merge release 1.2.10

 -- Max Kellermann <mk@cm4all.com>  Wed, 28 Dec 2011 17:07:13 -0000

cm4all-beng-proxy (1.4.4) unstable; urgency=low

  * merge release 1.2.9

 -- Max Kellermann <mk@cm4all.com>  Thu, 22 Dec 2011 11:28:39 -0000

cm4all-beng-proxy (1.4.3) unstable; urgency=low

  * merge release 1.2.8

 -- Max Kellermann <mk@cm4all.com>  Wed, 14 Dec 2011 11:20:04 -0000

cm4all-beng-proxy (1.4.2) unstable; urgency=low

  * text-processor: allow processing "application/javascript",
    "application/json"
  * uri-relative: allow backtracking to the widget base with "../"
  * merge release 1.2.7

 -- Max Kellermann <mk@cm4all.com>  Tue, 06 Dec 2011 12:39:24 -0000

cm4all-beng-proxy (1.4.1) unstable; urgency=low

  * merge release 1.2.6

 -- Max Kellermann <mk@cm4all.com>  Fri, 18 Nov 2011 13:53:56 -0000

cm4all-beng-proxy (1.4) unstable; urgency=low

  * proxy-widget: revert 'client can choose only views that have an address'
  * rewrite-uri: revert 'drop the deprecated mode "proxy"'

 -- Max Kellermann <mk@cm4all.com>  Thu, 17 Nov 2011 08:10:42 +0100

cm4all-beng-proxy (1.3.2) unstable; urgency=low

  * tcache: add regex matching, translation packets REGEX, INVERSE_REGEX
  * widget: don't start the prefix with an underscore
  * translation: add new packet PROCESS_TEXT, to expand entity references
  * translation: add new packet WIDGET_INFO, enables additional request headers
  * doc: document the algorithm for replacing three leading underscores

 -- Max Kellermann <mk@cm4all.com>  Wed, 16 Nov 2011 17:00:16 +0100

cm4all-beng-proxy (1.3.1) unstable; urgency=low

  * merge release 1.2.5

 -- Max Kellermann <mk@cm4all.com>  Tue, 08 Nov 2011 19:51:18 +0100

cm4all-beng-proxy (1.3) unstable; urgency=low

  * rewrite-uri: drop the deprecated mode "proxy"
  * proxy-widget: client can choose only views that have an address

 -- Max Kellermann <mk@cm4all.com>  Mon, 31 Oct 2011 17:41:14 +0100

cm4all-beng-proxy (1.2.27) unstable; urgency=low

  * merge release 1.1.40

 -- Max Kellermann <mk@cm4all.com>  Wed, 16 May 2012 09:51:50 -0000

cm4all-beng-proxy (1.2.26) unstable; urgency=low

  * merge release 1.1.39

 -- Max Kellermann <mk@cm4all.com>  Thu, 26 Apr 2012 14:16:40 -0000

cm4all-beng-proxy (1.2.25) unstable; urgency=low

  * merge release 1.1.38

 -- Max Kellermann <mk@cm4all.com>  Mon, 26 Mar 2012 14:01:44 -0000

cm4all-beng-proxy (1.2.24) unstable; urgency=low

  * merge release 1.1.37

 -- Max Kellermann <mk@cm4all.com>  Tue, 20 Mar 2012 08:33:31 -0000

cm4all-beng-proxy (1.2.23) unstable; urgency=low

  * merge release 1.1.36

 -- Max Kellermann <mk@cm4all.com>  Thu, 15 Mar 2012 15:37:10 -0000

cm4all-beng-proxy (1.2.22) unstable; urgency=low

  * merge release 1.1.35

 -- Max Kellermann <mk@cm4all.com>  Thu, 08 Mar 2012 18:29:39 -0000

cm4all-beng-proxy (1.2.21) unstable; urgency=low

  * merge release 1.1.34

 -- Max Kellermann <mk@cm4all.com>  Fri, 02 Mar 2012 16:02:00 -0000

cm4all-beng-proxy (1.2.20) unstable; urgency=low

  * merge release 1.1.33

 -- Max Kellermann <mk@cm4all.com>  Thu, 23 Feb 2012 17:11:15 -0000

cm4all-beng-proxy (1.2.19) unstable; urgency=low

  * merge release 1.1.32

 -- Max Kellermann <mk@cm4all.com>  Thu, 23 Feb 2012 15:18:36 -0000

cm4all-beng-proxy (1.2.18) unstable; urgency=low

  * merge release 1.1.31

 -- Max Kellermann <mk@cm4all.com>  Thu, 16 Feb 2012 13:52:42 -0000

cm4all-beng-proxy (1.2.17) unstable; urgency=low

  * merge release 1.1.30

 -- Max Kellermann <mk@cm4all.com>  Wed, 15 Feb 2012 09:26:45 -0000

cm4all-beng-proxy (1.2.16) unstable; urgency=low

  * merge release 1.1.29

 -- Max Kellermann <mk@cm4all.com>  Thu, 09 Feb 2012 09:31:50 -0000

cm4all-beng-proxy (1.2.15) unstable; urgency=low

  * merge release 1.1.28

 -- Max Kellermann <mk@cm4all.com>  Thu, 02 Feb 2012 13:41:45 -0000

cm4all-beng-proxy (1.2.14) unstable; urgency=low

  * merge release 1.1.27

 -- Max Kellermann <mk@cm4all.com>  Tue, 31 Jan 2012 15:04:32 -0000

cm4all-beng-proxy (1.2.13) unstable; urgency=low

  * merge release 1.1.26

 -- Max Kellermann <mk@cm4all.com>  Wed, 25 Jan 2012 12:15:19 -0000

cm4all-beng-proxy (1.2.12) unstable; urgency=low

  * merge release 1.1.25

 -- Max Kellermann <mk@cm4all.com>  Tue, 17 Jan 2012 08:31:44 -0000

cm4all-beng-proxy (1.2.11) unstable; urgency=low

  * merge release 1.1.24

 -- Max Kellermann <mk@cm4all.com>  Wed, 04 Jan 2012 15:38:27 -0000

cm4all-beng-proxy (1.2.10) unstable; urgency=low

  * merge release 1.1.23

 -- Max Kellermann <mk@cm4all.com>  Wed, 28 Dec 2011 17:01:43 -0000

cm4all-beng-proxy (1.2.9) unstable; urgency=low

  * merge release 1.1.22

 -- Max Kellermann <mk@cm4all.com>  Thu, 22 Dec 2011 10:28:29 -0000

cm4all-beng-proxy (1.2.8) unstable; urgency=low

  * merge release 1.1.21

 -- Max Kellermann <mk@cm4all.com>  Wed, 14 Dec 2011 11:12:32 -0000

cm4all-beng-proxy (1.2.7) unstable; urgency=low

  * merge release 1.1.20

 -- Max Kellermann <mk@cm4all.com>  Tue, 06 Dec 2011 11:43:10 -0000

cm4all-beng-proxy (1.2.6) unstable; urgency=low

  * merge release 1.1.19

 -- Max Kellermann <mk@cm4all.com>  Fri, 18 Nov 2011 13:47:43 -0000

cm4all-beng-proxy (1.2.5) unstable; urgency=low

  * merge release 1.1.18
  * file-handler: handle If-Modified-Since followed by filter

 -- Max Kellermann <mk@cm4all.com>  Tue, 08 Nov 2011 19:43:58 +0100

cm4all-beng-proxy (1.2.4) unstable; urgency=low

  * merge release 1.1.17

 -- Max Kellermann <mk@cm4all.com>  Wed, 02 Nov 2011 16:58:28 +0100

cm4all-beng-proxy (1.2.3) unstable; urgency=low

  * merge release 1.1.16

 -- Max Kellermann <mk@cm4all.com>  Fri, 21 Oct 2011 15:16:13 +0200

cm4all-beng-proxy (1.2.2) unstable; urgency=low

  * merge release 1.1.15
  * widget-view: an empty name refers to the default view
  * processor: new entity &c:view;

 -- Max Kellermann <mk@cm4all.com>  Wed, 19 Oct 2011 11:43:20 +0200

cm4all-beng-proxy (1.2.1) unstable; urgency=low

  * merge release 1.1.13

 -- Max Kellermann <mk@cm4all.com>  Wed, 05 Oct 2011 17:16:04 +0200

cm4all-beng-proxy (1.2) unstable; urgency=low

  * delegate-client: improved error reporting
  * response-error: resolve errno codes
  * python/control/client: bind the unix domain socket
  * python/control/client: implement timeout
  * lb_control: allow querying node status over control socket

 -- Max Kellermann <mk@cm4all.com>  Tue, 27 Sep 2011 12:00:44 +0200

cm4all-beng-proxy (1.1.40) unstable; urgency=low

  * merge release 1.0.34

 -- Max Kellermann <mk@cm4all.com>  Wed, 16 May 2012 09:50:37 -0000

cm4all-beng-proxy (1.1.39) unstable; urgency=low

  * merge release 1.0.33

 -- Max Kellermann <mk@cm4all.com>  Thu, 26 Apr 2012 14:12:30 -0000

cm4all-beng-proxy (1.1.38) unstable; urgency=low

  * merge release 1.0.32

 -- Max Kellermann <mk@cm4all.com>  Mon, 26 Mar 2012 14:00:38 -0000

cm4all-beng-proxy (1.1.37) unstable; urgency=low

  * merge release 1.0.31

 -- Max Kellermann <mk@cm4all.com>  Tue, 20 Mar 2012 08:31:08 -0000

cm4all-beng-proxy (1.1.36) unstable; urgency=low

  * merge release 1.0.30

 -- Max Kellermann <mk@cm4all.com>  Thu, 15 Mar 2012 15:36:15 -0000

cm4all-beng-proxy (1.1.35) unstable; urgency=low

  * merge release 1.0.29
  * css_processor: delete "-c-mode" and "-c-view" from output

 -- Max Kellermann <mk@cm4all.com>  Thu, 08 Mar 2012 18:16:03 -0000

cm4all-beng-proxy (1.1.34) unstable; urgency=low

  * merge release 1.0.28

 -- Max Kellermann <mk@cm4all.com>  Fri, 02 Mar 2012 15:26:44 -0000

cm4all-beng-proxy (1.1.33) unstable; urgency=low

  * merge release 1.0.27

 -- Max Kellermann <mk@cm4all.com>  Thu, 23 Feb 2012 17:09:57 -0000

cm4all-beng-proxy (1.1.32) unstable; urgency=low

  * merge release 1.0.26

 -- Max Kellermann <mk@cm4all.com>  Thu, 23 Feb 2012 15:14:56 -0000

cm4all-beng-proxy (1.1.31) unstable; urgency=low

  * merge release 1.0.25

 -- Max Kellermann <mk@cm4all.com>  Thu, 16 Feb 2012 13:49:26 -0000

cm4all-beng-proxy (1.1.30) unstable; urgency=low

  * merge release 1.0.24

 -- Max Kellermann <mk@cm4all.com>  Wed, 15 Feb 2012 09:25:38 -0000

cm4all-beng-proxy (1.1.29) unstable; urgency=low

  * merge release 1.0.23

 -- Max Kellermann <mk@cm4all.com>  Thu, 09 Feb 2012 09:30:18 -0000

cm4all-beng-proxy (1.1.28) unstable; urgency=low

  * merge release 1.0.22

 -- Max Kellermann <mk@cm4all.com>  Thu, 02 Feb 2012 13:39:21 -0000

cm4all-beng-proxy (1.1.27) unstable; urgency=low

  * merge release 1.0.21

 -- Max Kellermann <mk@cm4all.com>  Tue, 31 Jan 2012 14:59:06 -0000

cm4all-beng-proxy (1.1.26) unstable; urgency=low

  * merge release 1.0.20

 -- Max Kellermann <mk@cm4all.com>  Wed, 25 Jan 2012 12:13:43 -0000

cm4all-beng-proxy (1.1.25) unstable; urgency=low

  * merge release 1.0.19

 -- Max Kellermann <mk@cm4all.com>  Tue, 17 Jan 2012 08:29:34 -0000

cm4all-beng-proxy (1.1.24) unstable; urgency=low

  * merge release 1.0.18

 -- Max Kellermann <mk@cm4all.com>  Wed, 04 Jan 2012 15:27:35 -0000

cm4all-beng-proxy (1.1.23) unstable; urgency=low

  * header-forward: remove port number from X-Forwarded-For

 -- Max Kellermann <mk@cm4all.com>  Wed, 28 Dec 2011 16:51:41 -0000

cm4all-beng-proxy (1.1.22) unstable; urgency=low

  * merge release 1.0.17
  * istream-socket: fix potential assertion failure

 -- Max Kellermann <mk@cm4all.com>  Wed, 21 Dec 2011 16:44:46 -0000

cm4all-beng-proxy (1.1.21) unstable; urgency=low

  * merge release 1.0.16

 -- Max Kellermann <mk@cm4all.com>  Wed, 14 Dec 2011 11:07:58 -0000

cm4all-beng-proxy (1.1.20) unstable; urgency=low

  * merge release 1.0.15
  * processor: don't rewrite "mailto:" hyperlinks

 -- Max Kellermann <mk@cm4all.com>  Mon, 05 Dec 2011 18:37:10 -0000

cm4all-beng-proxy (1.1.19) unstable; urgency=low

  * {css_,}processor: quote widget classes for prefixing XML IDs, CSS classes

 -- Max Kellermann <mk@cm4all.com>  Fri, 18 Nov 2011 13:17:02 -0000

cm4all-beng-proxy (1.1.18) unstable; urgency=low

  * merge release 1.0.13
  * lb_http: eliminate the duplicate "Date" response header

 -- Max Kellermann <mk@cm4all.com>  Tue, 08 Nov 2011 19:33:07 +0100

cm4all-beng-proxy (1.1.17) unstable; urgency=low

  * merge release 1.0.13

 -- Max Kellermann <mk@cm4all.com>  Wed, 02 Nov 2011 16:52:21 +0100

cm4all-beng-proxy (1.1.16) unstable; urgency=low

  * merge release 1.0.12

 -- Max Kellermann <mk@cm4all.com>  Fri, 21 Oct 2011 15:09:55 +0200

cm4all-beng-proxy (1.1.15) unstable; urgency=low

  * merge release 1.0.11

 -- Max Kellermann <mk@cm4all.com>  Wed, 19 Oct 2011 09:36:38 +0200

cm4all-beng-proxy (1.1.14) unstable; urgency=low

  * merge release 1.0.10

 -- Max Kellermann <mk@cm4all.com>  Fri, 07 Oct 2011 15:15:00 +0200

cm4all-beng-proxy (1.1.13) unstable; urgency=low

  * merge release 1.0.9

 -- Max Kellermann <mk@cm4all.com>  Thu, 29 Sep 2011 16:47:56 +0200

cm4all-beng-proxy (1.1.12) unstable; urgency=low

  * merge release 1.0.8

 -- Max Kellermann <mk@cm4all.com>  Thu, 22 Sep 2011 17:13:41 +0200

cm4all-beng-proxy (1.1.11) unstable; urgency=low

  * merge release 1.0.7
  * widget-http: response header X-CM4all-View selects a view
  * processor, css_processor: support prefixing XML ids
  * processor: property "c:view" selects a view

 -- Max Kellermann <mk@cm4all.com>  Fri, 16 Sep 2011 12:25:24 +0200

cm4all-beng-proxy (1.1.10) unstable; urgency=low

  * merge release 1.0.6
  * http-request: don't clear failure state on successful TCP connection
  * istream-socket: fix assertion failure after receive error
  * ssl_filter: check for end-of-file on plain socket
  * ssl_filter: fix buffer assertion failures

 -- Max Kellermann <mk@cm4all.com>  Tue, 13 Sep 2011 18:50:18 +0200

cm4all-beng-proxy (1.1.9) unstable; urgency=low

  * http-request: improve keep-alive cancellation detection
  * http-request: mark server "failed" after HTTP client error
  * lb: implement the control protocol
    - can disable and re-enable workers
  * lb: don't allow sticky pool with only one member
  * lb: verify that a new sticky host is alive
  * lb: mark server "failed" after HTTP client error

 -- Max Kellermann <mk@cm4all.com>  Fri, 09 Sep 2011 13:03:55 +0200

cm4all-beng-proxy (1.1.8) unstable; urgency=low

  * merge release 1.0.5
  * {css_,}processor: one more underscore for the prefix
  * processor: remove rewrite-uri processing instructions from output
  * translate: unknown packet is a fatal error
  * processor: add option to set widget/focus by default
  * rewrite-uri: a leading tilde refers to the widget base; translation
    packet ANCHOR_ABSOLUTE enables it by default

 -- Max Kellermann <mk@cm4all.com>  Mon, 05 Sep 2011 17:56:31 +0200

cm4all-beng-proxy (1.1.7) unstable; urgency=low

  * css_processor: implement property "-c-mode"
  * css_processor: translate underscore prefix in class names
  * processor: translate underscore prefix in CSS class names

 -- Max Kellermann <mk@cm4all.com>  Mon, 29 Aug 2011 17:47:48 +0200

cm4all-beng-proxy (1.1.6) unstable; urgency=low

  * merge release 1.0.3
  * implement CSS processor

 -- Max Kellermann <mk@cm4all.com>  Mon, 22 Aug 2011 17:13:56 +0200

cm4all-beng-proxy (1.1.5) unstable; urgency=low

  * lb: optionally generate Via and X-Forwarded-For

 -- Max Kellermann <mk@cm4all.com>  Wed, 17 Aug 2011 12:45:14 +0200

cm4all-beng-proxy (1.1.4) unstable; urgency=low

  * pipe-stock: fix assertion failure after optimization bug
  * istream-pipe: reuse drained pipes immediately
  * sink-socket: reinstate write event during bulk transfers

 -- Max Kellermann <mk@cm4all.com>  Thu, 11 Aug 2011 14:41:37 +0200

cm4all-beng-proxy (1.1.3) unstable; urgency=low

  * widget: quote invalid XMLID/JS characters for &c:prefix;
  * lb: add protocol "tcp"

 -- Max Kellermann <mk@cm4all.com>  Wed, 10 Aug 2011 18:53:12 +0200

cm4all-beng-proxy (1.1.2) unstable; urgency=low

  * merge release 1.0.2
  * http-server: report detailed errors
  * widget-http: implement header dumps
  * cgi, fastcgi: enable cookie jar with custom cookie "host"

 -- Max Kellermann <mk@cm4all.com>  Thu, 04 Aug 2011 17:27:51 +0200

cm4all-beng-proxy (1.1.1) unstable; urgency=low

  * merge release 1.0.1
  * lb: don't ignore unimplemented configuration keywords
  * lb: configurable monitor check interval
  * session: configurable idle timeout

 -- Max Kellermann <mk@cm4all.com>  Tue, 26 Jul 2011 11:27:20 +0200

cm4all-beng-proxy (1.1) unstable; urgency=low

  * http-client: send "Expect: 100-continue" only for big request body
  * lb: implement monitors (ping, connect, tcp_expect)

 -- Max Kellermann <mk@cm4all.com>  Wed, 20 Jul 2011 15:04:22 +0200
  
cm4all-beng-proxy (1.0.34) unstable; urgency=low

  * resource-loader: don't strip last segment from IPv6 address

 -- Max Kellermann <mk@cm4all.com>  Wed, 16 May 2012 09:47:43 -0000

cm4all-beng-proxy (1.0.33) unstable; urgency=low

  * widget-resolver: fix assertion failure on recursive abort

 -- Max Kellermann <mk@cm4all.com>  Thu, 26 Apr 2012 14:04:01 -0000

cm4all-beng-proxy (1.0.32) unstable; urgency=low

  * http-cache: add missing initialization on memcached miss

 -- Max Kellermann <mk@cm4all.com>  Mon, 26 Mar 2012 13:35:01 -0000

cm4all-beng-proxy (1.0.31) unstable; urgency=low

  * proxy-widget: close the request body when the view doesn't exist

 -- Max Kellermann <mk@cm4all.com>  Tue, 20 Mar 2012 08:28:00 -0000

cm4all-beng-proxy (1.0.30) unstable; urgency=low

  * widget-view: initialize the header forward settings
  * translate-client: new view inherits header forward settings from
    default view
  * handler: clear transformation after translation error
  * http-cache: release the memcached response on abort
  * fcgi-request: close the request body on stock failure

 -- Max Kellermann <mk@cm4all.com>  Thu, 15 Mar 2012 15:34:18 -0000

cm4all-beng-proxy (1.0.29) unstable; urgency=low

  * processor: unescape custom header values
  * widget-resolver: fix NULL dereference after failure

 -- Max Kellermann <mk@cm4all.com>  Thu, 08 Mar 2012 18:10:14 -0000

cm4all-beng-proxy (1.0.28) unstable; urgency=low

  * widget-resolver: serve responses in the right order
  * widget-request: fix session related assertion failure
  * translate: initialize all GError variables

 -- Max Kellermann <mk@cm4all.com>  Fri, 02 Mar 2012 15:20:54 -0000

cm4all-beng-proxy (1.0.27) unstable; urgency=low

  * resource-address: fix regression when CGI URI is not set

 -- Max Kellermann <mk@cm4all.com>  Thu, 23 Feb 2012 17:08:16 -0000

cm4all-beng-proxy (1.0.26) unstable; urgency=low

  * resource-address: apply BASE to the CGI request URI

 -- Max Kellermann <mk@cm4all.com>  Thu, 23 Feb 2012 15:11:42 -0000

cm4all-beng-proxy (1.0.25) unstable; urgency=low

  * cgi-client: clear the input pointer on close

 -- Max Kellermann <mk@cm4all.com>  Thu, 16 Feb 2012 13:46:13 -0000

cm4all-beng-proxy (1.0.24) unstable; urgency=low

  * debian/rules: optimize parallel build
  * cgi: break loop when headers are finished

 -- Max Kellermann <mk@cm4all.com>  Wed, 15 Feb 2012 09:23:22 -0000

cm4all-beng-proxy (1.0.23) unstable; urgency=low

  * cgi: detect large response headers
  * cgi: continue parsing response headers after buffer boundary
  * cgi: bigger response header buffer
  * fcgi-client: detect large response headers

 -- Max Kellermann <mk@cm4all.com>  Thu, 09 Feb 2012 09:27:50 -0000

cm4all-beng-proxy (1.0.22) unstable; urgency=low

  * debian/rules: don't run libtool
  * lb: thread safety for the SSL filter
  * lb: fix crash during shutdown
  * http-server: fix uninitialised variable

 -- Max Kellermann <mk@cm4all.com>  Thu, 02 Feb 2012 13:03:08 -0000

cm4all-beng-proxy (1.0.21) unstable; urgency=low

  * hstock: fix memory leak
  * notify: fix endless busy loop
  * ssl_filter: fix hang while tearing down connection

 -- Max Kellermann <mk@cm4all.com>  Tue, 31 Jan 2012 15:24:50 -0000

cm4all-beng-proxy (1.0.20) unstable; urgency=low

  * ssl: load the whole certificate chain
  * translate: fix PATH+JAILCGI+SITE check
  * translate: fix HOME check
  * resource-address: include all CGI attributes in cache key

 -- Max Kellermann <mk@cm4all.com>  Wed, 25 Jan 2012 12:10:43 -0000

cm4all-beng-proxy (1.0.19) unstable; urgency=low

  * cookie-client: add a missing out-of-memory check

 -- Max Kellermann <mk@cm4all.com>  Tue, 17 Jan 2012 08:27:38 -0000

cm4all-beng-proxy (1.0.18) unstable; urgency=low

  * resource-address: support zero-length path_info prefix (for BASE)
  * hashmap: optimize insertions
  * http-server: limit the number of request headers
  * proxy-widget: discard the unused request body on error

 -- Max Kellermann <mk@cm4all.com>  Wed, 04 Jan 2012 14:55:59 -0000

cm4all-beng-proxy (1.0.17) unstable; urgency=low

  * istream-chunked: avoid recursive buffer write, fixes crash

 -- Max Kellermann <mk@cm4all.com>  Wed, 21 Dec 2011 16:37:44 -0000

cm4all-beng-proxy (1.0.16) unstable; urgency=low

  * http-server: disable timeout while waiting for CGI
  * cgi: fix segmentation fault
  * processor: discard child's request body on abort
  * proxy-widget: discard the unused request body on error

 -- Max Kellermann <mk@cm4all.com>  Wed, 14 Dec 2011 11:53:31 +0100

cm4all-beng-proxy (1.0.15) unstable; urgency=low

  * http-client: fix assertion failure on bogus "100 Continue"
  * handler: don't close the request body twice
  * session: add a missing out-of-memory check
  * fcgi-client: check for EV_READ event
  * fcgi-serialize: fix serializing parameter without value

 -- Max Kellermann <mk@cm4all.com>  Mon, 05 Dec 2011 17:47:20 -0000

cm4all-beng-proxy (1.0.14) unstable; urgency=low

  * http-server: don't generate chunked HEAD response
  * http-server: don't override Content-Length for HEAD response
  * lb_http, proxy-widget, response: forward Content-Length after HEAD

 -- Max Kellermann <mk@cm4all.com>  Tue, 08 Nov 2011 18:19:42 +0100

cm4all-beng-proxy (1.0.13) unstable; urgency=low

  * processor: initialize URI rewrite options for <?cm4all-rewrite-uri?>

 -- Max Kellermann <mk@cm4all.com>  Wed, 02 Nov 2011 16:47:48 +0100

cm4all-beng-proxy (1.0.12) unstable; urgency=low

  * http-server, proxy-widget: add missing newline to log message
  * fcgi_client: fix assertion failure on response body error
  * http-cache-choice: fix crash due to wrong filter callback

 -- Max Kellermann <mk@cm4all.com>  Fri, 21 Oct 2011 15:02:42 +0200

cm4all-beng-proxy (1.0.11) unstable; urgency=low

  * lb_config: fix binding to wildcard address
  * rewrite-uri: clarify warning message when widget has no id

 -- Max Kellermann <mk@cm4all.com>  Wed, 19 Oct 2011 09:26:48 +0200

cm4all-beng-proxy (1.0.10) unstable; urgency=low

  * debian/control: beng-lb doesn't need "daemon" anymore
  * http-string: allow space in unquoted cookie values (RFC ignorant)

 -- Max Kellermann <mk@cm4all.com>  Fri, 07 Oct 2011 15:06:32 +0200

cm4all-beng-proxy (1.0.9) unstable; urgency=low

  * tcp-balancer: store a copy of the socket address
  * lb: default log directory is /var/log/cm4all/beng-lb
  * lb: use new built-in watchdog instead of /usr/bin/daemon

 -- Max Kellermann <mk@cm4all.com>  Thu, 29 Sep 2011 16:19:34 +0200

cm4all-beng-proxy (1.0.8) unstable; urgency=low

  * resource-address: copy the delegate JailCGI parameters (crash bug fix)
  * response: use the same URI for storing and dropping widget sessions

 -- Max Kellermann <mk@cm4all.com>  Thu, 22 Sep 2011 13:39:08 +0200

cm4all-beng-proxy (1.0.7) unstable; urgency=low

  * inline-widget: discard request body when class lookup fails

 -- Max Kellermann <mk@cm4all.com>  Fri, 16 Sep 2011 12:16:04 +0200

cm4all-beng-proxy (1.0.6) unstable; urgency=low

  * processor: support short "SCRIPT" tag
  * widget-uri: use the template's view specification

 -- Max Kellermann <mk@cm4all.com>  Tue, 13 Sep 2011 18:14:24 +0200

cm4all-beng-proxy (1.0.5) unstable; urgency=low

  * resource-loader: delete comma when extracting from X-Forwarded-For

 -- Max Kellermann <mk@cm4all.com>  Mon, 05 Sep 2011 17:43:22 +0200

cm4all-beng-proxy (1.0.4) unstable; urgency=low

  * istream-replace: update the buffer reader after new data was added

 -- Max Kellermann <mk@cm4all.com>  Mon, 05 Sep 2011 15:43:17 +0200

cm4all-beng-proxy (1.0.3) unstable; urgency=low

  * merge release 0.9.35
  * control-handler: fix uninitialized variable

 -- Max Kellermann <mk@cm4all.com>  Thu, 18 Aug 2011 15:15:52 +0200

cm4all-beng-proxy (1.0.2) unstable; urgency=low

  * merge release 0.9.34
  * handler: always log translate client errors
  * tcp-balancer: fix memory leak in error handler
  * http-string: allow more characters in cookie values (RFC ignorant)

 -- Max Kellermann <mk@cm4all.com>  Mon, 01 Aug 2011 16:30:05 +0200

cm4all-beng-proxy (1.0.1) unstable; urgency=low

  * session: increase idle timeout to 20 minutes

 -- Max Kellermann <mk@cm4all.com>  Tue, 26 Jul 2011 11:23:36 +0200

cm4all-beng-proxy (1.0) unstable; urgency=low

  * merge release 0.9.33
  * header-forward: eliminate the duplicate "Date" response header
  * proxy-handler: don't pass internal URI arguments to CGI

 -- Max Kellermann <mk@cm4all.com>  Mon, 18 Jul 2011 17:07:42 +0200

cm4all-beng-proxy (0.10.14) unstable; urgency=low

  * merge release 0.9.32

 -- Max Kellermann <mk@cm4all.com>  Tue, 12 Jul 2011 19:02:23 +0200

cm4all-beng-proxy (0.10.13) unstable; urgency=low

  * growing-buffer: reset the position when skipping buffers

 -- Max Kellermann <mk@cm4all.com>  Wed, 06 Jul 2011 10:07:50 +0200

cm4all-beng-proxy (0.10.12) unstable; urgency=low

  * merge release 0.9.31
  * rewrite-uri: log widget base mismatch
  * istream-replace: fix assertion failure with splitted buffer

 -- Max Kellermann <mk@cm4all.com>  Tue, 05 Jul 2011 22:05:44 +0200

cm4all-beng-proxy (0.10.11) unstable; urgency=low

  * merge release 0.9.30
  * lb: add SSL/TLS support

 -- Max Kellermann <mk@cm4all.com>  Mon, 04 Jul 2011 17:14:21 +0200

cm4all-beng-proxy (0.10.10) unstable; urgency=low

  * merge release 0.9.29

 -- Max Kellermann <mk@cm4all.com>  Tue, 28 Jun 2011 17:56:43 +0200

cm4all-beng-proxy (0.10.9) unstable; urgency=low

  * merge release 0.9.28

 -- Max Kellermann <mk@cm4all.com>  Mon, 27 Jun 2011 13:38:03 +0200

cm4all-beng-proxy (0.10.8) unstable; urgency=low

  * lb_http: don't access the connection object after it was closed
  * restart the load balancer automatically

 -- Max Kellermann <mk@cm4all.com>  Wed, 22 Jun 2011 12:38:39 +0200

cm4all-beng-proxy (0.10.7) unstable; urgency=low

  * config: make the session cookie name configurable
  * uri-relative: allow relative base URIs (for CGI)
  * widget-uri: combine existing CGI PATH_INFO and given widget location
  * python/translation/widget: support "path_info" specification

 -- Max Kellermann <mk@cm4all.com>  Mon, 20 Jun 2011 14:54:38 +0200

cm4all-beng-proxy (0.10.6) unstable; urgency=low

  * merge release 0.9.26

 -- Max Kellermann <mk@cm4all.com>  Wed, 15 Jun 2011 09:19:28 +0200

cm4all-beng-proxy (0.10.5) unstable; urgency=low

  * merge release 0.9.26

 -- Max Kellermann <mk@cm4all.com>  Fri, 10 Jun 2011 10:09:09 +0200

cm4all-beng-proxy (0.10.4) unstable; urgency=low

  * doc: add beng-lb documentation
  * lb: implement "fallback" option
  * merge release 0.9.25

 -- Max Kellermann <mk@cm4all.com>  Wed, 08 Jun 2011 14:13:43 +0200

cm4all-beng-proxy (0.10.3) unstable; urgency=low

  * python/translation.widget: support keyword "sticky"
  * lb: implement sticky modes "failover", "cookie"

 -- Max Kellermann <mk@cm4all.com>  Mon, 06 Jun 2011 15:51:36 +0200

cm4all-beng-proxy (0.10.2) unstable; urgency=low

  * debian: fix beng-lb pid file name
  * lb_http: implement sticky sessions
  * merge release 0.9.24

 -- Max Kellermann <mk@cm4all.com>  Tue, 31 May 2011 14:32:03 +0200

cm4all-beng-proxy (0.10.1) unstable; urgency=low

  * lb_http: close request body on error
  * lb_listener: print error message when binding fails
  * merge release 0.9.23

 -- Max Kellermann <mk@cm4all.com>  Fri, 27 May 2011 13:13:55 +0200

cm4all-beng-proxy (0.10) unstable; urgency=low

  * failure: fix inverted logic bug in expiry check
  * tcp-balancer: implement session stickiness
  * lb: new stand-alone load balancer

 -- Max Kellermann <mk@cm4all.com>  Thu, 26 May 2011 14:32:02 +0200

cm4all-beng-proxy (0.9.35) unstable; urgency=low

  * resource-loader: pass the last X-Forwarded-For element to AJP

 -- Max Kellermann <mk@cm4all.com>  Thu, 18 Aug 2011 15:05:02 +0200

cm4all-beng-proxy (0.9.34) unstable; urgency=low

  * request: fix double request body close in errdoc handler
  * handler: close request body on early abort

 -- Max Kellermann <mk@cm4all.com>  Mon, 01 Aug 2011 16:21:43 +0200

cm4all-beng-proxy (0.9.33) unstable; urgency=low

  * {http,ajp}-request, errdoc: check before closing the request body on
    error

 -- Max Kellermann <mk@cm4all.com>  Mon, 18 Jul 2011 16:30:29 +0200

cm4all-beng-proxy (0.9.32) unstable; urgency=low

  * processor: dispose request body when focused widget was not found
  * http-string: allow the slash in cookie values (RFC ignorant)

 -- Max Kellermann <mk@cm4all.com>  Tue, 12 Jul 2011 18:16:01 +0200

cm4all-beng-proxy (0.9.31) unstable; urgency=low

  * growing-buffer: fix assertion failure with empty first buffer

 -- Max Kellermann <mk@cm4all.com>  Tue, 05 Jul 2011 21:58:24 +0200

cm4all-beng-proxy (0.9.30) unstable; urgency=low

  * growing-buffer: fix assertion failure in reader when buffer is empty

 -- Max Kellermann <mk@cm4all.com>  Mon, 04 Jul 2011 16:59:28 +0200

cm4all-beng-proxy (0.9.29) unstable; urgency=low

  * http-string: allow the equality sign in cookie values (RFC ignorant)

 -- Max Kellermann <mk@cm4all.com>  Tue, 28 Jun 2011 17:50:23 +0200

cm4all-beng-proxy (0.9.28) unstable; urgency=low

  * http-string: allow round brackets in cookie values (RFC ignorant)

 -- Max Kellermann <mk@cm4all.com>  Mon, 27 Jun 2011 13:23:58 +0200

cm4all-beng-proxy (0.9.27) unstable; urgency=low

  * handler: don't delete existing session in TRANSPARENT mode

 -- Max Kellermann <mk@cm4all.com>  Wed, 15 Jun 2011 09:08:48 +0200

cm4all-beng-proxy (0.9.26) unstable; urgency=low

  * worker: read "crash" value before destroying shared memory
  * session: fix crash while discarding session

 -- Max Kellermann <mk@cm4all.com>  Fri, 10 Jun 2011 09:54:56 +0200

cm4all-beng-proxy (0.9.25) unstable; urgency=low

  * response: discard the request body before passing to errdoc
  * worker: don't restart all workers after "safe" worker crash
  * cgi: check for end-of-file after splice

 -- Max Kellermann <mk@cm4all.com>  Wed, 08 Jun 2011 15:02:35 +0200

cm4all-beng-proxy (0.9.24) unstable; urgency=low

  * fcgi-client: really discard packets on request id mismatch
  * memcached-client: don't schedule read event when buffer is full
  * session: support beng-lb sticky sessions

 -- Max Kellermann <mk@cm4all.com>  Tue, 31 May 2011 14:23:41 +0200

cm4all-beng-proxy (0.9.23) unstable; urgency=low

  * tcp-balancer: retry connecting to cluster if a node fails

 -- Max Kellermann <mk@cm4all.com>  Fri, 27 May 2011 13:01:31 +0200

cm4all-beng-proxy (0.9.22) unstable; urgency=low

  * failure: fix inverted logic bug in expiry check
  * uri-extract: support AJP URLs, fixes AJP cookies
  * ajp-client: don't schedule read event when buffer is full

 -- Max Kellermann <mk@cm4all.com>  Thu, 26 May 2011 08:32:32 +0200

cm4all-beng-proxy (0.9.21) unstable; urgency=low

  * balancer: re-enable load balancing (regression fix)
  * merge release 0.8.38

 -- Max Kellermann <mk@cm4all.com>  Fri, 20 May 2011 11:03:31 +0200

cm4all-beng-proxy (0.9.20) unstable; urgency=low

  * http-cache: fix assertion failure caused by wrong destructor
  * merge release 0.8.37

 -- Max Kellermann <mk@cm4all.com>  Mon, 16 May 2011 14:03:09 +0200

cm4all-beng-proxy (0.9.19) unstable; urgency=low

  * http-request: don't retry requests with a request body

 -- Max Kellermann <mk@cm4all.com>  Thu, 12 May 2011 11:35:55 +0200

cm4all-beng-proxy (0.9.18) unstable; urgency=low

  * http-body: fix assertion failure on EOF chunk after socket was closed
  * widget-http: fix crash in widget lookup error handler
  * merge release 0.8.36

 -- Max Kellermann <mk@cm4all.com>  Tue, 10 May 2011 18:56:33 +0200

cm4all-beng-proxy (0.9.17) unstable; urgency=low

  * growing-buffer: fix assertion failure after large initial write
  * http-request: retry after connection failure
  * test/t-cgi: fix bashisms in test scripts

 -- Max Kellermann <mk@cm4all.com>  Wed, 04 May 2011 18:54:57 +0200

cm4all-beng-proxy (0.9.16) unstable; urgency=low

  * resource-address: append "transparent" args to CGI path_info
  * tcache: fix crash on FastCGI with BASE

 -- Max Kellermann <mk@cm4all.com>  Mon, 02 May 2011 16:07:21 +0200

cm4all-beng-proxy (0.9.15) unstable; urgency=low

  * configure.ac: check if valgrind/memcheck.h is installed
  * configure.ac: check if libattr is available
  * access-log: log Referer and User-Agent
  * access-log: log the request duration
  * proxy-handler: allow forwarding URI arguments
  * merge release 0.8.35

 -- Max Kellermann <mk@cm4all.com>  Wed, 27 Apr 2011 18:54:17 +0200

cm4all-beng-proxy (0.9.14) unstable; urgency=low

  * processor: don't clear widget pointer at opening tag
  * debian: move ulimit call from init script to *.default
  * merge release 0.8.33

 -- Max Kellermann <mk@cm4all.com>  Wed, 13 Apr 2011 17:03:29 +0200

cm4all-beng-proxy (0.9.13) unstable; urgency=low

  * proxy-widget: apply the widget's response header forward settings
  * response: add option to dump the widget tree
  * widget-class: move header forward settings to view
  * merge release 0.8.30

 -- Max Kellermann <mk@cm4all.com>  Mon, 04 Apr 2011 16:31:26 +0200

cm4all-beng-proxy (0.9.12) unstable; urgency=low

  * widget: internal API refactorization
  * was-control: fix argument order in "abort" call
  * was-client: duplicate the GError object when it is used twice
  * {file,delegate}-handler: add Expires/ETag headers to 304 response
  * cgi: allow setting environment variables

 -- Max Kellermann <mk@cm4all.com>  Thu, 24 Mar 2011 15:12:54 +0100

cm4all-beng-proxy (0.9.11) unstable; urgency=low

  * processor: major API refactorization
  * merge release 0.8.29

 -- Max Kellermann <mk@cm4all.com>  Mon, 21 Mar 2011 19:43:28 +0100

cm4all-beng-proxy (0.9.10) unstable; urgency=low

  * merge release 0.8.27

 -- Max Kellermann <mk@cm4all.com>  Fri, 18 Mar 2011 14:11:16 +0100

cm4all-beng-proxy (0.9.9) unstable; urgency=low

  * merge release 0.8.25

 -- Max Kellermann <mk@cm4all.com>  Mon, 14 Mar 2011 16:05:51 +0100

cm4all-beng-proxy (0.9.8) unstable; urgency=low

  * translate: support UNIX domain sockets in ADDRESS_STRING
  * resource-address: support connections to existing FastCGI servers

 -- Max Kellermann <mk@cm4all.com>  Fri, 11 Mar 2011 19:24:33 +0100

cm4all-beng-proxy (0.9.7) unstable; urgency=low

  * merge release 0.8.24

 -- Max Kellermann <mk@cm4all.com>  Fri, 04 Mar 2011 13:07:36 +0100

cm4all-beng-proxy (0.9.6) unstable; urgency=low

  * merge release 0.8.23

 -- Max Kellermann <mk@cm4all.com>  Mon, 28 Feb 2011 11:47:45 +0100

cm4all-beng-proxy (0.9.5) unstable; urgency=low

  * translate: allow SITE without CGI

 -- Max Kellermann <mk@cm4all.com>  Mon, 31 Jan 2011 06:35:24 +0100

cm4all-beng-proxy (0.9.4) unstable; urgency=low

  * widget-class: allow distinct addresses for each view

 -- Max Kellermann <mk@cm4all.com>  Thu, 27 Jan 2011 17:51:21 +0100

cm4all-beng-proxy (0.9.3) unstable; urgency=low

  * istream-catch: log errors
  * proxy-handler: pass the original request URI to (Fast)CGI
  * proxy-handler: pass the original document root to (Fast)CGI
  * fcgi-stock: pass site id to child process
  * translation: new packet "HOME" for JailCGI
  * resource-loader: get remote host from "X-Forwarded-For"
  * cgi, fcgi-client: pass client IP address to application

 -- Max Kellermann <mk@cm4all.com>  Fri, 21 Jan 2011 18:13:38 +0100

cm4all-beng-proxy (0.9.2) unstable; urgency=low

  * merge release 0.8.21
  * http-response: better context for error messages
  * istream: method close() does not invoke handler->abort()
  * istream: better context for error messages
  * ajp-client: destruct properly when request stream fails
  * {delegate,fcgi,was}-stock: use the JailCGI 1.4 wrapper

 -- Max Kellermann <mk@cm4all.com>  Mon, 17 Jan 2011 12:08:04 +0100

cm4all-beng-proxy (0.9.1) unstable; urgency=low

  * http-server: count the number of raw bytes sent and received
  * control-handler: support TCACHE_INVALIDATE with SITE
  * new programs "log-forward", "log-exec" for network logging
  * new program "log-split" for creating per-site log files
  * new program "log-traffic" for creating per-site traffic logs
  * move logging servers to new package cm4all-beng-proxy-logging
  * python/control.client: add parameter "broadcast"

 -- Max Kellermann <mk@cm4all.com>  Thu, 02 Dec 2010 12:07:16 +0100

cm4all-beng-proxy (0.9) unstable; urgency=low

  * merge release 0.8.19
  * was-client: explicitly send 32 bit METHOD payload
  * was-client: explicitly parse STATUS as 32 bit integer
  * was-client: clear control channel object on destruction
  * was-client: reuse child process if state is clean on EOF
  * was-client: abort properly after receiving illegal packet
  * was-client: allow "request STOP" before response completed
  * was-client: postpone the response handler invocation
  * was-control: send packets in bulk
  * python: support WAS widgets
  * http-server: enable "cork" mode only for beginning of response
  * http-cache: don't access freed memory in pool_unref_denotify()
  * http: use libcm4all-http
  * new datagram based binary protocol for access logging
  * main: default WAS stock limit is 16

 -- Max Kellermann <mk@cm4all.com>  Thu, 18 Nov 2010 19:56:17 +0100

cm4all-beng-proxy (0.8.38) unstable; urgency=low

  * failure: update time stamp on existing item
  * errdoc: free the original response body on abort

 -- Max Kellermann <mk@cm4all.com>  Fri, 20 May 2011 10:17:14 +0200

cm4all-beng-proxy (0.8.37) unstable; urgency=low

  * widget-resolver: don't reuse failed resolver
  * http-request: fix NULL pointer dereference on invalid URI
  * config: disable the TCP stock limit by default

 -- Max Kellermann <mk@cm4all.com>  Mon, 16 May 2011 13:41:32 +0200

cm4all-beng-proxy (0.8.36) unstable; urgency=low

  * http-server: check if client closes connection while processing
  * http-client: release the socket before invoking the callback
  * fcgi-client: fix assertion failure on full input buffer
  * memcached-client: re-enable socket event after direct copy
  * istream-file: fix assertion failure on range request
  * test/t-cgi: fix bashisms in test scripts

 -- Max Kellermann <mk@cm4all.com>  Tue, 10 May 2011 18:45:48 +0200

cm4all-beng-proxy (0.8.35) unstable; urgency=low

  * session: fix potential session defragmentation crash
  * ajp-request: use "host:port" as TCP stock key
  * cgi: evaluate the Content-Length response header

 -- Max Kellermann <mk@cm4all.com>  Wed, 27 Apr 2011 13:32:05 +0200

cm4all-beng-proxy (0.8.34) unstable; urgency=low

  * js: replace all '%' with '$'
  * js: check if session_id is null
  * debian: add package cm4all-beng-proxy-tools

 -- Max Kellermann <mk@cm4all.com>  Tue, 19 Apr 2011 18:43:54 +0200

cm4all-beng-proxy (0.8.33) unstable; urgency=low

  * processor: don't quote query string arguments with dollar sign
  * widget-request: safely remove "view" and "path" from argument table
  * debian/control: add "Breaks << 0.8.32" on the JavaScript library

 -- Max Kellermann <mk@cm4all.com>  Tue, 12 Apr 2011 18:21:55 +0200

cm4all-beng-proxy (0.8.32) unstable; urgency=low

  * args: quote arguments with the dollar sign

 -- Max Kellermann <mk@cm4all.com>  Tue, 12 Apr 2011 13:34:42 +0200

cm4all-beng-proxy (0.8.31) unstable; urgency=low

  * proxy-widget: eliminate the duplicate "Server" response header
  * translation: add packet UNTRUSTED_SITE_SUFFIX

 -- Max Kellermann <mk@cm4all.com>  Thu, 07 Apr 2011 16:23:37 +0200

cm4all-beng-proxy (0.8.30) unstable; urgency=low

  * handler: make lower-case realm name from the "Host" header
  * session: copy attribute "realm", fixes segmentation fault

 -- Max Kellermann <mk@cm4all.com>  Tue, 29 Mar 2011 16:47:43 +0200

cm4all-beng-proxy (0.8.29) unstable; urgency=low

  * ajp-client: send query string in an AJP attribute

 -- Max Kellermann <mk@cm4all.com>  Mon, 21 Mar 2011 19:16:16 +0100

cm4all-beng-proxy (0.8.28) unstable; urgency=low

  * resource-loader: use X-Forwarded-For to obtain AJP remote host
  * resource-loader: strip port from AJP remote address
  * resource-loader: don't pass remote host to AJP server
  * resource-loader: parse server port for AJP
  * ajp-client: always send content-length
  * ajp-client: parse the remaining buffer after EAGAIN

 -- Max Kellermann <mk@cm4all.com>  Mon, 21 Mar 2011 11:12:07 +0100

cm4all-beng-proxy (0.8.27) unstable; urgency=low

  * http-request: close the request body on malformed URI
  * ajp-request: AJP translation packet contains ajp://host:port/path

 -- Max Kellermann <mk@cm4all.com>  Fri, 18 Mar 2011 14:04:21 +0100

cm4all-beng-proxy (0.8.26) unstable; urgency=low

  * python/response: fix typo in ajp()
  * session: validate sessions only within one realm

 -- Max Kellermann <mk@cm4all.com>  Fri, 18 Mar 2011 08:59:41 +0100

cm4all-beng-proxy (0.8.25) unstable; urgency=low

  * widget-http: discard request body on unknown view name
  * inline-widget: discard request body on error
  * {http,fcgi,was}-client: allocate response headers from caller pool
  * cmdline: fcgi_stock_limit defaults to 0 (no limit)

 -- Max Kellermann <mk@cm4all.com>  Mon, 14 Mar 2011 15:53:42 +0100

cm4all-beng-proxy (0.8.24) unstable; urgency=low

  * fcgi-client: release the connection even when padding not consumed
    after empty response

 -- Max Kellermann <mk@cm4all.com>  Wed, 02 Mar 2011 17:39:33 +0100

cm4all-beng-proxy (0.8.23) unstable; urgency=low

  * memcached-client: allocate a new memory pool
  * memcached-client: copy caller_pool reference before freeing the client
  * fcgi-client: check headers!=NULL
  * fcgi-client: release the connection even when padding not consumed

 -- Max Kellermann <mk@cm4all.com>  Mon, 28 Feb 2011 10:50:02 +0100

cm4all-beng-proxy (0.8.22) unstable; urgency=low

  * cgi: fill special variables CONTENT_TYPE, CONTENT_LENGTH
  * memcached-client: remove stray pool_unref() call
  * memcached-client: reuse the socket if the remaining value is buffered
  * http-cache-choice: abbreviate memcached keys
  * *-cache: allocate a parent pool for cache items
  * pool: re-enable linear pools
  * frame: free the request body on error
  * http-cache: free cached body which was dismissed

 -- Max Kellermann <mk@cm4all.com>  Mon, 07 Feb 2011 15:34:09 +0100

cm4all-beng-proxy (0.8.21) unstable; urgency=low

  * merge release 0.7.55
  * jail: translate the document root properly
  * header-forward: forward the "Host" header to CGI/FastCGI/AJP
  * http-error: map ENOTDIR to "404 Not Found"
  * http-server: fix assertion failure on write error
  * fcgi-stock: clear all environment variables

 -- Max Kellermann <mk@cm4all.com>  Thu, 06 Jan 2011 16:04:20 +0100

cm4all-beng-proxy (0.8.20) unstable; urgency=low

  * widget-resolver: add pedantic state assertions
  * async: remember a copy of the operation in !NDEBUG
  * python/translation/response: max_age() returns self

 -- Max Kellermann <mk@cm4all.com>  Mon, 06 Dec 2010 23:02:50 +0100

cm4all-beng-proxy (0.8.19) unstable; urgency=low

  * merge release 0.7.54

 -- Max Kellermann <mk@cm4all.com>  Wed, 17 Nov 2010 16:25:10 +0100

cm4all-beng-proxy (0.8.18) unstable; urgency=low

  * was-client: explicitly send 32 bit METHOD payload
  * was-client: explicitly parse STATUS as 32 bit integer
  * istream: check presence of as_fd() in optimized build

 -- Max Kellermann <mk@cm4all.com>  Fri, 05 Nov 2010 11:00:54 +0100

cm4all-beng-proxy (0.8.17) unstable; urgency=low

  * merged release 0.7.53
  * widget: use colon as widget path separator
  * was-client: check for abort during response handler
  * was-client: implement STOP
  * was-client: release memory pools
  * was-launch: enable non-blocking mode on input and output
  * http-server: don't crash on malformed pipelined request
  * main: free the WAS stock and the UDP listener in the SIGTERM handler

 -- Max Kellermann <mk@cm4all.com>  Thu, 28 Oct 2010 19:50:26 +0200

cm4all-beng-proxy (0.8.16) unstable; urgency=low

  * merged release 0.7.52
  * was-client: support for the WAS protocol

 -- Max Kellermann <mk@cm4all.com>  Wed, 13 Oct 2010 16:45:18 +0200

cm4all-beng-proxy (0.8.15) unstable; urgency=low

  * resource-address: don't skip question mark twice

 -- Max Kellermann <mk@cm4all.com>  Tue, 28 Sep 2010 12:20:33 +0200

cm4all-beng-proxy (0.8.14) unstable; urgency=low

  * processor: schedule "xmlns:c" deletion

 -- Max Kellermann <mk@cm4all.com>  Thu, 23 Sep 2010 14:42:31 +0200

cm4all-beng-proxy (0.8.13) unstable; urgency=low

  * processor: delete "xmlns:c" attributes from link elements
  * istream-{head,zero}: implement method available()
  * merged release 0.7.51

 -- Max Kellermann <mk@cm4all.com>  Tue, 17 Aug 2010 09:54:33 +0200

cm4all-beng-proxy (0.8.12) unstable; urgency=low

  * http-cache-memcached: copy resource address
  * debian/control: add missing ${shlibs:Depends}
  * merged release 0.7.50

 -- Max Kellermann <mk@cm4all.com>  Thu, 12 Aug 2010 20:17:52 +0200

cm4all-beng-proxy (0.8.11) unstable; urgency=low

  * delegate-client: fix SCM_RIGHTS check
  * use Linux 2.6 CLOEXEC/NONBLOCK flags
  * tcache: INVALIDATE removes all variants (error documents etc.)
  * control: new UDP based protocol, allows invalidating caches
  * hashmap: fix assertion failure in hashmap_remove_match()
  * merged release 0.7.49

 -- Max Kellermann <mk@cm4all.com>  Tue, 10 Aug 2010 15:48:10 +0200

cm4all-beng-proxy (0.8.10) unstable; urgency=low

  * tcache: copy response.previous

 -- Max Kellermann <mk@cm4all.com>  Mon, 02 Aug 2010 18:03:43 +0200

cm4all-beng-proxy (0.8.9) unstable; urgency=low

  * (f?)cgi-handler: forward query string only if focused
  * ajp-handler: merge into proxy-handler
  * proxy-handler: forward query string if focused
  * cgi, fastcgi-handler: enable the resource cache
  * translation: add packets CHECK and PREVIOUS for authentication
  * python: add Response.max_age()

 -- Max Kellermann <mk@cm4all.com>  Fri, 30 Jul 2010 11:39:22 +0200

cm4all-beng-proxy (0.8.8) unstable; urgency=low

  * prototypes/translate.py: added new ticket-fastcgi programs
  * http-cache: implement FastCGI caching
  * merged release 0.7.47

 -- Max Kellermann <mk@cm4all.com>  Wed, 21 Jul 2010 13:00:43 +0200

cm4all-beng-proxy (0.8.7) unstable; urgency=low

  * istream-delayed: update the "direct" bit mask
  * http-client: send "Expect: 100-continue"
  * response, widget-http: apply istream_pipe to filter input
  * proxy-handler: apply istream_pipe to request body
  * istream-ajp-body: send larger request body packets
  * ajp-client: support splice()
  * merged release 0.7.46

 -- Max Kellermann <mk@cm4all.com>  Fri, 25 Jun 2010 18:52:04 +0200

cm4all-beng-proxy (0.8.6) unstable; urgency=low

  * translation: added support for custom error documents
  * response: convert HEAD to GET if filter follows
  * processor: short-circuit on HEAD request
  * python: depend on python-twisted-core

 -- Max Kellermann <mk@cm4all.com>  Wed, 16 Jun 2010 16:37:42 +0200

cm4all-beng-proxy (0.8.5) unstable; urgency=low

  * istream-tee: allow second output to block
  * widget-http: don't transform error documents
  * response, widget-http: disable filters after widget frame request
  * translation: added packet FILTER_4XX to filter client errors
  * merged release 0.7.45

 -- Max Kellermann <mk@cm4all.com>  Thu, 10 Jun 2010 16:13:14 +0200

cm4all-beng-proxy (0.8.4) unstable; urgency=low

  * python: added missing "Response" import
  * python: resume parsing after deferred call
  * http-client: implement istream method as_fd()
  * merged release 0.7.44

 -- Max Kellermann <mk@cm4all.com>  Mon, 07 Jun 2010 17:01:16 +0200

cm4all-beng-proxy (0.8.3) unstable; urgency=low

  * file-handler: implement If-Range (RFC 2616 14.27)
  * merged release 0.7.42

 -- Max Kellermann <mk@cm4all.com>  Tue, 01 Jun 2010 16:17:13 +0200

cm4all-beng-proxy (0.8.2) unstable; urgency=low

  * cookie-client: verify the cookie path
  * python: use Twisted's logging library
  * python: added a widget registry class
  * merged release 0.7.41

 -- Max Kellermann <mk@cm4all.com>  Wed, 26 May 2010 13:08:16 +0200

cm4all-beng-proxy (0.8.1) unstable; urgency=low

  * http-cache-memcached: delete entity records on POST

 -- Max Kellermann <mk@cm4all.com>  Tue, 18 May 2010 12:21:55 +0200

cm4all-beng-proxy (0.8) unstable; urgency=low

  * istream: added method as_fd() to convert istream to file descriptor
  * fork: support passing stdin istream fd to child process
  * http-cache: discard only matching entries on POST
  * istream-html-escape: escape single and double quote
  * rewrite-uri: escape the result with XML entities

 -- Max Kellermann <mk@cm4all.com>  Thu, 13 May 2010 12:34:46 +0200

cm4all-beng-proxy (0.7.55) unstable; urgency=low

  * pool: reparent pools in optimized build
  * istream-deflate: add missing pool reference while reading
  * istream-deflate: fix several error handlers

 -- Max Kellermann <mk@cm4all.com>  Thu, 06 Jan 2011 12:59:39 +0100

cm4all-beng-proxy (0.7.54) unstable; urgency=low

  * http-server: fix crash on deferred chunked request body
  * parser: fix crash on malformed SCRIPT element

 -- Max Kellermann <mk@cm4all.com>  Wed, 17 Nov 2010 16:13:09 +0100

cm4all-beng-proxy (0.7.53) unstable; urgency=low

  * http-server: don't crash on malformed pipelined request
  * sink-header: fix assertion failure on empty trailer

 -- Max Kellermann <mk@cm4all.com>  Thu, 28 Oct 2010 18:39:01 +0200

cm4all-beng-proxy (0.7.52) unstable; urgency=low

  * fcgi-client: fix send timeout handler
  * fork: finish the buffer after pipe was drained

 -- Max Kellermann <mk@cm4all.com>  Wed, 13 Oct 2010 16:39:26 +0200

cm4all-beng-proxy (0.7.51) unstable; urgency=low

  * http-client: clear response body pointer before forwarding EOF event
  * processor: fix assertion failure for c:mode in c:widget

 -- Max Kellermann <mk@cm4all.com>  Mon, 16 Aug 2010 17:01:48 +0200

cm4all-beng-proxy (0.7.50) unstable; urgency=low

  * header-forward: don't forward the "Host" header to HTTP servers
  * resource-address: use uri_relative() for CGI
  * uri-relative: don't lose host name in uri_absolute()
  * uri-relative: don't fail on absolute URIs
  * http-cache-heap: don't use uninitialized item size

 -- Max Kellermann <mk@cm4all.com>  Thu, 12 Aug 2010 20:03:49 +0200

cm4all-beng-proxy (0.7.49) unstable; urgency=low

  * hashmap: fix assertion failure in hashmap_remove_value()

 -- Max Kellermann <mk@cm4all.com>  Tue, 10 Aug 2010 15:37:12 +0200

cm4all-beng-proxy (0.7.48) unstable; urgency=low

  * pipe-stock: add assertions on file descriptors

 -- Max Kellermann <mk@cm4all.com>  Mon, 09 Aug 2010 14:56:54 +0200

cm4all-beng-proxy (0.7.47) unstable; urgency=low

  * cmdline: add option "--group"

 -- Max Kellermann <mk@cm4all.com>  Fri, 16 Jul 2010 18:39:53 +0200

cm4all-beng-proxy (0.7.46) unstable; urgency=low

  * handler: initialize all translate_response attributes
  * http-client: consume buffer before header length check
  * istream-pipe: clear "direct" flags in constructor
  * istream-pipe: return gracefully when handler blocks
  * ajp-client: hold pool reference to reset TCP_CORK

 -- Max Kellermann <mk@cm4all.com>  Mon, 21 Jun 2010 17:53:21 +0200

cm4all-beng-proxy (0.7.45) unstable; urgency=low

  * istream-tee: separate "weak" values for the two outputs
  * fcache: don't close output when caching has been canceled
  * tcache: copy the attribute "secure_cookie"

 -- Max Kellermann <mk@cm4all.com>  Thu, 10 Jun 2010 15:21:34 +0200

cm4all-beng-proxy (0.7.44) unstable; urgency=low

  * http-client: check response header length
  * http-server: check request header length

 -- Max Kellermann <mk@cm4all.com>  Mon, 07 Jun 2010 16:51:57 +0200

cm4all-beng-proxy (0.7.43) unstable; urgency=low

  * http-cache: fixed NULL pointer dereference when storing empty response
    body on the heap

 -- Max Kellermann <mk@cm4all.com>  Tue, 01 Jun 2010 18:52:45 +0200

cm4all-beng-proxy (0.7.42) unstable; urgency=low

  * fork: check "direct" flag again after buffer flush
  * pool: pool_unref_denotify() remembers the code location
  * sink-{buffer,gstring}: don't invoke callback in abort()
  * async: added another debug flag to verify correctness

 -- Max Kellermann <mk@cm4all.com>  Mon, 31 May 2010 21:15:58 +0200

cm4all-beng-proxy (0.7.41) unstable; urgency=low

  * http-cache: initialize response status and headers on empty body

 -- Max Kellermann <mk@cm4all.com>  Tue, 25 May 2010 16:27:25 +0200

cm4all-beng-proxy (0.7.40) unstable; urgency=low

  * http-cache: fixed NULL pointer dereference when storing empty response
    body in memcached

 -- Max Kellermann <mk@cm4all.com>  Tue, 25 May 2010 15:04:44 +0200

cm4all-beng-proxy (0.7.39) unstable; urgency=low

  * memcached-stock: close value on connect failure
  * http: implement remaining status codes
  * http-cache: allow caching empty response body
  * http-cache: cache status codes 203, 206, 300, 301, 410
  * http-cache: don't cache authorized resources

 -- Max Kellermann <mk@cm4all.com>  Fri, 21 May 2010 17:37:29 +0200

cm4all-beng-proxy (0.7.38) unstable; urgency=low

  * http-server: send HTTP/1.1 declaration with "100 Continue"
  * connection: initialize "site_name", fixes crash bug
  * translation: added packet SECURE_COOKIE

 -- Max Kellermann <mk@cm4all.com>  Thu, 20 May 2010 15:40:34 +0200

cm4all-beng-proxy (0.7.37) unstable; urgency=low

  * *-client: implement a socket leak detector
  * handler: initialize response header without translation server

 -- Max Kellermann <mk@cm4all.com>  Tue, 18 May 2010 12:05:11 +0200

cm4all-beng-proxy (0.7.36) unstable; urgency=low

  * http-client: fixed NULL pointer dereference
  * handler, response: removed duplicate request body destruction calls

 -- Max Kellermann <mk@cm4all.com>  Tue, 11 May 2010 17:16:36 +0200

cm4all-beng-proxy (0.7.35) unstable; urgency=low

  * {http,fcgi,ajp}-request: close the request body on abort
  * handler: set fake translation response on malformed URI

 -- Max Kellermann <mk@cm4all.com>  Mon, 10 May 2010 11:22:23 +0200

cm4all-beng-proxy (0.7.34) unstable; urgency=low

  * translate: check the UNTRUSTED packet
  * translation: added packet UNTRUSTED_PREFIX

 -- Max Kellermann <mk@cm4all.com>  Fri, 30 Apr 2010 19:14:37 +0200

cm4all-beng-proxy (0.7.33) unstable; urgency=low

  * merged release 0.7.27.1
  * fcache: don't continue storing in background
  * fcgi-client: re-add event after some input data has been read

 -- Max Kellermann <mk@cm4all.com>  Fri, 30 Apr 2010 11:31:08 +0200

cm4all-beng-proxy (0.7.32) unstable; urgency=low

  * response: generate the "Server" response header
  * response: support the Authentication-Info response header
  * response: support custom authentication pages
  * translation: support custom response headers

 -- Max Kellermann <mk@cm4all.com>  Tue, 27 Apr 2010 17:09:59 +0200

cm4all-beng-proxy (0.7.31) unstable; urgency=low

  * support HTTP authentication (RFC 2617)

 -- Max Kellermann <mk@cm4all.com>  Mon, 26 Apr 2010 17:26:42 +0200

cm4all-beng-proxy (0.7.30) unstable; urgency=low

  * fcgi-client: support responses without a body
  * {http,fcgi}-client: hold caller pool reference during callback

 -- Max Kellermann <mk@cm4all.com>  Fri, 23 Apr 2010 14:41:05 +0200

cm4all-beng-proxy (0.7.29) unstable; urgency=low

  * http-cache: added missing pool_unref() in memcached_miss()
  * pool: added checked pool references

 -- Max Kellermann <mk@cm4all.com>  Thu, 22 Apr 2010 15:45:48 +0200

cm4all-beng-proxy (0.7.28) unstable; urgency=low

  * fcgi-client: support response status
  * translate: malformed packets are fatal
  * http-cache: don't cache resources with very long URIs
  * memcached-client: increase the maximum key size to 32 kB

 -- Max Kellermann <mk@cm4all.com>  Thu, 15 Apr 2010 15:06:51 +0200

cm4all-beng-proxy (0.7.27.1) unstable; urgency=low

  * http-cache: added missing pool_unref() in memcached_miss()
  * http-cache: don't cache resources with very long URIs
  * memcached-client: increase the maximum key size to 32 kB
  * fork: properly handle partially filled output buffer
  * fork: re-add event after some input data has been read

 -- Max Kellermann <mk@cm4all.com>  Thu, 29 Apr 2010 15:30:21 +0200

cm4all-beng-proxy (0.7.27) unstable; urgency=low

  * session: use GLib's PRNG to generate session ids
  * session: seed the PRNG with /dev/random
  * response: log UNTRUSTED violation attempts
  * response: drop widget sessions when there is no focus

 -- Max Kellermann <mk@cm4all.com>  Fri, 09 Apr 2010 12:04:18 +0200

cm4all-beng-proxy (0.7.26) unstable; urgency=low

  * memcached-client: schedule read event before callback
  * istream-tee: continue with second output if first is closed

 -- Max Kellermann <mk@cm4all.com>  Sun, 28 Mar 2010 18:08:11 +0200

cm4all-beng-proxy (0.7.25) unstable; urgency=low

  * memcached-client: don't poll if socket is closed
  * fork: close file descriptor on input error
  * pool: don't check attachments in pool_trash()

 -- Max Kellermann <mk@cm4all.com>  Thu, 25 Mar 2010 13:28:01 +0100

cm4all-beng-proxy (0.7.24) unstable; urgency=low

  * memcached-client: release socket after splice

 -- Max Kellermann <mk@cm4all.com>  Mon, 22 Mar 2010 11:29:45 +0100

cm4all-beng-proxy (0.7.23) unstable; urgency=low

  * sink-header: support splice
  * memcached-client: support splice (response)
  * fcgi-client: recover correctly after send error
  * fcgi-client: support chunked request body
  * fcgi-client: basic splice support for the request body
  * http-cache: duplicate headers
  * {http,memcached}-client: check "direct" mode after buffer flush
  * cmdline: added option "fcgi_stock_limit"
  * python: auto-export function write_packet()
  * python: Response methods return self

 -- Max Kellermann <mk@cm4all.com>  Fri, 19 Mar 2010 13:28:35 +0100

cm4all-beng-proxy (0.7.22) unstable; urgency=low

  * python: re-add function write_packet()

 -- Max Kellermann <mk@cm4all.com>  Fri, 12 Mar 2010 12:27:21 +0100

cm4all-beng-proxy (0.7.21) unstable; urgency=low

  * ajp-client: handle EAGAIN from send()
  * python: install the missing sources

 -- Max Kellermann <mk@cm4all.com>  Thu, 11 Mar 2010 16:58:25 +0100

cm4all-beng-proxy (0.7.20) unstable; urgency=low

  * http-client: don't reinstate event when socket is closed
  * access-log: log the site name
  * python: removed unused function write_packet()
  * python: split the module beng_proxy.translation
  * python: allow overriding query string and param in absolute_uri()
  * python: moved absolute_uri() to a separate library

 -- Max Kellermann <mk@cm4all.com>  Thu, 11 Mar 2010 09:48:52 +0100

cm4all-beng-proxy (0.7.19) unstable; urgency=low

  * client-socket: translate EV_TIMEOUT to ETIMEDOUT
  * fork: refill the input buffer as soon as possible
  * delegate-client: implement an abortable event
  * pool: added assertions for libevent leaks
  * direct: added option "-s enable_splice=no"

 -- Max Kellermann <mk@cm4all.com>  Thu, 04 Mar 2010 17:34:56 +0100

cm4all-beng-proxy (0.7.18) unstable; urgency=low

  * args: reserve memory for the trailing null byte

 -- Max Kellermann <mk@cm4all.com>  Tue, 23 Feb 2010 17:46:04 +0100

cm4all-beng-proxy (0.7.17) unstable; urgency=low

  * translation: added the BOUNCE packet (variant of REDIRECT)
  * translation: change widget packet HOST to UNTRUSTED
  * translation: pass internal URI arguments to the translation server
  * handler: use the specified status with REDIRECT
  * python: added method Request.absolute_uri()

 -- Max Kellermann <mk@cm4all.com>  Tue, 23 Feb 2010 16:15:22 +0100

cm4all-beng-proxy (0.7.16) unstable; urgency=low

  * processor: separate trusted from untrusted widgets by host name
  * processor: mode=partition is deprecated
  * translate: fix DOCUMENT_ROOT handler for CGI/FASTCGI
  * fcgi-request: added JailCGI support

 -- Max Kellermann <mk@cm4all.com>  Fri, 19 Feb 2010 14:29:29 +0100

cm4all-beng-proxy (0.7.15) unstable; urgency=low

  * processor: unreference the caller pool in abort()
  * tcache: clear BASE on mismatch
  * fcgi-client: generate the Content-Length request header
  * fcgi-client: send the CONTENT_TYPE parameter
  * prototypes/translate.py: use FastCGI to run PHP

 -- Max Kellermann <mk@cm4all.com>  Thu, 11 Feb 2010 14:43:21 +0100

cm4all-beng-proxy (0.7.14) unstable; urgency=low

  * connection: drop connections when the limit is exceeded
  * resource-address: added BASE support
  * fcgi-client: check the request ID in response packets
  * http-client: check response body when request body is closed
  * html-escape: use the last ampersand before the semicolon
  * html-escape: support &apos;
  * processor: unescape widget parameter values

 -- Max Kellermann <mk@cm4all.com>  Fri, 29 Jan 2010 17:49:43 +0100

cm4all-beng-proxy (0.7.13) unstable; urgency=low

  * fcgi-request: duplicate socket path
  * fcgi-request: support ACTION
  * fcgi-client: provide SCRIPT_FILENAME
  * fcgi-client: append empty PARAMS packet
  * fcgi-client: try to read response before request is finished
  * fcgi-client: implement the STDERR packet
  * fcgi-client: support request headers and body
  * fcgi-stock: manage one socket per child process
  * fcgi-stock: unlink socket path after connect
  * fcgi-stock: redirect fd 1,2 to /dev/null
  * fcgi-stock: kill FastCGI processes after 5 minutes idle
  * translation: new packet PAIR for passing parameters to FastCGI

 -- Max Kellermann <mk@cm4all.com>  Thu, 14 Jan 2010 13:36:48 +0100

cm4all-beng-proxy (0.7.12) unstable; urgency=low

  * http-cache: unlock the cache item after successful revalidation
  * http-cache-memcached: pass the expiration time to memcached
  * sink-header: comprise pending data in method available()
  * header-forward: forward the Expires response header

 -- Max Kellermann <mk@cm4all.com>  Tue, 22 Dec 2009 16:18:49 +0100

cm4all-beng-proxy (0.7.11) unstable; urgency=low

  * {ajp,memcached}-client: fix dis\appearing event for duplex socket
  * memcached-client: handle EAGAIN after send()
  * memcached-client: release socket as early as possible
  * header-forward: don't forward Accept-Encoding if transformation is
    enabled
  * widget-http, inline-widget: check Content-Encoding before processing
  * file-handler: send "Vary: Accept-Encoding" for compressed response
  * header-forward: support duplicate headers
  * fcache: implemented a 60 seconds timeout
  * fcache: copy pointer to local variable before callback
  * event2: refresh timeout after event has occurred

 -- Max Kellermann <mk@cm4all.com>  Fri, 18 Dec 2009 16:45:24 +0100

cm4all-beng-proxy (0.7.10) unstable; urgency=low

  * http-{server,client}: fix disappearing event for duplex socket

 -- Max Kellermann <mk@cm4all.com>  Mon, 14 Dec 2009 15:46:25 +0100

cm4all-beng-proxy (0.7.9) unstable; urgency=low

  * http: "Expect" is a hop-by-hop header
  * http-server: send "100 Continue" unless request body closed
  * http-client: poll socket after splice
  * http-server: handle EAGAIN after splice
  * http-server: send a 417 response on unrecognized "Expect" request
  * response, widget-http: append filter id to resource tag
  * resource-tag: check for "Cache-Control: no-store"

 -- Max Kellermann <mk@cm4all.com>  Mon, 14 Dec 2009 13:05:15 +0100

cm4all-beng-proxy (0.7.8) unstable; urgency=low

  * http-body: support partial response in method available()
  * file-handler: support pre-compressed static files
  * fcache: honor the "Cache-Control: no-store" response header

 -- Max Kellermann <mk@cm4all.com>  Wed, 09 Dec 2009 15:49:25 +0100

cm4all-beng-proxy (0.7.7) unstable; urgency=low

  * parser: allow underscore in attribute names
  * processor: check "type" attribute before URI rewriting
  * http-client: start receiving before request is sent
  * http-client: try to read response after write error
  * http-client: deliver response body after headers are finished
  * http-client: release socket as early as possible
  * http-client: serve buffer after socket has been closed
  * istream-chunked: clear input stream in abort handler
  * growing-buffer: fix crash after close in "data" callback

 -- Max Kellermann <mk@cm4all.com>  Thu, 03 Dec 2009 13:09:57 +0100

cm4all-beng-proxy (0.7.6) unstable; urgency=low

  * istream-hold: return -2 if handler is not available yet
  * http, ajp, fcgi: use istream_hold on request body
  * http-client: implemented splicing the request body
  * response: added missing URI substitution

 -- Max Kellermann <mk@cm4all.com>  Tue, 17 Nov 2009 15:25:35 +0100

cm4all-beng-proxy (0.7.5) unstable; urgency=low

  * session: 64 bit session ids
  * session: allow arbitrary session id size (at compile-time)
  * debian: larger default log file (16 * 4MB)
  * debian: added package cm4all-beng-proxy-toi

 -- Max Kellermann <mk@cm4all.com>  Mon, 16 Nov 2009 15:51:24 +0100

cm4all-beng-proxy (0.7.4) unstable; urgency=low

  * measure the latency of external resources
  * widget-http: partially revert "don't query session if !stateful"

 -- Max Kellermann <mk@cm4all.com>  Tue, 10 Nov 2009 15:06:03 +0100

cm4all-beng-proxy (0.7.3) unstable; urgency=low

  * uri-verify: don't reject double slash after first segment
  * hostname: allow the hyphen character
  * processor: allow processing without session
  * widget-http: don't query session if !stateful
  * request: disable session management for known bots
  * python: fixed AttributeError in __getattr__()
  * python: added method Response.process()
  * translation: added the response packets URI, HOST, SCHEME
  * translation: added header forward packets

 -- Max Kellermann <mk@cm4all.com>  Mon, 09 Nov 2009 16:40:27 +0100

cm4all-beng-proxy (0.7.2) unstable; urgency=low

  * fcache: close all caching connections on exit
  * istream-file: retry reading after EAGAIN
  * direct, istream-pipe: re-enable SPLICE_F_NONBLOCK
  * direct, istream-pipe: disable the SPLICE_F_MORE flag
  * http-client: handle EAGAIN after splice
  * http-client, header-writer: remove hop-by-hop response headers
  * response: optimized transformed response headers
  * handler: mangle CGI and FastCGI headers
  * header-forward: generate the X-Forwarded-For header
  * header-forward: add local host name to "Via" request header

 -- Max Kellermann <mk@cm4all.com>  Fri, 30 Oct 2009 13:41:02 +0100

cm4all-beng-proxy (0.7.1) unstable; urgency=low

  * file-handler: close the stream on "304 Not Modified"
  * pool: use assembler code only on gcc
  * cmdline: added option "--set tcp_stock_limit"
  * Makefile.am: enable the "subdir-objects" option

 -- Max Kellermann <mk@cm4all.com>  Thu, 22 Oct 2009 12:17:11 +0200

cm4all-beng-proxy (0.7) unstable; urgency=low

  * ajp-client: check if connection was closed during response callback
  * header-forward: log session id
  * istream: separate TCP splicing checks
  * istream-pipe: fix segmentation fault after incomplete direct transfer
  * istream-pipe: implement the "available" method
  * istream-pipe: allocate pipe only if handler supports it
  * istream-pipe: flush the pipe before reading from input
  * istream-pipe: reuse pipes in a stock
  * direct: support splice() from TCP socket to pipe
  * istream: direct() returns -3 if stream has been closed
  * hstock: don't destroy stocks while items are being created
  * tcp-stock: limit number of connections per host to 256
  * translate, http-client, ajp-client, cgi, http-cache: verify the HTTP
    response status
  * prototypes/translate.py: disallow "/../" and null bytes
  * prototypes/translate.py: added "/jail-delegate/" location
  * uri-parser: strict RFC 2396 URI verification
  * uri-parser: don't unescape the URI path
  * http-client, ajp-client: verify the request URI
  * uri-escape: unescape each character only once
  * http-cache: never use the memcached stock if caching is disabled
  * allow 8192 connections by default
  * allow 65536 file handles by default
  * added package cm4all-jailed-beng-proxy-delegate-helper

 -- Max Kellermann <mk@cm4all.com>  Wed, 21 Oct 2009 15:00:56 +0200

cm4all-beng-proxy (0.6.23) unstable; urgency=low

  * header-forward: log session information
  * prototypes/translate.py: added /cgi-bin/ location
  * http-server: disable keep-alive for HTTP/1.0 clients
  * http-server: don't send "Connection: Keep-Alive"
  * delegate-stock: clear the environment
  * delegate-stock: added jail support
  * delegate-client: reuse helper process after I/O error

 -- Max Kellermann <mk@cm4all.com>  Mon, 12 Oct 2009 17:29:35 +0200

cm4all-beng-proxy (0.6.22) unstable; urgency=low

  * istream-tee: clear both "enabled" flags in the eof/abort handler
  * istream-tee: fall back to first data() return value if second stream
    closed itself
  * http-cache: don't log body_abort after close

 -- Max Kellermann <mk@cm4all.com>  Thu, 01 Oct 2009 19:19:37 +0200

cm4all-beng-proxy (0.6.21) unstable; urgency=low

  * http-client: log more error messages
  * delegate-stock: added the DOCUMENT_ROOT environment variable
  * response, widget: accept "application/xhtml+xml"
  * cookie-server: allow square brackets in unquoted cookie values
    (violating RFC 2109 and RFC 2616)

 -- Max Kellermann <mk@cm4all.com>  Thu, 01 Oct 2009 13:55:40 +0200

cm4all-beng-proxy (0.6.20) unstable; urgency=low

  * stock: clear stock after 60 seconds idle
  * hstock: remove empty stocks
  * http-server, http-client, cgi: fixed off-by-one bug in header parser
  * istream-pipe: fix the direct() return value on error
  * istream-pipe: fix formula in range assertion
  * http-cache-memcached: implemented "remove"
  * handler: added FastCGI handler
  * fcgi-client: unref caller pool after socket release
  * fcgi-client: implemented response headers

 -- Max Kellermann <mk@cm4all.com>  Tue, 29 Sep 2009 14:07:13 +0200

cm4all-beng-proxy (0.6.19) unstable; urgency=low

  * http-client: release caller pool after socket release
  * memcached-client: release socket on marshalling error
  * stock: unref caller pool in abort handler
  * stock: lazy cleanup
  * http-cache: copy caller_pool to local variable

 -- Max Kellermann <mk@cm4all.com>  Thu, 24 Sep 2009 16:02:17 +0200

cm4all-beng-proxy (0.6.18) unstable; urgency=low

  * delegate-handler: support conditional GET and ranges
  * file-handler: fix suffix-byte-range-spec parser
  * delegate-helper: call open() with O_CLOEXEC|O_NOCTTY
  * istream-file: don't set FD_CLOEXEC if O_CLOEXEC is available
  * stock: hold caller pool during "get" operation
  * main: free balancer object during shutdown
  * memcached-client: enable socket timeout
  * delegate-stock: set FD_CLOEXEC on socket

 -- Max Kellermann <mk@cm4all.com>  Thu, 24 Sep 2009 10:50:53 +0200

cm4all-beng-proxy (0.6.17) unstable; urgency=low

  * tcp-stock: implemented a load balancer
  * python: accept address list in the ajp() method
  * http-server: added timeout for the HTTP request headers
  * response: close template when the content type is wrong
  * delegate-get: implemented response headers
  * delegate-get: provide status codes and error messages

 -- Max Kellermann <mk@cm4all.com>  Fri, 18 Sep 2009 15:36:57 +0200

cm4all-beng-proxy (0.6.16) unstable; urgency=low

  * tcp-stock: added support for bulldog-tyke
  * sink-buffer: close input if it's not used in the constructor
  * http-cache-memcached: close response body when deserialization fails
  * serialize: fix regression in serialize_uint64()

 -- Max Kellermann <mk@cm4all.com>  Tue, 15 Sep 2009 19:26:07 +0200

cm4all-beng-proxy (0.6.15) unstable; urgency=low

  * http-cache-choice: find more duplicates during cleanup
  * handler: added AJP handler
  * ajp-request: unref pool only on tcp_stock failure
  * ajp-client: prevent parser recursion
  * ajp-client: free request body when response is closed
  * ajp-client: reuse connection after END_RESPONSE packet
  * ajp-client: enable TCP_CORK while sending
  * istream-ajp-body: added a second "length" header field
  * ajp-client: auto-send empty request body chunk
  * ajp-client: register "write" event after GET_BODY_CHUNK packet
  * ajp-client: implemented request and response headers
  * http-cache-rfc: don't rewind tpool if called recursively

 -- Max Kellermann <mk@cm4all.com>  Fri, 11 Sep 2009 16:04:06 +0200

cm4all-beng-proxy (0.6.14) unstable; urgency=low

  * istream-tee: don't restart reading if already in progress

 -- Max Kellermann <mk@cm4all.com>  Thu, 03 Sep 2009 13:21:06 +0200

cm4all-beng-proxy (0.6.13) unstable; urgency=low

  * cookie-server: fix parsing multiple cookies
  * http-cache-memcached: clean up expired "choice" items
  * sink-gstring: use callback instead of public struct
  * istream-tee: restart reading when one output is closed

 -- Max Kellermann <mk@cm4all.com>  Wed, 02 Sep 2009 17:02:53 +0200

cm4all-beng-proxy (0.6.12) unstable; urgency=low

  * http-cache: don't attempt to remove cache items when the cache is disabled

 -- Max Kellermann <mk@cm4all.com>  Fri, 28 Aug 2009 15:40:48 +0200

cm4all-beng-proxy (0.6.11) unstable; urgency=low

  * http-cache-memcached: store HTTP status and response headers
  * http-cache-memcached: implemented flush (SIGHUP)
  * http-cache-memcached: support "Vary"
  * http-client: work around assertion failure in response_stream_close()

 -- Max Kellermann <mk@cm4all.com>  Thu, 27 Aug 2009 12:33:17 +0200

cm4all-beng-proxy (0.6.10) unstable; urgency=low

  * parser: finish tag before bailing out
  * http-request: allow URLs without path component
  * fork: clear event in read() method
  * istream-file: pass options O_CLOEXEC|O_NOCTTY to open()
  * response: check if the "Host" request header is valid

 -- Max Kellermann <mk@cm4all.com>  Tue, 18 Aug 2009 16:37:19 +0200

cm4all-beng-proxy (0.6.9) unstable; urgency=low

  * direct: disable SPLICE_F_NONBLOCK (temporary NFS EAGAIN workaround)

 -- Max Kellermann <mk@cm4all.com>  Mon, 17 Aug 2009 13:52:49 +0200

cm4all-beng-proxy (0.6.8) unstable; urgency=low

  * widget-http: close response body in error code path
  * http-cache: implemented memcached backend (--memcached-server)
  * processor: &c:base; returns the URI without scheme and host

 -- Max Kellermann <mk@cm4all.com>  Mon, 17 Aug 2009 12:29:19 +0200

cm4all-beng-proxy (0.6.7) unstable; urgency=low

  * file-handler: generate Expires from xattr user.MaxAge
  * cmdline: added option --set to configure:
    - max_connections
    - http_cache_size
    - filter_cache_size
    - translate_cache_size
  * flush caches on SIGHUP

 -- Max Kellermann <mk@cm4all.com>  Fri, 07 Aug 2009 11:41:10 +0200

cm4all-beng-proxy (0.6.6) unstable; urgency=low

  * added missing GLib build dependency
  * cgi-handler: set the "body_consumed" flag

 -- Max Kellermann <mk@cm4all.com>  Tue, 04 Aug 2009 09:53:01 +0200

cm4all-beng-proxy (0.6.5) unstable; urgency=low

  * shm: pass MAP_NORESERVE to mmap()
  * proxy-handler: support cookies
  * translation: added DISCARD_SESSION packet

 -- Max Kellermann <mk@cm4all.com>  Wed, 15 Jul 2009 18:00:33 +0200

cm4all-beng-proxy (0.6.4) unstable; urgency=low

  * http-client: don't read response body in HEAD requests
  * ajp-client: invoke the "abort" handler on error
  * filter-cache: lock cache items while they are served

 -- Max Kellermann <mk@cm4all.com>  Thu, 09 Jul 2009 14:36:14 +0200

cm4all-beng-proxy (0.6.3) unstable; urgency=low

  * http-server: implemented the DELETE method
  * http-server: refuse HTTP/0.9 requests
  * proxy-handler: send request body to template when no widget is focused
  * widget-request: pass original HTTP method to widget
  * session: automatically defragment sessions

 -- Max Kellermann <mk@cm4all.com>  Tue, 07 Jul 2009 16:57:22 +0200

cm4all-beng-proxy (0.6.2) unstable; urgency=low

  * lock: fixed race condition in debug flag updates
  * session: use rwlock for the session manager
  * proxy-handler: pass request headers to the remote HTTP server
  * proxy-handler: forward original Accept-Charset if processor is disabled
  * pipe: don't filter resources without a body
  * fcache: forward original HTTP status over "pipe" filter
  * cgi: support the "Status" line

 -- Max Kellermann <mk@cm4all.com>  Mon, 06 Jul 2009 16:38:26 +0200

cm4all-beng-proxy (0.6.1) unstable; urgency=low

  * session: consistently lock all session objects
  * rewrite-uri: check if widget_external_uri() returns NULL
  * widget-uri: don't generate the "path" argument when it's NULL
  * widget-uri: strip superfluous question mark from widget_base_address()
  * widget-uri: append parameters from the template first
  * widget-uri: re-add configured query string in widget_absolute_uri()
  * widget-uri: eliminate configured query string in widget_external_uri()
  * processor: don't consider session data for base=child and base=parent

 -- Max Kellermann <mk@cm4all.com>  Fri, 03 Jul 2009 15:52:01 +0200

cm4all-beng-proxy (0.6) unstable; urgency=low

  * inline-widget: check the widget HTTP response status
  * response: don't apply transformation on failed response
  * resource-address: include pipe arguments in filter cache key
  * handler: removed session redirect on the first request
  * http-cache: accept ETag response header instead of Last-Modified
  * filter-cache: don't require Last-Modified or Expires
  * file-handler: disable ETag only when processor comes first
  * file-handler: read ETag from xattr
  * pipe: generate new ETag for piped resource
  * session: purge sessions when shared memory is full
  * handler: don't enforce sessions for filtered responses

 -- Max Kellermann <mk@cm4all.com>  Tue, 30 Jun 2009 17:48:20 +0200

cm4all-beng-proxy (0.5.14) unstable; urgency=low

  * ajp-client: implemented request body
  * cookie-client: obey "max-age=0" properly
  * processor: forward the original HTTP status
  * response, widget-http: don't allow processing resource without body
  * widget-http: check the Content-Type before invoking processor
  * response: pass the "Location" response header
  * debian: added a separate -optimized-dbg package
  * added init script support for multiple ports (--port) and multiple listen
    (--listen) command line argumnents
  * translation: added the "APPEND" packet for command line arguments
  * pipe: support command line arguments

 -- Max Kellermann <mk@cm4all.com>  Mon, 29 Jun 2009 16:51:16 +0200

cm4all-beng-proxy (0.5.13) unstable; urgency=low

  * widget-registry: clear local_address in translate request
  * cmdline: added the "--listen" option

 -- Max Kellermann <mk@cm4all.com>  Wed, 24 Jun 2009 12:27:17 +0200

cm4all-beng-proxy (0.5.12) unstable; urgency=low

  * response: pass the "Location" response handler
  * added support for multiple listener ports

 -- Max Kellermann <mk@cm4all.com>  Tue, 23 Jun 2009 23:34:55 +0200

cm4all-beng-proxy (0.5.11) unstable; urgency=low

  * build with autotools
  * use libcm4all-socket, GLib
  * Makefile.am: support out-of-tree builds
  * added optimized Debian package
  * tcache: fixed wrong assignment in VARY=HOST
  * translation: added request packet LOCAL_ADDRESS

 -- Max Kellermann <mk@cm4all.com>  Tue, 23 Jun 2009 15:42:12 +0200

cm4all-beng-proxy (0.5.10) unstable; urgency=low

  * widget-http: assign the "address" variable

 -- Max Kellermann <mk@cm4all.com>  Mon, 15 Jun 2009 18:38:58 +0200

cm4all-beng-proxy (0.5.9) unstable; urgency=low

  * tcache: fixed typo in tcache_string_match()
  * tcache: support VARY=SESSION
  * translate: added the INVALIDATE response packet
  * cache, session: higher size limits
  * widget-uri: separate query_string from path_info
  * widget-uri: ignore widget parameters in widget_external_uri()

 -- Max Kellermann <mk@cm4all.com>  Mon, 15 Jun 2009 17:06:11 +0200

cm4all-beng-proxy (0.5.8) unstable; urgency=low

  * handler: fixed double free bug in translate_callback()

 -- Max Kellermann <mk@cm4all.com>  Sun, 14 Jun 2009 19:05:09 +0200

cm4all-beng-proxy (0.5.7) unstable; urgency=low

  * forward the Content-Disposition header
  * handler: assign new session to local variable, fix segfault
  * handler: don't dereference the NULL session

 -- Max Kellermann <mk@cm4all.com>  Sun, 14 Jun 2009 13:01:52 +0200

cm4all-beng-proxy (0.5.6) unstable; urgency=low

  * widget-http: send the "Via" request header instead of "X-Forwarded-For"
  * proxy-handler: send the "Via" request header
  * widget-request: check the "path" argument before calling uri_compress()

 -- Max Kellermann <mk@cm4all.com>  Tue, 09 Jun 2009 12:21:00 +0200

cm4all-beng-proxy (0.5.5) unstable; urgency=low

  * processor: allow specifying relative URI in c:base=child
  * widget-request: verify the "path" argument
  * widget: allocate address from widget's pool
  * widget-http: support multiple Set-Cookie response headers

 -- Max Kellermann <mk@cm4all.com>  Thu, 04 Jun 2009 15:10:15 +0200

cm4all-beng-proxy (0.5.4) unstable; urgency=low

  * implemented delegation of open() to a helper program
  * added the BASE translation packet, supported by the translation cache
  * deprecated c:mode=proxy
  * rewrite-uri: always enable focus in mode=partial
  * http-cache: don't cache resources with query string (RFC 2616 13.9)
  * http-cache: lock cache items while they are served

 -- Max Kellermann <mk@cm4all.com>  Thu, 28 May 2009 11:44:01 +0200

cm4all-beng-proxy (0.5.3) unstable; urgency=low

  * cgi: close request body on fork() failure
  * fork: added workaround for pipe-to-pipe splice()
  * http-cache: use cache entry when response ETag matches
  * cgi: loop in istream_cgi_read() to prevent blocking
  * cache: check for expired items once a minute
  * cache: optimize search for oldest item

 -- Max Kellermann <mk@cm4all.com>  Wed, 06 May 2009 13:23:46 +0200

cm4all-beng-proxy (0.5.2) unstable; urgency=low

  * added filter cache
  * header-parser: added missing range check in header_parse_line()
  * fork: added event for writing to the child process
  * fork: don't splice() from a pipe
  * response: don't pass request body to unfocused processor
  * added filter type "pipe"

 -- Max Kellermann <mk@cm4all.com>  Wed, 29 Apr 2009 13:24:26 +0200

cm4all-beng-proxy (0.5.1) unstable; urgency=low

  * processor: fixed base=child assertion failure
  * handler: close request body if it was not consumed
  * static-file: generate Last-Modified and ETag response headers
  * static-file: obey the Content-Type provided by the translation server
  * static-file: get Content-Type from extended attribute
  * http-cache: use istream_null when cached resource is empty

 -- Max Kellermann <mk@cm4all.com>  Mon, 27 Apr 2009 10:00:20 +0200

cm4all-beng-proxy (0.5) unstable; urgency=low

  * processor: accept c:mode/c:base attributes in any order
  * processor: removed alternative (anchor) rewrite syntax

 -- Max Kellermann <mk@cm4all.com>  Mon, 20 Apr 2009 22:04:19 +0200

cm4all-beng-proxy (0.4.10) unstable; urgency=low

  * processor: lift length limitation for widget parameters
  * translate: abort if a packet is too large
  * translate: support MAX_AGE for the whole response
  * hashmap: fix corruption of slot chain in hashmap_remove_value()

 -- Max Kellermann <mk@cm4all.com>  Fri, 17 Apr 2009 13:02:50 +0200

cm4all-beng-proxy (0.4.9) unstable; urgency=low

  * http-cache: explicitly start reading into cache
  * cgi: clear "headers" variable before publishing the response
  * translate: use DOCUMENT_ROOT as CGI parameter

 -- Max Kellermann <mk@cm4all.com>  Mon, 06 Apr 2009 16:21:57 +0200

cm4all-beng-proxy (0.4.8) unstable; urgency=low

  * translate: allow ADDRESS packets in AJP addresses
  * translate: initialize all fields of a FastCGI address
  * http-cache: close all caching connections on exit
  * processor: don't rewrite SCRIPT SRC attribute when proxying

 -- Max Kellermann <mk@cm4all.com>  Thu, 02 Apr 2009 15:45:46 +0200

cm4all-beng-proxy (0.4.7) unstable; urgency=low

  * http-server: use istream_null for empty request body
  * parser: check for trailing slash only in TAG_OPEN tags
  * parser: added support for XML Processing Instructions
  * processor: implemented XML Processing Instruction "cm4all-rewrite-uri"
  * uri-escape: escape the slash character
  * cache: remove all matching items in cache_remove()
  * http-cache: lock cache items while holding a reference

 -- Max Kellermann <mk@cm4all.com>  Thu, 02 Apr 2009 12:02:53 +0200

cm4all-beng-proxy (0.4.6) unstable; urgency=low

  * file_handler: fixed logic error in If-Modified-Since check
  * date: return UTC time stamp in http_date_parse()
  * cache: continue search after item was invalidated
  * cache: remove the correct cache item
  * istream-chunked: work around invalid assertion failure
  * istream-subst: fixed corruption after partial match

 -- Max Kellermann <mk@cm4all.com>  Wed, 25 Mar 2009 15:03:10 +0100

cm4all-beng-proxy (0.4.5) unstable; urgency=low

  * http-server: assume keep-alive is enabled on HTTP 1.1
  * http-client: unregister EV_READ when the buffer is full
  * translation: added QUERY_STRING packet
  * processor: optionally parse base/mode from URI

 -- Max Kellermann <mk@cm4all.com>  Tue, 17 Mar 2009 13:04:25 +0100

cm4all-beng-proxy (0.4.4) unstable; urgency=low

  * forward Accept-Language request header to the translation server
  * translate: added the USER_AGENT request packet
  * session: obey the USER/MAX_AGE setting
  * use libcm4all-inline-dev in libcm4all-beng-proxy-dev
  * added pkg-config file for libcm4all-beng-proxy-dev
  * updated python-central dependencies
  * processor: parse c:base/c:mode attributes in PARAM tags

 -- Max Kellermann <mk@cm4all.com>  Wed, 11 Mar 2009 09:43:48 +0100

cm4all-beng-proxy (0.4.3) unstable; urgency=low

  * processor: rewrite URI in LINK tags
  * processor: rewrite URI in PARAM tags
  * use splice() from glibc 2.7
  * translate: added VARY response packet
  * build documentation with texlive

 -- Max Kellermann <mk@cm4all.com>  Wed, 04 Mar 2009 09:53:56 +0100

cm4all-beng-proxy (0.4.2) unstable; urgency=low

  * hashmap: fix corruption in slot chain
  * use monotonic clock to calculate expiry times
  * processor: rewrite URIs in the EMBED, VIDEO, AUDIO tags

 -- Max Kellermann <mk@cm4all.com>  Tue, 17 Feb 2009 17:14:48 +0100

cm4all-beng-proxy (0.4.1) unstable; urgency=low

  * translate: clear client->transformation
  * handler: check for translation errors
  * http-server: fixed assertion failure during shutdown
  * http-server: send "Keep-Alive" response header
  * worker: after fork(), call event_reinit() in the parent process
  * added valgrind build dependency
  * build with Debian's libevent-1.4 package

 -- Max Kellermann <mk@cm4all.com>  Tue, 10 Feb 2009 11:48:53 +0100

cm4all-beng-proxy (0.4) unstable; urgency=low

  * added support for transformation views
    - in the JavaScript API, mode=proxy is now deprecated
  * http-cache: fix segfault when request_headers==NULL
  * http-cache: store multiple (varying) versions of a resource
  * http-cache: use the "max-age" cache-control response

 -- Max Kellermann <mk@cm4all.com>  Fri, 30 Jan 2009 13:29:43 +0100

cm4all-beng-proxy (0.3.9) unstable; urgency=low

  * http-client: assume keep-alive is enabled on HTTP 1.1
  * processor: use configured/session path-info for mode=child URIs

 -- Max Kellermann <mk@cm4all.com>  Tue, 27 Jan 2009 13:07:51 +0100

cm4all-beng-proxy (0.3.8) unstable; urgency=low

  * processor: pass Content-Type and Content-Language headers from
    template
  * http-client: allow chunked response body without keep-alive

 -- Max Kellermann <mk@cm4all.com>  Fri, 23 Jan 2009 13:02:42 +0100

cm4all-beng-proxy (0.3.7) unstable; urgency=low

  * istream_subst: exit the loop if state==INSERT
  * istream_iconv: check if the full buffer could be flushed
  * worker: don't reinitialize session manager during shutdown

 -- Max Kellermann <mk@cm4all.com>  Thu, 15 Jan 2009 10:39:47 +0100

cm4all-beng-proxy (0.3.6) unstable; urgency=low

  * processor: ignore closing </header>
  * widget-http: now really don't check content-type in frame parents
  * parser: skip comments
  * processor: implemented c:base="parent"
  * processor: added "c:" prefix to c:widget child elements
  * processor: renamed the "c:param" element to "c:parameter"

 -- Max Kellermann <mk@cm4all.com>  Thu, 08 Jan 2009 11:17:29 +0100

cm4all-beng-proxy (0.3.5) unstable; urgency=low

  * widget-http: don't check content-type in frame parents
  * istream-subst: allow null bytes in the input stream
  * js: added the "translate" parameter for passing values to the
    translation server
  * rewrite-uri: refuse to rewrite a frame URI without widget id

 -- Max Kellermann <mk@cm4all.com>  Mon, 05 Jan 2009 16:46:32 +0100

cm4all-beng-proxy (0.3.4) unstable; urgency=low

  * processor: added support for custom widget request headers
  * http-cache: obey the "Vary" response header
  * http-cache: pass the new http_cache_info object when testing a cache
    item

 -- Max Kellermann <mk@cm4all.com>  Tue, 30 Dec 2008 15:46:44 +0100

cm4all-beng-proxy (0.3.3) unstable; urgency=low

  * processor: grew widget parameter buffer to 512 bytes
  * widget-resolver: clear widget->resolver on abort
  * cgi: clear the input's handler in cgi_async_abort()
  * widget-stream: use istream_hold (reverts r4171)

 -- Max Kellermann <mk@cm4all.com>  Fri, 05 Dec 2008 14:43:05 +0100

cm4all-beng-proxy (0.3.2) unstable; urgency=low

  * processor: free memory before calling embed_frame_widget()
  * processor: allocate query string from the widget pool
  * processor: removed the obsolete widget attributes "tag" and "style"
  * parser: hold a reference to the pool

 -- Max Kellermann <mk@cm4all.com>  Mon, 01 Dec 2008 14:15:38 +0100

cm4all-beng-proxy (0.3.1) unstable; urgency=low

  * http-client: remove Transfer-Encoding and Content-Length from response
    headers
  * http-client: don't read body after invoke_response()
  * fork: retry splice() after EAGAIN
  * fork: don't close input when splice() fails
  * cgi: abort the response handler when the stdin stream fails
  * istream_file, istream_pipe, fork, client_socket, listener: fixed file
    descriptor leaks
  * processor: hold a reference to the caller's pool
  * debian/rules: enabled test suite

 -- Max Kellermann <mk@cm4all.com>  Thu, 27 Nov 2008 16:01:16 +0100

cm4all-beng-proxy (0.3) unstable; urgency=low

  * implemented widget filters
  * translate: initialize all fields of a CGI address
  * fork: read request body on EAGAIN
  * fork: implemented the direct() method with splice()
  * python: added class Response
  * prototypes/translate.py:
    - support "filter"
    - support "content_type"
  * demo: added widget filter demo

 -- Max Kellermann <mk@cm4all.com>  Wed, 26 Nov 2008 16:27:29 +0100

cm4all-beng-proxy (0.2) unstable; urgency=low

  * don't quote text/xml widgets
  * widget-resolver: pass widget_pool to widget_class_lookup()
  * widget-registry: allocate widget_class from widget_pool
  * widget-stream: eliminated the async operation proxy, because the
    operation cannot be aborted before the constructor returns
  * widget-stream: don't clear the "delayed" stream in the response() callback
  * rewrite-uri: trigger istream_read(delayed) after istream_delayed_set()
  * doc: clarified XSLT integration

 -- Max Kellermann <mk@cm4all.com>  Tue, 25 Nov 2008 15:28:54 +0100

cm4all-beng-proxy (0.1) unstable; urgency=low

  * initial release

 -- Max Kellermann <mk@cm4all.com>  Mon, 17 Nov 2008 11:59:36 +0100<|MERGE_RESOLUTION|>--- conflicted
+++ resolved
@@ -1,13 +1,6 @@
-<<<<<<< HEAD
 cm4all-beng-proxy (15.2) unstable; urgency=low
-=======
-cm4all-beng-proxy (14.20) unstable; urgency=low
->>>>>>> 856f450d
-
-  * pipe: remove excess fcntl() system calls in the debug build
-  * http_client: fix two crash bugs
-  * http_client: fix stall bug with SSL
-<<<<<<< HEAD
+
+  * merge release 14.20
 
  --   
 
@@ -22,18 +15,6 @@
   * merge release 14.19
 
  -- Max Kellermann <mk@cm4all.com>  Thu, 13 Dec 2018 10:46:26 +0100
-=======
-  * http_client: fix "Peer closed the socket prematurely" error with SSL
-
- -- Max Kellermann <mk@cm4all.com>  Sun, 30 Dec 2018 13:40:44 +0100
->>>>>>> 856f450d
-
-cm4all-beng-proxy (14.19) unstable; urgency=low
-
-  * certdb: fix "std::bad_alloc" error after database connection loss
-  * widget: fix missing request body for focused inline widget
-
- -- Max Kellermann <mk@cm4all.com>  Wed, 12 Dec 2018 22:23:06 +0100
 
 cm4all-beng-proxy (15.0.13) unstable; urgency=low
 
@@ -133,6 +114,22 @@
   * eliminate dependency on libevent
 
  -- Max Kellermann <mk@cm4all.com>  Mon, 03 Sep 2018 12:14:18 +0200
+
+cm4all-beng-proxy (14.20) unstable; urgency=low
+
+  * pipe: remove excess fcntl() system calls in the debug build
+  * http_client: fix two crash bugs
+  * http_client: fix stall bug with SSL
+  * http_client: fix "Peer closed the socket prematurely" error with SSL
+
+ -- Max Kellermann <mk@cm4all.com>  Sun, 30 Dec 2018 13:40:44 +0100
+
+cm4all-beng-proxy (14.19) unstable; urgency=low
+
+  * certdb: fix "std::bad_alloc" error after database connection loss
+  * widget: fix missing request body for focused inline widget
+
+ -- Max Kellermann <mk@cm4all.com>  Wed, 12 Dec 2018 22:23:06 +0100
 
 cm4all-beng-proxy (14.18) unstable; urgency=low
 
