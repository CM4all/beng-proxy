--- conflicted
+++ resolved
@@ -1,7 +1,6 @@
-<<<<<<< HEAD
 cm4all-beng-proxy (12.0.8) unstable; urgency=low
 
-  * merge release 11.18
+  * merge release 11.19
   * build with Meson and Ninja
   * lb/certdb: fix assertion failure during shutdown
 
@@ -63,14 +62,13 @@
   * translation: add packet CRON
 
  -- Max Kellermann <mk@cm4all.com>  Wed, 23 Nov 2016 14:57:02 -0000
-=======
+
 cm4all-beng-proxy (11.19) unstable; urgency=low
 
   * fix crash bug (assertion failure)
   * debian: remove unnecessary dependency on cm4all-certdb-sql
 
  -- Max Kellermann <mk@cm4all.com>  Mon, 13 Mar 2017 17:12:25 -0000
->>>>>>> 7d8cefb5
 
 cm4all-beng-proxy (11.18) unstable; urgency=low
 
