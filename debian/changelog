--- conflicted
+++ resolved
@@ -1,10 +1,10 @@
-<<<<<<< HEAD
 cm4all-beng-proxy (0.9.15) unstable; urgency=low
 
   * configure.ac: check if valgrind/memcheck.h is installed
   * configure.ac: check if libattr is available
   * access-log: log Referer and User-Agent
   * access-log: log the request duration
+  * merge release 0.8.35
 
  --
 
@@ -139,7 +139,7 @@
   * main: default WAS stock limit is 16
 
  -- Max Kellermann <mk@cm4all.com>  Thu, 18 Nov 2010 19:56:17 +0100
-=======
+
 cm4all-beng-proxy (0.8.35) unstable; urgency=low
 
   * session: fix potential session defragmentation crash
@@ -155,7 +155,6 @@
   * debian: add package cm4all-beng-proxy-tools
 
  -- Max Kellermann <mk@cm4all.com>  Tue, 19 Apr 2011 18:43:54 +0200
->>>>>>> 7b06623a
 
 cm4all-beng-proxy (0.8.33) unstable; urgency=low
 
