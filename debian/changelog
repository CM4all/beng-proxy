--- conflicted
+++ resolved
@@ -1,7 +1,6 @@
-<<<<<<< HEAD
 cm4all-beng-proxy (12.0.8) unstable; urgency=low
 
-  * merge release 11.20
+  * merge release 11.21
   * build with Meson and Ninja
   * lb/certdb: fix assertion failure during shutdown
 
@@ -63,7 +62,7 @@
   * translation: add packet CRON
 
  -- Max Kellermann <mk@cm4all.com>  Wed, 23 Nov 2016 14:57:02 -0000
-=======
+
 cm4all-beng-proxy (11.21) unstable; urgency=low
 
   * strmap: fix off-by-one bug
@@ -73,7 +72,6 @@
   * session: always apply SESSION_SITE
 
  -- Max Kellermann <mk@cm4all.com>  Wed, 15 Mar 2017 15:53:29 -0000
->>>>>>> 585a3019
 
 cm4all-beng-proxy (11.20) unstable; urgency=low
 
