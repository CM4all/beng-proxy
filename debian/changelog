<<<<<<< HEAD
cm4all-beng-proxy (12.0.5) unstable; urgency=low

  * 

 --   

cm4all-beng-proxy (12.0.4) unstable; urgency=low

  * merge release 11.13
  * spawn: forbid ptrace() and other dangerous system calls
  * certdb: add "--all" option to "new-cert" and "new-authz-cert"

 -- Max Kellermann <mk@cm4all.com>  Mon, 16 Jan 2017 19:47:31 -0000

cm4all-beng-proxy (12.0.3) unstable; urgency=low

  * config: add "access_logger", replacing the *.default setting
  * translation: add packets BIND_MOUNT_EXEC, STDERR_NULL

 -- Max Kellermann <mk@cm4all.com>  Thu, 08 Dec 2016 10:35:47 -0000

cm4all-beng-proxy (12.0.2) unstable; urgency=low

  * merge release 11.12
  * http_client: fix use-after-free bug on request cancellation
  * processor: fix buffer corruption bug
  * spawn/Systemd: fix hang while creating systemd scope
  * config: fix session_save_path corruption

 -- Max Kellermann <mk@cm4all.com>  Tue, 06 Dec 2016 11:01:26 -0000

cm4all-beng-proxy (12.0.1) unstable; urgency=low

  * move various buffers from the pool allocator to the slice allocator
  * translation: add packet CRON

 -- Max Kellermann <mk@cm4all.com>  Wed, 23 Nov 2016 14:57:02 -0000
=======
cm4all-beng-proxy (11.14) unstable; urgency=low

  * http_client: fix assertion failure on chunked response cancellation
  * lb/tcp: fix assertion failure
  * ssl/filter: detect full input buffer, fail instead of stalling
  * enlarge I/O buffers to 16 kB to make large TLS fragments work

 -- Max Kellermann <mk@cm4all.com>  Tue, 17 Jan 2017 20:21:00 -0000
>>>>>>> e9050851

cm4all-beng-proxy (11.13) unstable; urgency=low

  * merge release 10.36
  * certdb: prefer certificates which expire later

 -- Max Kellermann <mk@cm4all.com>  Thu, 12 Jan 2017 20:18:08 -0000

cm4all-beng-proxy (11.12) unstable; urgency=low

  * merge release 10.35

 -- Max Kellermann <mk@cm4all.com>  Tue, 06 Dec 2016 08:03:09 -0000

cm4all-beng-proxy (11.11) unstable; urgency=low

  * fix theoretical data corruption bug in the header buffer
  * was: wait longer for PREMATURE after sending STOP
  * was: ignore in-flight packets during STOP recovery
  * was: implement early STOP recovery (before response headers)

 -- Max Kellermann <mk@cm4all.com>  Wed, 16 Nov 2016 19:47:11 -0000

cm4all-beng-proxy (11.10) unstable; urgency=low

  * merge release 10.34
  * systemd: override the locale, fixes "_S_create_c_locale" error

 -- Max Kellermann <mk@cm4all.com>  Tue, 25 Oct 2016 11:51:18 -0000

cm4all-beng-proxy (11.9) unstable; urgency=low

  * merge release 10.33

 -- Max Kellermann <mk@cm4all.com>  Wed, 19 Oct 2016 20:04:13 -0000

cm4all-beng-proxy (11.8) unstable; urgency=low

  * tcp_stock: fix crash during cancellation
  * config: fix memory leak

 -- Max Kellermann <mk@cm4all.com>  Sun, 09 Oct 2016 15:53:22 -0000

cm4all-beng-proxy (11.7) unstable; urgency=low

  * merge release 10.32
  * enforce Zeroconf/avahi-daemon browser notify after restarting beng-proxy

 -- Max Kellermann <mk@cm4all.com>  Tue, 04 Oct 2016 21:59:34 -0000

cm4all-beng-proxy (11.6) unstable; urgency=low

  * was: fix use-after-free bug

 -- Max Kellermann <mk@cm4all.com>  Thu, 29 Sep 2016 14:26:50 -0000

cm4all-beng-proxy (11.5) unstable; urgency=low

  * avahi: fix interface and protocol published via Zeroconf
  * lb: fix collision in Zeroconf node lookups
  * lb: support IPv6 link-local addresses from Zeroconf
  * lb: work around avahi-daemon IPv4/IPv6 mixup bug
  * config: allow space after '=' in @set
  * doc: remove bogus semicolons from configuration examples

 -- Max Kellermann <mk@cm4all.com>  Wed, 28 Sep 2016 21:42:43 -0000

cm4all-beng-proxy (11.4) unstable; urgency=low

  * merge release 10.31
  * bp: fix Zeroconf with automatic port

 -- Max Kellermann <mk@cm4all.com>  Tue, 27 Sep 2016 19:29:24 -0000

cm4all-beng-proxy (11.3) unstable; urgency=low

  * delegate: fix memory leak after clone() failure
  * avahi/client: fix shutdown hang due to event leak
  * config: add listener options "interface", "reuse_port"
  * lb: fix dbus connect failure due to process isolation
  * config: rename "include" to "@include"
  * config: introduce variables

 -- Max Kellermann <mk@cm4all.com>  Mon, 26 Sep 2016 20:28:47 -0000

cm4all-beng-proxy (11.2) unstable; urgency=low

  * disable the "V6ONLY" flag on all IPv6 wildcard listeners
  * fix crash bug due to uninitialized memory
  * etc: include conf.d/*.conf
  * debian: re-add dh_installinit to install the *.default files

 -- Max Kellermann <mk@cm4all.com>  Mon, 12 Sep 2016 11:32:14 -0000

cm4all-beng-proxy (11.1) unstable; urgency=low

  * merge release 10.30

 -- Max Kellermann <mk@cm4all.com>  Fri, 09 Sep 2016 09:28:23 -0000

cm4all-beng-proxy (11.0.3) unstable; urgency=low

  * config: allow shell wildcard after "include"
  * fcgi: fix "Connection refused" error
  * widget: improve error message when there is no address

 -- Max Kellermann <mk@cm4all.com>  Fri, 02 Sep 2016 12:55:19 -0000

cm4all-beng-proxy (11.0.2) unstable; urgency=low

  * spawn: fix clone=ENOMEM due to broken PID namespace
  * control: allow only TCACHE_INVALIDATE, STATS and NODE_STATUS via IP
  * config: add command "include_optional"

 -- Max Kellermann <mk@cm4all.com>  Wed, 31 Aug 2016 13:32:35 -0000

cm4all-beng-proxy (11.0.1) unstable; urgency=low

  * spawn: switch to a new systemd scope
  * spawn: create new PID namespace
  * spawn: create systemd journal identifier
  * translation: add packets CGROUP, CGROUP_SET, EXTERNAL_SESSION_MANAGER,
    EXTERNAL_SESSION_KEEPALIVE
  * session: allow multiple realms per session
  * ssl: free more drained I/O buffers
  * ssl: reduce memory usage
  * SlicePool: reduce fragmentation
  * enable TCP_DEFER_ACCEPT for HTTP listeners
  * remove the "args_escape_char" kludge after 5 years of transition
  * support kB, MB, GB suffixes in cache size specifications
  * bp: add configuration file
  * bp: allow multiple control listeners
  * lb: allow including configuration files
  * debian/lb.postinst: move user "cm4all-beng-lb" to group "nogroup"
  * remove obsolete sysv init scripts, depend on systemd instead
  * ZeroConf publish support

 -- Max Kellermann <mk@cm4all.com>  Tue, 30 Aug 2016 22:24:03 -0000

cm4all-beng-proxy (10.36) unstable; urgency=low

  * certdb: fix crash bug
  * lb: allow core dumps from within the isolated process

 -- Max Kellermann <mk@cm4all.com>  Thu, 12 Jan 2017 20:08:07 -0000

cm4all-beng-proxy (10.35) unstable; urgency=low

  * ssl: OpenSSL 1.1 compatibility
  * bot: add another Majestic bot user agent string
  * systemd: depend on network-online.target

 -- Max Kellermann <mk@cm4all.com>  Tue, 06 Dec 2016 07:42:56 -0000

cm4all-beng-proxy (10.34) unstable; urgency=low

  * lb: adapt to Linux 4.8 user namespace API change

 -- Max Kellermann <mk@cm4all.com>  Tue, 25 Oct 2016 11:35:30 -0000

cm4all-beng-proxy (10.33) unstable; urgency=low

  * spawn: create systemd journal identifier
  * spawn: no signal interruption while waiting for client to become ready
  * spawn: allow numeric uids/gids after --allow-user / --allow-group
  * was: add stopwatch support

 -- Max Kellermann <mk@cm4all.com>  Wed, 19 Oct 2016 19:38:21 -0000

cm4all-beng-proxy (10.32) unstable; urgency=low

  * merge release 9.16

 -- Max Kellermann <mk@cm4all.com>  Tue, 04 Oct 2016 11:05:53 -0000

cm4all-beng-proxy (10.31) unstable; urgency=low

  * fix memory leak after resource loader failure
  * delegate: fix memory leak after clone() failure
  * was: fix crash on spawn error

 -- Max Kellermann <mk@cm4all.com>  Tue, 27 Sep 2016 18:54:54 -0000

cm4all-beng-proxy (10.30) unstable; urgency=low

  * merge release 9.15

 -- Max Kellermann <mk@cm4all.com>  Thu, 08 Sep 2016 14:50:50 -0000

cm4all-beng-proxy (10.29) unstable; urgency=low

  * istream/pipe: fix crash after running out of file descriptors
  * bp: raise default connection limit to 32k
  * delegate: fix potential crash
  * translation: detect BASE/URI mismatch with INTERNAL_REDIRECT
  * lb/monitor/expect: fix assertion failure on shutdown
  * systemd: set default NOFILE limits to 256k
  * systemd: enable crash dumps

 -- Max Kellermann <mk@cm4all.com>  Wed, 07 Sep 2016 07:57:48 -0000

cm4all-beng-proxy (10.28) unstable; urgency=low

  * widget: improve error message when there is no address
  * lb: fix default control port
  * debian: adjust Ruby dependencies for Debian Jessie

 -- Max Kellermann <mk@cm4all.com>  Mon, 05 Sep 2016 10:58:34 -0000

cm4all-beng-proxy (10.27) unstable; urgency=low

  * ssl: disable RC4
  * ssl: ignore the client's cipher preferences
  * ssl: send TLS alert to peer after handshake refusal
  * fix crash when compiled with GCC6

 -- Max Kellermann <mk@cm4all.com>  Mon, 22 Aug 2016 18:34:30 -0000

cm4all-beng-proxy (10.26) unstable; urgency=low

  * bot: recognize WordPress pingbacks as "bot"
  * lb/monitor/expect: delay the receive call by 10ms
  * certdb, bp_cmdline, log-forward: use IPv6 only if available

 -- Max Kellermann <mk@cm4all.com>  Thu, 11 Aug 2016 13:04:23 -0000

cm4all-beng-proxy (10.25) unstable; urgency=low

  * shm: fix double allocation bug which caused session corruption

 -- Max Kellermann <mk@cm4all.com>  Thu, 21 Jul 2016 18:54:12 -0000

cm4all-beng-proxy (10.24) unstable; urgency=low

  * http_client: fix "excess data" error after "100 Continue"

 -- Max Kellermann <mk@cm4all.com>  Wed, 20 Jul 2016 12:25:34 -0000

cm4all-beng-proxy (10.23) unstable; urgency=low

  * cgi: ignore the "Proxy" request header to work around security
    vulnerabilities in several CGI programs
  * http_client: differentiate between "empty response body" and "no body"
  * http_server: log "-" if there is no response body

 -- Max Kellermann <mk@cm4all.com>  Tue, 19 Jul 2016 13:43:34 -0000

cm4all-beng-proxy (10.22) unstable; urgency=low

  * debian/control: add missing dependency on libcm4all-inline-dev
  * http_address: ensure that at least one socket address is specified
  * systemd: implement "reload"

 -- Max Kellermann <mk@cm4all.com>  Mon, 04 Jul 2016 11:12:29 -0000

cm4all-beng-proxy (10.21) unstable; urgency=low

  * session: fix user expiry after defragmentation
  * session: save site name in session file

 -- Max Kellermann <mk@cm4all.com>  Wed, 08 Jun 2016 20:07:13 -0000

cm4all-beng-proxy (10.20) unstable; urgency=low

  * fix nullptr dereference while removing stale "session" parameter

 -- Max Kellermann <mk@cm4all.com>  Wed, 25 May 2016 11:06:38 -0000

cm4all-beng-proxy (10.19) unstable; urgency=low

  * merge release 9.14
  * log the request URI on session realm mismatch
  * omit stale "session" parameter in processed URIs

 -- Max Kellermann <mk@cm4all.com>  Tue, 24 May 2016 17:36:07 -0000

cm4all-beng-proxy (10.18) unstable; urgency=low

  * http_client: fix TLS memory leak / crash bug

 -- Max Kellermann <mk@cm4all.com>  Thu, 19 May 2016 10:49:58 -0000

cm4all-beng-proxy (10.17) unstable; urgency=low

  * spawn/client: handle empty payloads from recvmmsg()

 -- Max Kellermann <mk@cm4all.com>  Mon, 09 May 2016 10:05:55 -0000

cm4all-beng-proxy (10.16) unstable; urgency=low

  * control: enable SO_REUSEADDR on the UDP socket

 -- Max Kellermann <mk@cm4all.com>  Fri, 29 Apr 2016 13:13:31 -0000

cm4all-beng-proxy (10.15) unstable; urgency=low

  * was: fix crash after spawn failure
  * spawn/client: abort worker process when the spawner is gone
  * spawn/client: optimize message receiver
  * spawn/server: retry sending after EAGAIN

 -- Max Kellermann <mk@cm4all.com>  Fri, 29 Apr 2016 09:31:54 -0000

cm4all-beng-proxy (10.14) unstable; urgency=low

  * enable TCP_DEFER_ACCEPT for HTTP and SSL listeners
  * ssl: increase the handshake timeout to 60 seconds
  * lb: log the client IP address

 -- Max Kellermann <mk@cm4all.com>  Thu, 28 Apr 2016 09:24:19 -0000

cm4all-beng-proxy (10.13) unstable; urgency=low

  * was: fix crash after early-crashing WAS process
  * was: fix crash after WAS process has been released
  * ssl: limit the handshake duration
  * beng-proxy: support listening on UNIX domain sockets

 -- Max Kellermann <mk@cm4all.com>  Wed, 27 Apr 2016 18:34:26 -0000

cm4all-beng-proxy (10.12) unstable; urgency=low

  * ssl: reduce allocator fragmentation, cycle another buffer

 -- Max Kellermann <mk@cm4all.com>  Thu, 21 Apr 2016 07:29:51 -0000

cm4all-beng-proxy (10.11) unstable; urgency=low

  * thread_queue: fix race condition
  * ssl: reduce allocator fragmentation

 -- Max Kellermann <mk@cm4all.com>  Mon, 18 Apr 2016 14:51:41 -0000

cm4all-beng-proxy (10.10) unstable; urgency=low

  * merge release 9.13
  * SlicePool: reduce fragmentation

 -- Max Kellermann <mk@cm4all.com>  Tue, 12 Apr 2016 15:12:03 -0000

cm4all-beng-proxy (10.9) unstable; urgency=low

  * merge release 9.12

 -- Max Kellermann <mk@cm4all.com>  Wed, 06 Apr 2016 12:11:38 -0000

cm4all-beng-proxy (10.8) unstable; urgency=low

  * SlicePool: optimize allocation
  * lb: cycle buffers before compressing slice allocator
  * was: fix spurious "Resource temporarily unavailable" warnings

 -- Max Kellermann <mk@cm4all.com>  Wed, 06 Apr 2016 06:35:37 -0000

cm4all-beng-proxy (10.7) unstable; urgency=low

  * lb: fix systemd service start timeout
  * spawn: fix assertion failure when STDERR_PATH fails
  * was: fix use-after-free bug

 -- Max Kellermann <mk@cm4all.com>  Tue, 29 Mar 2016 10:31:34 -0000

cm4all-beng-proxy (10.6) unstable; urgency=low

  * lb: fix false memory leak during shutdown
  * ssl: cycle buffers to reduce allocator fragmentation

 -- Max Kellermann <mk@cm4all.com>  Wed, 23 Mar 2016 14:16:55 -0000

cm4all-beng-proxy (10.5) unstable; urgency=low

  * lb: fix crash due to duplicate OpenSSL initialization by libpq
  * lb: check cert_db.ca_cert settings with --check
  * lb: fix shutdown with --watchdog
  * http_client: fix assertion failure with keep-alive disabled
  * http_server: fix missing "100 Continue"
  * certdb: unwrap key in "new-cert
  * certdb: allow overriding database with /etc/cm4all/beng/certdb.connect
  * spawn: fix assertion failure

 -- Max Kellermann <mk@cm4all.com>  Tue, 08 Mar 2016 16:01:22 -0000

cm4all-beng-proxy (10.4) unstable; urgency=low

  * merge release 9.11
  * spawn: fix uninitialized MOUNT_TMP_TMPFS setting

 -- Max Kellermann <mk@cm4all.com>  Thu, 03 Mar 2016 13:11:49 -0000

cm4all-beng-proxy (10.3) unstable; urgency=low

  * lhttp: fix double free bug
  * lhttp, fcgi: abandon child process after connect failure
  * spawn: wait for spawn process during shutdown
  * {http,filter,nfs}_cache: raise cacheable size limit to 512 kB
  * http_client: reschedule read event after blocking write recovery

 -- Max Kellermann <mk@cm4all.com>  Wed, 02 Mar 2016 14:06:44 -0000

cm4all-beng-proxy (10.2) unstable; urgency=low

  * rubber: remove excessive debugging code to speed up cache flush
  * spawn: fix SETENV breakage
  * spawn: initialize supplementary groups
  * spawn: change to user www-data by default
  * http_client: fix double free bug
  * fcache: raise default expiration to one week
  * systemd: set "Type=notify"

 -- Max Kellermann <mk@cm4all.com>  Tue, 01 Mar 2016 18:43:23 -0000

cm4all-beng-proxy (10.1) unstable; urgency=low

  * merge release 9.10
  * python: add missing constant TRANSLATE_REALM_FROM_AUTH_BASE
  * spawn: dedicated process for spawning child processes
  * fcgi: terminate FastCGI processes with SIGTERM instead of SIGUSR1
  * was: implement response body interruption
  * translation: add packet NO_NEW_PRIVS
  * session: 128 bit session ids
  * emit systemd "READY" notification
  * debian: eliminate the TOI build

 -- Max Kellermann <mk@cm4all.com>  Thu, 25 Feb 2016 23:55:33 -0000

cm4all-beng-proxy (10.0.5) unstable; urgency=low

  * http_client: fix memory leak
  * spawn/prepared: fix environment variable breakage
  * request: fix crash (due to realm regression in 10.0.4)

 -- Max Kellermann <mk@cm4all.com>  Tue, 09 Feb 2016 18:09:43 -0000

cm4all-beng-proxy (10.0.4) unstable; urgency=low

  * istream/dechunk: merge chunk sizes
  * istream/dechunk: fix bogus "closed prematurely" error
  * spawn/JailConfig: fix jail.conf parser regression
  * translate_parser: fix JailCGI home path regression
  * translation: add packet REALM_FROM_AUTH_BASE
  * translation: allow mount options in MOUNT_TMP_TMPFS
  * pipe_filter: add JailCGI support
  * fcgi/stock: fix double free bug
  * http_request: fix connection leak after OpenSSL error
  * ssl/cache: fix two crash bugs
  * ssl/cache: reduce delay from 1s to 200ms
  * ssl/cache: maintain cache only in worker process
  * ssl/cache: support CA chains
  * ssl/factory: support the subjectAltName extension
  * ssl/filter: handle "close notify" alerts
  * certdb: rename PostgreSQL table to singular
  * certdb: load PostgreSQL connect string from lb.conf
  * certdb: support the subjectAltName extension
  * certdb: implement the ACME protocol
  * systemd/lb: disable --watchdog, set Restart=on-failure instead
  * systemd/bp: default to --workers=0, set Restart=on-failure instead

 -- Max Kellermann <mk@cm4all.com>  Thu, 04 Feb 2016 21:12:22 -0000

cm4all-beng-proxy (10.0.3) unstable; urgency=low

  * ssl/cache: populate name cache asynchronously
  * certdb: add command "populate"

 -- Max Kellermann <mk@cm4all.com>  Tue, 12 Jan 2016 10:35:32 -0000

cm4all-beng-proxy (10.0.2) unstable; urgency=low

  * ssl/cache: open multiple PostgreSQL connections on demand
  * ssl/cache: mirror a list of all certificate host names
  * certdb: add command "delete"

 -- Max Kellermann <mk@cm4all.com>  Wed, 06 Jan 2016 11:11:51 -0000

cm4all-beng-proxy (10.0.1) unstable; urgency=low

  * drop support for Debian Squeeze
  * inline_widget: time out after 10 seconds
  * lb: support SSL certificates stored in PostgreSQL database
  * disable the access log by default

 -- Max Kellermann <mk@cm4all.com>  Fri, 18 Dec 2015 18:48:31 -0000

cm4all-beng-proxy (9.16) unstable; urgency=low

  * fix memory leak after resource loader failure
  * was: fix crash on spawn error
  * fcache: check X-CM4all-BENG-User (via REVEAL_USER) in cache lookup

 -- Max Kellermann <mk@cm4all.com>  Tue, 04 Oct 2016 10:44:09 -0000

cm4all-beng-proxy (9.15) unstable; urgency=low

  * cgi: ignore the "Proxy" request header to work around security
    vulnerabilities in several CGI programs
  * http_address: ensure that at least one socket address is specified
  * http_server: update the "raw bytes sent" attribute properly
  * http_client: differentiate between "empty response body" and "no body"
  * http_client: fix "excess data" error after "100 Continue"
  * fcgi: fix assertion failure
  * shm: fix double allocation bug which caused session corruption
  * session: fix user expiry after defragmentation
  * omit stale "session" parameter in processed URIs
  * bot: recognize WordPress pingbacks as "bot"
  * fix crash when compiled with GCC6
  * bp: raise default connection limit to 32k
  * systemd: set default NOFILE limits to 256k
  * systemd: enable crash dumps

 -- Max Kellermann <mk@cm4all.com>  Thu, 08 Sep 2016 14:25:37 -0000

cm4all-beng-proxy (9.14) unstable; urgency=low

  * merge release 8.13
  * was: fix crash on malformed STATUS packet

 -- Max Kellermann <mk@cm4all.com>  Fri, 20 May 2016 15:43:48 -0000

cm4all-beng-proxy (9.13) unstable; urgency=low

  * merge release 8.12
  * lb: fix false memory leak during shutdown

 -- Max Kellermann <mk@cm4all.com>  Tue, 12 Apr 2016 13:03:18 -0000

cm4all-beng-proxy (9.12) unstable; urgency=low

  * header-forward: fix duplicate "Location" header

 -- Max Kellermann <mk@cm4all.com>  Wed, 06 Apr 2016 12:09:46 -0000

cm4all-beng-proxy (9.11) unstable; urgency=low

  * merge release 8.11

 -- Max Kellermann <mk@cm4all.com>  Thu, 03 Mar 2016 13:03:41 -0000

cm4all-beng-proxy (9.10) unstable; urgency=low

  * merge release 8.10

 -- Max Kellermann <mk@cm4all.com>  Wed, 24 Feb 2016 11:46:38 -0000

cm4all-beng-proxy (9.9) unstable; urgency=low

  * merge release 8.9

 -- Max Kellermann <mk@cm4all.com>  Tue, 23 Feb 2016 15:56:21 -0000

cm4all-beng-proxy (9.8) unstable; urgency=low

  * merge release 8.8

 -- Max Kellermann <mk@cm4all.com>  Tue, 16 Feb 2016 11:30:47 -0000

cm4all-beng-proxy (9.7) unstable; urgency=low

  * merge release 8.7
  * http_request: fix connection leak after OpenSSL error

 -- Max Kellermann <mk@cm4all.com>  Tue, 26 Jan 2016 15:56:31 -0000

cm4all-beng-proxy (9.6) unstable; urgency=low

  * systemd: log to systemd-journald by default
  * header_forward: fix duplicate "Location" header
  * "--access-logger=null" disables the access log
  * widget: log Set-Cookie without host

 -- Max Kellermann <mk@cm4all.com>  Thu, 17 Dec 2015 22:15:04 -0000

cm4all-beng-proxy (9.5) unstable; urgency=low

  * merge release 4.23
  * auth: send the LISTENER_TAG packet with AUTH requests

 -- Max Kellermann <mk@cm4all.com>  Tue, 15 Dec 2015 13:46:36 -0000

cm4all-beng-proxy (9.4) unstable; urgency=low

  * processor: fix crash bug
  * ajp: fix bogus error "Peer closed the socket prematurely"
  * fcgi: fail after receiving excess data at end of response body
  * fcgi: fix assertion failure on i386
  * was: fold header name case
  * was: announce request body length as early as possible
  * was: fix crash bug with empty response

 -- Max Kellermann <mk@cm4all.com>  Thu, 19 Nov 2015 11:28:59 -0000

cm4all-beng-proxy (9.3) unstable; urgency=low

  * fcgi: fix buffer overflow with large response body
  * header_forward: always forward "Allow"

 -- Max Kellermann <mk@cm4all.com>  Tue, 17 Nov 2015 00:33:20 -0000

cm4all-beng-proxy (9.2) unstable; urgency=low

  * translate_client: fix crash bug

 -- Max Kellermann <mk@cm4all.com>  Mon, 16 Nov 2015 08:38:02 -0000

cm4all-beng-proxy (9.1) unstable; urgency=low

  * feature freeze
  * http_client: response body allows optimized socket writes
  * http_cache: response body allows optimized socket writes
  * fcgi: fix stall bug
  * fcgi: optimized response body chunking
  * fcgi: don't send empty PARAMS packet when request headers are empty
  * handler: use lstat() for FILE_NOT_FOUND
  * client_balancer: fix memory leak
  * istream: fix assertion failure
  * istream_tee: fix size miscalculation
  * nfs_stock: fix assertion failure
  * translate_cache: optimize memory usage
  * reduce fork() overhead

 -- Max Kellermann <mk@cm4all.com>  Fri, 13 Nov 2015 00:50:52 -0000

cm4all-beng-proxy (9.0.9) unstable; urgency=low

  * tstock: fix libevent crash on connection failure
  * tstock: fix hanging process during shutdown
  * request_session: don't send cleared session id of ignored session
  * pipe_stock: fix EBADF error due to malformed pointer cast
  * http_{client,server}: optimize chunked socket writes

 -- Max Kellermann <mk@cm4all.com>  Fri, 06 Nov 2015 23:39:50 -0000

cm4all-beng-proxy (9.0.8) unstable; urgency=low

  * child_stock: fix crash bug
  * translate_stock: fix use-after-free crash bug

 -- Max Kellermann <mk@cm4all.com>  Thu, 05 Nov 2015 15:14:43 -0000

cm4all-beng-proxy (9.0.7) unstable; urgency=low

  * merge release 8.6
  * ajp: fix regression after code refactoring
  * http_{client,server}: optimize socket writes
  * translate_stock: configurable stock limit, defaulting to 64
  * translate_cache: fix crash bug when cache is disabled
  * errdoc: fix crash bug when aborting error document generator

 -- Max Kellermann <mk@cm4all.com>  Wed, 04 Nov 2015 21:50:44 -0000

cm4all-beng-proxy (9.0.6) unstable; urgency=low

  * debian/rules: cross-compiler support
  * debian: build with gcc 5 on Debian Stretch
  * processor: fix broken URI rewrite after <script> due to inverted check
  * widget: log class name

 -- Max Kellermann <mk@cm4all.com>  Fri, 16 Oct 2015 10:21:42 -0000

cm4all-beng-proxy (9.0.5) unstable; urgency=low

  * merge release 8.5

 -- Max Kellermann <mk@cm4all.com>  Mon, 12 Oct 2015 10:44:20 -0000

cm4all-beng-proxy (9.0.4) unstable; urgency=low

  * xml_parser: fix assertion failure on abort
  * css_parser: fix buffer overflow due to off-by-one check

 -- Max Kellermann <mk@cm4all.com>  Thu, 08 Oct 2015 19:32:07 -0000

cm4all-beng-proxy (9.0.3) unstable; urgency=low

  * fcgi: fix uninitialized variable
  * processor: fix heap corruption due to wrong string length

 -- Max Kellermann <mk@cm4all.com>  Wed, 07 Oct 2015 19:56:05 -0000

cm4all-beng-proxy (9.0.2) unstable; urgency=low

  * translation: packet REVEAL_USER sends X-CM4all-BENG-User to filter

 -- Max Kellermann <mk@cm4all.com>  Mon, 05 Oct 2015 19:08:22 -0000

cm4all-beng-proxy (9.0.1) unstable; urgency=low

  * merge release 8.4
  * translation: add header group "LINK"
  * translation: add packet MOUNT_TMPFS
  * fix spurious BIND_MOUNT_RW failures

 -- Max Kellermann <mk@cm4all.com>  Fri, 02 Oct 2015 15:36:42 -0000

cm4all-beng-proxy (8.13) unstable; urgency=low

  * http_client: fix TLS memory leak
  * http_client: fix assertion failure with keep-alive disabled
  * was: fix crash after early-crashing WAS process
  * lb: fix false memory leak during shutdown
  * http_server: fix missing "100 Continue"
  * {http,filter,nfs}_cache: raise cacheable size limit to 512 kB
  * fcache: raise default expiration to one week
  * rubber: remove excessive debugging code to speed up cache flush

 -- Max Kellermann <mk@cm4all.com>  Fri, 20 May 2016 15:34:32 -0000

cm4all-beng-proxy (8.12) unstable; urgency=low

  * was: fix crash on malformed STATUS packet
  * was: allow 16 bit STATUS packet

 -- Max Kellermann <mk@cm4all.com>  Tue, 12 Apr 2016 12:28:21 -0000

cm4all-beng-proxy (8.11) unstable; urgency=low

  * http_client: fix assertion failure with TLS
  * lhttp, fcgi: abandon child process after connect failure
  * http_client: reschedule read event after blocking write recovery

 -- Max Kellermann <mk@cm4all.com>  Thu, 03 Mar 2016 12:59:50 -0000

cm4all-beng-proxy (8.10) unstable; urgency=low

  * was/input: verify the announced LENGTH
  * was/input: fix the "available" formula

 -- Max Kellermann <mk@cm4all.com>  Wed, 24 Feb 2016 11:31:50 -0000

cm4all-beng-proxy (8.9) unstable; urgency=low

  * istream/catch: fix another assertion failure

 -- Max Kellermann <mk@cm4all.com>  Tue, 23 Feb 2016 15:52:46 -0000

cm4all-beng-proxy (8.8) unstable; urgency=low

  * istream/catch: fix assertion failure

 -- Max Kellermann <mk@cm4all.com>  Tue, 16 Feb 2016 11:21:25 -0000

cm4all-beng-proxy (8.7) unstable; urgency=low

  * cgi, pipe: fix off-by-one bug in stderr filter

 -- Max Kellermann <mk@cm4all.com>  Tue, 26 Jan 2016 15:55:03 -0000

cm4all-beng-proxy (8.6) unstable; urgency=low

  * merge release 7.9

 -- Max Kellermann <mk@cm4all.com>  Mon, 26 Oct 2015 09:48:00 -0000

cm4all-beng-proxy (8.5) unstable; urgency=low

  * css_parser: fix buffer overflow due to off-by-one check
  * fcgi: fix uninitialized variable
  * fix spurious BIND_MOUNT_RW failures
  * fix two crashes due to malformed URI escapes

 -- Max Kellermann <mk@cm4all.com>  Mon, 12 Oct 2015 10:20:32 -0000

cm4all-beng-proxy (8.4) unstable; urgency=low

  * was: fix another memory leak

 -- Max Kellermann <mk@cm4all.com>  Fri, 02 Oct 2015 11:05:21 -0000

cm4all-beng-proxy (8.3) unstable; urgency=low

  * was: fix several memory leaks

 -- Max Kellermann <mk@cm4all.com>  Fri, 02 Oct 2015 09:54:09 -0000

cm4all-beng-proxy (8.2) unstable; urgency=low

  * debian/control: add "Breaks" on old translation servers to avoid
    runtime breakages due to broken widget descriptors; the translation
    server 1.9.1 contains a workaround
  * translate_parser: fix crash after malformed/misplaced
    UNTRUSTED_*_SITE_SUFFIX packet

 -- Max Kellermann <mk@cm4all.com>  Fri, 25 Sep 2015 12:55:18 -0000

cm4all-beng-proxy (8.1) unstable; urgency=low

  * feature freeze
  * fb_pool: compress I/O buffers periodically
  * http_cache, fcache, nfs_cache: compress the cache periodically

 -- Max Kellermann <mk@cm4all.com>  Tue, 22 Sep 2015 17:26:06 -0000

cm4all-beng-proxy (8.0.13) unstable; urgency=low

  * merge release 7.8
  * translation: support writable bind mounts (BIND_MOUNT_RW)
  * translation: add packet UNTRUSTED_RAW_SITE_SUFFIX
  * ssl: initialize OpenSSL engines
  * rewrite_uri: support "https://" and "//" URIs
  * regex: fix double free bug

 -- Max Kellermann <mk@cm4all.com>  Tue, 22 Sep 2015 08:00:20 -0000

cm4all-beng-proxy (8.0.12) unstable; urgency=low

  * merge release 7.7
  * rubber: optimized hole search
  * rubber: simplified defragmentation on tail allocation

 -- Max Kellermann <mk@cm4all.com>  Thu, 17 Sep 2015 20:41:59 -0000

cm4all-beng-proxy (8.0.11) unstable; urgency=low

  * regex: fix move operator, fixes spurious "Invalid regex capture"

 -- Max Kellermann <mk@cm4all.com>  Thu, 03 Sep 2015 13:08:16 -0000

cm4all-beng-proxy (8.0.10) unstable; urgency=low

  * regex: mismatching optional capture expands to empty string
  * regex: work around problem with mismatching optional last capture
  * request: avoid compressing the response body twice

 -- Max Kellermann <mk@cm4all.com>  Wed, 02 Sep 2015 15:56:38 -0000

cm4all-beng-proxy (8.0.9) unstable; urgency=low

  * merge release 7.6
  * regex: fix off-by-one error in capture range check

 -- Max Kellermann <mk@cm4all.com>  Tue, 01 Sep 2015 13:57:06 -0000

cm4all-beng-proxy (8.0.8) unstable; urgency=low

  * tcache: fix crash on regex mismatch

 -- Max Kellermann <mk@cm4all.com>  Mon, 31 Aug 2015 05:35:14 -0000

cm4all-beng-proxy (8.0.7) unstable; urgency=low

  * merge release 7.5
  * regex: fix spurious compile failures
  * fcache: include actual body data in stats
  * nfs_cache: add stats
  * fix several crash bugs with malformed URI escapes
  * control/stats: add cache brutto sizes
  * control/stats: add I/O buffers size

 -- Max Kellermann <mk@cm4all.com>  Thu, 27 Aug 2015 22:11:02 -0000

cm4all-beng-proxy (8.0.6) unstable; urgency=low

  * translation: decouple REGEX_UNESCAPE from INVERSE_REGEX

 -- Max Kellermann <mk@cm4all.com>  Tue, 25 Aug 2015 09:57:23 -0000

cm4all-beng-proxy (8.0.5) unstable; urgency=low

  * translation: add packet INVERSE_REGEX_UNESCAPE

 -- Max Kellermann <mk@cm4all.com>  Mon, 24 Aug 2015 16:58:16 -0000

cm4all-beng-proxy (8.0.4) unstable; urgency=low

  * translate_client: fix crash due to uninitialized variable

 -- Max Kellermann <mk@cm4all.com>  Fri, 21 Aug 2015 11:26:40 -0000

cm4all-beng-proxy (8.0.3) unstable; urgency=low

  * translation: add login packet SERVICE
  * translation: login allows packet LISTENER_TAG
  * translation: protocol v3 uses anchored regex
  * regex: disable the "multi-line" option
  * regex: switch to the PCRE library

 -- Max Kellermann <mk@cm4all.com>  Mon, 17 Aug 2015 14:31:32 -0000

cm4all-beng-proxy (8.0.2) unstable; urgency=low

  * translation: add packets LOGIN, PASSWORD, UID_GID
  * translation: native Refence support

 -- Max Kellermann <mk@cm4all.com>  Thu, 06 Aug 2015 11:15:58 -0000

cm4all-beng-proxy (8.0.1) unstable; urgency=low

  * cgi, pipe: log PID in stderr output
  * translation: add packets AUTO_GZIP, INTERNAL_REDIRECT

 -- Max Kellermann <mk@cm4all.com>  Fri, 24 Jul 2015 10:27:51 -0000

cm4all-beng-proxy (7.9) unstable; urgency=low

  * merge release 6.12

 -- Max Kellermann <mk@cm4all.com>  Mon, 26 Oct 2015 09:37:41 -0000

cm4all-beng-proxy (7.8) unstable; urgency=low

  * support SESSION_SITE in processor

 -- Max Kellermann <mk@cm4all.com>  Mon, 21 Sep 2015 12:26:13 -0000

cm4all-beng-proxy (7.7) unstable; urgency=low

  * merge release 6.11

 -- Max Kellermann <mk@cm4all.com>  Thu, 17 Sep 2015 19:08:50 -0000

cm4all-beng-proxy (7.6) unstable; urgency=low

  * merge release 6.10
  * fcache: include actual body data in stats
  * nfs_cache: add stats
  * control/stats: add cache brutto sizes
  * control/stats: add I/O buffers size

 -- Max Kellermann <mk@cm4all.com>  Tue, 01 Sep 2015 12:48:48 -0000

cm4all-beng-proxy (7.5) unstable; urgency=low

  * merge release 6.9

 -- Max Kellermann <mk@cm4all.com>  Thu, 27 Aug 2015 14:30:18 -0000

cm4all-beng-proxy (7.4) unstable; urgency=low

  * merge release 6.8
  * tcache: fix minor memory leak

 -- Max Kellermann <mk@cm4all.com>  Wed, 26 Aug 2015 13:29:42 -0000

cm4all-beng-proxy (7.3) unstable; urgency=low

  * merge release 6.7

 -- Max Kellermann <mk@cm4all.com>  Wed, 22 Jul 2015 21:18:30 -0000

cm4all-beng-proxy (7.2) unstable; urgency=low

  * translation: allow REGEX_ON_{HOST,USER}_URI with INVERSE_REGEX

 -- Max Kellermann <mk@cm4all.com>  Fri, 17 Jul 2015 06:53:50 -0000

cm4all-beng-proxy (7.1) unstable; urgency=low

  * feature freeze
  * translation: WANT supports USER
  * translation: add packet REGEX_ON_USER_URI

 -- Max Kellermann <mk@cm4all.com>  Tue, 14 Jul 2015 20:46:43 -0000

cm4all-beng-proxy (7.0.10) unstable; urgency=low

  * fix crash on "Cache-Control: only-if-cached"
  * fix worker respawn

 -- Max Kellermann <mk@cm4all.com>  Sat, 11 Jul 2015 10:19:11 -0000

cm4all-beng-proxy (7.0.9) unstable; urgency=low

  * istream_escape: fix crash bug when last byte is escaped
  * stats: don't crash master process on CONTROL_STATS
  * debian/rules: add kludge to support dh_python2 on Squeeze

 -- Max Kellermann <mk@cm4all.com>  Thu, 09 Jul 2015 11:40:12 -0000

cm4all-beng-proxy (7.0.8) unstable; urgency=low

  * translation: add packets EXPAND_HOME, EXPAND_STDERR_PATH
  * translation: apply EXPAND_URI to CGI addresses
  * session: fix crash while invalidating widget session

 -- Max Kellermann <mk@cm4all.com>  Thu, 25 Jun 2015 13:29:01 -0000

cm4all-beng-proxy (7.0.7) unstable; urgency=low

  * translation: add packet AUTO_DEFLATE
  * istream_deflate: fix stalled stream
  * tcache: expand uncacheable responses

 -- Max Kellermann <mk@cm4all.com>  Wed, 24 Jun 2015 11:43:47 -0000

cm4all-beng-proxy (7.0.6) unstable; urgency=low

  * tcache: expand responses of uncacheable requests

 -- Max Kellermann <mk@cm4all.com>  Fri, 19 Jun 2015 13:02:32 -0000

cm4all-beng-proxy (7.0.5) unstable; urgency=low

  * merge release 6.6
  * control: flush the whole translation cache if the TCACHE_INVALIDATE
    payload is empty
  * namespace: support IPC namespaces

 -- Max Kellermann <mk@cm4all.com>  Thu, 11 Jun 2015 16:31:34 -0000

cm4all-beng-proxy (7.0.4) unstable; urgency=low

  * handler: send LISTENER_TAG if translation protocol version is not yet
    negotiated
  * handler: bypass translation cache during protocol version negotiation

 -- Max Kellermann <mk@cm4all.com>  Thu, 28 May 2015 13:10:12 -0000

cm4all-beng-proxy (7.0.3) unstable; urgency=low

  * handler: more "verbose_response" messages
  * handler: return "502 Bad Gateway" on translation server error
  * translation: protocol v2 always transmits LISTENER_TAG
  * translation: add packets REGEX_ON_HOST_URI, SESSION_SITE
  * session_manager: fix bogus assertion failure in cleanup
  * build with libwas 1.0

 -- Max Kellermann <mk@cm4all.com>  Wed, 20 May 2015 16:41:44 -0000

cm4all-beng-proxy (7.0.2) unstable; urgency=low

  * merge release 6.5
  * require Boost 1.49

 -- Max Kellermann <mk@cm4all.com>  Wed, 29 Apr 2015 11:43:57 -0000

cm4all-beng-proxy (7.0.1) unstable; urgency=low

  * forward the "Accept-Ranges" response header
  * forward the "Range" request header
  * forward the request headers "Accept-Charset" and "Accept-Encoding" to
    frame widgets

 -- Max Kellermann <mk@cm4all.com>  Fri, 13 Mar 2015 16:53:29 -0000

cm4all-beng-proxy (6.12) unstable; urgency=low

  * css_parser: fix buffer overflow due to off-by-one check
  * fcgi: fix uninitialized variable
  * was: fix error after blocking send on control channel
  * fb_pool: compress I/O buffers periodically
  * ssl: initialize OpenSSL engines
  * support SESSION_SITE in processor
  * lb: never forward headers X-CM4all-BENG-Peer-Subject and
    X-CM4all-BENG-Peer-Issuer-Subject

 -- Max Kellermann <mk@cm4all.com>  Mon, 26 Oct 2015 09:34:09 -0000

cm4all-beng-proxy (6.11) unstable; urgency=low

  * fcgi_client: fix hang after error logger failure

 -- Max Kellermann <mk@cm4all.com>  Thu, 17 Sep 2015 19:06:14 -0000

cm4all-beng-proxy (6.10) unstable; urgency=low

  * translate_parser: allow absolute LOCAL_URI
  * uri-verify: don't check the query string
  * bp_control: let worker handle control packets in single-worker mode
  * stock: fix "outgoing_connections" being always zero in control stats
  * lb_stats: include TCP connections in "outgoing_connections"

 -- Max Kellermann <mk@cm4all.com>  Tue, 01 Sep 2015 11:51:11 -0000

cm4all-beng-proxy (6.9) unstable; urgency=low

  * fcgi_client: ignore STDERR packets in size calculation

 -- Max Kellermann <mk@cm4all.com>  Thu, 27 Aug 2015 14:04:04 -0000

cm4all-beng-proxy (6.8) unstable; urgency=low

  * tcache: verify URI after cache miss

 -- Max Kellermann <mk@cm4all.com>  Wed, 26 Aug 2015 12:32:19 -0000

cm4all-beng-proxy (6.7) unstable; urgency=low

  * ssl: fix certificate chain with Server Name Indication
  * lb: fix hang during shutdown

 -- Max Kellermann <mk@cm4all.com>  Wed, 22 Jul 2015 20:47:55 -0000

cm4all-beng-proxy (6.6) unstable; urgency=low

  * debian/rules: remove remaining python-central invocation
  * init: enable session_save_path by default if
    /var/run/cm4all/beng-proxy exists
  * init: read /etc/default/cm4all-beng-proxy.local
  * namespace: set "setgroups=deny" for Linux 3.18+
  * namespace: retry with mount flag "noexec" if mounting fails
  * build with libwas 1.0

 -- Max Kellermann <mk@cm4all.com>  Thu, 11 Jun 2015 15:22:14 -0000

cm4all-beng-proxy (6.5) unstable; urgency=low

  * debian: improve clang build-dependency
  * debian: migrate from python-central to dh_python2
  * debian: add missing dependency on python-twisted-names

 -- Max Kellermann <mk@cm4all.com>  Mon, 27 Apr 2015 15:27:10 -0000

cm4all-beng-proxy (6.4) unstable; urgency=low

  * widget: fix "Range" request headers with non-default view

 -- Max Kellermann <mk@cm4all.com>  Fri, 10 Apr 2015 12:28:47 -0000

cm4all-beng-proxy (6.3) unstable; urgency=low

  * forward the request headers "If-Modified-Since", "If-Unmodified-Since",
    "If-Match", "If-None-Match" and "If-Range" to frame widgets
  * session: improve session cleanup reliability
  * lb: verify SSL certificates in --check
  * ssl: reduce CPU overhead during TLS handshake

 -- Max Kellermann <mk@cm4all.com>  Tue, 24 Mar 2015 16:56:00 -0000

cm4all-beng-proxy (6.2) unstable; urgency=low

  * merge release 5.16

 -- Max Kellermann <mk@cm4all.com>  Wed, 18 Mar 2015 10:11:04 -0000

cm4all-beng-proxy (6.1) unstable; urgency=low

  * feature freeze

 -- Max Kellermann <mk@cm4all.com>  Thu, 05 Mar 2015 10:57:18 -0000

cm4all-beng-proxy (6.0.16) unstable; urgency=low

  * don't drop WANT request packet in repeated translation

 -- Max Kellermann <mk@cm4all.com>  Mon, 02 Mar 2015 08:38:49 -0000

cm4all-beng-proxy (6.0.15) unstable; urgency=low

  * widget: support the CONTENT_TYPE_LOOKUP protocol
  * CGI: disable request URI forwarding if there's a SCRIPT_NAME

 -- Max Kellermann <mk@cm4all.com>  Tue, 24 Feb 2015 16:44:37 -0000

cm4all-beng-proxy (6.0.14) unstable; urgency=low

  * merge release 5.15

 -- Max Kellermann <mk@cm4all.com>  Mon, 23 Feb 2015 12:48:39 -0000

cm4all-beng-proxy (6.0.13) unstable; urgency=low

  * don't steal the X-CM4all-View header from the HTTP cache

 -- Max Kellermann <mk@cm4all.com>  Fri, 20 Feb 2015 11:35:10 -0000

cm4all-beng-proxy (6.0.12) unstable; urgency=low

  * fcgi: don't redirect stderro to /dev/null
  * handler: reserve request body for focused widget even if processor
    disabled
  * remove the X-CM4all-View header after using it
  * headers: add group "TRANSFORMATION"
  * translation: add packet EXPAND_HEADER

 -- Max Kellermann <mk@cm4all.com>  Thu, 19 Feb 2015 15:36:19 -0000

cm4all-beng-proxy (6.0.11) unstable; urgency=low

  * translation: add packet EXPAND_READ_FILE
  * control: add command CONTROL_FADE_CHILDREN

 -- Max Kellermann <mk@cm4all.com>  Tue, 17 Feb 2015 12:02:40 -0000

cm4all-beng-proxy (6.0.10) unstable; urgency=low

  * merge release 5.14
  * translation: add packets NON_BLOCKING, READ_FILE

 -- Max Kellermann <mk@cm4all.com>  Fri, 13 Feb 2015 17:24:35 -0000

cm4all-beng-proxy (6.0.9) unstable; urgency=low

  * namespace_options: improved PIVOT_ROOT error message
  * translation: add packet EXPAND_BIND_MOUNT

 -- Max Kellermann <mk@cm4all.com>  Wed, 11 Feb 2015 11:36:51 -0000

cm4all-beng-proxy (6.0.8) unstable; urgency=low

  * debian: remove translation server demo packages
  * init: change default translation server address to @translation
  * translation: add packet EXPAND_COOKIE_HOST

 -- Max Kellermann <mk@cm4all.com>  Tue, 10 Feb 2015 12:24:22 -0000

cm4all-beng-proxy (6.0.7) unstable; urgency=low

  * translation: add packet LISTENER_TAG

 -- Max Kellermann <mk@cm4all.com>  Mon, 09 Feb 2015 11:02:06 -0000

cm4all-beng-proxy (6.0.6) unstable; urgency=low

  * http_server, http_client: reduce overhead of proxying chunked body

 -- Max Kellermann <mk@cm4all.com>  Fri, 06 Feb 2015 07:44:17 -0000

cm4all-beng-proxy (6.0.5) unstable; urgency=low

  * merge release 5.13
  * translate_client: check for PROBE_PATH_SUFFIXES without PROBE_SUFFIX
  * fix stack overflow on PROBE_SUFFIXES loop

 -- Max Kellermann <mk@cm4all.com>  Thu, 05 Feb 2015 13:30:21 -0000

cm4all-beng-proxy (6.0.4) unstable; urgency=low

  * hstock: fix memory leak
  * response: fix crash on invalid X-CM4all-View header
  * translation: add packets AUTH_FILE, EXPAND_AUTH_FILE,
    APPEND_AUTH, EXPAND_APPEND_AUTH
  * log unknown view names in X-CM4all-View

 -- Max Kellermann <mk@cm4all.com>  Wed, 04 Feb 2015 22:16:07 -0000

cm4all-beng-proxy (6.0.3) unstable; urgency=low

  * support response header X-CM4all-View for all responses
  * reduce fork overhead by dropping NFS cache
  * reduce I/O multi-threading overhead

 -- Max Kellermann <mk@cm4all.com>  Tue, 03 Feb 2015 14:50:27 -0000

cm4all-beng-proxy (6.0.2) unstable; urgency=low

  * translate_client: allow BASE="/" (regression fix)

 -- Max Kellermann <mk@cm4all.com>  Mon, 02 Feb 2015 11:32:01 -0000

cm4all-beng-proxy (6.0.1) unstable; urgency=low

  * translation: add packets EXPAND_DOCUMENT_ROOT, PROBE_PATH_SUFFIXES

 -- Max Kellermann <mk@cm4all.com>  Thu, 29 Jan 2015 22:32:02 -0000

cm4all-beng-proxy (5.16) unstable; urgency=low

  * net: fix crash due to parsing '@' twice
  * net: fix another off-by-one bug in local socket addresses
  * random: fix partial entropy collection
  * http_server: support method PATCH (RFC 5789)

 -- Max Kellermann <mk@cm4all.com>  Wed, 18 Mar 2015 09:56:43 -0000

cm4all-beng-proxy (5.15) unstable; urgency=low

  * ssl_client: fix crash on request with Keep-Alive disabled

 -- Max Kellermann <mk@cm4all.com>  Mon, 23 Feb 2015 12:44:50 -0000

cm4all-beng-proxy (5.14) unstable; urgency=low

  * merge release 4.22

 -- Max Kellermann <mk@cm4all.com>  Wed, 11 Feb 2015 20:50:41 -0000

cm4all-beng-proxy (5.13) unstable; urgency=low

  * ssl: throttle when OpenSSL buffer grows too large

 -- Max Kellermann <mk@cm4all.com>  Thu, 05 Feb 2015 10:14:15 -0000

cm4all-beng-proxy (5.12) unstable; urgency=low

  * merge release 4.21

 -- Max Kellermann <mk@cm4all.com>  Thu, 22 Jan 2015 16:42:55 -0000

cm4all-beng-proxy (5.11) unstable; urgency=low

  * merge release 4.20
  * ssl: disable weak ciphers

 -- Max Kellermann <mk@cm4all.com>  Fri, 16 Jan 2015 12:20:58 -0000

cm4all-beng-proxy (5.10) unstable; urgency=low

  * fix cookie mangling in CGI handlers

 -- Max Kellermann <mk@cm4all.com>  Wed, 14 Jan 2015 21:45:01 -0000

cm4all-beng-proxy (5.9) unstable; urgency=low

  * merge release 4.19
  * log-tee: new access logger

 -- Max Kellermann <mk@cm4all.com>  Wed, 24 Sep 2014 14:41:51 -0000

cm4all-beng-proxy (5.8) unstable; urgency=low

  * fcache: work around assertion failure

 -- Max Kellermann <mk@cm4all.com>  Thu, 18 Sep 2014 17:47:40 -0000

cm4all-beng-proxy (5.7) unstable; urgency=low

  * was_client: fix crash bug

 -- Max Kellermann <mk@cm4all.com>  Wed, 17 Sep 2014 18:39:12 -0000

cm4all-beng-proxy (5.6) unstable; urgency=low

  * ssl_filter: fix stalled connection

 -- Max Kellermann <mk@cm4all.com>  Wed, 17 Sep 2014 06:43:12 -0000

cm4all-beng-proxy (5.5) unstable; urgency=low

  * merge release 4.18

 -- Max Kellermann <mk@cm4all.com>  Fri, 12 Sep 2014 10:30:14 -0000

cm4all-beng-proxy (5.4) unstable; urgency=low

  * merge release 4.16

 -- Max Kellermann <mk@cm4all.com>  Wed, 10 Sep 2014 06:19:42 -0000

cm4all-beng-proxy (5.3) unstable; urgency=low

  * child_manager: fix tree insertion bug
  * http_server: fix logger assertion failure

 -- Max Kellermann <mk@cm4all.com>  Fri, 29 Aug 2014 18:50:09 -0000

cm4all-beng-proxy (5.2) unstable; urgency=low

  * was_input: fix assertion failure

 -- Max Kellermann <mk@cm4all.com>  Fri, 29 Aug 2014 11:30:37 -0000

cm4all-beng-proxy (5.1) unstable; urgency=low

  * merge release 4.15
  * net: fix off-by-one bug in local socket addresses

 -- Max Kellermann <mk@cm4all.com>  Fri, 29 Aug 2014 08:55:55 -0000

cm4all-beng-proxy (5.0.14) unstable; urgency=low

  * buffered_socket: reduce memory usage
  * ssl_filter: reduce memory usage further

 -- Max Kellermann <mk@cm4all.com>  Wed, 13 Aug 2014 11:01:56 -0000

cm4all-beng-proxy (5.0.13) unstable; urgency=low

  * merge release 4.14
  * ssl_filter: reduce memory usage

 -- Max Kellermann <mk@cm4all.com>  Fri, 08 Aug 2014 17:45:33 -0000

cm4all-beng-proxy (5.0.12) unstable; urgency=low

  * merge release 4.13
  * http_cache: fix memcached crash bug
  * lb: SIGHUP flushes the SSL session cache
  * ssl_factory: reduce memory usage

 -- Max Kellermann <mk@cm4all.com>  Tue, 05 Aug 2014 12:53:05 -0000

cm4all-beng-proxy (5.0.11) unstable; urgency=low

  * merge release 4.11
  * http_{client,server}: support WebSocket (RFC 6455)

 -- Max Kellermann <mk@cm4all.com>  Tue, 29 Jul 2014 20:31:30 -0000

cm4all-beng-proxy (5.0.10) unstable; urgency=low

  * merge release 4.10
  * http_server: don't disable keep-alive when discarding optional request
    body ("Expect: 100-continue")

 -- Max Kellermann <mk@cm4all.com>  Wed, 23 Jul 2014 17:51:02 -0000

cm4all-beng-proxy (5.0.9) unstable; urgency=low

  * merge release 4.9
  * translation: CONTENT_TYPE_LOOKUP response may contain transformations

 -- Max Kellermann <mk@cm4all.com>  Mon, 21 Jul 2014 16:37:34 -0000

cm4all-beng-proxy (5.0.8) unstable; urgency=low

  * merge release 4.8
  * translation: new packet AUTO_GZIPPED

 -- Max Kellermann <mk@cm4all.com>  Fri, 18 Jul 2014 19:04:45 -0000

cm4all-beng-proxy (5.0.7) unstable; urgency=low

  * lb: add per-listener option "verbose_response"
  * header_forward: another COOKIE=BOTH forwarding bug fix
  * translation: new packets REQUEST_HEADER, EXPAND_REQUEST_HEADER

 -- Max Kellermann <mk@cm4all.com>  Fri, 11 Jul 2014 13:46:08 -0000

cm4all-beng-proxy (5.0.6) unstable; urgency=low

  * merge release 4.7
  * translation: add packet EXPAND_SITE

 -- Max Kellermann <mk@cm4all.com>  Wed, 02 Jul 2014 12:58:55 +0200

cm4all-beng-proxy (5.0.5) unstable; urgency=low

  * translation: add packet EXPAND_URI
  * tcache: VALIDATE_MTIME=0 matches when the file does not exist

 -- Max Kellermann <mk@cm4all.com>  Mon, 30 Jun 2014 14:15:02 -0000

cm4all-beng-proxy (5.0.4) unstable; urgency=low

  * merge release 4.6

 -- Max Kellermann <mk@cm4all.com>  Wed, 25 Jun 2014 13:05:26 -0000

cm4all-beng-proxy (5.0.3) unstable; urgency=low

  * tcache: optimize invalidation with host filter
  * tcache: optimize invalidation with site filter

 -- Max Kellermann <mk@cm4all.com>  Tue, 24 Jun 2014 20:24:25 -0000

cm4all-beng-proxy (5.0.2) unstable; urgency=low

  * merge release 4.5
  * session: fix potential crash on shared memory exhaustion
  * session: really purge new sessions first
  * translate_client: strict HEADER_FORWARD checks
  * translate_client: fix the COOKIE=BOTH parser
  * header_forward: fix COOKIE=BOTH forwarding

 -- Max Kellermann <mk@cm4all.com>  Mon, 16 Jun 2014 14:26:06 -0000

cm4all-beng-proxy (5.0.1) unstable; urgency=low

  * processor: allow Content-Type application/xml
  * was, pipe_filter: don't inherit environment variables
  * pipe_filter: fix command-line argument corruption bug
  * pipe_filter: support custom environment variables
  * translation: SETENV sets environment vars for FastCGI and WAS
  * header_forward: add mode COOKIE=BOTH

 -- Max Kellermann <mk@cm4all.com>  Fri, 06 Jun 2014 13:41:44 -0000

cm4all-beng-proxy (4.23) unstable; urgency=low

  * http_server: support method PATCH (RFC 5789)
  * session: fix expiration timer
  * session: allocate 64k sessions (was 32k)
  * session: work around high CPU usage due to session purging
  * request_session: don't send cleared session id of ignored session
  * ajp: fix bogus error "Peer closed the socket prematurely"
  * fcgi: fix uninitialized variable
  * fcgi: fix hang after error logger failure
  * fcgi: ignore STDERR packets in size calculation
  * header_forward: always forward "Allow"
  * translate_cache: optimize memory usage
  * css_parser: fix buffer overflow due to off-by-one check
  * support SESSION_SITE in processor
  * lb: fix hang during shutdown
  * namespace: retry with mount flag "noexec" if mounting fails
  * random: fix partial entropy collection

 -- Max Kellermann <mk@cm4all.com>  Fri, 04 Dec 2015 16:52:26 -0000

cm4all-beng-proxy (4.22) unstable; urgency=low

  * fcgi: fix wrong child process reuse with different JailCGI homes

 -- Max Kellermann <mk@cm4all.com>  Wed, 11 Feb 2015 19:30:05 -0000

cm4all-beng-proxy (4.21) unstable; urgency=low

  * cgi, pipe: fix crash after fork failure when input is a regular file

 -- Max Kellermann <mk@cm4all.com>  Thu, 22 Jan 2015 16:38:00 -0000

cm4all-beng-proxy (4.20) unstable; urgency=low

  * ssl_server: disable SSLv2 and SSLv3 because they are insecure
  * ssl_client: enable TLS versions newer than 1.1

 -- Max Kellermann <mk@cm4all.com>  Fri, 16 Jan 2015 12:12:02 -0000

cm4all-beng-proxy (4.19) unstable; urgency=low

  * lb/tcp: fix assertion failure

 -- Max Kellermann <mk@cm4all.com>  Wed, 24 Sep 2014 14:31:24 -0000

cm4all-beng-proxy (4.18) unstable; urgency=low

  * http_server: fix missing response (Keep-Alive disabled)

 -- Max Kellermann <mk@cm4all.com>  Fri, 12 Sep 2014 10:22:51 -0000

cm4all-beng-proxy (4.17) unstable; urgency=low

  * http_server: fix logger assertion failure

 -- Max Kellermann <mk@cm4all.com>  Thu, 11 Sep 2014 08:52:31 -0000

cm4all-beng-proxy (4.16) unstable; urgency=low

  * was_client: fix assertion failure

 -- Max Kellermann <mk@cm4all.com>  Wed, 10 Sep 2014 06:17:58 -0000

cm4all-beng-proxy (4.15) unstable; urgency=low

  * merge release 3.1.38

 -- Max Kellermann <mk@cm4all.com>  Fri, 29 Aug 2014 08:52:10 -0000

cm4all-beng-proxy (4.14) unstable; urgency=low

  * ssl_filter: fix error check
  * http_server: log failed requests
  * lb_http: reduce verbosity of ECONNRESET log message

 -- Max Kellermann <mk@cm4all.com>  Fri, 08 Aug 2014 17:41:52 -0000

cm4all-beng-proxy (4.13) unstable; urgency=low

  * thread_worker: smaller thread stack (64 kB)
  * ssl_factory: enable ECDH for perfect forward secrecy
  * thread_socket_filter: reinvoke writing after recovering from full
    output buffer
  * buffered_socket: reschedule reading after input buffer drained

 -- Max Kellermann <mk@cm4all.com>  Tue, 05 Aug 2014 12:37:11 -0000

cm4all-beng-proxy (4.12) unstable; urgency=low

  * pool: fix bogus assertion failure after SSL disconnect
  * lb/tcp: fix send error message
  * lb/tcp: fix crash after write error
  * thread_socket_filter: fix assertion failure with full output buffer
  * thread_socket_filter: fix crash after write error

 -- Max Kellermann <mk@cm4all.com>  Thu, 31 Jul 2014 16:19:57 -0000

cm4all-beng-proxy (4.11) unstable; urgency=low

  * merge release 3.1.37

 -- Max Kellermann <mk@cm4all.com>  Mon, 28 Jul 2014 15:34:53 -0000

cm4all-beng-proxy (4.10) unstable; urgency=low

  * merge release 3.1.36
  * lhttp_stock: fix crash after fork failure

 -- Max Kellermann <mk@cm4all.com>  Wed, 23 Jul 2014 17:47:36 -0000

cm4all-beng-proxy (4.9) unstable; urgency=low

  * merge release 3.1.35

 -- Max Kellermann <mk@cm4all.com>  Mon, 21 Jul 2014 16:34:15 -0000

cm4all-beng-proxy (4.8) unstable; urgency=low

  * ssl: fix choking decryption on large SSL packets
  * http_server: discard incoming data while waiting for drained response

 -- Max Kellermann <mk@cm4all.com>  Thu, 17 Jul 2014 23:16:21 -0000

cm4all-beng-proxy (4.7) unstable; urgency=low

  * lb: flush all output buffers before closing HTTPS connection

 -- Max Kellermann <mk@cm4all.com>  Wed, 02 Jul 2014 10:46:07 -0000

cm4all-beng-proxy (4.6) unstable; urgency=low

  * merge release 3.1.34

 -- Max Kellermann <mk@cm4all.com>  Wed, 25 Jun 2014 13:02:07 -0000

cm4all-beng-proxy (4.5) unstable; urgency=low

  * tcache: enable VARY on LOCAL_ADDRESS_STRING

 -- Max Kellermann <mk@cm4all.com>  Sun, 15 Jun 2014 21:14:17 -0000

cm4all-beng-proxy (4.4) unstable; urgency=low

  * debian/control: refuse to build with libnfs 1.9.3-1 due to broken
    package name

 -- Max Kellermann <mk@cm4all.com>  Tue, 10 Jun 2014 09:59:57 -0000

cm4all-beng-proxy (4.3) unstable; urgency=low

  * merge release 3.1.33
  * widget_uri, cgi_address: fix potential crash

 -- Max Kellermann <mk@cm4all.com>  Tue, 10 Jun 2014 08:47:34 -0000

cm4all-beng-proxy (4.2) unstable; urgency=low

  * widget: avoid double slash when concatenating (Local) HTTP URI and
    path_info

 -- Max Kellermann <mk@cm4all.com>  Tue, 03 Jun 2014 18:08:54 -0000

cm4all-beng-proxy (4.1) unstable; urgency=medium

  * feature freeze

 -- Max Kellermann <mk@cm4all.com>  Fri, 30 May 2014 13:42:38 +0200

cm4all-beng-proxy (4.0.49) unstable; urgency=low

  * lb_config: allow escaping backslash in lb.conf
  * translation: add packet AUTH (yet another authentication protocol)

 -- Max Kellermann <mk@cm4all.com>  Wed, 28 May 2014 15:14:54 -0000

cm4all-beng-proxy (4.0.48) unstable; urgency=low

  * cgi_address: avoid double slash when concatenating script_name and
    path_info
  * cgi_address: default to script_name="/"

 -- Max Kellermann <mk@cm4all.com>  Tue, 27 May 2014 11:47:19 -0000

cm4all-beng-proxy (4.0.47) unstable; urgency=low

  * args: unescape values with dollar sign (4.0.46 regression)
  * translate_client: fix "Could not locate resource" (4.0.38 regression)

 -- Max Kellermann <mk@cm4all.com>  Mon, 26 May 2014 17:02:48 -0000

cm4all-beng-proxy (4.0.46) unstable; urgency=low

  * translate_client: check for valid base address after EASY_BASE
  * fcgi_client: detect bogus Content-Length response header

 -- Max Kellermann <mk@cm4all.com>  Mon, 26 May 2014 12:11:55 -0000

cm4all-beng-proxy (4.0.45) unstable; urgency=low

  * translate_client: fix crash after misplaced AUTO_BASE
  * fcgi_client: support STDERR_PATH for FastCGI's STDERR stream

 -- Max Kellermann <mk@cm4all.com>  Thu, 22 May 2014 15:42:08 -0000

cm4all-beng-proxy (4.0.44) unstable; urgency=low

  * cgi_address: unescape PATH_INFO in ENOTDIR handler
  * python/translation/response: add method bind_mount()

 -- Max Kellermann <mk@cm4all.com>  Wed, 21 May 2014 13:58:15 -0000

cm4all-beng-proxy (4.0.43) unstable; urgency=low

  * merge release 3.1.32
  * lhttp_stock: handle fork() failures
  * handler: fix assertion failure on malformed request URI

 -- Max Kellermann <mk@cm4all.com>  Wed, 21 May 2014 07:27:05 -0000

cm4all-beng-proxy (4.0.42) unstable; urgency=low

  * tstock: log abstract socket paths properly
  * translation: add packet COOKIE_PATH
  * cookie_{server,client}: upgrade to RFC 6265
  * http_string: allow comma in cookie values (RFC ignorant)

 -- Max Kellermann <mk@cm4all.com>  Wed, 14 May 2014 10:41:34 -0000

cm4all-beng-proxy (4.0.41) unstable; urgency=low

  * handler: forget CHECK after the check has completed
  * handler: apply SESSION before repeating translation
  * fcgi, lhttp, delegate: apply STDERR_PATH to stdout

 -- Max Kellermann <mk@cm4all.com>  Tue, 13 May 2014 15:14:58 -0000

cm4all-beng-proxy (4.0.40) unstable; urgency=low

  * file_hander: fix memory leak
  * rerror: add option "verbose_response"
  * translation: rename LHTTP_EXPAND_URI to EXPAND_LHTTP_URI
  * tcache: raise MAX_AGE limit to one day
  * ajp_client: fix header corruption
  * ajp_client: fix buffer overflow
  * python/translation/response: add method expand_pair()

 -- Max Kellermann <mk@cm4all.com>  Mon, 12 May 2014 15:58:07 -0000

cm4all-beng-proxy (4.0.39) unstable; urgency=low

  * file_enotdir: fix PATH_INFO forwarding for LHTTP

 -- Max Kellermann <mk@cm4all.com>  Fri, 09 May 2014 13:38:57 -0000

cm4all-beng-proxy (4.0.38) unstable; urgency=low

  * translation: add packet STDERR_PATH
  * translate_client: detect missing LHTTP_URI, NFS_EXPORT
  * handler: fix the USER translation packet (broken since 4.0.17)

 -- Max Kellermann <mk@cm4all.com>  Thu, 08 May 2014 21:49:55 -0000

cm4all-beng-proxy (4.0.37) unstable; urgency=low

  * enotdir: forward PATH_INFO to LHTTP server
  * lhttp: support environment variables via PAIR

 -- Max Kellermann <mk@cm4all.com>  Thu, 08 May 2014 12:59:50 -0000

cm4all-beng-proxy (4.0.36) unstable; urgency=low

  * tcache: log the final cache key
  * translation: add packet ENOTDIR

 -- Max Kellermann <mk@cm4all.com>  Thu, 08 May 2014 08:56:13 -0000

cm4all-beng-proxy (4.0.35) unstable; urgency=low

  * namespace_options, client-socket: Debian Squeeze compatibility tweaks
  * tcache: paranoid checks for REGEX (optional via UNSAFE_BASE)
  * translation: add packet REDIRECT_QUERY_STRING

 -- Max Kellermann <mk@cm4all.com>  Tue, 06 May 2014 16:20:22 -0000

cm4all-beng-proxy (4.0.34) unstable; urgency=low

  * tcache: fix URI with BASE
  * tcache: allow URI with AUTO_BASE/EASY_BASE
  * tcache: allow TEST_PATH with BASE
  * translation: add packet EXPAND_TEST_PATH

 -- Max Kellermann <mk@cm4all.com>  Tue, 06 May 2014 12:58:50 -0000

cm4all-beng-proxy (4.0.33) unstable; urgency=low

  * allow FILE_NOT_FOUND depth 20
  * translation: add packets EXPAND_SCRIPT_NAME, TEST_PATH

 -- Max Kellermann <mk@cm4all.com>  Mon, 05 May 2014 16:05:09 -0000

cm4all-beng-proxy (4.0.32) unstable; urgency=low

  * cgi_address: allow BASE without PATH_INFO
  * implement FILE_NOT_FOUND support for CGI, FastCGI, WAS, LHTTP

 -- Max Kellermann <mk@cm4all.com>  Fri, 02 May 2014 14:32:47 -0000

cm4all-beng-proxy (4.0.31) unstable; urgency=low

  * translation: add packet EXPAND_REDIRECT
  * tcache: regex compiler errors and base mismatches are fatal

 -- Max Kellermann <mk@cm4all.com>  Thu, 01 May 2014 18:23:24 -0000

cm4all-beng-proxy (4.0.30) unstable; urgency=low

  * merge release 3.1.31
  * uri_base: fix BASE store bug after request to the BASE

 -- Max Kellermann <mk@cm4all.com>  Tue, 29 Apr 2014 21:53:37 -0000

cm4all-beng-proxy (4.0.29) unstable; urgency=low

  * processor: add URI rewrite mode "response"

 -- Max Kellermann <mk@cm4all.com>  Wed, 23 Apr 2014 23:59:00 -0000

cm4all-beng-proxy (4.0.28) unstable; urgency=low

  * handler: fix SESSION and PARAM breakage
  * tcache: fix VARY/PARAM check
  * translation: allow null bytes in SESSION

 -- Max Kellermann <mk@cm4all.com>  Thu, 17 Apr 2014 12:21:29 -0000

cm4all-beng-proxy (4.0.27) unstable; urgency=low

  * tstock: support abstract sockets

 -- Max Kellermann <mk@cm4all.com>  Fri, 04 Apr 2014 12:58:09 -0000

cm4all-beng-proxy (4.0.26) unstable; urgency=low

  * merge release 3.1.28
  * translation: add packet EXPIRES_RELATIVE

 -- Max Kellermann <mk@cm4all.com>  Tue, 01 Apr 2014 17:18:55 -0000

cm4all-beng-proxy (4.0.25) unstable; urgency=low

  * merge release 3.1.27
  * lb/tcp: fix busy loop

 -- Max Kellermann <mk@cm4all.com>  Thu, 27 Mar 2014 11:22:05 -0000

cm4all-beng-proxy (4.0.24) unstable; urgency=low

  * failure: fix bogus assertion failure with abstract sockets
  * lb/tcp: fix memory leaks
  * lb/tcp: drain output buffers before closing the connection

 -- Max Kellermann <mk@cm4all.com>  Mon, 24 Mar 2014 17:42:04 -0000

cm4all-beng-proxy (4.0.23) unstable; urgency=low

  * translation: new packet DIRECTORY_INDEX

 -- Max Kellermann <mk@cm4all.com>  Fri, 21 Mar 2014 13:00:39 -0000

cm4all-beng-proxy (4.0.22) unstable; urgency=low

  * translation: allow ERROR_DOCUMENT payload, echo
  * translation: new packets FILE_NOT_FOUND, CONTENT_TYPE_LOOKUP
  * translate_client: check for multiple REGEX / INVERSE_REGEX
  * translate_client: support abstract sockets in ADDRESS_STRING

 -- Max Kellermann <mk@cm4all.com>  Thu, 20 Mar 2014 12:28:04 -0000

cm4all-beng-proxy (4.0.21) unstable; urgency=low

  * merge release 3.1.26
  * handler: forward HTTP errors from translation cache to browser
  * tcache: reduce memory usage
  * translate_client: don't send REMOTE_HOST unless requested via WANT
  * translate_client: check if BASE matches request URI
  * translation: make "UNSAFE_BASE" a modifier for "BASE"
  * translation: new packet "EASY_BASE" simplifies "BASE" usage
  * translation: new packets "REGEX_TAIL", "REGEX_UNESCAPE"

 -- Max Kellermann <mk@cm4all.com>  Mon, 17 Mar 2014 22:00:23 -0000

cm4all-beng-proxy (4.0.20) unstable; urgency=low

  * merge release 3.1.25
  * translate_client: refuse to parse incoming request packets
  * translate_client: check for illegal null bytes
  * translation: add packet "UNSAFE_BASE"
  * lb: drop root privileges irreversibly using PR_SET_NO_NEW_PRIVS

 -- Max Kellermann <mk@cm4all.com>  Thu, 13 Mar 2014 13:34:47 -0000

cm4all-beng-proxy (4.0.19) unstable; urgency=low

  * translation: add packet WANT, make several packets optional
  * translate_client: allow combining CHECK and WANT_FULL_URI
  * tcache: make PARAM cacheable, supported by VARY
  * python/translation/request: accept BEGIN in packetReceived()
  * python/translation/request: add attribute "protocol_version"
  * lb: detach from file system (security)

 -- Max Kellermann <mk@cm4all.com>  Wed, 05 Mar 2014 14:16:42 -0000

cm4all-beng-proxy (4.0.18) unstable; urgency=low

  * doc/lb: document sticky mode "source_ip"
  * lb/tcp: fix endless loop due to misrouted write event

 -- Max Kellermann <mk@cm4all.com>  Tue, 18 Feb 2014 14:48:47 -0000

cm4all-beng-proxy (4.0.17) unstable; urgency=low

  * handler: apply session directives from current translation response
    before resuming the "previous" response

 -- Max Kellermann <mk@cm4all.com>  Mon, 17 Feb 2014 17:46:44 -0000

cm4all-beng-proxy (4.0.16) unstable; urgency=low

  * namespace: set up uid/gid mapping without MOUNT_PROC
  * namespace: allow BIND_MOUNT, MOUNT_PROC, MOUNT_HOME, MOUNT_TMP_TMPFS without
    PIVOT_ROOT
  * configurable resource limits for child processes

 -- Max Kellermann <mk@cm4all.com>  Fri, 07 Feb 2014 12:48:44 -0000

cm4all-beng-proxy (4.0.15) unstable; urgency=low

  * daemon: set up supplementary groups
  * child_manager: log resource usage
  * fcgi_stock: kill child process after connect failure
  * fcgi_stock: kill child process after repeated timeout

 -- Max Kellermann <mk@cm4all.com>  Tue, 04 Feb 2014 15:17:36 -0000

cm4all-beng-proxy (4.0.14) unstable; urgency=low

  * add systemd unit
  * cgi, delegate, lhttp, pipe: enable missing namespace features
  * cgi, pipe: fix /proc mount failure
  * namespace: secure /proc flags
  * namespace: work around uid/gid mapper failure using PR_SET_DUMPABLE

 -- Max Kellermann <mk@cm4all.com>  Mon, 03 Feb 2014 20:40:49 -0000

cm4all-beng-proxy (4.0.13) unstable; urgency=low

  * namespace: make new root directory read-only
  * namespace: add option to mount tmpfs on /tmp
  * namespace: arbitrary bind-mounts
  * namespace: support UTS namespaces
  * namespace: set up uid/gid mapping in user namespace

 -- Max Kellermann <mk@cm4all.com>  Tue, 28 Jan 2014 22:37:47 -0000

cm4all-beng-proxy (4.0.12) unstable; urgency=low

  * cache: use monotonic clock
  * namespace: support PID namespaces
  * namespace: support mount namespace and pivot_root()
  * namespace: can mount new /proc, $HOME

 -- Max Kellermann <mk@cm4all.com>  Fri, 24 Jan 2014 14:02:34 -0000

cm4all-beng-proxy (4.0.11) unstable; urgency=low

  * was: fix misdirected pipes (4.0.10 regression)
  * translation: add packets EXPAND_APPEND, EXPAND_PAIR
  * file_handler: allow character devices

 -- Max Kellermann <mk@cm4all.com>  Tue, 21 Jan 2014 18:24:14 -0000

cm4all-beng-proxy (4.0.10) unstable; urgency=low

  * merge release 3.1.24
  * response: don't report version in "Server" response header
  * lhttp, delegate: support namespaces
  * delegate: fix spontaneous shutdown due to misrouted SIGTERM signal

 -- Max Kellermann <mk@cm4all.com>  Fri, 03 Jan 2014 21:18:45 -0000

cm4all-beng-proxy (4.0.9) unstable; urgency=low

  * pipe: fix signal handler race condition
  * pipe, CGI, FastCGI, WAS: support user/network namespaces

 -- Max Kellermann <mk@cm4all.com>  Mon, 23 Dec 2013 18:55:03 -0000

cm4all-beng-proxy (4.0.8) unstable; urgency=low

  * CGI, FastCGI, WAS: support command-line arguments
  * header-forward: add groups "CORS", "SECURE"

 -- Max Kellermann <mk@cm4all.com>  Mon, 16 Dec 2013 18:26:12 -0000

cm4all-beng-proxy (4.0.7) unstable; urgency=low

  * merge release 3.1.23
  * ssl_filter: fix stalled SSL read
  * thread_socket_filter: fix stalled SSL write

 -- Max Kellermann <mk@cm4all.com>  Sat, 07 Dec 2013 07:39:16 -0000

cm4all-beng-proxy (4.0.6) unstable; urgency=low

  * thread_queue: fix spurious thread exit

 -- Max Kellermann <mk@cm4all.com>  Tue, 26 Nov 2013 20:45:30 -0000

cm4all-beng-proxy (4.0.5) unstable; urgency=low

  * merge release 3.1.22

 -- Max Kellermann <mk@cm4all.com>  Mon, 25 Nov 2013 13:03:15 -0000

cm4all-beng-proxy (4.0.4) unstable; urgency=low

  * merge release 3.1.21
  * nfs: bind to privileged port

 -- Max Kellermann <mk@cm4all.com>  Sun, 24 Nov 2013 08:30:58 -0000

cm4all-beng-proxy (4.0.3) unstable; urgency=low

  * lb: allow the kernel to chooes a TCP bind port
  * lb: support forwarding HTTP requests with the original source IP

 -- Max Kellermann <mk@cm4all.com>  Sun, 10 Nov 2013 17:46:44 -0000

cm4all-beng-proxy (4.0.2) unstable; urgency=low

  * merge release 3.1.20
  * lb: support forwarding TCP connections with the original source IP

 -- Max Kellermann <mk@cm4all.com>  Tue, 05 Nov 2013 16:07:34 -0000

cm4all-beng-proxy (4.0.1) unstable; urgency=low

  * merge release 3.1.19

 -- Max Kellermann <mk@cm4all.com>  Wed, 30 Oct 2013 15:26:16 -0000

cm4all-beng-proxy (4.0) unstable; urgency=low

  * translation: rename TRANSLATE_PROXY to TRANSLATE_HTTP
  * thread_pool: start SSL worker threads on the first use
  * translate-client, resource-loader: support https://

 -- Max Kellermann <mk@cm4all.com>  Wed, 23 Oct 2013 19:29:38 -0000

cm4all-beng-proxy (3.1.38) unstable; urgency=low

  * istream: fix assertion failure due to inverted check
  * was_control: fix assertion failure due to missing check

 -- Max Kellermann <mk@cm4all.com>  Fri, 29 Aug 2014 08:52:53 -0000

cm4all-beng-proxy (3.1.37) unstable; urgency=low

  * http_cache: fix caching (Fast-)CGI responses
  * http_client: fix bug with HTTP 1.0 Keep-Alive
  * stock: destroy only surplus idle items

 -- Max Kellermann <mk@cm4all.com>  Mon, 28 Jul 2014 15:30:50 -0000

cm4all-beng-proxy (3.1.36) unstable; urgency=low

  * http_server: ignore case in "Connection" request header
  * http_client: allow comma-separated list in "Connection" response
    header

 -- Max Kellermann <mk@cm4all.com>  Wed, 23 Jul 2014 17:43:09 -0000

cm4all-beng-proxy (3.1.35) unstable; urgency=low

  * lb_tcp: fix memory leak after send failure
  * ssl_filter: fix race condition
  * ssl_filter: fix memory leak with client certificates

 -- Max Kellermann <mk@cm4all.com>  Mon, 21 Jul 2014 16:20:14 -0000

cm4all-beng-proxy (3.1.34) unstable; urgency=low

  * session: fix potential crash on shared memory exhaustion
  * session: really purge new sessions first
  * istream-iconv: fix endless loop with unknown charset

 -- Max Kellermann <mk@cm4all.com>  Wed, 25 Jun 2014 12:58:03 -0000

cm4all-beng-proxy (3.1.33) unstable; urgency=low

  * widget: avoid double slash when concatenating (Local) HTTP URI and
    path_info
  * pipe: fix command-line argument corruption bug
  * fcgi_client: detect bogus Content-Length response header

 -- Max Kellermann <mk@cm4all.com>  Tue, 10 Jun 2014 08:30:39 -0000

cm4all-beng-proxy (3.1.32) unstable; urgency=low

  * http_string: allow comma in cookie values (RFC ignorant)

 -- Max Kellermann <mk@cm4all.com>  Mon, 19 May 2014 07:52:24 -0000

cm4all-beng-proxy (3.1.31) unstable; urgency=low

  * rewrite-uri: fix view name corruption

 -- Max Kellermann <mk@cm4all.com>  Mon, 28 Apr 2014 16:30:17 -0000

cm4all-beng-proxy (3.1.30) unstable; urgency=low

  * translate-client: fix EXPAND_PATH on HTTP address

 -- Max Kellermann <mk@cm4all.com>  Mon, 28 Apr 2014 14:44:22 -0000

cm4all-beng-proxy (3.1.29) unstable; urgency=low

  * http-server: fix potential crash with too many request headers

 -- Max Kellermann <mk@cm4all.com>  Fri, 25 Apr 2014 15:52:16 -0000

cm4all-beng-proxy (3.1.28) unstable; urgency=low

  * buffered_socket: fix bogus assertion failure

 -- Max Kellermann <mk@cm4all.com>  Tue, 01 Apr 2014 16:53:22 -0000

cm4all-beng-proxy (3.1.27) unstable; urgency=low

  * fcgi-stock: show process name in log messages
  * fcgi-stock: check connection state before issuing new request

 -- Max Kellermann <mk@cm4all.com>  Tue, 25 Mar 2014 20:02:23 -0000

cm4all-beng-proxy (3.1.26) unstable; urgency=low

  * http-client: fix bogus assertion failure

 -- Max Kellermann <mk@cm4all.com>  Fri, 14 Mar 2014 14:36:12 -0000

cm4all-beng-proxy (3.1.25) unstable; urgency=low

  * escape: fix data corruption with glibc 2.18

 -- Max Kellermann <mk@cm4all.com>  Thu, 06 Mar 2014 11:47:14 -0000

cm4all-beng-proxy (3.1.24) unstable; urgency=low

  * fcgi-stock: fix crash on fork() failure
  * fcache: fix crash on responses without body

 -- Max Kellermann <mk@cm4all.com>  Thu, 02 Jan 2014 22:57:50 -0000

cm4all-beng-proxy (3.1.23) unstable; urgency=low

  * was-output: fix event leak
  * was-output: fix crash in error handler
  * was-client: free the request body on empty response
  * was-client: reuse connection after empty response
  * was-client: fix stalled response on LENGTH=0

 -- Max Kellermann <mk@cm4all.com>  Fri, 06 Dec 2013 13:23:40 -0000

cm4all-beng-proxy (3.1.22) unstable; urgency=low

  * http_server: fix stalled response

 -- Max Kellermann <mk@cm4all.com>  Mon, 25 Nov 2013 13:00:33 -0000

cm4all-beng-proxy (3.1.21) unstable; urgency=low

  * merge release 3.0.34
  * was-client: fix crash on abort
  * was-client: fix off-by-one error in header parser

 -- Max Kellermann <mk@cm4all.com>  Sun, 24 Nov 2013 08:04:41 -0000

cm4all-beng-proxy (3.1.20) unstable; urgency=low

  * jail: add "--" after last option, allows passing options to jail
  * keep CAP_KILL to be able to kill jailed child processes

 -- Max Kellermann <mk@cm4all.com>  Mon, 04 Nov 2013 14:41:34 -0000

cm4all-beng-proxy (3.1.19) unstable; urgency=low

  * handler: work around crash due to translation cache invalidation
  * child: send SIGKILL after 60 seconds

 -- Max Kellermann <mk@cm4all.com>  Wed, 30 Oct 2013 12:12:31 -0000

cm4all-beng-proxy (3.1.18) unstable; urgency=low

  * nfs: translate NFS3ERR_NOENT to "404 Not Found"
  * nfs_client: don't leak file descriptor to child processes

 -- Max Kellermann <mk@cm4all.com>  Wed, 30 Oct 2013 09:28:11 -0000

cm4all-beng-proxy (3.1.17) unstable; urgency=low

  * tcache: cache translation responses that contain STATUS

 -- Max Kellermann <mk@cm4all.com>  Fri, 25 Oct 2013 17:10:26 -0000

cm4all-beng-proxy (3.1.16) unstable; urgency=low

  * fcgi-stock: kill child processes with SIGUSR1 instead of SIGTERM

 -- Max Kellermann <mk@cm4all.com>  Wed, 23 Oct 2013 08:54:03 -0000

cm4all-beng-proxy (3.1.15) unstable; urgency=low

  * lhttp_address: don't unescape the BASE suffix
  * {file,nfs}_address: unescape EXPAND_PATH(_INFO) substitutions
  * child_stock: fix another assertion failure

 -- Max Kellermann <mk@cm4all.com>  Tue, 22 Oct 2013 15:15:42 -0000

cm4all-beng-proxy (3.1.14) unstable; urgency=low

  * istream_nfs: fix assertion failure on empty file
  * nfs_client: fix crash on malformed path
  * nfs_client: improved error messages
  * child_stock: fix assertion failure when busy child process gets killed

 -- Max Kellermann <mk@cm4all.com>  Mon, 21 Oct 2013 15:38:28 -0000

cm4all-beng-proxy (3.1.13) unstable; urgency=low

  * merge release 3.0.33
  * translation: new packet WANT_FULL_URI for obtaining the full URI

 -- Max Kellermann <mk@cm4all.com>  Wed, 09 Oct 2013 10:40:35 -0000

cm4all-beng-proxy (3.1.12) unstable; urgency=low

  * merge release 3.0.31
  * translation: new packet CONCURRENCY controls number of LHTTP
    connections per process

 -- Max Kellermann <mk@cm4all.com>  Sat, 05 Oct 2013 11:34:04 -0000

cm4all-beng-proxy (3.1.11) unstable; urgency=low

  * lhttp_stock: allow 4 concurrent connections per LHTTP process

 -- Max Kellermann <mk@cm4all.com>  Mon, 30 Sep 2013 16:10:05 -0000

cm4all-beng-proxy (3.1.10) unstable; urgency=low

  * resource-address: fix assertion failure in LHTTP operation
  * lhttp_request: use the LHTTP_HOST attribute
  * kill the logger process on shutdown

 -- Max Kellermann <mk@cm4all.com>  Wed, 25 Sep 2013 17:29:56 -0000

cm4all-beng-proxy (3.1.9) unstable; urgency=low

  * {fcgi,lhttp}_stock: reuse child processes after connection closed
  * translate-client: ignore DEFLATED,GZIPPED on NFS address
  * translate-client: ignore EXPAND_PATH_INFO on local file
  * ssl_factory: wildcard matches single letter
  * ssl_factory: wildcard matches only one segment

 -- Max Kellermann <mk@cm4all.com>  Tue, 24 Sep 2013 10:31:30 -0000

cm4all-beng-proxy (3.1.8) unstable; urgency=low

  * ssl_factory: fix broken certificat/key matching
  * doc: various manual updates (RFC 2617, ...)

 -- Max Kellermann <mk@cm4all.com>  Fri, 20 Sep 2013 12:55:55 -0000

cm4all-beng-proxy (3.1.7) unstable; urgency=low

  * merge release 3.0.30
  * resource-loader: new protocol "Local HTTP"

 -- Max Kellermann <mk@cm4all.com>  Tue, 17 Sep 2013 13:36:20 -0000

cm4all-beng-proxy (3.1.6) unstable; urgency=low

  * buffered_socket: fix assertion failure

 -- Max Kellermann <mk@cm4all.com>  Fri, 23 Aug 2013 12:39:47 -0000

cm4all-beng-proxy (3.1.5) unstable; urgency=low

  * merge release 3.0.26
  * lb: disallow deprecated configuration keywords
  * lb: conditional pools
  * lb_config: setting "ssl_cert" specifies both certificate and key
  * ssl_filter: support TLS Server Name Indication

 -- Max Kellermann <mk@cm4all.com>  Fri, 16 Aug 2013 16:29:34 -0000

cm4all-beng-proxy (3.1.4) unstable; urgency=low

  * nfs_cache: new dedicated cache for NFS files
  * nfs_{handler,request}: use Content-Type from translation server

 -- Max Kellermann <mk@cm4all.com>  Mon, 10 Jun 2013 20:50:58 -0000

cm4all-beng-proxy (3.1.3) unstable; urgency=low

  * nfs_client: fix crash due to uninitialized memory
  * nfs_client: disconnect idle connections
  * nfs_client: expire file metadata
  * istream-nfs: fix resuming a blocking sink
  * istream-nfs: detect file truncation

 -- Max Kellermann <mk@cm4all.com>  Mon, 03 Jun 2013 19:30:20 -0000

cm4all-beng-proxy (3.1.2) unstable; urgency=low

  * nfs_client: read larger chunks
  * nfs_handler: implement cache revalidation and byte ranges

 -- Max Kellermann <mk@cm4all.com>  Wed, 29 May 2013 16:23:15 -0000

cm4all-beng-proxy (3.1.1) unstable; urgency=low

  * nfs_client: fix crash on HEAD request
  * nfs_client: generate Last-Modified and ETag
  * http-cache: allow caching NFS files

 -- Max Kellermann <mk@cm4all.com>  Thu, 23 May 2013 11:00:49 -0000

cm4all-beng-proxy (3.1) unstable; urgency=low

  * nfs_client: new resource loader backend

 -- Max Kellermann <mk@cm4all.com>  Tue, 21 May 2013 21:14:06 -0000

cm4all-beng-proxy (3.0.34) unstable; urgency=low

  * processor: fix use-after-free crash bug

 -- Max Kellermann <mk@cm4all.com>  Sun, 24 Nov 2013 07:46:29 -0000

cm4all-beng-proxy (3.0.33) unstable; urgency=low

  * tcache: limit the cacheable CHECK length
  * tcache: allow binary data in the CHECK payload
  * tcache: fix matching the URI on INVALIDATE with CHECK

 -- Max Kellermann <mk@cm4all.com>  Wed, 09 Oct 2013 09:52:47 -0000

cm4all-beng-proxy (3.0.32) unstable; urgency=low

  * tcache: apply BASE to responses without an address
  * tcache: fix BASE on responses with CHECK
  * handler: fix crash after malformed CHECK/PREVIOUS translation

 -- Max Kellermann <mk@cm4all.com>  Tue, 08 Oct 2013 15:48:07 -0000

cm4all-beng-proxy (3.0.31) unstable; urgency=low

  * socket_wrapper: work around libevent timeout reset bug

 -- Max Kellermann <mk@cm4all.com>  Wed, 02 Oct 2013 15:30:11 -0000

cm4all-beng-proxy (3.0.30) unstable; urgency=low

  * istream-file: fix crash bug
  * fcgi, was: fix memory leak on malformed translation response

 -- Max Kellermann <mk@cm4all.com>  Tue, 17 Sep 2013 13:23:28 -0000

cm4all-beng-proxy (3.0.29) unstable; urgency=low

  * fcgi-client: fix crash on certain malformed responses
  * parser: fix crash on certain CDATA sections

 -- Max Kellermann <mk@cm4all.com>  Mon, 02 Sep 2013 10:51:58 -0000

cm4all-beng-proxy (3.0.28) unstable; urgency=low

  * processor: fix widget lookup regression

 -- Max Kellermann <mk@cm4all.com>  Mon, 26 Aug 2013 18:21:03 -0000

cm4all-beng-proxy (3.0.27) unstable; urgency=low

  * processor: fix stalled transfer with two nested processors

 -- Max Kellermann <mk@cm4all.com>  Mon, 26 Aug 2013 17:09:47 -0000

cm4all-beng-proxy (3.0.26) unstable; urgency=low

  * respones: generate header P3P:CP="CAO PSA OUR" to work around IE10 bug
  * init: auto-create /var/run/cm4all
  * lb: enable GLib multi-threading

 -- Max Kellermann <mk@cm4all.com>  Fri, 26 Jul 2013 07:21:15 -0000

cm4all-beng-proxy (3.0.25) unstable; urgency=low

  * stock: fix access to undefind memory
  * file-handler, http-util: fix If-Match / If-None-Match check

 -- Max Kellermann <mk@cm4all.com>  Wed, 29 May 2013 16:13:54 -0000

cm4all-beng-proxy (3.0.24) unstable; urgency=low

  * memcached-client: fix bogus "peer closed socket prematurely"

 -- Max Kellermann <mk@cm4all.com>  Tue, 23 Apr 2013 11:20:00 -0000

cm4all-beng-proxy (3.0.23) unstable; urgency=low

  * lb: fix memory leak when request with body gets aborted early

 -- Max Kellermann <mk@cm4all.com>  Thu, 04 Apr 2013 15:33:57 -0000

cm4all-beng-proxy (3.0.22) unstable; urgency=low

  * http-server: fix rare crash in request body handler
  * http-client: fix memory leak

 -- Max Kellermann <mk@cm4all.com>  Tue, 26 Mar 2013 07:24:22 -0000

cm4all-beng-proxy (3.0.21) unstable; urgency=low

  * ajp-client: fix malformed request packet with empty request body

 -- Max Kellermann <mk@cm4all.com>  Thu, 21 Mar 2013 17:11:22 -0000

cm4all-beng-proxy (3.0.20) unstable; urgency=low

  * http-client: fix assertion failure with certain chunked responses

 -- Max Kellermann <mk@cm4all.com>  Thu, 21 Mar 2013 10:21:13 -0000

cm4all-beng-proxy (3.0.19) unstable; urgency=low

  * istream_tee: fix crash / memory leak on I/O error before request body
    was delivered to widget

 -- Max Kellermann <mk@cm4all.com>  Mon, 18 Mar 2013 11:23:27 -0000

cm4all-beng-proxy (3.0.18) unstable; urgency=low

  * bot: detect more crawler/bot user-agents
  * lb.init: add ACCESS_LOGGER variable

 -- Max Kellermann <mk@cm4all.com>  Fri, 15 Mar 2013 14:47:08 -0000

cm4all-beng-proxy (3.0.17) unstable; urgency=low

  * lb: add ssl_verify "optional"

 -- Max Kellermann <mk@cm4all.com>  Fri, 08 Mar 2013 14:31:25 -0000

cm4all-beng-proxy (3.0.16) unstable; urgency=low

  * http-request: fix assertion failure
  * log-{cat,split}: use unsigned characters in backslash-escape

 -- Max Kellermann <mk@cm4all.com>  Thu, 07 Mar 2013 15:26:26 -0000

cm4all-beng-proxy (3.0.15) unstable; urgency=low

  * stock: fix another assertion failure during idle cleanup
  * inline-widget: avoid unrecoverable I/O errors during initialisation

 -- Max Kellermann <mk@cm4all.com>  Tue, 05 Mar 2013 07:11:46 -0000

cm4all-beng-proxy (3.0.14) unstable; urgency=low

  * stock: fix assertion failure during idle cleanup
  * http-server: count bytes received, fixes regression
  * http-server: send "100 Continue", fixes regression
  * http-client: fix potential assertion failure after "100 Continue"

 -- Max Kellermann <mk@cm4all.com>  Fri, 01 Mar 2013 16:53:54 -0000

cm4all-beng-proxy (3.0.13) unstable; urgency=low

  * merge release 2.3.7
  * uri-verify: allow double slashes
  * change product token to "CM4all Webserver"

 -- Max Kellermann <mk@cm4all.com>  Mon, 18 Feb 2013 11:35:29 -0000

cm4all-beng-proxy (3.0.12) unstable; urgency=low

  * listener: enable TCP Fast Open (requires Linux 3.7)
  * rubber: optimize huge page allocation
  * rubber: optimize hole search
  * translate-cache: optimize INVALIDATE=HOST
  * filter-cache: reserve some space in the rubber allocator

 -- Max Kellermann <mk@cm4all.com>  Fri, 15 Feb 2013 09:57:51 -0000

cm4all-beng-proxy (3.0.11) unstable; urgency=low

  * stock: slow down destruction of surplus idle items
  * fcgi-client: try harder to reuse existing FastCGI connections
  * cmdline: new options to control the FastCGI/WAS stock

 -- Max Kellermann <mk@cm4all.com>  Tue, 12 Feb 2013 09:38:35 -0000

cm4all-beng-proxy (3.0.10) unstable; urgency=low

  * child: reduce verbosity of SIGTERM log message
  * connection: reduce verbosity of ECONNRESET log message
  * http-server: fix duplicate abort call
  * http-server: add missing pool reference in request body eof
  * handler: catch malformed URIs earlier
  * rubber: allocate from holes, avoid costly compression steps
  * http-cache: reserve some space in the rubber allocator

 -- Max Kellermann <mk@cm4all.com>  Fri, 08 Feb 2013 13:15:31 -0000

cm4all-beng-proxy (3.0.9) unstable; urgency=low

  * merge release 2.3.5
  * parser: fix malformed attribute value bounds
  * translation: packet VALIDATE_MTIME discards cache items after a file
    has been modified
  * http-server: fix spurious "closed prematurely" log messages
  * http-{server,client}: improve error messages
  * istream: clear the "direct" flag set on new streams
  * slice_pool: fix slice size and slices per area calculation

 -- Max Kellermann <mk@cm4all.com>  Wed, 06 Feb 2013 17:48:47 -0000

cm4all-beng-proxy (3.0.8) unstable; urgency=low

  * merge release 2.3.3
  * return unused I/O buffers to operating system
  * parser: optimize the attribute value parser
  * sink_rubber: fix assertion failure

 -- Max Kellermann <mk@cm4all.com>  Thu, 31 Jan 2013 13:27:39 -0000

cm4all-beng-proxy (3.0.7) unstable; urgency=low

  * istream-tee: fix crash due to erroneous read

 -- Max Kellermann <mk@cm4all.com>  Fri, 18 Jan 2013 13:32:49 -0000

cm4all-beng-proxy (3.0.6) unstable; urgency=low

  * control: new command "VERBOSE" manipulates logger verbosity
  * cmdline: remove obsolete option "enable_splice"
  * ajp-client: discard response body after HEAD request
  * fcgi-client: fix assertion failure after malformed HEAD response
  * fcgi-client: don't ignore log messages after HEAD request
  * translate-client: fix assertion failure after connection reset

 -- Max Kellermann <mk@cm4all.com>  Fri, 04 Jan 2013 13:14:09 -0000

cm4all-beng-proxy (3.0.5) unstable; urgency=low

  * translate-client: reduce number of system calls (optimization)
  * http-client: release the socket earlier for reusal
  * ajp-client: fix decoding the "special" response headers
  * ajp-client: wait for "end" packet before delivering empty response
  * ajp-client: use the Content-Length response header
  * ajp-client: send Content-Length request header only if body present
  * ajp-client: support HEAD requests
  * fcgi-client: support HEAD requests
  * fcgi-client: use the Content-Length response header
  * fcgi-client: don't discard buffer after socket has been closed
  * fcgi-client: continue parsing after response has been delivered
  * fcgi-client: don't attempt to write repeatedly if request body blocks
  * fcgi-client: optimized keep-alive after empty response

 -- Max Kellermann <mk@cm4all.com>  Fri, 28 Dec 2012 13:16:02 -0000

cm4all-beng-proxy (3.0.4) unstable; urgency=low

  * {http,filter}-cache: fix garbled data on large cache entries

 -- Max Kellermann <mk@cm4all.com>  Tue, 11 Dec 2012 15:17:17 -0000

cm4all-beng-proxy (3.0.3) unstable; urgency=low

  * memcached-client: fix assertion failure

 -- Max Kellermann <mk@cm4all.com>  Fri, 07 Dec 2012 18:52:33 -0000

cm4all-beng-proxy (3.0.2) unstable; urgency=low

  * merge release 2.3.1
  * lb: verify the client certificate issuer (option "ssl_verify")
  * lb: client certificate is mandatory if "ssl_verify" is enabled
  * lb: support extra CA certificate file (option "ssl_ca_cert")
  * cmdline: can't specify both --memcached-server and http_cache_size
  * init: default to one worker

 -- Max Kellermann <mk@cm4all.com>  Fri, 07 Dec 2012 09:24:52 -0000

cm4all-beng-proxy (3.0.1) unstable; urgency=low

  * http-cache: reduce memory usage while storing
  * {http,filter}-cache: reduce fork overhead
  * pool: fix crash when first allocation is large

 -- Max Kellermann <mk@cm4all.com>  Wed, 05 Dec 2012 14:05:28 -0000

cm4all-beng-proxy (3.0) unstable; urgency=low

  * {http,filter}-cache: reduce overhead when cache is disabled
  * {http,filter}-cache: exclude allocator table from reported size
  * filter-cache: reduce memory usage while storing
  * {http,filter,translate}-cache: return more free memory to operating system
  * pool: further overhead reduction
  * pool: reduce CPU overhead for large areas
  * rubber: fix assertion failure

 -- Max Kellermann <mk@cm4all.com>  Tue, 30 Oct 2012 16:32:45 -0000

cm4all-beng-proxy (2.2.1) unstable; urgency=low

  * merge release 2.1.13
  * control_local: fix assertion failure

 -- Max Kellermann <mk@cm4all.com>  Tue, 16 Oct 2012 15:46:16 -0000

cm4all-beng-proxy (2.2) unstable; urgency=low

  * cache: optimize lookups
  * pool: reduce overhead
  * pool: optimize the linear area recycler
  * resource-address: reduce memory overhead
  * session: reduce memory usage
  * http-cache, filter-cache: return free memory to operating system
  * control_server: support local and abstract sockets
  * python/control: support abstract sockets
  * bp_control: create implicit control channel for each worker process
  * require automake 1.11

 -- Max Kellermann <mk@cm4all.com>  Tue, 09 Oct 2012 15:11:24 -0000

cm4all-beng-proxy (2.3.7) unstable; urgency=low

  * tcache: fix assertion failure in BASE handler

 -- Max Kellermann <mk@cm4all.com>  Mon, 18 Feb 2013 11:58:01 -0000

cm4all-beng-proxy (2.3.6) unstable; urgency=low

  * listener: increase the backlog to 64
  * shm: reserve swap space, avoids theoretical crash

 -- Max Kellermann <mk@cm4all.com>  Sun, 17 Feb 2013 09:29:24 -0000

cm4all-beng-proxy (2.3.5) unstable; urgency=low

  * tcache: reduce CPU pressure when there are many virtual hosts (hot fix)
  * launch the access logger after daemonizing
  * user the configured logger user for the access logger
  * auto-close the access logger
  * debian/rules: compile with -fno-omit-frame-pointer

 -- Max Kellermann <mk@cm4all.com>  Tue, 05 Feb 2013 16:27:46 -0000

cm4all-beng-proxy (2.3.4) unstable; urgency=low

  * log-split: print referer and user agent
  * log-split: cache the last file
  * log-split: allow logging local time stamps
  * log-{split,cat}: escape URI, Referer and User-Agent
  * init: add ACCESS_LOGGER variable

 -- Max Kellermann <mk@cm4all.com>  Tue, 05 Feb 2013 01:31:31 -0000

cm4all-beng-proxy (2.3.3) unstable; urgency=low

  * pool: fix a memory leak in the temporary pool
  * processor: hard limit on length of attributes and parameters

 -- Max Kellermann <mk@cm4all.com>  Thu, 31 Jan 2013 13:16:33 -0000

cm4all-beng-proxy (2.3.2) unstable; urgency=low

  * merge release 2.1.17

 -- Max Kellermann <mk@cm4all.com>  Tue, 29 Jan 2013 00:01:23 -0000

cm4all-beng-proxy (2.3.1) unstable; urgency=low

  * merge release 2.1.16
  * pool: reduce CPU overhead for large areas

 -- Max Kellermann <mk@cm4all.com>  Thu, 06 Dec 2012 16:40:02 -0000

cm4all-beng-proxy (2.3) unstable; urgency=low

  * new stable branch based on v2.1.x, without the work-in-progress
    improvements from v2.2.x
  * cache: optimize lookups
  * pool: reduce overhead
  * pool: optimize the linear area recycler
  * resource-address: reduce memory overhead
  * session: reduce memory usage
  * {http,filter}-cache: reduce overhead when cache is disabled

 -- Max Kellermann <mk@cm4all.com>  Mon, 22 Oct 2012 13:48:20 -0000

cm4all-beng-proxy (2.1.17) unstable; urgency=low

  * merge release 2.0.55

 -- Max Kellermann <mk@cm4all.com>  Mon, 28 Jan 2013 23:59:54 -0000

cm4all-beng-proxy (2.1.16) unstable; urgency=low

  * merge release 2.0.54

 -- Max Kellermann <mk@cm4all.com>  Thu, 06 Dec 2012 16:35:17 -0000

cm4all-beng-proxy (2.1.15) unstable; urgency=low

  * merge release 2.0.53

 -- Max Kellermann <mk@cm4all.com>  Mon, 22 Oct 2012 12:26:57 -0000

cm4all-beng-proxy (2.1.14) unstable; urgency=low

  * merge release 2.0.52

 -- Max Kellermann <mk@cm4all.com>  Fri, 19 Oct 2012 12:10:09 -0000

cm4all-beng-proxy (2.1.13) unstable; urgency=low

  * merge release 2.0.51

 -- Max Kellermann <mk@cm4all.com>  Tue, 16 Oct 2012 15:41:58 -0000

cm4all-beng-proxy (2.1.12) unstable; urgency=low

  * merge release 2.0.50

 -- Max Kellermann <mk@cm4all.com>  Fri, 05 Oct 2012 12:26:24 -0000

cm4all-beng-proxy (2.1.11) unstable; urgency=low

  * merge release 2.0.49

 -- Max Kellermann <mk@cm4all.com>  Fri, 28 Sep 2012 15:04:36 -0000

cm4all-beng-proxy (2.1.10) unstable; urgency=low

  * merge release 2.0.48

 -- Max Kellermann <mk@cm4all.com>  Mon, 24 Sep 2012 15:43:46 -0000

cm4all-beng-proxy (2.1.9) unstable; urgency=low

  * merge release 2.0.47
  * lb: eliminate the duplicate "Date" response header (#1169)

 -- Max Kellermann <mk@cm4all.com>  Fri, 21 Sep 2012 15:56:06 -0000

cm4all-beng-proxy (2.1.8) unstable; urgency=low

  * control: publish statistics over the control protocol

 -- Max Kellermann <mk@cm4all.com>  Fri, 07 Sep 2012 12:47:34 -0000

cm4all-beng-proxy (2.1.7) unstable; urgency=low

  * resource-address: support expanding PIPE addresses
  * translation: support EXPAND_PATH for PROXY
  * reduced connect timeouts for translation server, FastCGI and beng-lb
  * uri-relative: support relative URI with just a query string
  * uri-relative: support relative URIs starting with a double slash
  * lb: improve error messages, include listener/pool name
  * lb: validate the selected sticky modde
  * lb: add sticky mode "source_ip"

 -- Max Kellermann <mk@cm4all.com>  Fri, 31 Aug 2012 14:03:41 -0000

cm4all-beng-proxy (2.1.6) unstable; urgency=low

  * merge release 2.0.46

 -- Max Kellermann <mk@cm4all.com>  Fri, 24 Aug 2012 11:11:20 -0000

cm4all-beng-proxy (2.1.5) unstable; urgency=low

  * lb_expect_monitor: configurable connect timeout

 -- Max Kellermann <mk@cm4all.com>  Mon, 20 Aug 2012 05:40:44 -0000

cm4all-beng-proxy (2.1.4) unstable; urgency=low

  * lb_monitor: configurable timeout

 -- Max Kellermann <mk@cm4all.com>  Fri, 17 Aug 2012 09:16:36 -0000

cm4all-beng-proxy (2.1.3) unstable; urgency=low

  * merge release 2.0.44
  * lb: implement tcp_expect option "expect_graceful"

 -- Max Kellermann <mk@cm4all.com>  Tue, 14 Aug 2012 14:30:57 -0000

cm4all-beng-proxy (2.1.2) unstable; urgency=low

  * support extended HTTP status codes from RFC 6585 and WebDAV

 -- Max Kellermann <mk@cm4all.com>  Thu, 09 Aug 2012 10:10:35 -0000

cm4all-beng-proxy (2.1.1) unstable; urgency=low

  * merge release 2.0.43
  * lb: support TRACE, OPTIONS and WebDAV

 -- Max Kellermann <mk@cm4all.com>  Fri, 03 Aug 2012 11:48:46 -0000

cm4all-beng-proxy (2.1) unstable; urgency=low

  * lb: add sticky mode "jvm_route" (Tomcat)

 -- Max Kellermann <mk@cm4all.com>  Mon, 30 Jul 2012 15:53:43 -0000

cm4all-beng-proxy (2.0.55) unstable; urgency=low

  * istream-tee: fix crash due to erroneous read
  * fix random crashes in the optimized build

 -- Max Kellermann <mk@cm4all.com>  Mon, 28 Jan 2013 23:52:26 -0000

cm4all-beng-proxy (2.0.54) unstable; urgency=low

  * http-cache: fix revalidation of memcached entries

 -- Max Kellermann <mk@cm4all.com>  Thu, 06 Dec 2012 16:31:23 -0000

cm4all-beng-proxy (2.0.53) unstable; urgency=low

  * filter-cache: fix assertion failure on serving empty response
  * http-cache: limit maximum age to 5 minutes if "Vary" includes cookies
  * lb: FADE_NODE lasts for 3 hours

 -- Max Kellermann <mk@cm4all.com>  Mon, 22 Oct 2012 12:21:18 -0000

cm4all-beng-proxy (2.0.52) unstable; urgency=low

  * {http,filter}-cache: include headers in cache size calculation
  * {http,filter}-cache: reduce headers memory usage
  * http-cache: limit maximum age to 1 week
    - 1 hour when "Vary" is used
    - 30 minutes when "Vary" includes "X-WidgetId" or "X-WidgetHref"
    - 5 minutes when "Vary" includes "X-CM4all-BENG-User"
  * cache: reduce number of system calls during lookup

 -- Max Kellermann <mk@cm4all.com>  Fri, 19 Oct 2012 12:07:10 -0000

cm4all-beng-proxy (2.0.51) unstable; urgency=low

  * merge release 1.4.33
  * processor: fix assertion failure with embedded CSS
  * lb: move control channel handler to worker process

 -- Max Kellermann <mk@cm4all.com>  Tue, 16 Oct 2012 15:39:32 -0000

cm4all-beng-proxy (2.0.50) unstable; urgency=low

  * pool: reduce memory overhead of debug data
  * fcgi-client: fix assertion failure due to redundant read event
  * lb: fix crash after pipe-to-socket splice I/O error

 -- Max Kellermann <mk@cm4all.com>  Fri, 05 Oct 2012 12:23:15 -0000

cm4all-beng-proxy (2.0.49) unstable; urgency=low

  * merge release 1.4.32

 -- Max Kellermann <mk@cm4all.com>  Fri, 28 Sep 2012 15:01:26 -0000

cm4all-beng-proxy (2.0.48) unstable; urgency=low

  * lb: fix duplicate monitor requests with --watchdog
  * child: verbose logging of child process events
  * log shutdown signal

 -- Max Kellermann <mk@cm4all.com>  Mon, 24 Sep 2012 15:36:03 -0000

cm4all-beng-proxy (2.0.47) unstable; urgency=low

  * merge release 1.4.31
  * cache: disable excessive debugging checks

 -- Max Kellermann <mk@cm4all.com>  Fri, 21 Sep 2012 15:24:30 -0000

cm4all-beng-proxy (2.0.46) unstable; urgency=low

  * merge release 1.4.30
  * lb: add option --config-file

 -- Max Kellermann <mk@cm4all.com>  Fri, 24 Aug 2012 10:52:29 -0000

cm4all-beng-proxy (2.0.45) unstable; urgency=low

  * merge release 1.4.29

 -- Max Kellermann <mk@cm4all.com>  Tue, 21 Aug 2012 15:49:49 -0000

cm4all-beng-proxy (2.0.44) unstable; urgency=low

  * lb: allow sticky with only one node
  * lb: add option "--check"
  * lb: run all monitors right after startup
  * lb: disable expiry of monitor results
  * lb: improved fallback for "sticky cookie"
  * lb: use Bulldog for "sticky cookie"
  * balancer, lb: persistent "fade" flag
  * balancer, lb: use the Bulldog "graceful" flag
  * control: add packet CONTROL_DUMP_POOLS

 -- Max Kellermann <mk@cm4all.com>  Tue, 14 Aug 2012 13:13:01 -0000

cm4all-beng-proxy (2.0.43) unstable; urgency=low

  * merge release 1.4.28
  * istream-replace: fix assertion failure with embedded CSS

 -- Max Kellermann <mk@cm4all.com>  Thu, 02 Aug 2012 11:14:27 -0000

cm4all-beng-proxy (2.0.42) unstable; urgency=low

  * js: new higher-level API

 -- Max Kellermann <mk@cm4all.com>  Wed, 01 Aug 2012 11:32:28 -0000

cm4all-beng-proxy (2.0.41) unstable; urgency=low

  * session: fix bogus assertion failure when loading expired session

 -- Max Kellermann <mk@cm4all.com>  Fri, 27 Jul 2012 12:47:49 -0000

cm4all-beng-proxy (2.0.40) unstable; urgency=low

  * merge release 1.4.27

 -- Max Kellermann <mk@cm4all.com>  Tue, 24 Jul 2012 16:29:13 -0000

cm4all-beng-proxy (2.0.39) unstable; urgency=low

  * merge release 1.4.26

 -- Max Kellermann <mk@cm4all.com>  Tue, 17 Jul 2012 17:00:20 -0000

cm4all-beng-proxy (2.0.38) unstable; urgency=low

  * merge release 1.4.25
  * strset: fix GROUP_CONTAINER false negatives

 -- Max Kellermann <mk@cm4all.com>  Tue, 17 Jul 2012 16:03:49 -0000

cm4all-beng-proxy (2.0.37) unstable; urgency=low

  * merge release 1.4.24

 -- Max Kellermann <mk@cm4all.com>  Mon, 16 Jul 2012 10:36:57 -0000

cm4all-beng-proxy (2.0.36) unstable; urgency=low

  * proxy-handler: re-add the URI suffix for "transparent" requests

 -- Max Kellermann <mk@cm4all.com>  Wed, 11 Jul 2012 14:12:11 -0000

cm4all-beng-proxy (2.0.35) unstable; urgency=low

  * translate: allow WIDGET_GROUP without PROCESS

 -- Max Kellermann <mk@cm4all.com>  Thu, 05 Jul 2012 13:03:21 -0000

cm4all-beng-proxy (2.0.34) unstable; urgency=low

  * session_save: skip shutdown code if saving is not configured
  * http-server: fix assertion on I/O error during POST
  * header-forward: new group FORWARD to forward the "Host" header

 -- Max Kellermann <mk@cm4all.com>  Tue, 03 Jul 2012 16:46:39 -0000

cm4all-beng-proxy (2.0.33) unstable; urgency=low

  * processor: option SELF_CONTAINER allows widget to only embed itself
  * processor: allow embedding approved widget groups
  * processor: optionally invoke CSS processor for style attributes
  * response, lb_http: put "Discard" cookie attribute to the end (Android bug)

 -- Max Kellermann <mk@cm4all.com>  Mon, 02 Jul 2012 17:52:32 -0000

cm4all-beng-proxy (2.0.32) unstable; urgency=low

  * socket_wrapper: fix two assertion failures
  * pheaders: emit Cache-Control:no-store to work around IE quirk

 -- Max Kellermann <mk@cm4all.com>  Tue, 26 Jun 2012 09:41:51 -0000

cm4all-beng-proxy (2.0.31) unstable; urgency=low

  * lb: publish the SSL peer issuer subject
  * widget-registry: copy the direct_addressing attribute

 -- Max Kellermann <mk@cm4all.com>  Wed, 06 Jun 2012 13:36:04 -0000

cm4all-beng-proxy (2.0.30) unstable; urgency=low

  * init: add --group variable to .default file
  * doc: update view security documentation
  * processor: apply underscore prefix to <A NAME="...">
  * session: restore sessions from a file

 -- Max Kellermann <mk@cm4all.com>  Fri, 01 Jun 2012 11:06:50 -0000

cm4all-beng-proxy (2.0.29) unstable; urgency=low

  * widget: optional direct URI addressing scheme
  * processor: eliminate additional underscore from class prefix
  * ssl_filter: support TLS client certificates

 -- Max Kellermann <mk@cm4all.com>  Tue, 29 May 2012 13:29:06 -0000

cm4all-beng-proxy (2.0.28) unstable; urgency=low

  * merge release 1.4.22

 -- Max Kellermann <mk@cm4all.com>  Wed, 16 May 2012 10:24:31 -0000

cm4all-beng-proxy (2.0.27) unstable; urgency=low

  * uri-address: fix assertion failures with UNIX domain sockets
  * uri-address: fix redirects with matching absolute URI

 -- Max Kellermann <mk@cm4all.com>  Wed, 09 May 2012 16:16:06 -0000

cm4all-beng-proxy (2.0.26) unstable; urgency=low

  * processor: rewrite URIs in META/refresh

 -- Max Kellermann <mk@cm4all.com>  Thu, 03 May 2012 14:43:03 -0000

cm4all-beng-proxy (2.0.25) unstable; urgency=low

  * merge release 1.4.21
  * processor: fix double free bug on failed widget lookup
  * session: don't access the session manager after worker crash
  * proxy-widget: fix assertion failure with empty view name

 -- Max Kellermann <mk@cm4all.com>  Thu, 26 Apr 2012 14:22:10 -0000

cm4all-beng-proxy (2.0.24) unstable; urgency=low

  * processor: optionally invoke CSS processor for <style>

 -- Max Kellermann <mk@cm4all.com>  Fri, 20 Apr 2012 12:10:42 -0000

cm4all-beng-proxy (2.0.23) unstable; urgency=low

  * widget-resolver: check for translation server failure
  * widget-resolver: don't sync with session when view is invalid
  * rewrite-uri: check for invalid view name
  * {css_,}processor: eliminate second underscore from class prefix
  * doc: document the algorithm for replacing two leading underscores

 -- Max Kellermann <mk@cm4all.com>  Thu, 29 Mar 2012 15:37:52 -0000

cm4all-beng-proxy (2.0.22) unstable; urgency=low

  * merge release 1.4.20
  * proxy-widget: forbid client to select view with address
  * proxy-widget: allow any view selection when widget is not a container
  * widget-http: allow any view selection for unprocessable response
  * widget-http: inherit the view from the template
  * widget-request: sync with session only if processor is enabled
  * widget-http: postpone saving to session after receiving response headers
  * processor: add entities &c:id; &c:type; &c:class;

 -- Max Kellermann <mk@cm4all.com>  Mon, 26 Mar 2012 14:05:05 -0000

cm4all-beng-proxy (2.0.21) unstable; urgency=low

  * css_processor: use mode "partial" for @import
  * rewrite-uri: use mode "partial" on invalid input

 -- Max Kellermann <mk@cm4all.com>  Tue, 20 Mar 2012 18:11:28 -0000

cm4all-beng-proxy (2.0.20) unstable; urgency=low

  * {css_,}processor: default mode is "partial"
  * processor: handle underscore prefixes in the "for" attribute

 -- Max Kellermann <mk@cm4all.com>  Tue, 20 Mar 2012 16:48:51 -0000

cm4all-beng-proxy (2.0.19) unstable; urgency=low

  * merge release 1.4.19

 -- Max Kellermann <mk@cm4all.com>  Tue, 20 Mar 2012 08:41:03 -0000

cm4all-beng-proxy (2.0.18) unstable; urgency=low

  * merge release 1.4.18

 -- Max Kellermann <mk@cm4all.com>  Thu, 15 Mar 2012 15:53:12 -0000

cm4all-beng-proxy (2.0.17) unstable; urgency=low

  * merge release 1.4.17
  * css_parser: check for url() following another token
  * css_processor: rewrite @import URIs
  * {text_,}processor: new entity &c:local;

 -- Max Kellermann <mk@cm4all.com>  Fri, 09 Mar 2012 16:50:19 -0000

cm4all-beng-proxy (2.0.16) unstable; urgency=low

  * response: generate Vary response header from translation response
  * widget-resolver: fix NULL dereference after failure
  * translation: User-Agent classification

 -- Max Kellermann <mk@cm4all.com>  Tue, 06 Mar 2012 11:54:10 -0000

cm4all-beng-proxy (2.0.15) unstable; urgency=low

  * merge release 1.4.16
  * uri-address: fix NULL dereference on certain malformed URIs

 -- Max Kellermann <mk@cm4all.com>  Fri, 02 Mar 2012 16:28:54 -0000

cm4all-beng-proxy (2.0.14) unstable; urgency=low

  * address-resolver: add missing initialization
  * rewrite-uri: fix NULL pointer dereference with "local URI"
  * rewrite-uri: allow mode=proxy (optional temporary kludge)
  * widget-http: auto-disable processor (optional temporary kludge)

 -- Max Kellermann <mk@cm4all.com>  Thu, 01 Mar 2012 18:36:38 -0000

cm4all-beng-proxy (2.0.13) unstable; urgency=low

  * merge release 1.4.15
  * translation: make CGI auto-base optional
  * handler: fix up translation client errors

 -- Max Kellermann <mk@cm4all.com>  Thu, 23 Feb 2012 17:31:03 -0000

cm4all-beng-proxy (2.0.12) unstable; urgency=low

  * merge release 1.4.13

 -- Max Kellermann <mk@cm4all.com>  Thu, 16 Feb 2012 14:41:45 -0000

cm4all-beng-proxy (2.0.11) unstable; urgency=low

  * merge release 1.4.11
  * processor: skip rewriting absolute URIs

 -- Max Kellermann <mk@cm4all.com>  Thu, 09 Feb 2012 09:43:06 -0000

cm4all-beng-proxy (2.0.10) unstable; urgency=low

  * resource-address: initialise type, fixes assertion failure

 -- Max Kellermann <mk@cm4all.com>  Tue, 07 Feb 2012 16:57:06 -0000

cm4all-beng-proxy (2.0.9) unstable; urgency=low

  * [css]processor: expand underscore only XML id / CSS class
  * widget-http: filter processor response headers
  * processor: forward Wildfire headers in the debug build

 -- Max Kellermann <mk@cm4all.com>  Tue, 07 Feb 2012 12:32:33 -0000

cm4all-beng-proxy (2.0.8) unstable; urgency=low

  * rewrite-uri: prefix "@/" refers to widget's "local URI"

 -- Max Kellermann <mk@cm4all.com>  Fri, 03 Feb 2012 13:50:16 -0000

cm4all-beng-proxy (2.0.7) unstable; urgency=low

  * merge release 1.4.10
  * stock: clear idle objects periodically

 -- Max Kellermann <mk@cm4all.com>  Thu, 02 Feb 2012 14:10:24 -0000

cm4all-beng-proxy (2.0.6) unstable; urgency=low

  * merge release 1.4.9

 -- Max Kellermann <mk@cm4all.com>  Tue, 31 Jan 2012 15:10:18 -0000

cm4all-beng-proxy (2.0.5) unstable; urgency=low

  * merge release 1.4.8
  * translate-client: verify the PROXY and AJP payloads
  * translation: support inserting regex matches into CGI/file path
  * translation: support customizing the cookie's "Domain" attribute
  * request: new option "dynamic_session_cookie" adds suffix to cookie
    name
  * uri-address: verify the path component

 -- Max Kellermann <mk@cm4all.com>  Wed, 25 Jan 2012 17:05:09 -0000

cm4all-beng-proxy (2.0.4) unstable; urgency=low

  * merge release 1.4.6
  * access-log: don't log the remote port
  * translation: support inserting regex matches into CGI's PATH_INFO
  * tcache: generate BASE automatically for CGI

 -- Max Kellermann <mk@cm4all.com>  Tue, 10 Jan 2012 15:18:37 -0000

cm4all-beng-proxy (2.0.3) unstable; urgency=low

  * merge release 1.4.4
  * http-server: log remote host address

 -- Max Kellermann <mk@cm4all.com>  Tue, 27 Dec 2011 07:41:15 -0000

cm4all-beng-proxy (2.0.2) unstable; urgency=low

  * merge release 1.4.2
  * widget-http: improved HTTP error messages
  * processor: forbid widget request after URI compress failure

 -- Max Kellermann <mk@cm4all.com>  Wed, 07 Dec 2011 16:51:58 -0000

cm4all-beng-proxy (2.0.1) unstable; urgency=low

  * merge release 1.4.1

 -- Max Kellermann <mk@cm4all.com>  Fri, 18 Nov 2011 13:57:27 -0000

cm4all-beng-proxy (2.0) unstable; urgency=low

  * rewrite-uri: reapply 'drop the deprecated mode "proxy"'
  * proxy-widget: reapply 'client can choose only views that have an address'

 -- Max Kellermann <mk@cm4all.com>  Thu, 17 Nov 2011 08:22:39 +0100

cm4all-beng-proxy (1.4.33) unstable; urgency=low

  * istream-file: reduce memory usage for small files
  * file-handler: fix xattr usage on ranged file request (possible
    assertion failure)

 -- Max Kellermann <mk@cm4all.com>  Tue, 16 Oct 2012 15:28:57 -0000

cm4all-beng-proxy (1.4.32) unstable; urgency=low

  * cgi: fix spontaneous shutdown due to misrouted SIGTERM signal

 -- Max Kellermann <mk@cm4all.com>  Fri, 28 Sep 2012 14:39:13 -0000

cm4all-beng-proxy (1.4.31) unstable; urgency=low

  * shm: fix check for shared memory allocation failure
  * child: handle lost SIGCHLD events
  * child: ignore stale child processes

 -- Max Kellermann <mk@cm4all.com>  Fri, 21 Sep 2012 15:21:20 -0000

cm4all-beng-proxy (1.4.30) unstable; urgency=low

  * http-server: parse all tokens in the "Connection" request header

 -- Max Kellermann <mk@cm4all.com>  Fri, 24 Aug 2012 10:50:28 -0000

cm4all-beng-proxy (1.4.29) unstable; urgency=low

  * proxy-widget: fix memory leak on aborted POST request

 -- Max Kellermann <mk@cm4all.com>  Tue, 21 Aug 2012 15:05:12 -0000

cm4all-beng-proxy (1.4.28) unstable; urgency=low

  * worker: reinitialize signal handlers after fork failure
  * lb: work around libevent bug that freezes during shutdown

 -- Max Kellermann <mk@cm4all.com>  Thu, 02 Aug 2012 13:53:18 -0000

cm4all-beng-proxy (1.4.27) unstable; urgency=low

  * lb: fix hanging SSL connection on bulk transfer

 -- Max Kellermann <mk@cm4all.com>  Tue, 24 Jul 2012 14:58:17 -0000

cm4all-beng-proxy (1.4.26) unstable; urgency=low

  * processor: fix regression, missing NULL check

 -- Max Kellermann <mk@cm4all.com>  Tue, 17 Jul 2012 16:55:24 -0000

cm4all-beng-proxy (1.4.25) unstable; urgency=low

  * processor: don't rewrite the fragment part of the URI

 -- Max Kellermann <mk@cm4all.com>  Tue, 17 Jul 2012 15:50:06 -0000

cm4all-beng-proxy (1.4.24) unstable; urgency=low

  * lb: fix splicing with SSL

 -- Max Kellermann <mk@cm4all.com>  Mon, 16 Jul 2012 10:32:17 -0000

cm4all-beng-proxy (1.4.23) unstable; urgency=low

  * widget-http: fix double free bug when POST is aborted

 -- Max Kellermann <mk@cm4all.com>  Tue, 03 Jul 2012 16:42:28 -0000

cm4all-beng-proxy (1.4.22) unstable; urgency=low

  * merge release 1.2.27
  * widget: backport memory leak fix from 2.0
  * widget-http: fix memory leak on abort

 -- Max Kellermann <mk@cm4all.com>  Wed, 16 May 2012 10:00:23 -0000

cm4all-beng-proxy (1.4.21) unstable; urgency=low

  * merge release 1.2.26

 -- Max Kellermann <mk@cm4all.com>  Thu, 26 Apr 2012 14:17:56 -0000

cm4all-beng-proxy (1.4.20) unstable; urgency=low

  * merge release 1.2.25

 -- Max Kellermann <mk@cm4all.com>  Mon, 26 Mar 2012 14:03:14 -0000

cm4all-beng-proxy (1.4.19) unstable; urgency=low

  * merge release 1.2.24

 -- Max Kellermann <mk@cm4all.com>  Tue, 20 Mar 2012 08:36:19 -0000

cm4all-beng-proxy (1.4.18) unstable; urgency=low

  * merge release 1.2.23

 -- Max Kellermann <mk@cm4all.com>  Thu, 15 Mar 2012 15:50:20 -0000

cm4all-beng-proxy (1.4.17) unstable; urgency=low

  * merge release 1.2.22

 -- Max Kellermann <mk@cm4all.com>  Thu, 08 Mar 2012 18:36:00 -0000

cm4all-beng-proxy (1.4.16) unstable; urgency=low

  * merge release 1.2.21

 -- Max Kellermann <mk@cm4all.com>  Fri, 02 Mar 2012 16:03:51 -0000

cm4all-beng-proxy (1.4.15) unstable; urgency=low

  * merge release 1.2.20

 -- Max Kellermann <mk@cm4all.com>  Thu, 23 Feb 2012 17:12:30 -0000

cm4all-beng-proxy (1.4.14) unstable; urgency=low

  * merge release 1.2.19

 -- Max Kellermann <mk@cm4all.com>  Thu, 23 Feb 2012 15:35:04 -0000

cm4all-beng-proxy (1.4.13) unstable; urgency=low

  * merge release 1.2.18

 -- Max Kellermann <mk@cm4all.com>  Thu, 16 Feb 2012 13:53:49 -0000

cm4all-beng-proxy (1.4.12) unstable; urgency=low

  * merge release 1.2.17

 -- Max Kellermann <mk@cm4all.com>  Wed, 15 Feb 2012 09:27:50 -0000

cm4all-beng-proxy (1.4.11) unstable; urgency=low

  * merge release 1.2.16

 -- Max Kellermann <mk@cm4all.com>  Thu, 09 Feb 2012 09:33:30 -0000

cm4all-beng-proxy (1.4.10) unstable; urgency=low

  * merge release 1.2.15

 -- Max Kellermann <mk@cm4all.com>  Thu, 02 Feb 2012 13:43:11 -0000

cm4all-beng-proxy (1.4.9) unstable; urgency=low

  * merge release 1.2.14

 -- Max Kellermann <mk@cm4all.com>  Tue, 31 Jan 2012 15:06:57 -0000

cm4all-beng-proxy (1.4.8) unstable; urgency=low

  * merge release 1.2.13

 -- Max Kellermann <mk@cm4all.com>  Wed, 25 Jan 2012 12:16:53 -0000

cm4all-beng-proxy (1.4.7) unstable; urgency=low

  * merge release 1.2.12

 -- Max Kellermann <mk@cm4all.com>  Tue, 17 Jan 2012 08:37:01 -0000

cm4all-beng-proxy (1.4.6) unstable; urgency=low

  * merge release 1.2.11

 -- Max Kellermann <mk@cm4all.com>  Wed, 04 Jan 2012 15:41:43 -0000

cm4all-beng-proxy (1.4.5) unstable; urgency=low

  * merge release 1.2.10

 -- Max Kellermann <mk@cm4all.com>  Wed, 28 Dec 2011 17:07:13 -0000

cm4all-beng-proxy (1.4.4) unstable; urgency=low

  * merge release 1.2.9

 -- Max Kellermann <mk@cm4all.com>  Thu, 22 Dec 2011 11:28:39 -0000

cm4all-beng-proxy (1.4.3) unstable; urgency=low

  * merge release 1.2.8

 -- Max Kellermann <mk@cm4all.com>  Wed, 14 Dec 2011 11:20:04 -0000

cm4all-beng-proxy (1.4.2) unstable; urgency=low

  * text-processor: allow processing "application/javascript",
    "application/json"
  * uri-relative: allow backtracking to the widget base with "../"
  * merge release 1.2.7

 -- Max Kellermann <mk@cm4all.com>  Tue, 06 Dec 2011 12:39:24 -0000

cm4all-beng-proxy (1.4.1) unstable; urgency=low

  * merge release 1.2.6

 -- Max Kellermann <mk@cm4all.com>  Fri, 18 Nov 2011 13:53:56 -0000

cm4all-beng-proxy (1.4) unstable; urgency=low

  * proxy-widget: revert 'client can choose only views that have an address'
  * rewrite-uri: revert 'drop the deprecated mode "proxy"'

 -- Max Kellermann <mk@cm4all.com>  Thu, 17 Nov 2011 08:10:42 +0100

cm4all-beng-proxy (1.3.2) unstable; urgency=low

  * tcache: add regex matching, translation packets REGEX, INVERSE_REGEX
  * widget: don't start the prefix with an underscore
  * translation: add new packet PROCESS_TEXT, to expand entity references
  * translation: add new packet WIDGET_INFO, enables additional request headers
  * doc: document the algorithm for replacing three leading underscores

 -- Max Kellermann <mk@cm4all.com>  Wed, 16 Nov 2011 17:00:16 +0100

cm4all-beng-proxy (1.3.1) unstable; urgency=low

  * merge release 1.2.5

 -- Max Kellermann <mk@cm4all.com>  Tue, 08 Nov 2011 19:51:18 +0100

cm4all-beng-proxy (1.3) unstable; urgency=low

  * rewrite-uri: drop the deprecated mode "proxy"
  * proxy-widget: client can choose only views that have an address

 -- Max Kellermann <mk@cm4all.com>  Mon, 31 Oct 2011 17:41:14 +0100

cm4all-beng-proxy (1.2.27) unstable; urgency=low

  * merge release 1.1.40

 -- Max Kellermann <mk@cm4all.com>  Wed, 16 May 2012 09:51:50 -0000

cm4all-beng-proxy (1.2.26) unstable; urgency=low

  * merge release 1.1.39

 -- Max Kellermann <mk@cm4all.com>  Thu, 26 Apr 2012 14:16:40 -0000

cm4all-beng-proxy (1.2.25) unstable; urgency=low

  * merge release 1.1.38

 -- Max Kellermann <mk@cm4all.com>  Mon, 26 Mar 2012 14:01:44 -0000

cm4all-beng-proxy (1.2.24) unstable; urgency=low

  * merge release 1.1.37

 -- Max Kellermann <mk@cm4all.com>  Tue, 20 Mar 2012 08:33:31 -0000

cm4all-beng-proxy (1.2.23) unstable; urgency=low

  * merge release 1.1.36

 -- Max Kellermann <mk@cm4all.com>  Thu, 15 Mar 2012 15:37:10 -0000

cm4all-beng-proxy (1.2.22) unstable; urgency=low

  * merge release 1.1.35

 -- Max Kellermann <mk@cm4all.com>  Thu, 08 Mar 2012 18:29:39 -0000

cm4all-beng-proxy (1.2.21) unstable; urgency=low

  * merge release 1.1.34

 -- Max Kellermann <mk@cm4all.com>  Fri, 02 Mar 2012 16:02:00 -0000

cm4all-beng-proxy (1.2.20) unstable; urgency=low

  * merge release 1.1.33

 -- Max Kellermann <mk@cm4all.com>  Thu, 23 Feb 2012 17:11:15 -0000

cm4all-beng-proxy (1.2.19) unstable; urgency=low

  * merge release 1.1.32

 -- Max Kellermann <mk@cm4all.com>  Thu, 23 Feb 2012 15:18:36 -0000

cm4all-beng-proxy (1.2.18) unstable; urgency=low

  * merge release 1.1.31

 -- Max Kellermann <mk@cm4all.com>  Thu, 16 Feb 2012 13:52:42 -0000

cm4all-beng-proxy (1.2.17) unstable; urgency=low

  * merge release 1.1.30

 -- Max Kellermann <mk@cm4all.com>  Wed, 15 Feb 2012 09:26:45 -0000

cm4all-beng-proxy (1.2.16) unstable; urgency=low

  * merge release 1.1.29

 -- Max Kellermann <mk@cm4all.com>  Thu, 09 Feb 2012 09:31:50 -0000

cm4all-beng-proxy (1.2.15) unstable; urgency=low

  * merge release 1.1.28

 -- Max Kellermann <mk@cm4all.com>  Thu, 02 Feb 2012 13:41:45 -0000

cm4all-beng-proxy (1.2.14) unstable; urgency=low

  * merge release 1.1.27

 -- Max Kellermann <mk@cm4all.com>  Tue, 31 Jan 2012 15:04:32 -0000

cm4all-beng-proxy (1.2.13) unstable; urgency=low

  * merge release 1.1.26

 -- Max Kellermann <mk@cm4all.com>  Wed, 25 Jan 2012 12:15:19 -0000

cm4all-beng-proxy (1.2.12) unstable; urgency=low

  * merge release 1.1.25

 -- Max Kellermann <mk@cm4all.com>  Tue, 17 Jan 2012 08:31:44 -0000

cm4all-beng-proxy (1.2.11) unstable; urgency=low

  * merge release 1.1.24

 -- Max Kellermann <mk@cm4all.com>  Wed, 04 Jan 2012 15:38:27 -0000

cm4all-beng-proxy (1.2.10) unstable; urgency=low

  * merge release 1.1.23

 -- Max Kellermann <mk@cm4all.com>  Wed, 28 Dec 2011 17:01:43 -0000

cm4all-beng-proxy (1.2.9) unstable; urgency=low

  * merge release 1.1.22

 -- Max Kellermann <mk@cm4all.com>  Thu, 22 Dec 2011 10:28:29 -0000

cm4all-beng-proxy (1.2.8) unstable; urgency=low

  * merge release 1.1.21

 -- Max Kellermann <mk@cm4all.com>  Wed, 14 Dec 2011 11:12:32 -0000

cm4all-beng-proxy (1.2.7) unstable; urgency=low

  * merge release 1.1.20

 -- Max Kellermann <mk@cm4all.com>  Tue, 06 Dec 2011 11:43:10 -0000

cm4all-beng-proxy (1.2.6) unstable; urgency=low

  * merge release 1.1.19

 -- Max Kellermann <mk@cm4all.com>  Fri, 18 Nov 2011 13:47:43 -0000

cm4all-beng-proxy (1.2.5) unstable; urgency=low

  * merge release 1.1.18
  * file-handler: handle If-Modified-Since followed by filter

 -- Max Kellermann <mk@cm4all.com>  Tue, 08 Nov 2011 19:43:58 +0100

cm4all-beng-proxy (1.2.4) unstable; urgency=low

  * merge release 1.1.17

 -- Max Kellermann <mk@cm4all.com>  Wed, 02 Nov 2011 16:58:28 +0100

cm4all-beng-proxy (1.2.3) unstable; urgency=low

  * merge release 1.1.16

 -- Max Kellermann <mk@cm4all.com>  Fri, 21 Oct 2011 15:16:13 +0200

cm4all-beng-proxy (1.2.2) unstable; urgency=low

  * merge release 1.1.15
  * widget-view: an empty name refers to the default view
  * processor: new entity &c:view;

 -- Max Kellermann <mk@cm4all.com>  Wed, 19 Oct 2011 11:43:20 +0200

cm4all-beng-proxy (1.2.1) unstable; urgency=low

  * merge release 1.1.13

 -- Max Kellermann <mk@cm4all.com>  Wed, 05 Oct 2011 17:16:04 +0200

cm4all-beng-proxy (1.2) unstable; urgency=low

  * delegate-client: improved error reporting
  * response-error: resolve errno codes
  * python/control/client: bind the unix domain socket
  * python/control/client: implement timeout
  * lb_control: allow querying node status over control socket

 -- Max Kellermann <mk@cm4all.com>  Tue, 27 Sep 2011 12:00:44 +0200

cm4all-beng-proxy (1.1.40) unstable; urgency=low

  * merge release 1.0.34

 -- Max Kellermann <mk@cm4all.com>  Wed, 16 May 2012 09:50:37 -0000

cm4all-beng-proxy (1.1.39) unstable; urgency=low

  * merge release 1.0.33

 -- Max Kellermann <mk@cm4all.com>  Thu, 26 Apr 2012 14:12:30 -0000

cm4all-beng-proxy (1.1.38) unstable; urgency=low

  * merge release 1.0.32

 -- Max Kellermann <mk@cm4all.com>  Mon, 26 Mar 2012 14:00:38 -0000

cm4all-beng-proxy (1.1.37) unstable; urgency=low

  * merge release 1.0.31

 -- Max Kellermann <mk@cm4all.com>  Tue, 20 Mar 2012 08:31:08 -0000

cm4all-beng-proxy (1.1.36) unstable; urgency=low

  * merge release 1.0.30

 -- Max Kellermann <mk@cm4all.com>  Thu, 15 Mar 2012 15:36:15 -0000

cm4all-beng-proxy (1.1.35) unstable; urgency=low

  * merge release 1.0.29
  * css_processor: delete "-c-mode" and "-c-view" from output

 -- Max Kellermann <mk@cm4all.com>  Thu, 08 Mar 2012 18:16:03 -0000

cm4all-beng-proxy (1.1.34) unstable; urgency=low

  * merge release 1.0.28

 -- Max Kellermann <mk@cm4all.com>  Fri, 02 Mar 2012 15:26:44 -0000

cm4all-beng-proxy (1.1.33) unstable; urgency=low

  * merge release 1.0.27

 -- Max Kellermann <mk@cm4all.com>  Thu, 23 Feb 2012 17:09:57 -0000

cm4all-beng-proxy (1.1.32) unstable; urgency=low

  * merge release 1.0.26

 -- Max Kellermann <mk@cm4all.com>  Thu, 23 Feb 2012 15:14:56 -0000

cm4all-beng-proxy (1.1.31) unstable; urgency=low

  * merge release 1.0.25

 -- Max Kellermann <mk@cm4all.com>  Thu, 16 Feb 2012 13:49:26 -0000

cm4all-beng-proxy (1.1.30) unstable; urgency=low

  * merge release 1.0.24

 -- Max Kellermann <mk@cm4all.com>  Wed, 15 Feb 2012 09:25:38 -0000

cm4all-beng-proxy (1.1.29) unstable; urgency=low

  * merge release 1.0.23

 -- Max Kellermann <mk@cm4all.com>  Thu, 09 Feb 2012 09:30:18 -0000

cm4all-beng-proxy (1.1.28) unstable; urgency=low

  * merge release 1.0.22

 -- Max Kellermann <mk@cm4all.com>  Thu, 02 Feb 2012 13:39:21 -0000

cm4all-beng-proxy (1.1.27) unstable; urgency=low

  * merge release 1.0.21

 -- Max Kellermann <mk@cm4all.com>  Tue, 31 Jan 2012 14:59:06 -0000

cm4all-beng-proxy (1.1.26) unstable; urgency=low

  * merge release 1.0.20

 -- Max Kellermann <mk@cm4all.com>  Wed, 25 Jan 2012 12:13:43 -0000

cm4all-beng-proxy (1.1.25) unstable; urgency=low

  * merge release 1.0.19

 -- Max Kellermann <mk@cm4all.com>  Tue, 17 Jan 2012 08:29:34 -0000

cm4all-beng-proxy (1.1.24) unstable; urgency=low

  * merge release 1.0.18

 -- Max Kellermann <mk@cm4all.com>  Wed, 04 Jan 2012 15:27:35 -0000

cm4all-beng-proxy (1.1.23) unstable; urgency=low

  * header-forward: remove port number from X-Forwarded-For

 -- Max Kellermann <mk@cm4all.com>  Wed, 28 Dec 2011 16:51:41 -0000

cm4all-beng-proxy (1.1.22) unstable; urgency=low

  * merge release 1.0.17
  * istream-socket: fix potential assertion failure

 -- Max Kellermann <mk@cm4all.com>  Wed, 21 Dec 2011 16:44:46 -0000

cm4all-beng-proxy (1.1.21) unstable; urgency=low

  * merge release 1.0.16

 -- Max Kellermann <mk@cm4all.com>  Wed, 14 Dec 2011 11:07:58 -0000

cm4all-beng-proxy (1.1.20) unstable; urgency=low

  * merge release 1.0.15
  * processor: don't rewrite "mailto:" hyperlinks

 -- Max Kellermann <mk@cm4all.com>  Mon, 05 Dec 2011 18:37:10 -0000

cm4all-beng-proxy (1.1.19) unstable; urgency=low

  * {css_,}processor: quote widget classes for prefixing XML IDs, CSS classes

 -- Max Kellermann <mk@cm4all.com>  Fri, 18 Nov 2011 13:17:02 -0000

cm4all-beng-proxy (1.1.18) unstable; urgency=low

  * merge release 1.0.13
  * lb_http: eliminate the duplicate "Date" response header

 -- Max Kellermann <mk@cm4all.com>  Tue, 08 Nov 2011 19:33:07 +0100

cm4all-beng-proxy (1.1.17) unstable; urgency=low

  * merge release 1.0.13

 -- Max Kellermann <mk@cm4all.com>  Wed, 02 Nov 2011 16:52:21 +0100

cm4all-beng-proxy (1.1.16) unstable; urgency=low

  * merge release 1.0.12

 -- Max Kellermann <mk@cm4all.com>  Fri, 21 Oct 2011 15:09:55 +0200

cm4all-beng-proxy (1.1.15) unstable; urgency=low

  * merge release 1.0.11

 -- Max Kellermann <mk@cm4all.com>  Wed, 19 Oct 2011 09:36:38 +0200

cm4all-beng-proxy (1.1.14) unstable; urgency=low

  * merge release 1.0.10

 -- Max Kellermann <mk@cm4all.com>  Fri, 07 Oct 2011 15:15:00 +0200

cm4all-beng-proxy (1.1.13) unstable; urgency=low

  * merge release 1.0.9

 -- Max Kellermann <mk@cm4all.com>  Thu, 29 Sep 2011 16:47:56 +0200

cm4all-beng-proxy (1.1.12) unstable; urgency=low

  * merge release 1.0.8

 -- Max Kellermann <mk@cm4all.com>  Thu, 22 Sep 2011 17:13:41 +0200

cm4all-beng-proxy (1.1.11) unstable; urgency=low

  * merge release 1.0.7
  * widget-http: response header X-CM4all-View selects a view
  * processor, css_processor: support prefixing XML ids
  * processor: property "c:view" selects a view

 -- Max Kellermann <mk@cm4all.com>  Fri, 16 Sep 2011 12:25:24 +0200

cm4all-beng-proxy (1.1.10) unstable; urgency=low

  * merge release 1.0.6
  * http-request: don't clear failure state on successful TCP connection
  * istream-socket: fix assertion failure after receive error
  * ssl_filter: check for end-of-file on plain socket
  * ssl_filter: fix buffer assertion failures

 -- Max Kellermann <mk@cm4all.com>  Tue, 13 Sep 2011 18:50:18 +0200

cm4all-beng-proxy (1.1.9) unstable; urgency=low

  * http-request: improve keep-alive cancellation detection
  * http-request: mark server "failed" after HTTP client error
  * lb: implement the control protocol
    - can disable and re-enable workers
  * lb: don't allow sticky pool with only one member
  * lb: verify that a new sticky host is alive
  * lb: mark server "failed" after HTTP client error

 -- Max Kellermann <mk@cm4all.com>  Fri, 09 Sep 2011 13:03:55 +0200

cm4all-beng-proxy (1.1.8) unstable; urgency=low

  * merge release 1.0.5
  * {css_,}processor: one more underscore for the prefix
  * processor: remove rewrite-uri processing instructions from output
  * translate: unknown packet is a fatal error
  * processor: add option to set widget/focus by default
  * rewrite-uri: a leading tilde refers to the widget base; translation
    packet ANCHOR_ABSOLUTE enables it by default

 -- Max Kellermann <mk@cm4all.com>  Mon, 05 Sep 2011 17:56:31 +0200

cm4all-beng-proxy (1.1.7) unstable; urgency=low

  * css_processor: implement property "-c-mode"
  * css_processor: translate underscore prefix in class names
  * processor: translate underscore prefix in CSS class names

 -- Max Kellermann <mk@cm4all.com>  Mon, 29 Aug 2011 17:47:48 +0200

cm4all-beng-proxy (1.1.6) unstable; urgency=low

  * merge release 1.0.3
  * implement CSS processor

 -- Max Kellermann <mk@cm4all.com>  Mon, 22 Aug 2011 17:13:56 +0200

cm4all-beng-proxy (1.1.5) unstable; urgency=low

  * lb: optionally generate Via and X-Forwarded-For

 -- Max Kellermann <mk@cm4all.com>  Wed, 17 Aug 2011 12:45:14 +0200

cm4all-beng-proxy (1.1.4) unstable; urgency=low

  * pipe-stock: fix assertion failure after optimization bug
  * istream-pipe: reuse drained pipes immediately
  * sink-socket: reinstate write event during bulk transfers

 -- Max Kellermann <mk@cm4all.com>  Thu, 11 Aug 2011 14:41:37 +0200

cm4all-beng-proxy (1.1.3) unstable; urgency=low

  * widget: quote invalid XMLID/JS characters for &c:prefix;
  * lb: add protocol "tcp"

 -- Max Kellermann <mk@cm4all.com>  Wed, 10 Aug 2011 18:53:12 +0200

cm4all-beng-proxy (1.1.2) unstable; urgency=low

  * merge release 1.0.2
  * http-server: report detailed errors
  * widget-http: implement header dumps
  * cgi, fastcgi: enable cookie jar with custom cookie "host"

 -- Max Kellermann <mk@cm4all.com>  Thu, 04 Aug 2011 17:27:51 +0200

cm4all-beng-proxy (1.1.1) unstable; urgency=low

  * merge release 1.0.1
  * lb: don't ignore unimplemented configuration keywords
  * lb: configurable monitor check interval
  * session: configurable idle timeout

 -- Max Kellermann <mk@cm4all.com>  Tue, 26 Jul 2011 11:27:20 +0200

cm4all-beng-proxy (1.1) unstable; urgency=low

  * http-client: send "Expect: 100-continue" only for big request body
  * lb: implement monitors (ping, connect, tcp_expect)

 -- Max Kellermann <mk@cm4all.com>  Wed, 20 Jul 2011 15:04:22 +0200
  
cm4all-beng-proxy (1.0.34) unstable; urgency=low

  * resource-loader: don't strip last segment from IPv6 address

 -- Max Kellermann <mk@cm4all.com>  Wed, 16 May 2012 09:47:43 -0000

cm4all-beng-proxy (1.0.33) unstable; urgency=low

  * widget-resolver: fix assertion failure on recursive abort

 -- Max Kellermann <mk@cm4all.com>  Thu, 26 Apr 2012 14:04:01 -0000

cm4all-beng-proxy (1.0.32) unstable; urgency=low

  * http-cache: add missing initialization on memcached miss

 -- Max Kellermann <mk@cm4all.com>  Mon, 26 Mar 2012 13:35:01 -0000

cm4all-beng-proxy (1.0.31) unstable; urgency=low

  * proxy-widget: close the request body when the view doesn't exist

 -- Max Kellermann <mk@cm4all.com>  Tue, 20 Mar 2012 08:28:00 -0000

cm4all-beng-proxy (1.0.30) unstable; urgency=low

  * widget-view: initialize the header forward settings
  * translate-client: new view inherits header forward settings from
    default view
  * handler: clear transformation after translation error
  * http-cache: release the memcached response on abort
  * fcgi-request: close the request body on stock failure

 -- Max Kellermann <mk@cm4all.com>  Thu, 15 Mar 2012 15:34:18 -0000

cm4all-beng-proxy (1.0.29) unstable; urgency=low

  * processor: unescape custom header values
  * widget-resolver: fix NULL dereference after failure

 -- Max Kellermann <mk@cm4all.com>  Thu, 08 Mar 2012 18:10:14 -0000

cm4all-beng-proxy (1.0.28) unstable; urgency=low

  * widget-resolver: serve responses in the right order
  * widget-request: fix session related assertion failure
  * translate: initialize all GError variables

 -- Max Kellermann <mk@cm4all.com>  Fri, 02 Mar 2012 15:20:54 -0000

cm4all-beng-proxy (1.0.27) unstable; urgency=low

  * resource-address: fix regression when CGI URI is not set

 -- Max Kellermann <mk@cm4all.com>  Thu, 23 Feb 2012 17:08:16 -0000

cm4all-beng-proxy (1.0.26) unstable; urgency=low

  * resource-address: apply BASE to the CGI request URI

 -- Max Kellermann <mk@cm4all.com>  Thu, 23 Feb 2012 15:11:42 -0000

cm4all-beng-proxy (1.0.25) unstable; urgency=low

  * cgi-client: clear the input pointer on close

 -- Max Kellermann <mk@cm4all.com>  Thu, 16 Feb 2012 13:46:13 -0000

cm4all-beng-proxy (1.0.24) unstable; urgency=low

  * debian/rules: optimize parallel build
  * cgi: break loop when headers are finished

 -- Max Kellermann <mk@cm4all.com>  Wed, 15 Feb 2012 09:23:22 -0000

cm4all-beng-proxy (1.0.23) unstable; urgency=low

  * cgi: detect large response headers
  * cgi: continue parsing response headers after buffer boundary
  * cgi: bigger response header buffer
  * fcgi-client: detect large response headers

 -- Max Kellermann <mk@cm4all.com>  Thu, 09 Feb 2012 09:27:50 -0000

cm4all-beng-proxy (1.0.22) unstable; urgency=low

  * debian/rules: don't run libtool
  * lb: thread safety for the SSL filter
  * lb: fix crash during shutdown
  * http-server: fix uninitialised variable

 -- Max Kellermann <mk@cm4all.com>  Thu, 02 Feb 2012 13:03:08 -0000

cm4all-beng-proxy (1.0.21) unstable; urgency=low

  * hstock: fix memory leak
  * notify: fix endless busy loop
  * ssl_filter: fix hang while tearing down connection

 -- Max Kellermann <mk@cm4all.com>  Tue, 31 Jan 2012 15:24:50 -0000

cm4all-beng-proxy (1.0.20) unstable; urgency=low

  * ssl: load the whole certificate chain
  * translate: fix PATH+JAILCGI+SITE check
  * translate: fix HOME check
  * resource-address: include all CGI attributes in cache key

 -- Max Kellermann <mk@cm4all.com>  Wed, 25 Jan 2012 12:10:43 -0000

cm4all-beng-proxy (1.0.19) unstable; urgency=low

  * cookie-client: add a missing out-of-memory check

 -- Max Kellermann <mk@cm4all.com>  Tue, 17 Jan 2012 08:27:38 -0000

cm4all-beng-proxy (1.0.18) unstable; urgency=low

  * resource-address: support zero-length path_info prefix (for BASE)
  * hashmap: optimize insertions
  * http-server: limit the number of request headers
  * proxy-widget: discard the unused request body on error

 -- Max Kellermann <mk@cm4all.com>  Wed, 04 Jan 2012 14:55:59 -0000

cm4all-beng-proxy (1.0.17) unstable; urgency=low

  * istream-chunked: avoid recursive buffer write, fixes crash

 -- Max Kellermann <mk@cm4all.com>  Wed, 21 Dec 2011 16:37:44 -0000

cm4all-beng-proxy (1.0.16) unstable; urgency=low

  * http-server: disable timeout while waiting for CGI
  * cgi: fix segmentation fault
  * processor: discard child's request body on abort
  * proxy-widget: discard the unused request body on error

 -- Max Kellermann <mk@cm4all.com>  Wed, 14 Dec 2011 11:53:31 +0100

cm4all-beng-proxy (1.0.15) unstable; urgency=low

  * http-client: fix assertion failure on bogus "100 Continue"
  * handler: don't close the request body twice
  * session: add a missing out-of-memory check
  * fcgi-client: check for EV_READ event
  * fcgi-serialize: fix serializing parameter without value

 -- Max Kellermann <mk@cm4all.com>  Mon, 05 Dec 2011 17:47:20 -0000

cm4all-beng-proxy (1.0.14) unstable; urgency=low

  * http-server: don't generate chunked HEAD response
  * http-server: don't override Content-Length for HEAD response
  * lb_http, proxy-widget, response: forward Content-Length after HEAD

 -- Max Kellermann <mk@cm4all.com>  Tue, 08 Nov 2011 18:19:42 +0100

cm4all-beng-proxy (1.0.13) unstable; urgency=low

  * processor: initialize URI rewrite options for <?cm4all-rewrite-uri?>

 -- Max Kellermann <mk@cm4all.com>  Wed, 02 Nov 2011 16:47:48 +0100

cm4all-beng-proxy (1.0.12) unstable; urgency=low

  * http-server, proxy-widget: add missing newline to log message
  * fcgi_client: fix assertion failure on response body error
  * http-cache-choice: fix crash due to wrong filter callback

 -- Max Kellermann <mk@cm4all.com>  Fri, 21 Oct 2011 15:02:42 +0200

cm4all-beng-proxy (1.0.11) unstable; urgency=low

  * lb_config: fix binding to wildcard address
  * rewrite-uri: clarify warning message when widget has no id

 -- Max Kellermann <mk@cm4all.com>  Wed, 19 Oct 2011 09:26:48 +0200

cm4all-beng-proxy (1.0.10) unstable; urgency=low

  * debian/control: beng-lb doesn't need "daemon" anymore
  * http-string: allow space in unquoted cookie values (RFC ignorant)

 -- Max Kellermann <mk@cm4all.com>  Fri, 07 Oct 2011 15:06:32 +0200

cm4all-beng-proxy (1.0.9) unstable; urgency=low

  * tcp-balancer: store a copy of the socket address
  * lb: default log directory is /var/log/cm4all/beng-lb
  * lb: use new built-in watchdog instead of /usr/bin/daemon

 -- Max Kellermann <mk@cm4all.com>  Thu, 29 Sep 2011 16:19:34 +0200

cm4all-beng-proxy (1.0.8) unstable; urgency=low

  * resource-address: copy the delegate JailCGI parameters (crash bug fix)
  * response: use the same URI for storing and dropping widget sessions

 -- Max Kellermann <mk@cm4all.com>  Thu, 22 Sep 2011 13:39:08 +0200

cm4all-beng-proxy (1.0.7) unstable; urgency=low

  * inline-widget: discard request body when class lookup fails

 -- Max Kellermann <mk@cm4all.com>  Fri, 16 Sep 2011 12:16:04 +0200

cm4all-beng-proxy (1.0.6) unstable; urgency=low

  * processor: support short "SCRIPT" tag
  * widget-uri: use the template's view specification

 -- Max Kellermann <mk@cm4all.com>  Tue, 13 Sep 2011 18:14:24 +0200

cm4all-beng-proxy (1.0.5) unstable; urgency=low

  * resource-loader: delete comma when extracting from X-Forwarded-For

 -- Max Kellermann <mk@cm4all.com>  Mon, 05 Sep 2011 17:43:22 +0200

cm4all-beng-proxy (1.0.4) unstable; urgency=low

  * istream-replace: update the buffer reader after new data was added

 -- Max Kellermann <mk@cm4all.com>  Mon, 05 Sep 2011 15:43:17 +0200

cm4all-beng-proxy (1.0.3) unstable; urgency=low

  * merge release 0.9.35
  * control-handler: fix uninitialized variable

 -- Max Kellermann <mk@cm4all.com>  Thu, 18 Aug 2011 15:15:52 +0200

cm4all-beng-proxy (1.0.2) unstable; urgency=low

  * merge release 0.9.34
  * handler: always log translate client errors
  * tcp-balancer: fix memory leak in error handler
  * http-string: allow more characters in cookie values (RFC ignorant)

 -- Max Kellermann <mk@cm4all.com>  Mon, 01 Aug 2011 16:30:05 +0200

cm4all-beng-proxy (1.0.1) unstable; urgency=low

  * session: increase idle timeout to 20 minutes

 -- Max Kellermann <mk@cm4all.com>  Tue, 26 Jul 2011 11:23:36 +0200

cm4all-beng-proxy (1.0) unstable; urgency=low

  * merge release 0.9.33
  * header-forward: eliminate the duplicate "Date" response header
  * proxy-handler: don't pass internal URI arguments to CGI

 -- Max Kellermann <mk@cm4all.com>  Mon, 18 Jul 2011 17:07:42 +0200

cm4all-beng-proxy (0.10.14) unstable; urgency=low

  * merge release 0.9.32

 -- Max Kellermann <mk@cm4all.com>  Tue, 12 Jul 2011 19:02:23 +0200

cm4all-beng-proxy (0.10.13) unstable; urgency=low

  * growing-buffer: reset the position when skipping buffers

 -- Max Kellermann <mk@cm4all.com>  Wed, 06 Jul 2011 10:07:50 +0200

cm4all-beng-proxy (0.10.12) unstable; urgency=low

  * merge release 0.9.31
  * rewrite-uri: log widget base mismatch
  * istream-replace: fix assertion failure with splitted buffer

 -- Max Kellermann <mk@cm4all.com>  Tue, 05 Jul 2011 22:05:44 +0200

cm4all-beng-proxy (0.10.11) unstable; urgency=low

  * merge release 0.9.30
  * lb: add SSL/TLS support

 -- Max Kellermann <mk@cm4all.com>  Mon, 04 Jul 2011 17:14:21 +0200

cm4all-beng-proxy (0.10.10) unstable; urgency=low

  * merge release 0.9.29

 -- Max Kellermann <mk@cm4all.com>  Tue, 28 Jun 2011 17:56:43 +0200

cm4all-beng-proxy (0.10.9) unstable; urgency=low

  * merge release 0.9.28

 -- Max Kellermann <mk@cm4all.com>  Mon, 27 Jun 2011 13:38:03 +0200

cm4all-beng-proxy (0.10.8) unstable; urgency=low

  * lb_http: don't access the connection object after it was closed
  * restart the load balancer automatically

 -- Max Kellermann <mk@cm4all.com>  Wed, 22 Jun 2011 12:38:39 +0200

cm4all-beng-proxy (0.10.7) unstable; urgency=low

  * config: make the session cookie name configurable
  * uri-relative: allow relative base URIs (for CGI)
  * widget-uri: combine existing CGI PATH_INFO and given widget location
  * python/translation/widget: support "path_info" specification

 -- Max Kellermann <mk@cm4all.com>  Mon, 20 Jun 2011 14:54:38 +0200

cm4all-beng-proxy (0.10.6) unstable; urgency=low

  * merge release 0.9.26

 -- Max Kellermann <mk@cm4all.com>  Wed, 15 Jun 2011 09:19:28 +0200

cm4all-beng-proxy (0.10.5) unstable; urgency=low

  * merge release 0.9.26

 -- Max Kellermann <mk@cm4all.com>  Fri, 10 Jun 2011 10:09:09 +0200

cm4all-beng-proxy (0.10.4) unstable; urgency=low

  * doc: add beng-lb documentation
  * lb: implement "fallback" option
  * merge release 0.9.25

 -- Max Kellermann <mk@cm4all.com>  Wed, 08 Jun 2011 14:13:43 +0200

cm4all-beng-proxy (0.10.3) unstable; urgency=low

  * python/translation.widget: support keyword "sticky"
  * lb: implement sticky modes "failover", "cookie"

 -- Max Kellermann <mk@cm4all.com>  Mon, 06 Jun 2011 15:51:36 +0200

cm4all-beng-proxy (0.10.2) unstable; urgency=low

  * debian: fix beng-lb pid file name
  * lb_http: implement sticky sessions
  * merge release 0.9.24

 -- Max Kellermann <mk@cm4all.com>  Tue, 31 May 2011 14:32:03 +0200

cm4all-beng-proxy (0.10.1) unstable; urgency=low

  * lb_http: close request body on error
  * lb_listener: print error message when binding fails
  * merge release 0.9.23

 -- Max Kellermann <mk@cm4all.com>  Fri, 27 May 2011 13:13:55 +0200

cm4all-beng-proxy (0.10) unstable; urgency=low

  * failure: fix inverted logic bug in expiry check
  * tcp-balancer: implement session stickiness
  * lb: new stand-alone load balancer

 -- Max Kellermann <mk@cm4all.com>  Thu, 26 May 2011 14:32:02 +0200

cm4all-beng-proxy (0.9.35) unstable; urgency=low

  * resource-loader: pass the last X-Forwarded-For element to AJP

 -- Max Kellermann <mk@cm4all.com>  Thu, 18 Aug 2011 15:05:02 +0200

cm4all-beng-proxy (0.9.34) unstable; urgency=low

  * request: fix double request body close in errdoc handler
  * handler: close request body on early abort

 -- Max Kellermann <mk@cm4all.com>  Mon, 01 Aug 2011 16:21:43 +0200

cm4all-beng-proxy (0.9.33) unstable; urgency=low

  * {http,ajp}-request, errdoc: check before closing the request body on
    error

 -- Max Kellermann <mk@cm4all.com>  Mon, 18 Jul 2011 16:30:29 +0200

cm4all-beng-proxy (0.9.32) unstable; urgency=low

  * processor: dispose request body when focused widget was not found
  * http-string: allow the slash in cookie values (RFC ignorant)

 -- Max Kellermann <mk@cm4all.com>  Tue, 12 Jul 2011 18:16:01 +0200

cm4all-beng-proxy (0.9.31) unstable; urgency=low

  * growing-buffer: fix assertion failure with empty first buffer

 -- Max Kellermann <mk@cm4all.com>  Tue, 05 Jul 2011 21:58:24 +0200

cm4all-beng-proxy (0.9.30) unstable; urgency=low

  * growing-buffer: fix assertion failure in reader when buffer is empty

 -- Max Kellermann <mk@cm4all.com>  Mon, 04 Jul 2011 16:59:28 +0200

cm4all-beng-proxy (0.9.29) unstable; urgency=low

  * http-string: allow the equality sign in cookie values (RFC ignorant)

 -- Max Kellermann <mk@cm4all.com>  Tue, 28 Jun 2011 17:50:23 +0200

cm4all-beng-proxy (0.9.28) unstable; urgency=low

  * http-string: allow round brackets in cookie values (RFC ignorant)

 -- Max Kellermann <mk@cm4all.com>  Mon, 27 Jun 2011 13:23:58 +0200

cm4all-beng-proxy (0.9.27) unstable; urgency=low

  * handler: don't delete existing session in TRANSPARENT mode

 -- Max Kellermann <mk@cm4all.com>  Wed, 15 Jun 2011 09:08:48 +0200

cm4all-beng-proxy (0.9.26) unstable; urgency=low

  * worker: read "crash" value before destroying shared memory
  * session: fix crash while discarding session

 -- Max Kellermann <mk@cm4all.com>  Fri, 10 Jun 2011 09:54:56 +0200

cm4all-beng-proxy (0.9.25) unstable; urgency=low

  * response: discard the request body before passing to errdoc
  * worker: don't restart all workers after "safe" worker crash
  * cgi: check for end-of-file after splice

 -- Max Kellermann <mk@cm4all.com>  Wed, 08 Jun 2011 15:02:35 +0200

cm4all-beng-proxy (0.9.24) unstable; urgency=low

  * fcgi-client: really discard packets on request id mismatch
  * memcached-client: don't schedule read event when buffer is full
  * session: support beng-lb sticky sessions

 -- Max Kellermann <mk@cm4all.com>  Tue, 31 May 2011 14:23:41 +0200

cm4all-beng-proxy (0.9.23) unstable; urgency=low

  * tcp-balancer: retry connecting to cluster if a node fails

 -- Max Kellermann <mk@cm4all.com>  Fri, 27 May 2011 13:01:31 +0200

cm4all-beng-proxy (0.9.22) unstable; urgency=low

  * failure: fix inverted logic bug in expiry check
  * uri-extract: support AJP URLs, fixes AJP cookies
  * ajp-client: don't schedule read event when buffer is full

 -- Max Kellermann <mk@cm4all.com>  Thu, 26 May 2011 08:32:32 +0200

cm4all-beng-proxy (0.9.21) unstable; urgency=low

  * balancer: re-enable load balancing (regression fix)
  * merge release 0.8.38

 -- Max Kellermann <mk@cm4all.com>  Fri, 20 May 2011 11:03:31 +0200

cm4all-beng-proxy (0.9.20) unstable; urgency=low

  * http-cache: fix assertion failure caused by wrong destructor
  * merge release 0.8.37

 -- Max Kellermann <mk@cm4all.com>  Mon, 16 May 2011 14:03:09 +0200

cm4all-beng-proxy (0.9.19) unstable; urgency=low

  * http-request: don't retry requests with a request body

 -- Max Kellermann <mk@cm4all.com>  Thu, 12 May 2011 11:35:55 +0200

cm4all-beng-proxy (0.9.18) unstable; urgency=low

  * http-body: fix assertion failure on EOF chunk after socket was closed
  * widget-http: fix crash in widget lookup error handler
  * merge release 0.8.36

 -- Max Kellermann <mk@cm4all.com>  Tue, 10 May 2011 18:56:33 +0200

cm4all-beng-proxy (0.9.17) unstable; urgency=low

  * growing-buffer: fix assertion failure after large initial write
  * http-request: retry after connection failure
  * test/t-cgi: fix bashisms in test scripts

 -- Max Kellermann <mk@cm4all.com>  Wed, 04 May 2011 18:54:57 +0200

cm4all-beng-proxy (0.9.16) unstable; urgency=low

  * resource-address: append "transparent" args to CGI path_info
  * tcache: fix crash on FastCGI with BASE

 -- Max Kellermann <mk@cm4all.com>  Mon, 02 May 2011 16:07:21 +0200

cm4all-beng-proxy (0.9.15) unstable; urgency=low

  * configure.ac: check if valgrind/memcheck.h is installed
  * configure.ac: check if libattr is available
  * access-log: log Referer and User-Agent
  * access-log: log the request duration
  * proxy-handler: allow forwarding URI arguments
  * merge release 0.8.35

 -- Max Kellermann <mk@cm4all.com>  Wed, 27 Apr 2011 18:54:17 +0200

cm4all-beng-proxy (0.9.14) unstable; urgency=low

  * processor: don't clear widget pointer at opening tag
  * debian: move ulimit call from init script to *.default
  * merge release 0.8.33

 -- Max Kellermann <mk@cm4all.com>  Wed, 13 Apr 2011 17:03:29 +0200

cm4all-beng-proxy (0.9.13) unstable; urgency=low

  * proxy-widget: apply the widget's response header forward settings
  * response: add option to dump the widget tree
  * widget-class: move header forward settings to view
  * merge release 0.8.30

 -- Max Kellermann <mk@cm4all.com>  Mon, 04 Apr 2011 16:31:26 +0200

cm4all-beng-proxy (0.9.12) unstable; urgency=low

  * widget: internal API refactorization
  * was-control: fix argument order in "abort" call
  * was-client: duplicate the GError object when it is used twice
  * {file,delegate}-handler: add Expires/ETag headers to 304 response
  * cgi: allow setting environment variables

 -- Max Kellermann <mk@cm4all.com>  Thu, 24 Mar 2011 15:12:54 +0100

cm4all-beng-proxy (0.9.11) unstable; urgency=low

  * processor: major API refactorization
  * merge release 0.8.29

 -- Max Kellermann <mk@cm4all.com>  Mon, 21 Mar 2011 19:43:28 +0100

cm4all-beng-proxy (0.9.10) unstable; urgency=low

  * merge release 0.8.27

 -- Max Kellermann <mk@cm4all.com>  Fri, 18 Mar 2011 14:11:16 +0100

cm4all-beng-proxy (0.9.9) unstable; urgency=low

  * merge release 0.8.25

 -- Max Kellermann <mk@cm4all.com>  Mon, 14 Mar 2011 16:05:51 +0100

cm4all-beng-proxy (0.9.8) unstable; urgency=low

  * translate: support UNIX domain sockets in ADDRESS_STRING
  * resource-address: support connections to existing FastCGI servers

 -- Max Kellermann <mk@cm4all.com>  Fri, 11 Mar 2011 19:24:33 +0100

cm4all-beng-proxy (0.9.7) unstable; urgency=low

  * merge release 0.8.24

 -- Max Kellermann <mk@cm4all.com>  Fri, 04 Mar 2011 13:07:36 +0100

cm4all-beng-proxy (0.9.6) unstable; urgency=low

  * merge release 0.8.23

 -- Max Kellermann <mk@cm4all.com>  Mon, 28 Feb 2011 11:47:45 +0100

cm4all-beng-proxy (0.9.5) unstable; urgency=low

  * translate: allow SITE without CGI

 -- Max Kellermann <mk@cm4all.com>  Mon, 31 Jan 2011 06:35:24 +0100

cm4all-beng-proxy (0.9.4) unstable; urgency=low

  * widget-class: allow distinct addresses for each view

 -- Max Kellermann <mk@cm4all.com>  Thu, 27 Jan 2011 17:51:21 +0100

cm4all-beng-proxy (0.9.3) unstable; urgency=low

  * istream-catch: log errors
  * proxy-handler: pass the original request URI to (Fast)CGI
  * proxy-handler: pass the original document root to (Fast)CGI
  * fcgi-stock: pass site id to child process
  * translation: new packet "HOME" for JailCGI
  * resource-loader: get remote host from "X-Forwarded-For"
  * cgi, fcgi-client: pass client IP address to application

 -- Max Kellermann <mk@cm4all.com>  Fri, 21 Jan 2011 18:13:38 +0100

cm4all-beng-proxy (0.9.2) unstable; urgency=low

  * merge release 0.8.21
  * http-response: better context for error messages
  * istream: method close() does not invoke handler->abort()
  * istream: better context for error messages
  * ajp-client: destruct properly when request stream fails
  * {delegate,fcgi,was}-stock: use the JailCGI 1.4 wrapper

 -- Max Kellermann <mk@cm4all.com>  Mon, 17 Jan 2011 12:08:04 +0100

cm4all-beng-proxy (0.9.1) unstable; urgency=low

  * http-server: count the number of raw bytes sent and received
  * control-handler: support TCACHE_INVALIDATE with SITE
  * new programs "log-forward", "log-exec" for network logging
  * new program "log-split" for creating per-site log files
  * new program "log-traffic" for creating per-site traffic logs
  * move logging servers to new package cm4all-beng-proxy-logging
  * python/control.client: add parameter "broadcast"

 -- Max Kellermann <mk@cm4all.com>  Thu, 02 Dec 2010 12:07:16 +0100

cm4all-beng-proxy (0.9) unstable; urgency=low

  * merge release 0.8.19
  * was-client: explicitly send 32 bit METHOD payload
  * was-client: explicitly parse STATUS as 32 bit integer
  * was-client: clear control channel object on destruction
  * was-client: reuse child process if state is clean on EOF
  * was-client: abort properly after receiving illegal packet
  * was-client: allow "request STOP" before response completed
  * was-client: postpone the response handler invocation
  * was-control: send packets in bulk
  * python: support WAS widgets
  * http-server: enable "cork" mode only for beginning of response
  * http-cache: don't access freed memory in pool_unref_denotify()
  * http: use libcm4all-http
  * new datagram based binary protocol for access logging
  * main: default WAS stock limit is 16

 -- Max Kellermann <mk@cm4all.com>  Thu, 18 Nov 2010 19:56:17 +0100

cm4all-beng-proxy (0.8.38) unstable; urgency=low

  * failure: update time stamp on existing item
  * errdoc: free the original response body on abort

 -- Max Kellermann <mk@cm4all.com>  Fri, 20 May 2011 10:17:14 +0200

cm4all-beng-proxy (0.8.37) unstable; urgency=low

  * widget-resolver: don't reuse failed resolver
  * http-request: fix NULL pointer dereference on invalid URI
  * config: disable the TCP stock limit by default

 -- Max Kellermann <mk@cm4all.com>  Mon, 16 May 2011 13:41:32 +0200

cm4all-beng-proxy (0.8.36) unstable; urgency=low

  * http-server: check if client closes connection while processing
  * http-client: release the socket before invoking the callback
  * fcgi-client: fix assertion failure on full input buffer
  * memcached-client: re-enable socket event after direct copy
  * istream-file: fix assertion failure on range request
  * test/t-cgi: fix bashisms in test scripts

 -- Max Kellermann <mk@cm4all.com>  Tue, 10 May 2011 18:45:48 +0200

cm4all-beng-proxy (0.8.35) unstable; urgency=low

  * session: fix potential session defragmentation crash
  * ajp-request: use "host:port" as TCP stock key
  * cgi: evaluate the Content-Length response header

 -- Max Kellermann <mk@cm4all.com>  Wed, 27 Apr 2011 13:32:05 +0200

cm4all-beng-proxy (0.8.34) unstable; urgency=low

  * js: replace all '%' with '$'
  * js: check if session_id is null
  * debian: add package cm4all-beng-proxy-tools

 -- Max Kellermann <mk@cm4all.com>  Tue, 19 Apr 2011 18:43:54 +0200

cm4all-beng-proxy (0.8.33) unstable; urgency=low

  * processor: don't quote query string arguments with dollar sign
  * widget-request: safely remove "view" and "path" from argument table
  * debian/control: add "Breaks << 0.8.32" on the JavaScript library

 -- Max Kellermann <mk@cm4all.com>  Tue, 12 Apr 2011 18:21:55 +0200

cm4all-beng-proxy (0.8.32) unstable; urgency=low

  * args: quote arguments with the dollar sign

 -- Max Kellermann <mk@cm4all.com>  Tue, 12 Apr 2011 13:34:42 +0200

cm4all-beng-proxy (0.8.31) unstable; urgency=low

  * proxy-widget: eliminate the duplicate "Server" response header
  * translation: add packet UNTRUSTED_SITE_SUFFIX

 -- Max Kellermann <mk@cm4all.com>  Thu, 07 Apr 2011 16:23:37 +0200

cm4all-beng-proxy (0.8.30) unstable; urgency=low

  * handler: make lower-case realm name from the "Host" header
  * session: copy attribute "realm", fixes segmentation fault

 -- Max Kellermann <mk@cm4all.com>  Tue, 29 Mar 2011 16:47:43 +0200

cm4all-beng-proxy (0.8.29) unstable; urgency=low

  * ajp-client: send query string in an AJP attribute

 -- Max Kellermann <mk@cm4all.com>  Mon, 21 Mar 2011 19:16:16 +0100

cm4all-beng-proxy (0.8.28) unstable; urgency=low

  * resource-loader: use X-Forwarded-For to obtain AJP remote host
  * resource-loader: strip port from AJP remote address
  * resource-loader: don't pass remote host to AJP server
  * resource-loader: parse server port for AJP
  * ajp-client: always send content-length
  * ajp-client: parse the remaining buffer after EAGAIN

 -- Max Kellermann <mk@cm4all.com>  Mon, 21 Mar 2011 11:12:07 +0100

cm4all-beng-proxy (0.8.27) unstable; urgency=low

  * http-request: close the request body on malformed URI
  * ajp-request: AJP translation packet contains ajp://host:port/path

 -- Max Kellermann <mk@cm4all.com>  Fri, 18 Mar 2011 14:04:21 +0100

cm4all-beng-proxy (0.8.26) unstable; urgency=low

  * python/response: fix typo in ajp()
  * session: validate sessions only within one realm

 -- Max Kellermann <mk@cm4all.com>  Fri, 18 Mar 2011 08:59:41 +0100

cm4all-beng-proxy (0.8.25) unstable; urgency=low

  * widget-http: discard request body on unknown view name
  * inline-widget: discard request body on error
  * {http,fcgi,was}-client: allocate response headers from caller pool
  * cmdline: fcgi_stock_limit defaults to 0 (no limit)

 -- Max Kellermann <mk@cm4all.com>  Mon, 14 Mar 2011 15:53:42 +0100

cm4all-beng-proxy (0.8.24) unstable; urgency=low

  * fcgi-client: release the connection even when padding not consumed
    after empty response

 -- Max Kellermann <mk@cm4all.com>  Wed, 02 Mar 2011 17:39:33 +0100

cm4all-beng-proxy (0.8.23) unstable; urgency=low

  * memcached-client: allocate a new memory pool
  * memcached-client: copy caller_pool reference before freeing the client
  * fcgi-client: check headers!=NULL
  * fcgi-client: release the connection even when padding not consumed

 -- Max Kellermann <mk@cm4all.com>  Mon, 28 Feb 2011 10:50:02 +0100

cm4all-beng-proxy (0.8.22) unstable; urgency=low

  * cgi: fill special variables CONTENT_TYPE, CONTENT_LENGTH
  * memcached-client: remove stray pool_unref() call
  * memcached-client: reuse the socket if the remaining value is buffered
  * http-cache-choice: abbreviate memcached keys
  * *-cache: allocate a parent pool for cache items
  * pool: re-enable linear pools
  * frame: free the request body on error
  * http-cache: free cached body which was dismissed

 -- Max Kellermann <mk@cm4all.com>  Mon, 07 Feb 2011 15:34:09 +0100

cm4all-beng-proxy (0.8.21) unstable; urgency=low

  * merge release 0.7.55
  * jail: translate the document root properly
  * header-forward: forward the "Host" header to CGI/FastCGI/AJP
  * http-error: map ENOTDIR to "404 Not Found"
  * http-server: fix assertion failure on write error
  * fcgi-stock: clear all environment variables

 -- Max Kellermann <mk@cm4all.com>  Thu, 06 Jan 2011 16:04:20 +0100

cm4all-beng-proxy (0.8.20) unstable; urgency=low

  * widget-resolver: add pedantic state assertions
  * async: remember a copy of the operation in !NDEBUG
  * python/translation/response: max_age() returns self

 -- Max Kellermann <mk@cm4all.com>  Mon, 06 Dec 2010 23:02:50 +0100

cm4all-beng-proxy (0.8.19) unstable; urgency=low

  * merge release 0.7.54

 -- Max Kellermann <mk@cm4all.com>  Wed, 17 Nov 2010 16:25:10 +0100

cm4all-beng-proxy (0.8.18) unstable; urgency=low

  * was-client: explicitly send 32 bit METHOD payload
  * was-client: explicitly parse STATUS as 32 bit integer
  * istream: check presence of as_fd() in optimized build

 -- Max Kellermann <mk@cm4all.com>  Fri, 05 Nov 2010 11:00:54 +0100

cm4all-beng-proxy (0.8.17) unstable; urgency=low

  * merged release 0.7.53
  * widget: use colon as widget path separator
  * was-client: check for abort during response handler
  * was-client: implement STOP
  * was-client: release memory pools
  * was-launch: enable non-blocking mode on input and output
  * http-server: don't crash on malformed pipelined request
  * main: free the WAS stock and the UDP listener in the SIGTERM handler

 -- Max Kellermann <mk@cm4all.com>  Thu, 28 Oct 2010 19:50:26 +0200

cm4all-beng-proxy (0.8.16) unstable; urgency=low

  * merged release 0.7.52
  * was-client: support for the WAS protocol

 -- Max Kellermann <mk@cm4all.com>  Wed, 13 Oct 2010 16:45:18 +0200

cm4all-beng-proxy (0.8.15) unstable; urgency=low

  * resource-address: don't skip question mark twice

 -- Max Kellermann <mk@cm4all.com>  Tue, 28 Sep 2010 12:20:33 +0200

cm4all-beng-proxy (0.8.14) unstable; urgency=low

  * processor: schedule "xmlns:c" deletion

 -- Max Kellermann <mk@cm4all.com>  Thu, 23 Sep 2010 14:42:31 +0200

cm4all-beng-proxy (0.8.13) unstable; urgency=low

  * processor: delete "xmlns:c" attributes from link elements
  * istream-{head,zero}: implement method available()
  * merged release 0.7.51

 -- Max Kellermann <mk@cm4all.com>  Tue, 17 Aug 2010 09:54:33 +0200

cm4all-beng-proxy (0.8.12) unstable; urgency=low

  * http-cache-memcached: copy resource address
  * debian/control: add missing ${shlibs:Depends}
  * merged release 0.7.50

 -- Max Kellermann <mk@cm4all.com>  Thu, 12 Aug 2010 20:17:52 +0200

cm4all-beng-proxy (0.8.11) unstable; urgency=low

  * delegate-client: fix SCM_RIGHTS check
  * use Linux 2.6 CLOEXEC/NONBLOCK flags
  * tcache: INVALIDATE removes all variants (error documents etc.)
  * control: new UDP based protocol, allows invalidating caches
  * hashmap: fix assertion failure in hashmap_remove_match()
  * merged release 0.7.49

 -- Max Kellermann <mk@cm4all.com>  Tue, 10 Aug 2010 15:48:10 +0200

cm4all-beng-proxy (0.8.10) unstable; urgency=low

  * tcache: copy response.previous

 -- Max Kellermann <mk@cm4all.com>  Mon, 02 Aug 2010 18:03:43 +0200

cm4all-beng-proxy (0.8.9) unstable; urgency=low

  * (f?)cgi-handler: forward query string only if focused
  * ajp-handler: merge into proxy-handler
  * proxy-handler: forward query string if focused
  * cgi, fastcgi-handler: enable the resource cache
  * translation: add packets CHECK and PREVIOUS for authentication
  * python: add Response.max_age()

 -- Max Kellermann <mk@cm4all.com>  Fri, 30 Jul 2010 11:39:22 +0200

cm4all-beng-proxy (0.8.8) unstable; urgency=low

  * prototypes/translate.py: added new ticket-fastcgi programs
  * http-cache: implement FastCGI caching
  * merged release 0.7.47

 -- Max Kellermann <mk@cm4all.com>  Wed, 21 Jul 2010 13:00:43 +0200

cm4all-beng-proxy (0.8.7) unstable; urgency=low

  * istream-delayed: update the "direct" bit mask
  * http-client: send "Expect: 100-continue"
  * response, widget-http: apply istream_pipe to filter input
  * proxy-handler: apply istream_pipe to request body
  * istream-ajp-body: send larger request body packets
  * ajp-client: support splice()
  * merged release 0.7.46

 -- Max Kellermann <mk@cm4all.com>  Fri, 25 Jun 2010 18:52:04 +0200

cm4all-beng-proxy (0.8.6) unstable; urgency=low

  * translation: added support for custom error documents
  * response: convert HEAD to GET if filter follows
  * processor: short-circuit on HEAD request
  * python: depend on python-twisted-core

 -- Max Kellermann <mk@cm4all.com>  Wed, 16 Jun 2010 16:37:42 +0200

cm4all-beng-proxy (0.8.5) unstable; urgency=low

  * istream-tee: allow second output to block
  * widget-http: don't transform error documents
  * response, widget-http: disable filters after widget frame request
  * translation: added packet FILTER_4XX to filter client errors
  * merged release 0.7.45

 -- Max Kellermann <mk@cm4all.com>  Thu, 10 Jun 2010 16:13:14 +0200

cm4all-beng-proxy (0.8.4) unstable; urgency=low

  * python: added missing "Response" import
  * python: resume parsing after deferred call
  * http-client: implement istream method as_fd()
  * merged release 0.7.44

 -- Max Kellermann <mk@cm4all.com>  Mon, 07 Jun 2010 17:01:16 +0200

cm4all-beng-proxy (0.8.3) unstable; urgency=low

  * file-handler: implement If-Range (RFC 2616 14.27)
  * merged release 0.7.42

 -- Max Kellermann <mk@cm4all.com>  Tue, 01 Jun 2010 16:17:13 +0200

cm4all-beng-proxy (0.8.2) unstable; urgency=low

  * cookie-client: verify the cookie path
  * python: use Twisted's logging library
  * python: added a widget registry class
  * merged release 0.7.41

 -- Max Kellermann <mk@cm4all.com>  Wed, 26 May 2010 13:08:16 +0200

cm4all-beng-proxy (0.8.1) unstable; urgency=low

  * http-cache-memcached: delete entity records on POST

 -- Max Kellermann <mk@cm4all.com>  Tue, 18 May 2010 12:21:55 +0200

cm4all-beng-proxy (0.8) unstable; urgency=low

  * istream: added method as_fd() to convert istream to file descriptor
  * fork: support passing stdin istream fd to child process
  * http-cache: discard only matching entries on POST
  * istream-html-escape: escape single and double quote
  * rewrite-uri: escape the result with XML entities

 -- Max Kellermann <mk@cm4all.com>  Thu, 13 May 2010 12:34:46 +0200

cm4all-beng-proxy (0.7.55) unstable; urgency=low

  * pool: reparent pools in optimized build
  * istream-deflate: add missing pool reference while reading
  * istream-deflate: fix several error handlers

 -- Max Kellermann <mk@cm4all.com>  Thu, 06 Jan 2011 12:59:39 +0100

cm4all-beng-proxy (0.7.54) unstable; urgency=low

  * http-server: fix crash on deferred chunked request body
  * parser: fix crash on malformed SCRIPT element

 -- Max Kellermann <mk@cm4all.com>  Wed, 17 Nov 2010 16:13:09 +0100

cm4all-beng-proxy (0.7.53) unstable; urgency=low

  * http-server: don't crash on malformed pipelined request
  * sink-header: fix assertion failure on empty trailer

 -- Max Kellermann <mk@cm4all.com>  Thu, 28 Oct 2010 18:39:01 +0200

cm4all-beng-proxy (0.7.52) unstable; urgency=low

  * fcgi-client: fix send timeout handler
  * fork: finish the buffer after pipe was drained

 -- Max Kellermann <mk@cm4all.com>  Wed, 13 Oct 2010 16:39:26 +0200

cm4all-beng-proxy (0.7.51) unstable; urgency=low

  * http-client: clear response body pointer before forwarding EOF event
  * processor: fix assertion failure for c:mode in c:widget

 -- Max Kellermann <mk@cm4all.com>  Mon, 16 Aug 2010 17:01:48 +0200

cm4all-beng-proxy (0.7.50) unstable; urgency=low

  * header-forward: don't forward the "Host" header to HTTP servers
  * resource-address: use uri_relative() for CGI
  * uri-relative: don't lose host name in uri_absolute()
  * uri-relative: don't fail on absolute URIs
  * http-cache-heap: don't use uninitialized item size

 -- Max Kellermann <mk@cm4all.com>  Thu, 12 Aug 2010 20:03:49 +0200

cm4all-beng-proxy (0.7.49) unstable; urgency=low

  * hashmap: fix assertion failure in hashmap_remove_value()

 -- Max Kellermann <mk@cm4all.com>  Tue, 10 Aug 2010 15:37:12 +0200

cm4all-beng-proxy (0.7.48) unstable; urgency=low

  * pipe-stock: add assertions on file descriptors

 -- Max Kellermann <mk@cm4all.com>  Mon, 09 Aug 2010 14:56:54 +0200

cm4all-beng-proxy (0.7.47) unstable; urgency=low

  * cmdline: add option "--group"

 -- Max Kellermann <mk@cm4all.com>  Fri, 16 Jul 2010 18:39:53 +0200

cm4all-beng-proxy (0.7.46) unstable; urgency=low

  * handler: initialize all translate_response attributes
  * http-client: consume buffer before header length check
  * istream-pipe: clear "direct" flags in constructor
  * istream-pipe: return gracefully when handler blocks
  * ajp-client: hold pool reference to reset TCP_CORK

 -- Max Kellermann <mk@cm4all.com>  Mon, 21 Jun 2010 17:53:21 +0200

cm4all-beng-proxy (0.7.45) unstable; urgency=low

  * istream-tee: separate "weak" values for the two outputs
  * fcache: don't close output when caching has been canceled
  * tcache: copy the attribute "secure_cookie"

 -- Max Kellermann <mk@cm4all.com>  Thu, 10 Jun 2010 15:21:34 +0200

cm4all-beng-proxy (0.7.44) unstable; urgency=low

  * http-client: check response header length
  * http-server: check request header length

 -- Max Kellermann <mk@cm4all.com>  Mon, 07 Jun 2010 16:51:57 +0200

cm4all-beng-proxy (0.7.43) unstable; urgency=low

  * http-cache: fixed NULL pointer dereference when storing empty response
    body on the heap

 -- Max Kellermann <mk@cm4all.com>  Tue, 01 Jun 2010 18:52:45 +0200

cm4all-beng-proxy (0.7.42) unstable; urgency=low

  * fork: check "direct" flag again after buffer flush
  * pool: pool_unref_denotify() remembers the code location
  * sink-{buffer,gstring}: don't invoke callback in abort()
  * async: added another debug flag to verify correctness

 -- Max Kellermann <mk@cm4all.com>  Mon, 31 May 2010 21:15:58 +0200

cm4all-beng-proxy (0.7.41) unstable; urgency=low

  * http-cache: initialize response status and headers on empty body

 -- Max Kellermann <mk@cm4all.com>  Tue, 25 May 2010 16:27:25 +0200

cm4all-beng-proxy (0.7.40) unstable; urgency=low

  * http-cache: fixed NULL pointer dereference when storing empty response
    body in memcached

 -- Max Kellermann <mk@cm4all.com>  Tue, 25 May 2010 15:04:44 +0200

cm4all-beng-proxy (0.7.39) unstable; urgency=low

  * memcached-stock: close value on connect failure
  * http: implement remaining status codes
  * http-cache: allow caching empty response body
  * http-cache: cache status codes 203, 206, 300, 301, 410
  * http-cache: don't cache authorized resources

 -- Max Kellermann <mk@cm4all.com>  Fri, 21 May 2010 17:37:29 +0200

cm4all-beng-proxy (0.7.38) unstable; urgency=low

  * http-server: send HTTP/1.1 declaration with "100 Continue"
  * connection: initialize "site_name", fixes crash bug
  * translation: added packet SECURE_COOKIE

 -- Max Kellermann <mk@cm4all.com>  Thu, 20 May 2010 15:40:34 +0200

cm4all-beng-proxy (0.7.37) unstable; urgency=low

  * *-client: implement a socket leak detector
  * handler: initialize response header without translation server

 -- Max Kellermann <mk@cm4all.com>  Tue, 18 May 2010 12:05:11 +0200

cm4all-beng-proxy (0.7.36) unstable; urgency=low

  * http-client: fixed NULL pointer dereference
  * handler, response: removed duplicate request body destruction calls

 -- Max Kellermann <mk@cm4all.com>  Tue, 11 May 2010 17:16:36 +0200

cm4all-beng-proxy (0.7.35) unstable; urgency=low

  * {http,fcgi,ajp}-request: close the request body on abort
  * handler: set fake translation response on malformed URI

 -- Max Kellermann <mk@cm4all.com>  Mon, 10 May 2010 11:22:23 +0200

cm4all-beng-proxy (0.7.34) unstable; urgency=low

  * translate: check the UNTRUSTED packet
  * translation: added packet UNTRUSTED_PREFIX

 -- Max Kellermann <mk@cm4all.com>  Fri, 30 Apr 2010 19:14:37 +0200

cm4all-beng-proxy (0.7.33) unstable; urgency=low

  * merged release 0.7.27.1
  * fcache: don't continue storing in background
  * fcgi-client: re-add event after some input data has been read

 -- Max Kellermann <mk@cm4all.com>  Fri, 30 Apr 2010 11:31:08 +0200

cm4all-beng-proxy (0.7.32) unstable; urgency=low

  * response: generate the "Server" response header
  * response: support the Authentication-Info response header
  * response: support custom authentication pages
  * translation: support custom response headers

 -- Max Kellermann <mk@cm4all.com>  Tue, 27 Apr 2010 17:09:59 +0200

cm4all-beng-proxy (0.7.31) unstable; urgency=low

  * support HTTP authentication (RFC 2617)

 -- Max Kellermann <mk@cm4all.com>  Mon, 26 Apr 2010 17:26:42 +0200

cm4all-beng-proxy (0.7.30) unstable; urgency=low

  * fcgi-client: support responses without a body
  * {http,fcgi}-client: hold caller pool reference during callback

 -- Max Kellermann <mk@cm4all.com>  Fri, 23 Apr 2010 14:41:05 +0200

cm4all-beng-proxy (0.7.29) unstable; urgency=low

  * http-cache: added missing pool_unref() in memcached_miss()
  * pool: added checked pool references

 -- Max Kellermann <mk@cm4all.com>  Thu, 22 Apr 2010 15:45:48 +0200

cm4all-beng-proxy (0.7.28) unstable; urgency=low

  * fcgi-client: support response status
  * translate: malformed packets are fatal
  * http-cache: don't cache resources with very long URIs
  * memcached-client: increase the maximum key size to 32 kB

 -- Max Kellermann <mk@cm4all.com>  Thu, 15 Apr 2010 15:06:51 +0200

cm4all-beng-proxy (0.7.27.1) unstable; urgency=low

  * http-cache: added missing pool_unref() in memcached_miss()
  * http-cache: don't cache resources with very long URIs
  * memcached-client: increase the maximum key size to 32 kB
  * fork: properly handle partially filled output buffer
  * fork: re-add event after some input data has been read

 -- Max Kellermann <mk@cm4all.com>  Thu, 29 Apr 2010 15:30:21 +0200

cm4all-beng-proxy (0.7.27) unstable; urgency=low

  * session: use GLib's PRNG to generate session ids
  * session: seed the PRNG with /dev/random
  * response: log UNTRUSTED violation attempts
  * response: drop widget sessions when there is no focus

 -- Max Kellermann <mk@cm4all.com>  Fri, 09 Apr 2010 12:04:18 +0200

cm4all-beng-proxy (0.7.26) unstable; urgency=low

  * memcached-client: schedule read event before callback
  * istream-tee: continue with second output if first is closed

 -- Max Kellermann <mk@cm4all.com>  Sun, 28 Mar 2010 18:08:11 +0200

cm4all-beng-proxy (0.7.25) unstable; urgency=low

  * memcached-client: don't poll if socket is closed
  * fork: close file descriptor on input error
  * pool: don't check attachments in pool_trash()

 -- Max Kellermann <mk@cm4all.com>  Thu, 25 Mar 2010 13:28:01 +0100

cm4all-beng-proxy (0.7.24) unstable; urgency=low

  * memcached-client: release socket after splice

 -- Max Kellermann <mk@cm4all.com>  Mon, 22 Mar 2010 11:29:45 +0100

cm4all-beng-proxy (0.7.23) unstable; urgency=low

  * sink-header: support splice
  * memcached-client: support splice (response)
  * fcgi-client: recover correctly after send error
  * fcgi-client: support chunked request body
  * fcgi-client: basic splice support for the request body
  * http-cache: duplicate headers
  * {http,memcached}-client: check "direct" mode after buffer flush
  * cmdline: added option "fcgi_stock_limit"
  * python: auto-export function write_packet()
  * python: Response methods return self

 -- Max Kellermann <mk@cm4all.com>  Fri, 19 Mar 2010 13:28:35 +0100

cm4all-beng-proxy (0.7.22) unstable; urgency=low

  * python: re-add function write_packet()

 -- Max Kellermann <mk@cm4all.com>  Fri, 12 Mar 2010 12:27:21 +0100

cm4all-beng-proxy (0.7.21) unstable; urgency=low

  * ajp-client: handle EAGAIN from send()
  * python: install the missing sources

 -- Max Kellermann <mk@cm4all.com>  Thu, 11 Mar 2010 16:58:25 +0100

cm4all-beng-proxy (0.7.20) unstable; urgency=low

  * http-client: don't reinstate event when socket is closed
  * access-log: log the site name
  * python: removed unused function write_packet()
  * python: split the module beng_proxy.translation
  * python: allow overriding query string and param in absolute_uri()
  * python: moved absolute_uri() to a separate library

 -- Max Kellermann <mk@cm4all.com>  Thu, 11 Mar 2010 09:48:52 +0100

cm4all-beng-proxy (0.7.19) unstable; urgency=low

  * client-socket: translate EV_TIMEOUT to ETIMEDOUT
  * fork: refill the input buffer as soon as possible
  * delegate-client: implement an abortable event
  * pool: added assertions for libevent leaks
  * direct: added option "-s enable_splice=no"

 -- Max Kellermann <mk@cm4all.com>  Thu, 04 Mar 2010 17:34:56 +0100

cm4all-beng-proxy (0.7.18) unstable; urgency=low

  * args: reserve memory for the trailing null byte

 -- Max Kellermann <mk@cm4all.com>  Tue, 23 Feb 2010 17:46:04 +0100

cm4all-beng-proxy (0.7.17) unstable; urgency=low

  * translation: added the BOUNCE packet (variant of REDIRECT)
  * translation: change widget packet HOST to UNTRUSTED
  * translation: pass internal URI arguments to the translation server
  * handler: use the specified status with REDIRECT
  * python: added method Request.absolute_uri()

 -- Max Kellermann <mk@cm4all.com>  Tue, 23 Feb 2010 16:15:22 +0100

cm4all-beng-proxy (0.7.16) unstable; urgency=low

  * processor: separate trusted from untrusted widgets by host name
  * processor: mode=partition is deprecated
  * translate: fix DOCUMENT_ROOT handler for CGI/FASTCGI
  * fcgi-request: added JailCGI support

 -- Max Kellermann <mk@cm4all.com>  Fri, 19 Feb 2010 14:29:29 +0100

cm4all-beng-proxy (0.7.15) unstable; urgency=low

  * processor: unreference the caller pool in abort()
  * tcache: clear BASE on mismatch
  * fcgi-client: generate the Content-Length request header
  * fcgi-client: send the CONTENT_TYPE parameter
  * prototypes/translate.py: use FastCGI to run PHP

 -- Max Kellermann <mk@cm4all.com>  Thu, 11 Feb 2010 14:43:21 +0100

cm4all-beng-proxy (0.7.14) unstable; urgency=low

  * connection: drop connections when the limit is exceeded
  * resource-address: added BASE support
  * fcgi-client: check the request ID in response packets
  * http-client: check response body when request body is closed
  * html-escape: use the last ampersand before the semicolon
  * html-escape: support &apos;
  * processor: unescape widget parameter values

 -- Max Kellermann <mk@cm4all.com>  Fri, 29 Jan 2010 17:49:43 +0100

cm4all-beng-proxy (0.7.13) unstable; urgency=low

  * fcgi-request: duplicate socket path
  * fcgi-request: support ACTION
  * fcgi-client: provide SCRIPT_FILENAME
  * fcgi-client: append empty PARAMS packet
  * fcgi-client: try to read response before request is finished
  * fcgi-client: implement the STDERR packet
  * fcgi-client: support request headers and body
  * fcgi-stock: manage one socket per child process
  * fcgi-stock: unlink socket path after connect
  * fcgi-stock: redirect fd 1,2 to /dev/null
  * fcgi-stock: kill FastCGI processes after 5 minutes idle
  * translation: new packet PAIR for passing parameters to FastCGI

 -- Max Kellermann <mk@cm4all.com>  Thu, 14 Jan 2010 13:36:48 +0100

cm4all-beng-proxy (0.7.12) unstable; urgency=low

  * http-cache: unlock the cache item after successful revalidation
  * http-cache-memcached: pass the expiration time to memcached
  * sink-header: comprise pending data in method available()
  * header-forward: forward the Expires response header

 -- Max Kellermann <mk@cm4all.com>  Tue, 22 Dec 2009 16:18:49 +0100

cm4all-beng-proxy (0.7.11) unstable; urgency=low

  * {ajp,memcached}-client: fix dis\appearing event for duplex socket
  * memcached-client: handle EAGAIN after send()
  * memcached-client: release socket as early as possible
  * header-forward: don't forward Accept-Encoding if transformation is
    enabled
  * widget-http, inline-widget: check Content-Encoding before processing
  * file-handler: send "Vary: Accept-Encoding" for compressed response
  * header-forward: support duplicate headers
  * fcache: implemented a 60 seconds timeout
  * fcache: copy pointer to local variable before callback
  * event2: refresh timeout after event has occurred

 -- Max Kellermann <mk@cm4all.com>  Fri, 18 Dec 2009 16:45:24 +0100

cm4all-beng-proxy (0.7.10) unstable; urgency=low

  * http-{server,client}: fix disappearing event for duplex socket

 -- Max Kellermann <mk@cm4all.com>  Mon, 14 Dec 2009 15:46:25 +0100

cm4all-beng-proxy (0.7.9) unstable; urgency=low

  * http: "Expect" is a hop-by-hop header
  * http-server: send "100 Continue" unless request body closed
  * http-client: poll socket after splice
  * http-server: handle EAGAIN after splice
  * http-server: send a 417 response on unrecognized "Expect" request
  * response, widget-http: append filter id to resource tag
  * resource-tag: check for "Cache-Control: no-store"

 -- Max Kellermann <mk@cm4all.com>  Mon, 14 Dec 2009 13:05:15 +0100

cm4all-beng-proxy (0.7.8) unstable; urgency=low

  * http-body: support partial response in method available()
  * file-handler: support pre-compressed static files
  * fcache: honor the "Cache-Control: no-store" response header

 -- Max Kellermann <mk@cm4all.com>  Wed, 09 Dec 2009 15:49:25 +0100

cm4all-beng-proxy (0.7.7) unstable; urgency=low

  * parser: allow underscore in attribute names
  * processor: check "type" attribute before URI rewriting
  * http-client: start receiving before request is sent
  * http-client: try to read response after write error
  * http-client: deliver response body after headers are finished
  * http-client: release socket as early as possible
  * http-client: serve buffer after socket has been closed
  * istream-chunked: clear input stream in abort handler
  * growing-buffer: fix crash after close in "data" callback

 -- Max Kellermann <mk@cm4all.com>  Thu, 03 Dec 2009 13:09:57 +0100

cm4all-beng-proxy (0.7.6) unstable; urgency=low

  * istream-hold: return -2 if handler is not available yet
  * http, ajp, fcgi: use istream_hold on request body
  * http-client: implemented splicing the request body
  * response: added missing URI substitution

 -- Max Kellermann <mk@cm4all.com>  Tue, 17 Nov 2009 15:25:35 +0100

cm4all-beng-proxy (0.7.5) unstable; urgency=low

  * session: 64 bit session ids
  * session: allow arbitrary session id size (at compile-time)
  * debian: larger default log file (16 * 4MB)
  * debian: added package cm4all-beng-proxy-toi

 -- Max Kellermann <mk@cm4all.com>  Mon, 16 Nov 2009 15:51:24 +0100

cm4all-beng-proxy (0.7.4) unstable; urgency=low

  * measure the latency of external resources
  * widget-http: partially revert "don't query session if !stateful"

 -- Max Kellermann <mk@cm4all.com>  Tue, 10 Nov 2009 15:06:03 +0100

cm4all-beng-proxy (0.7.3) unstable; urgency=low

  * uri-verify: don't reject double slash after first segment
  * hostname: allow the hyphen character
  * processor: allow processing without session
  * widget-http: don't query session if !stateful
  * request: disable session management for known bots
  * python: fixed AttributeError in __getattr__()
  * python: added method Response.process()
  * translation: added the response packets URI, HOST, SCHEME
  * translation: added header forward packets

 -- Max Kellermann <mk@cm4all.com>  Mon, 09 Nov 2009 16:40:27 +0100

cm4all-beng-proxy (0.7.2) unstable; urgency=low

  * fcache: close all caching connections on exit
  * istream-file: retry reading after EAGAIN
  * direct, istream-pipe: re-enable SPLICE_F_NONBLOCK
  * direct, istream-pipe: disable the SPLICE_F_MORE flag
  * http-client: handle EAGAIN after splice
  * http-client, header-writer: remove hop-by-hop response headers
  * response: optimized transformed response headers
  * handler: mangle CGI and FastCGI headers
  * header-forward: generate the X-Forwarded-For header
  * header-forward: add local host name to "Via" request header

 -- Max Kellermann <mk@cm4all.com>  Fri, 30 Oct 2009 13:41:02 +0100

cm4all-beng-proxy (0.7.1) unstable; urgency=low

  * file-handler: close the stream on "304 Not Modified"
  * pool: use assembler code only on gcc
  * cmdline: added option "--set tcp_stock_limit"
  * Makefile.am: enable the "subdir-objects" option

 -- Max Kellermann <mk@cm4all.com>  Thu, 22 Oct 2009 12:17:11 +0200

cm4all-beng-proxy (0.7) unstable; urgency=low

  * ajp-client: check if connection was closed during response callback
  * header-forward: log session id
  * istream: separate TCP splicing checks
  * istream-pipe: fix segmentation fault after incomplete direct transfer
  * istream-pipe: implement the "available" method
  * istream-pipe: allocate pipe only if handler supports it
  * istream-pipe: flush the pipe before reading from input
  * istream-pipe: reuse pipes in a stock
  * direct: support splice() from TCP socket to pipe
  * istream: direct() returns -3 if stream has been closed
  * hstock: don't destroy stocks while items are being created
  * tcp-stock: limit number of connections per host to 256
  * translate, http-client, ajp-client, cgi, http-cache: verify the HTTP
    response status
  * prototypes/translate.py: disallow "/../" and null bytes
  * prototypes/translate.py: added "/jail-delegate/" location
  * uri-parser: strict RFC 2396 URI verification
  * uri-parser: don't unescape the URI path
  * http-client, ajp-client: verify the request URI
  * uri-escape: unescape each character only once
  * http-cache: never use the memcached stock if caching is disabled
  * allow 8192 connections by default
  * allow 65536 file handles by default
  * added package cm4all-jailed-beng-proxy-delegate-helper

 -- Max Kellermann <mk@cm4all.com>  Wed, 21 Oct 2009 15:00:56 +0200

cm4all-beng-proxy (0.6.23) unstable; urgency=low

  * header-forward: log session information
  * prototypes/translate.py: added /cgi-bin/ location
  * http-server: disable keep-alive for HTTP/1.0 clients
  * http-server: don't send "Connection: Keep-Alive"
  * delegate-stock: clear the environment
  * delegate-stock: added jail support
  * delegate-client: reuse helper process after I/O error

 -- Max Kellermann <mk@cm4all.com>  Mon, 12 Oct 2009 17:29:35 +0200

cm4all-beng-proxy (0.6.22) unstable; urgency=low

  * istream-tee: clear both "enabled" flags in the eof/abort handler
  * istream-tee: fall back to first data() return value if second stream
    closed itself
  * http-cache: don't log body_abort after close

 -- Max Kellermann <mk@cm4all.com>  Thu, 01 Oct 2009 19:19:37 +0200

cm4all-beng-proxy (0.6.21) unstable; urgency=low

  * http-client: log more error messages
  * delegate-stock: added the DOCUMENT_ROOT environment variable
  * response, widget: accept "application/xhtml+xml"
  * cookie-server: allow square brackets in unquoted cookie values
    (violating RFC 2109 and RFC 2616)

 -- Max Kellermann <mk@cm4all.com>  Thu, 01 Oct 2009 13:55:40 +0200

cm4all-beng-proxy (0.6.20) unstable; urgency=low

  * stock: clear stock after 60 seconds idle
  * hstock: remove empty stocks
  * http-server, http-client, cgi: fixed off-by-one bug in header parser
  * istream-pipe: fix the direct() return value on error
  * istream-pipe: fix formula in range assertion
  * http-cache-memcached: implemented "remove"
  * handler: added FastCGI handler
  * fcgi-client: unref caller pool after socket release
  * fcgi-client: implemented response headers

 -- Max Kellermann <mk@cm4all.com>  Tue, 29 Sep 2009 14:07:13 +0200

cm4all-beng-proxy (0.6.19) unstable; urgency=low

  * http-client: release caller pool after socket release
  * memcached-client: release socket on marshalling error
  * stock: unref caller pool in abort handler
  * stock: lazy cleanup
  * http-cache: copy caller_pool to local variable

 -- Max Kellermann <mk@cm4all.com>  Thu, 24 Sep 2009 16:02:17 +0200

cm4all-beng-proxy (0.6.18) unstable; urgency=low

  * delegate-handler: support conditional GET and ranges
  * file-handler: fix suffix-byte-range-spec parser
  * delegate-helper: call open() with O_CLOEXEC|O_NOCTTY
  * istream-file: don't set FD_CLOEXEC if O_CLOEXEC is available
  * stock: hold caller pool during "get" operation
  * main: free balancer object during shutdown
  * memcached-client: enable socket timeout
  * delegate-stock: set FD_CLOEXEC on socket

 -- Max Kellermann <mk@cm4all.com>  Thu, 24 Sep 2009 10:50:53 +0200

cm4all-beng-proxy (0.6.17) unstable; urgency=low

  * tcp-stock: implemented a load balancer
  * python: accept address list in the ajp() method
  * http-server: added timeout for the HTTP request headers
  * response: close template when the content type is wrong
  * delegate-get: implemented response headers
  * delegate-get: provide status codes and error messages

 -- Max Kellermann <mk@cm4all.com>  Fri, 18 Sep 2009 15:36:57 +0200

cm4all-beng-proxy (0.6.16) unstable; urgency=low

  * tcp-stock: added support for bulldog-tyke
  * sink-buffer: close input if it's not used in the constructor
  * http-cache-memcached: close response body when deserialization fails
  * serialize: fix regression in serialize_uint64()

 -- Max Kellermann <mk@cm4all.com>  Tue, 15 Sep 2009 19:26:07 +0200

cm4all-beng-proxy (0.6.15) unstable; urgency=low

  * http-cache-choice: find more duplicates during cleanup
  * handler: added AJP handler
  * ajp-request: unref pool only on tcp_stock failure
  * ajp-client: prevent parser recursion
  * ajp-client: free request body when response is closed
  * ajp-client: reuse connection after END_RESPONSE packet
  * ajp-client: enable TCP_CORK while sending
  * istream-ajp-body: added a second "length" header field
  * ajp-client: auto-send empty request body chunk
  * ajp-client: register "write" event after GET_BODY_CHUNK packet
  * ajp-client: implemented request and response headers
  * http-cache-rfc: don't rewind tpool if called recursively

 -- Max Kellermann <mk@cm4all.com>  Fri, 11 Sep 2009 16:04:06 +0200

cm4all-beng-proxy (0.6.14) unstable; urgency=low

  * istream-tee: don't restart reading if already in progress

 -- Max Kellermann <mk@cm4all.com>  Thu, 03 Sep 2009 13:21:06 +0200

cm4all-beng-proxy (0.6.13) unstable; urgency=low

  * cookie-server: fix parsing multiple cookies
  * http-cache-memcached: clean up expired "choice" items
  * sink-gstring: use callback instead of public struct
  * istream-tee: restart reading when one output is closed

 -- Max Kellermann <mk@cm4all.com>  Wed, 02 Sep 2009 17:02:53 +0200

cm4all-beng-proxy (0.6.12) unstable; urgency=low

  * http-cache: don't attempt to remove cache items when the cache is disabled

 -- Max Kellermann <mk@cm4all.com>  Fri, 28 Aug 2009 15:40:48 +0200

cm4all-beng-proxy (0.6.11) unstable; urgency=low

  * http-cache-memcached: store HTTP status and response headers
  * http-cache-memcached: implemented flush (SIGHUP)
  * http-cache-memcached: support "Vary"
  * http-client: work around assertion failure in response_stream_close()

 -- Max Kellermann <mk@cm4all.com>  Thu, 27 Aug 2009 12:33:17 +0200

cm4all-beng-proxy (0.6.10) unstable; urgency=low

  * parser: finish tag before bailing out
  * http-request: allow URLs without path component
  * fork: clear event in read() method
  * istream-file: pass options O_CLOEXEC|O_NOCTTY to open()
  * response: check if the "Host" request header is valid

 -- Max Kellermann <mk@cm4all.com>  Tue, 18 Aug 2009 16:37:19 +0200

cm4all-beng-proxy (0.6.9) unstable; urgency=low

  * direct: disable SPLICE_F_NONBLOCK (temporary NFS EAGAIN workaround)

 -- Max Kellermann <mk@cm4all.com>  Mon, 17 Aug 2009 13:52:49 +0200

cm4all-beng-proxy (0.6.8) unstable; urgency=low

  * widget-http: close response body in error code path
  * http-cache: implemented memcached backend (--memcached-server)
  * processor: &c:base; returns the URI without scheme and host

 -- Max Kellermann <mk@cm4all.com>  Mon, 17 Aug 2009 12:29:19 +0200

cm4all-beng-proxy (0.6.7) unstable; urgency=low

  * file-handler: generate Expires from xattr user.MaxAge
  * cmdline: added option --set to configure:
    - max_connections
    - http_cache_size
    - filter_cache_size
    - translate_cache_size
  * flush caches on SIGHUP

 -- Max Kellermann <mk@cm4all.com>  Fri, 07 Aug 2009 11:41:10 +0200

cm4all-beng-proxy (0.6.6) unstable; urgency=low

  * added missing GLib build dependency
  * cgi-handler: set the "body_consumed" flag

 -- Max Kellermann <mk@cm4all.com>  Tue, 04 Aug 2009 09:53:01 +0200

cm4all-beng-proxy (0.6.5) unstable; urgency=low

  * shm: pass MAP_NORESERVE to mmap()
  * proxy-handler: support cookies
  * translation: added DISCARD_SESSION packet

 -- Max Kellermann <mk@cm4all.com>  Wed, 15 Jul 2009 18:00:33 +0200

cm4all-beng-proxy (0.6.4) unstable; urgency=low

  * http-client: don't read response body in HEAD requests
  * ajp-client: invoke the "abort" handler on error
  * filter-cache: lock cache items while they are served

 -- Max Kellermann <mk@cm4all.com>  Thu, 09 Jul 2009 14:36:14 +0200

cm4all-beng-proxy (0.6.3) unstable; urgency=low

  * http-server: implemented the DELETE method
  * http-server: refuse HTTP/0.9 requests
  * proxy-handler: send request body to template when no widget is focused
  * widget-request: pass original HTTP method to widget
  * session: automatically defragment sessions

 -- Max Kellermann <mk@cm4all.com>  Tue, 07 Jul 2009 16:57:22 +0200

cm4all-beng-proxy (0.6.2) unstable; urgency=low

  * lock: fixed race condition in debug flag updates
  * session: use rwlock for the session manager
  * proxy-handler: pass request headers to the remote HTTP server
  * proxy-handler: forward original Accept-Charset if processor is disabled
  * pipe: don't filter resources without a body
  * fcache: forward original HTTP status over "pipe" filter
  * cgi: support the "Status" line

 -- Max Kellermann <mk@cm4all.com>  Mon, 06 Jul 2009 16:38:26 +0200

cm4all-beng-proxy (0.6.1) unstable; urgency=low

  * session: consistently lock all session objects
  * rewrite-uri: check if widget_external_uri() returns NULL
  * widget-uri: don't generate the "path" argument when it's NULL
  * widget-uri: strip superfluous question mark from widget_base_address()
  * widget-uri: append parameters from the template first
  * widget-uri: re-add configured query string in widget_absolute_uri()
  * widget-uri: eliminate configured query string in widget_external_uri()
  * processor: don't consider session data for base=child and base=parent

 -- Max Kellermann <mk@cm4all.com>  Fri, 03 Jul 2009 15:52:01 +0200

cm4all-beng-proxy (0.6) unstable; urgency=low

  * inline-widget: check the widget HTTP response status
  * response: don't apply transformation on failed response
  * resource-address: include pipe arguments in filter cache key
  * handler: removed session redirect on the first request
  * http-cache: accept ETag response header instead of Last-Modified
  * filter-cache: don't require Last-Modified or Expires
  * file-handler: disable ETag only when processor comes first
  * file-handler: read ETag from xattr
  * pipe: generate new ETag for piped resource
  * session: purge sessions when shared memory is full
  * handler: don't enforce sessions for filtered responses

 -- Max Kellermann <mk@cm4all.com>  Tue, 30 Jun 2009 17:48:20 +0200

cm4all-beng-proxy (0.5.14) unstable; urgency=low

  * ajp-client: implemented request body
  * cookie-client: obey "max-age=0" properly
  * processor: forward the original HTTP status
  * response, widget-http: don't allow processing resource without body
  * widget-http: check the Content-Type before invoking processor
  * response: pass the "Location" response header
  * debian: added a separate -optimized-dbg package
  * added init script support for multiple ports (--port) and multiple listen
    (--listen) command line argumnents
  * translation: added the "APPEND" packet for command line arguments
  * pipe: support command line arguments

 -- Max Kellermann <mk@cm4all.com>  Mon, 29 Jun 2009 16:51:16 +0200

cm4all-beng-proxy (0.5.13) unstable; urgency=low

  * widget-registry: clear local_address in translate request
  * cmdline: added the "--listen" option

 -- Max Kellermann <mk@cm4all.com>  Wed, 24 Jun 2009 12:27:17 +0200

cm4all-beng-proxy (0.5.12) unstable; urgency=low

  * response: pass the "Location" response handler
  * added support for multiple listener ports

 -- Max Kellermann <mk@cm4all.com>  Tue, 23 Jun 2009 23:34:55 +0200

cm4all-beng-proxy (0.5.11) unstable; urgency=low

  * build with autotools
  * use libcm4all-socket, GLib
  * Makefile.am: support out-of-tree builds
  * added optimized Debian package
  * tcache: fixed wrong assignment in VARY=HOST
  * translation: added request packet LOCAL_ADDRESS

 -- Max Kellermann <mk@cm4all.com>  Tue, 23 Jun 2009 15:42:12 +0200

cm4all-beng-proxy (0.5.10) unstable; urgency=low

  * widget-http: assign the "address" variable

 -- Max Kellermann <mk@cm4all.com>  Mon, 15 Jun 2009 18:38:58 +0200

cm4all-beng-proxy (0.5.9) unstable; urgency=low

  * tcache: fixed typo in tcache_string_match()
  * tcache: support VARY=SESSION
  * translate: added the INVALIDATE response packet
  * cache, session: higher size limits
  * widget-uri: separate query_string from path_info
  * widget-uri: ignore widget parameters in widget_external_uri()

 -- Max Kellermann <mk@cm4all.com>  Mon, 15 Jun 2009 17:06:11 +0200

cm4all-beng-proxy (0.5.8) unstable; urgency=low

  * handler: fixed double free bug in translate_callback()

 -- Max Kellermann <mk@cm4all.com>  Sun, 14 Jun 2009 19:05:09 +0200

cm4all-beng-proxy (0.5.7) unstable; urgency=low

  * forward the Content-Disposition header
  * handler: assign new session to local variable, fix segfault
  * handler: don't dereference the NULL session

 -- Max Kellermann <mk@cm4all.com>  Sun, 14 Jun 2009 13:01:52 +0200

cm4all-beng-proxy (0.5.6) unstable; urgency=low

  * widget-http: send the "Via" request header instead of "X-Forwarded-For"
  * proxy-handler: send the "Via" request header
  * widget-request: check the "path" argument before calling uri_compress()

 -- Max Kellermann <mk@cm4all.com>  Tue, 09 Jun 2009 12:21:00 +0200

cm4all-beng-proxy (0.5.5) unstable; urgency=low

  * processor: allow specifying relative URI in c:base=child
  * widget-request: verify the "path" argument
  * widget: allocate address from widget's pool
  * widget-http: support multiple Set-Cookie response headers

 -- Max Kellermann <mk@cm4all.com>  Thu, 04 Jun 2009 15:10:15 +0200

cm4all-beng-proxy (0.5.4) unstable; urgency=low

  * implemented delegation of open() to a helper program
  * added the BASE translation packet, supported by the translation cache
  * deprecated c:mode=proxy
  * rewrite-uri: always enable focus in mode=partial
  * http-cache: don't cache resources with query string (RFC 2616 13.9)
  * http-cache: lock cache items while they are served

 -- Max Kellermann <mk@cm4all.com>  Thu, 28 May 2009 11:44:01 +0200

cm4all-beng-proxy (0.5.3) unstable; urgency=low

  * cgi: close request body on fork() failure
  * fork: added workaround for pipe-to-pipe splice()
  * http-cache: use cache entry when response ETag matches
  * cgi: loop in istream_cgi_read() to prevent blocking
  * cache: check for expired items once a minute
  * cache: optimize search for oldest item

 -- Max Kellermann <mk@cm4all.com>  Wed, 06 May 2009 13:23:46 +0200

cm4all-beng-proxy (0.5.2) unstable; urgency=low

  * added filter cache
  * header-parser: added missing range check in header_parse_line()
  * fork: added event for writing to the child process
  * fork: don't splice() from a pipe
  * response: don't pass request body to unfocused processor
  * added filter type "pipe"

 -- Max Kellermann <mk@cm4all.com>  Wed, 29 Apr 2009 13:24:26 +0200

cm4all-beng-proxy (0.5.1) unstable; urgency=low

  * processor: fixed base=child assertion failure
  * handler: close request body if it was not consumed
  * static-file: generate Last-Modified and ETag response headers
  * static-file: obey the Content-Type provided by the translation server
  * static-file: get Content-Type from extended attribute
  * http-cache: use istream_null when cached resource is empty

 -- Max Kellermann <mk@cm4all.com>  Mon, 27 Apr 2009 10:00:20 +0200

cm4all-beng-proxy (0.5) unstable; urgency=low

  * processor: accept c:mode/c:base attributes in any order
  * processor: removed alternative (anchor) rewrite syntax

 -- Max Kellermann <mk@cm4all.com>  Mon, 20 Apr 2009 22:04:19 +0200

cm4all-beng-proxy (0.4.10) unstable; urgency=low

  * processor: lift length limitation for widget parameters
  * translate: abort if a packet is too large
  * translate: support MAX_AGE for the whole response
  * hashmap: fix corruption of slot chain in hashmap_remove_value()

 -- Max Kellermann <mk@cm4all.com>  Fri, 17 Apr 2009 13:02:50 +0200

cm4all-beng-proxy (0.4.9) unstable; urgency=low

  * http-cache: explicitly start reading into cache
  * cgi: clear "headers" variable before publishing the response
  * translate: use DOCUMENT_ROOT as CGI parameter

 -- Max Kellermann <mk@cm4all.com>  Mon, 06 Apr 2009 16:21:57 +0200

cm4all-beng-proxy (0.4.8) unstable; urgency=low

  * translate: allow ADDRESS packets in AJP addresses
  * translate: initialize all fields of a FastCGI address
  * http-cache: close all caching connections on exit
  * processor: don't rewrite SCRIPT SRC attribute when proxying

 -- Max Kellermann <mk@cm4all.com>  Thu, 02 Apr 2009 15:45:46 +0200

cm4all-beng-proxy (0.4.7) unstable; urgency=low

  * http-server: use istream_null for empty request body
  * parser: check for trailing slash only in TAG_OPEN tags
  * parser: added support for XML Processing Instructions
  * processor: implemented XML Processing Instruction "cm4all-rewrite-uri"
  * uri-escape: escape the slash character
  * cache: remove all matching items in cache_remove()
  * http-cache: lock cache items while holding a reference

 -- Max Kellermann <mk@cm4all.com>  Thu, 02 Apr 2009 12:02:53 +0200

cm4all-beng-proxy (0.4.6) unstable; urgency=low

  * file_handler: fixed logic error in If-Modified-Since check
  * date: return UTC time stamp in http_date_parse()
  * cache: continue search after item was invalidated
  * cache: remove the correct cache item
  * istream-chunked: work around invalid assertion failure
  * istream-subst: fixed corruption after partial match

 -- Max Kellermann <mk@cm4all.com>  Wed, 25 Mar 2009 15:03:10 +0100

cm4all-beng-proxy (0.4.5) unstable; urgency=low

  * http-server: assume keep-alive is enabled on HTTP 1.1
  * http-client: unregister EV_READ when the buffer is full
  * translation: added QUERY_STRING packet
  * processor: optionally parse base/mode from URI

 -- Max Kellermann <mk@cm4all.com>  Tue, 17 Mar 2009 13:04:25 +0100

cm4all-beng-proxy (0.4.4) unstable; urgency=low

  * forward Accept-Language request header to the translation server
  * translate: added the USER_AGENT request packet
  * session: obey the USER/MAX_AGE setting
  * use libcm4all-inline-dev in libcm4all-beng-proxy-dev
  * added pkg-config file for libcm4all-beng-proxy-dev
  * updated python-central dependencies
  * processor: parse c:base/c:mode attributes in PARAM tags

 -- Max Kellermann <mk@cm4all.com>  Wed, 11 Mar 2009 09:43:48 +0100

cm4all-beng-proxy (0.4.3) unstable; urgency=low

  * processor: rewrite URI in LINK tags
  * processor: rewrite URI in PARAM tags
  * use splice() from glibc 2.7
  * translate: added VARY response packet
  * build documentation with texlive

 -- Max Kellermann <mk@cm4all.com>  Wed, 04 Mar 2009 09:53:56 +0100

cm4all-beng-proxy (0.4.2) unstable; urgency=low

  * hashmap: fix corruption in slot chain
  * use monotonic clock to calculate expiry times
  * processor: rewrite URIs in the EMBED, VIDEO, AUDIO tags

 -- Max Kellermann <mk@cm4all.com>  Tue, 17 Feb 2009 17:14:48 +0100

cm4all-beng-proxy (0.4.1) unstable; urgency=low

  * translate: clear client->transformation
  * handler: check for translation errors
  * http-server: fixed assertion failure during shutdown
  * http-server: send "Keep-Alive" response header
  * worker: after fork(), call event_reinit() in the parent process
  * added valgrind build dependency
  * build with Debian's libevent-1.4 package

 -- Max Kellermann <mk@cm4all.com>  Tue, 10 Feb 2009 11:48:53 +0100

cm4all-beng-proxy (0.4) unstable; urgency=low

  * added support for transformation views
    - in the JavaScript API, mode=proxy is now deprecated
  * http-cache: fix segfault when request_headers==NULL
  * http-cache: store multiple (varying) versions of a resource
  * http-cache: use the "max-age" cache-control response

 -- Max Kellermann <mk@cm4all.com>  Fri, 30 Jan 2009 13:29:43 +0100

cm4all-beng-proxy (0.3.9) unstable; urgency=low

  * http-client: assume keep-alive is enabled on HTTP 1.1
  * processor: use configured/session path-info for mode=child URIs

 -- Max Kellermann <mk@cm4all.com>  Tue, 27 Jan 2009 13:07:51 +0100

cm4all-beng-proxy (0.3.8) unstable; urgency=low

  * processor: pass Content-Type and Content-Language headers from
    template
  * http-client: allow chunked response body without keep-alive

 -- Max Kellermann <mk@cm4all.com>  Fri, 23 Jan 2009 13:02:42 +0100

cm4all-beng-proxy (0.3.7) unstable; urgency=low

  * istream_subst: exit the loop if state==INSERT
  * istream_iconv: check if the full buffer could be flushed
  * worker: don't reinitialize session manager during shutdown

 -- Max Kellermann <mk@cm4all.com>  Thu, 15 Jan 2009 10:39:47 +0100

cm4all-beng-proxy (0.3.6) unstable; urgency=low

  * processor: ignore closing </header>
  * widget-http: now really don't check content-type in frame parents
  * parser: skip comments
  * processor: implemented c:base="parent"
  * processor: added "c:" prefix to c:widget child elements
  * processor: renamed the "c:param" element to "c:parameter"

 -- Max Kellermann <mk@cm4all.com>  Thu, 08 Jan 2009 11:17:29 +0100

cm4all-beng-proxy (0.3.5) unstable; urgency=low

  * widget-http: don't check content-type in frame parents
  * istream-subst: allow null bytes in the input stream
  * js: added the "translate" parameter for passing values to the
    translation server
  * rewrite-uri: refuse to rewrite a frame URI without widget id

 -- Max Kellermann <mk@cm4all.com>  Mon, 05 Jan 2009 16:46:32 +0100

cm4all-beng-proxy (0.3.4) unstable; urgency=low

  * processor: added support for custom widget request headers
  * http-cache: obey the "Vary" response header
  * http-cache: pass the new http_cache_info object when testing a cache
    item

 -- Max Kellermann <mk@cm4all.com>  Tue, 30 Dec 2008 15:46:44 +0100

cm4all-beng-proxy (0.3.3) unstable; urgency=low

  * processor: grew widget parameter buffer to 512 bytes
  * widget-resolver: clear widget->resolver on abort
  * cgi: clear the input's handler in cgi_async_abort()
  * widget-stream: use istream_hold (reverts r4171)

 -- Max Kellermann <mk@cm4all.com>  Fri, 05 Dec 2008 14:43:05 +0100

cm4all-beng-proxy (0.3.2) unstable; urgency=low

  * processor: free memory before calling embed_frame_widget()
  * processor: allocate query string from the widget pool
  * processor: removed the obsolete widget attributes "tag" and "style"
  * parser: hold a reference to the pool

 -- Max Kellermann <mk@cm4all.com>  Mon, 01 Dec 2008 14:15:38 +0100

cm4all-beng-proxy (0.3.1) unstable; urgency=low

  * http-client: remove Transfer-Encoding and Content-Length from response
    headers
  * http-client: don't read body after invoke_response()
  * fork: retry splice() after EAGAIN
  * fork: don't close input when splice() fails
  * cgi: abort the response handler when the stdin stream fails
  * istream_file, istream_pipe, fork, client_socket, listener: fixed file
    descriptor leaks
  * processor: hold a reference to the caller's pool
  * debian/rules: enabled test suite

 -- Max Kellermann <mk@cm4all.com>  Thu, 27 Nov 2008 16:01:16 +0100

cm4all-beng-proxy (0.3) unstable; urgency=low

  * implemented widget filters
  * translate: initialize all fields of a CGI address
  * fork: read request body on EAGAIN
  * fork: implemented the direct() method with splice()
  * python: added class Response
  * prototypes/translate.py:
    - support "filter"
    - support "content_type"
  * demo: added widget filter demo

 -- Max Kellermann <mk@cm4all.com>  Wed, 26 Nov 2008 16:27:29 +0100

cm4all-beng-proxy (0.2) unstable; urgency=low

  * don't quote text/xml widgets
  * widget-resolver: pass widget_pool to widget_class_lookup()
  * widget-registry: allocate widget_class from widget_pool
  * widget-stream: eliminated the async operation proxy, because the
    operation cannot be aborted before the constructor returns
  * widget-stream: don't clear the "delayed" stream in the response() callback
  * rewrite-uri: trigger istream_read(delayed) after istream_delayed_set()
  * doc: clarified XSLT integration

 -- Max Kellermann <mk@cm4all.com>  Tue, 25 Nov 2008 15:28:54 +0100

cm4all-beng-proxy (0.1) unstable; urgency=low

  * initial release

 -- Max Kellermann <mk@cm4all.com>  Mon, 17 Nov 2008 11:59:36 +0100<|MERGE_RESOLUTION|>--- conflicted
+++ resolved
@@ -1,7 +1,6 @@
-<<<<<<< HEAD
 cm4all-beng-proxy (12.0.5) unstable; urgency=low
 
-  * 
+  * merge release 11.14
 
  --   
 
@@ -36,7 +35,7 @@
   * translation: add packet CRON
 
  -- Max Kellermann <mk@cm4all.com>  Wed, 23 Nov 2016 14:57:02 -0000
-=======
+
 cm4all-beng-proxy (11.14) unstable; urgency=low
 
   * http_client: fix assertion failure on chunked response cancellation
@@ -45,7 +44,6 @@
   * enlarge I/O buffers to 16 kB to make large TLS fragments work
 
  -- Max Kellermann <mk@cm4all.com>  Tue, 17 Jan 2017 20:21:00 -0000
->>>>>>> e9050851
 
 cm4all-beng-proxy (11.13) unstable; urgency=low
 
