<<<<<<< HEAD
cm4all-beng-proxy (0.10) unstable; urgency=low

  * failure: fix inverted logic bug in expiry check
  * tcp-balancer: implement session stickiness
  * lb: new stand-alone load balancer

 --
=======
cm4all-beng-proxy (0.9.22) unstable; urgency=low

  * failure: fix inverted logic bug in expiry check
  * uri-extract: support AJP URLs, fixes AJP cookies
  * ajp-client: don't schedule read event when buffer is full

 -- Max Kellermann <mk@cm4all.com>  Thu, 26 May 2011 08:32:32 +0200
>>>>>>> 3d68181a

cm4all-beng-proxy (0.9.21) unstable; urgency=low

  * balancer: re-enable load balancing (regression fix)
  * merge release 0.8.38

 -- Max Kellermann <mk@cm4all.com>  Fri, 20 May 2011 11:03:31 +0200

cm4all-beng-proxy (0.9.20) unstable; urgency=low

  * http-cache: fix assertion failure caused by wrong destructor
  * merge release 0.8.37

 -- Max Kellermann <mk@cm4all.com>  Mon, 16 May 2011 14:03:09 +0200

cm4all-beng-proxy (0.9.19) unstable; urgency=low

  * http-request: don't retry requests with a request body

 -- Max Kellermann <mk@cm4all.com>  Thu, 12 May 2011 11:35:55 +0200

cm4all-beng-proxy (0.9.18) unstable; urgency=low

  * http-body: fix assertion failure on EOF chunk after socket was closed
  * widget-http: fix crash in widget lookup error handler
  * merge release 0.8.36

 -- Max Kellermann <mk@cm4all.com>  Tue, 10 May 2011 18:56:33 +0200

cm4all-beng-proxy (0.9.17) unstable; urgency=low

  * growing-buffer: fix assertion failure after large initial write
  * http-request: retry after connection failure
  * test/t-cgi: fix bashisms in test scripts

 -- Max Kellermann <mk@cm4all.com>  Wed, 04 May 2011 18:54:57 +0200

cm4all-beng-proxy (0.9.16) unstable; urgency=low

  * resource-address: append "transparent" args to CGI path_info
  * tcache: fix crash on FastCGI with BASE

 -- Max Kellermann <mk@cm4all.com>  Mon, 02 May 2011 16:07:21 +0200

cm4all-beng-proxy (0.9.15) unstable; urgency=low

  * configure.ac: check if valgrind/memcheck.h is installed
  * configure.ac: check if libattr is available
  * access-log: log Referer and User-Agent
  * access-log: log the request duration
  * proxy-handler: allow forwarding URI arguments
  * merge release 0.8.35

 -- Max Kellermann <mk@cm4all.com>  Wed, 27 Apr 2011 18:54:17 +0200

cm4all-beng-proxy (0.9.14) unstable; urgency=low

  * processor: don't clear widget pointer at opening tag
  * debian: move ulimit call from init script to *.default
  * merge release 0.8.33

 -- Max Kellermann <mk@cm4all.com>  Wed, 13 Apr 2011 17:03:29 +0200

cm4all-beng-proxy (0.9.13) unstable; urgency=low

  * proxy-widget: apply the widget's response header forward settings
  * response: add option to dump the widget tree
  * widget-class: move header forward settings to view
  * merge release 0.8.30

 -- Max Kellermann <mk@cm4all.com>  Mon, 04 Apr 2011 16:31:26 +0200

cm4all-beng-proxy (0.9.12) unstable; urgency=low

  * widget: internal API refactorization
  * was-control: fix argument order in "abort" call
  * was-client: duplicate the GError object when it is used twice
  * {file,delegate}-handler: add Expires/ETag headers to 304 response
  * cgi: allow setting environment variables

 -- Max Kellermann <mk@cm4all.com>  Thu, 24 Mar 2011 15:12:54 +0100

cm4all-beng-proxy (0.9.11) unstable; urgency=low

  * processor: major API refactorization
  * merge release 0.8.29

 -- Max Kellermann <mk@cm4all.com>  Mon, 21 Mar 2011 19:43:28 +0100

cm4all-beng-proxy (0.9.10) unstable; urgency=low

  * merge release 0.8.27

 -- Max Kellermann <mk@cm4all.com>  Fri, 18 Mar 2011 14:11:16 +0100

cm4all-beng-proxy (0.9.9) unstable; urgency=low

  * merge release 0.8.25

 -- Max Kellermann <mk@cm4all.com>  Mon, 14 Mar 2011 16:05:51 +0100

cm4all-beng-proxy (0.9.8) unstable; urgency=low

  * translate: support UNIX domain sockets in ADDRESS_STRING
  * resource-address: support connections to existing FastCGI servers

 -- Max Kellermann <mk@cm4all.com>  Fri, 11 Mar 2011 19:24:33 +0100

cm4all-beng-proxy (0.9.7) unstable; urgency=low

  * merge release 0.8.24

 -- Max Kellermann <mk@cm4all.com>  Fri, 04 Mar 2011 13:07:36 +0100

cm4all-beng-proxy (0.9.6) unstable; urgency=low

  * merge release 0.8.23

 -- Max Kellermann <mk@cm4all.com>  Mon, 28 Feb 2011 11:47:45 +0100

cm4all-beng-proxy (0.9.5) unstable; urgency=low

  * translate: allow SITE without CGI

 -- Max Kellermann <mk@cm4all.com>  Mon, 31 Jan 2011 06:35:24 +0100

cm4all-beng-proxy (0.9.4) unstable; urgency=low

  * widget-class: allow distinct addresses for each view

 -- Max Kellermann <mk@cm4all.com>  Thu, 27 Jan 2011 17:51:21 +0100

cm4all-beng-proxy (0.9.3) unstable; urgency=low

  * istream-catch: log errors
  * proxy-handler: pass the original request URI to (Fast)CGI
  * proxy-handler: pass the original document root to (Fast)CGI
  * fcgi-stock: pass site id to child process
  * translation: new packet "HOME" for JailCGI
  * resource-loader: get remote host from "X-Forwarded-For"
  * cgi, fcgi-client: pass client IP address to application

 -- Max Kellermann <mk@cm4all.com>  Fri, 21 Jan 2011 18:13:38 +0100

cm4all-beng-proxy (0.9.2) unstable; urgency=low

  * merge release 0.8.21
  * http-response: better context for error messages
  * istream: method close() does not invoke handler->abort()
  * istream: better context for error messages
  * ajp-client: destruct properly when request stream fails
  * {delegate,fcgi,was}-stock: use the JailCGI 1.4 wrapper

 -- Max Kellermann <mk@cm4all.com>  Mon, 17 Jan 2011 12:08:04 +0100

cm4all-beng-proxy (0.9.1) unstable; urgency=low

  * http-server: count the number of raw bytes sent and received
  * control-handler: support TCACHE_INVALIDATE with SITE
  * new programs "log-forward", "log-exec" for network logging
  * new program "log-split" for creating per-site log files
  * new program "log-traffic" for creating per-site traffic logs
  * move logging servers to new package cm4all-beng-proxy-logging
  * python/control.client: add parameter "broadcast"

 -- Max Kellermann <mk@cm4all.com>  Thu, 02 Dec 2010 12:07:16 +0100

cm4all-beng-proxy (0.9) unstable; urgency=low

  * merge release 0.8.19
  * was-client: explicitly send 32 bit METHOD payload
  * was-client: explicitly parse STATUS as 32 bit integer
  * was-client: clear control channel object on destruction
  * was-client: reuse child process if state is clean on EOF
  * was-client: abort properly after receiving illegal packet
  * was-client: allow "request STOP" before response completed
  * was-client: postpone the response handler invocation
  * was-control: send packets in bulk
  * python: support WAS widgets
  * http-server: enable "cork" mode only for beginning of response
  * http-cache: don't access freed memory in pool_unref_denotify()
  * http: use libcm4all-http
  * new datagram based binary protocol for access logging
  * main: default WAS stock limit is 16

 -- Max Kellermann <mk@cm4all.com>  Thu, 18 Nov 2010 19:56:17 +0100

cm4all-beng-proxy (0.8.38) unstable; urgency=low

  * failure: update time stamp on existing item
  * errdoc: free the original response body on abort

 -- Max Kellermann <mk@cm4all.com>  Fri, 20 May 2011 10:17:14 +0200

cm4all-beng-proxy (0.8.37) unstable; urgency=low

  * widget-resolver: don't reuse failed resolver
  * http-request: fix NULL pointer dereference on invalid URI
  * config: disable the TCP stock limit by default

 -- Max Kellermann <mk@cm4all.com>  Mon, 16 May 2011 13:41:32 +0200

cm4all-beng-proxy (0.8.36) unstable; urgency=low

  * http-server: check if client closes connection while processing
  * http-client: release the socket before invoking the callback
  * fcgi-client: fix assertion failure on full input buffer
  * memcached-client: re-enable socket event after direct copy
  * istream-file: fix assertion failure on range request
  * test/t-cgi: fix bashisms in test scripts

 -- Max Kellermann <mk@cm4all.com>  Tue, 10 May 2011 18:45:48 +0200

cm4all-beng-proxy (0.8.35) unstable; urgency=low

  * session: fix potential session defragmentation crash
  * ajp-request: use "host:port" as TCP stock key
  * cgi: evaluate the Content-Length response header

 -- Max Kellermann <mk@cm4all.com>  Wed, 27 Apr 2011 13:32:05 +0200

cm4all-beng-proxy (0.8.34) unstable; urgency=low

  * js: replace all '%' with '$'
  * js: check if session_id is null
  * debian: add package cm4all-beng-proxy-tools

 -- Max Kellermann <mk@cm4all.com>  Tue, 19 Apr 2011 18:43:54 +0200

cm4all-beng-proxy (0.8.33) unstable; urgency=low

  * processor: don't quote query string arguments with dollar sign
  * widget-request: safely remove "view" and "path" from argument table
  * debian/control: add "Breaks << 0.8.32" on the JavaScript library

 -- Max Kellermann <mk@cm4all.com>  Tue, 12 Apr 2011 18:21:55 +0200

cm4all-beng-proxy (0.8.32) unstable; urgency=low

  * args: quote arguments with the dollar sign

 -- Max Kellermann <mk@cm4all.com>  Tue, 12 Apr 2011 13:34:42 +0200

cm4all-beng-proxy (0.8.31) unstable; urgency=low

  * proxy-widget: eliminate the duplicate "Server" response header
  * translation: add packet UNTRUSTED_SITE_SUFFIX

 -- Max Kellermann <mk@cm4all.com>  Thu, 07 Apr 2011 16:23:37 +0200

cm4all-beng-proxy (0.8.30) unstable; urgency=low

  * handler: make lower-case realm name from the "Host" header
  * session: copy attribute "realm", fixes segmentation fault

 -- Max Kellermann <mk@cm4all.com>  Tue, 29 Mar 2011 16:47:43 +0200

cm4all-beng-proxy (0.8.29) unstable; urgency=low

  * ajp-client: send query string in an AJP attribute

 -- Max Kellermann <mk@cm4all.com>  Mon, 21 Mar 2011 19:16:16 +0100

cm4all-beng-proxy (0.8.28) unstable; urgency=low

  * resource-loader: use X-Forwarded-For to obtain AJP remote host
  * resource-loader: strip port from AJP remote address
  * resource-loader: don't pass remote host to AJP server
  * resource-loader: parse server port for AJP
  * ajp-client: always send content-length
  * ajp-client: parse the remaining buffer after EAGAIN

 -- Max Kellermann <mk@cm4all.com>  Mon, 21 Mar 2011 11:12:07 +0100

cm4all-beng-proxy (0.8.27) unstable; urgency=low

  * http-request: close the request body on malformed URI
  * ajp-request: AJP translation packet contains ajp://host:port/path

 -- Max Kellermann <mk@cm4all.com>  Fri, 18 Mar 2011 14:04:21 +0100

cm4all-beng-proxy (0.8.26) unstable; urgency=low

  * python/response: fix typo in ajp()
  * session: validate sessions only within one realm

 -- Max Kellermann <mk@cm4all.com>  Fri, 18 Mar 2011 08:59:41 +0100

cm4all-beng-proxy (0.8.25) unstable; urgency=low

  * widget-http: discard request body on unknown view name
  * inline-widget: discard request body on error
  * {http,fcgi,was}-client: allocate response headers from caller pool
  * cmdline: fcgi_stock_limit defaults to 0 (no limit)

 -- Max Kellermann <mk@cm4all.com>  Mon, 14 Mar 2011 15:53:42 +0100

cm4all-beng-proxy (0.8.24) unstable; urgency=low

  * fcgi-client: release the connection even when padding not consumed
    after empty response

 -- Max Kellermann <mk@cm4all.com>  Wed, 02 Mar 2011 17:39:33 +0100

cm4all-beng-proxy (0.8.23) unstable; urgency=low

  * memcached-client: allocate a new memory pool
  * memcached-client: copy caller_pool reference before freeing the client
  * fcgi-client: check headers!=NULL
  * fcgi-client: release the connection even when padding not consumed

 -- Max Kellermann <mk@cm4all.com>  Mon, 28 Feb 2011 10:50:02 +0100

cm4all-beng-proxy (0.8.22) unstable; urgency=low

  * cgi: fill special variables CONTENT_TYPE, CONTENT_LENGTH
  * memcached-client: remove stray pool_unref() call
  * memcached-client: reuse the socket if the remaining value is buffered
  * http-cache-choice: abbreviate memcached keys
  * *-cache: allocate a parent pool for cache items
  * pool: re-enable linear pools
  * frame: free the request body on error
  * http-cache: free cached body which was dismissed

 -- Max Kellermann <mk@cm4all.com>  Mon, 07 Feb 2011 15:34:09 +0100

cm4all-beng-proxy (0.8.21) unstable; urgency=low

  * merge release 0.7.55
  * jail: translate the document root properly
  * header-forward: forward the "Host" header to CGI/FastCGI/AJP
  * http-error: map ENOTDIR to "404 Not Found"
  * http-server: fix assertion failure on write error
  * fcgi-stock: clear all environment variables

 -- Max Kellermann <mk@cm4all.com>  Thu, 06 Jan 2011 16:04:20 +0100

cm4all-beng-proxy (0.8.20) unstable; urgency=low

  * widget-resolver: add pedantic state assertions
  * async: remember a copy of the operation in !NDEBUG
  * python/translation/response: max_age() returns self

 -- Max Kellermann <mk@cm4all.com>  Mon, 06 Dec 2010 23:02:50 +0100

cm4all-beng-proxy (0.8.19) unstable; urgency=low

  * merge release 0.7.54

 -- Max Kellermann <mk@cm4all.com>  Wed, 17 Nov 2010 16:25:10 +0100

cm4all-beng-proxy (0.8.18) unstable; urgency=low

  * was-client: explicitly send 32 bit METHOD payload
  * was-client: explicitly parse STATUS as 32 bit integer
  * istream: check presence of as_fd() in optimized build

 -- Max Kellermann <mk@cm4all.com>  Fri, 05 Nov 2010 11:00:54 +0100

cm4all-beng-proxy (0.8.17) unstable; urgency=low

  * merged release 0.7.53
  * widget: use colon as widget path separator
  * was-client: check for abort during response handler
  * was-client: implement STOP
  * was-client: release memory pools
  * was-launch: enable non-blocking mode on input and output
  * http-server: don't crash on malformed pipelined request
  * main: free the WAS stock and the UDP listener in the SIGTERM handler

 -- Max Kellermann <mk@cm4all.com>  Thu, 28 Oct 2010 19:50:26 +0200

cm4all-beng-proxy (0.8.16) unstable; urgency=low

  * merged release 0.7.52
  * was-client: support for the WAS protocol

 -- Max Kellermann <mk@cm4all.com>  Wed, 13 Oct 2010 16:45:18 +0200

cm4all-beng-proxy (0.8.15) unstable; urgency=low

  * resource-address: don't skip question mark twice

 -- Max Kellermann <mk@cm4all.com>  Tue, 28 Sep 2010 12:20:33 +0200

cm4all-beng-proxy (0.8.14) unstable; urgency=low

  * processor: schedule "xmlns:c" deletion

 -- Max Kellermann <mk@cm4all.com>  Thu, 23 Sep 2010 14:42:31 +0200

cm4all-beng-proxy (0.8.13) unstable; urgency=low

  * processor: delete "xmlns:c" attributes from link elements
  * istream-{head,zero}: implement method available()
  * merged release 0.7.51

 -- Max Kellermann <mk@cm4all.com>  Tue, 17 Aug 2010 09:54:33 +0200

cm4all-beng-proxy (0.8.12) unstable; urgency=low

  * http-cache-memcached: copy resource address
  * debian/control: add missing ${shlibs:Depends}
  * merged release 0.7.50

 -- Max Kellermann <mk@cm4all.com>  Thu, 12 Aug 2010 20:17:52 +0200

cm4all-beng-proxy (0.8.11) unstable; urgency=low

  * delegate-client: fix SCM_RIGHTS check
  * use Linux 2.6 CLOEXEC/NONBLOCK flags
  * tcache: INVALIDATE removes all variants (error documents etc.)
  * control: new UDP based protocol, allows invalidating caches
  * hashmap: fix assertion failure in hashmap_remove_match()
  * merged release 0.7.49

 -- Max Kellermann <mk@cm4all.com>  Tue, 10 Aug 2010 15:48:10 +0200

cm4all-beng-proxy (0.8.10) unstable; urgency=low

  * tcache: copy response.previous

 -- Max Kellermann <mk@cm4all.com>  Mon, 02 Aug 2010 18:03:43 +0200

cm4all-beng-proxy (0.8.9) unstable; urgency=low

  * (f?)cgi-handler: forward query string only if focused
  * ajp-handler: merge into proxy-handler
  * proxy-handler: forward query string if focused
  * cgi, fastcgi-handler: enable the resource cache
  * translation: add packets CHECK and PREVIOUS for authentication
  * python: add Response.max_age()

 -- Max Kellermann <mk@cm4all.com>  Fri, 30 Jul 2010 11:39:22 +0200

cm4all-beng-proxy (0.8.8) unstable; urgency=low

  * prototypes/translate.py: added new ticket-fastcgi programs
  * http-cache: implement FastCGI caching
  * merged release 0.7.47

 -- Max Kellermann <mk@cm4all.com>  Wed, 21 Jul 2010 13:00:43 +0200

cm4all-beng-proxy (0.8.7) unstable; urgency=low

  * istream-delayed: update the "direct" bit mask
  * http-client: send "Expect: 100-continue"
  * response, widget-http: apply istream_pipe to filter input
  * proxy-handler: apply istream_pipe to request body
  * istream-ajp-body: send larger request body packets
  * ajp-client: support splice()
  * merged release 0.7.46

 -- Max Kellermann <mk@cm4all.com>  Fri, 25 Jun 2010 18:52:04 +0200

cm4all-beng-proxy (0.8.6) unstable; urgency=low

  * translation: added support for custom error documents
  * response: convert HEAD to GET if filter follows
  * processor: short-circuit on HEAD request
  * python: depend on python-twisted-core

 -- Max Kellermann <mk@cm4all.com>  Wed, 16 Jun 2010 16:37:42 +0200

cm4all-beng-proxy (0.8.5) unstable; urgency=low

  * istream-tee: allow second output to block
  * widget-http: don't transform error documents
  * response, widget-http: disable filters after widget frame request
  * translation: added packet FILTER_4XX to filter client errors
  * merged release 0.7.45

 -- Max Kellermann <mk@cm4all.com>  Thu, 10 Jun 2010 16:13:14 +0200

cm4all-beng-proxy (0.8.4) unstable; urgency=low

  * python: added missing "Response" import
  * python: resume parsing after deferred call
  * http-client: implement istream method as_fd()
  * merged release 0.7.44

 -- Max Kellermann <mk@cm4all.com>  Mon, 07 Jun 2010 17:01:16 +0200

cm4all-beng-proxy (0.8.3) unstable; urgency=low

  * file-handler: implement If-Range (RFC 2616 14.27)
  * merged release 0.7.42

 -- Max Kellermann <mk@cm4all.com>  Tue, 01 Jun 2010 16:17:13 +0200

cm4all-beng-proxy (0.8.2) unstable; urgency=low

  * cookie-client: verify the cookie path
  * python: use Twisted's logging library
  * python: added a widget registry class
  * merged release 0.7.41

 -- Max Kellermann <mk@cm4all.com>  Wed, 26 May 2010 13:08:16 +0200

cm4all-beng-proxy (0.8.1) unstable; urgency=low

  * http-cache-memcached: delete entity records on POST

 -- Max Kellermann <mk@cm4all.com>  Tue, 18 May 2010 12:21:55 +0200

cm4all-beng-proxy (0.8) unstable; urgency=low

  * istream: added method as_fd() to convert istream to file descriptor
  * fork: support passing stdin istream fd to child process
  * http-cache: discard only matching entries on POST
  * istream-html-escape: escape single and double quote
  * rewrite-uri: escape the result with XML entities

 -- Max Kellermann <mk@cm4all.com>  Thu, 13 May 2010 12:34:46 +0200

cm4all-beng-proxy (0.7.55) unstable; urgency=low

  * pool: reparent pools in optimized build
  * istream-deflate: add missing pool reference while reading
  * istream-deflate: fix several error handlers

 -- Max Kellermann <mk@cm4all.com>  Thu, 06 Jan 2011 12:59:39 +0100

cm4all-beng-proxy (0.7.54) unstable; urgency=low

  * http-server: fix crash on deferred chunked request body
  * parser: fix crash on malformed SCRIPT element

 -- Max Kellermann <mk@cm4all.com>  Wed, 17 Nov 2010 16:13:09 +0100

cm4all-beng-proxy (0.7.53) unstable; urgency=low

  * http-server: don't crash on malformed pipelined request
  * sink-header: fix assertion failure on empty trailer

 -- Max Kellermann <mk@cm4all.com>  Thu, 28 Oct 2010 18:39:01 +0200

cm4all-beng-proxy (0.7.52) unstable; urgency=low

  * fcgi-client: fix send timeout handler
  * fork: finish the buffer after pipe was drained

 -- Max Kellermann <mk@cm4all.com>  Wed, 13 Oct 2010 16:39:26 +0200

cm4all-beng-proxy (0.7.51) unstable; urgency=low

  * http-client: clear response body pointer before forwarding EOF event
  * processor: fix assertion failure for c:mode in c:widget

 -- Max Kellermann <mk@cm4all.com>  Mon, 16 Aug 2010 17:01:48 +0200

cm4all-beng-proxy (0.7.50) unstable; urgency=low

  * header-forward: don't forward the "Host" header to HTTP servers
  * resource-address: use uri_relative() for CGI
  * uri-relative: don't lose host name in uri_absolute()
  * uri-relative: don't fail on absolute URIs
  * http-cache-heap: don't use uninitialized item size

 -- Max Kellermann <mk@cm4all.com>  Thu, 12 Aug 2010 20:03:49 +0200

cm4all-beng-proxy (0.7.49) unstable; urgency=low

  * hashmap: fix assertion failure in hashmap_remove_value()

 -- Max Kellermann <mk@cm4all.com>  Tue, 10 Aug 2010 15:37:12 +0200

cm4all-beng-proxy (0.7.48) unstable; urgency=low

  * pipe-stock: add assertions on file descriptors

 -- Max Kellermann <mk@cm4all.com>  Mon, 09 Aug 2010 14:56:54 +0200

cm4all-beng-proxy (0.7.47) unstable; urgency=low

  * cmdline: add option "--group"

 -- Max Kellermann <mk@cm4all.com>  Fri, 16 Jul 2010 18:39:53 +0200

cm4all-beng-proxy (0.7.46) unstable; urgency=low

  * handler: initialize all translate_response attributes
  * http-client: consume buffer before header length check
  * istream-pipe: clear "direct" flags in constructor
  * istream-pipe: return gracefully when handler blocks
  * ajp-client: hold pool reference to reset TCP_CORK

 -- Max Kellermann <mk@cm4all.com>  Mon, 21 Jun 2010 17:53:21 +0200

cm4all-beng-proxy (0.7.45) unstable; urgency=low

  * istream-tee: separate "weak" values for the two outputs
  * fcache: don't close output when caching has been canceled
  * tcache: copy the attribute "secure_cookie"

 -- Max Kellermann <mk@cm4all.com>  Thu, 10 Jun 2010 15:21:34 +0200

cm4all-beng-proxy (0.7.44) unstable; urgency=low

  * http-client: check response header length
  * http-server: check request header length

 -- Max Kellermann <mk@cm4all.com>  Mon, 07 Jun 2010 16:51:57 +0200

cm4all-beng-proxy (0.7.43) unstable; urgency=low

  * http-cache: fixed NULL pointer dereference when storing empty response
    body on the heap

 -- Max Kellermann <mk@cm4all.com>  Tue, 01 Jun 2010 18:52:45 +0200

cm4all-beng-proxy (0.7.42) unstable; urgency=low

  * fork: check "direct" flag again after buffer flush
  * pool: pool_unref_denotify() remembers the code location
  * sink-{buffer,gstring}: don't invoke callback in abort()
  * async: added another debug flag to verify correctness

 -- Max Kellermann <mk@cm4all.com>  Mon, 31 May 2010 21:15:58 +0200

cm4all-beng-proxy (0.7.41) unstable; urgency=low

  * http-cache: initialize response status and headers on empty body

 -- Max Kellermann <mk@cm4all.com>  Tue, 25 May 2010 16:27:25 +0200

cm4all-beng-proxy (0.7.40) unstable; urgency=low

  * http-cache: fixed NULL pointer dereference when storing empty response
    body in memcached

 -- Max Kellermann <mk@cm4all.com>  Tue, 25 May 2010 15:04:44 +0200

cm4all-beng-proxy (0.7.39) unstable; urgency=low

  * memcached-stock: close value on connect failure
  * http: implement remaining status codes
  * http-cache: allow caching empty response body
  * http-cache: cache status codes 203, 206, 300, 301, 410
  * http-cache: don't cache authorized resources

 -- Max Kellermann <mk@cm4all.com>  Fri, 21 May 2010 17:37:29 +0200

cm4all-beng-proxy (0.7.38) unstable; urgency=low

  * http-server: send HTTP/1.1 declaration with "100 Continue"
  * connection: initialize "site_name", fixes crash bug
  * translation: added packet SECURE_COOKIE

 -- Max Kellermann <mk@cm4all.com>  Thu, 20 May 2010 15:40:34 +0200

cm4all-beng-proxy (0.7.37) unstable; urgency=low

  * *-client: implement a socket leak detector
  * handler: initialize response header without translation server

 -- Max Kellermann <mk@cm4all.com>  Tue, 18 May 2010 12:05:11 +0200

cm4all-beng-proxy (0.7.36) unstable; urgency=low

  * http-client: fixed NULL pointer dereference
  * handler, response: removed duplicate request body destruction calls

 -- Max Kellermann <mk@cm4all.com>  Tue, 11 May 2010 17:16:36 +0200

cm4all-beng-proxy (0.7.35) unstable; urgency=low

  * {http,fcgi,ajp}-request: close the request body on abort
  * handler: set fake translation response on malformed URI

 -- Max Kellermann <mk@cm4all.com>  Mon, 10 May 2010 11:22:23 +0200

cm4all-beng-proxy (0.7.34) unstable; urgency=low

  * translate: check the UNTRUSTED packet
  * translation: added packet UNTRUSTED_PREFIX

 -- Max Kellermann <mk@cm4all.com>  Fri, 30 Apr 2010 19:14:37 +0200

cm4all-beng-proxy (0.7.33) unstable; urgency=low

  * merged release 0.7.27.1
  * fcache: don't continue storing in background
  * fcgi-client: re-add event after some input data has been read

 -- Max Kellermann <mk@cm4all.com>  Fri, 30 Apr 2010 11:31:08 +0200

cm4all-beng-proxy (0.7.32) unstable; urgency=low

  * response: generate the "Server" response header
  * response: support the Authentication-Info response header
  * response: support custom authentication pages
  * translation: support custom response headers

 -- Max Kellermann <mk@cm4all.com>  Tue, 27 Apr 2010 17:09:59 +0200

cm4all-beng-proxy (0.7.31) unstable; urgency=low

  * support HTTP authentication (RFC 2617)

 -- Max Kellermann <mk@cm4all.com>  Mon, 26 Apr 2010 17:26:42 +0200

cm4all-beng-proxy (0.7.30) unstable; urgency=low

  * fcgi-client: support responses without a body
  * {http,fcgi}-client: hold caller pool reference during callback

 -- Max Kellermann <mk@cm4all.com>  Fri, 23 Apr 2010 14:41:05 +0200

cm4all-beng-proxy (0.7.29) unstable; urgency=low

  * http-cache: added missing pool_unref() in memcached_miss()
  * pool: added checked pool references

 -- Max Kellermann <mk@cm4all.com>  Thu, 22 Apr 2010 15:45:48 +0200

cm4all-beng-proxy (0.7.28) unstable; urgency=low

  * fcgi-client: support response status
  * translate: malformed packets are fatal
  * http-cache: don't cache resources with very long URIs
  * memcached-client: increase the maximum key size to 32 kB

 -- Max Kellermann <mk@cm4all.com>  Thu, 15 Apr 2010 15:06:51 +0200

cm4all-beng-proxy (0.7.27.1) unstable; urgency=low

  * http-cache: added missing pool_unref() in memcached_miss()
  * http-cache: don't cache resources with very long URIs
  * memcached-client: increase the maximum key size to 32 kB
  * fork: properly handle partially filled output buffer
  * fork: re-add event after some input data has been read

 -- Max Kellermann <mk@cm4all.com>  Thu, 29 Apr 2010 15:30:21 +0200

cm4all-beng-proxy (0.7.27) unstable; urgency=low

  * session: use GLib's PRNG to generate session ids
  * session: seed the PRNG with /dev/random
  * response: log UNTRUSTED violation attempts
  * response: drop widget sessions when there is no focus

 -- Max Kellermann <mk@cm4all.com>  Fri, 09 Apr 2010 12:04:18 +0200

cm4all-beng-proxy (0.7.26) unstable; urgency=low

  * memcached-client: schedule read event before callback
  * istream-tee: continue with second output if first is closed

 -- Max Kellermann <mk@cm4all.com>  Sun, 28 Mar 2010 18:08:11 +0200

cm4all-beng-proxy (0.7.25) unstable; urgency=low

  * memcached-client: don't poll if socket is closed
  * fork: close file descriptor on input error
  * pool: don't check attachments in pool_trash()

 -- Max Kellermann <mk@cm4all.com>  Thu, 25 Mar 2010 13:28:01 +0100

cm4all-beng-proxy (0.7.24) unstable; urgency=low

  * memcached-client: release socket after splice

 -- Max Kellermann <mk@cm4all.com>  Mon, 22 Mar 2010 11:29:45 +0100

cm4all-beng-proxy (0.7.23) unstable; urgency=low

  * sink-header: support splice
  * memcached-client: support splice (response)
  * fcgi-client: recover correctly after send error
  * fcgi-client: support chunked request body
  * fcgi-client: basic splice support for the request body
  * http-cache: duplicate headers
  * {http,memcached}-client: check "direct" mode after buffer flush
  * cmdline: added option "fcgi_stock_limit"
  * python: auto-export function write_packet()
  * python: Response methods return self

 -- Max Kellermann <mk@cm4all.com>  Fri, 19 Mar 2010 13:28:35 +0100

cm4all-beng-proxy (0.7.22) unstable; urgency=low

  * python: re-add function write_packet()

 -- Max Kellermann <mk@cm4all.com>  Fri, 12 Mar 2010 12:27:21 +0100

cm4all-beng-proxy (0.7.21) unstable; urgency=low

  * ajp-client: handle EAGAIN from send()
  * python: install the missing sources

 -- Max Kellermann <mk@cm4all.com>  Thu, 11 Mar 2010 16:58:25 +0100

cm4all-beng-proxy (0.7.20) unstable; urgency=low

  * http-client: don't reinstate event when socket is closed
  * access-log: log the site name
  * python: removed unused function write_packet()
  * python: split the module beng_proxy.translation
  * python: allow overriding query string and param in absolute_uri()
  * python: moved absolute_uri() to a separate library

 -- Max Kellermann <mk@cm4all.com>  Thu, 11 Mar 2010 09:48:52 +0100

cm4all-beng-proxy (0.7.19) unstable; urgency=low

  * client-socket: translate EV_TIMEOUT to ETIMEDOUT
  * fork: refill the input buffer as soon as possible
  * delegate-client: implement an abortable event
  * pool: added assertions for libevent leaks
  * direct: added option "-s enable_splice=no"

 -- Max Kellermann <mk@cm4all.com>  Thu, 04 Mar 2010 17:34:56 +0100

cm4all-beng-proxy (0.7.18) unstable; urgency=low

  * args: reserve memory for the trailing null byte

 -- Max Kellermann <mk@cm4all.com>  Tue, 23 Feb 2010 17:46:04 +0100

cm4all-beng-proxy (0.7.17) unstable; urgency=low

  * translation: added the BOUNCE packet (variant of REDIRECT)
  * translation: change widget packet HOST to UNTRUSTED
  * translation: pass internal URI arguments to the translation server
  * handler: use the specified status with REDIRECT
  * python: added method Request.absolute_uri()

 -- Max Kellermann <mk@cm4all.com>  Tue, 23 Feb 2010 16:15:22 +0100

cm4all-beng-proxy (0.7.16) unstable; urgency=low

  * processor: separate trusted from untrusted widgets by host name
  * processor: mode=partition is deprecated
  * translate: fix DOCUMENT_ROOT handler for CGI/FASTCGI
  * fcgi-request: added JailCGI support

 -- Max Kellermann <mk@cm4all.com>  Fri, 19 Feb 2010 14:29:29 +0100

cm4all-beng-proxy (0.7.15) unstable; urgency=low

  * processor: unreference the caller pool in abort()
  * tcache: clear BASE on mismatch
  * fcgi-client: generate the Content-Length request header
  * fcgi-client: send the CONTENT_TYPE parameter
  * prototypes/translate.py: use FastCGI to run PHP

 -- Max Kellermann <mk@cm4all.com>  Thu, 11 Feb 2010 14:43:21 +0100

cm4all-beng-proxy (0.7.14) unstable; urgency=low

  * connection: drop connections when the limit is exceeded
  * resource-address: added BASE support
  * fcgi-client: check the request ID in response packets
  * http-client: check response body when request body is closed
  * html-escape: use the last ampersand before the semicolon
  * html-escape: support &apos;
  * processor: unescape widget parameter values

 -- Max Kellermann <mk@cm4all.com>  Fri, 29 Jan 2010 17:49:43 +0100

cm4all-beng-proxy (0.7.13) unstable; urgency=low

  * fcgi-request: duplicate socket path
  * fcgi-request: support ACTION
  * fcgi-client: provide SCRIPT_FILENAME
  * fcgi-client: append empty PARAMS packet
  * fcgi-client: try to read response before request is finished
  * fcgi-client: implement the STDERR packet
  * fcgi-client: support request headers and body
  * fcgi-stock: manage one socket per child process
  * fcgi-stock: unlink socket path after connect
  * fcgi-stock: redirect fd 1,2 to /dev/null
  * fcgi-stock: kill FastCGI processes after 5 minutes idle
  * translation: new packet PAIR for passing parameters to FastCGI

 -- Max Kellermann <mk@cm4all.com>  Thu, 14 Jan 2010 13:36:48 +0100

cm4all-beng-proxy (0.7.12) unstable; urgency=low

  * http-cache: unlock the cache item after successful revalidation
  * http-cache-memcached: pass the expiration time to memcached
  * sink-header: comprise pending data in method available()
  * header-forward: forward the Expires response header

 -- Max Kellermann <mk@cm4all.com>  Tue, 22 Dec 2009 16:18:49 +0100

cm4all-beng-proxy (0.7.11) unstable; urgency=low

  * {ajp,memcached}-client: fix dis\appearing event for duplex socket
  * memcached-client: handle EAGAIN after send()
  * memcached-client: release socket as early as possible
  * header-forward: don't forward Accept-Encoding if transformation is
    enabled
  * widget-http, inline-widget: check Content-Encoding before processing
  * file-handler: send "Vary: Accept-Encoding" for compressed response
  * header-forward: support duplicate headers
  * fcache: implemented a 60 seconds timeout
  * fcache: copy pointer to local variable before callback
  * event2: refresh timeout after event has occurred

 -- Max Kellermann <mk@cm4all.com>  Fri, 18 Dec 2009 16:45:24 +0100

cm4all-beng-proxy (0.7.10) unstable; urgency=low

  * http-{server,client}: fix disappearing event for duplex socket

 -- Max Kellermann <mk@cm4all.com>  Mon, 14 Dec 2009 15:46:25 +0100

cm4all-beng-proxy (0.7.9) unstable; urgency=low

  * http: "Expect" is a hop-by-hop header
  * http-server: send "100 Continue" unless request body closed
  * http-client: poll socket after splice
  * http-server: handle EAGAIN after splice
  * http-server: send a 417 response on unrecognized "Expect" request
  * response, widget-http: append filter id to resource tag
  * resource-tag: check for "Cache-Control: no-store"

 -- Max Kellermann <mk@cm4all.com>  Mon, 14 Dec 2009 13:05:15 +0100

cm4all-beng-proxy (0.7.8) unstable; urgency=low

  * http-body: support partial response in method available()
  * file-handler: support pre-compressed static files
  * fcache: honor the "Cache-Control: no-store" response header

 -- Max Kellermann <mk@cm4all.com>  Wed, 09 Dec 2009 15:49:25 +0100

cm4all-beng-proxy (0.7.7) unstable; urgency=low

  * parser: allow underscore in attribute names
  * processor: check "type" attribute before URI rewriting
  * http-client: start receiving before request is sent
  * http-client: try to read response after write error
  * http-client: deliver response body after headers are finished
  * http-client: release socket as early as possible
  * http-client: serve buffer after socket has been closed
  * istream-chunked: clear input stream in abort handler
  * growing-buffer: fix crash after close in "data" callback

 -- Max Kellermann <mk@cm4all.com>  Thu, 03 Dec 2009 13:09:57 +0100

cm4all-beng-proxy (0.7.6) unstable; urgency=low

  * istream-hold: return -2 if handler is not available yet
  * http, ajp, fcgi: use istream_hold on request body
  * http-client: implemented splicing the request body
  * response: added missing URI substitution

 -- Max Kellermann <mk@cm4all.com>  Tue, 17 Nov 2009 15:25:35 +0100

cm4all-beng-proxy (0.7.5) unstable; urgency=low

  * session: 64 bit session ids
  * session: allow arbitrary session id size (at compile-time)
  * debian: larger default log file (16 * 4MB)
  * debian: added package cm4all-beng-proxy-toi

 -- Max Kellermann <mk@cm4all.com>  Mon, 16 Nov 2009 15:51:24 +0100

cm4all-beng-proxy (0.7.4) unstable; urgency=low

  * measure the latency of external resources
  * widget-http: partially revert "don't query session if !stateful"

 -- Max Kellermann <mk@cm4all.com>  Tue, 10 Nov 2009 15:06:03 +0100

cm4all-beng-proxy (0.7.3) unstable; urgency=low

  * uri-verify: don't reject double slash after first segment
  * hostname: allow the hyphen character
  * processor: allow processing without session
  * widget-http: don't query session if !stateful
  * request: disable session management for known bots
  * python: fixed AttributeError in __getattr__()
  * python: added method Response.process()
  * translation: added the response packets URI, HOST, SCHEME
  * translation: added header forward packets

 -- Max Kellermann <mk@cm4all.com>  Mon, 09 Nov 2009 16:40:27 +0100

cm4all-beng-proxy (0.7.2) unstable; urgency=low

  * fcache: close all caching connections on exit
  * istream-file: retry reading after EAGAIN
  * direct, istream-pipe: re-enable SPLICE_F_NONBLOCK
  * direct, istream-pipe: disable the SPLICE_F_MORE flag
  * http-client: handle EAGAIN after splice
  * http-client, header-writer: remove hop-by-hop response headers
  * response: optimized transformed response headers
  * handler: mangle CGI and FastCGI headers
  * header-forward: generate the X-Forwarded-For header
  * header-forward: add local host name to "Via" request header

 -- Max Kellermann <mk@cm4all.com>  Fri, 30 Oct 2009 13:41:02 +0100

cm4all-beng-proxy (0.7.1) unstable; urgency=low

  * file-handler: close the stream on "304 Not Modified"
  * pool: use assembler code only on gcc
  * cmdline: added option "--set tcp_stock_limit"
  * Makefile.am: enable the "subdir-objects" option

 -- Max Kellermann <mk@cm4all.com>  Thu, 22 Oct 2009 12:17:11 +0200

cm4all-beng-proxy (0.7) unstable; urgency=low

  * ajp-client: check if connection was closed during response callback
  * header-forward: log session id
  * istream: separate TCP splicing checks
  * istream-pipe: fix segmentation fault after incomplete direct transfer
  * istream-pipe: implement the "available" method
  * istream-pipe: allocate pipe only if handler supports it
  * istream-pipe: flush the pipe before reading from input
  * istream-pipe: reuse pipes in a stock
  * direct: support splice() from TCP socket to pipe
  * istream: direct() returns -3 if stream has been closed
  * hstock: don't destroy stocks while items are being created
  * tcp-stock: limit number of connections per host to 256
  * translate, http-client, ajp-client, cgi, http-cache: verify the HTTP
    response status
  * prototypes/translate.py: disallow "/../" and null bytes
  * prototypes/translate.py: added "/jail-delegate/" location
  * uri-parser: strict RFC 2396 URI verification
  * uri-parser: don't unescape the URI path
  * http-client, ajp-client: verify the request URI
  * uri-escape: unescape each character only once
  * http-cache: never use the memcached stock if caching is disabled
  * allow 8192 connections by default
  * allow 65536 file handles by default
  * added package cm4all-jailed-beng-proxy-delegate-helper

 -- Max Kellermann <mk@cm4all.com>  Wed, 21 Oct 2009 15:00:56 +0200

cm4all-beng-proxy (0.6.23) unstable; urgency=low

  * header-forward: log session information
  * prototypes/translate.py: added /cgi-bin/ location
  * http-server: disable keep-alive for HTTP/1.0 clients
  * http-server: don't send "Connection: Keep-Alive"
  * delegate-stock: clear the environment
  * delegate-stock: added jail support
  * delegate-client: reuse helper process after I/O error

 -- Max Kellermann <mk@cm4all.com>  Mon, 12 Oct 2009 17:29:35 +0200

cm4all-beng-proxy (0.6.22) unstable; urgency=low

  * istream-tee: clear both "enabled" flags in the eof/abort handler
  * istream-tee: fall back to first data() return value if second stream
    closed itself
  * http-cache: don't log body_abort after close

 -- Max Kellermann <mk@cm4all.com>  Thu, 01 Oct 2009 19:19:37 +0200

cm4all-beng-proxy (0.6.21) unstable; urgency=low

  * http-client: log more error messages
  * delegate-stock: added the DOCUMENT_ROOT environment variable
  * response, widget: accept "application/xhtml+xml"
  * cookie-server: allow square brackets in unquoted cookie values
    (violating RFC 2109 and RFC 2616)

 -- Max Kellermann <mk@cm4all.com>  Thu, 01 Oct 2009 13:55:40 +0200

cm4all-beng-proxy (0.6.20) unstable; urgency=low

  * stock: clear stock after 60 seconds idle
  * hstock: remove empty stocks
  * http-server, http-client, cgi: fixed off-by-one bug in header parser
  * istream-pipe: fix the direct() return value on error
  * istream-pipe: fix formula in range assertion
  * http-cache-memcached: implemented "remove"
  * handler: added FastCGI handler
  * fcgi-client: unref caller pool after socket release
  * fcgi-client: implemented response headers

 -- Max Kellermann <mk@cm4all.com>  Tue, 29 Sep 2009 14:07:13 +0200

cm4all-beng-proxy (0.6.19) unstable; urgency=low

  * http-client: release caller pool after socket release
  * memcached-client: release socket on marshalling error
  * stock: unref caller pool in abort handler
  * stock: lazy cleanup
  * http-cache: copy caller_pool to local variable

 -- Max Kellermann <mk@cm4all.com>  Thu, 24 Sep 2009 16:02:17 +0200

cm4all-beng-proxy (0.6.18) unstable; urgency=low

  * delegate-handler: support conditional GET and ranges
  * file-handler: fix suffix-byte-range-spec parser
  * delegate-helper: call open() with O_CLOEXEC|O_NOCTTY
  * istream-file: don't set FD_CLOEXEC if O_CLOEXEC is available
  * stock: hold caller pool during "get" operation
  * main: free balancer object during shutdown
  * memcached-client: enable socket timeout
  * delegate-stock: set FD_CLOEXEC on socket

 -- Max Kellermann <mk@cm4all.com>  Thu, 24 Sep 2009 10:50:53 +0200

cm4all-beng-proxy (0.6.17) unstable; urgency=low

  * tcp-stock: implemented a load balancer
  * python: accept address list in the ajp() method
  * http-server: added timeout for the HTTP request headers
  * response: close template when the content type is wrong
  * delegate-get: implemented response headers
  * delegate-get: provide status codes and error messages

 -- Max Kellermann <mk@cm4all.com>  Fri, 18 Sep 2009 15:36:57 +0200

cm4all-beng-proxy (0.6.16) unstable; urgency=low

  * tcp-stock: added support for bulldog-tyke
  * sink-buffer: close input if it's not used in the constructor
  * http-cache-memcached: close response body when deserialization fails
  * serialize: fix regression in serialize_uint64()

 -- Max Kellermann <mk@cm4all.com>  Tue, 15 Sep 2009 19:26:07 +0200

cm4all-beng-proxy (0.6.15) unstable; urgency=low

  * http-cache-choice: find more duplicates during cleanup
  * handler: added AJP handler
  * ajp-request: unref pool only on tcp_stock failure
  * ajp-client: prevent parser recursion
  * ajp-client: free request body when response is closed
  * ajp-client: reuse connection after END_RESPONSE packet
  * ajp-client: enable TCP_CORK while sending
  * istream-ajp-body: added a second "length" header field
  * ajp-client: auto-send empty request body chunk
  * ajp-client: register "write" event after GET_BODY_CHUNK packet
  * ajp-client: implemented request and response headers
  * http-cache-rfc: don't rewind tpool if called recursively

 -- Max Kellermann <mk@cm4all.com>  Fri, 11 Sep 2009 16:04:06 +0200

cm4all-beng-proxy (0.6.14) unstable; urgency=low

  * istream-tee: don't restart reading if already in progress

 -- Max Kellermann <mk@cm4all.com>  Thu, 03 Sep 2009 13:21:06 +0200

cm4all-beng-proxy (0.6.13) unstable; urgency=low

  * cookie-server: fix parsing multiple cookies
  * http-cache-memcached: clean up expired "choice" items
  * sink-gstring: use callback instead of public struct
  * istream-tee: restart reading when one output is closed

 -- Max Kellermann <mk@cm4all.com>  Wed, 02 Sep 2009 17:02:53 +0200

cm4all-beng-proxy (0.6.12) unstable; urgency=low

  * http-cache: don't attempt to remove cache items when the cache is disabled

 -- Max Kellermann <mk@cm4all.com>  Fri, 28 Aug 2009 15:40:48 +0200

cm4all-beng-proxy (0.6.11) unstable; urgency=low

  * http-cache-memcached: store HTTP status and response headers
  * http-cache-memcached: implemented flush (SIGHUP)
  * http-cache-memcached: support "Vary"
  * http-client: work around assertion failure in response_stream_close()

 -- Max Kellermann <mk@cm4all.com>  Thu, 27 Aug 2009 12:33:17 +0200

cm4all-beng-proxy (0.6.10) unstable; urgency=low

  * parser: finish tag before bailing out
  * http-request: allow URLs without path component
  * fork: clear event in read() method
  * istream-file: pass options O_CLOEXEC|O_NOCTTY to open()
  * response: check if the "Host" request header is valid

 -- Max Kellermann <mk@cm4all.com>  Tue, 18 Aug 2009 16:37:19 +0200

cm4all-beng-proxy (0.6.9) unstable; urgency=low

  * direct: disable SPLICE_F_NONBLOCK (temporary NFS EAGAIN workaround)

 -- Max Kellermann <mk@cm4all.com>  Mon, 17 Aug 2009 13:52:49 +0200

cm4all-beng-proxy (0.6.8) unstable; urgency=low

  * widget-http: close response body in error code path
  * http-cache: implemented memcached backend (--memcached-server)
  * processor: &c:base; returns the URI without scheme and host

 -- Max Kellermann <mk@cm4all.com>  Mon, 17 Aug 2009 12:29:19 +0200

cm4all-beng-proxy (0.6.7) unstable; urgency=low

  * file-handler: generate Expires from xattr user.MaxAge
  * cmdline: added option --set to configure:
    - max_connections
    - http_cache_size
    - filter_cache_size
    - translate_cache_size
  * flush caches on SIGHUP

 -- Max Kellermann <mk@cm4all.com>  Fri, 07 Aug 2009 11:41:10 +0200

cm4all-beng-proxy (0.6.6) unstable; urgency=low

  * added missing GLib build dependency
  * cgi-handler: set the "body_consumed" flag

 -- Max Kellermann <mk@cm4all.com>  Tue, 04 Aug 2009 09:53:01 +0200

cm4all-beng-proxy (0.6.5) unstable; urgency=low

  * shm: pass MAP_NORESERVE to mmap()
  * proxy-handler: support cookies
  * translation: added DISCARD_SESSION packet

 -- Max Kellermann <mk@cm4all.com>  Wed, 15 Jul 2009 18:00:33 +0200

cm4all-beng-proxy (0.6.4) unstable; urgency=low

  * http-client: don't read response body in HEAD requests
  * ajp-client: invoke the "abort" handler on error
  * filter-cache: lock cache items while they are served

 -- Max Kellermann <mk@cm4all.com>  Thu, 09 Jul 2009 14:36:14 +0200

cm4all-beng-proxy (0.6.3) unstable; urgency=low

  * http-server: implemented the DELETE method
  * http-server: refuse HTTP/0.9 requests
  * proxy-handler: send request body to template when no widget is focused
  * widget-request: pass original HTTP method to widget
  * session: automatically defragment sessions

 -- Max Kellermann <mk@cm4all.com>  Tue, 07 Jul 2009 16:57:22 +0200

cm4all-beng-proxy (0.6.2) unstable; urgency=low

  * lock: fixed race condition in debug flag updates
  * session: use rwlock for the session manager
  * proxy-handler: pass request headers to the remote HTTP server
  * proxy-handler: forward original Accept-Charset if processor is disabled
  * pipe: don't filter resources without a body
  * fcache: forward original HTTP status over "pipe" filter
  * cgi: support the "Status" line

 -- Max Kellermann <mk@cm4all.com>  Mon, 06 Jul 2009 16:38:26 +0200

cm4all-beng-proxy (0.6.1) unstable; urgency=low

  * session: consistently lock all session objects
  * rewrite-uri: check if widget_external_uri() returns NULL
  * widget-uri: don't generate the "path" argument when it's NULL
  * widget-uri: strip superfluous question mark from widget_base_address()
  * widget-uri: append parameters from the template first
  * widget-uri: re-add configured query string in widget_absolute_uri()
  * widget-uri: eliminate configured query string in widget_external_uri()
  * processor: don't consider session data for base=child and base=parent

 -- Max Kellermann <mk@cm4all.com>  Fri, 03 Jul 2009 15:52:01 +0200

cm4all-beng-proxy (0.6) unstable; urgency=low

  * inline-widget: check the widget HTTP response status
  * response: don't apply transformation on failed response
  * resource-address: include pipe arguments in filter cache key
  * handler: removed session redirect on the first request
  * http-cache: accept ETag response header instead of Last-Modified
  * filter-cache: don't require Last-Modified or Expires
  * file-handler: disable ETag only when processor comes first
  * file-handler: read ETag from xattr
  * pipe: generate new ETag for piped resource
  * session: purge sessions when shared memory is full
  * handler: don't enforce sessions for filtered responses

 -- Max Kellermann <mk@cm4all.com>  Tue, 30 Jun 2009 17:48:20 +0200

cm4all-beng-proxy (0.5.14) unstable; urgency=low

  * ajp-client: implemented request body
  * cookie-client: obey "max-age=0" properly
  * processor: forward the original HTTP status
  * response, widget-http: don't allow processing resource without body
  * widget-http: check the Content-Type before invoking processor
  * response: pass the "Location" response header
  * debian: added a separate -optimized-dbg package
  * added init script support for multiple ports (--port) and multiple listen
    (--listen) command line argumnents
  * translation: added the "APPEND" packet for command line arguments
  * pipe: support command line arguments

 -- Max Kellermann <mk@cm4all.com>  Mon, 29 Jun 2009 16:51:16 +0200

cm4all-beng-proxy (0.5.13) unstable; urgency=low

  * widget-registry: clear local_address in translate request
  * cmdline: added the "--listen" option

 -- Max Kellermann <mk@cm4all.com>  Wed, 24 Jun 2009 12:27:17 +0200

cm4all-beng-proxy (0.5.12) unstable; urgency=low

  * response: pass the "Location" response handler
  * added support for multiple listener ports

 -- Max Kellermann <mk@cm4all.com>  Tue, 23 Jun 2009 23:34:55 +0200

cm4all-beng-proxy (0.5.11) unstable; urgency=low

  * build with autotools
  * use libcm4all-socket, GLib
  * Makefile.am: support out-of-tree builds
  * added optimized Debian package
  * tcache: fixed wrong assignment in VARY=HOST
  * translation: added request packet LOCAL_ADDRESS

 -- Max Kellermann <mk@cm4all.com>  Tue, 23 Jun 2009 15:42:12 +0200

cm4all-beng-proxy (0.5.10) unstable; urgency=low

  * widget-http: assign the "address" variable

 -- Max Kellermann <mk@cm4all.com>  Mon, 15 Jun 2009 18:38:58 +0200

cm4all-beng-proxy (0.5.9) unstable; urgency=low

  * tcache: fixed typo in tcache_string_match()
  * tcache: support VARY=SESSION
  * translate: added the INVALIDATE response packet
  * cache, session: higher size limits
  * widget-uri: separate query_string from path_info
  * widget-uri: ignore widget parameters in widget_external_uri()

 -- Max Kellermann <mk@cm4all.com>  Mon, 15 Jun 2009 17:06:11 +0200

cm4all-beng-proxy (0.5.8) unstable; urgency=low

  * handler: fixed double free bug in translate_callback()

 -- Max Kellermann <mk@cm4all.com>  Sun, 14 Jun 2009 19:05:09 +0200

cm4all-beng-proxy (0.5.7) unstable; urgency=low

  * forward the Content-Disposition header
  * handler: assign new session to local variable, fix segfault
  * handler: don't dereference the NULL session

 -- Max Kellermann <mk@cm4all.com>  Sun, 14 Jun 2009 13:01:52 +0200

cm4all-beng-proxy (0.5.6) unstable; urgency=low

  * widget-http: send the "Via" request header instead of "X-Forwarded-For"
  * proxy-handler: send the "Via" request header
  * widget-request: check the "path" argument before calling uri_compress()

 -- Max Kellermann <mk@cm4all.com>  Tue, 09 Jun 2009 12:21:00 +0200

cm4all-beng-proxy (0.5.5) unstable; urgency=low

  * processor: allow specifying relative URI in c:base=child
  * widget-request: verify the "path" argument
  * widget: allocate address from widget's pool
  * widget-http: support multiple Set-Cookie response headers

 -- Max Kellermann <mk@cm4all.com>  Thu, 04 Jun 2009 15:10:15 +0200

cm4all-beng-proxy (0.5.4) unstable; urgency=low

  * implemented delegation of open() to a helper program
  * added the BASE translation packet, supported by the translation cache
  * deprecated c:mode=proxy
  * rewrite-uri: always enable focus in mode=partial
  * http-cache: don't cache resources with query string (RFC 2616 13.9)
  * http-cache: lock cache items while they are served

 -- Max Kellermann <mk@cm4all.com>  Thu, 28 May 2009 11:44:01 +0200

cm4all-beng-proxy (0.5.3) unstable; urgency=low

  * cgi: close request body on fork() failure
  * fork: added workaround for pipe-to-pipe splice()
  * http-cache: use cache entry when response ETag matches
  * cgi: loop in istream_cgi_read() to prevent blocking
  * cache: check for expired items once a minute
  * cache: optimize search for oldest item

 -- Max Kellermann <mk@cm4all.com>  Wed, 06 May 2009 13:23:46 +0200

cm4all-beng-proxy (0.5.2) unstable; urgency=low

  * added filter cache
  * header-parser: added missing range check in header_parse_line()
  * fork: added event for writing to the child process
  * fork: don't splice() from a pipe
  * response: don't pass request body to unfocused processor
  * added filter type "pipe"

 -- Max Kellermann <mk@cm4all.com>  Wed, 29 Apr 2009 13:24:26 +0200

cm4all-beng-proxy (0.5.1) unstable; urgency=low

  * processor: fixed base=child assertion failure
  * handler: close request body if it was not consumed
  * static-file: generate Last-Modified and ETag response headers
  * static-file: obey the Content-Type provided by the translation server
  * static-file: get Content-Type from extended attribute
  * http-cache: use istream_null when cached resource is empty

 -- Max Kellermann <mk@cm4all.com>  Mon, 27 Apr 2009 10:00:20 +0200

cm4all-beng-proxy (0.5) unstable; urgency=low

  * processor: accept c:mode/c:base attributes in any order
  * processor: removed alternative (anchor) rewrite syntax

 -- Max Kellermann <mk@cm4all.com>  Mon, 20 Apr 2009 22:04:19 +0200

cm4all-beng-proxy (0.4.10) unstable; urgency=low

  * processor: lift length limitation for widget parameters
  * translate: abort if a packet is too large
  * translate: support MAX_AGE for the whole response
  * hashmap: fix corruption of slot chain in hashmap_remove_value()

 -- Max Kellermann <mk@cm4all.com>  Fri, 17 Apr 2009 13:02:50 +0200

cm4all-beng-proxy (0.4.9) unstable; urgency=low

  * http-cache: explicitly start reading into cache
  * cgi: clear "headers" variable before publishing the response
  * translate: use DOCUMENT_ROOT as CGI parameter

 -- Max Kellermann <mk@cm4all.com>  Mon, 06 Apr 2009 16:21:57 +0200

cm4all-beng-proxy (0.4.8) unstable; urgency=low

  * translate: allow ADDRESS packets in AJP addresses
  * translate: initialize all fields of a FastCGI address
  * http-cache: close all caching connections on exit
  * processor: don't rewrite SCRIPT SRC attribute when proxying

 -- Max Kellermann <mk@cm4all.com>  Thu, 02 Apr 2009 15:45:46 +0200

cm4all-beng-proxy (0.4.7) unstable; urgency=low

  * http-server: use istream_null for empty request body
  * parser: check for trailing slash only in TAG_OPEN tags
  * parser: added support for XML Processing Instructions
  * processor: implemented XML Processing Instruction "cm4all-rewrite-uri"
  * uri-escape: escape the slash character
  * cache: remove all matching items in cache_remove()
  * http-cache: lock cache items while holding a reference

 -- Max Kellermann <mk@cm4all.com>  Thu, 02 Apr 2009 12:02:53 +0200

cm4all-beng-proxy (0.4.6) unstable; urgency=low

  * file_handler: fixed logic error in If-Modified-Since check
  * date: return UTC time stamp in http_date_parse()
  * cache: continue search after item was invalidated
  * cache: remove the correct cache item
  * istream-chunked: work around invalid assertion failure
  * istream-subst: fixed corruption after partial match

 -- Max Kellermann <mk@cm4all.com>  Wed, 25 Mar 2009 15:03:10 +0100

cm4all-beng-proxy (0.4.5) unstable; urgency=low

  * http-server: assume keep-alive is enabled on HTTP 1.1
  * http-client: unregister EV_READ when the buffer is full
  * translation: added QUERY_STRING packet
  * processor: optionally parse base/mode from URI

 -- Max Kellermann <mk@cm4all.com>  Tue, 17 Mar 2009 13:04:25 +0100

cm4all-beng-proxy (0.4.4) unstable; urgency=low

  * forward Accept-Language request header to the translation server
  * translate: added the USER_AGENT request packet
  * session: obey the USER/MAX_AGE setting
  * use libcm4all-inline-dev in libcm4all-beng-proxy-dev
  * added pkg-config file for libcm4all-beng-proxy-dev
  * updated python-central dependencies
  * processor: parse c:base/c:mode attributes in PARAM tags

 -- Max Kellermann <mk@cm4all.com>  Wed, 11 Mar 2009 09:43:48 +0100

cm4all-beng-proxy (0.4.3) unstable; urgency=low

  * processor: rewrite URI in LINK tags
  * processor: rewrite URI in PARAM tags
  * use splice() from glibc 2.7
  * translate: added VARY response packet
  * build documentation with texlive

 -- Max Kellermann <mk@cm4all.com>  Wed, 04 Mar 2009 09:53:56 +0100

cm4all-beng-proxy (0.4.2) unstable; urgency=low

  * hashmap: fix corruption in slot chain
  * use monotonic clock to calculate expiry times
  * processor: rewrite URIs in the EMBED, VIDEO, AUDIO tags

 -- Max Kellermann <mk@cm4all.com>  Tue, 17 Feb 2009 17:14:48 +0100

cm4all-beng-proxy (0.4.1) unstable; urgency=low

  * translate: clear client->transformation
  * handler: check for translation errors
  * http-server: fixed assertion failure during shutdown
  * http-server: send "Keep-Alive" response header
  * worker: after fork(), call event_reinit() in the parent process
  * added valgrind build dependency
  * build with Debian's libevent-1.4 package

 -- Max Kellermann <mk@cm4all.com>  Tue, 10 Feb 2009 11:48:53 +0100

cm4all-beng-proxy (0.4) unstable; urgency=low

  * added support for transformation views
    - in the JavaScript API, mode=proxy is now deprecated
  * http-cache: fix segfault when request_headers==NULL
  * http-cache: store multiple (varying) versions of a resource
  * http-cache: use the "max-age" cache-control response

 -- Max Kellermann <mk@cm4all.com>  Fri, 30 Jan 2009 13:29:43 +0100

cm4all-beng-proxy (0.3.9) unstable; urgency=low

  * http-client: assume keep-alive is enabled on HTTP 1.1
  * processor: use configured/session path-info for mode=child URIs

 -- Max Kellermann <mk@cm4all.com>  Tue, 27 Jan 2009 13:07:51 +0100

cm4all-beng-proxy (0.3.8) unstable; urgency=low

  * processor: pass Content-Type and Content-Language headers from
    template
  * http-client: allow chunked response body without keep-alive

 -- Max Kellermann <mk@cm4all.com>  Fri, 23 Jan 2009 13:02:42 +0100

cm4all-beng-proxy (0.3.7) unstable; urgency=low

  * istream_subst: exit the loop if state==INSERT
  * istream_iconv: check if the full buffer could be flushed
  * worker: don't reinitialize session manager during shutdown

 -- Max Kellermann <mk@cm4all.com>  Thu, 15 Jan 2009 10:39:47 +0100

cm4all-beng-proxy (0.3.6) unstable; urgency=low

  * processor: ignore closing </header>
  * widget-http: now really don't check content-type in frame parents
  * parser: skip comments
  * processor: implemented c:base="parent"
  * processor: added "c:" prefix to c:widget child elements
  * processor: renamed the "c:param" element to "c:parameter"

 -- Max Kellermann <mk@cm4all.com>  Thu, 08 Jan 2009 11:17:29 +0100

cm4all-beng-proxy (0.3.5) unstable; urgency=low

  * widget-http: don't check content-type in frame parents
  * istream-subst: allow null bytes in the input stream
  * js: added the "translate" parameter for passing values to the
    translation server
  * rewrite-uri: refuse to rewrite a frame URI without widget id

 -- Max Kellermann <mk@cm4all.com>  Mon, 05 Jan 2009 16:46:32 +0100

cm4all-beng-proxy (0.3.4) unstable; urgency=low

  * processor: added support for custom widget request headers
  * http-cache: obey the "Vary" response header
  * http-cache: pass the new http_cache_info object when testing a cache
    item

 -- Max Kellermann <mk@cm4all.com>  Tue, 30 Dec 2008 15:46:44 +0100

cm4all-beng-proxy (0.3.3) unstable; urgency=low

  * processor: grew widget parameter buffer to 512 bytes
  * widget-resolver: clear widget->resolver on abort
  * cgi: clear the input's handler in cgi_async_abort()
  * widget-stream: use istream_hold (reverts r4171)

 -- Max Kellermann <mk@cm4all.com>  Fri, 05 Dec 2008 14:43:05 +0100

cm4all-beng-proxy (0.3.2) unstable; urgency=low

  * processor: free memory before calling embed_frame_widget()
  * processor: allocate query string from the widget pool
  * processor: removed the obsolete widget attributes "tag" and "style"
  * parser: hold a reference to the pool

 -- Max Kellermann <mk@cm4all.com>  Mon, 01 Dec 2008 14:15:38 +0100

cm4all-beng-proxy (0.3.1) unstable; urgency=low

  * http-client: remove Transfer-Encoding and Content-Length from response
    headers
  * http-client: don't read body after invoke_response()
  * fork: retry splice() after EAGAIN
  * fork: don't close input when splice() fails
  * cgi: abort the response handler when the stdin stream fails
  * istream_file, istream_pipe, fork, client_socket, listener: fixed file
    descriptor leaks
  * processor: hold a reference to the caller's pool
  * debian/rules: enabled test suite

 -- Max Kellermann <mk@cm4all.com>  Thu, 27 Nov 2008 16:01:16 +0100

cm4all-beng-proxy (0.3) unstable; urgency=low

  * implemented widget filters
  * translate: initialize all fields of a CGI address
  * fork: read request body on EAGAIN
  * fork: implemented the direct() method with splice()
  * python: added class Response
  * prototypes/translate.py:
    - support "filter"
    - support "content_type"
  * demo: added widget filter demo

 -- Max Kellermann <mk@cm4all.com>  Wed, 26 Nov 2008 16:27:29 +0100

cm4all-beng-proxy (0.2) unstable; urgency=low

  * don't quote text/xml widgets
  * widget-resolver: pass widget_pool to widget_class_lookup()
  * widget-registry: allocate widget_class from widget_pool
  * widget-stream: eliminated the async operation proxy, because the
    operation cannot be aborted before the constructor returns
  * widget-stream: don't clear the "delayed" stream in the response() callback
  * rewrite-uri: trigger istream_read(delayed) after istream_delayed_set()
  * doc: clarified XSLT integration

 -- Max Kellermann <mk@cm4all.com>  Tue, 25 Nov 2008 15:28:54 +0100

cm4all-beng-proxy (0.1) unstable; urgency=low

  * initial release

 -- Max Kellermann <mk@cm4all.com>  Mon, 17 Nov 2008 11:59:36 +0100<|MERGE_RESOLUTION|>--- conflicted
+++ resolved
@@ -1,4 +1,3 @@
-<<<<<<< HEAD
 cm4all-beng-proxy (0.10) unstable; urgency=low
 
   * failure: fix inverted logic bug in expiry check
@@ -6,7 +5,7 @@
   * lb: new stand-alone load balancer
 
  --
-=======
+
 cm4all-beng-proxy (0.9.22) unstable; urgency=low
 
   * failure: fix inverted logic bug in expiry check
@@ -14,7 +13,6 @@
   * ajp-client: don't schedule read event when buffer is full
 
  -- Max Kellermann <mk@cm4all.com>  Thu, 26 May 2011 08:32:32 +0200
->>>>>>> 3d68181a
 
 cm4all-beng-proxy (0.9.21) unstable; urgency=low
 
