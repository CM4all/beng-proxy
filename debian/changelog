--- conflicted
+++ resolved
@@ -1,7 +1,6 @@
-<<<<<<< HEAD
 cm4all-beng-proxy (3.0.2) unstable; urgency=low
 
-  * 
+  * merge release 2.3.1
 
  --   
 
@@ -46,14 +45,13 @@
   * require automake 1.11
 
  -- Max Kellermann <mk@cm4all.com>  Tue, 09 Oct 2012 15:11:24 -0000
-=======
+
 cm4all-beng-proxy (2.3.1) unstable; urgency=low
 
   * merge release 2.1.16
   * pool: reduce CPU overhead for large areas
 
  -- Max Kellermann <mk@cm4all.com>  Thu, 06 Dec 2012 16:40:02 -0000
->>>>>>> 6ba8034b
 
 cm4all-beng-proxy (2.3) unstable; urgency=low
 
