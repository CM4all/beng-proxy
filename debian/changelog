<<<<<<< HEAD
cm4all-beng-proxy (1.1.37) unstable; urgency=low

  * 

 --   

cm4all-beng-proxy (1.1.36) unstable; urgency=low

  * merge release 1.0.30

 -- Max Kellermann <mk@cm4all.com>  Thu, 15 Mar 2012 15:36:15 -0000

cm4all-beng-proxy (1.1.35) unstable; urgency=low

  * merge release 1.0.29
  * css_processor: delete "-c-mode" and "-c-view" from output

 -- Max Kellermann <mk@cm4all.com>  Thu, 08 Mar 2012 18:16:03 -0000

cm4all-beng-proxy (1.1.34) unstable; urgency=low

  * merge release 1.0.28

 -- Max Kellermann <mk@cm4all.com>  Fri, 02 Mar 2012 15:26:44 -0000

cm4all-beng-proxy (1.1.33) unstable; urgency=low

  * merge release 1.0.27

 -- Max Kellermann <mk@cm4all.com>  Thu, 23 Feb 2012 17:09:57 -0000

cm4all-beng-proxy (1.1.32) unstable; urgency=low

  * merge release 1.0.26

 -- Max Kellermann <mk@cm4all.com>  Thu, 23 Feb 2012 15:14:56 -0000

cm4all-beng-proxy (1.1.31) unstable; urgency=low

  * merge release 1.0.25

 -- Max Kellermann <mk@cm4all.com>  Thu, 16 Feb 2012 13:49:26 -0000

cm4all-beng-proxy (1.1.30) unstable; urgency=low

  * merge release 1.0.24

 -- Max Kellermann <mk@cm4all.com>  Wed, 15 Feb 2012 09:25:38 -0000

cm4all-beng-proxy (1.1.29) unstable; urgency=low

  * merge release 1.0.23

 -- Max Kellermann <mk@cm4all.com>  Thu, 09 Feb 2012 09:30:18 -0000

cm4all-beng-proxy (1.1.28) unstable; urgency=low

  * merge release 1.0.22

 -- Max Kellermann <mk@cm4all.com>  Thu, 02 Feb 2012 13:39:21 -0000

cm4all-beng-proxy (1.1.27) unstable; urgency=low

  * merge release 1.0.21

 -- Max Kellermann <mk@cm4all.com>  Tue, 31 Jan 2012 14:59:06 -0000

cm4all-beng-proxy (1.1.26) unstable; urgency=low

  * merge release 1.0.20

 -- Max Kellermann <mk@cm4all.com>  Wed, 25 Jan 2012 12:13:43 -0000

cm4all-beng-proxy (1.1.25) unstable; urgency=low

  * merge release 1.0.19

 -- Max Kellermann <mk@cm4all.com>  Tue, 17 Jan 2012 08:29:34 -0000

cm4all-beng-proxy (1.1.24) unstable; urgency=low

  * merge release 1.0.18

 -- Max Kellermann <mk@cm4all.com>  Wed, 04 Jan 2012 15:27:35 -0000

cm4all-beng-proxy (1.1.23) unstable; urgency=low

  * header-forward: remove port number from X-Forwarded-For

 -- Max Kellermann <mk@cm4all.com>  Wed, 28 Dec 2011 16:51:41 -0000

cm4all-beng-proxy (1.1.22) unstable; urgency=low

  * merge release 1.0.17
  * istream-socket: fix potential assertion failure

 -- Max Kellermann <mk@cm4all.com>  Wed, 21 Dec 2011 16:44:46 -0000

cm4all-beng-proxy (1.1.21) unstable; urgency=low

  * merge release 1.0.16

 -- Max Kellermann <mk@cm4all.com>  Wed, 14 Dec 2011 11:07:58 -0000

cm4all-beng-proxy (1.1.20) unstable; urgency=low

  * merge release 1.0.15
  * processor: don't rewrite "mailto:" hyperlinks

 -- Max Kellermann <mk@cm4all.com>  Mon, 05 Dec 2011 18:37:10 -0000

cm4all-beng-proxy (1.1.19) unstable; urgency=low

  * {css_,}processor: quote widget classes for prefixing XML IDs, CSS classes

 -- Max Kellermann <mk@cm4all.com>  Fri, 18 Nov 2011 13:17:02 -0000

cm4all-beng-proxy (1.1.18) unstable; urgency=low

  * merge release 1.0.13
  * lb_http: eliminate the duplicate "Date" response header

 -- Max Kellermann <mk@cm4all.com>  Tue, 08 Nov 2011 19:33:07 +0100

cm4all-beng-proxy (1.1.17) unstable; urgency=low

  * merge release 1.0.13

 -- Max Kellermann <mk@cm4all.com>  Wed, 02 Nov 2011 16:52:21 +0100

cm4all-beng-proxy (1.1.16) unstable; urgency=low

  * merge release 1.0.12

 -- Max Kellermann <mk@cm4all.com>  Fri, 21 Oct 2011 15:09:55 +0200

cm4all-beng-proxy (1.1.15) unstable; urgency=low

  * merge release 1.0.11

 -- Max Kellermann <mk@cm4all.com>  Wed, 19 Oct 2011 09:36:38 +0200

cm4all-beng-proxy (1.1.14) unstable; urgency=low

  * merge release 1.0.10

 -- Max Kellermann <mk@cm4all.com>  Fri, 07 Oct 2011 15:15:00 +0200

cm4all-beng-proxy (1.1.13) unstable; urgency=low

  * merge release 1.0.9

 -- Max Kellermann <mk@cm4all.com>  Thu, 29 Sep 2011 16:47:56 +0200

cm4all-beng-proxy (1.1.12) unstable; urgency=low

  * merge release 1.0.8

 -- Max Kellermann <mk@cm4all.com>  Thu, 22 Sep 2011 17:13:41 +0200

cm4all-beng-proxy (1.1.11) unstable; urgency=low

  * merge release 1.0.7
  * widget-http: response header X-CM4all-View selects a view
  * processor, css_processor: support prefixing XML ids
  * processor: property "c:view" selects a view

 -- Max Kellermann <mk@cm4all.com>  Fri, 16 Sep 2011 12:25:24 +0200

cm4all-beng-proxy (1.1.10) unstable; urgency=low

  * merge release 1.0.6
  * http-request: don't clear failure state on successful TCP connection
  * istream-socket: fix assertion failure after receive error
  * ssl_filter: check for end-of-file on plain socket
  * ssl_filter: fix buffer assertion failures

 -- Max Kellermann <mk@cm4all.com>  Tue, 13 Sep 2011 18:50:18 +0200

cm4all-beng-proxy (1.1.9) unstable; urgency=low

  * http-request: improve keep-alive cancellation detection
  * http-request: mark server "failed" after HTTP client error
  * lb: implement the control protocol
    - can disable and re-enable workers
  * lb: don't allow sticky pool with only one member
  * lb: verify that a new sticky host is alive
  * lb: mark server "failed" after HTTP client error

 -- Max Kellermann <mk@cm4all.com>  Fri, 09 Sep 2011 13:03:55 +0200

cm4all-beng-proxy (1.1.8) unstable; urgency=low

  * merge release 1.0.5
  * {css_,}processor: one more underscore for the prefix
  * processor: remove rewrite-uri processing instructions from output
  * translate: unknown packet is a fatal error
  * processor: add option to set widget/focus by default
  * rewrite-uri: a leading tilde refers to the widget base; translation
    packet ANCHOR_ABSOLUTE enables it by default

 -- Max Kellermann <mk@cm4all.com>  Mon, 05 Sep 2011 17:56:31 +0200

cm4all-beng-proxy (1.1.7) unstable; urgency=low

  * css_processor: implement property "-c-mode"
  * css_processor: translate underscore prefix in class names
  * processor: translate underscore prefix in CSS class names

 -- Max Kellermann <mk@cm4all.com>  Mon, 29 Aug 2011 17:47:48 +0200

cm4all-beng-proxy (1.1.6) unstable; urgency=low

  * merge release 1.0.3
  * implement CSS processor

 -- Max Kellermann <mk@cm4all.com>  Mon, 22 Aug 2011 17:13:56 +0200

cm4all-beng-proxy (1.1.5) unstable; urgency=low

  * lb: optionally generate Via and X-Forwarded-For

 -- Max Kellermann <mk@cm4all.com>  Wed, 17 Aug 2011 12:45:14 +0200

cm4all-beng-proxy (1.1.4) unstable; urgency=low

  * pipe-stock: fix assertion failure after optimization bug
  * istream-pipe: reuse drained pipes immediately
  * sink-socket: reinstate write event during bulk transfers

 -- Max Kellermann <mk@cm4all.com>  Thu, 11 Aug 2011 14:41:37 +0200

cm4all-beng-proxy (1.1.3) unstable; urgency=low

  * widget: quote invalid XMLID/JS characters for &c:prefix;
  * lb: add protocol "tcp"

 -- Max Kellermann <mk@cm4all.com>  Wed, 10 Aug 2011 18:53:12 +0200

cm4all-beng-proxy (1.1.2) unstable; urgency=low

  * merge release 1.0.2
  * http-server: report detailed errors
  * widget-http: implement header dumps
  * cgi, fastcgi: enable cookie jar with custom cookie "host"

 -- Max Kellermann <mk@cm4all.com>  Thu, 04 Aug 2011 17:27:51 +0200

cm4all-beng-proxy (1.1.1) unstable; urgency=low

  * merge release 1.0.1
  * lb: don't ignore unimplemented configuration keywords
  * lb: configurable monitor check interval
  * session: configurable idle timeout

 -- Max Kellermann <mk@cm4all.com>  Tue, 26 Jul 2011 11:27:20 +0200

cm4all-beng-proxy (1.1) unstable; urgency=low

  * http-client: send "Expect: 100-continue" only for big request body
  * lb: implement monitors (ping, connect, tcp_expect)

 -- Max Kellermann <mk@cm4all.com>  Wed, 20 Jul 2011 15:04:22 +0200
  
=======
cm4all-beng-proxy (1.0.31) unstable; urgency=low

  * proxy-widget: close the request body when the view doesn't exist

 -- Max Kellermann <mk@cm4all.com>  Tue, 20 Mar 2012 08:28:00 -0000

>>>>>>> e80e1dce
cm4all-beng-proxy (1.0.30) unstable; urgency=low

  * widget-view: initialize the header forward settings
  * translate-client: new view inherits header forward settings from
    default view
  * handler: clear transformation after translation error
  * http-cache: release the memcached response on abort
  * fcgi-request: close the request body on stock failure

 -- Max Kellermann <mk@cm4all.com>  Thu, 15 Mar 2012 15:34:18 -0000

cm4all-beng-proxy (1.0.29) unstable; urgency=low

  * processor: unescape custom header values
  * widget-resolver: fix NULL dereference after failure

 -- Max Kellermann <mk@cm4all.com>  Thu, 08 Mar 2012 18:10:14 -0000

cm4all-beng-proxy (1.0.28) unstable; urgency=low

  * widget-resolver: serve responses in the right order
  * widget-request: fix session related assertion failure
  * translate: initialize all GError variables

 -- Max Kellermann <mk@cm4all.com>  Fri, 02 Mar 2012 15:20:54 -0000

cm4all-beng-proxy (1.0.27) unstable; urgency=low

  * resource-address: fix regression when CGI URI is not set

 -- Max Kellermann <mk@cm4all.com>  Thu, 23 Feb 2012 17:08:16 -0000

cm4all-beng-proxy (1.0.26) unstable; urgency=low

  * resource-address: apply BASE to the CGI request URI

 -- Max Kellermann <mk@cm4all.com>  Thu, 23 Feb 2012 15:11:42 -0000

cm4all-beng-proxy (1.0.25) unstable; urgency=low

  * cgi-client: clear the input pointer on close

 -- Max Kellermann <mk@cm4all.com>  Thu, 16 Feb 2012 13:46:13 -0000

cm4all-beng-proxy (1.0.24) unstable; urgency=low

  * debian/rules: optimize parallel build
  * cgi: break loop when headers are finished

 -- Max Kellermann <mk@cm4all.com>  Wed, 15 Feb 2012 09:23:22 -0000

cm4all-beng-proxy (1.0.23) unstable; urgency=low

  * cgi: detect large response headers
  * cgi: continue parsing response headers after buffer boundary
  * cgi: bigger response header buffer
  * fcgi-client: detect large response headers

 -- Max Kellermann <mk@cm4all.com>  Thu, 09 Feb 2012 09:27:50 -0000

cm4all-beng-proxy (1.0.22) unstable; urgency=low

  * debian/rules: don't run libtool
  * lb: thread safety for the SSL filter
  * lb: fix crash during shutdown
  * http-server: fix uninitialised variable

 -- Max Kellermann <mk@cm4all.com>  Thu, 02 Feb 2012 13:03:08 -0000

cm4all-beng-proxy (1.0.21) unstable; urgency=low

  * hstock: fix memory leak
  * notify: fix endless busy loop
  * ssl_filter: fix hang while tearing down connection

 -- Max Kellermann <mk@cm4all.com>  Tue, 31 Jan 2012 15:24:50 -0000

cm4all-beng-proxy (1.0.20) unstable; urgency=low

  * ssl: load the whole certificate chain
  * translate: fix PATH+JAILCGI+SITE check
  * translate: fix HOME check
  * resource-address: include all CGI attributes in cache key

 -- Max Kellermann <mk@cm4all.com>  Wed, 25 Jan 2012 12:10:43 -0000

cm4all-beng-proxy (1.0.19) unstable; urgency=low

  * cookie-client: add a missing out-of-memory check

 -- Max Kellermann <mk@cm4all.com>  Tue, 17 Jan 2012 08:27:38 -0000

cm4all-beng-proxy (1.0.18) unstable; urgency=low

  * resource-address: support zero-length path_info prefix (for BASE)
  * hashmap: optimize insertions
  * http-server: limit the number of request headers
  * proxy-widget: discard the unused request body on error

 -- Max Kellermann <mk@cm4all.com>  Wed, 04 Jan 2012 14:55:59 -0000

cm4all-beng-proxy (1.0.17) unstable; urgency=low

  * istream-chunked: avoid recursive buffer write, fixes crash

 -- Max Kellermann <mk@cm4all.com>  Wed, 21 Dec 2011 16:37:44 -0000

cm4all-beng-proxy (1.0.16) unstable; urgency=low

  * http-server: disable timeout while waiting for CGI
  * cgi: fix segmentation fault
  * processor: discard child's request body on abort
  * proxy-widget: discard the unused request body on error

 -- Max Kellermann <mk@cm4all.com>  Wed, 14 Dec 2011 11:53:31 +0100

cm4all-beng-proxy (1.0.15) unstable; urgency=low

  * http-client: fix assertion failure on bogus "100 Continue"
  * handler: don't close the request body twice
  * session: add a missing out-of-memory check
  * fcgi-client: check for EV_READ event
  * fcgi-serialize: fix serializing parameter without value

 -- Max Kellermann <mk@cm4all.com>  Mon, 05 Dec 2011 17:47:20 -0000

cm4all-beng-proxy (1.0.14) unstable; urgency=low

  * http-server: don't generate chunked HEAD response
  * http-server: don't override Content-Length for HEAD response
  * lb_http, proxy-widget, response: forward Content-Length after HEAD

 -- Max Kellermann <mk@cm4all.com>  Tue, 08 Nov 2011 18:19:42 +0100

cm4all-beng-proxy (1.0.13) unstable; urgency=low

  * processor: initialize URI rewrite options for <?cm4all-rewrite-uri?>

 -- Max Kellermann <mk@cm4all.com>  Wed, 02 Nov 2011 16:47:48 +0100

cm4all-beng-proxy (1.0.12) unstable; urgency=low

  * http-server, proxy-widget: add missing newline to log message
  * fcgi_client: fix assertion failure on response body error
  * http-cache-choice: fix crash due to wrong filter callback

 -- Max Kellermann <mk@cm4all.com>  Fri, 21 Oct 2011 15:02:42 +0200

cm4all-beng-proxy (1.0.11) unstable; urgency=low

  * lb_config: fix binding to wildcard address
  * rewrite-uri: clarify warning message when widget has no id

 -- Max Kellermann <mk@cm4all.com>  Wed, 19 Oct 2011 09:26:48 +0200

cm4all-beng-proxy (1.0.10) unstable; urgency=low

  * debian/control: beng-lb doesn't need "daemon" anymore
  * http-string: allow space in unquoted cookie values (RFC ignorant)

 -- Max Kellermann <mk@cm4all.com>  Fri, 07 Oct 2011 15:06:32 +0200

cm4all-beng-proxy (1.0.9) unstable; urgency=low

  * tcp-balancer: store a copy of the socket address
  * lb: default log directory is /var/log/cm4all/beng-lb
  * lb: use new built-in watchdog instead of /usr/bin/daemon

 -- Max Kellermann <mk@cm4all.com>  Thu, 29 Sep 2011 16:19:34 +0200

cm4all-beng-proxy (1.0.8) unstable; urgency=low

  * resource-address: copy the delegate JailCGI parameters (crash bug fix)
  * response: use the same URI for storing and dropping widget sessions

 -- Max Kellermann <mk@cm4all.com>  Thu, 22 Sep 2011 13:39:08 +0200

cm4all-beng-proxy (1.0.7) unstable; urgency=low

  * inline-widget: discard request body when class lookup fails

 -- Max Kellermann <mk@cm4all.com>  Fri, 16 Sep 2011 12:16:04 +0200

cm4all-beng-proxy (1.0.6) unstable; urgency=low

  * processor: support short "SCRIPT" tag
  * widget-uri: use the template's view specification

 -- Max Kellermann <mk@cm4all.com>  Tue, 13 Sep 2011 18:14:24 +0200

cm4all-beng-proxy (1.0.5) unstable; urgency=low

  * resource-loader: delete comma when extracting from X-Forwarded-For

 -- Max Kellermann <mk@cm4all.com>  Mon, 05 Sep 2011 17:43:22 +0200

cm4all-beng-proxy (1.0.4) unstable; urgency=low

  * istream-replace: update the buffer reader after new data was added

 -- Max Kellermann <mk@cm4all.com>  Mon, 05 Sep 2011 15:43:17 +0200

cm4all-beng-proxy (1.0.3) unstable; urgency=low

  * merge release 0.9.35
  * control-handler: fix uninitialized variable

 -- Max Kellermann <mk@cm4all.com>  Thu, 18 Aug 2011 15:15:52 +0200

cm4all-beng-proxy (1.0.2) unstable; urgency=low

  * merge release 0.9.34
  * handler: always log translate client errors
  * tcp-balancer: fix memory leak in error handler
  * http-string: allow more characters in cookie values (RFC ignorant)

 -- Max Kellermann <mk@cm4all.com>  Mon, 01 Aug 2011 16:30:05 +0200

cm4all-beng-proxy (1.0.1) unstable; urgency=low

  * session: increase idle timeout to 20 minutes

 -- Max Kellermann <mk@cm4all.com>  Tue, 26 Jul 2011 11:23:36 +0200

cm4all-beng-proxy (1.0) unstable; urgency=low

  * merge release 0.9.33
  * header-forward: eliminate the duplicate "Date" response header
  * proxy-handler: don't pass internal URI arguments to CGI

 -- Max Kellermann <mk@cm4all.com>  Mon, 18 Jul 2011 17:07:42 +0200

cm4all-beng-proxy (0.10.14) unstable; urgency=low

  * merge release 0.9.32

 -- Max Kellermann <mk@cm4all.com>  Tue, 12 Jul 2011 19:02:23 +0200

cm4all-beng-proxy (0.10.13) unstable; urgency=low

  * growing-buffer: reset the position when skipping buffers

 -- Max Kellermann <mk@cm4all.com>  Wed, 06 Jul 2011 10:07:50 +0200

cm4all-beng-proxy (0.10.12) unstable; urgency=low

  * merge release 0.9.31
  * rewrite-uri: log widget base mismatch
  * istream-replace: fix assertion failure with splitted buffer

 -- Max Kellermann <mk@cm4all.com>  Tue, 05 Jul 2011 22:05:44 +0200

cm4all-beng-proxy (0.10.11) unstable; urgency=low

  * merge release 0.9.30
  * lb: add SSL/TLS support

 -- Max Kellermann <mk@cm4all.com>  Mon, 04 Jul 2011 17:14:21 +0200

cm4all-beng-proxy (0.10.10) unstable; urgency=low

  * merge release 0.9.29

 -- Max Kellermann <mk@cm4all.com>  Tue, 28 Jun 2011 17:56:43 +0200

cm4all-beng-proxy (0.10.9) unstable; urgency=low

  * merge release 0.9.28

 -- Max Kellermann <mk@cm4all.com>  Mon, 27 Jun 2011 13:38:03 +0200

cm4all-beng-proxy (0.10.8) unstable; urgency=low

  * lb_http: don't access the connection object after it was closed
  * restart the load balancer automatically

 -- Max Kellermann <mk@cm4all.com>  Wed, 22 Jun 2011 12:38:39 +0200

cm4all-beng-proxy (0.10.7) unstable; urgency=low

  * config: make the session cookie name configurable
  * uri-relative: allow relative base URIs (for CGI)
  * widget-uri: combine existing CGI PATH_INFO and given widget location
  * python/translation/widget: support "path_info" specification

 -- Max Kellermann <mk@cm4all.com>  Mon, 20 Jun 2011 14:54:38 +0200

cm4all-beng-proxy (0.10.6) unstable; urgency=low

  * merge release 0.9.26

 -- Max Kellermann <mk@cm4all.com>  Wed, 15 Jun 2011 09:19:28 +0200

cm4all-beng-proxy (0.10.5) unstable; urgency=low

  * merge release 0.9.26

 -- Max Kellermann <mk@cm4all.com>  Fri, 10 Jun 2011 10:09:09 +0200

cm4all-beng-proxy (0.10.4) unstable; urgency=low

  * doc: add beng-lb documentation
  * lb: implement "fallback" option
  * merge release 0.9.25

 -- Max Kellermann <mk@cm4all.com>  Wed, 08 Jun 2011 14:13:43 +0200

cm4all-beng-proxy (0.10.3) unstable; urgency=low

  * python/translation.widget: support keyword "sticky"
  * lb: implement sticky modes "failover", "cookie"

 -- Max Kellermann <mk@cm4all.com>  Mon, 06 Jun 2011 15:51:36 +0200

cm4all-beng-proxy (0.10.2) unstable; urgency=low

  * debian: fix beng-lb pid file name
  * lb_http: implement sticky sessions
  * merge release 0.9.24

 -- Max Kellermann <mk@cm4all.com>  Tue, 31 May 2011 14:32:03 +0200

cm4all-beng-proxy (0.10.1) unstable; urgency=low

  * lb_http: close request body on error
  * lb_listener: print error message when binding fails
  * merge release 0.9.23

 -- Max Kellermann <mk@cm4all.com>  Fri, 27 May 2011 13:13:55 +0200

cm4all-beng-proxy (0.10) unstable; urgency=low

  * failure: fix inverted logic bug in expiry check
  * tcp-balancer: implement session stickiness
  * lb: new stand-alone load balancer

 -- Max Kellermann <mk@cm4all.com>  Thu, 26 May 2011 14:32:02 +0200

cm4all-beng-proxy (0.9.35) unstable; urgency=low

  * resource-loader: pass the last X-Forwarded-For element to AJP

 -- Max Kellermann <mk@cm4all.com>  Thu, 18 Aug 2011 15:05:02 +0200

cm4all-beng-proxy (0.9.34) unstable; urgency=low

  * request: fix double request body close in errdoc handler
  * handler: close request body on early abort

 -- Max Kellermann <mk@cm4all.com>  Mon, 01 Aug 2011 16:21:43 +0200

cm4all-beng-proxy (0.9.33) unstable; urgency=low

  * {http,ajp}-request, errdoc: check before closing the request body on
    error

 -- Max Kellermann <mk@cm4all.com>  Mon, 18 Jul 2011 16:30:29 +0200

cm4all-beng-proxy (0.9.32) unstable; urgency=low

  * processor: dispose request body when focused widget was not found
  * http-string: allow the slash in cookie values (RFC ignorant)

 -- Max Kellermann <mk@cm4all.com>  Tue, 12 Jul 2011 18:16:01 +0200

cm4all-beng-proxy (0.9.31) unstable; urgency=low

  * growing-buffer: fix assertion failure with empty first buffer

 -- Max Kellermann <mk@cm4all.com>  Tue, 05 Jul 2011 21:58:24 +0200

cm4all-beng-proxy (0.9.30) unstable; urgency=low

  * growing-buffer: fix assertion failure in reader when buffer is empty

 -- Max Kellermann <mk@cm4all.com>  Mon, 04 Jul 2011 16:59:28 +0200

cm4all-beng-proxy (0.9.29) unstable; urgency=low

  * http-string: allow the equality sign in cookie values (RFC ignorant)

 -- Max Kellermann <mk@cm4all.com>  Tue, 28 Jun 2011 17:50:23 +0200

cm4all-beng-proxy (0.9.28) unstable; urgency=low

  * http-string: allow round brackets in cookie values (RFC ignorant)

 -- Max Kellermann <mk@cm4all.com>  Mon, 27 Jun 2011 13:23:58 +0200

cm4all-beng-proxy (0.9.27) unstable; urgency=low

  * handler: don't delete existing session in TRANSPARENT mode

 -- Max Kellermann <mk@cm4all.com>  Wed, 15 Jun 2011 09:08:48 +0200

cm4all-beng-proxy (0.9.26) unstable; urgency=low

  * worker: read "crash" value before destroying shared memory
  * session: fix crash while discarding session

 -- Max Kellermann <mk@cm4all.com>  Fri, 10 Jun 2011 09:54:56 +0200

cm4all-beng-proxy (0.9.25) unstable; urgency=low

  * response: discard the request body before passing to errdoc
  * worker: don't restart all workers after "safe" worker crash
  * cgi: check for end-of-file after splice

 -- Max Kellermann <mk@cm4all.com>  Wed, 08 Jun 2011 15:02:35 +0200

cm4all-beng-proxy (0.9.24) unstable; urgency=low

  * fcgi-client: really discard packets on request id mismatch
  * memcached-client: don't schedule read event when buffer is full
  * session: support beng-lb sticky sessions

 -- Max Kellermann <mk@cm4all.com>  Tue, 31 May 2011 14:23:41 +0200

cm4all-beng-proxy (0.9.23) unstable; urgency=low

  * tcp-balancer: retry connecting to cluster if a node fails

 -- Max Kellermann <mk@cm4all.com>  Fri, 27 May 2011 13:01:31 +0200

cm4all-beng-proxy (0.9.22) unstable; urgency=low

  * failure: fix inverted logic bug in expiry check
  * uri-extract: support AJP URLs, fixes AJP cookies
  * ajp-client: don't schedule read event when buffer is full

 -- Max Kellermann <mk@cm4all.com>  Thu, 26 May 2011 08:32:32 +0200

cm4all-beng-proxy (0.9.21) unstable; urgency=low

  * balancer: re-enable load balancing (regression fix)
  * merge release 0.8.38

 -- Max Kellermann <mk@cm4all.com>  Fri, 20 May 2011 11:03:31 +0200

cm4all-beng-proxy (0.9.20) unstable; urgency=low

  * http-cache: fix assertion failure caused by wrong destructor
  * merge release 0.8.37

 -- Max Kellermann <mk@cm4all.com>  Mon, 16 May 2011 14:03:09 +0200

cm4all-beng-proxy (0.9.19) unstable; urgency=low

  * http-request: don't retry requests with a request body

 -- Max Kellermann <mk@cm4all.com>  Thu, 12 May 2011 11:35:55 +0200

cm4all-beng-proxy (0.9.18) unstable; urgency=low

  * http-body: fix assertion failure on EOF chunk after socket was closed
  * widget-http: fix crash in widget lookup error handler
  * merge release 0.8.36

 -- Max Kellermann <mk@cm4all.com>  Tue, 10 May 2011 18:56:33 +0200

cm4all-beng-proxy (0.9.17) unstable; urgency=low

  * growing-buffer: fix assertion failure after large initial write
  * http-request: retry after connection failure
  * test/t-cgi: fix bashisms in test scripts

 -- Max Kellermann <mk@cm4all.com>  Wed, 04 May 2011 18:54:57 +0200

cm4all-beng-proxy (0.9.16) unstable; urgency=low

  * resource-address: append "transparent" args to CGI path_info
  * tcache: fix crash on FastCGI with BASE

 -- Max Kellermann <mk@cm4all.com>  Mon, 02 May 2011 16:07:21 +0200

cm4all-beng-proxy (0.9.15) unstable; urgency=low

  * configure.ac: check if valgrind/memcheck.h is installed
  * configure.ac: check if libattr is available
  * access-log: log Referer and User-Agent
  * access-log: log the request duration
  * proxy-handler: allow forwarding URI arguments
  * merge release 0.8.35

 -- Max Kellermann <mk@cm4all.com>  Wed, 27 Apr 2011 18:54:17 +0200

cm4all-beng-proxy (0.9.14) unstable; urgency=low

  * processor: don't clear widget pointer at opening tag
  * debian: move ulimit call from init script to *.default
  * merge release 0.8.33

 -- Max Kellermann <mk@cm4all.com>  Wed, 13 Apr 2011 17:03:29 +0200

cm4all-beng-proxy (0.9.13) unstable; urgency=low

  * proxy-widget: apply the widget's response header forward settings
  * response: add option to dump the widget tree
  * widget-class: move header forward settings to view
  * merge release 0.8.30

 -- Max Kellermann <mk@cm4all.com>  Mon, 04 Apr 2011 16:31:26 +0200

cm4all-beng-proxy (0.9.12) unstable; urgency=low

  * widget: internal API refactorization
  * was-control: fix argument order in "abort" call
  * was-client: duplicate the GError object when it is used twice
  * {file,delegate}-handler: add Expires/ETag headers to 304 response
  * cgi: allow setting environment variables

 -- Max Kellermann <mk@cm4all.com>  Thu, 24 Mar 2011 15:12:54 +0100

cm4all-beng-proxy (0.9.11) unstable; urgency=low

  * processor: major API refactorization
  * merge release 0.8.29

 -- Max Kellermann <mk@cm4all.com>  Mon, 21 Mar 2011 19:43:28 +0100

cm4all-beng-proxy (0.9.10) unstable; urgency=low

  * merge release 0.8.27

 -- Max Kellermann <mk@cm4all.com>  Fri, 18 Mar 2011 14:11:16 +0100

cm4all-beng-proxy (0.9.9) unstable; urgency=low

  * merge release 0.8.25

 -- Max Kellermann <mk@cm4all.com>  Mon, 14 Mar 2011 16:05:51 +0100

cm4all-beng-proxy (0.9.8) unstable; urgency=low

  * translate: support UNIX domain sockets in ADDRESS_STRING
  * resource-address: support connections to existing FastCGI servers

 -- Max Kellermann <mk@cm4all.com>  Fri, 11 Mar 2011 19:24:33 +0100

cm4all-beng-proxy (0.9.7) unstable; urgency=low

  * merge release 0.8.24

 -- Max Kellermann <mk@cm4all.com>  Fri, 04 Mar 2011 13:07:36 +0100

cm4all-beng-proxy (0.9.6) unstable; urgency=low

  * merge release 0.8.23

 -- Max Kellermann <mk@cm4all.com>  Mon, 28 Feb 2011 11:47:45 +0100

cm4all-beng-proxy (0.9.5) unstable; urgency=low

  * translate: allow SITE without CGI

 -- Max Kellermann <mk@cm4all.com>  Mon, 31 Jan 2011 06:35:24 +0100

cm4all-beng-proxy (0.9.4) unstable; urgency=low

  * widget-class: allow distinct addresses for each view

 -- Max Kellermann <mk@cm4all.com>  Thu, 27 Jan 2011 17:51:21 +0100

cm4all-beng-proxy (0.9.3) unstable; urgency=low

  * istream-catch: log errors
  * proxy-handler: pass the original request URI to (Fast)CGI
  * proxy-handler: pass the original document root to (Fast)CGI
  * fcgi-stock: pass site id to child process
  * translation: new packet "HOME" for JailCGI
  * resource-loader: get remote host from "X-Forwarded-For"
  * cgi, fcgi-client: pass client IP address to application

 -- Max Kellermann <mk@cm4all.com>  Fri, 21 Jan 2011 18:13:38 +0100

cm4all-beng-proxy (0.9.2) unstable; urgency=low

  * merge release 0.8.21
  * http-response: better context for error messages
  * istream: method close() does not invoke handler->abort()
  * istream: better context for error messages
  * ajp-client: destruct properly when request stream fails
  * {delegate,fcgi,was}-stock: use the JailCGI 1.4 wrapper

 -- Max Kellermann <mk@cm4all.com>  Mon, 17 Jan 2011 12:08:04 +0100

cm4all-beng-proxy (0.9.1) unstable; urgency=low

  * http-server: count the number of raw bytes sent and received
  * control-handler: support TCACHE_INVALIDATE with SITE
  * new programs "log-forward", "log-exec" for network logging
  * new program "log-split" for creating per-site log files
  * new program "log-traffic" for creating per-site traffic logs
  * move logging servers to new package cm4all-beng-proxy-logging
  * python/control.client: add parameter "broadcast"

 -- Max Kellermann <mk@cm4all.com>  Thu, 02 Dec 2010 12:07:16 +0100

cm4all-beng-proxy (0.9) unstable; urgency=low

  * merge release 0.8.19
  * was-client: explicitly send 32 bit METHOD payload
  * was-client: explicitly parse STATUS as 32 bit integer
  * was-client: clear control channel object on destruction
  * was-client: reuse child process if state is clean on EOF
  * was-client: abort properly after receiving illegal packet
  * was-client: allow "request STOP" before response completed
  * was-client: postpone the response handler invocation
  * was-control: send packets in bulk
  * python: support WAS widgets
  * http-server: enable "cork" mode only for beginning of response
  * http-cache: don't access freed memory in pool_unref_denotify()
  * http: use libcm4all-http
  * new datagram based binary protocol for access logging
  * main: default WAS stock limit is 16

 -- Max Kellermann <mk@cm4all.com>  Thu, 18 Nov 2010 19:56:17 +0100

cm4all-beng-proxy (0.8.38) unstable; urgency=low

  * failure: update time stamp on existing item
  * errdoc: free the original response body on abort

 -- Max Kellermann <mk@cm4all.com>  Fri, 20 May 2011 10:17:14 +0200

cm4all-beng-proxy (0.8.37) unstable; urgency=low

  * widget-resolver: don't reuse failed resolver
  * http-request: fix NULL pointer dereference on invalid URI
  * config: disable the TCP stock limit by default

 -- Max Kellermann <mk@cm4all.com>  Mon, 16 May 2011 13:41:32 +0200

cm4all-beng-proxy (0.8.36) unstable; urgency=low

  * http-server: check if client closes connection while processing
  * http-client: release the socket before invoking the callback
  * fcgi-client: fix assertion failure on full input buffer
  * memcached-client: re-enable socket event after direct copy
  * istream-file: fix assertion failure on range request
  * test/t-cgi: fix bashisms in test scripts

 -- Max Kellermann <mk@cm4all.com>  Tue, 10 May 2011 18:45:48 +0200

cm4all-beng-proxy (0.8.35) unstable; urgency=low

  * session: fix potential session defragmentation crash
  * ajp-request: use "host:port" as TCP stock key
  * cgi: evaluate the Content-Length response header

 -- Max Kellermann <mk@cm4all.com>  Wed, 27 Apr 2011 13:32:05 +0200

cm4all-beng-proxy (0.8.34) unstable; urgency=low

  * js: replace all '%' with '$'
  * js: check if session_id is null
  * debian: add package cm4all-beng-proxy-tools

 -- Max Kellermann <mk@cm4all.com>  Tue, 19 Apr 2011 18:43:54 +0200

cm4all-beng-proxy (0.8.33) unstable; urgency=low

  * processor: don't quote query string arguments with dollar sign
  * widget-request: safely remove "view" and "path" from argument table
  * debian/control: add "Breaks << 0.8.32" on the JavaScript library

 -- Max Kellermann <mk@cm4all.com>  Tue, 12 Apr 2011 18:21:55 +0200

cm4all-beng-proxy (0.8.32) unstable; urgency=low

  * args: quote arguments with the dollar sign

 -- Max Kellermann <mk@cm4all.com>  Tue, 12 Apr 2011 13:34:42 +0200

cm4all-beng-proxy (0.8.31) unstable; urgency=low

  * proxy-widget: eliminate the duplicate "Server" response header
  * translation: add packet UNTRUSTED_SITE_SUFFIX

 -- Max Kellermann <mk@cm4all.com>  Thu, 07 Apr 2011 16:23:37 +0200

cm4all-beng-proxy (0.8.30) unstable; urgency=low

  * handler: make lower-case realm name from the "Host" header
  * session: copy attribute "realm", fixes segmentation fault

 -- Max Kellermann <mk@cm4all.com>  Tue, 29 Mar 2011 16:47:43 +0200

cm4all-beng-proxy (0.8.29) unstable; urgency=low

  * ajp-client: send query string in an AJP attribute

 -- Max Kellermann <mk@cm4all.com>  Mon, 21 Mar 2011 19:16:16 +0100

cm4all-beng-proxy (0.8.28) unstable; urgency=low

  * resource-loader: use X-Forwarded-For to obtain AJP remote host
  * resource-loader: strip port from AJP remote address
  * resource-loader: don't pass remote host to AJP server
  * resource-loader: parse server port for AJP
  * ajp-client: always send content-length
  * ajp-client: parse the remaining buffer after EAGAIN

 -- Max Kellermann <mk@cm4all.com>  Mon, 21 Mar 2011 11:12:07 +0100

cm4all-beng-proxy (0.8.27) unstable; urgency=low

  * http-request: close the request body on malformed URI
  * ajp-request: AJP translation packet contains ajp://host:port/path

 -- Max Kellermann <mk@cm4all.com>  Fri, 18 Mar 2011 14:04:21 +0100

cm4all-beng-proxy (0.8.26) unstable; urgency=low

  * python/response: fix typo in ajp()
  * session: validate sessions only within one realm

 -- Max Kellermann <mk@cm4all.com>  Fri, 18 Mar 2011 08:59:41 +0100

cm4all-beng-proxy (0.8.25) unstable; urgency=low

  * widget-http: discard request body on unknown view name
  * inline-widget: discard request body on error
  * {http,fcgi,was}-client: allocate response headers from caller pool
  * cmdline: fcgi_stock_limit defaults to 0 (no limit)

 -- Max Kellermann <mk@cm4all.com>  Mon, 14 Mar 2011 15:53:42 +0100

cm4all-beng-proxy (0.8.24) unstable; urgency=low

  * fcgi-client: release the connection even when padding not consumed
    after empty response

 -- Max Kellermann <mk@cm4all.com>  Wed, 02 Mar 2011 17:39:33 +0100

cm4all-beng-proxy (0.8.23) unstable; urgency=low

  * memcached-client: allocate a new memory pool
  * memcached-client: copy caller_pool reference before freeing the client
  * fcgi-client: check headers!=NULL
  * fcgi-client: release the connection even when padding not consumed

 -- Max Kellermann <mk@cm4all.com>  Mon, 28 Feb 2011 10:50:02 +0100

cm4all-beng-proxy (0.8.22) unstable; urgency=low

  * cgi: fill special variables CONTENT_TYPE, CONTENT_LENGTH
  * memcached-client: remove stray pool_unref() call
  * memcached-client: reuse the socket if the remaining value is buffered
  * http-cache-choice: abbreviate memcached keys
  * *-cache: allocate a parent pool for cache items
  * pool: re-enable linear pools
  * frame: free the request body on error
  * http-cache: free cached body which was dismissed

 -- Max Kellermann <mk@cm4all.com>  Mon, 07 Feb 2011 15:34:09 +0100

cm4all-beng-proxy (0.8.21) unstable; urgency=low

  * merge release 0.7.55
  * jail: translate the document root properly
  * header-forward: forward the "Host" header to CGI/FastCGI/AJP
  * http-error: map ENOTDIR to "404 Not Found"
  * http-server: fix assertion failure on write error
  * fcgi-stock: clear all environment variables

 -- Max Kellermann <mk@cm4all.com>  Thu, 06 Jan 2011 16:04:20 +0100

cm4all-beng-proxy (0.8.20) unstable; urgency=low

  * widget-resolver: add pedantic state assertions
  * async: remember a copy of the operation in !NDEBUG
  * python/translation/response: max_age() returns self

 -- Max Kellermann <mk@cm4all.com>  Mon, 06 Dec 2010 23:02:50 +0100

cm4all-beng-proxy (0.8.19) unstable; urgency=low

  * merge release 0.7.54

 -- Max Kellermann <mk@cm4all.com>  Wed, 17 Nov 2010 16:25:10 +0100

cm4all-beng-proxy (0.8.18) unstable; urgency=low

  * was-client: explicitly send 32 bit METHOD payload
  * was-client: explicitly parse STATUS as 32 bit integer
  * istream: check presence of as_fd() in optimized build

 -- Max Kellermann <mk@cm4all.com>  Fri, 05 Nov 2010 11:00:54 +0100

cm4all-beng-proxy (0.8.17) unstable; urgency=low

  * merged release 0.7.53
  * widget: use colon as widget path separator
  * was-client: check for abort during response handler
  * was-client: implement STOP
  * was-client: release memory pools
  * was-launch: enable non-blocking mode on input and output
  * http-server: don't crash on malformed pipelined request
  * main: free the WAS stock and the UDP listener in the SIGTERM handler

 -- Max Kellermann <mk@cm4all.com>  Thu, 28 Oct 2010 19:50:26 +0200

cm4all-beng-proxy (0.8.16) unstable; urgency=low

  * merged release 0.7.52
  * was-client: support for the WAS protocol

 -- Max Kellermann <mk@cm4all.com>  Wed, 13 Oct 2010 16:45:18 +0200

cm4all-beng-proxy (0.8.15) unstable; urgency=low

  * resource-address: don't skip question mark twice

 -- Max Kellermann <mk@cm4all.com>  Tue, 28 Sep 2010 12:20:33 +0200

cm4all-beng-proxy (0.8.14) unstable; urgency=low

  * processor: schedule "xmlns:c" deletion

 -- Max Kellermann <mk@cm4all.com>  Thu, 23 Sep 2010 14:42:31 +0200

cm4all-beng-proxy (0.8.13) unstable; urgency=low

  * processor: delete "xmlns:c" attributes from link elements
  * istream-{head,zero}: implement method available()
  * merged release 0.7.51

 -- Max Kellermann <mk@cm4all.com>  Tue, 17 Aug 2010 09:54:33 +0200

cm4all-beng-proxy (0.8.12) unstable; urgency=low

  * http-cache-memcached: copy resource address
  * debian/control: add missing ${shlibs:Depends}
  * merged release 0.7.50

 -- Max Kellermann <mk@cm4all.com>  Thu, 12 Aug 2010 20:17:52 +0200

cm4all-beng-proxy (0.8.11) unstable; urgency=low

  * delegate-client: fix SCM_RIGHTS check
  * use Linux 2.6 CLOEXEC/NONBLOCK flags
  * tcache: INVALIDATE removes all variants (error documents etc.)
  * control: new UDP based protocol, allows invalidating caches
  * hashmap: fix assertion failure in hashmap_remove_match()
  * merged release 0.7.49

 -- Max Kellermann <mk@cm4all.com>  Tue, 10 Aug 2010 15:48:10 +0200

cm4all-beng-proxy (0.8.10) unstable; urgency=low

  * tcache: copy response.previous

 -- Max Kellermann <mk@cm4all.com>  Mon, 02 Aug 2010 18:03:43 +0200

cm4all-beng-proxy (0.8.9) unstable; urgency=low

  * (f?)cgi-handler: forward query string only if focused
  * ajp-handler: merge into proxy-handler
  * proxy-handler: forward query string if focused
  * cgi, fastcgi-handler: enable the resource cache
  * translation: add packets CHECK and PREVIOUS for authentication
  * python: add Response.max_age()

 -- Max Kellermann <mk@cm4all.com>  Fri, 30 Jul 2010 11:39:22 +0200

cm4all-beng-proxy (0.8.8) unstable; urgency=low

  * prototypes/translate.py: added new ticket-fastcgi programs
  * http-cache: implement FastCGI caching
  * merged release 0.7.47

 -- Max Kellermann <mk@cm4all.com>  Wed, 21 Jul 2010 13:00:43 +0200

cm4all-beng-proxy (0.8.7) unstable; urgency=low

  * istream-delayed: update the "direct" bit mask
  * http-client: send "Expect: 100-continue"
  * response, widget-http: apply istream_pipe to filter input
  * proxy-handler: apply istream_pipe to request body
  * istream-ajp-body: send larger request body packets
  * ajp-client: support splice()
  * merged release 0.7.46

 -- Max Kellermann <mk@cm4all.com>  Fri, 25 Jun 2010 18:52:04 +0200

cm4all-beng-proxy (0.8.6) unstable; urgency=low

  * translation: added support for custom error documents
  * response: convert HEAD to GET if filter follows
  * processor: short-circuit on HEAD request
  * python: depend on python-twisted-core

 -- Max Kellermann <mk@cm4all.com>  Wed, 16 Jun 2010 16:37:42 +0200

cm4all-beng-proxy (0.8.5) unstable; urgency=low

  * istream-tee: allow second output to block
  * widget-http: don't transform error documents
  * response, widget-http: disable filters after widget frame request
  * translation: added packet FILTER_4XX to filter client errors
  * merged release 0.7.45

 -- Max Kellermann <mk@cm4all.com>  Thu, 10 Jun 2010 16:13:14 +0200

cm4all-beng-proxy (0.8.4) unstable; urgency=low

  * python: added missing "Response" import
  * python: resume parsing after deferred call
  * http-client: implement istream method as_fd()
  * merged release 0.7.44

 -- Max Kellermann <mk@cm4all.com>  Mon, 07 Jun 2010 17:01:16 +0200

cm4all-beng-proxy (0.8.3) unstable; urgency=low

  * file-handler: implement If-Range (RFC 2616 14.27)
  * merged release 0.7.42

 -- Max Kellermann <mk@cm4all.com>  Tue, 01 Jun 2010 16:17:13 +0200

cm4all-beng-proxy (0.8.2) unstable; urgency=low

  * cookie-client: verify the cookie path
  * python: use Twisted's logging library
  * python: added a widget registry class
  * merged release 0.7.41

 -- Max Kellermann <mk@cm4all.com>  Wed, 26 May 2010 13:08:16 +0200

cm4all-beng-proxy (0.8.1) unstable; urgency=low

  * http-cache-memcached: delete entity records on POST

 -- Max Kellermann <mk@cm4all.com>  Tue, 18 May 2010 12:21:55 +0200

cm4all-beng-proxy (0.8) unstable; urgency=low

  * istream: added method as_fd() to convert istream to file descriptor
  * fork: support passing stdin istream fd to child process
  * http-cache: discard only matching entries on POST
  * istream-html-escape: escape single and double quote
  * rewrite-uri: escape the result with XML entities

 -- Max Kellermann <mk@cm4all.com>  Thu, 13 May 2010 12:34:46 +0200

cm4all-beng-proxy (0.7.55) unstable; urgency=low

  * pool: reparent pools in optimized build
  * istream-deflate: add missing pool reference while reading
  * istream-deflate: fix several error handlers

 -- Max Kellermann <mk@cm4all.com>  Thu, 06 Jan 2011 12:59:39 +0100

cm4all-beng-proxy (0.7.54) unstable; urgency=low

  * http-server: fix crash on deferred chunked request body
  * parser: fix crash on malformed SCRIPT element

 -- Max Kellermann <mk@cm4all.com>  Wed, 17 Nov 2010 16:13:09 +0100

cm4all-beng-proxy (0.7.53) unstable; urgency=low

  * http-server: don't crash on malformed pipelined request
  * sink-header: fix assertion failure on empty trailer

 -- Max Kellermann <mk@cm4all.com>  Thu, 28 Oct 2010 18:39:01 +0200

cm4all-beng-proxy (0.7.52) unstable; urgency=low

  * fcgi-client: fix send timeout handler
  * fork: finish the buffer after pipe was drained

 -- Max Kellermann <mk@cm4all.com>  Wed, 13 Oct 2010 16:39:26 +0200

cm4all-beng-proxy (0.7.51) unstable; urgency=low

  * http-client: clear response body pointer before forwarding EOF event
  * processor: fix assertion failure for c:mode in c:widget

 -- Max Kellermann <mk@cm4all.com>  Mon, 16 Aug 2010 17:01:48 +0200

cm4all-beng-proxy (0.7.50) unstable; urgency=low

  * header-forward: don't forward the "Host" header to HTTP servers
  * resource-address: use uri_relative() for CGI
  * uri-relative: don't lose host name in uri_absolute()
  * uri-relative: don't fail on absolute URIs
  * http-cache-heap: don't use uninitialized item size

 -- Max Kellermann <mk@cm4all.com>  Thu, 12 Aug 2010 20:03:49 +0200

cm4all-beng-proxy (0.7.49) unstable; urgency=low

  * hashmap: fix assertion failure in hashmap_remove_value()

 -- Max Kellermann <mk@cm4all.com>  Tue, 10 Aug 2010 15:37:12 +0200

cm4all-beng-proxy (0.7.48) unstable; urgency=low

  * pipe-stock: add assertions on file descriptors

 -- Max Kellermann <mk@cm4all.com>  Mon, 09 Aug 2010 14:56:54 +0200

cm4all-beng-proxy (0.7.47) unstable; urgency=low

  * cmdline: add option "--group"

 -- Max Kellermann <mk@cm4all.com>  Fri, 16 Jul 2010 18:39:53 +0200

cm4all-beng-proxy (0.7.46) unstable; urgency=low

  * handler: initialize all translate_response attributes
  * http-client: consume buffer before header length check
  * istream-pipe: clear "direct" flags in constructor
  * istream-pipe: return gracefully when handler blocks
  * ajp-client: hold pool reference to reset TCP_CORK

 -- Max Kellermann <mk@cm4all.com>  Mon, 21 Jun 2010 17:53:21 +0200

cm4all-beng-proxy (0.7.45) unstable; urgency=low

  * istream-tee: separate "weak" values for the two outputs
  * fcache: don't close output when caching has been canceled
  * tcache: copy the attribute "secure_cookie"

 -- Max Kellermann <mk@cm4all.com>  Thu, 10 Jun 2010 15:21:34 +0200

cm4all-beng-proxy (0.7.44) unstable; urgency=low

  * http-client: check response header length
  * http-server: check request header length

 -- Max Kellermann <mk@cm4all.com>  Mon, 07 Jun 2010 16:51:57 +0200

cm4all-beng-proxy (0.7.43) unstable; urgency=low

  * http-cache: fixed NULL pointer dereference when storing empty response
    body on the heap

 -- Max Kellermann <mk@cm4all.com>  Tue, 01 Jun 2010 18:52:45 +0200

cm4all-beng-proxy (0.7.42) unstable; urgency=low

  * fork: check "direct" flag again after buffer flush
  * pool: pool_unref_denotify() remembers the code location
  * sink-{buffer,gstring}: don't invoke callback in abort()
  * async: added another debug flag to verify correctness

 -- Max Kellermann <mk@cm4all.com>  Mon, 31 May 2010 21:15:58 +0200

cm4all-beng-proxy (0.7.41) unstable; urgency=low

  * http-cache: initialize response status and headers on empty body

 -- Max Kellermann <mk@cm4all.com>  Tue, 25 May 2010 16:27:25 +0200

cm4all-beng-proxy (0.7.40) unstable; urgency=low

  * http-cache: fixed NULL pointer dereference when storing empty response
    body in memcached

 -- Max Kellermann <mk@cm4all.com>  Tue, 25 May 2010 15:04:44 +0200

cm4all-beng-proxy (0.7.39) unstable; urgency=low

  * memcached-stock: close value on connect failure
  * http: implement remaining status codes
  * http-cache: allow caching empty response body
  * http-cache: cache status codes 203, 206, 300, 301, 410
  * http-cache: don't cache authorized resources

 -- Max Kellermann <mk@cm4all.com>  Fri, 21 May 2010 17:37:29 +0200

cm4all-beng-proxy (0.7.38) unstable; urgency=low

  * http-server: send HTTP/1.1 declaration with "100 Continue"
  * connection: initialize "site_name", fixes crash bug
  * translation: added packet SECURE_COOKIE

 -- Max Kellermann <mk@cm4all.com>  Thu, 20 May 2010 15:40:34 +0200

cm4all-beng-proxy (0.7.37) unstable; urgency=low

  * *-client: implement a socket leak detector
  * handler: initialize response header without translation server

 -- Max Kellermann <mk@cm4all.com>  Tue, 18 May 2010 12:05:11 +0200

cm4all-beng-proxy (0.7.36) unstable; urgency=low

  * http-client: fixed NULL pointer dereference
  * handler, response: removed duplicate request body destruction calls

 -- Max Kellermann <mk@cm4all.com>  Tue, 11 May 2010 17:16:36 +0200

cm4all-beng-proxy (0.7.35) unstable; urgency=low

  * {http,fcgi,ajp}-request: close the request body on abort
  * handler: set fake translation response on malformed URI

 -- Max Kellermann <mk@cm4all.com>  Mon, 10 May 2010 11:22:23 +0200

cm4all-beng-proxy (0.7.34) unstable; urgency=low

  * translate: check the UNTRUSTED packet
  * translation: added packet UNTRUSTED_PREFIX

 -- Max Kellermann <mk@cm4all.com>  Fri, 30 Apr 2010 19:14:37 +0200

cm4all-beng-proxy (0.7.33) unstable; urgency=low

  * merged release 0.7.27.1
  * fcache: don't continue storing in background
  * fcgi-client: re-add event after some input data has been read

 -- Max Kellermann <mk@cm4all.com>  Fri, 30 Apr 2010 11:31:08 +0200

cm4all-beng-proxy (0.7.32) unstable; urgency=low

  * response: generate the "Server" response header
  * response: support the Authentication-Info response header
  * response: support custom authentication pages
  * translation: support custom response headers

 -- Max Kellermann <mk@cm4all.com>  Tue, 27 Apr 2010 17:09:59 +0200

cm4all-beng-proxy (0.7.31) unstable; urgency=low

  * support HTTP authentication (RFC 2617)

 -- Max Kellermann <mk@cm4all.com>  Mon, 26 Apr 2010 17:26:42 +0200

cm4all-beng-proxy (0.7.30) unstable; urgency=low

  * fcgi-client: support responses without a body
  * {http,fcgi}-client: hold caller pool reference during callback

 -- Max Kellermann <mk@cm4all.com>  Fri, 23 Apr 2010 14:41:05 +0200

cm4all-beng-proxy (0.7.29) unstable; urgency=low

  * http-cache: added missing pool_unref() in memcached_miss()
  * pool: added checked pool references

 -- Max Kellermann <mk@cm4all.com>  Thu, 22 Apr 2010 15:45:48 +0200

cm4all-beng-proxy (0.7.28) unstable; urgency=low

  * fcgi-client: support response status
  * translate: malformed packets are fatal
  * http-cache: don't cache resources with very long URIs
  * memcached-client: increase the maximum key size to 32 kB

 -- Max Kellermann <mk@cm4all.com>  Thu, 15 Apr 2010 15:06:51 +0200

cm4all-beng-proxy (0.7.27.1) unstable; urgency=low

  * http-cache: added missing pool_unref() in memcached_miss()
  * http-cache: don't cache resources with very long URIs
  * memcached-client: increase the maximum key size to 32 kB
  * fork: properly handle partially filled output buffer
  * fork: re-add event after some input data has been read

 -- Max Kellermann <mk@cm4all.com>  Thu, 29 Apr 2010 15:30:21 +0200

cm4all-beng-proxy (0.7.27) unstable; urgency=low

  * session: use GLib's PRNG to generate session ids
  * session: seed the PRNG with /dev/random
  * response: log UNTRUSTED violation attempts
  * response: drop widget sessions when there is no focus

 -- Max Kellermann <mk@cm4all.com>  Fri, 09 Apr 2010 12:04:18 +0200

cm4all-beng-proxy (0.7.26) unstable; urgency=low

  * memcached-client: schedule read event before callback
  * istream-tee: continue with second output if first is closed

 -- Max Kellermann <mk@cm4all.com>  Sun, 28 Mar 2010 18:08:11 +0200

cm4all-beng-proxy (0.7.25) unstable; urgency=low

  * memcached-client: don't poll if socket is closed
  * fork: close file descriptor on input error
  * pool: don't check attachments in pool_trash()

 -- Max Kellermann <mk@cm4all.com>  Thu, 25 Mar 2010 13:28:01 +0100

cm4all-beng-proxy (0.7.24) unstable; urgency=low

  * memcached-client: release socket after splice

 -- Max Kellermann <mk@cm4all.com>  Mon, 22 Mar 2010 11:29:45 +0100

cm4all-beng-proxy (0.7.23) unstable; urgency=low

  * sink-header: support splice
  * memcached-client: support splice (response)
  * fcgi-client: recover correctly after send error
  * fcgi-client: support chunked request body
  * fcgi-client: basic splice support for the request body
  * http-cache: duplicate headers
  * {http,memcached}-client: check "direct" mode after buffer flush
  * cmdline: added option "fcgi_stock_limit"
  * python: auto-export function write_packet()
  * python: Response methods return self

 -- Max Kellermann <mk@cm4all.com>  Fri, 19 Mar 2010 13:28:35 +0100

cm4all-beng-proxy (0.7.22) unstable; urgency=low

  * python: re-add function write_packet()

 -- Max Kellermann <mk@cm4all.com>  Fri, 12 Mar 2010 12:27:21 +0100

cm4all-beng-proxy (0.7.21) unstable; urgency=low

  * ajp-client: handle EAGAIN from send()
  * python: install the missing sources

 -- Max Kellermann <mk@cm4all.com>  Thu, 11 Mar 2010 16:58:25 +0100

cm4all-beng-proxy (0.7.20) unstable; urgency=low

  * http-client: don't reinstate event when socket is closed
  * access-log: log the site name
  * python: removed unused function write_packet()
  * python: split the module beng_proxy.translation
  * python: allow overriding query string and param in absolute_uri()
  * python: moved absolute_uri() to a separate library

 -- Max Kellermann <mk@cm4all.com>  Thu, 11 Mar 2010 09:48:52 +0100

cm4all-beng-proxy (0.7.19) unstable; urgency=low

  * client-socket: translate EV_TIMEOUT to ETIMEDOUT
  * fork: refill the input buffer as soon as possible
  * delegate-client: implement an abortable event
  * pool: added assertions for libevent leaks
  * direct: added option "-s enable_splice=no"

 -- Max Kellermann <mk@cm4all.com>  Thu, 04 Mar 2010 17:34:56 +0100

cm4all-beng-proxy (0.7.18) unstable; urgency=low

  * args: reserve memory for the trailing null byte

 -- Max Kellermann <mk@cm4all.com>  Tue, 23 Feb 2010 17:46:04 +0100

cm4all-beng-proxy (0.7.17) unstable; urgency=low

  * translation: added the BOUNCE packet (variant of REDIRECT)
  * translation: change widget packet HOST to UNTRUSTED
  * translation: pass internal URI arguments to the translation server
  * handler: use the specified status with REDIRECT
  * python: added method Request.absolute_uri()

 -- Max Kellermann <mk@cm4all.com>  Tue, 23 Feb 2010 16:15:22 +0100

cm4all-beng-proxy (0.7.16) unstable; urgency=low

  * processor: separate trusted from untrusted widgets by host name
  * processor: mode=partition is deprecated
  * translate: fix DOCUMENT_ROOT handler for CGI/FASTCGI
  * fcgi-request: added JailCGI support

 -- Max Kellermann <mk@cm4all.com>  Fri, 19 Feb 2010 14:29:29 +0100

cm4all-beng-proxy (0.7.15) unstable; urgency=low

  * processor: unreference the caller pool in abort()
  * tcache: clear BASE on mismatch
  * fcgi-client: generate the Content-Length request header
  * fcgi-client: send the CONTENT_TYPE parameter
  * prototypes/translate.py: use FastCGI to run PHP

 -- Max Kellermann <mk@cm4all.com>  Thu, 11 Feb 2010 14:43:21 +0100

cm4all-beng-proxy (0.7.14) unstable; urgency=low

  * connection: drop connections when the limit is exceeded
  * resource-address: added BASE support
  * fcgi-client: check the request ID in response packets
  * http-client: check response body when request body is closed
  * html-escape: use the last ampersand before the semicolon
  * html-escape: support &apos;
  * processor: unescape widget parameter values

 -- Max Kellermann <mk@cm4all.com>  Fri, 29 Jan 2010 17:49:43 +0100

cm4all-beng-proxy (0.7.13) unstable; urgency=low

  * fcgi-request: duplicate socket path
  * fcgi-request: support ACTION
  * fcgi-client: provide SCRIPT_FILENAME
  * fcgi-client: append empty PARAMS packet
  * fcgi-client: try to read response before request is finished
  * fcgi-client: implement the STDERR packet
  * fcgi-client: support request headers and body
  * fcgi-stock: manage one socket per child process
  * fcgi-stock: unlink socket path after connect
  * fcgi-stock: redirect fd 1,2 to /dev/null
  * fcgi-stock: kill FastCGI processes after 5 minutes idle
  * translation: new packet PAIR for passing parameters to FastCGI

 -- Max Kellermann <mk@cm4all.com>  Thu, 14 Jan 2010 13:36:48 +0100

cm4all-beng-proxy (0.7.12) unstable; urgency=low

  * http-cache: unlock the cache item after successful revalidation
  * http-cache-memcached: pass the expiration time to memcached
  * sink-header: comprise pending data in method available()
  * header-forward: forward the Expires response header

 -- Max Kellermann <mk@cm4all.com>  Tue, 22 Dec 2009 16:18:49 +0100

cm4all-beng-proxy (0.7.11) unstable; urgency=low

  * {ajp,memcached}-client: fix dis\appearing event for duplex socket
  * memcached-client: handle EAGAIN after send()
  * memcached-client: release socket as early as possible
  * header-forward: don't forward Accept-Encoding if transformation is
    enabled
  * widget-http, inline-widget: check Content-Encoding before processing
  * file-handler: send "Vary: Accept-Encoding" for compressed response
  * header-forward: support duplicate headers
  * fcache: implemented a 60 seconds timeout
  * fcache: copy pointer to local variable before callback
  * event2: refresh timeout after event has occurred

 -- Max Kellermann <mk@cm4all.com>  Fri, 18 Dec 2009 16:45:24 +0100

cm4all-beng-proxy (0.7.10) unstable; urgency=low

  * http-{server,client}: fix disappearing event for duplex socket

 -- Max Kellermann <mk@cm4all.com>  Mon, 14 Dec 2009 15:46:25 +0100

cm4all-beng-proxy (0.7.9) unstable; urgency=low

  * http: "Expect" is a hop-by-hop header
  * http-server: send "100 Continue" unless request body closed
  * http-client: poll socket after splice
  * http-server: handle EAGAIN after splice
  * http-server: send a 417 response on unrecognized "Expect" request
  * response, widget-http: append filter id to resource tag
  * resource-tag: check for "Cache-Control: no-store"

 -- Max Kellermann <mk@cm4all.com>  Mon, 14 Dec 2009 13:05:15 +0100

cm4all-beng-proxy (0.7.8) unstable; urgency=low

  * http-body: support partial response in method available()
  * file-handler: support pre-compressed static files
  * fcache: honor the "Cache-Control: no-store" response header

 -- Max Kellermann <mk@cm4all.com>  Wed, 09 Dec 2009 15:49:25 +0100

cm4all-beng-proxy (0.7.7) unstable; urgency=low

  * parser: allow underscore in attribute names
  * processor: check "type" attribute before URI rewriting
  * http-client: start receiving before request is sent
  * http-client: try to read response after write error
  * http-client: deliver response body after headers are finished
  * http-client: release socket as early as possible
  * http-client: serve buffer after socket has been closed
  * istream-chunked: clear input stream in abort handler
  * growing-buffer: fix crash after close in "data" callback

 -- Max Kellermann <mk@cm4all.com>  Thu, 03 Dec 2009 13:09:57 +0100

cm4all-beng-proxy (0.7.6) unstable; urgency=low

  * istream-hold: return -2 if handler is not available yet
  * http, ajp, fcgi: use istream_hold on request body
  * http-client: implemented splicing the request body
  * response: added missing URI substitution

 -- Max Kellermann <mk@cm4all.com>  Tue, 17 Nov 2009 15:25:35 +0100

cm4all-beng-proxy (0.7.5) unstable; urgency=low

  * session: 64 bit session ids
  * session: allow arbitrary session id size (at compile-time)
  * debian: larger default log file (16 * 4MB)
  * debian: added package cm4all-beng-proxy-toi

 -- Max Kellermann <mk@cm4all.com>  Mon, 16 Nov 2009 15:51:24 +0100

cm4all-beng-proxy (0.7.4) unstable; urgency=low

  * measure the latency of external resources
  * widget-http: partially revert "don't query session if !stateful"

 -- Max Kellermann <mk@cm4all.com>  Tue, 10 Nov 2009 15:06:03 +0100

cm4all-beng-proxy (0.7.3) unstable; urgency=low

  * uri-verify: don't reject double slash after first segment
  * hostname: allow the hyphen character
  * processor: allow processing without session
  * widget-http: don't query session if !stateful
  * request: disable session management for known bots
  * python: fixed AttributeError in __getattr__()
  * python: added method Response.process()
  * translation: added the response packets URI, HOST, SCHEME
  * translation: added header forward packets

 -- Max Kellermann <mk@cm4all.com>  Mon, 09 Nov 2009 16:40:27 +0100

cm4all-beng-proxy (0.7.2) unstable; urgency=low

  * fcache: close all caching connections on exit
  * istream-file: retry reading after EAGAIN
  * direct, istream-pipe: re-enable SPLICE_F_NONBLOCK
  * direct, istream-pipe: disable the SPLICE_F_MORE flag
  * http-client: handle EAGAIN after splice
  * http-client, header-writer: remove hop-by-hop response headers
  * response: optimized transformed response headers
  * handler: mangle CGI and FastCGI headers
  * header-forward: generate the X-Forwarded-For header
  * header-forward: add local host name to "Via" request header

 -- Max Kellermann <mk@cm4all.com>  Fri, 30 Oct 2009 13:41:02 +0100

cm4all-beng-proxy (0.7.1) unstable; urgency=low

  * file-handler: close the stream on "304 Not Modified"
  * pool: use assembler code only on gcc
  * cmdline: added option "--set tcp_stock_limit"
  * Makefile.am: enable the "subdir-objects" option

 -- Max Kellermann <mk@cm4all.com>  Thu, 22 Oct 2009 12:17:11 +0200

cm4all-beng-proxy (0.7) unstable; urgency=low

  * ajp-client: check if connection was closed during response callback
  * header-forward: log session id
  * istream: separate TCP splicing checks
  * istream-pipe: fix segmentation fault after incomplete direct transfer
  * istream-pipe: implement the "available" method
  * istream-pipe: allocate pipe only if handler supports it
  * istream-pipe: flush the pipe before reading from input
  * istream-pipe: reuse pipes in a stock
  * direct: support splice() from TCP socket to pipe
  * istream: direct() returns -3 if stream has been closed
  * hstock: don't destroy stocks while items are being created
  * tcp-stock: limit number of connections per host to 256
  * translate, http-client, ajp-client, cgi, http-cache: verify the HTTP
    response status
  * prototypes/translate.py: disallow "/../" and null bytes
  * prototypes/translate.py: added "/jail-delegate/" location
  * uri-parser: strict RFC 2396 URI verification
  * uri-parser: don't unescape the URI path
  * http-client, ajp-client: verify the request URI
  * uri-escape: unescape each character only once
  * http-cache: never use the memcached stock if caching is disabled
  * allow 8192 connections by default
  * allow 65536 file handles by default
  * added package cm4all-jailed-beng-proxy-delegate-helper

 -- Max Kellermann <mk@cm4all.com>  Wed, 21 Oct 2009 15:00:56 +0200

cm4all-beng-proxy (0.6.23) unstable; urgency=low

  * header-forward: log session information
  * prototypes/translate.py: added /cgi-bin/ location
  * http-server: disable keep-alive for HTTP/1.0 clients
  * http-server: don't send "Connection: Keep-Alive"
  * delegate-stock: clear the environment
  * delegate-stock: added jail support
  * delegate-client: reuse helper process after I/O error

 -- Max Kellermann <mk@cm4all.com>  Mon, 12 Oct 2009 17:29:35 +0200

cm4all-beng-proxy (0.6.22) unstable; urgency=low

  * istream-tee: clear both "enabled" flags in the eof/abort handler
  * istream-tee: fall back to first data() return value if second stream
    closed itself
  * http-cache: don't log body_abort after close

 -- Max Kellermann <mk@cm4all.com>  Thu, 01 Oct 2009 19:19:37 +0200

cm4all-beng-proxy (0.6.21) unstable; urgency=low

  * http-client: log more error messages
  * delegate-stock: added the DOCUMENT_ROOT environment variable
  * response, widget: accept "application/xhtml+xml"
  * cookie-server: allow square brackets in unquoted cookie values
    (violating RFC 2109 and RFC 2616)

 -- Max Kellermann <mk@cm4all.com>  Thu, 01 Oct 2009 13:55:40 +0200

cm4all-beng-proxy (0.6.20) unstable; urgency=low

  * stock: clear stock after 60 seconds idle
  * hstock: remove empty stocks
  * http-server, http-client, cgi: fixed off-by-one bug in header parser
  * istream-pipe: fix the direct() return value on error
  * istream-pipe: fix formula in range assertion
  * http-cache-memcached: implemented "remove"
  * handler: added FastCGI handler
  * fcgi-client: unref caller pool after socket release
  * fcgi-client: implemented response headers

 -- Max Kellermann <mk@cm4all.com>  Tue, 29 Sep 2009 14:07:13 +0200

cm4all-beng-proxy (0.6.19) unstable; urgency=low

  * http-client: release caller pool after socket release
  * memcached-client: release socket on marshalling error
  * stock: unref caller pool in abort handler
  * stock: lazy cleanup
  * http-cache: copy caller_pool to local variable

 -- Max Kellermann <mk@cm4all.com>  Thu, 24 Sep 2009 16:02:17 +0200

cm4all-beng-proxy (0.6.18) unstable; urgency=low

  * delegate-handler: support conditional GET and ranges
  * file-handler: fix suffix-byte-range-spec parser
  * delegate-helper: call open() with O_CLOEXEC|O_NOCTTY
  * istream-file: don't set FD_CLOEXEC if O_CLOEXEC is available
  * stock: hold caller pool during "get" operation
  * main: free balancer object during shutdown
  * memcached-client: enable socket timeout
  * delegate-stock: set FD_CLOEXEC on socket

 -- Max Kellermann <mk@cm4all.com>  Thu, 24 Sep 2009 10:50:53 +0200

cm4all-beng-proxy (0.6.17) unstable; urgency=low

  * tcp-stock: implemented a load balancer
  * python: accept address list in the ajp() method
  * http-server: added timeout for the HTTP request headers
  * response: close template when the content type is wrong
  * delegate-get: implemented response headers
  * delegate-get: provide status codes and error messages

 -- Max Kellermann <mk@cm4all.com>  Fri, 18 Sep 2009 15:36:57 +0200

cm4all-beng-proxy (0.6.16) unstable; urgency=low

  * tcp-stock: added support for bulldog-tyke
  * sink-buffer: close input if it's not used in the constructor
  * http-cache-memcached: close response body when deserialization fails
  * serialize: fix regression in serialize_uint64()

 -- Max Kellermann <mk@cm4all.com>  Tue, 15 Sep 2009 19:26:07 +0200

cm4all-beng-proxy (0.6.15) unstable; urgency=low

  * http-cache-choice: find more duplicates during cleanup
  * handler: added AJP handler
  * ajp-request: unref pool only on tcp_stock failure
  * ajp-client: prevent parser recursion
  * ajp-client: free request body when response is closed
  * ajp-client: reuse connection after END_RESPONSE packet
  * ajp-client: enable TCP_CORK while sending
  * istream-ajp-body: added a second "length" header field
  * ajp-client: auto-send empty request body chunk
  * ajp-client: register "write" event after GET_BODY_CHUNK packet
  * ajp-client: implemented request and response headers
  * http-cache-rfc: don't rewind tpool if called recursively

 -- Max Kellermann <mk@cm4all.com>  Fri, 11 Sep 2009 16:04:06 +0200

cm4all-beng-proxy (0.6.14) unstable; urgency=low

  * istream-tee: don't restart reading if already in progress

 -- Max Kellermann <mk@cm4all.com>  Thu, 03 Sep 2009 13:21:06 +0200

cm4all-beng-proxy (0.6.13) unstable; urgency=low

  * cookie-server: fix parsing multiple cookies
  * http-cache-memcached: clean up expired "choice" items
  * sink-gstring: use callback instead of public struct
  * istream-tee: restart reading when one output is closed

 -- Max Kellermann <mk@cm4all.com>  Wed, 02 Sep 2009 17:02:53 +0200

cm4all-beng-proxy (0.6.12) unstable; urgency=low

  * http-cache: don't attempt to remove cache items when the cache is disabled

 -- Max Kellermann <mk@cm4all.com>  Fri, 28 Aug 2009 15:40:48 +0200

cm4all-beng-proxy (0.6.11) unstable; urgency=low

  * http-cache-memcached: store HTTP status and response headers
  * http-cache-memcached: implemented flush (SIGHUP)
  * http-cache-memcached: support "Vary"
  * http-client: work around assertion failure in response_stream_close()

 -- Max Kellermann <mk@cm4all.com>  Thu, 27 Aug 2009 12:33:17 +0200

cm4all-beng-proxy (0.6.10) unstable; urgency=low

  * parser: finish tag before bailing out
  * http-request: allow URLs without path component
  * fork: clear event in read() method
  * istream-file: pass options O_CLOEXEC|O_NOCTTY to open()
  * response: check if the "Host" request header is valid

 -- Max Kellermann <mk@cm4all.com>  Tue, 18 Aug 2009 16:37:19 +0200

cm4all-beng-proxy (0.6.9) unstable; urgency=low

  * direct: disable SPLICE_F_NONBLOCK (temporary NFS EAGAIN workaround)

 -- Max Kellermann <mk@cm4all.com>  Mon, 17 Aug 2009 13:52:49 +0200

cm4all-beng-proxy (0.6.8) unstable; urgency=low

  * widget-http: close response body in error code path
  * http-cache: implemented memcached backend (--memcached-server)
  * processor: &c:base; returns the URI without scheme and host

 -- Max Kellermann <mk@cm4all.com>  Mon, 17 Aug 2009 12:29:19 +0200

cm4all-beng-proxy (0.6.7) unstable; urgency=low

  * file-handler: generate Expires from xattr user.MaxAge
  * cmdline: added option --set to configure:
    - max_connections
    - http_cache_size
    - filter_cache_size
    - translate_cache_size
  * flush caches on SIGHUP

 -- Max Kellermann <mk@cm4all.com>  Fri, 07 Aug 2009 11:41:10 +0200

cm4all-beng-proxy (0.6.6) unstable; urgency=low

  * added missing GLib build dependency
  * cgi-handler: set the "body_consumed" flag

 -- Max Kellermann <mk@cm4all.com>  Tue, 04 Aug 2009 09:53:01 +0200

cm4all-beng-proxy (0.6.5) unstable; urgency=low

  * shm: pass MAP_NORESERVE to mmap()
  * proxy-handler: support cookies
  * translation: added DISCARD_SESSION packet

 -- Max Kellermann <mk@cm4all.com>  Wed, 15 Jul 2009 18:00:33 +0200

cm4all-beng-proxy (0.6.4) unstable; urgency=low

  * http-client: don't read response body in HEAD requests
  * ajp-client: invoke the "abort" handler on error
  * filter-cache: lock cache items while they are served

 -- Max Kellermann <mk@cm4all.com>  Thu, 09 Jul 2009 14:36:14 +0200

cm4all-beng-proxy (0.6.3) unstable; urgency=low

  * http-server: implemented the DELETE method
  * http-server: refuse HTTP/0.9 requests
  * proxy-handler: send request body to template when no widget is focused
  * widget-request: pass original HTTP method to widget
  * session: automatically defragment sessions

 -- Max Kellermann <mk@cm4all.com>  Tue, 07 Jul 2009 16:57:22 +0200

cm4all-beng-proxy (0.6.2) unstable; urgency=low

  * lock: fixed race condition in debug flag updates
  * session: use rwlock for the session manager
  * proxy-handler: pass request headers to the remote HTTP server
  * proxy-handler: forward original Accept-Charset if processor is disabled
  * pipe: don't filter resources without a body
  * fcache: forward original HTTP status over "pipe" filter
  * cgi: support the "Status" line

 -- Max Kellermann <mk@cm4all.com>  Mon, 06 Jul 2009 16:38:26 +0200

cm4all-beng-proxy (0.6.1) unstable; urgency=low

  * session: consistently lock all session objects
  * rewrite-uri: check if widget_external_uri() returns NULL
  * widget-uri: don't generate the "path" argument when it's NULL
  * widget-uri: strip superfluous question mark from widget_base_address()
  * widget-uri: append parameters from the template first
  * widget-uri: re-add configured query string in widget_absolute_uri()
  * widget-uri: eliminate configured query string in widget_external_uri()
  * processor: don't consider session data for base=child and base=parent

 -- Max Kellermann <mk@cm4all.com>  Fri, 03 Jul 2009 15:52:01 +0200

cm4all-beng-proxy (0.6) unstable; urgency=low

  * inline-widget: check the widget HTTP response status
  * response: don't apply transformation on failed response
  * resource-address: include pipe arguments in filter cache key
  * handler: removed session redirect on the first request
  * http-cache: accept ETag response header instead of Last-Modified
  * filter-cache: don't require Last-Modified or Expires
  * file-handler: disable ETag only when processor comes first
  * file-handler: read ETag from xattr
  * pipe: generate new ETag for piped resource
  * session: purge sessions when shared memory is full
  * handler: don't enforce sessions for filtered responses

 -- Max Kellermann <mk@cm4all.com>  Tue, 30 Jun 2009 17:48:20 +0200

cm4all-beng-proxy (0.5.14) unstable; urgency=low

  * ajp-client: implemented request body
  * cookie-client: obey "max-age=0" properly
  * processor: forward the original HTTP status
  * response, widget-http: don't allow processing resource without body
  * widget-http: check the Content-Type before invoking processor
  * response: pass the "Location" response header
  * debian: added a separate -optimized-dbg package
  * added init script support for multiple ports (--port) and multiple listen
    (--listen) command line argumnents
  * translation: added the "APPEND" packet for command line arguments
  * pipe: support command line arguments

 -- Max Kellermann <mk@cm4all.com>  Mon, 29 Jun 2009 16:51:16 +0200

cm4all-beng-proxy (0.5.13) unstable; urgency=low

  * widget-registry: clear local_address in translate request
  * cmdline: added the "--listen" option

 -- Max Kellermann <mk@cm4all.com>  Wed, 24 Jun 2009 12:27:17 +0200

cm4all-beng-proxy (0.5.12) unstable; urgency=low

  * response: pass the "Location" response handler
  * added support for multiple listener ports

 -- Max Kellermann <mk@cm4all.com>  Tue, 23 Jun 2009 23:34:55 +0200

cm4all-beng-proxy (0.5.11) unstable; urgency=low

  * build with autotools
  * use libcm4all-socket, GLib
  * Makefile.am: support out-of-tree builds
  * added optimized Debian package
  * tcache: fixed wrong assignment in VARY=HOST
  * translation: added request packet LOCAL_ADDRESS

 -- Max Kellermann <mk@cm4all.com>  Tue, 23 Jun 2009 15:42:12 +0200

cm4all-beng-proxy (0.5.10) unstable; urgency=low

  * widget-http: assign the "address" variable

 -- Max Kellermann <mk@cm4all.com>  Mon, 15 Jun 2009 18:38:58 +0200

cm4all-beng-proxy (0.5.9) unstable; urgency=low

  * tcache: fixed typo in tcache_string_match()
  * tcache: support VARY=SESSION
  * translate: added the INVALIDATE response packet
  * cache, session: higher size limits
  * widget-uri: separate query_string from path_info
  * widget-uri: ignore widget parameters in widget_external_uri()

 -- Max Kellermann <mk@cm4all.com>  Mon, 15 Jun 2009 17:06:11 +0200

cm4all-beng-proxy (0.5.8) unstable; urgency=low

  * handler: fixed double free bug in translate_callback()

 -- Max Kellermann <mk@cm4all.com>  Sun, 14 Jun 2009 19:05:09 +0200

cm4all-beng-proxy (0.5.7) unstable; urgency=low

  * forward the Content-Disposition header
  * handler: assign new session to local variable, fix segfault
  * handler: don't dereference the NULL session

 -- Max Kellermann <mk@cm4all.com>  Sun, 14 Jun 2009 13:01:52 +0200

cm4all-beng-proxy (0.5.6) unstable; urgency=low

  * widget-http: send the "Via" request header instead of "X-Forwarded-For"
  * proxy-handler: send the "Via" request header
  * widget-request: check the "path" argument before calling uri_compress()

 -- Max Kellermann <mk@cm4all.com>  Tue, 09 Jun 2009 12:21:00 +0200

cm4all-beng-proxy (0.5.5) unstable; urgency=low

  * processor: allow specifying relative URI in c:base=child
  * widget-request: verify the "path" argument
  * widget: allocate address from widget's pool
  * widget-http: support multiple Set-Cookie response headers

 -- Max Kellermann <mk@cm4all.com>  Thu, 04 Jun 2009 15:10:15 +0200

cm4all-beng-proxy (0.5.4) unstable; urgency=low

  * implemented delegation of open() to a helper program
  * added the BASE translation packet, supported by the translation cache
  * deprecated c:mode=proxy
  * rewrite-uri: always enable focus in mode=partial
  * http-cache: don't cache resources with query string (RFC 2616 13.9)
  * http-cache: lock cache items while they are served

 -- Max Kellermann <mk@cm4all.com>  Thu, 28 May 2009 11:44:01 +0200

cm4all-beng-proxy (0.5.3) unstable; urgency=low

  * cgi: close request body on fork() failure
  * fork: added workaround for pipe-to-pipe splice()
  * http-cache: use cache entry when response ETag matches
  * cgi: loop in istream_cgi_read() to prevent blocking
  * cache: check for expired items once a minute
  * cache: optimize search for oldest item

 -- Max Kellermann <mk@cm4all.com>  Wed, 06 May 2009 13:23:46 +0200

cm4all-beng-proxy (0.5.2) unstable; urgency=low

  * added filter cache
  * header-parser: added missing range check in header_parse_line()
  * fork: added event for writing to the child process
  * fork: don't splice() from a pipe
  * response: don't pass request body to unfocused processor
  * added filter type "pipe"

 -- Max Kellermann <mk@cm4all.com>  Wed, 29 Apr 2009 13:24:26 +0200

cm4all-beng-proxy (0.5.1) unstable; urgency=low

  * processor: fixed base=child assertion failure
  * handler: close request body if it was not consumed
  * static-file: generate Last-Modified and ETag response headers
  * static-file: obey the Content-Type provided by the translation server
  * static-file: get Content-Type from extended attribute
  * http-cache: use istream_null when cached resource is empty

 -- Max Kellermann <mk@cm4all.com>  Mon, 27 Apr 2009 10:00:20 +0200

cm4all-beng-proxy (0.5) unstable; urgency=low

  * processor: accept c:mode/c:base attributes in any order
  * processor: removed alternative (anchor) rewrite syntax

 -- Max Kellermann <mk@cm4all.com>  Mon, 20 Apr 2009 22:04:19 +0200

cm4all-beng-proxy (0.4.10) unstable; urgency=low

  * processor: lift length limitation for widget parameters
  * translate: abort if a packet is too large
  * translate: support MAX_AGE for the whole response
  * hashmap: fix corruption of slot chain in hashmap_remove_value()

 -- Max Kellermann <mk@cm4all.com>  Fri, 17 Apr 2009 13:02:50 +0200

cm4all-beng-proxy (0.4.9) unstable; urgency=low

  * http-cache: explicitly start reading into cache
  * cgi: clear "headers" variable before publishing the response
  * translate: use DOCUMENT_ROOT as CGI parameter

 -- Max Kellermann <mk@cm4all.com>  Mon, 06 Apr 2009 16:21:57 +0200

cm4all-beng-proxy (0.4.8) unstable; urgency=low

  * translate: allow ADDRESS packets in AJP addresses
  * translate: initialize all fields of a FastCGI address
  * http-cache: close all caching connections on exit
  * processor: don't rewrite SCRIPT SRC attribute when proxying

 -- Max Kellermann <mk@cm4all.com>  Thu, 02 Apr 2009 15:45:46 +0200

cm4all-beng-proxy (0.4.7) unstable; urgency=low

  * http-server: use istream_null for empty request body
  * parser: check for trailing slash only in TAG_OPEN tags
  * parser: added support for XML Processing Instructions
  * processor: implemented XML Processing Instruction "cm4all-rewrite-uri"
  * uri-escape: escape the slash character
  * cache: remove all matching items in cache_remove()
  * http-cache: lock cache items while holding a reference

 -- Max Kellermann <mk@cm4all.com>  Thu, 02 Apr 2009 12:02:53 +0200

cm4all-beng-proxy (0.4.6) unstable; urgency=low

  * file_handler: fixed logic error in If-Modified-Since check
  * date: return UTC time stamp in http_date_parse()
  * cache: continue search after item was invalidated
  * cache: remove the correct cache item
  * istream-chunked: work around invalid assertion failure
  * istream-subst: fixed corruption after partial match

 -- Max Kellermann <mk@cm4all.com>  Wed, 25 Mar 2009 15:03:10 +0100

cm4all-beng-proxy (0.4.5) unstable; urgency=low

  * http-server: assume keep-alive is enabled on HTTP 1.1
  * http-client: unregister EV_READ when the buffer is full
  * translation: added QUERY_STRING packet
  * processor: optionally parse base/mode from URI

 -- Max Kellermann <mk@cm4all.com>  Tue, 17 Mar 2009 13:04:25 +0100

cm4all-beng-proxy (0.4.4) unstable; urgency=low

  * forward Accept-Language request header to the translation server
  * translate: added the USER_AGENT request packet
  * session: obey the USER/MAX_AGE setting
  * use libcm4all-inline-dev in libcm4all-beng-proxy-dev
  * added pkg-config file for libcm4all-beng-proxy-dev
  * updated python-central dependencies
  * processor: parse c:base/c:mode attributes in PARAM tags

 -- Max Kellermann <mk@cm4all.com>  Wed, 11 Mar 2009 09:43:48 +0100

cm4all-beng-proxy (0.4.3) unstable; urgency=low

  * processor: rewrite URI in LINK tags
  * processor: rewrite URI in PARAM tags
  * use splice() from glibc 2.7
  * translate: added VARY response packet
  * build documentation with texlive

 -- Max Kellermann <mk@cm4all.com>  Wed, 04 Mar 2009 09:53:56 +0100

cm4all-beng-proxy (0.4.2) unstable; urgency=low

  * hashmap: fix corruption in slot chain
  * use monotonic clock to calculate expiry times
  * processor: rewrite URIs in the EMBED, VIDEO, AUDIO tags

 -- Max Kellermann <mk@cm4all.com>  Tue, 17 Feb 2009 17:14:48 +0100

cm4all-beng-proxy (0.4.1) unstable; urgency=low

  * translate: clear client->transformation
  * handler: check for translation errors
  * http-server: fixed assertion failure during shutdown
  * http-server: send "Keep-Alive" response header
  * worker: after fork(), call event_reinit() in the parent process
  * added valgrind build dependency
  * build with Debian's libevent-1.4 package

 -- Max Kellermann <mk@cm4all.com>  Tue, 10 Feb 2009 11:48:53 +0100

cm4all-beng-proxy (0.4) unstable; urgency=low

  * added support for transformation views
    - in the JavaScript API, mode=proxy is now deprecated
  * http-cache: fix segfault when request_headers==NULL
  * http-cache: store multiple (varying) versions of a resource
  * http-cache: use the "max-age" cache-control response

 -- Max Kellermann <mk@cm4all.com>  Fri, 30 Jan 2009 13:29:43 +0100

cm4all-beng-proxy (0.3.9) unstable; urgency=low

  * http-client: assume keep-alive is enabled on HTTP 1.1
  * processor: use configured/session path-info for mode=child URIs

 -- Max Kellermann <mk@cm4all.com>  Tue, 27 Jan 2009 13:07:51 +0100

cm4all-beng-proxy (0.3.8) unstable; urgency=low

  * processor: pass Content-Type and Content-Language headers from
    template
  * http-client: allow chunked response body without keep-alive

 -- Max Kellermann <mk@cm4all.com>  Fri, 23 Jan 2009 13:02:42 +0100

cm4all-beng-proxy (0.3.7) unstable; urgency=low

  * istream_subst: exit the loop if state==INSERT
  * istream_iconv: check if the full buffer could be flushed
  * worker: don't reinitialize session manager during shutdown

 -- Max Kellermann <mk@cm4all.com>  Thu, 15 Jan 2009 10:39:47 +0100

cm4all-beng-proxy (0.3.6) unstable; urgency=low

  * processor: ignore closing </header>
  * widget-http: now really don't check content-type in frame parents
  * parser: skip comments
  * processor: implemented c:base="parent"
  * processor: added "c:" prefix to c:widget child elements
  * processor: renamed the "c:param" element to "c:parameter"

 -- Max Kellermann <mk@cm4all.com>  Thu, 08 Jan 2009 11:17:29 +0100

cm4all-beng-proxy (0.3.5) unstable; urgency=low

  * widget-http: don't check content-type in frame parents
  * istream-subst: allow null bytes in the input stream
  * js: added the "translate" parameter for passing values to the
    translation server
  * rewrite-uri: refuse to rewrite a frame URI without widget id

 -- Max Kellermann <mk@cm4all.com>  Mon, 05 Jan 2009 16:46:32 +0100

cm4all-beng-proxy (0.3.4) unstable; urgency=low

  * processor: added support for custom widget request headers
  * http-cache: obey the "Vary" response header
  * http-cache: pass the new http_cache_info object when testing a cache
    item

 -- Max Kellermann <mk@cm4all.com>  Tue, 30 Dec 2008 15:46:44 +0100

cm4all-beng-proxy (0.3.3) unstable; urgency=low

  * processor: grew widget parameter buffer to 512 bytes
  * widget-resolver: clear widget->resolver on abort
  * cgi: clear the input's handler in cgi_async_abort()
  * widget-stream: use istream_hold (reverts r4171)

 -- Max Kellermann <mk@cm4all.com>  Fri, 05 Dec 2008 14:43:05 +0100

cm4all-beng-proxy (0.3.2) unstable; urgency=low

  * processor: free memory before calling embed_frame_widget()
  * processor: allocate query string from the widget pool
  * processor: removed the obsolete widget attributes "tag" and "style"
  * parser: hold a reference to the pool

 -- Max Kellermann <mk@cm4all.com>  Mon, 01 Dec 2008 14:15:38 +0100

cm4all-beng-proxy (0.3.1) unstable; urgency=low

  * http-client: remove Transfer-Encoding and Content-Length from response
    headers
  * http-client: don't read body after invoke_response()
  * fork: retry splice() after EAGAIN
  * fork: don't close input when splice() fails
  * cgi: abort the response handler when the stdin stream fails
  * istream_file, istream_pipe, fork, client_socket, listener: fixed file
    descriptor leaks
  * processor: hold a reference to the caller's pool
  * debian/rules: enabled test suite

 -- Max Kellermann <mk@cm4all.com>  Thu, 27 Nov 2008 16:01:16 +0100

cm4all-beng-proxy (0.3) unstable; urgency=low

  * implemented widget filters
  * translate: initialize all fields of a CGI address
  * fork: read request body on EAGAIN
  * fork: implemented the direct() method with splice()
  * python: added class Response
  * prototypes/translate.py:
    - support "filter"
    - support "content_type"
  * demo: added widget filter demo

 -- Max Kellermann <mk@cm4all.com>  Wed, 26 Nov 2008 16:27:29 +0100

cm4all-beng-proxy (0.2) unstable; urgency=low

  * don't quote text/xml widgets
  * widget-resolver: pass widget_pool to widget_class_lookup()
  * widget-registry: allocate widget_class from widget_pool
  * widget-stream: eliminated the async operation proxy, because the
    operation cannot be aborted before the constructor returns
  * widget-stream: don't clear the "delayed" stream in the response() callback
  * rewrite-uri: trigger istream_read(delayed) after istream_delayed_set()
  * doc: clarified XSLT integration

 -- Max Kellermann <mk@cm4all.com>  Tue, 25 Nov 2008 15:28:54 +0100

cm4all-beng-proxy (0.1) unstable; urgency=low

  * initial release

 -- Max Kellermann <mk@cm4all.com>  Mon, 17 Nov 2008 11:59:36 +0100<|MERGE_RESOLUTION|>--- conflicted
+++ resolved
@@ -1,7 +1,6 @@
-<<<<<<< HEAD
 cm4all-beng-proxy (1.1.37) unstable; urgency=low
 
-  * 
+  * merge release 1.0.31
 
  --   
 
@@ -263,14 +262,12 @@
 
  -- Max Kellermann <mk@cm4all.com>  Wed, 20 Jul 2011 15:04:22 +0200
   
-=======
 cm4all-beng-proxy (1.0.31) unstable; urgency=low
 
   * proxy-widget: close the request body when the view doesn't exist
 
  -- Max Kellermann <mk@cm4all.com>  Tue, 20 Mar 2012 08:28:00 -0000
 
->>>>>>> e80e1dce
 cm4all-beng-proxy (1.0.30) unstable; urgency=low
 
   * widget-view: initialize the header forward settings
