--- conflicted
+++ resolved
@@ -1,8 +1,4 @@
-<<<<<<< HEAD
 project('CM4all beng-proxy', ['c', 'cpp'], version: '17.0.46',
-=======
-project('CM4all beng-proxy', ['c', 'cpp'], version: '16.31',
->>>>>>> b4df5efc
   meson_version: '>= 0.47',
   default_options: [
     'c_std=c11',
