--- conflicted
+++ resolved
@@ -1,8 +1,4 @@
-<<<<<<< HEAD
 project('CM4all beng-proxy', ['c', 'cpp'], version: '17.0.3',
-=======
-project('CM4all beng-proxy', ['c', 'cpp'], version: '16.10',
->>>>>>> 69361a92
   meson_version: '>= 0.47',
   default_options: [
     'c_std=c99',
